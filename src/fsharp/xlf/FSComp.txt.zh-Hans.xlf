<?xml version="1.0" encoding="utf-8"?>
<xliff xmlns="urn:oasis:names:tc:xliff:document:1.2" xmlns:xsi="http://www.w3.org/2001/XMLSchema-instance" version="1.2" xsi:schemaLocation="urn:oasis:names:tc:xliff:document:1.2 xliff-core-1.2-transitional.xsd">
  <file datatype="xml" source-language="en" target-language="zh-Hans" original="../FSComp.resx">
    <body>
      <trans-unit id="buildInvalidSourceFileExtensionML">
        <source>The file extension of '{0}' is not recognized. Source files must have extension .fs, .fsi, .fsx or .fsscript. To enable the deprecated use of .ml or .mli extensions, use '--langversion:5.0' and '--mlcompatibility'.</source>
        <target state="translated">无法识别“{0}”的文件扩展名。源文件必须具有扩展名 .fs、.fsi、.fsx 或 .fsscript。要启用已弃用的 .ml 或 .mli 扩展名，请使用 “--langversion:5.0” 和 “--mlcompatibility”。</target>
        <note />
      </trans-unit>
      <trans-unit id="buildInvalidSourceFileExtensionUpdated">
        <source>The file extension of '{0}' is not recognized. Source files must have extension .fs, .fsi, .fsx or .fsscript</source>
        <target state="translated">无法识别“{0}”的文件扩展名。源文件必须具有扩展名 .fs、.fsi、.fsx 或 .fsscript</target>
        <note />
      </trans-unit>
      <trans-unit id="chkFeatureNotLanguageSupported">
        <source>Feature '{0}' is not available in F# {1}. Please use language version {2} or greater.</source>
        <target state="translated">功能“{0}”在 F# {1} 中不可用。请使用 {2} 或更高的语言版本。</target>
        <note />
      </trans-unit>
      <trans-unit id="chkFeatureNotRuntimeSupported">
        <source>Feature '{0}' is not supported by target runtime.</source>
        <target state="translated">目标运行时不支持功能“{0}”。</target>
        <note />
      </trans-unit>
      <trans-unit id="chkFeatureNotSupportedInLibrary">
        <source>Feature '{0}' requires the F# library for language version {1} or greater.</source>
        <target state="translated">功能“{0}”需要 {1} 或更高语言版本的 F# 库。</target>
        <note />
      </trans-unit>
      <trans-unit id="chkInfoRefcellAssign">
        <source>The use of ':=' from the F# library is deprecated. See https://aka.ms/fsharp-refcell-ops. For example, please change 'cell := expr' to 'cell.Value &lt;- expr'.</source>
        <target state="translated">已弃用 F# 库中的“:=”。请参阅 https://aka.ms/fsharp-refcell-ops。 例如，请将“cell := expr”更改为“cell.Value &lt;- expr”。</target>
        <note />
      </trans-unit>
      <trans-unit id="chkInfoRefcellDecr">
        <source>The use of 'decr' from the F# library is deprecated. See https://aka.ms/fsharp-refcell-ops. For example, please change 'decr cell' to 'cell.Value &lt;- cell.Value - 1'.</source>
        <target state="translated">已弃用 F# 库中的“decr”。请参阅 https://aka.ms/fsharp-refcell-ops。 例如，请将“decr cell”更改为“cell.Value &lt;- cell.Value - 1”。</target>
        <note />
      </trans-unit>
      <trans-unit id="chkInfoRefcellDeref">
        <source>The use of '!' from the F# library is deprecated. See https://aka.ms/fsharp-refcell-ops. For example, please change '!cell' to 'cell.Value'.</source>
        <target state="translated">已弃用 F# 库中的“!”。请参阅 https://aka.ms/fsharp-refcell-ops。 例如，请将“!cell”更改为“cell.Value”。</target>
        <note />
      </trans-unit>
      <trans-unit id="chkInfoRefcellIncr">
        <source>The use of 'incr' from the F# library is deprecated. See https://aka.ms/fsharp-refcell-ops. For example, please change 'incr cell' to 'cell.Value &lt;- cell.Value + 1'.</source>
        <target state="translated">已弃用 F# 库中的“incr”。请参阅 https://aka.ms/fsharp-refcell-ops。 例如，请将“incr cell”更改为“cell.Value &lt;- cell.Value + 1”。</target>
        <note />
      </trans-unit>
      <trans-unit id="containerDeprecated">
        <source>The 'AssemblyKeyNameAttribute' has been deprecated. Use 'AssemblyKeyFileAttribute' instead.</source>
        <target state="translated">"AssemblyKeyNameAttribute" 已被弃用。请改为使用 "AssemblyKeyFileAttribute"。</target>
        <note />
      </trans-unit>
      <trans-unit id="containerSigningUnsupportedOnThisPlatform">
        <source>Key container signing is not supported on this platform.</source>
        <target state="translated">此平台上不支持密钥容器签名。</target>
        <note />
      </trans-unit>
      <trans-unit id="csAvailableOverloads">
        <source>Available overloads:\n{0}</source>
        <target state="translated">可用重载:\n{0}</target>
        <note />
      </trans-unit>
      <trans-unit id="csGenericConstructRequiresStructOrReferenceConstraint">
        <source>A generic construct requires that a generic type parameter be known as a struct or reference type. Consider adding a type annotation.</source>
        <target state="translated">泛型构造要求泛型类型参数被视为结构或引用类型。请考虑添加类型注释。</target>
        <note />
      </trans-unit>
      <trans-unit id="csNoOverloadsFoundArgumentsPrefixPlural">
        <source>Known types of arguments: {0}</source>
        <target state="translated">已知参数类型: {0}</target>
        <note />
      </trans-unit>
      <trans-unit id="csNoOverloadsFoundArgumentsPrefixSingular">
        <source>Known type of argument: {0}</source>
        <target state="translated">已知参数类型: {0}</target>
        <note />
      </trans-unit>
      <trans-unit id="csNoOverloadsFoundReturnType">
        <source>Known return type: {0}</source>
        <target state="translated">已知返回类型: {0}</target>
        <note />
      </trans-unit>
      <trans-unit id="csNoOverloadsFoundTypeParametersPrefixPlural">
        <source>Known type parameters: {0}</source>
        <target state="translated">已知类型参数: {0}</target>
        <note />
      </trans-unit>
      <trans-unit id="csNoOverloadsFoundTypeParametersPrefixSingular">
        <source>Known type parameter: {0}</source>
        <target state="translated">已知类型参数: {0}</target>
        <note />
      </trans-unit>
      <trans-unit id="csOverloadCandidateIndexedArgumentTypeMismatch">
        <source>Argument at index {0} doesn't match</source>
        <target state="translated">索引 {0} 处的参数不匹配</target>
        <note />
      </trans-unit>
      <trans-unit id="csOverloadCandidateNamedArgumentTypeMismatch">
        <source>Argument '{0}' doesn't match</source>
        <target state="translated">参数 "{0}" 不匹配</target>
        <note />
      </trans-unit>
      <trans-unit id="etProviderHasDesignerAssemblyDependency">
        <source>The type provider designer assembly '{0}' could not be loaded from folder '{1}' because a dependency was missing or could not loaded. All dependencies of the type provider designer assembly must be located in the same folder as that assembly. The exception reported was: {2} - {3}</source>
        <target state="translated">无法从文件夹“{1}”加载类型提供程序设计器程序集“{0}”，因为依赖项缺失或无法加载。类型提供程序设计器程序集的所有依赖项必须与该程序集位于同一文件夹中。报告的异常是: {2} - {3}</target>
        <note />
      </trans-unit>
      <trans-unit id="etProviderHasDesignerAssemblyException">
        <source>The type provider designer assembly '{0}' could not be loaded from folder '{1}'. The exception reported was: {2} - {3}</source>
        <target state="translated">未能从文件夹“{1}”加载类型提供程序设计器程序集“{0}”。报告的异常是: {2} - {3}</target>
        <note />
      </trans-unit>
      <trans-unit id="etProviderHasWrongDesignerAssemblyNoPath">
        <source>Assembly attribute '{0}' refers to a designer assembly '{1}' which cannot be loaded or doesn't exist. The exception reported was: {2} - {3}</source>
        <target state="translated">程序集属性“{0}”引用了无法加载或不存在的设计器程序集“{1}”。报告的异常是: {2} - {3}</target>
        <note />
      </trans-unit>
      <trans-unit id="featureAdditionalImplicitConversions">
        <source>additional type-directed conversions</source>
        <target state="translated">附加类型定向转换</target>
        <note />
      </trans-unit>
      <trans-unit id="featureAndBang">
        <source>applicative computation expressions</source>
        <target state="translated">适用的计算表达式</target>
        <note />
      </trans-unit>
      <trans-unit id="featureAttributesToRightOfModuleKeyword">
        <source>attributes to the right of the 'module' keyword</source>
        <target state="translated">"module" 关键字右侧的属性</target>
        <note />
      </trans-unit>
      <trans-unit id="featureDefaultInterfaceMemberConsumption">
        <source>default interface member consumption</source>
        <target state="translated">默认接口成员消耗</target>
        <note />
      </trans-unit>
      <trans-unit id="featureDiscardUseValue">
        <source>discard pattern in use binding</source>
        <target state="translated">放弃使用绑定模式</target>
        <note />
      </trans-unit>
      <trans-unit id="featureDotlessFloat32Literal">
        <source>dotless float32 literal</source>
        <target state="translated">无点 float32 文本</target>
        <note />
      </trans-unit>
      <trans-unit id="featureExpandedMeasurables">
        <source>more types support units of measure</source>
        <target state="translated">更多类型支持度量单位</target>
        <note />
      </trans-unit>
      <trans-unit id="featureFixedIndexSlice3d4d">
        <source>fixed-index slice 3d/4d</source>
        <target state="translated">固定索引切片 3d/4d</target>
        <note />
      </trans-unit>
      <trans-unit id="featureFromEndSlicing">
        <source>from-end slicing</source>
        <target state="translated">从端切片</target>
        <note />
      </trans-unit>
      <trans-unit id="featureImplicitYield">
        <source>implicit yield</source>
        <target state="translated">隐式 yield</target>
        <note />
      </trans-unit>
      <trans-unit id="featureIndexerNotationWithoutDot">
        <source>expr[idx] notation for indexing and slicing</source>
        <target state="translated">用于索引和切片的 expr[idx] 表示法</target>
        <note />
      </trans-unit>
      <trans-unit id="featureInterfacesWithMultipleGenericInstantiation">
        <source>interfaces with multiple generic instantiation</source>
        <target state="translated">具有多个泛型实例化的接口</target>
        <note />
      </trans-unit>
      <trans-unit id="featureMLCompatRevisions">
        <source>ML compatibility revisions</source>
        <target state="translated">ML 兼容性修订</target>
        <note />
      </trans-unit>
      <trans-unit id="featureNameOf">
        <source>nameof</source>
        <target state="translated">nameof</target>
        <note />
      </trans-unit>
      <trans-unit id="featureNonVariablePatternsToRightOfAsPatterns">
        <source>non-variable patterns to the right of 'as' patterns</source>
        <target state="translated">"as" 模式右侧的非变量模式</target>
        <note />
      </trans-unit>
      <trans-unit id="featureNullableOptionalInterop">
        <source>nullable optional interop</source>
        <target state="translated">可以为 null 的可选互操作</target>
        <note />
      </trans-unit>
      <trans-unit id="featureOpenTypeDeclaration">
        <source>open type declaration</source>
        <target state="translated">开放类型声明</target>
        <note />
      </trans-unit>
      <trans-unit id="featureOverloadsForCustomOperations">
        <source>overloads for custom operations</source>
        <target state="translated">自定义操作的重载</target>
        <note />
      </trans-unit>
      <trans-unit id="featurePackageManagement">
        <source>package management</source>
        <target state="translated">包管理</target>
        <note />
      </trans-unit>
      <trans-unit id="featurePrintfBinaryFormat">
        <source>binary formatting for integers</source>
        <target state="translated">整数的二进制格式设置</target>
        <note />
      </trans-unit>
      <trans-unit id="featureRefCellNotationInformationals">
        <source>informational messages related to reference cells</source>
        <target state="translated">与引用单元格相关的信息性消息</target>
        <note />
      </trans-unit>
      <trans-unit id="featureRelaxWhitespace">
        <source>whitespace relexation</source>
        <target state="translated">空格松弛法</target>
        <note />
      </trans-unit>
      <trans-unit id="featureRelaxWhitespace2">
        <source>whitespace relaxation v2</source>
        <target state="translated">空格放空 v2</target>
        <note />
      </trans-unit>
      <trans-unit id="featureResumableStateMachines">
        <source>resumable state machines</source>
        <target state="translated">可恢复状态机</target>
        <note />
      </trans-unit>
      <trans-unit id="featureSingleUnderscorePattern">
        <source>single underscore pattern</source>
        <target state="translated">单下划线模式</target>
        <note />
      </trans-unit>
      <trans-unit id="featureStringInterpolation">
        <source>string interpolation</source>
        <target state="translated">字符串内插</target>
        <note />
      </trans-unit>
      <trans-unit id="featureStructActivePattern">
        <source>struct representation for active patterns</source>
        <target state="translated">活动模式的结构表示形式</target>
        <note />
      </trans-unit>
      <trans-unit id="featureWildCardInForLoop">
        <source>wild card in for loop</source>
        <target state="translated">for 循环中的通配符</target>
        <note />
      </trans-unit>
      <trans-unit id="featureWitnessPassing">
        <source>witness passing for trait constraints in F# quotations</source>
        <target state="translated">F# 引号中特征约束的见证传递</target>
        <note />
      </trans-unit>
      <trans-unit id="forFormatInvalidForInterpolated">
        <source>Interpolated strings may not use '%' format specifiers unless each is given an expression, e.g. '%d{{1+1}}'.</source>
        <target state="translated">内插字符串不会使用 "%" 格式说明符，除非为每个字符串提供诸如 "%d{{1+1}}" 之类的表达式。</target>
        <note />
      </trans-unit>
      <trans-unit id="forFormatInvalidForInterpolated2">
        <source>.NET-style format specifiers such as '{{x,3}}' or '{{x:N5}}' may not be mixed with '%' format specifiers.</source>
        <target state="translated">.NET 样式的格式说明符(如 "{{x,3}}" 或 "{{x:N5}}")不能与 "%" 格式说明符混合使用。</target>
        <note />
      </trans-unit>
      <trans-unit id="forFormatInvalidForInterpolated3">
        <source>The '%P' specifier may not be used explicitly.</source>
        <target state="translated">不能显式使用 "%P" 说明符。</target>
        <note />
      </trans-unit>
      <trans-unit id="forFormatInvalidForInterpolated4">
        <source>Interpolated strings used as type IFormattable or type FormattableString may not use '%' specifiers, only .NET-style interpolands such as '{{expr}}', '{{expr,3}}' or '{{expr:N5}}' may be used.</source>
        <target state="translated">作为类型 IFormattable 或类型 FormattableString 使用的内插字符串不能使用 "%" 说明符，只能使用 .NET 样式的插植，如 "{{expr}}"、"{{expr,3}}" 或 "{{expr:N5}}"。</target>
        <note />
      </trans-unit>
      <trans-unit id="formatDashItem">
        <source> - {0}</source>
        <target state="translated"> - {0}</target>
        <note />
      </trans-unit>
      <trans-unit id="fromEndSlicingRequiresVFive">
        <source>From the end slicing with requires language version 5.0, use /langversion:preview.</source>
        <target state="translated">需要语言版本 5.0 才能从末尾切片，请使用 /langversion:preview。</target>
        <note />
      </trans-unit>
      <trans-unit id="fsiInvalidDirective">
        <source>Invalid directive '#{0} {1}'</source>
        <target state="translated">无效的指令“#{0} {1}”</target>
        <note />
      </trans-unit>
      <trans-unit id="ilxgenInvalidConstructInStateMachineDuringCodegen">
        <source>The resumable code construct '{0}' may only be used in inlined code protected by 'if __useResumableCode then ...' and the overall composition must form valid resumable code.</source>
        <target state="translated">可恢复的代码构造 "{0}" 只能用于受 "if __useResumableCode then..." 保护的内联代码，且整体组合必须构成有效的可恢复代码。</target>
        <note />
      </trans-unit>
      <trans-unit id="implMissingInlineIfLambda">
        <source>The 'InlineIfLambda' attribute is present in the signature but not the implementation.</source>
        <target state="translated">"InlineIfLambda" 属性存在于签名中，但实现中不存在。</target>
        <note />
      </trans-unit>
      <trans-unit id="invalidXmlDocPosition">
        <source>XML comment is not placed on a valid language element.</source>
        <target state="translated">未将 XML 注释放在有效语言元素上。</target>
        <note />
      </trans-unit>
      <trans-unit id="keywordDescriptionConst">
        <source>Keyword to specify a constant literal as a type parameter argument in Type Providers.</source>
        <target state="translated">用于将常量文本指定为类型提供程序中的类型形参实参的关键字。</target>
        <note />
      </trans-unit>
      <trans-unit id="lexByteStringMayNotBeInterpolated">
        <source>a byte string may not be interpolated</source>
        <target state="translated">不能内插字节字符串</target>
        <note />
      </trans-unit>
      <trans-unit id="lexIfOCaml">
        <source>IF-FSHARP/IF-CAML regions are no longer supported</source>
        <target state="translated">不再支持 IF-FSHARP/IF-CAML 区域</target>
        <note />
      </trans-unit>
      <trans-unit id="lexRBraceInInterpolatedString">
        <source>A '}}' character must be escaped (by doubling) in an interpolated string.</source>
        <target state="translated">在内插字符串中，必需对 "}}" 字符进行转义(通过加倍)。</target>
        <note />
      </trans-unit>
      <trans-unit id="lexSingleQuoteInSingleQuote">
        <source>Invalid interpolated string. Single quote or verbatim string literals may not be used in interpolated expressions in single quote or verbatim strings. Consider using an explicit 'let' binding for the interpolation expression or use a triple quote string as the outer string literal.</source>
        <target state="translated">内插字符串无效。在单引号字符串或逐字字符串的内插表达式中不能使用单引号或逐字字符串文本。请考虑对内插表达式使用显式 "let" 绑定，或使用三重引号字符串作为外部字符串文本。</target>
        <note />
      </trans-unit>
      <trans-unit id="lexTripleQuoteInTripleQuote">
        <source>Invalid interpolated string. Triple quote string literals may not be used in interpolated expressions. Consider using an explicit 'let' binding for the interpolation expression.</source>
        <target state="translated">内插字符串无效。在内插表达式中不能使用三重引号字符串文字。请考虑对内插表达式使用显式的 "let" 绑定。</target>
        <note />
      </trans-unit>
      <trans-unit id="mlCompatError">
        <source>This construct is deprecated. {0}. You can enable this feature by using '--langversion:5.0' and '--mlcompatibility'.</source>
        <target state="translated">此构造已弃用。{0}。可以通过使用 “--langversion:5.0” 和 “--mlcompatibility” 启用此功能。</target>
        <note />
      </trans-unit>
      <trans-unit id="mlCompatKeyword">
        <source>In previous versions of F# '{0}' was a reserved keyword but the use of this keyword is now deprecated</source>
        <target state="translated">在早期版本的 F# 中，“{0}”是保留关键字，但现在已启用此关键字的使用</target>
        <note />
      </trans-unit>
      <trans-unit id="mlCompatLightOffNoLongerSupported">
        <source>The use of '#light \"off\"' or '#indent \"off\"' was deprecated in F# 2.0 and is no longer supported</source>
        <target state="translated">“#light \"off\"” 或 “#indent \"off\"” 在的使用在 F# 2.0 中已启用，并且不再受支持</target>
        <note />
      </trans-unit>
      <trans-unit id="mlCompatMultiPrefixTyparsNoLongerSupported">
        <source>The use of multiple parenthesized type parameters before a generic type name such as '(int, int) Map' was deprecated in F# 2.0 and is no longer supported</source>
        <target state="translated">在泛型类型名称，例如 “(int, int) Map”，之前使用多个带圆括号类型参数已在 F# 2.0 中弃用，并且不再受支持</target>
        <note />
      </trans-unit>
      <trans-unit id="mlCompatSigColonNoLongerSupported">
        <source>The use of 'module M: sig ... end ' was deprecated in F# 2.0 and is no longer supported. Change the ':' to an '=' and remove the 'sig' and 'end' and use indentation instead</source>
        <target state="translated">使用 “module M: sig ... end ” 在 F# 2.0 中已弃用，并且不再受支持。请将 “:” 更改为 “=”，删除 “sig” 和 “end”，并改为使用缩进</target>
        <note />
      </trans-unit>
      <trans-unit id="mlCompatSigEndNoLongerSupported">
        <source>The use of 'module M = sig ... end ' was deprecated in F# 2.0 and is no longer supported. Remove the 'sig' and 'end' and use indentation instead</source>
        <target state="translated">使用 “module M = sig ... end ” 在 F# 2.0 中已弃用，并且不再受支持。请删除 “sig” 和 “end” 并改用缩进</target>
        <note />
      </trans-unit>
      <trans-unit id="mlCompatStructEndNoLongerSupported">
        <source>The use of 'module M = struct ... end ' was deprecated in F# 2.0 and is no longer supported. Remove the 'struct' and 'end' and use indentation instead</source>
        <target state="translated">使用 “module M = struct ... end ” 在 F# 2.0 中已弃用，并且不再受支持。请删除 “struct” 和 “end” 并改用缩进</target>
        <note />
      </trans-unit>
      <trans-unit id="nativeResourceFormatError">
        <source>Stream does not begin with a null resource and is not in '.RES' format.</source>
        <target state="translated">流应以空资源开头并且应采用 .RES 格式。</target>
        <note />
      </trans-unit>
      <trans-unit id="nativeResourceHeaderMalformed">
        <source>Resource header beginning at offset {0} is malformed.</source>
        <target state="translated">以偏移量 {0} 开始的资源标头格式不正确。</target>
        <note />
      </trans-unit>
      <trans-unit id="notAFunctionButMaybeIndexer2">
        <source>This expression is not a function and cannot be applied. Did you intend to access the indexer via 'expr[index]'?</source>
        <target state="translated">此表达式不是函数，无法应用。是否曾打算通过 expr[index] 访问索引器?</target>
        <note />
      </trans-unit>
      <trans-unit id="notAFunctionButMaybeIndexerWithName2">
        <source>This value is not a function and cannot be applied. Did you intend to access the indexer via '{0}[index]'?</source>
        <target state="translated">此值不是一个函数，无法应用。是否曾打算通过 '{0}[index]' 访问索引器?</target>
        <note />
      </trans-unit>
      <trans-unit id="optFailedToInlineSuggestedValue">
        <source>The value '{0}' was marked 'InlineIfLambda' but was not determined to have a lambda value. This warning is for informational purposes only.</source>
        <target state="translated">值 "{0}" 标记为 "InlineIfLambda"，但未确定其具有 lambda 值。此警告仅供参考。</target>
        <note />
      </trans-unit>
      <trans-unit id="optsAllSigs">
        <source>Print the inferred interfaces of all compilation files to associated signature files</source>
        <target state="translated">将所有编译文件的推断接口打印到关联的签名文件</target>
        <note />
      </trans-unit>
      <trans-unit id="optsLangVersion">
        <source>Display the allowed values for language version, specify language version such as 'latest' or 'preview'</source>
        <target state="translated">显示语言版本的允许值，指定语言版本，如“最新”或“预览”</target>
        <note />
      </trans-unit>
      <trans-unit id="optsSupportedLangVersions">
        <source>Supported language versions:</source>
        <target state="translated">支持的语言版本:</target>
        <note />
      </trans-unit>
      <trans-unit id="optsUnrecognizedLanguageVersion">
        <source>Unrecognized value '{0}' for --langversion use --langversion:? for complete list</source>
        <target state="translated">--langversion 的值“{0}”无法识别，使用 --langversion:? 获取完整列表。</target>
        <note />
      </trans-unit>
      <trans-unit id="optsVersion">
        <source>Display compiler version banner and exit</source>
        <target state="translated">显示编译器版本横幅并退出</target>
        <note />
      </trans-unit>
      <trans-unit id="optsWin32icon">
        <source>Specify a Win32 icon file (.ico)</source>
        <target state="translated">指定 Win32 图标文件(.ico)</target>
        <note />
      </trans-unit>
      <trans-unit id="packageManagementRequiresVFive">
        <source>The package management feature requires language version 5.0 use /langversion:preview</source>
        <target state="translated">包管理功能需要语言版本 5.0，请使用 /langversion:preview</target>
        <note />
      </trans-unit>
      <trans-unit id="parsEmptyFillInInterpolatedString">
        <source>Invalid interpolated string. This interpolated string expression fill is empty, an expression was expected.</source>
        <target state="translated">内插字符串无效。此内插字符串表达式填充为空，应为表达式。</target>
        <note />
      </trans-unit>
      <trans-unit id="parsEofInInterpolatedString">
        <source>Incomplete interpolated string begun at or before here</source>
        <target state="translated">在此处或之前开始的内插字符串不完整</target>
        <note />
      </trans-unit>
      <trans-unit id="parsEofInInterpolatedStringFill">
        <source>Incomplete interpolated string expression fill begun at or before here</source>
        <target state="translated">在此处或之前开始的内插字符串表达式不完整</target>
        <note />
      </trans-unit>
      <trans-unit id="parsEofInInterpolatedTripleQuoteString">
        <source>Incomplete interpolated triple-quote string begun at or before here</source>
        <target state="translated">在此处或之前开始的内插三重引号字符串不完整</target>
        <note />
      </trans-unit>
      <trans-unit id="parsEofInInterpolatedVerbatimString">
        <source>Incomplete interpolated verbatim string begun at or before here</source>
        <target state="translated">在此处或之前开始的内插逐字字符串不完整</target>
        <note />
      </trans-unit>
      <trans-unit id="parsEqualsMissingInTypeDefinition">
        <source>Unexpected token in type definition. Expected '=' after the type '{0}'.</source>
        <target state="translated">类型定义中出现意外标记。类型“{0}”后应为 "="。</target>
        <note />
      </trans-unit>
      <trans-unit id="parsNewExprMemberAccess">
        <source>This member access is ambiguous. Please use parentheses around the object creation, e.g. '(new SomeType(args)).MemberName'</source>
        <target state="translated">此成员访问权限不明确。请在对象创建周围使用括号，例如 “(new SomeType(args)).MemberName”</target>
        <note />
      </trans-unit>
      <trans-unit id="parsUnexpectedSymbolDot">
        <source>Unexpected symbol '.' in member definition. Expected 'with', '=' or other token.</source>
        <target state="translated">成员定义中有意外的符号 "."。预期 "with"、"+" 或其他标记。</target>
        <note />
      </trans-unit>
      <trans-unit id="optsChecksumAlgorithm">
        <source>Specify algorithm for calculating source file checksum stored in PDB. Supported values are: SHA1 or SHA256 (default)</source>
        <target state="translated">指定用于计算存储在 PDB 中的源文件校验的算法。支持的值是:SHA1 或 SHA256(默认)</target>
        <note />
      </trans-unit>
      <trans-unit id="optsUnknownChecksumAlgorithm">
        <source>Algorithm '{0}' is not supported</source>
        <target state="translated">不支持算法“{0}”</target>
        <note />
      </trans-unit>
      <trans-unit id="reprResumableCodeContainsDynamicResumeAtInBody">
        <source>A target label for __resumeAt was not statically determined. A __resumeAt with a non-static target label may only appear at the start of a resumable code method</source>
        <target state="translated">未静态确定 __resumeAt 的目标标签。具有非静态目标标签的 __resumeAt 只能出现在可恢复代码方法的开头</target>
        <note />
      </trans-unit>
      <trans-unit id="reprResumableCodeContainsFastIntegerForLoop">
        <source>A fast integer for loop may not contain resumption points</source>
        <target state="translated">循环的快速整数不能包含恢复点</target>
        <note />
      </trans-unit>
      <trans-unit id="reprResumableCodeContainsLetRec">
        <source>A 'let rec' occured in the resumable code specification</source>
        <target state="translated">可恢复代码规范中出现 "let rec"</target>
        <note />
      </trans-unit>
      <trans-unit id="reprResumableCodeContainsResumptionInHandlerOrFilter">
        <source>The 'with' block of a try/with may not contain resumption points</source>
        <target state="translated">try/with 的 "with" 块可能不包含恢复点</target>
        <note />
      </trans-unit>
      <trans-unit id="reprResumableCodeContainsResumptionInTryFinally">
        <source>A try/finally may not contain resumption points</source>
        <target state="translated">try/finally 不能包含恢复点</target>
        <note />
      </trans-unit>
      <trans-unit id="reprResumableCodeDefinitionWasGeneric">
        <source>A delegate or function producing resumable code in a state machine has type parameters</source>
        <target state="translated">在状态机中生成可恢复代码的委托或函数具有类型参数</target>
        <note />
      </trans-unit>
      <trans-unit id="reprResumableCodeInvokeNotReduced">
        <source>A resumable code invocation at '{0}' could not be reduced</source>
        <target state="translated">无法减少位于 "{0}" 的可恢复代码调用</target>
        <note />
      </trans-unit>
      <trans-unit id="reprResumableCodeValueHasNoDefinition">
        <source>The resumable code value(s) '{0}' does not have a definition</source>
        <target state="translated">可恢复的代码值 "{0}" 没有定义</target>
        <note />
      </trans-unit>
      <trans-unit id="poundiNotSupportedByRegisteredDependencyManagers">
        <source>#i is not supported by the registered PackageManagers</source>
        <target state="translated">注册的 PackageManager 不支持 #i</target>
        <note />
      </trans-unit>
      <trans-unit id="reprStateMachineInvalidForm">
        <source>The state machine has an unexpected form</source>
        <target state="translated">状态机具有意外的窗体</target>
        <note />
      </trans-unit>
      <trans-unit id="reprStateMachineNotCompilable">
        <source>This state machine is not statically compilable. {0}. An alternative dynamic implementation will be used, which may be slower. Consider adjusting your code to ensure this state machine is statically compilable, or else suppress this warning.</source>
        <target state="translated">此状态机不可静态编译。{0}。将使用另一种动态实现，可能速度较慢。请考虑调整代码以确保此状态机是可静态编译的，或者禁止显示此警告。</target>
        <note />
      </trans-unit>
      <trans-unit id="reprStateMachineNotCompilableNoAlternative">
        <source>This state machine is not statically compilable and no alternative is available. {0}. Use an 'if __useResumableCode then &lt;state-machine&gt; else &lt;alternative&gt;' to give an alternative.</source>
        <target state="translated">此状态机不可静态编译，并且没有可用的替代方法。{0}。 请使用 "if __useResumableCode 然后 &lt;state-machine&gt; else &lt;alternative&gt;' 以提供替代方法。</target>
        <note />
      </trans-unit>
      <trans-unit id="scriptSdkNotDetermined">
        <source>The .NET SDK for this script could not be determined. If the script is in a directory using a 'global.json' then ensure the relevant .NET SDK is installed. The output from '{0} --version' in the directory '{1}' was: '{2}' and the exit code was '{3}'.</source>
        <target state="translated">无法确定此脚本的 .NET SDK。如果脚本在使用 "global.json" 的目录中，请确保已安装相关的 .NET SDK。目录“{1}”中 "{0} --version" 的输出为“{2}”，退出代码为“{3}”。</target>
        <note />
      </trans-unit>
      <trans-unit id="scriptSdkNotDeterminedNoHost">
        <source>The .NET SDK for this script could not be determined. dotnet.exe could not be found ensure a .NET SDK is installed.</source>
        <target state="translated">无法确定此脚本的 .NET SDK。找不到 dotnet.exe，请确保安装了 .NET SDK。</target>
        <note />
      </trans-unit>
      <trans-unit id="scriptSdkNotDeterminedUnexpected">
        <source>The .NET SDK for this script could not be determined. If the script is in a directory using a 'global.json' then ensure the relevant .NET SDK is installed. Unexpected error '{0}'.</source>
        <target state="translated">无法确定此脚本的 .NET SDK。如果脚本在使用 "global.json" 的目录中，请确保已安装相关的 .NET SDK。出现意外错误“{0}”。</target>
        <note />
      </trans-unit>
      <trans-unit id="tcAmbiguousImplicitConversion">
        <source>This expression has type '{0}' and is only made compatible with type '{1}' through an ambiguous implicit conversion. Consider using an explicit call to 'op_Implicit'. The applicable implicit conversions are:{2}</source>
        <target state="translated">此表达式的类型为“{0}”，仅可通过不明确的隐式转换使其与类型“{1}”兼容。请考虑使用显式调用“op_Implicit”。适用的隐式转换为: {2}</target>
        <note />
      </trans-unit>
      <trans-unit id="tcAndBangNotSupported">
        <source>This feature is not supported in this version of F#. You may need to add /langversion:preview to use this feature.</source>
        <target state="translated">此版本的 F# 不支持此功能。你可能需要添加 /langversion:preview 才可使用此功能。</target>
        <note />
      </trans-unit>
      <trans-unit id="tcAnonRecdFieldNameDifferent">
        <source>This is the wrong anonymous record. It should have the fields {0}.</source>
        <target state="translated">此匿名记录不正确。它应具有字段 {0}。</target>
        <note />
      </trans-unit>
      <trans-unit id="tcAnonRecdFieldNameSubset">
        <source>This anonymous record does not have enough fields. Add the missing fields {0}.</source>
        <target state="translated">此匿名记录没有足够的字段。请添加缺少的字段 {0}。</target>
        <note />
      </trans-unit>
      <trans-unit id="tcAnonRecdFieldNameSuperset">
        <source>This anonymous record has too many fields. Remove the extra fields {0}.</source>
        <target state="translated">此匿名记录的字段太多。请删除额外的字段 {0}。</target>
        <note />
      </trans-unit>
      <trans-unit id="tcAnonRecdInvalid">
        <source>Invalid Anonymous Record type declaration.</source>
        <target state="translated">匿名记录类型声明无效。</target>
        <note />
      </trans-unit>
      <trans-unit id="tcAugmentationsCannotHaveAttributes">
        <source>Attributes cannot be applied to type extensions.</source>
        <target state="translated">属性不可应用于类型扩展。</target>
        <note />
      </trans-unit>
      <trans-unit id="tcHighPrecedenceFunctionApplicationToListDeprecated">
        <source>The syntax 'expr1[expr2]' is used for indexing. Consider adding a type annotation to enable indexing, or if calling a function add a space, e.g. 'expr1 [expr2]'.</source>
        <target state="translated">语法“expr1[expr2]”用于索引。考虑添加类型批注来启用索引，或者在调用函数添加空格，例如“expr1 [expr2]”。</target>
        <note />
      </trans-unit>
      <trans-unit id="tcHighPrecedenceFunctionApplicationToListReserved">
        <source>The syntax 'expr1[expr2]' is now reserved for indexing. See https://aka.ms/fsharp-index-notation. If calling a function, add a space between the function and argument, e.g. 'someFunction [expr]'.</source>
        <target state="translated">语法“expr1[expr2]”现在保留用于索引。请参阅 https://aka.ms/fsharp-index-notation。如果调用函数，请在函数和参数之间添加空格，例如“someFunction [expr]”。</target>
        <note />
      </trans-unit>
      <trans-unit id="tcIllegalByrefsInOpenTypeDeclaration">
        <source>Byref types are not allowed in an open type declaration.</source>
        <target state="translated">在开放类型声明中不允许使用 Byref 类型。</target>
        <note />
      </trans-unit>
      <trans-unit id="tcIndexNotationDeprecated">
        <source>The syntax 'arr.[idx]' is now revised to 'arr[idx]'. Please update your code.</source>
        <target state="translated">语法“arr.[idx]”现在修改为“arr[idx]”。请更新代码。</target>
        <note />
      </trans-unit>
      <trans-unit id="tcBuiltInImplicitConversionUsed">
        <source>This expression uses a built-in implicit conversion to convert type '{0}' to type '{1}'. See https://aka.ms/fsharp-implicit-convs.</source>
        <target state="translated">此表达式使用内置隐式转换将类型“{0}”转换为类型“{1}”。请参阅 https://aka.ms/fsharp-implicit-convs。</target>
        <note />
      </trans-unit>
      <trans-unit id="tcImplicitConversionUsedForMethodArg">
        <source>This expression uses the implicit conversion '{0}' to convert type '{1}' to type '{2}'.</source>
        <target state="translated">此表达式使用隐式转换“{0}”将类型“{1}”转换为类型“{2}”。</target>
        <note />
      </trans-unit>
      <trans-unit id="tcImplicitConversionUsedForNonMethodArg">
        <source>This expression uses the implicit conversion '{0}' to convert type '{1}' to type '{2}'. See https://aka.ms/fsharp-implicit-convs. This warning may be disabled using '#nowarn \"3391\".</source>
        <target state="translated">此表达式使用隐式转换“{0}”将类型“{1}”转换为类型“{2}”。请参阅 https://aka.ms/fsharp-implicit-convs。可使用 '#nowarn \"3391\" 禁用此警告。</target>
        <note />
      </trans-unit>
      <trans-unit id="tcInlineIfLambdaUsedOnNonInlineFunctionOrMethod">
        <source>The 'InlineIfLambda' attribute may only be used on parameters of inlined functions of methods whose type is a function or F# delegate type.</source>
        <target state="translated">"InlineIfLambda" 特性只能用于类型为函数或 F# 委托类型的方法的内联函数的参数。</target>
        <note />
      </trans-unit>
      <trans-unit id="tcInterpolationMixedWithPercent">
        <source>Mismatch in interpolated string. Interpolated strings may not use '%' format specifiers unless each is given an expression, e.g. '%d{{1+1}}'</source>
        <target state="translated">在内插字符串中不匹配。内插字符串不会使用 "%" 格式说明符，除非为每个字符串提供像 "'%d{{1+1}}" 这样的表达式</target>
        <note />
      </trans-unit>
      <trans-unit id="tcInvalidAlignmentInInterpolatedString">
        <source>Invalid alignment in interpolated string</source>
        <target state="translated">内插字符串中的对齐无效</target>
        <note />
      </trans-unit>
      <trans-unit id="tcInvalidResumableConstruct">
        <source>The construct '{0}' may only be used in valid resumable code.</source>
        <target state="translated">构造 "{0}" 只能在有效的可恢复代码中使用。</target>
        <note />
      </trans-unit>
      <trans-unit id="tcInvalidStructReturn">
        <source>The use of '[&lt;Struct&gt;]' on values, functions and methods is only allowed on partial active pattern definitions</source>
        <target state="translated">只允许在部分活动模式定义中对值、函数和方法使用 "[&lt;Struct&gt;]"</target>
        <note />
      </trans-unit>
      <trans-unit id="tcInvalidUseBangBindingNoAndBangs">
        <source>use! may not be combined with and!</source>
        <target state="translated">use! 不得与 and! 结合使用</target>
        <note />
      </trans-unit>
      <trans-unit id="tcInvalidUseOfReverseIndex">
        <source>Invalid use of reverse index in list expression.</source>
        <target state="translated">列表表达式中反向索引的使用无效。</target>
        <note />
      </trans-unit>
      <trans-unit id="tcListThenAdjacentListArgumentNeedsAdjustment">
        <source>The syntax '[expr1][expr2]' is ambiguous when used as an argument. See https://aka.ms/fsharp-index-notation. If you intend indexing or slicing then you must use '(expr1).[expr2]' in argument position. If calling a function with multiple curried arguments, add a space between them, e.g. 'someFunction [expr1] [expr2]'.</source>
        <target state="translated">语法“[expr1][expr2]”用作参数时不明确。请参阅 https://aka.ms/fsharp-index-notation。如果要索引或切片，则必须在参数位置使用“(expr1).[expr2]”。如果使用多个扩充参数调用函数，请在它们之间添加空格，例如“someFunction [expr1] [expr2]”。</target>
        <note />
      </trans-unit>
      <trans-unit id="tcListThenAdjacentListArgumentReserved">
        <source>The syntax '[expr1][expr2]' is now reserved for indexing and is ambiguous when used as an argument. See https://aka.ms/fsharp-index-notation. If calling a function with multiple curried arguments, add a space between them, e.g. 'someFunction [expr1] [expr2]'.</source>
        <target state="translated">语法“[expr1][expr2]”现在保留用于索引，用作参数时不明确。请参见 https://aka.ms/fsharp-index-notation。如果使用多个扩充参数调用函数， 请在它们之间添加空格，例如“someFunction [expr1] [expr2]”。</target>
        <note />
      </trans-unit>
      <trans-unit id="tcLiteralAttributeCannotUseActivePattern">
        <source>A [&lt;Literal&gt;] declaration cannot use an active pattern for its identifier</source>
        <target state="translated">[&lt;Literal&gt;] 声明不能对其标识符使用活动模式</target>
        <note />
      </trans-unit>
      <trans-unit id="tcLiteralFieldAssignmentNoArg">
        <source>Cannot assign a value to another value marked literal</source>
        <target state="translated">无法将值分配给标记为文本的其他值</target>
        <note />
      </trans-unit>
      <trans-unit id="tcLiteralFieldAssignmentWithArg">
        <source>Cannot assign '{0}' to a value marked literal</source>
        <target state="translated">无法将“{0}”分配给标记为文本的值</target>
        <note />
      </trans-unit>
      <trans-unit id="tcNoEagerConstraintApplicationAttribute">
<<<<<<< HEAD
        <source>Using methods with 'NoEagerConstraintApplicationAttribute' requires /langversion:6.0 or later</source>
        <target state="new">Using methods with 'NoEagerConstraintApplicationAttribute' requires /langversion:6.0 or later</target>
=======
        <source>Using methods with 'NoEagerConstraintApplicationAttribute' requires /langversion:preview or later</source>
        <target state="translated">将方法与 "NoEagerConstraintApplicationAttribute" 配合使用需要 /langversion:preview 或更高版本</target>
>>>>>>> 0591e4c6
        <note />
      </trans-unit>
      <trans-unit id="tcNotAFunctionButIndexerIndexingNotYetEnabled">
        <source>This expression supports indexing, e.g. 'expr.[index]'. The syntax 'expr[index]' requires /langversion:preview. See https://aka.ms/fsharp-index-notation.</source>
        <target state="translated">此表达式支持索引，例如“expr.[index]”。语法“expr[index]”需要 /langversion:preview。请参阅 https://aka.ms/fsharp-index-notation。</target>
        <note />
      </trans-unit>
      <trans-unit id="tcNotAFunctionButIndexerNamedIndexingNotYetEnabled">
        <source>This value supports indexing, e.g. '{0}.[index]'. The syntax '{1}[index]' requires /langversion:preview. See https://aka.ms/fsharp-index-notation.</source>
        <target state="translated">此值支持索引，例如“{0}.[index]”。语法“{1}[index]”需要 /langversion:preview。请参阅 https://aka.ms/fsharp-index-notation。</target>
        <note />
      </trans-unit>
      <trans-unit id="tcNotAnIndexerIndexingNotYetEnabled">
        <source>This expression is not a function and does not support index notation.</source>
        <target state="translated">此表达式不是函数，不支持索引表示法。</target>
        <note />
      </trans-unit>
      <trans-unit id="tcNotAnIndexerNamedIndexingNotYetEnabled">
        <source>The value '{0}' is not a function and does not support index notation.</source>
        <target state="translated">值 '{0}' 不是函数，不支持索引表示法。</target>
        <note />
      </trans-unit>
      <trans-unit id="tcOtherThenAdjacentListArgumentNeedsAdjustment">
        <source>The syntax 'expr1[expr2]' is ambiguous when used as an argument. See https://aka.ms/fsharp-index-notation. If you intend indexing or slicing then you must use 'expr1.[expr2]' in argument position. If calling a function with multiple curried arguments, add a space between them, e.g. 'someFunction expr1 [expr2]'.</source>
        <target state="translated">语法“expr1[expr2]”用作参数时不明确。请参阅 https://aka.ms/fsharp-index-notation。如果要索引或切片，则必须在参数位置使用“expr1.[expr2]”。如果使用多个扩充参数调用函数，请在它们之间添加空格，例如“someFunction expr1 [expr2]”。</target>
        <note />
      </trans-unit>
      <trans-unit id="tcOtherThenAdjacentListArgumentReserved">
        <source>The syntax 'expr1[expr2]' is now reserved for indexing and is ambiguous when used as an argument. See https://aka.ms/fsharp-index-notation. If calling a function with multiple curried arguments, add a space between them, e.g. 'someFunction expr1 [expr2]'.</source>
        <target state="translated">语法“expr1[expr2]”现在保留用于索引，用作参数时不明确。请参见 https://aka.ms/fsharp-index-notation。如果使用多个扩充参数调用函数， 请在它们之间添加空格，例如“someFunction expr1 [expr2]”。</target>
        <note />
      </trans-unit>
      <trans-unit id="tcParenThenAdjacentListArgumentNeedsAdjustment">
        <source>The syntax '(expr1)[expr2]' is ambiguous when used as an argument. See https://aka.ms/fsharp-index-notation. If you intend indexing or slicing then you must use '(expr1).[expr2]' in argument position. If calling a function with multiple curried arguments, add a space between them, e.g. 'someFunction (expr1) [expr2]'.</source>
        <target state="translated">语法“(expr1)[expr2]”用作参数时不明确。请参阅 https://aka.ms/fsharp-index-notation。如果要索引或切片，则必须在参数位置使用“(expr1)[expr2]”。如果使用多个扩充参数调用函数，请在它们之间添加空格，例如“someFunction (expr1)[expr2]”。</target>
        <note />
      </trans-unit>
      <trans-unit id="tcParenThenAdjacentListArgumentReserved">
        <source>The syntax '(expr1)[expr2]' is now reserved for indexing and is ambiguous when used as an argument. See https://aka.ms/fsharp-index-notation. If calling a function with multiple curried arguments, add a space between them, e.g. 'someFunction (expr1) [expr2]'.</source>
        <target state="translated">语法“(expr1)[expr2]”现在保留用于索引，用作参数时不明确。请参见 https://aka.ms/fsharp-index-notation。如果使用多个扩充参数调用函数， 请在它们之间添加空格，例如“someFunction (expr1) [expr2]”。</target>
        <note />
      </trans-unit>
      <trans-unit id="tcRequireMergeSourcesOrBindN">
        <source>The 'let! ... and! ...' construct may only be used if the computation expression builder defines either a '{0}' method or appropriate 'MergeSource' and 'Bind' methods</source>
        <target state="translated">仅当计算表达式生成器定义了 "{0}" 方法或适当的 "MergeSource" 和 "Bind" 方法时，才可以使用 "let! ... and! ..." 构造</target>
        <note />
      </trans-unit>
      <trans-unit id="tcResumableCodeArgMustHaveRightKind">
        <source>Invalid resumable code. A resumable code parameter must be of delegate or function type</source>
        <target state="translated">可恢复代码无效。可恢复的代码参数必须为委托或函数类型</target>
        <note />
      </trans-unit>
      <trans-unit id="tcResumableCodeArgMustHaveRightName">
        <source>Invalid resumable code. Resumable code parameter must have name beginning with '__expand'</source>
        <target state="translated">可恢复代码无效。可恢复代码参数的名称必须以 "__expand" 开头</target>
        <note />
      </trans-unit>
      <trans-unit id="tcResumableCodeContainsLetRec">
        <source>Invalid resumable code. A 'let rec' occured in the resumable code specification</source>
        <target state="translated">可恢复代码无效。可恢复代码规范中出现 "let rec"</target>
        <note />
      </trans-unit>
      <trans-unit id="tcResumableCodeFunctionMustBeInline">
        <source>Invalid resumable code. Any method of function accepting or returning resumable code must be marked 'inline'</source>
        <target state="translated">可恢复代码无效。接受或返回可恢复代码的任何函数方法都必须标记为 "inline"</target>
        <note />
      </trans-unit>
      <trans-unit id="tcResumableCodeInvocation">
        <source>Resumable code invocation. Suppress this warning if you are defining new low-level resumable code in terms of existing resumable code.</source>
        <target state="translated">可恢复的代码调用。如果要根据现有可恢复代码定义新的低级别可恢复代码，请取消显示此警告。</target>
        <note />
      </trans-unit>
      <trans-unit id="tcResumableCodeNotSupported">
        <source>Using resumable code or resumable state machines requires /langversion:preview</source>
        <target state="translated">使用可恢复代码或可恢复状态机需要 /langversion:preview</target>
        <note />
      </trans-unit>
      <trans-unit id="tcSubsumptionImplicitConversionUsed">
        <source>This expression implicitly converts type '{0}' to type '{1}'. See https://aka.ms/fsharp-implicit-convs.</source>
        <target state="translated">此表达式将类型“{0}”隐式转换为类型“{1}”。请参阅 https://aka.ms/fsharp-implicit-convs。</target>
        <note />
      </trans-unit>
      <trans-unit id="tcUnableToParseInterpolatedString">
        <source>Invalid interpolated string. {0}</source>
        <target state="translated">内插字符串无效。{0}</target>
        <note />
      </trans-unit>
      <trans-unit id="typrelInterfaceMemberNoMostSpecificImplementation">
        <source>Interface member '{0}' does not have a most specific implementation.</source>
        <target state="translated">接口成员“{0}”没有最具体的实现。</target>
        <note />
      </trans-unit>
      <trans-unit id="typrelInterfaceWithConcreteAndVariable">
        <source>'{0}' cannot implement the interface '{1}' with the two instantiations '{2}' and '{3}' because they may unify.</source>
        <target state="translated">“{0}”无法实现具有两个实例化“{2}”和“{3}”的接口“{1}”，因为它们可能会统一。</target>
        <note />
      </trans-unit>
      <trans-unit id="typrelInterfaceWithConcreteAndVariableObjectExpression">
        <source>You cannot implement the interface '{0}' with the two instantiations '{1}' and '{2}' because they may unify.</source>
        <target state="translated">你无法实现具有两个实例化“{1}”和“{2}”的接口“{0}”，因为它们可能会统一。</target>
        <note />
      </trans-unit>
      <trans-unit id="undefinedNameFieldConstructorOrMemberWhenTypeIsKnown">
        <source>The type '{0}' does not define the field, constructor or member '{1}'.</source>
        <target state="translated">类型“{0}”未定义字段、构造函数或成员“{1}”。</target>
        <note />
      </trans-unit>
      <trans-unit id="undefinedNameNamespace">
        <source>The namespace '{0}' is not defined.</source>
        <target state="translated">未定义命名空间“{0}”。</target>
        <note />
      </trans-unit>
      <trans-unit id="undefinedNameNamespaceOrModule">
        <source>The namespace or module '{0}' is not defined.</source>
        <target state="translated">未定义命名空间或模块“{0}”。</target>
        <note />
      </trans-unit>
      <trans-unit id="undefinedNameFieldConstructorOrMember">
        <source>The field, constructor or member '{0}' is not defined.</source>
        <target state="translated">未定义字段、构造函数或成员“{0}”。</target>
        <note />
      </trans-unit>
      <trans-unit id="undefinedNameValueConstructorNamespaceOrType">
        <source>The value, constructor, namespace or type '{0}' is not defined.</source>
        <target state="translated">未定义值、构造函数、命名空间或类型“{0}”。</target>
        <note />
      </trans-unit>
      <trans-unit id="undefinedNameValueOfConstructor">
        <source>The value or constructor '{0}' is not defined.</source>
        <target state="translated">未定义值或构造函数“{0}”。</target>
        <note />
      </trans-unit>
      <trans-unit id="undefinedNameValueNamespaceTypeOrModule">
        <source>The value, namespace, type or module '{0}' is not defined.</source>
        <target state="translated">未定义值、命名空间、类型或模块“{0}”。</target>
        <note />
      </trans-unit>
      <trans-unit id="undefinedNameConstructorModuleOrNamespace">
        <source>The constructor, module or namespace '{0}' is not defined.</source>
        <target state="translated">未定义构造函数、模块或命名空间“{0}”。</target>
        <note />
      </trans-unit>
      <trans-unit id="undefinedNameType">
        <source>The type '{0}' is not defined.</source>
        <target state="translated">未定义类型“{0}”。</target>
        <note />
      </trans-unit>
      <trans-unit id="undefinedNameTypeIn">
        <source>The type '{0}' is not defined in '{1}'.</source>
        <target state="translated">类型“{0}”未在“{1}”中定义。</target>
        <note />
      </trans-unit>
      <trans-unit id="undefinedNameRecordLabelOrNamespace">
        <source>The record label or namespace '{0}' is not defined.</source>
        <target state="translated">未定义记录标签或命名空间“{0}”。</target>
        <note />
      </trans-unit>
      <trans-unit id="undefinedNameRecordLabel">
        <source>The record label '{0}' is not defined.</source>
        <target state="translated">记录标签“{0}”未定义。</target>
        <note />
      </trans-unit>
      <trans-unit id="undefinedNameSuggestionsIntro">
        <source>Maybe you want one of the following:</source>
        <target state="translated">你可能需要以下之一:</target>
        <note />
      </trans-unit>
      <trans-unit id="undefinedNameTypeParameter">
        <source>The type parameter {0} is not defined.</source>
        <target state="translated">未定义类型参数 {0}。</target>
        <note />
      </trans-unit>
      <trans-unit id="undefinedNamePatternDiscriminator">
        <source>The pattern discriminator '{0}' is not defined.</source>
        <target state="translated">未定义模式鉴别器“{0}”。</target>
        <note />
      </trans-unit>
      <trans-unit id="replaceWithSuggestion">
        <source>Replace with '{0}'</source>
        <target state="translated">替换为“{0}”</target>
        <note />
      </trans-unit>
      <trans-unit id="addIndexerDot">
        <source>Add . for indexer access.</source>
        <target state="translated">添加 . 进行索引器访问。</target>
        <note />
      </trans-unit>
      <trans-unit id="listElementHasWrongType">
        <source>All elements of a list must be implicitly convertible to the type of the first element, which here is '{0}'. This element has type '{1}'.</source>
        <target state="translated">列表构造函数表达式的所有元素都必须可隐式转换为同一类型，此表达式的类型应为“{0}”。但此处类型为“{1}”。</target>
        <note />
      </trans-unit>
      <trans-unit id="arrayElementHasWrongType">
        <source>All elements of an array must be implicitly convertible to the type of the first element, which here is '{0}'. This element has type '{1}'.</source>
        <target state="translated">数组构造函数表达式的所有元素都必须可隐式转换为同一类型，此表达式的类型应为“{0}”。但此处类型为“{1}”。</target>
        <note />
      </trans-unit>
      <trans-unit id="missingElseBranch">
        <source>This 'if' expression is missing an 'else' branch. Because 'if' is an expression, and not a statement, add an 'else' branch which also returns a value of type '{0}'.</source>
        <target state="translated">if 表达式缺少 "else" branch。"then" branch 的类型为“{0}”。因为 "if" 是一个表达式，而非语句，请添加将返回同一类型值的 "else" branch。</target>
        <note />
      </trans-unit>
      <trans-unit id="ifExpression">
        <source>The 'if' expression needs to have type '{0}' to satisfy context type requirements. It currently has type '{1}'.</source>
        <target state="translated">if 表达式需要具有类型“{0}”才能满足上下文类型要求。当前的类型为“{1}”。</target>
        <note />
      </trans-unit>
      <trans-unit id="elseBranchHasWrongType">
        <source>All branches of an 'if' expression must return values implicitly convertible to the type of the first branch, which here is '{0}'. This branch returns a value of type '{1}'.</source>
        <target state="translated">if 表达式的所有分支都必须返回可隐式转换为同一类型的值。此表达式的类型应为“{0}”，但此处类型为“{1}”。</target>
        <note />
      </trans-unit>
      <trans-unit id="followingPatternMatchClauseHasWrongType">
        <source>All branches of a pattern match expression must return values implicitly convertible to the type of the first branch, which here is '{0}'. This branch returns a value of type '{1}'.</source>
        <target state="translated">模式匹配表达式的所有分支都必须返回可隐式转换为同一类型的值。此表达式的类型应为“{0}”，但此处类型为“{1}”。</target>
        <note />
      </trans-unit>
      <trans-unit id="patternMatchGuardIsNotBool">
        <source>A pattern match guard must be of type 'bool', but this 'when' expression is of type '{0}'.</source>
        <target state="translated">模式匹配临界必须是 "bool" 类型，但此 "when" 表达式的类型为“{0}”。</target>
        <note />
      </trans-unit>
      <trans-unit id="commaInsteadOfSemicolonInRecord">
        <source>A ';' is used to separate field values in records. Consider replacing ',' with ';'.</source>
        <target state="translated">使用 ";" 来分隔记录中的字段值。考虑使用 ";" 替换 ","。</target>
        <note />
      </trans-unit>
      <trans-unit id="derefInsteadOfNot">
        <source>The '!' operator is used to dereference a ref cell. Consider using 'not expr' here.</source>
        <target state="translated">! 运算符用于取消引用引用的单元格。请考虑在此处使用 "not expr"。</target>
        <note />
      </trans-unit>
      <trans-unit id="buildUnexpectedTypeArgs">
        <source>The non-generic type '{0}' does not expect any type arguments, but here is given {1} type argument(s)</source>
        <target state="translated">非泛型类型“{0}”不需要任何类型参数，但此处给定了 {1} 个类型参数</target>
        <note />
      </trans-unit>
      <trans-unit id="returnUsedInsteadOfReturnBang">
        <source>Consider using 'return!' instead of 'return'.</source>
        <target state="translated">考虑使用 "return!"，而非 "return"。</target>
        <note />
      </trans-unit>
      <trans-unit id="unsupportedAttribute">
        <source>This attribute is currently unsupported by the F# compiler. Applying it will not achieve its intended effect.</source>
        <target state="translated">F# 编译器当前不支持此属性。应用它不会达到预期效果。</target>
        <note />
      </trans-unit>
      <trans-unit id="useSdkRefs">
        <source>Use reference assemblies for .NET framework references when available (Enabled by default).</source>
        <target state="translated">如果可用，请对 .NET Framework 引用使用引用程序集(默认启用)。</target>
        <note />
      </trans-unit>
      <trans-unit id="xmlDocBadlyFormed">
        <source>This XML comment is invalid: '{0}'</source>
        <target state="translated">此 XML 注释无效:“{0}”</target>
        <note />
      </trans-unit>
      <trans-unit id="xmlDocDuplicateParameter">
        <source>This XML comment is invalid: multiple documentation entries for parameter '{0}'</source>
        <target state="translated">此 XML 注释无效: 参数“{0}”有多个文档条目</target>
        <note />
      </trans-unit>
      <trans-unit id="xmlDocInvalidParameterName">
        <source>This XML comment is invalid: unknown parameter '{0}'</source>
        <target state="translated">此 XML 注释无效: 未知参数“{0}”</target>
        <note />
      </trans-unit>
      <trans-unit id="xmlDocMissingCrossReference">
        <source>This XML comment is invalid: missing 'cref' attribute for cross-reference</source>
        <target state="translated">此 XML 注释无效: 交叉引用缺少 "cref" 属性</target>
        <note />
      </trans-unit>
      <trans-unit id="xmlDocMissingParameter">
        <source>This XML comment is incomplete: no documentation for parameter '{0}'</source>
        <target state="translated">此 XML 注释不完整: 参数“{0}”没有文档</target>
        <note />
      </trans-unit>
      <trans-unit id="xmlDocMissingParameterName">
        <source>This XML comment is invalid: missing 'name' attribute for parameter or parameter reference</source>
        <target state="translated">此 XML 注释无效: 参数或参数引用缺少 "name" 属性</target>
        <note />
      </trans-unit>
      <trans-unit id="xmlDocUnresolvedCrossReference">
        <source>This XML comment is invalid: unresolved cross-reference '{0}'</source>
        <target state="translated">此 XML 注释无效: 交叉引用“{0}”无法解析</target>
        <note />
      </trans-unit>
      <trans-unit id="yieldUsedInsteadOfYieldBang">
        <source>Consider using 'yield!' instead of 'yield'.</source>
        <target state="translated">考虑使用 "yield!"，而非 "yield"。</target>
        <note />
      </trans-unit>
      <trans-unit id="tupleRequiredInAbstractMethod">
        <source>\nA tuple type is required for one or more arguments. Consider wrapping the given arguments in additional parentheses or review the definition of the interface.</source>
        <target state="translated">\n一个或多个参数需要元组类型。请考虑在额外的括号中换行给定的参数或评审接口的定义。</target>
        <note />
      </trans-unit>
      <trans-unit id="buildInvalidWarningNumber">
        <source>Invalid warning number '{0}'</source>
        <target state="translated">警告编号“{0}”无效</target>
        <note />
      </trans-unit>
      <trans-unit id="buildInvalidVersionString">
        <source>Invalid version string '{0}'</source>
        <target state="translated">版本字符串“{0}”无效</target>
        <note />
      </trans-unit>
      <trans-unit id="buildInvalidVersionFile">
        <source>Invalid version file '{0}'</source>
        <target state="translated">版本文件“{0}”无效</target>
        <note />
      </trans-unit>
      <trans-unit id="buildProblemWithFilename">
        <source>Problem with filename '{0}': {1}</source>
        <target state="translated">文件名“{0}”存在问题: {1}</target>
        <note />
      </trans-unit>
      <trans-unit id="buildNoInputsSpecified">
        <source>No inputs specified</source>
        <target state="translated">未指定输入</target>
        <note />
      </trans-unit>
      <trans-unit id="buildPdbRequiresDebug">
        <source>The '--pdb' option requires the '--debug' option to be used</source>
        <target state="translated">“--pdb”选项要求使用“--debug”选项</target>
        <note />
      </trans-unit>
      <trans-unit id="buildInvalidSearchDirectory">
        <source>The search directory '{0}' is invalid</source>
        <target state="translated">搜索目录“{0}”无效</target>
        <note />
      </trans-unit>
      <trans-unit id="buildSearchDirectoryNotFound">
        <source>The search directory '{0}' could not be found</source>
        <target state="translated">未能找到搜索目录“{0}”</target>
        <note />
      </trans-unit>
      <trans-unit id="buildInvalidFilename">
        <source>'{0}' is not a valid filename</source>
        <target state="translated">“{0}”不是有效的文件名</target>
        <note />
      </trans-unit>
      <trans-unit id="buildInvalidAssemblyName">
        <source>'{0}' is not a valid assembly name</source>
        <target state="translated">“{0}”不是有效的程序集名称</target>
        <note />
      </trans-unit>
      <trans-unit id="buildInvalidPrivacy">
        <source>Unrecognized privacy setting '{0}' for managed resource, valid options are 'public' and 'private'</source>
        <target state="translated">无法识别的受管理资源隐私设置“{0}”，有效的选项为 "public" 和 "private"</target>
        <note />
      </trans-unit>
      <trans-unit id="buildCannotReadAssembly">
        <source>Unable to read assembly '{0}'</source>
        <target state="translated">无法读取程序集“{0}”</target>
        <note />
      </trans-unit>
      <trans-unit id="buildAssemblyResolutionFailed">
        <source>Assembly resolution failure at or near this location</source>
        <target state="translated">程序集解析在此位置或此位置附近失败</target>
        <note />
      </trans-unit>
      <trans-unit id="buildImplicitModuleIsNotLegalIdentifier">
        <source>The declarations in this file will be placed in an implicit module '{0}' based on the file name '{1}'. However this is not a valid F# identifier, so the contents will not be accessible from other files. Consider renaming the file or adding a 'module' or 'namespace' declaration at the top of the file.</source>
        <target state="translated">此文件中的声明将置于基于文件名“{1}”的隐式模块“{0}”中。但由于这不是一个有效的 F# 标识符，因此将无法从其他文件访问该内容。请考虑重命名此文件或在文件的顶部添加 "module" 或 "namespace" 声明。</target>
        <note />
      </trans-unit>
      <trans-unit id="buildMultiFileRequiresNamespaceOrModule">
        <source>Files in libraries or multiple-file applications must begin with a namespace or module declaration, e.g. 'namespace SomeNamespace.SubNamespace' or 'module SomeNamespace.SomeModule'. Only the last source file of an application may omit such a declaration.</source>
        <target state="translated">库或多文件应用程序中的文件必须以命名空间或模块声明开头，例如 "namespace SomeNamespace.SubNamespace" 或 "module SomeNamespace.SomeModule"。仅应用程序的最后一个源文件可以忽略此类声明。</target>
        <note />
      </trans-unit>
      <trans-unit id="noEqualSignAfterModule">
        <source>Files in libraries or multiple-file applications must begin with a namespace or module declaration. When using a module declaration at the start of a file the '=' sign is not allowed. If this is a top-level module, consider removing the = to resolve this error.</source>
        <target state="translated">库或多文件应用程序中的文件必须以命名空间或模块声明开头。当在文件开头使用模块声明时，"=" 号不被允许。如果这是顶级模块，请考虑删除 = 来解决此错误。</target>
        <note />
      </trans-unit>
      <trans-unit id="buildMultipleToplevelModules">
        <source>This file contains multiple declarations of the form 'module SomeNamespace.SomeModule'. Only one declaration of this form is permitted in a file. Change your file to use an initial namespace declaration and/or use 'module ModuleName = ...' to define your modules.</source>
        <target state="translated">此文件包含形式为 "module SomeNamespace.SomeModule" 的多个声明。一个文件中只能有一个此形式的声明。将您的文件更改为使用初始命名空间声明并且/或者使用 "module ModuleName = ..." 定义模块。</target>
        <note />
      </trans-unit>
      <trans-unit id="buildOptionRequiresParameter">
        <source>Option requires parameter: {0}</source>
        <target state="translated">选项需要参数: {0}</target>
        <note />
      </trans-unit>
      <trans-unit id="buildCouldNotFindSourceFile">
        <source>Source file '{0}' could not be found</source>
        <target state="translated">未能找到源文件“{0}”</target>
        <note />
      </trans-unit>
      <trans-unit id="buildInvalidSourceFileExtension">
        <source>The file extension of '{0}' is not recognized. Source files must have extension .fs, .fsi, .fsx, .fsscript, .ml or .mli.</source>
        <target state="translated">无法识别“{0}”的文件扩展名。源文件的扩展名必须为 .fs、.fsi、.fsx、.fsscript、.ml 或 .mli。</target>
        <note />
      </trans-unit>
      <trans-unit id="buildCouldNotResolveAssembly">
        <source>Could not resolve assembly '{0}'</source>
        <target state="translated">无法解析程序集“{0}”</target>
        <note />
      </trans-unit>
      <trans-unit id="buildCouldNotResolveAssemblyRequiredByFile">
        <source>Could not resolve assembly '{0}' required by '{1}'</source>
        <target state="translated">无法解析“{1}”所需的程序集“{0}”</target>
        <note />
      </trans-unit>
      <trans-unit id="buildErrorOpeningBinaryFile">
        <source>Error opening binary file '{0}': {1}</source>
        <target state="translated">打开二进制文件“{0}”时出错: {1}</target>
        <note />
      </trans-unit>
      <trans-unit id="buildDifferentVersionMustRecompile">
        <source>The F#-compiled DLL '{0}' needs to be recompiled to be used with this version of F#</source>
        <target state="translated">必须对 F# 编译的 DLL“{0}”进行重新编译，才能将其用于此版本的 F#</target>
        <note />
      </trans-unit>
      <trans-unit id="buildInvalidHashIDirective">
        <source>Invalid directive. Expected '#I \"&lt;path&gt;\"'.</source>
        <target state="translated">指令无效。应为 #I \"&lt;path&gt;\"。</target>
        <note />
      </trans-unit>
      <trans-unit id="buildInvalidHashrDirective">
        <source>Invalid directive. Expected '#r \"&lt;file-or-assembly&gt;\"'.</source>
        <target state="translated">指令无效。应为 #r \"&lt;file-or-assembly&gt;\"。</target>
        <note />
      </trans-unit>
      <trans-unit id="buildInvalidHashloadDirective">
        <source>Invalid directive. Expected '#load \"&lt;file&gt;\" ... \"&lt;file&gt;\"'.</source>
        <target state="translated">指令无效。应为 #load \"&lt;file&gt;\" ... \"&lt;file&gt;\"。</target>
        <note />
      </trans-unit>
      <trans-unit id="buildInvalidHashtimeDirective">
        <source>Invalid directive. Expected '#time', '#time \"on\"' or '#time \"off\"'.</source>
        <target state="translated">指令无效。应为 '#time'、'#time \"on\"' 或 '#time \"off\"'。</target>
        <note />
      </trans-unit>
      <trans-unit id="buildDirectivesInModulesAreIgnored">
        <source>Directives inside modules are ignored</source>
        <target state="translated">模块中的指令被忽略</target>
        <note />
      </trans-unit>
      <trans-unit id="buildSignatureAlreadySpecified">
        <source>A signature for the file or module '{0}' has already been specified</source>
        <target state="translated">已指定文件或模块“{0}”的签名</target>
        <note />
      </trans-unit>
      <trans-unit id="buildImplementationAlreadyGivenDetail">
        <source>An implementation of file or module '{0}' has already been given. Compilation order is significant in F# because of type inference. You may need to adjust the order of your files to place the signature file before the implementation. In Visual Studio files are type-checked in the order they appear in the project file, which can be edited manually or adjusted using the solution explorer.</source>
        <target state="translated">已提供文件或模块“{0}”的实现。由于需要进行类型推理，因此编译顺序在 F# 中很重要。您可能需要调整文件的顺序，将签名文件放在实现之前。在 Visual Studio 中，将按照文件在项目文件中的显示顺序对这些文件执行类型检查，可以使用解决方案资源管理器手动编辑或调整此显示顺序。</target>
        <note />
      </trans-unit>
      <trans-unit id="buildImplementationAlreadyGiven">
        <source>An implementation of the file or module '{0}' has already been given</source>
        <target state="translated">已提供文件或模块“{0}”的实现</target>
        <note />
      </trans-unit>
      <trans-unit id="buildSignatureWithoutImplementation">
        <source>The signature file '{0}' does not have a corresponding implementation file. If an implementation file exists then check the 'module' and 'namespace' declarations in the signature and implementation files match.</source>
        <target state="translated">签名文件“{0}”没有相应的实现文件。如果存在实现文件，则检查签名文件和实现文件中的 "module" 和 "namespace" 声明是否匹配。</target>
        <note />
      </trans-unit>
      <trans-unit id="buildArgInvalidInt">
        <source>'{0}' is not a valid integer argument</source>
        <target state="translated">“{0}”不是有效的整数参数</target>
        <note />
      </trans-unit>
      <trans-unit id="buildArgInvalidFloat">
        <source>'{0}' is not a valid floating point argument</source>
        <target state="translated">“{0}”不是有效的浮点型参数</target>
        <note />
      </trans-unit>
      <trans-unit id="buildUnrecognizedOption">
        <source>Unrecognized option: '{0}'</source>
        <target state="translated">无法识别的选项:“{0}”</target>
        <note />
      </trans-unit>
      <trans-unit id="buildInvalidModuleOrNamespaceName">
        <source>Invalid module or namespace name</source>
        <target state="translated">模块或命名空间名称无效</target>
        <note />
      </trans-unit>
      <trans-unit id="pickleErrorReadingWritingMetadata">
        <source>Error reading/writing metadata for the F# compiled DLL '{0}'. Was the DLL compiled with an earlier version of the F# compiler? (error: '{1}').</source>
        <target state="translated">读取/写入 F# 编译的 DLL“{0}”的元数据时出错。是否使用了早期版本的 F# 编译器编译 DLL? (错误: “{1}”)。</target>
        <note />
      </trans-unit>
      <trans-unit id="tastTypeOrModuleNotConcrete">
        <source>The type/module '{0}' is not a concrete module or type</source>
        <target state="translated">类型/模块“{0}”不是具体的模块或类型</target>
        <note />
      </trans-unit>
      <trans-unit id="tastTypeHasAssemblyCodeRepresentation">
        <source>The type '{0}' has an inline assembly code representation</source>
        <target state="translated">类型“{0}”具有内联程序集代码表示形式</target>
        <note />
      </trans-unit>
      <trans-unit id="tastNamespaceAndModuleWithSameNameInAssembly">
        <source>A namespace and a module named '{0}' both occur in two parts of this assembly</source>
        <target state="translated">名称均为“{0}”的一个命名空间和一个模块同时出现在此程序集的两个部分中</target>
        <note />
      </trans-unit>
      <trans-unit id="tastTwoModulesWithSameNameInAssembly">
        <source>Two modules named '{0}' occur in two parts of this assembly</source>
        <target state="translated">名为“{0}”的两个模块同时出现在此程序集的两个部分中</target>
        <note />
      </trans-unit>
      <trans-unit id="tastDuplicateTypeDefinitionInAssembly">
        <source>Two type definitions named '{0}' occur in namespace '{1}' in two parts of this assembly</source>
        <target state="translated">两个名为“{0}”的类型定义出现在命名空间“{1}”的此程序集的两个部分中</target>
        <note />
      </trans-unit>
      <trans-unit id="tastConflictingModuleAndTypeDefinitionInAssembly">
        <source>A module and a type definition named '{0}' occur in namespace '{1}' in two parts of this assembly</source>
        <target state="translated">名称均为“{0}”的一个模块和一个类型定义出现在命名空间“{1}”的此程序集的两个部分中</target>
        <note />
      </trans-unit>
      <trans-unit id="tastInvalidMemberSignature">
        <source>Invalid member signature encountered because of an earlier error</source>
        <target state="translated">遇到无效的成员签名，因为前面出现了错误</target>
        <note />
      </trans-unit>
      <trans-unit id="tastValueDoesNotHaveSetterType">
        <source>This value does not have a valid property setter type</source>
        <target state="translated">此值不具有有效的属性 setter 类型</target>
        <note />
      </trans-unit>
      <trans-unit id="tastInvalidFormForPropertyGetter">
        <source>Invalid form for a property getter. At least one '()' argument is required when using the explicit syntax.</source>
        <target state="translated">属性 Getter 的格式无效。在使用显式语法时，至少需要一个 "()" 参数。</target>
        <note />
      </trans-unit>
      <trans-unit id="tastInvalidFormForPropertySetter">
        <source>Invalid form for a property setter. At least one argument is required.</source>
        <target state="translated">属性 setter 的格式无效。至少需要一个参数。</target>
        <note />
      </trans-unit>
      <trans-unit id="tastUnexpectedByRef">
        <source>Unexpected use of a byref-typed variable</source>
        <target state="translated">对 byref 类型化变量的意外使用</target>
        <note />
      </trans-unit>
      <trans-unit id="tastInvalidMutationOfConstant">
        <source>Invalid mutation of a constant expression. Consider copying the expression to a mutable local, e.g. 'let mutable x = ...'.</source>
        <target state="translated">常数表达式的变化无效。请考虑将该表达式复制一个可变的本地变量，例如 "let mutable x = ..."。</target>
        <note />
      </trans-unit>
      <trans-unit id="tastValueHasBeenCopied">
        <source>The value has been copied to ensure the original is not mutated by this operation or because the copy is implicit when returning a struct from a member and another member is then accessed</source>
        <target state="translated">已复制该值以确保此操作不会更改原始值，或由于该副本在从成员返回结构时为隐式，而随后访问了另一成员</target>
        <note />
      </trans-unit>
      <trans-unit id="tastRecursiveValuesMayNotBeInConstructionOfTuple">
        <source>Recursively defined values cannot appear directly as part of the construction of a tuple value within a recursive binding</source>
        <target state="translated">以递归方式定义的值在递归绑定内不能直接显示为元组值的构造的一部分</target>
        <note />
      </trans-unit>
      <trans-unit id="tastRecursiveValuesMayNotAppearInConstructionOfType">
        <source>Recursive values cannot appear directly as a construction of the type '{0}' within a recursive binding. This feature has been removed from the F# language. Consider using a record instead.</source>
        <target state="translated">递归值在递归绑定内不能直接显示为类型“{0}”的构造。在 F# 语言中，此功能已删除。请考虑改用记录。</target>
        <note />
      </trans-unit>
      <trans-unit id="tastRecursiveValuesMayNotBeAssignedToNonMutableField">
        <source>Recursive values cannot be directly assigned to the non-mutable field '{0}' of the type '{1}' within a recursive binding. Consider using a mutable field instead.</source>
        <target state="translated">递归值不能直接赋给递归绑定内的类型“{1}”的不可变字段“{0}”。请考虑改用可变字段。</target>
        <note />
      </trans-unit>
      <trans-unit id="tastUnexpectedDecodeOfAutoOpenAttribute">
        <source>Unexpected decode of AutoOpenAttribute</source>
        <target state="translated">对 AutoOpenAttribute 的意外解码</target>
        <note />
      </trans-unit>
      <trans-unit id="tastUnexpectedDecodeOfInternalsVisibleToAttribute">
        <source>Unexpected decode of InternalsVisibleToAttribute</source>
        <target state="translated">对 InternalsVisibleToAttribute 的意外解码</target>
        <note />
      </trans-unit>
      <trans-unit id="tastUnexpectedDecodeOfInterfaceDataVersionAttribute">
        <source>Unexpected decode of InterfaceDataVersionAttribute</source>
        <target state="translated">对 InterfaceDataVersionAttribute 的意外解码</target>
        <note />
      </trans-unit>
      <trans-unit id="tastActivePatternsLimitedToSeven">
        <source>Active patterns cannot return more than 7 possibilities</source>
        <target state="translated">活动模式不能返回 7 个以上的可能结果</target>
        <note />
      </trans-unit>
      <trans-unit id="tastNotAConstantExpression">
        <source>This is not a valid constant expression or custom attribute value</source>
        <target state="translated">这不是有效的常数表达式或自定义特性值</target>
        <note />
      </trans-unit>
      <trans-unit id="ValueNotContainedMutabilityAttributesDiffer">
        <source>Module '{0}' contains\n    {1}    \nbut its signature specifies\n    {2}    \nThe mutability attributes differ</source>
        <target state="translated">模块“{0}”包含\n    {1}    \n而其签名指定\n    {2}    \n可变性特性不同</target>
        <note />
      </trans-unit>
      <trans-unit id="ValueNotContainedMutabilityNamesDiffer">
        <source>Module '{0}' contains\n    {1}    \nbut its signature specifies\n    {2}    \nThe names differ</source>
        <target state="translated">模块“{0}”包含\n    {1}    \n而其签名指定\n    {2}    \n名称不同</target>
        <note />
      </trans-unit>
      <trans-unit id="ValueNotContainedMutabilityCompiledNamesDiffer">
        <source>Module '{0}' contains\n    {1}    \nbut its signature specifies\n    {2}    \nThe compiled names differ</source>
        <target state="translated">模块“{0}”包含\n    {1}    \n而其签名指定\n    {2}    \n编译的名称不同</target>
        <note />
      </trans-unit>
      <trans-unit id="ValueNotContainedMutabilityDisplayNamesDiffer">
        <source>Module '{0}' contains\n    {1}    \nbut its signature specifies\n    {2}    \nThe display names differ</source>
        <target state="translated">模块“{0}”包含\n    {1}    \n而其签名指定\n    {2}    \n显示名称不同</target>
        <note />
      </trans-unit>
      <trans-unit id="ValueNotContainedMutabilityAccessibilityMore">
        <source>Module '{0}' contains\n    {1}    \nbut its signature specifies\n    {2}    \nThe accessibility specified in the signature is more than that specified in the implementation</source>
        <target state="translated">模块“{0}”包含\n    {1}    \n而其签名指定\n    {2}    \n签名中指定的可访问性高于实现中指定的可访问性</target>
        <note />
      </trans-unit>
      <trans-unit id="ValueNotContainedMutabilityInlineFlagsDiffer">
        <source>Module '{0}' contains\n    {1}    \nbut its signature specifies\n    {2}    \nThe inline flags differ</source>
        <target state="translated">模块“{0}”包含\n    {1}    \n而其签名指定\n    {2}    \n内联标志不同</target>
        <note />
      </trans-unit>
      <trans-unit id="ValueNotContainedMutabilityLiteralConstantValuesDiffer">
        <source>Module '{0}' contains\n    {1}    \nbut its signature specifies\n    {2}    \nThe literal constant values and/or attributes differ</source>
        <target state="translated">模块“{0}”包含\n    {1}    \n而其签名指定\n    {2}    \n文本常数值和/或特性不同</target>
        <note />
      </trans-unit>
      <trans-unit id="ValueNotContainedMutabilityOneIsTypeFunction">
        <source>Module '{0}' contains\n    {1}    \nbut its signature specifies\n    {2}    \nOne is a type function and the other is not. The signature requires explicit type parameters if they are present in the implementation.</source>
        <target state="translated">模块“{0}”包含\n    {1}    \n而其签名指定\n    {2}    \n一个是类型函数，另一个不是类型函数。如果实现中存在显式类型参数，则签名需要这些显式类型参数。</target>
        <note />
      </trans-unit>
      <trans-unit id="ValueNotContainedMutabilityParameterCountsDiffer">
        <source>Module '{0}' contains\n    {1}    \nbut its signature specifies\n    {2}    \nThe respective type parameter counts differ</source>
        <target state="translated">模块“{0}”包含\n    {1}    \n而其签名指定\n    {2}    \n各自的类型参数计数不同</target>
        <note />
      </trans-unit>
      <trans-unit id="ValueNotContainedMutabilityTypesDiffer">
        <source>Module '{0}' contains\n    {1}    \nbut its signature specifies\n    {2}    \nThe types differ</source>
        <target state="translated">模块“{0}”包含\n    {1}    \n而其签名指定\n    {2}    \n类型不同</target>
        <note />
      </trans-unit>
      <trans-unit id="ValueNotContainedMutabilityExtensionsDiffer">
        <source>Module '{0}' contains\n    {1}    \nbut its signature specifies\n    {2}    \nOne is an extension member and the other is not</source>
        <target state="translated">模块“{0}”包含\n    {1}    \n而其签名指定\n    {2}    \n一个是扩展成员，另一个不是扩展成员</target>
        <note />
      </trans-unit>
      <trans-unit id="ValueNotContainedMutabilityArityNotInferred">
        <source>Module '{0}' contains\n    {1}    \nbut its signature specifies\n    {2}    \nAn arity was not inferred for this value</source>
        <target state="translated">模块“{0}”包含\n    {1}    \n而其签名指定\n    {2}    \n未为此值推理 arity</target>
        <note />
      </trans-unit>
      <trans-unit id="ValueNotContainedMutabilityGenericParametersDiffer">
        <source>Module '{0}' contains\n    {1}    \nbut its signature specifies\n    {2}    \nThe number of generic parameters in the signature and implementation differ (the signature declares {3} but the implementation declares {4}</source>
        <target state="translated">模块“{0}”包含\n    {1}    \n而其签名指定\n    {2}    \n签名和实现中的泛型参数数目不同(签名声明 {3} 个泛型参数，而实现声明 {4} 个泛型参数</target>
        <note />
      </trans-unit>
      <trans-unit id="ValueNotContainedMutabilityGenericParametersAreDifferentKinds">
        <source>Module '{0}' contains\n    {1}    \nbut its signature specifies\n    {2}    \nThe generic parameters in the signature and implementation have different kinds. Perhaps there is a missing [&lt;Measure&gt;] attribute.</source>
        <target state="translated">模块“{0}”包含\n    {1}    \n而其签名指定了\n    {2}    \n签名和实现中的泛型参数具有不同的类型。可能是缺少 [&lt;Measure&gt;] 属性。</target>
        <note />
      </trans-unit>
      <trans-unit id="ValueNotContainedMutabilityAritiesDiffer">
        <source>Module '{0}' contains\n    {1}    \nbut its signature specifies\n    {2}    \nThe arities in the signature and implementation differ. The signature specifies that '{3}' is function definition or lambda expression accepting at least {4} argument(s), but the implementation is a computed function value. To declare that a computed function value is a permitted implementation simply parenthesize its type in the signature, e.g.\n\tval {5}: int -&gt; (int -&gt; int)\ninstead of\n\tval {6}: int -&gt; int -&gt; int.</source>
        <target state="translated">模块“{0}”包含\n    {1}    \n而其签名指定\n    {2}    \n签名和实现中的 arity 不同。签名指定“{3}”为函数定义或为接受至少个 {4} 参数的 lambda 表达式，而实现是计算出的函数值。若要声明计算出的函数值为允许的实现，只需在签名中用括号将其类型括起来，例如\n\tval {5}: int -&gt; (int -&gt; int)\n而非\n\tval {6}: int -&gt; int -&gt; int。</target>
        <note />
      </trans-unit>
      <trans-unit id="ValueNotContainedMutabilityDotNetNamesDiffer">
        <source>Module '{0}' contains\n    {1}    \nbut its signature specifies\n    {2}    \nThe CLI member names differ</source>
        <target state="translated">模块“{0}”包含\n    {1}    \n而其签名指定\n    {2}    \nCLI 成员名称不同</target>
        <note />
      </trans-unit>
      <trans-unit id="ValueNotContainedMutabilityStaticsDiffer">
        <source>Module '{0}' contains\n    {1}    \nbut its signature specifies\n    {2}    \nOne is static and the other isn't</source>
        <target state="translated">模块“{0}”包含\n    {1}    \n而其签名指定\n    {2}    \n一个是静态的，另一个不是静态的</target>
        <note />
      </trans-unit>
      <trans-unit id="ValueNotContainedMutabilityVirtualsDiffer">
        <source>Module '{0}' contains\n    {1}    \nbut its signature specifies\n    {2}    \nOne is virtual and the other isn't</source>
        <target state="translated">模块“{0}”包含\n    {1}    \n而其签名指定\n    {2}    \n一个是虚拟的，另一个不是虚拟的</target>
        <note />
      </trans-unit>
      <trans-unit id="ValueNotContainedMutabilityAbstractsDiffer">
        <source>Module '{0}' contains\n    {1}    \nbut its signature specifies\n    {2}    \nOne is abstract and the other isn't</source>
        <target state="translated">模块“{0}”包含\n    {1}    \n而其签名指定\n    {2}    \n一个是抽象的，另一个不是抽象的</target>
        <note />
      </trans-unit>
      <trans-unit id="ValueNotContainedMutabilityFinalsDiffer">
        <source>Module '{0}' contains\n    {1}    \nbut its signature specifies\n    {2}    \nOne is final and the other isn't</source>
        <target state="translated">模块“{0}”包含\n    {1}    \n而其签名指定\n    {2}    \n一个是最终的，另一个不是最终的</target>
        <note />
      </trans-unit>
      <trans-unit id="ValueNotContainedMutabilityOverridesDiffer">
        <source>Module '{0}' contains\n    {1}    \nbut its signature specifies\n    {2}    \nOne is marked as an override and the other isn't</source>
        <target state="translated">模块“{0}”包含\n    {1}    \n而其签名指定\n    {2}    \n一个标记为重写，另一个未标记为重写</target>
        <note />
      </trans-unit>
      <trans-unit id="ValueNotContainedMutabilityOneIsConstructor">
        <source>Module '{0}' contains\n    {1}    \nbut its signature specifies\n    {2}    \nOne is a constructor/property and the other is not</source>
        <target state="translated">模块“{0}”包含\n    {1}    \n而其签名指定\n    {2}    \n一个是构造函数/属性，另一个不是构造函数/属性</target>
        <note />
      </trans-unit>
      <trans-unit id="ValueNotContainedMutabilityStaticButInstance">
        <source>Module '{0}' contains\n    {1}    \nbut its signature specifies\n    {2}    \nThe compiled representation of this method is as a static member but the signature indicates its compiled representation is as an instance member</source>
        <target state="translated">模块“{0}”包含\n    {1}    \n而其签名指定\n    {2}    \n此方法的已编译表示形式作为一个静态成员，而签名指示其已编译表示形式作为一个实例成员</target>
        <note />
      </trans-unit>
      <trans-unit id="ValueNotContainedMutabilityInstanceButStatic">
        <source>Module '{0}' contains\n    {1}    \nbut its signature specifies\n    {2}    \nThe compiled representation of this method is as an instance member, but the signature indicates its compiled representation is as a static member</source>
        <target state="translated">模块“{0}”包含\n    {1}    \n而其签名指定\n    {2}    \n此方法的已编译表示形式作为一个实例成员，而签名指示其已编译表示形式作为一个静态成员</target>
        <note />
      </trans-unit>
      <trans-unit id="DefinitionsInSigAndImplNotCompatibleNamesDiffer">
        <source>The {0} definitions in the signature and implementation are not compatible because the names differ. The type is called '{1}' in the signature file but '{2}' in implementation.</source>
        <target state="translated">签名和实现中的 {0} 定义不兼容，因为名称不同。该类型在签名文件中称为“{1}”，但在实现中称为“{2}”。</target>
        <note />
      </trans-unit>
      <trans-unit id="DefinitionsInSigAndImplNotCompatibleParameterCountsDiffer">
        <source>The {0} definitions for type '{1}' in the signature and implementation are not compatible because the respective type parameter counts differ</source>
        <target state="translated">签名和实现中类型“{1}”的 {0} 定义不兼容，因为各自的类型参数计数不同</target>
        <note />
      </trans-unit>
      <trans-unit id="DefinitionsInSigAndImplNotCompatibleAccessibilityDiffer">
        <source>The {0} definitions for type '{1}' in the signature and implementation are not compatible because the accessibility specified in the signature is more than that specified in the implementation</source>
        <target state="translated">签名和实现中类型“{1}”的 {0} 定义不兼容，因为签名中指定的辅助功能比实现中指定的辅助功能多</target>
        <note />
      </trans-unit>
      <trans-unit id="DefinitionsInSigAndImplNotCompatibleMissingInterface">
        <source>The {0} definitions for type '{1}' in the signature and implementation are not compatible because the signature requires that the type supports the interface {2} but the interface has not been implemented</source>
        <target state="translated">签名和实现中类型“{1}”的 {0} 定义不兼容，因为签名要求此类型支持接口 {2}，而该接口尚未实现</target>
        <note />
      </trans-unit>
      <trans-unit id="DefinitionsInSigAndImplNotCompatibleImplementationSaysNull">
        <source>The {0} definitions for type '{1}' in the signature and implementation are not compatible because the implementation says this type may use nulls as a representation but the signature does not</source>
        <target state="translated">签名和实现中类型“{1}”的 {0} 定义不兼容，因为实现指明此类型可以使用 null 作为表示形式，而签名未指明这一点</target>
        <note />
      </trans-unit>
      <trans-unit id="DefinitionsInSigAndImplNotCompatibleImplementationSaysNull2">
        <source>The {0} definitions for type '{1}' in the signature and implementation are not compatible because the implementation says this type may use nulls as an extra value but the signature does not</source>
        <target state="translated">签名和实现中类型“{1}”的 {0} 定义不兼容，因为实现指明此类型可以使用 null 作为额外值，而签名未指明这一点</target>
        <note />
      </trans-unit>
      <trans-unit id="DefinitionsInSigAndImplNotCompatibleSignatureSaysNull">
        <source>The {0} definitions for type '{1}' in the signature and implementation are not compatible because the signature says this type may use nulls as a representation but the implementation does not</source>
        <target state="translated">签名和实现中类型“{1}”的 {0} 定义不兼容，因为签名指明此类型可以使用 null 作为表示形式，而实现未指明这一点</target>
        <note />
      </trans-unit>
      <trans-unit id="DefinitionsInSigAndImplNotCompatibleSignatureSaysNull2">
        <source>The {0} definitions for type '{1}' in the signature and implementation are not compatible because the signature says this type may use nulls as an extra value but the implementation does not</source>
        <target state="translated">签名和实现中类型“{1}”的 {0} 定义不兼容，因为签名指明此类型可以使用 null 作为额外值，而实现未指明这一点</target>
        <note />
      </trans-unit>
      <trans-unit id="DefinitionsInSigAndImplNotCompatibleImplementationSealed">
        <source>The {0} definitions for type '{1}' in the signature and implementation are not compatible because the implementation type is sealed but the signature implies it is not. Consider adding the [&lt;Sealed&gt;] attribute to the signature.</source>
        <target state="translated">签名和实现中类型为“{1}”的 {0} 定义不兼容，因为实现类型已密封，但签名暗示其未密封。请考虑向签名添加 [&lt;Sealed&gt;] 属性。</target>
        <note />
      </trans-unit>
      <trans-unit id="DefinitionsInSigAndImplNotCompatibleImplementationIsNotSealed">
        <source>The {0} definitions for type '{1}' in the signature and implementation are not compatible because the implementation type is not sealed but signature implies it is. Consider adding the [&lt;Sealed&gt;] attribute to the implementation.</source>
        <target state="translated">签名和实现中类型为“{1}”的 {0} 定义不兼容，因为实现类型并未密封，但签名暗示其已密封。请考虑向实现添加 [&lt;Sealed&gt;] 属性。</target>
        <note />
      </trans-unit>
      <trans-unit id="DefinitionsInSigAndImplNotCompatibleImplementationIsAbstract">
        <source>The {0} definitions for type '{1}' in the signature and implementation are not compatible because the implementation is an abstract class but the signature is not. Consider adding the [&lt;AbstractClass&gt;] attribute to the signature.</source>
        <target state="translated">签名和实现中类型为“{1}”的 {0} 定义不兼容，因为实现是一个抽象类，但签名不是。请考虑向签名添加 [&lt;AbstractClass&gt;] 属性。</target>
        <note />
      </trans-unit>
      <trans-unit id="DefinitionsInSigAndImplNotCompatibleSignatureIsAbstract">
        <source>The {0} definitions for type '{1}' in the signature and implementation are not compatible because the signature is an abstract class but the implementation is not. Consider adding the [&lt;AbstractClass&gt;] attribute to the implementation.</source>
        <target state="translated">签名和实现中类型为“{1}”的 {0} 定义不兼容，因为签名是一个抽象类，但实现不是。请考虑向实现添加 [&lt;AbstractClass&gt;] 属性。</target>
        <note />
      </trans-unit>
      <trans-unit id="DefinitionsInSigAndImplNotCompatibleTypesHaveDifferentBaseTypes">
        <source>The {0} definitions for type '{1}' in the signature and implementation are not compatible because the types have different base types</source>
        <target state="translated">签名和实现中类型“{1}”的 {0} 定义不兼容，因为类型具有不同的基类型</target>
        <note />
      </trans-unit>
      <trans-unit id="DefinitionsInSigAndImplNotCompatibleNumbersDiffer">
        <source>The {0} definitions for type '{1}' in the signature and implementation are not compatible because the number of {2}s differ</source>
        <target state="translated">签名和实现中类型“{1}”的 {0} 定义不兼容，因为 {2} 的数量不同</target>
        <note />
      </trans-unit>
      <trans-unit id="DefinitionsInSigAndImplNotCompatibleSignatureDefinesButImplDoesNot">
        <source>The {0} definitions for type '{1}' in the signature and implementation are not compatible because the signature defines the {2} '{3}' but the implementation does not (or does, but not in the same order)</source>
        <target state="translated">签名和实现中类型“{1}”的 {0} 定义不兼容，因为签名定义了 {2}“{3}”，而实现没有定义(或者按不同的顺序进行了定义)</target>
        <note />
      </trans-unit>
      <trans-unit id="DefinitionsInSigAndImplNotCompatibleImplDefinesButSignatureDoesNot">
        <source>The {0} definitions for type '{1}' in the signature and implementation are not compatible because the implementation defines the {2} '{3}' but the signature does not (or does, but not in the same order)</source>
        <target state="translated">签名和实现中类型“{1}”的 {0} 定义不兼容，因为实现定义了 {2}“{3}”，而签名没有定义(或者按不同的顺序进行了定义)</target>
        <note />
      </trans-unit>
      <trans-unit id="DefinitionsInSigAndImplNotCompatibleImplDefinesStruct">
        <source>The {0} definitions for type '{1}' in the signature and implementation are not compatible because the implementation defines a struct but the signature defines a type with a hidden representation</source>
        <target state="translated">签名和实现中类型“{1}”的 {0} 定义不兼容，因为实现定义了一个结构，而签名采用隐藏的表示形式定义了一个类型</target>
        <note />
      </trans-unit>
      <trans-unit id="DefinitionsInSigAndImplNotCompatibleDotNetTypeRepresentationIsHidden">
        <source>The {0} definitions for type '{1}' in the signature and implementation are not compatible because a CLI type representation is being hidden by a signature</source>
        <target state="translated">签名和实现中类型“{1}”的 {0} 定义不兼容，因为签名将隐藏 CLI 类型表示形式</target>
        <note />
      </trans-unit>
      <trans-unit id="DefinitionsInSigAndImplNotCompatibleTypeIsHidden">
        <source>The {0} definitions for type '{1}' in the signature and implementation are not compatible because a type representation is being hidden by a signature</source>
        <target state="translated">签名和实现中类型“{1}”的 {0} 定义不兼容，因为签名将隐藏类型表示形式</target>
        <note />
      </trans-unit>
      <trans-unit id="DefinitionsInSigAndImplNotCompatibleTypeIsDifferentKind">
        <source>The {0} definitions for type '{1}' in the signature and implementation are not compatible because the types are of different kinds</source>
        <target state="translated">签名和实现中类型“{1}”的 {0} 定义不兼容，因为类型的种类不相同</target>
        <note />
      </trans-unit>
      <trans-unit id="DefinitionsInSigAndImplNotCompatibleILDiffer">
        <source>The {0} definitions for type '{1}' in the signature and implementation are not compatible because the IL representations differ</source>
        <target state="translated">签名和实现中类型“{1}”的 {0} 定义不兼容，因为 IL 表示形式不同</target>
        <note />
      </trans-unit>
      <trans-unit id="DefinitionsInSigAndImplNotCompatibleRepresentationsDiffer">
        <source>The {0} definitions for type '{1}' in the signature and implementation are not compatible because the representations differ</source>
        <target state="translated">签名和实现中类型“{1}”的 {0} 定义不兼容，因为表示形式不同</target>
        <note />
      </trans-unit>
      <trans-unit id="DefinitionsInSigAndImplNotCompatibleFieldWasPresent">
        <source>The {0} definitions for type '{1}' in the signature and implementation are not compatible because the field {2} was present in the implementation but not in the signature</source>
        <target state="translated">签名和实现中类型“{1}”的 {0} 定义不兼容，因为实现中具有字段“{2}”，而签名中没有该字段</target>
        <note />
      </trans-unit>
      <trans-unit id="DefinitionsInSigAndImplNotCompatibleFieldOrderDiffer">
        <source>The {0} definitions for type '{1}' in the signature and implementation are not compatible because the order of the fields is different in the signature and implementation</source>
        <target state="translated">签名和实现中类型“{1}”的 {0} 定义不兼容，因为签名和实现中的字段顺序不同</target>
        <note />
      </trans-unit>
      <trans-unit id="DefinitionsInSigAndImplNotCompatibleFieldRequiredButNotSpecified">
        <source>The {0} definitions for type '{1}' in the signature and implementation are not compatible because the field {2} was required by the signature but was not specified by the implementation</source>
        <target state="translated">签名和实现中类型“{1}”的 {0} 定义不兼容，因为签名需要字段“{2}”，而实现未指定该字段</target>
        <note />
      </trans-unit>
      <trans-unit id="DefinitionsInSigAndImplNotCompatibleFieldIsInImplButNotSig">
        <source>The {0} definitions for type '{1}' in the signature and implementation are not compatible because the field '{2}' was present in the implementation but not in the signature. Struct types must now reveal their fields in the signature for the type, though the fields may still be labelled 'private' or 'internal'.</source>
        <target state="translated">签名和实现中类型“{1}”的 {0} 定义不兼容，因为实现中具有字段“{2}”，而签名中没有该字段。虽然这些字段可能仍标记为“私有”或“内部”，但是结构类型此时必须在该类型的签名中显示其字段。</target>
        <note />
      </trans-unit>
      <trans-unit id="DefinitionsInSigAndImplNotCompatibleAbstractMemberMissingInImpl">
        <source>The {0} definitions for type '{1}' in the signature and implementation are not compatible because the abstract member '{2}' was required by the signature but was not specified by the implementation</source>
        <target state="translated">签名和实现中类型“{1}”的 {0} 定义不兼容，因为签名需要抽象成员“{2}”，而实现未指定该成员</target>
        <note />
      </trans-unit>
      <trans-unit id="DefinitionsInSigAndImplNotCompatibleAbstractMemberMissingInSig">
        <source>The {0} definitions for type '{1}' in the signature and implementation are not compatible because the abstract member '{2}' was present in the implementation but not in the signature</source>
        <target state="translated">签名和实现中类型“{1}”的 {0} 定义不兼容，因为实现中具有抽象成员“{2}”，而签名中没有该成员</target>
        <note />
      </trans-unit>
      <trans-unit id="DefinitionsInSigAndImplNotCompatibleSignatureDeclaresDiffer">
        <source>The {0} definitions for type '{1}' in the signature and implementation are not compatible because the signature declares a {2} while the implementation declares a {3}</source>
        <target state="translated">签名和实现中类型“{1}”的 {0} 定义不兼容，因为签名声明的是 {2}，而实现声明的是 {3}</target>
        <note />
      </trans-unit>
      <trans-unit id="DefinitionsInSigAndImplNotCompatibleAbbreviationsDiffer">
        <source>The {0} definitions for type '{1}' in the signature and implementation are not compatible because the abbreviations differ: {2} versus {3}</source>
        <target state="translated">签名和实现中类型“{1}”的 {0} 定义不兼容，因为缩写不同: {2} 与 {3}</target>
        <note />
      </trans-unit>
      <trans-unit id="DefinitionsInSigAndImplNotCompatibleAbbreviationHiddenBySig">
        <source>The {0} definitions for type '{1}' in the signature and implementation are not compatible because an abbreviation is being hidden by a signature. The abbreviation must be visible to other CLI languages. Consider making the abbreviation visible in the signature.</source>
        <target state="translated">签名和实现中类型“{1}”的 {0} 定义不兼容，因为签名将隐藏缩写。缩写必须对其他 CLI 语言可见。请考虑使缩写在签名中可见。</target>
        <note />
      </trans-unit>
      <trans-unit id="DefinitionsInSigAndImplNotCompatibleSigHasAbbreviation">
        <source>The {0} definitions for type '{1}' in the signature and implementation are not compatible because the signature has an abbreviation while the implementation does not</source>
        <target state="translated">签名和实现中类型“{1}”的 {0} 定义不兼容，因为签名具有缩写，而实现没有缩写</target>
        <note />
      </trans-unit>
      <trans-unit id="ModuleContainsConstructorButNamesDiffer">
        <source>The module contains the constructor\n    {0}    \nbut its signature specifies\n    {1}    \nThe names differ</source>
        <target state="translated">该模块包含构造函数\n    {0}    \n而其签名指定\n    {1}    \n名称不同</target>
        <note />
      </trans-unit>
      <trans-unit id="ModuleContainsConstructorButDataFieldsDiffer">
        <source>The module contains the constructor\n    {0}    \nbut its signature specifies\n    {1}    \nThe respective number of data fields differ</source>
        <target state="translated">该模块包含构造函数\n    {0}    \n而其签名指定\n    {1}    \n各自的数据字段数不同</target>
        <note />
      </trans-unit>
      <trans-unit id="ModuleContainsConstructorButTypesOfFieldsDiffer">
        <source>The module contains the constructor\n    {0}    \nbut its signature specifies\n    {1}    \nThe types of the fields differ</source>
        <target state="translated">该模块包含构造函数\n    {0}    \n而其签名指定\n    {1}    \n字段的类型不同</target>
        <note />
      </trans-unit>
      <trans-unit id="ModuleContainsConstructorButAccessibilityDiffers">
        <source>The module contains the constructor\n    {0}    \nbut its signature specifies\n    {1}    \nthe accessibility specified in the signature is more than that specified in the implementation</source>
        <target state="translated">该模块包含构造函数\n    {0}    \n而其签名指定\n    {1}    \n签名中指定的可访问性高于实现中指定的可访问性</target>
        <note />
      </trans-unit>
      <trans-unit id="FieldNotContainedNamesDiffer">
        <source>The module contains the field\n    {0}    \nbut its signature specifies\n    {1}    \nThe names differ</source>
        <target state="translated">该模块包含字段\n    {0}    \n而其签名指定\n    {1}    \n名称不同</target>
        <note />
      </trans-unit>
      <trans-unit id="FieldNotContainedAccessibilitiesDiffer">
        <source>The module contains the field\n    {0}    \nbut its signature specifies\n    {1}    \nthe accessibility specified in the signature is more than that specified in the implementation</source>
        <target state="translated">该模块包含字段\n    {0}    \n而其签名指定\n    {1}    \n签名中指定的可访问性高于实现中指定的可访问性</target>
        <note />
      </trans-unit>
      <trans-unit id="FieldNotContainedStaticsDiffer">
        <source>The module contains the field\n    {0}    \nbut its signature specifies\n    {1}    \nThe 'static' modifiers differ</source>
        <target state="translated">该模块包含字段\n    {0}    \n而其签名指定\n    {1}    \n"static" 修饰符不同</target>
        <note />
      </trans-unit>
      <trans-unit id="FieldNotContainedMutablesDiffer">
        <source>The module contains the field\n    {0}    \nbut its signature specifies\n    {1}    \nThe 'mutable' modifiers differ</source>
        <target state="translated">该模块包含字段\n    {0}    \n而其签名指定\n    {1}    \n"mutable" 修饰符不同</target>
        <note />
      </trans-unit>
      <trans-unit id="FieldNotContainedLiteralsDiffer">
        <source>The module contains the field\n    {0}    \nbut its signature specifies\n    {1}    \nThe 'literal' modifiers differ</source>
        <target state="translated">该模块包含字段\n    {0}    \n而其签名指定\n    {1}    \n"literal" 修饰符不同</target>
        <note />
      </trans-unit>
      <trans-unit id="FieldNotContainedTypesDiffer">
        <source>The module contains the field\n    {0}    \nbut its signature specifies\n    {1}    \nThe types differ</source>
        <target state="translated">该模块包含字段\n    {0}    \n而其签名指定\n    {1}    \n类型不同</target>
        <note />
      </trans-unit>
      <trans-unit id="typrelCannotResolveImplicitGenericInstantiation">
        <source>The implicit instantiation of a generic construct at or near this point could not be resolved because it could resolve to multiple unrelated types, e.g. '{0}' and '{1}'. Consider using type annotations to resolve the ambiguity</source>
        <target state="translated">未能解析在此点或其附近进行的泛型构造的隐式实例化，因为它可以解析为多个不相关的类型，例如“{0}”和“{1}”。请考虑使用类型批注来解析此多义性</target>
        <note />
      </trans-unit>
      <trans-unit id="typrelCannotResolveAmbiguityInPrintf">
        <source>Could not resolve the ambiguity inherent in the use of a 'printf'-style format string</source>
        <target state="translated">未能解析使用 "printf" 样式的格式字符串所产生的固有多义性</target>
        <note />
      </trans-unit>
      <trans-unit id="typrelCannotResolveAmbiguityInEnum">
        <source>Could not resolve the ambiguity in the use of a generic construct with an 'enum' constraint at or near this position</source>
        <target state="translated">未能解析在此位置或其附近使用带 "enum" 约束的泛型构造所产生的多义性</target>
        <note />
      </trans-unit>
      <trans-unit id="typrelCannotResolveAmbiguityInDelegate">
        <source>Could not resolve the ambiguity in the use of a generic construct with a 'delegate' constraint at or near this position</source>
        <target state="translated">未能解析在此位置或其附近使用带 "delegate" 约束的泛型构造所产生的多义性</target>
        <note />
      </trans-unit>
      <trans-unit id="typrelInvalidValue">
        <source>Invalid value</source>
        <target state="translated">无效值</target>
        <note />
      </trans-unit>
      <trans-unit id="typrelSigImplNotCompatibleParamCountsDiffer">
        <source>The signature and implementation are not compatible because the respective type parameter counts differ</source>
        <target state="translated">签名和实现不兼容，因为各自的类型参数数目不同</target>
        <note />
      </trans-unit>
      <trans-unit id="typrelSigImplNotCompatibleCompileTimeRequirementsDiffer">
        <source>The signature and implementation are not compatible because the type parameter in the class/signature has a different compile-time requirement to the one in the member/implementation</source>
        <target state="translated">签名和实现不兼容，因为类/签名中的类型参数与成员/实现中的类型参数具有的编译时要求不同</target>
        <note />
      </trans-unit>
      <trans-unit id="typrelSigImplNotCompatibleConstraintsDiffer">
        <source>The signature and implementation are not compatible because the declaration of the type parameter '{0}' requires a constraint of the form {1}</source>
        <target state="translated">签名和实现不兼容，因为类型参数“{0}”的声明需要 {1} 格式的约束</target>
        <note />
      </trans-unit>
      <trans-unit id="typrelSigImplNotCompatibleConstraintsDifferRemove">
        <source>The signature and implementation are not compatible because the type parameter '{0}' has a constraint of the form {1} but the implementation does not. Either remove this constraint from the signature or add it to the implementation.</source>
        <target state="translated">签名和实现不兼容，因为类型参数“{0}”具有 {1} 格式的约束，而实现没有此约束。从签名中删除此约束，或将此约束添加到实现。</target>
        <note />
      </trans-unit>
      <trans-unit id="typrelTypeImplementsIComparableShouldOverrideObjectEquals">
        <source>The type '{0}' implements 'System.IComparable'. Consider also adding an explicit override for 'Object.Equals'</source>
        <target state="translated">类型“{0}”实现 "System.IComparable"。请考虑同时添加 "Object.Equals" 的显式重写</target>
        <note />
      </trans-unit>
      <trans-unit id="typrelTypeImplementsIComparableDefaultObjectEqualsProvided">
        <source>The type '{0}' implements 'System.IComparable' explicitly but provides no corresponding override for 'Object.Equals'. An implementation of 'Object.Equals' has been automatically provided, implemented via 'System.IComparable'. Consider implementing the override 'Object.Equals' explicitly</source>
        <target state="translated">类型“{0}”显式实现 "System.IComparable"，但未提供相对应的 "Object.Equals" 的重写。已自动提供 "Object.Equals " 的实现(通过 "System.IComparable" 实现)。请考虑显式实现重写 "Object.Equals"</target>
        <note />
      </trans-unit>
      <trans-unit id="typrelExplicitImplementationOfGetHashCodeOrEquals">
        <source>The struct, record or union type '{0}' has an explicit implementation of 'Object.GetHashCode' or 'Object.Equals'. You must apply the 'CustomEquality' attribute to the type</source>
        <target state="translated">结构、记录或联合类型“{0}”具有 "Object.GetHashCode" 或 "Object.Equals" 的显式实现。您必须将 "CustomEquality" 特性应用于该类型</target>
        <note />
      </trans-unit>
      <trans-unit id="typrelExplicitImplementationOfGetHashCode">
        <source>The struct, record or union type '{0}' has an explicit implementation of 'Object.GetHashCode'. Consider implementing a matching override for 'Object.Equals(obj)'</source>
        <target state="translated">结构、记录或联合类型“{0}”具有 "Object.GetHashCode" 的显式实现。请考虑为 "Object.Equals(obj)" 实现匹配的重写</target>
        <note />
      </trans-unit>
      <trans-unit id="typrelExplicitImplementationOfEquals">
        <source>The struct, record or union type '{0}' has an explicit implementation of 'Object.Equals'. Consider implementing a matching override for 'Object.GetHashCode()'</source>
        <target state="translated">结构、记录或联合类型“{0}”具有 "Object.Equals" 的显式实现。请考虑为 "Object.GetHashCode()" 实现匹配的重写</target>
        <note />
      </trans-unit>
      <trans-unit id="ExceptionDefsNotCompatibleHiddenBySignature">
        <source>The exception definitions are not compatible because a CLI exception mapping is being hidden by a signature. The exception mapping must be visible to other modules. The module contains the exception definition\n    {0}    \nbut its signature specifies\n\t{1}</source>
        <target state="translated">异常定义不兼容，因为签名将隐藏 CLI 异常映射。此异常映射必须对其他模块可见。该模块包含异常定义\n    {0}    \n而其签名指定\n\t{1}</target>
        <note />
      </trans-unit>
      <trans-unit id="ExceptionDefsNotCompatibleDotNetRepresentationsDiffer">
        <source>The exception definitions are not compatible because the CLI representations differ. The module contains the exception definition\n    {0}    \nbut its signature specifies\n\t{1}</source>
        <target state="translated">异常定义不兼容，因为 CLI 表示形式不同。该模块包含异常定义\n    {0}    \n而其签名指定\n\t{1}</target>
        <note />
      </trans-unit>
      <trans-unit id="ExceptionDefsNotCompatibleAbbreviationHiddenBySignature">
        <source>The exception definitions are not compatible because the exception abbreviation is being hidden by the signature. The abbreviation must be visible to other CLI languages. Consider making the abbreviation visible in the signature. The module contains the exception definition\n    {0}    \nbut its signature specifies\n\t{1}.</source>
        <target state="translated">异常定义不兼容，因为签名将隐藏异常缩写词。缩写词必须对其他 CLI 语言可见。请考虑使缩写词在签名中可见。该模块包含异常定义\n    {0}    \n而其签名指定\n\t{1}。</target>
        <note />
      </trans-unit>
      <trans-unit id="ExceptionDefsNotCompatibleSignaturesDiffer">
        <source>The exception definitions are not compatible because the exception abbreviations in the signature and implementation differ. The module contains the exception definition\n    {0}    \nbut its signature specifies\n\t{1}.</source>
        <target state="translated">异常定义不兼容，因为签名和实现中的异常缩写词不同。该模块包含异常定义\n    {0}    \n而其签名指定\n\t{1}。</target>
        <note />
      </trans-unit>
      <trans-unit id="ExceptionDefsNotCompatibleExceptionDeclarationsDiffer">
        <source>The exception definitions are not compatible because the exception declarations differ. The module contains the exception definition\n    {0}    \nbut its signature specifies\n\t{1}.</source>
        <target state="translated">异常定义不兼容，因为异常声明不同。该模块包含异常定义\n    {0}    \n而其签名指定\n\t{1}。</target>
        <note />
      </trans-unit>
      <trans-unit id="ExceptionDefsNotCompatibleFieldInSigButNotImpl">
        <source>The exception definitions are not compatible because the field '{0}' was required by the signature but was not specified by the implementation. The module contains the exception definition\n    {1}    \nbut its signature specifies\n\t{2}.</source>
        <target state="translated">异常定义不兼容，因为签名需要字段“{0}”，而实现未指定该字段。该模块包含异常定义\n    {1}    \n而其签名指定\n\t{2}。</target>
        <note />
      </trans-unit>
      <trans-unit id="ExceptionDefsNotCompatibleFieldInImplButNotSig">
        <source>The exception definitions are not compatible because the field '{0}' was present in the implementation but not in the signature. The module contains the exception definition\n    {1}    \nbut its signature specifies\n\t{2}.</source>
        <target state="translated">异常定义不兼容，因为实现中具有字段“{0}”，而签名中没有该字段。该模块包含异常定义\n    {1}    \n而其签名指定\n\t{2}。</target>
        <note />
      </trans-unit>
      <trans-unit id="ExceptionDefsNotCompatibleFieldOrderDiffers">
        <source>The exception definitions are not compatible because the order of the fields is different in the signature and implementation. The module contains the exception definition\n    {0}    \nbut its signature specifies\n\t{1}.</source>
        <target state="translated">异常定义不兼容，因为签名和实现中的字段顺序不同。该模块包含异常定义\n    {0}    \n而其签名指定\n\t{1}。</target>
        <note />
      </trans-unit>
      <trans-unit id="typrelModuleNamespaceAttributesDifferInSigAndImpl">
        <source>The namespace or module attributes differ between signature and implementation</source>
        <target state="translated">签名和实现中的命名空间或模块特性不同</target>
        <note />
      </trans-unit>
      <trans-unit id="typrelMethodIsOverconstrained">
        <source>This method is over-constrained in its type parameters</source>
        <target state="translated">此方法在其类型参数中过度约束</target>
        <note />
      </trans-unit>
      <trans-unit id="typrelOverloadNotFound">
        <source>No implementations of '{0}' had the correct number of arguments and type parameters. The required signature is '{1}'.</source>
        <target state="translated">“{0}”的任何实现都不具有正确数目的参数和类型参数。所需签名为“{1}”。</target>
        <note />
      </trans-unit>
      <trans-unit id="typrelOverrideWasAmbiguous">
        <source>The override for '{0}' was ambiguous</source>
        <target state="translated">“{0}”的重写具有多义性</target>
        <note />
      </trans-unit>
      <trans-unit id="typrelMoreThenOneOverride">
        <source>More than one override implements '{0}'</source>
        <target state="translated">多个重写实现“{0}”</target>
        <note />
      </trans-unit>
      <trans-unit id="typrelMethodIsSealed">
        <source>The method '{0}' is sealed and cannot be overridden</source>
        <target state="translated">方法“{0}”是密封的，不能重写</target>
        <note />
      </trans-unit>
      <trans-unit id="typrelOverrideImplementsMoreThenOneSlot">
        <source>The override '{0}' implements more than one abstract slot, e.g. '{1}' and '{2}'</source>
        <target state="translated">重写“{0}”实现多个抽象槽，例如“{1}”和“{2}”</target>
        <note />
      </trans-unit>
      <trans-unit id="typrelDuplicateInterface">
        <source>Duplicate or redundant interface</source>
        <target state="translated">重复或冗余的接口</target>
        <note />
      </trans-unit>
      <trans-unit id="typrelNeedExplicitImplementation">
        <source>The interface '{0}' is included in multiple explicitly implemented interface types. Add an explicit implementation of this interface.</source>
        <target state="translated">接口“{0}”包含在多个显式实现的接口类型中。添加此接口的显式实现。</target>
        <note />
      </trans-unit>
      <trans-unit id="typrelNamedArgumentHasBeenAssignedMoreThenOnce">
        <source>The named argument '{0}' has been assigned more than one value</source>
        <target state="translated">已向命名参数“{0}”分配多个值</target>
        <note />
      </trans-unit>
      <trans-unit id="typrelNoImplementationGiven">
        <source>No implementation was given for '{0}'</source>
        <target state="translated">未为“{0}”给定任何实现</target>
        <note />
      </trans-unit>
      <trans-unit id="typrelNoImplementationGivenWithSuggestion">
        <source>No implementation was given for '{0}'. Note that all interface members must be implemented and listed under an appropriate 'interface' declaration, e.g. 'interface ... with member ...'.</source>
        <target state="translated">未为“{0}”给定任何实现。请注意，必须在适当的 "interface" 声明下实现并列出所有接口成员，例如 "interface ... with member ..."。</target>
        <note />
      </trans-unit>
      <trans-unit id="typrelMemberDoesNotHaveCorrectNumberOfArguments">
        <source>The member '{0}' does not have the correct number of arguments. The required signature is '{1}'.</source>
        <target state="translated">成员“{0}”不具有正确数目的参数。所需签名为“{1}”。</target>
        <note />
      </trans-unit>
      <trans-unit id="typrelMemberDoesNotHaveCorrectNumberOfTypeParameters">
        <source>The member '{0}' does not have the correct number of method type parameters. The required signature is '{1}'.</source>
        <target state="translated">成员“{0}”不具有正确数目的方法类型参数。所需签名为“{1}”。</target>
        <note />
      </trans-unit>
      <trans-unit id="typrelMemberDoesNotHaveCorrectKindsOfGenericParameters">
        <source>The member '{0}' does not have the correct kinds of generic parameters. The required signature is '{1}'.</source>
        <target state="translated">成员“{0}”不具有正确种类的泛型参数。所需签名为“{1}”。</target>
        <note />
      </trans-unit>
      <trans-unit id="typrelMemberCannotImplement">
        <source>The member '{0}' cannot be used to implement '{1}'. The required signature is '{2}'.</source>
        <target state="translated">成员“{0}”不能用于实现“{1}”。所需签名为“{2}”。</target>
        <note />
      </trans-unit>
      <trans-unit id="astParseEmbeddedILError">
        <source>Error while parsing embedded IL</source>
        <target state="translated">分析嵌入的 IL 时出错</target>
        <note />
      </trans-unit>
      <trans-unit id="astParseEmbeddedILTypeError">
        <source>Error while parsing embedded IL type</source>
        <target state="translated">分析嵌入的 IL 类型时出错</target>
        <note />
      </trans-unit>
      <trans-unit id="astDeprecatedIndexerNotation">
        <source>This indexer notation has been removed from the F# language</source>
        <target state="translated">在 F# 语言中，此索引器表示法已删除</target>
        <note />
      </trans-unit>
      <trans-unit id="astInvalidExprLeftHandOfAssignment">
        <source>Invalid expression on left of assignment</source>
        <target state="translated">赋值运算左侧的表达式无效</target>
        <note />
      </trans-unit>
      <trans-unit id="augNoRefEqualsOnStruct">
        <source>The 'ReferenceEquality' attribute cannot be used on structs. Consider using the 'StructuralEquality' attribute instead, or implement an override for 'System.Object.Equals(obj)'.</source>
        <target state="translated">不能对结构使用 "ReferenceEquality" 特性。请考虑改用 "StructuralEquality" 特性，或实现对 "System.Object.Equals(obj)" 的重写。</target>
        <note />
      </trans-unit>
      <trans-unit id="augInvalidAttrs">
        <source>This type uses an invalid mix of the attributes 'NoEquality', 'ReferenceEquality', 'StructuralEquality', 'NoComparison' and 'StructuralComparison'</source>
        <target state="translated">此类型使用的 "NoEquality"、"ReferenceEquality"、"StructuralEquality"、"NoComparison" 和 "StructuralComparison" 特性组合无效</target>
        <note />
      </trans-unit>
      <trans-unit id="augNoEqualityNeedsNoComparison">
        <source>The 'NoEquality' attribute must be used in conjunction with the 'NoComparison' attribute</source>
        <target state="translated">"NoEquality" 特性必须与 "NoComparison" 特性结合使用</target>
        <note />
      </trans-unit>
      <trans-unit id="augStructCompNeedsStructEquality">
        <source>The 'StructuralComparison' attribute must be used in conjunction with the 'StructuralEquality' attribute</source>
        <target state="translated">"StructuralComparison" 特性必须与 "StructuralEquality" 特性结合使用</target>
        <note />
      </trans-unit>
      <trans-unit id="augStructEqNeedsNoCompOrStructComp">
        <source>The 'StructuralEquality' attribute must be used in conjunction with the 'NoComparison' or 'StructuralComparison' attributes</source>
        <target state="translated">"StructuralEquality" 特性必须与 "NoComparison" 或 "StructuralComparison" 特性结合使用</target>
        <note />
      </trans-unit>
      <trans-unit id="augTypeCantHaveRefEqAndStructAttrs">
        <source>A type cannot have both the 'ReferenceEquality' and 'StructuralEquality' or 'StructuralComparison' attributes</source>
        <target state="translated">一个类型不能同时具有 "ReferenceEquality" 特性和 "StructuralEquality" 或 "StructuralComparison" 特性</target>
        <note />
      </trans-unit>
      <trans-unit id="augOnlyCertainTypesCanHaveAttrs">
        <source>Only record, union, exception and struct types may be augmented with the 'ReferenceEquality', 'StructuralEquality' and 'StructuralComparison' attributes</source>
        <target state="translated">只可以利用 "ReferenceEquality"、"StructuralEquality" 和 "StructuralComparison" 特性来扩大记录、联合、异常和结构类型</target>
        <note />
      </trans-unit>
      <trans-unit id="augRefEqCantHaveObjEquals">
        <source>A type with attribute 'ReferenceEquality' cannot have an explicit implementation of 'Object.Equals(obj)', 'System.IEquatable&lt;_&gt;' or 'System.Collections.IStructuralEquatable'</source>
        <target state="translated">具有 "ReferenceEquality" 属性的类型不能具有 "Object.Equals(obj)"、"System.IEquatable&lt;_&gt;" 或 "System.Collections.IStructuralEquatable" 的显式实现</target>
        <note />
      </trans-unit>
      <trans-unit id="augCustomEqNeedsObjEquals">
        <source>A type with attribute 'CustomEquality' must have an explicit implementation of at least one of 'Object.Equals(obj)', 'System.IEquatable&lt;_&gt;' or 'System.Collections.IStructuralEquatable'</source>
        <target state="translated">带有 "CustomEquality" 属性必须至少具有 "Object.Equals(obj)"、"System.IEquatable&lt;_&gt;" 或 "System.Collections.IStructuralEquatable" 三者之一的显式实现</target>
        <note />
      </trans-unit>
      <trans-unit id="augCustomCompareNeedsIComp">
        <source>A type with attribute 'CustomComparison' must have an explicit implementation of at least one of 'System.IComparable' or 'System.Collections.IStructuralComparable'</source>
        <target state="translated">具有特性 "CustomComparison" 的类型必须至少显式实现 "System.IComparable" 或 "System.Collections.IStructuralComparable" 中的一个</target>
        <note />
      </trans-unit>
      <trans-unit id="augNoEqNeedsNoObjEquals">
        <source>A type with attribute 'NoEquality' should not usually have an explicit implementation of 'Object.Equals(obj)'. Disable this warning if this is intentional for interoperability purposes</source>
        <target state="translated">具有特性 "NoEquality" 通常不应显式实现 "Object.Equals(obj)"。如果这是为了实现互操作性而特意这样做的，请禁用此警告</target>
        <note />
      </trans-unit>
      <trans-unit id="augNoCompCantImpIComp">
        <source>A type with attribute 'NoComparison' should not usually have an explicit implementation of 'System.IComparable', 'System.IComparable&lt;_&gt;' or 'System.Collections.IStructuralComparable'. Disable this warning if this is intentional for interoperability purposes</source>
        <target state="translated">具有 "NoComparison" 属性的类型通常不应具有 "System.IComparable"、"System.IComparable&lt;_&gt;" 或 "System.Collections.IStructuralComparable" 的显式实现。如果专用于互操作性用途，请禁用此警告</target>
        <note />
      </trans-unit>
      <trans-unit id="augCustomEqNeedsNoCompOrCustomComp">
        <source>The 'CustomEquality' attribute must be used in conjunction with the 'NoComparison' or 'CustomComparison' attributes</source>
        <target state="translated">"CustomEquality" 特性必须与 "NoComparison" 或 "CustomComparison" 特性结合使用</target>
        <note />
      </trans-unit>
      <trans-unit id="forPositionalSpecifiersNotPermitted">
        <source>Positional specifiers are not permitted in format strings</source>
        <target state="translated">格式字符串中不得有位置说明符</target>
        <note />
      </trans-unit>
      <trans-unit id="forMissingFormatSpecifier">
        <source>Missing format specifier</source>
        <target state="translated">缺少格式说明符</target>
        <note />
      </trans-unit>
      <trans-unit id="forFlagSetTwice">
        <source>'{0}' flag set twice</source>
        <target state="translated">“{0}”标志设置了两次</target>
        <note />
      </trans-unit>
      <trans-unit id="forPrefixFlagSpacePlusSetTwice">
        <source>Prefix flag (' ' or '+') set twice</source>
        <target state="translated">前缀标志(" " 或 "+")设置了两次</target>
        <note />
      </trans-unit>
      <trans-unit id="forHashSpecifierIsInvalid">
        <source>The # formatting modifier is invalid in F#</source>
        <target state="translated"># 格式修饰符在 F# 中无效</target>
        <note />
      </trans-unit>
      <trans-unit id="forBadPrecision">
        <source>Bad precision in format specifier</source>
        <target state="translated">格式说明符中的精度错误</target>
        <note />
      </trans-unit>
      <trans-unit id="forBadWidth">
        <source>Bad width in format specifier</source>
        <target state="translated">格式说明符中的宽度错误</target>
        <note />
      </trans-unit>
      <trans-unit id="forDoesNotSupportZeroFlag">
        <source>'{0}' format does not support '0' flag</source>
        <target state="translated">“{0}”格式不支持“0”标志</target>
        <note />
      </trans-unit>
      <trans-unit id="forPrecisionMissingAfterDot">
        <source>Precision missing after the '.'</source>
        <target state="translated">"." 后缺少精度</target>
        <note />
      </trans-unit>
      <trans-unit id="forFormatDoesntSupportPrecision">
        <source>'{0}' format does not support precision</source>
        <target state="translated">“{0}”格式不支持精度</target>
        <note />
      </trans-unit>
      <trans-unit id="forBadFormatSpecifier">
        <source>Bad format specifier (after l or L): Expected ld,li,lo,lu,lx or lX. In F# code you can use %d, %x, %o or %u instead, which are overloaded to work with all basic integer types.</source>
        <target state="translated">错误的格式说明符(位于 l 或 L 之后): 应为 ld、li、lo、lu、lx 或 lX。在 F# 代码中，可以改用 %d、%x、%o 或 %u，这些项将被重载以用于所有基本整数类型。</target>
        <note />
      </trans-unit>
      <trans-unit id="forLIsUnnecessary">
        <source>The 'l' or 'L' in this format specifier is unnecessary. In F# code you can use %d, %x, %o or %u instead, which are overloaded to work with all basic integer types.</source>
        <target state="translated">此格式说明符中不需要 "l" 或 "L"。在 F# 代码中，可以改用 %d、%x、%o 或 %u，这些项将被重载以用于所有基本整数类型。</target>
        <note />
      </trans-unit>
      <trans-unit id="forHIsUnnecessary">
        <source>The 'h' or 'H' in this format specifier is unnecessary. You can use %d, %x, %o or %u instead, which are overloaded to work with all basic integer types.</source>
        <target state="translated">此格式说明符中不需要 "h" 或 "H"。可以改用 %d、%x、%o 或 %u，这些项将被重载以用于所有基本整数类型。</target>
        <note />
      </trans-unit>
      <trans-unit id="forDoesNotSupportPrefixFlag">
        <source>'{0}' does not support prefix '{1}' flag</source>
        <target state="translated">“{0}”不支持前缀“{1}”标志</target>
        <note />
      </trans-unit>
      <trans-unit id="forBadFormatSpecifierGeneral">
        <source>Bad format specifier: '{0}'</source>
        <target state="translated">错误的格式说明符: '{0}'</target>
        <note />
      </trans-unit>
      <trans-unit id="elSysEnvExitDidntExit">
        <source>System.Environment.Exit did not exit</source>
        <target state="translated">System.Environment.Exit 未退出</target>
        <note />
      </trans-unit>
      <trans-unit id="elDeprecatedOperator">
        <source>The treatment of this operator is now handled directly by the F# compiler and its meaning cannot be redefined</source>
        <target state="translated">此时将通过 F# 编译器直接操作对此运算符的处理，并且不能重新定义其含义</target>
        <note />
      </trans-unit>
      <trans-unit id="chkProtectedOrBaseCalled">
        <source>A protected member is called or 'base' is being used. This is only allowed in the direct implementation of members since they could escape their object scope.</source>
        <target state="translated">调用了受保护的成员或正在使用 "base"。只能在对成员的直接实现中这样做，因为它们可能会超出其对象范围。</target>
        <note />
      </trans-unit>
      <trans-unit id="chkByrefUsedInInvalidWay">
        <source>The byref-typed variable '{0}' is used in an invalid way. Byrefs cannot be captured by closures or passed to inner functions.</source>
        <target state="translated">byref 类型化变量“{0}”的使用方式无效。不能由闭包来捕获 Byref，也不能将其传递给内部函数。</target>
        <note />
      </trans-unit>
      <trans-unit id="chkBaseUsedInInvalidWay">
        <source>The 'base' keyword is used in an invalid way. Base calls cannot be used in closures. Consider using a private member to make base calls.</source>
        <target state="translated">"base" 关键字的使用方式无效。在闭包中不能使用 base 调用。请考虑使用私有成员进行 base 调用。</target>
        <note />
      </trans-unit>
      <trans-unit id="chkVariableUsedInInvalidWay">
        <source>The variable '{0}' is used in an invalid way</source>
        <target state="translated">变量“{0}”的使用方式无效</target>
        <note />
      </trans-unit>
      <trans-unit id="chkTypeLessAccessibleThanType">
        <source>The type '{0}' is less accessible than the value, member or type '{1}' it is used in.</source>
        <target state="translated">类型“{0}”的可访问性低于其所用于的值、成员或类型“{1}”。</target>
        <note />
      </trans-unit>
      <trans-unit id="chkSystemVoidOnlyInTypeof">
        <source>'System.Void' can only be used as 'typeof&lt;System.Void&gt;' in F#</source>
        <target state="translated">"System.Void" 只能在 F# 中用作 "typeof&lt;System.Void&gt;"</target>
        <note />
      </trans-unit>
      <trans-unit id="chkErrorUseOfByref">
        <source>A type instantiation involves a byref type. This is not permitted by the rules of Common IL.</source>
        <target state="translated">某个类型实例化涉及 byref 类型。通用 IL 的规则不允许这样做。</target>
        <note />
      </trans-unit>
      <trans-unit id="chkErrorContainsCallToRethrow">
        <source>Calls to 'reraise' may only occur directly in a handler of a try-with</source>
        <target state="translated">只可以在 try-with 的处理程序中直接调用 "reraise"</target>
        <note />
      </trans-unit>
      <trans-unit id="chkSplicingOnlyInQuotations">
        <source>Expression-splicing operators may only be used within quotations</source>
        <target state="translated">表达式拼接运算符只能在引号内使用</target>
        <note />
      </trans-unit>
      <trans-unit id="chkNoFirstClassSplicing">
        <source>First-class uses of the expression-splicing operator are not permitted</source>
        <target state="translated">不允许优先使用表达式拼接运算符</target>
        <note />
      </trans-unit>
      <trans-unit id="chkNoFirstClassAddressOf">
        <source>First-class uses of the address-of operators are not permitted</source>
        <target state="translated">不允许优先使用 address-of 运算符</target>
        <note />
      </trans-unit>
      <trans-unit id="chkNoFirstClassRethrow">
        <source>First-class uses of the 'reraise' function is not permitted</source>
        <target state="translated">不允许优先使用 "reraise" 函数</target>
        <note />
      </trans-unit>
      <trans-unit id="chkNoByrefAtThisPoint">
        <source>The byref typed value '{0}' cannot be used at this point</source>
        <target state="translated">此时无法使用 byref 类型化值“{0}”</target>
        <note />
      </trans-unit>
      <trans-unit id="chkLimitationsOfBaseKeyword">
        <source>'base' values may only be used to make direct calls to the base implementations of overridden members</source>
        <target state="translated">"base" 值只能用于直接调用重写成员的基实现</target>
        <note />
      </trans-unit>
      <trans-unit id="chkObjCtorsCantUseExceptionHandling">
        <source>Object constructors cannot directly use try/with and try/finally prior to the initialization of the object. This includes constructs such as 'for x in ...' that may elaborate to uses of these constructs. This is a limitation imposed by Common IL.</source>
        <target state="translated">在初始化对象之前，对象构造函数不能直接使用 try/with 和 try/finally。这包括像 "for x in ..." 这样详细说明其构造使用方式的构造。这是由通用 IL 设定的限制。</target>
        <note />
      </trans-unit>
      <trans-unit id="chkNoAddressOfAtThisPoint">
        <source>The address of the variable '{0}' cannot be used at this point</source>
        <target state="translated">此时无法使用变量“{0}”的地址</target>
        <note />
      </trans-unit>
      <trans-unit id="chkNoAddressStaticFieldAtThisPoint">
        <source>The address of the static field '{0}' cannot be used at this point</source>
        <target state="translated">此时无法使用静态字段“{0}”的地址</target>
        <note />
      </trans-unit>
      <trans-unit id="chkNoAddressFieldAtThisPoint">
        <source>The address of the field '{0}' cannot be used at this point</source>
        <target state="translated">此时无法使用字段“{0}”的地址</target>
        <note />
      </trans-unit>
      <trans-unit id="chkNoAddressOfArrayElementAtThisPoint">
        <source>The address of an array element cannot be used at this point</source>
        <target state="translated">此时无法使用某个数组元素的地址</target>
        <note />
      </trans-unit>
      <trans-unit id="chkFirstClassFuncNoByref">
        <source>The type of a first-class function cannot contain byrefs</source>
        <target state="translated">第一类函数的类型不能包含 byref</target>
        <note />
      </trans-unit>
      <trans-unit id="chkReturnTypeNoByref">
        <source>A method return type would contain byrefs which is not permitted</source>
        <target state="translated">方法返回类型将包含不允许使用的 byref</target>
        <note />
      </trans-unit>
      <trans-unit id="chkInvalidCustAttrVal">
        <source>Invalid custom attribute value (not a constant or literal)</source>
        <target state="translated">自定义特性值无效(不是常数或文本)</target>
        <note />
      </trans-unit>
      <trans-unit id="chkAttrHasAllowMultiFalse">
        <source>The attribute type '{0}' has 'AllowMultiple=false'. Multiple instances of this attribute cannot be attached to a single language element.</source>
        <target state="translated">特性类型“{0}”具有“AllowMultiple=false”。不能向单个语言元素附加此特性的多个实例。</target>
        <note />
      </trans-unit>
      <trans-unit id="chkMemberUsedInInvalidWay">
        <source>The member '{0}' is used in an invalid way. A use of '{1}' has been inferred prior to its definition at or near '{2}'. This is an invalid forward reference.</source>
        <target state="translated">成员“{0}”的使用方式无效。在“{2}”处或其附近给出定义之前，已推理使用了“{1}”。这是无效的前向引用。</target>
        <note />
      </trans-unit>
      <trans-unit id="chkNoByrefAsTopValue">
        <source>A byref typed value would be stored here. Top-level let-bound byref values are not permitted.</source>
        <target state="translated">将在此处存储 byref 类型化值。不允许使用顶级的 let 绑定的 byref 值。</target>
        <note />
      </trans-unit>
      <trans-unit id="chkReflectedDefCantSplice">
        <source>[&lt;ReflectedDefinition&gt;] terms cannot contain uses of the prefix splice operator '%'</source>
        <target state="translated">[&lt;ReflectedDefinition&gt;] 条件中不能使用前缀拼接运算符 "%"</target>
        <note />
      </trans-unit>
      <trans-unit id="chkEntryPointUsage">
        <source>A function labeled with the 'EntryPointAttribute' attribute must be the last declaration in the last file in the compilation sequence.</source>
        <target state="translated">用 "EntryPointAttribute" 特性标记的函数必须是编译序列中最后一个文件中的最后一个声明。</target>
        <note />
      </trans-unit>
      <trans-unit id="chkUnionCaseCompiledForm">
        <source>compiled form of the union case</source>
        <target state="translated">联合用例的已编译形式</target>
        <note />
      </trans-unit>
      <trans-unit id="chkUnionCaseDefaultAugmentation">
        <source>default augmentation of the union case</source>
        <target state="translated">联合用例的默认扩大</target>
        <note />
      </trans-unit>
      <trans-unit id="chkPropertySameNameMethod">
        <source>The property '{0}' has the same name as a method in type '{1}'.</source>
        <target state="translated">属性“{0}”与类型“{1}”中的某个方法具有相同的名称。</target>
        <note />
      </trans-unit>
      <trans-unit id="chkGetterSetterDoNotMatchAbstract">
        <source>The property '{0}' of type '{1}' has a getter and a setter that do not match. If one is abstract then the other must be as well.</source>
        <target state="translated">类型为“{1}”的属性“{0}”存在不匹配的 Getter 和 Setter。如果其中一个是抽象的，则另一个也必须是抽象的。</target>
        <note />
      </trans-unit>
      <trans-unit id="chkPropertySameNameIndexer">
        <source>The property '{0}' has the same name as another property in type '{1}', but one takes indexer arguments and the other does not. You may be missing an indexer argument to one of your properties.</source>
        <target state="translated">属性“{0}”与类型“{1}”中的另一个属性具有相同的名称，但是其中一个属性采用了索引器参数，而另一个属性未采用。可能缺少其中一个属性的索引器参数。</target>
        <note />
      </trans-unit>
      <trans-unit id="chkCantStoreByrefValue">
        <source>A type would store a byref typed value. This is not permitted by Common IL.</source>
        <target state="translated">某个类型将存储 byref 类型化值。通用 IL 不允许这样做。</target>
        <note />
      </trans-unit>
      <trans-unit id="chkDuplicateMethod">
        <source>Duplicate method. The method '{0}' has the same name and signature as another method in type '{1}'.</source>
        <target state="translated">重复方法。方法“{0}”与类型“{1}”中的另一个方法具有相同的名称和签名。</target>
        <note />
      </trans-unit>
      <trans-unit id="chkDuplicateMethodWithSuffix">
        <source>Duplicate method. The method '{0}' has the same name and signature as another method in type '{1}' once tuples, functions, units of measure and/or provided types are erased.</source>
        <target state="translated">重复方法。清除元组、函数、度量单位和/或提供的类型后，方法“{0}”与类型“{1}”中的另一个方法具有相同的名称和签名。</target>
        <note />
      </trans-unit>
      <trans-unit id="chkDuplicateMethodCurried">
        <source>The method '{0}' has curried arguments but has the same name as another method in type '{1}'. Methods with curried arguments cannot be overloaded. Consider using a method taking tupled arguments.</source>
        <target state="translated">方法“{0}”具有扩充参数，并且与类型“{1}”中的另一个方法具有相同的名称。无法重载具有扩充参数的方法。请考虑使用采用元组化参数的方法。</target>
        <note />
      </trans-unit>
      <trans-unit id="chkCurriedMethodsCantHaveOutParams">
        <source>Methods with curried arguments cannot declare 'out', 'ParamArray', 'optional', 'ReflectedDefinition', 'byref', 'CallerLineNumber', 'CallerMemberName', or 'CallerFilePath' arguments</source>
        <target state="translated">具有扩充参数的方法不能声明 "out"、"ParamArray"、"optional"、"ReflectedDefinition"、"byref"、"CallerLineNumber"、"CallerMemberName" 或 "CallerFilePath" 参数</target>
        <note />
      </trans-unit>
      <trans-unit id="chkDuplicateProperty">
        <source>Duplicate property. The property '{0}' has the same name and signature as another property in type '{1}'.</source>
        <target state="translated">重复属性。属性“{0}”与类型“{1}”中的另一个属性具有相同的名称和签名。</target>
        <note />
      </trans-unit>
      <trans-unit id="chkDuplicatePropertyWithSuffix">
        <source>Duplicate property. The property '{0}' has the same name and signature as another property in type '{1}' once tuples, functions, units of measure and/or provided types are erased.</source>
        <target state="translated">重复属性。清除元组、函数、度量单位和/或提供的类型后，属性“{0}”与类型“{1}”中的另一个属性具有相同的名称和签名。</target>
        <note />
      </trans-unit>
      <trans-unit id="chkDuplicateMethodInheritedType">
        <source>Duplicate method. The abstract method '{0}' has the same name and signature as an abstract method in an inherited type.</source>
        <target state="translated">重复方法。抽象方法“{0}”与继承类型中的某个抽象方法具有相同的名称和签名。</target>
        <note />
      </trans-unit>
      <trans-unit id="chkDuplicateMethodInheritedTypeWithSuffix">
        <source>Duplicate method. The abstract method '{0}' has the same name and signature as an abstract method in an inherited type once tuples, functions, units of measure and/or provided types are erased.</source>
        <target state="translated">重复方法。在清除元组、函数、度量单位和/或所提供类型后，抽象方法“{0}”与继承类型中的某个抽象方法具有相同的名称和签名。</target>
        <note />
      </trans-unit>
      <trans-unit id="chkMultipleGenericInterfaceInstantiations">
        <source>This type implements the same interface at different generic instantiations '{0}' and '{1}'. This is not permitted in this version of F#.</source>
        <target state="translated">此类型在不同的泛型实例化“{0}”和“{1}”实现了同样的接口。这在该版本 F# 中是不允许的。</target>
        <note />
      </trans-unit>
      <trans-unit id="chkValueWithDefaultValueMustHaveDefaultValue">
        <source>The type of a field using the 'DefaultValue' attribute must admit default initialization, i.e. have 'null' as a proper value or be a struct type whose fields all admit default initialization. You can use 'DefaultValue(false)' to disable this check</source>
        <target state="translated">使用 "DefaultValue" 特性的字段的类型必须承认默认初始化，也就是说，此类型将 "null" 用作适当的值，或者此类型是一个结构类型，其中的所有字段均承认默认初始化。可以使用 "DefaultValue(false)" 禁用此检查</target>
        <note />
      </trans-unit>
      <trans-unit id="chkNoByrefInTypeAbbrev">
        <source>The type abbreviation contains byrefs. This is not permitted by F#.</source>
        <target state="translated">类型缩写词包含 byref。F# 不允许这样做。</target>
        <note />
      </trans-unit>
      <trans-unit id="crefBoundVarUsedInSplice">
        <source>The variable '{0}' is bound in a quotation but is used as part of a spliced expression. This is not permitted since it may escape its scope.</source>
        <target state="translated">虽然变量“{0}”在某个引用内容中进行了绑定，但它用作拼接表达式的一部分。不允许这样做，因为该变量可能会超出其范围。</target>
        <note />
      </trans-unit>
      <trans-unit id="crefQuotationsCantContainGenericExprs">
        <source>Quotations cannot contain uses of generic expressions</source>
        <target state="translated">引用内容中不能使用泛型表达式</target>
        <note />
      </trans-unit>
      <trans-unit id="crefQuotationsCantContainGenericFunctions">
        <source>Quotations cannot contain function definitions that are inferred or declared to be generic. Consider adding some type constraints to make this a valid quoted expression.</source>
        <target state="translated">引用内容不能包含推理为或声明为泛型的函数声明。请考虑添加一些类型约束，以使此引用内容成为带引号的有效表达式。</target>
        <note />
      </trans-unit>
      <trans-unit id="crefQuotationsCantContainObjExprs">
        <source>Quotations cannot contain object expressions</source>
        <target state="translated">引用内容不能包含对象表达式</target>
        <note />
      </trans-unit>
      <trans-unit id="crefQuotationsCantContainAddressOf">
        <source>Quotations cannot contain expressions that take the address of a field</source>
        <target state="translated">引用内容不能包含采用字段地址的表达式</target>
        <note />
      </trans-unit>
      <trans-unit id="crefQuotationsCantContainStaticFieldRef">
        <source>Quotations cannot contain expressions that fetch static fields</source>
        <target state="translated">引用内容不能包含获取静态字段的表达式</target>
        <note />
      </trans-unit>
      <trans-unit id="crefQuotationsCantContainInlineIL">
        <source>Quotations cannot contain inline assembly code or pattern matching on arrays</source>
        <target state="translated">引用内容不能包含内联程序集代码或数组模式匹配</target>
        <note />
      </trans-unit>
      <trans-unit id="crefQuotationsCantContainDescendingForLoops">
        <source>Quotations cannot contain descending for loops</source>
        <target state="translated">引用内容不能包含循环的递减</target>
        <note />
      </trans-unit>
      <trans-unit id="crefQuotationsCantFetchUnionIndexes">
        <source>Quotations cannot contain expressions that fetch union case indexes</source>
        <target state="translated">引用内容不能包含获取联合用例索引的表达式</target>
        <note />
      </trans-unit>
      <trans-unit id="crefQuotationsCantSetUnionFields">
        <source>Quotations cannot contain expressions that set union case fields</source>
        <target state="translated">引用内容不能包含设置联合用例字段的表达式</target>
        <note />
      </trans-unit>
      <trans-unit id="crefQuotationsCantSetExceptionFields">
        <source>Quotations cannot contain expressions that set fields in exception values</source>
        <target state="translated">引用内容不能包含设置异常值中的字段的表达式</target>
        <note />
      </trans-unit>
      <trans-unit id="crefQuotationsCantRequireByref">
        <source>Quotations cannot contain expressions that require byref pointers</source>
        <target state="translated">引用内容不能包含需要 byref 指针的表达式</target>
        <note />
      </trans-unit>
      <trans-unit id="crefQuotationsCantCallTraitMembers">
        <source>Quotations cannot contain expressions that make member constraint calls, or uses of operators that implicitly resolve to a member constraint call</source>
        <target state="translated">引用内容不能包含进行成员约束调用或使用隐式解析为成员约束调用的运算符的表达式</target>
        <note />
      </trans-unit>
      <trans-unit id="crefQuotationsCantContainThisConstant">
        <source>Quotations cannot contain this kind of constant</source>
        <target state="translated">引用内容不能包含这种常数</target>
        <note />
      </trans-unit>
      <trans-unit id="crefQuotationsCantContainThisPatternMatch">
        <source>Quotations cannot contain this kind of pattern match</source>
        <target state="translated">引用内容不能包含这种模式匹配</target>
        <note />
      </trans-unit>
      <trans-unit id="crefQuotationsCantContainArrayPatternMatching">
        <source>Quotations cannot contain array pattern matching</source>
        <target state="translated">引用内容不能包含数组模式匹配</target>
        <note />
      </trans-unit>
      <trans-unit id="crefQuotationsCantContainThisType">
        <source>Quotations cannot contain this kind of type</source>
        <target state="translated">引用内容不能包含这种类型</target>
        <note />
      </trans-unit>
      <trans-unit id="csTypeCannotBeResolvedAtCompileTime">
        <source>The declared type parameter '{0}' cannot be used here since the type parameter cannot be resolved at compile time</source>
        <target state="translated">此处不能使用声明的类型参数“{0}”，因为编译时无法解析该类型参数</target>
        <note />
      </trans-unit>
      <trans-unit id="csCodeLessGeneric">
        <source>This code is less generic than indicated by its annotations. A unit-of-measure specified using '_' has been determined to be '1', i.e. dimensionless. Consider making the code generic, or removing the use of '_'.</source>
        <target state="translated">此代码并不像其批注所述的那样通用。使用“_”指定的度量单位已确定为“1”，即无度量。请考虑使此代码成为泛型代码，或删除对“_”的使用。</target>
        <note />
      </trans-unit>
      <trans-unit id="csTypeInferenceMaxDepth">
        <source>Type inference problem too complicated (maximum iteration depth reached). Consider adding further type annotations.</source>
        <target state="translated">类型推理问题太复杂(已达到最大迭代深度)。请考虑添加更多类型批注。</target>
        <note />
      </trans-unit>
      <trans-unit id="csExpectedArguments">
        <source>Expected arguments to an instance member</source>
        <target state="translated">应为实例成员的参数</target>
        <note />
      </trans-unit>
      <trans-unit id="csIndexArgumentMismatch">
        <source>This indexer expects {0} arguments but is here given {1}</source>
        <target state="translated">此索引器需要 {0} 个参数，而此处给定了 {1} 个参数</target>
        <note />
      </trans-unit>
      <trans-unit id="csExpectTypeWithOperatorButGivenFunction">
        <source>Expecting a type supporting the operator '{0}' but given a function type. You may be missing an argument to a function.</source>
        <target state="translated">应为支持运算符“{0}”的类型，但给定的是函数类型。可能缺少函数的参数。</target>
        <note />
      </trans-unit>
      <trans-unit id="csExpectTypeWithOperatorButGivenTuple">
        <source>Expecting a type supporting the operator '{0}' but given a tuple type</source>
        <target state="translated">需要一个支持运算符“{0}”的类型，但提供的是元组类型</target>
        <note />
      </trans-unit>
      <trans-unit id="csTypesDoNotSupportOperator">
        <source>None of the types '{0}' support the operator '{1}'</source>
        <target state="translated">任何类型“{0}”都不支持运算符“{1}”</target>
        <note />
      </trans-unit>
      <trans-unit id="csTypeDoesNotSupportOperator">
        <source>The type '{0}' does not support the operator '{1}'</source>
        <target state="translated">类型“{0}”不支持运算符“{1}”</target>
        <note />
      </trans-unit>
      <trans-unit id="csTypesDoNotSupportOperatorNullable">
        <source>None of the types '{0}' support the operator '{1}'. Consider opening the module 'Microsoft.FSharp.Linq.NullableOperators'.</source>
        <target state="translated">任何类型“{0}”都不支持运算符“{1}”。请考虑打开模块“Microsoft.FSharp.Linq.NullableOperators”。</target>
        <note />
      </trans-unit>
      <trans-unit id="csTypeDoesNotSupportOperatorNullable">
        <source>The type '{0}' does not support the operator '{1}'. Consider opening the module 'Microsoft.FSharp.Linq.NullableOperators'.</source>
        <target state="translated">类型“{0}”不支持运算符“{1}”。请考虑打开模块“Microsoft.FSharp.Linq.NullableOperators”。</target>
        <note />
      </trans-unit>
      <trans-unit id="csTypeDoesNotSupportConversion">
        <source>The type '{0}' does not support a conversion to the type '{1}'</source>
        <target state="translated">类型“{0}”不支持转换为类型“{1}”</target>
        <note />
      </trans-unit>
      <trans-unit id="csMethodFoundButIsStatic">
        <source>The type '{0}' has a method '{1}' (full name '{2}'), but the method is static</source>
        <target state="translated">类型“{0}”具有方法“{1}”(全名为“{2}”)，但此方法是静态的</target>
        <note />
      </trans-unit>
      <trans-unit id="csMethodFoundButIsNotStatic">
        <source>The type '{0}' has a method '{1}' (full name '{2}'), but the method is not static</source>
        <target state="translated">类型“{0}”具有方法“{1}”(全名为“{2}”)，但此方法不是静态的</target>
        <note />
      </trans-unit>
      <trans-unit id="csStructConstraintInconsistent">
        <source>The constraints 'struct' and 'not struct' are inconsistent</source>
        <target state="translated">约束“struct”和“not struct”不一致</target>
        <note />
      </trans-unit>
      <trans-unit id="csTypeDoesNotHaveNull">
        <source>The type '{0}' does not have 'null' as a proper value</source>
        <target state="translated">类型“{0}”未将“null”用作适当的值</target>
        <note />
      </trans-unit>
      <trans-unit id="csNullableTypeDoesNotHaveNull">
        <source>The type '{0}' does not have 'null' as a proper value. To create a null value for a Nullable type use 'System.Nullable()'.</source>
        <target state="translated">类型“{0}”未将“null”用作适当的值。若要为可以为 null 的类型创建 null 值，请使用“System.Nullable()”。</target>
        <note />
      </trans-unit>
      <trans-unit id="csTypeDoesNotSupportComparison1">
        <source>The type '{0}' does not support the 'comparison' constraint because it has the 'NoComparison' attribute</source>
        <target state="translated">类型“{0}”不支持“comparison”约束，因为它具有“NoComparison”特性</target>
        <note />
      </trans-unit>
      <trans-unit id="csTypeDoesNotSupportComparison2">
        <source>The type '{0}' does not support the 'comparison' constraint. For example, it does not support the 'System.IComparable' interface</source>
        <target state="translated">类型“{0}”不支持“comparison”约束。例如，它不支持“System.IComparable”接口</target>
        <note />
      </trans-unit>
      <trans-unit id="csTypeDoesNotSupportComparison3">
        <source>The type '{0}' does not support the 'comparison' constraint because it is a record, union or struct with one or more structural element types which do not support the 'comparison' constraint. Either avoid the use of comparison with this type, or add the 'StructuralComparison' attribute to the type to determine which field type does not support comparison</source>
        <target state="translated">类型“{0}”不支持“comparison”约束，因为它是一个记录、联合或结构，其中的一个或多个结构化元素类型不支持“comparison”约束。请避免对此类型使用比较，或将“StructuralComparison”特性添加到此类型以确定哪些字段类型不支持比较</target>
        <note />
      </trans-unit>
      <trans-unit id="csTypeDoesNotSupportEquality1">
        <source>The type '{0}' does not support the 'equality' constraint because it has the 'NoEquality' attribute</source>
        <target state="translated">类型“{0}”不支持“equality”约束，因为它具有“NoEquality”特性</target>
        <note />
      </trans-unit>
      <trans-unit id="csTypeDoesNotSupportEquality2">
        <source>The type '{0}' does not support the 'equality' constraint because it is a function type</source>
        <target state="translated">类型“{0}”不支持“equality”约束，因为它是函数类型</target>
        <note />
      </trans-unit>
      <trans-unit id="csTypeDoesNotSupportEquality3">
        <source>The type '{0}' does not support the 'equality' constraint because it is a record, union or struct with one or more structural element types which do not support the 'equality' constraint. Either avoid the use of equality with this type, or add the 'StructuralEquality' attribute to the type to determine which field type does not support equality</source>
        <target state="translated">类型“{0}”不支持“equality”约束，因为它是一个记录、联合或结构，其中的一个或多个结构化元素类型不支持“equality”约束。请避免对此类型使用相等运算，或将“StructuralEquality”特性添加到此类型以确定哪些字段类型不支持相等运算</target>
        <note />
      </trans-unit>
      <trans-unit id="csTypeIsNotEnumType">
        <source>The type '{0}' is not a CLI enum type</source>
        <target state="translated">类型“{0}”不是 CLI 枚举类型</target>
        <note />
      </trans-unit>
      <trans-unit id="csTypeHasNonStandardDelegateType">
        <source>The type '{0}' has a non-standard delegate type</source>
        <target state="translated">类型“{0}”具有非标准委托类型</target>
        <note />
      </trans-unit>
      <trans-unit id="csTypeIsNotDelegateType">
        <source>The type '{0}' is not a CLI delegate type</source>
        <target state="translated">类型“{0}”不是 CLI 委托类型</target>
        <note />
      </trans-unit>
      <trans-unit id="csTypeParameterCannotBeNullable">
        <source>This type parameter cannot be instantiated to 'Nullable'. This is a restriction imposed in order to ensure the meaning of 'null' in some CLI languages is not confusing when used in conjunction with 'Nullable' values.</source>
        <target state="translated">无法将此类型参数实例化为“Nullable”。此限制是强制实施的，旨在确保在某些 CLI 语言中将“null”与“Nullable”值一起使用时，不会混淆二者的含义。</target>
        <note />
      </trans-unit>
      <trans-unit id="csGenericConstructRequiresStructType">
        <source>A generic construct requires that the type '{0}' is a CLI or F# struct type</source>
        <target state="translated">泛型构造要求类型“{0}”是 CLI 或 F# 结构类型</target>
        <note />
      </trans-unit>
      <trans-unit id="csGenericConstructRequiresUnmanagedType">
        <source>A generic construct requires that the type '{0}' is an unmanaged type</source>
        <target state="translated">泛型构造要求类型“{0}”是非托管类型</target>
        <note />
      </trans-unit>
      <trans-unit id="csTypeNotCompatibleBecauseOfPrintf">
        <source>The type '{0}' is not compatible with any of the types {1}, arising from the use of a printf-style format string</source>
        <target state="translated">类型“{0}”与类型 {1} 中的任何类型都不兼容，因为使用了 printf 样式的格式字符串</target>
        <note />
      </trans-unit>
      <trans-unit id="csGenericConstructRequiresReferenceSemantics">
        <source>A generic construct requires that the type '{0}' have reference semantics, but it does not, i.e. it is a struct</source>
        <target state="translated">泛型构造要求类型“{0}”具有引用语义，而该类型没有引用语义，也就是说，该类型是一个结构</target>
        <note />
      </trans-unit>
      <trans-unit id="csGenericConstructRequiresNonAbstract">
        <source>A generic construct requires that the type '{0}' be non-abstract</source>
        <target state="translated">泛型构造要求类型“{0}”是非抽象的</target>
        <note />
      </trans-unit>
      <trans-unit id="csGenericConstructRequiresPublicDefaultConstructor">
        <source>A generic construct requires that the type '{0}' have a public default constructor</source>
        <target state="translated">泛型构造要求类型“{0}”具有公共的默认构造函数</target>
        <note />
      </trans-unit>
      <trans-unit id="csTypeInstantiationLengthMismatch">
        <source>Type instantiation length mismatch</source>
        <target state="translated">类型实例化长度不匹配</target>
        <note />
      </trans-unit>
      <trans-unit id="csOptionalArgumentNotPermittedHere">
        <source>Optional arguments not permitted here</source>
        <target state="translated">此处不允许可选参数</target>
        <note />
      </trans-unit>
      <trans-unit id="csMemberIsNotStatic">
        <source>{0} is not a static member</source>
        <target state="translated">{0} 不是静态成员</target>
        <note />
      </trans-unit>
      <trans-unit id="csMemberIsNotInstance">
        <source>{0} is not an instance member</source>
        <target state="translated">{0} 不是实例成员</target>
        <note />
      </trans-unit>
      <trans-unit id="csArgumentLengthMismatch">
        <source>Argument length mismatch</source>
        <target state="translated">参数长度不匹配</target>
        <note />
      </trans-unit>
      <trans-unit id="csArgumentTypesDoNotMatch">
        <source>The argument types don't match</source>
        <target state="translated">参数类型不匹配</target>
        <note />
      </trans-unit>
      <trans-unit id="csMethodExpectsParams">
        <source>This method expects a CLI 'params' parameter in this position. 'params' is a way of passing a variable number of arguments to a method in languages such as C#. Consider passing an array for this argument</source>
        <target state="translated">此方法需要在此位置提供有 CLI“params”参数。“params”是一种用于在 C# 等语言中向某个方法传递数量可变的参数的方式。请考虑为此参数传递一个数组</target>
        <note />
      </trans-unit>
      <trans-unit id="csMemberIsNotAccessible">
        <source>The member or object constructor '{0}' is not {1}</source>
        <target state="translated">成员或对象构造函数“{0}”不是 {1}</target>
        <note />
      </trans-unit>
      <trans-unit id="csMemberIsNotAccessible2">
        <source>The member or object constructor '{0}' is not {1}. Private members may only be accessed from within the declaring type. Protected members may only be accessed from an extending type and cannot be accessed from inner lambda expressions.</source>
        <target state="translated">成员或对象构造函数“{0}”不是 {1}。只可以从声明类型中访问私有成员。只可以从扩展类型访问受保护的成员，而不能从内部 lambda 表达式访问这些成员。</target>
        <note />
      </trans-unit>
      <trans-unit id="csMethodIsNotAStaticMethod">
        <source>{0} is not a static method</source>
        <target state="translated">{0} 不是静态方法</target>
        <note />
      </trans-unit>
      <trans-unit id="csMethodIsNotAnInstanceMethod">
        <source>{0} is not an instance method</source>
        <target state="translated">{0} 不是实例方法</target>
        <note />
      </trans-unit>
      <trans-unit id="csMemberHasNoArgumentOrReturnProperty">
        <source>The member or object constructor '{0}' has no argument or settable return property '{1}'. {2}.</source>
        <target state="translated">成员或对象构造函数“{0}”没有参数或可设置的返回属性“{1}”。{2}。</target>
        <note />
      </trans-unit>
      <trans-unit id="csCtorHasNoArgumentOrReturnProperty">
        <source>The object constructor '{0}' has no argument or settable return property '{1}'. {2}.</source>
        <target state="translated">对象构造函数“{0}”无参数或无可设置的返回属性“{1}”。{2}。</target>
        <note />
      </trans-unit>
      <trans-unit id="csRequiredSignatureIs">
        <source>The required signature is {0}</source>
        <target state="translated">所需签名为 {0}</target>
        <note />
      </trans-unit>
      <trans-unit id="csMemberSignatureMismatch">
        <source>The member or object constructor '{0}' requires {1} argument(s). The required signature is '{2}'.</source>
        <target state="translated">成员或对象构造函数“{0}”需要 {1} 个参数。所需签名为“{2}”。</target>
        <note />
      </trans-unit>
      <trans-unit id="csMemberSignatureMismatch2">
        <source>The member or object constructor '{0}' requires {1} additional argument(s). The required signature is '{2}'.</source>
        <target state="translated">成员或对象构造函数“{0}”需要 {1} 个附加参数。所需签名为“{2}”。</target>
        <note />
      </trans-unit>
      <trans-unit id="csMemberSignatureMismatch3">
        <source>The member or object constructor '{0}' requires {1} argument(s). The required signature is '{2}'. Some names for missing arguments are {3}.</source>
        <target state="translated">成员或对象构造函数“{0}”需要 {1} 个参数。所需签名为“{2}”。一些缺少的参数的名称为 {3}。</target>
        <note />
      </trans-unit>
      <trans-unit id="csMemberSignatureMismatch4">
        <source>The member or object constructor '{0}' requires {1} additional argument(s). The required signature is '{2}'. Some names for missing arguments are {3}.</source>
        <target state="translated">成员或对象构造函数“{0}”需要 {1} 个附加参数。所需签名为“{2}”。一些缺少的参数的名称为 {3}。</target>
        <note />
      </trans-unit>
      <trans-unit id="csMemberSignatureMismatchArityNamed">
        <source>The member or object constructor '{0}' requires {1} argument(s) but is here given {2} unnamed and {3} named argument(s). The required signature is '{4}'.</source>
        <target state="translated">成员或对象构造函数“{0}”需要 {1} 个参数，而此处给定了 {2} 个未命名参数和 {3} 个已命名参数。所需签名为“{4}”。</target>
        <note />
      </trans-unit>
      <trans-unit id="csMemberSignatureMismatchArity">
        <source>The member or object constructor '{0}' takes {1} argument(s) but is here given {2}. The required signature is '{3}'.</source>
        <target state="translated">成员或对象构造函数“{0}”需要 {1} 个参数，而此处给定了 {2} 个参数。所需签名为“{3}”。</target>
        <note />
      </trans-unit>
      <trans-unit id="csCtorSignatureMismatchArity">
        <source>The object constructor '{0}' takes {1} argument(s) but is here given {2}. The required signature is '{3}'.</source>
        <target state="translated">对象构造函数“{0}”有 {1} 个参数，但此处只提供 {2} 个。所需的签名为“{3}”。</target>
        <note />
      </trans-unit>
      <trans-unit id="csCtorSignatureMismatchArityProp">
        <source>The object constructor '{0}' takes {1} argument(s) but is here given {2}. The required signature is '{3}'. If some of the arguments are meant to assign values to properties, consider separating those arguments with a comma (',').</source>
        <target state="translated">对象构造函数“{0}”有 {1} 个参数，但此处只提供 {2} 个。所需的签名为“{3}”。如果某些参数用于向属性分配值，请考虑使用逗号(",")分隔这些参数。</target>
        <note />
      </trans-unit>
      <trans-unit id="csMemberSignatureMismatchArityType">
        <source>The member or object constructor '{0}' takes {1} type argument(s) but is here given {2}. The required signature is '{3}'.</source>
        <target state="translated">成员或对象构造函数“{0}”需要 {1} 个类型参数，而此处给定了 {2} 个类型参数。所需签名为“{3}”。</target>
        <note />
      </trans-unit>
      <trans-unit id="csMemberNotAccessible">
        <source>A member or object constructor '{0}' taking {1} arguments is not accessible from this code location. All accessible versions of method '{2}' take {3} arguments.</source>
        <target state="translated">无法从此代码位置访问采用 {1} 个参数的成员或对象构造函数“{0}”。方法“{2}”的所有可访问版本都采用了 {3} 个参数。</target>
        <note />
      </trans-unit>
      <trans-unit id="csIncorrectGenericInstantiation">
        <source>Incorrect generic instantiation. No {0} member named '{1}' takes {2} generic arguments.</source>
        <target state="translated">泛型实例化不正确。没有名为“{1}”的 {0} 成员采用 {2} 个泛型参数。</target>
        <note />
      </trans-unit>
      <trans-unit id="csMemberOverloadArityMismatch">
        <source>The member or object constructor '{0}' does not take {1} argument(s). An overload was found taking {2} arguments.</source>
        <target state="translated">成员或对象构造函数“{0}”不采用 {1} 个参数。发现某个重载采用 {2} 个参数。</target>
        <note />
      </trans-unit>
      <trans-unit id="csNoMemberTakesTheseArguments">
        <source>No {0} member or object constructor named '{1}' takes {2} arguments</source>
        <target state="translated">没有名为“{1}”的 {0} 成员或对象构造函数采用 {2} 个参数</target>
        <note />
      </trans-unit>
      <trans-unit id="csNoMemberTakesTheseArguments2">
        <source>No {0} member or object constructor named '{1}' takes {2} arguments. Note the call to this member also provides {3} named arguments.</source>
        <target state="translated">没有名为“{1}”的 {0} 成员或对象构造函数采用 {2} 个参数。注意，调用此成员也会提供 {3} 个已命名参数。</target>
        <note />
      </trans-unit>
      <trans-unit id="csNoMemberTakesTheseArguments3">
        <source>No {0} member or object constructor named '{1}' takes {2} arguments. The named argument '{3}' doesn't correspond to any argument or settable return property for any overload.</source>
        <target state="translated">没有名为“{1}”的 {0} 成员或对象构造函数采用 {2} 个参数。已命名参数“{3}”与针对任何重载的任何参数或可设置的返回属性均不对应。</target>
        <note />
      </trans-unit>
      <trans-unit id="csMethodNotFound">
        <source>Method or object constructor '{0}' not found</source>
        <target state="translated">未找到方法或对象构造函数“{0}”</target>
        <note />
      </trans-unit>
      <trans-unit id="csNoOverloadsFound">
        <source>No overloads match for method '{0}'.</source>
        <target state="translated">没有与方法“{0}”匹配的重载。</target>
        <note />
      </trans-unit>
      <trans-unit id="csMethodIsOverloaded">
        <source>A unique overload for method '{0}' could not be determined based on type information prior to this program point. A type annotation may be needed.</source>
        <target state="translated">未能根据此程序点之前的类型信息确定方法“{0}”的唯一重载。可能需要类型批注。</target>
        <note />
      </trans-unit>
      <trans-unit id="csCandidates">
        <source>Candidates:\n{0}</source>
        <target state="translated">候选项:\n{0}</target>
        <note />
      </trans-unit>
      <trans-unit id="parsDoCannotHaveVisibilityDeclarations">
        <source>Accessibility modifiers are not permitted on 'do' bindings, but '{0}' was given.</source>
        <target state="translated">不允许对 "do" 绑定使用可访问性修饰符，但却给出了“{0}”。</target>
        <note />
      </trans-unit>
      <trans-unit id="parsEofInHashIf">
        <source>End of file in #if section begun at or after here</source>
        <target state="translated">文件尾在此处或之后开始的 #if 节中</target>
        <note />
      </trans-unit>
      <trans-unit id="parsEofInString">
        <source>End of file in string begun at or before here</source>
        <target state="translated">文件尾在此处或之前开始的字符串中</target>
        <note />
      </trans-unit>
      <trans-unit id="parsEofInVerbatimString">
        <source>End of file in verbatim string begun at or before here</source>
        <target state="translated">文件尾在此外或之前开始的原义字符串中</target>
        <note />
      </trans-unit>
      <trans-unit id="parsEofInComment">
        <source>End of file in comment begun at or before here</source>
        <target state="translated">文件尾在此处或之前开始的注释中</target>
        <note />
      </trans-unit>
      <trans-unit id="parsEofInStringInComment">
        <source>End of file in string embedded in comment begun at or before here</source>
        <target state="translated">文件尾在此外或之前开始的注释中嵌入的字符串中</target>
        <note />
      </trans-unit>
      <trans-unit id="parsEofInVerbatimStringInComment">
        <source>End of file in verbatim string embedded in comment begun at or before here</source>
        <target state="translated">文件尾在此处或之前开始的注释中嵌入的原义字符串中</target>
        <note />
      </trans-unit>
      <trans-unit id="parsEofInIfOcaml">
        <source>End of file in IF-OCAML section begun at or before here</source>
        <target state="translated">文件尾在此处或之前开始的 IF-OCAML 节中</target>
        <note />
      </trans-unit>
      <trans-unit id="parsEofInDirective">
        <source>End of file in directive begun at or before here</source>
        <target state="translated">文件尾在此处或之前开始的指令中</target>
        <note />
      </trans-unit>
      <trans-unit id="parsNoHashEndIfFound">
        <source>No #endif found for #if or #else</source>
        <target state="translated">未找到与 #if 或 #else 对应的 #endif</target>
        <note />
      </trans-unit>
      <trans-unit id="parsAttributesIgnored">
        <source>Attributes have been ignored in this construct</source>
        <target state="translated">此构造中已忽略特性</target>
        <note />
      </trans-unit>
      <trans-unit id="parsUseBindingsIllegalInImplicitClassConstructors">
        <source>'use' bindings are not permitted in primary constructors</source>
        <target state="translated">主构造函数中不允许使用“use”绑定</target>
        <note />
      </trans-unit>
      <trans-unit id="parsUseBindingsIllegalInModules">
        <source>'use' bindings are not permitted in modules and are treated as 'let' bindings</source>
        <target state="translated">“use”绑定不允许在模块中使用并且将被视为“let”绑定</target>
        <note />
      </trans-unit>
      <trans-unit id="parsIntegerForLoopRequiresSimpleIdentifier">
        <source>An integer for loop must use a simple identifier</source>
        <target state="translated">用于循环的整数必须使用简单的标识符</target>
        <note />
      </trans-unit>
      <trans-unit id="parsOnlyOneWithAugmentationAllowed">
        <source>At most one 'with' augmentation is permitted</source>
        <target state="translated">最多允许一个“with”扩大</target>
        <note />
      </trans-unit>
      <trans-unit id="parsUnexpectedSemicolon">
        <source>A semicolon is not expected at this point</source>
        <target state="translated">此时不应有分号</target>
        <note />
      </trans-unit>
      <trans-unit id="parsUnexpectedEndOfFile">
        <source>Unexpected end of input</source>
        <target state="translated">意外的输入结束</target>
        <note />
      </trans-unit>
      <trans-unit id="parsUnexpectedVisibilityDeclaration">
        <source>Accessibility modifiers are not permitted here, but '{0}' was given.</source>
        <target state="translated">此处不允许使用可访问性修饰符，但却给出了“{0}”。</target>
        <note />
      </trans-unit>
      <trans-unit id="parsOnlyHashDirectivesAllowed">
        <source>Only '#' compiler directives may occur prior to the first 'namespace' declaration</source>
        <target state="translated">只有“#”编译器指令可以在第一个“namespace”声明之前出现</target>
        <note />
      </trans-unit>
      <trans-unit id="parsVisibilityDeclarationsShouldComePriorToIdentifier">
        <source>Accessibility modifiers should come immediately prior to the identifier naming a construct</source>
        <target state="translated">可访问性修饰符应紧接在用于命名构造函数的标识符的前面</target>
        <note />
      </trans-unit>
      <trans-unit id="parsNamespaceOrModuleNotBoth">
        <source>Files should begin with either a namespace or module declaration, e.g. 'namespace SomeNamespace.SubNamespace' or 'module SomeNamespace.SomeModule', but not both. To define a module within a namespace use 'module SomeModule = ...'</source>
        <target state="translated">文件应以命名空间或模块声明(例如“namespace SomeNamespace.SubNamespace”或“module SomeNamespace.SomeModule”)开头，而不是同时以二者开头。若要定义命名空间中的模块，请使用“module SomeModule = ...”</target>
        <note />
      </trans-unit>
      <trans-unit id="parsModuleAbbreviationMustBeSimpleName">
        <source>A module abbreviation must be a simple name, not a path</source>
        <target state="translated">模块缩写词必须是简单名称，而非路径</target>
        <note />
      </trans-unit>
      <trans-unit id="parsIgnoreAttributesOnModuleAbbreviation">
        <source>Ignoring attributes on module abbreviation</source>
        <target state="translated">在模块缩写词中忽略特性</target>
        <note />
      </trans-unit>
      <trans-unit id="parsIgnoreAttributesOnModuleAbbreviationAlwaysPrivate">
        <source>The '{0}' accessibility attribute is not allowed on module abbreviation. Module abbreviations are always private.</source>
        <target state="translated">模块缩写词中不允许“{0}”可访问性特性。模块缩写词总是私有的。</target>
        <note />
      </trans-unit>
      <trans-unit id="parsIgnoreVisibilityOnModuleAbbreviationAlwaysPrivate">
        <source>The '{0}' visibility attribute is not allowed on module abbreviation. Module abbreviations are always private.</source>
        <target state="translated">模块缩写词中不允许“{0}”可见性特性。模块缩写词总是私有的。</target>
        <note />
      </trans-unit>
      <trans-unit id="parsUnClosedBlockInHashLight">
        <source>Unclosed block</source>
        <target state="translated">未封闭的块</target>
        <note />
      </trans-unit>
      <trans-unit id="parsUnmatchedBeginOrStruct">
        <source>Unmatched 'begin' or 'struct'</source>
        <target state="translated">不匹配的“begin”或“struct”</target>
        <note />
      </trans-unit>
      <trans-unit id="parsModuleDefnMustBeSimpleName">
        <source>A module name must be a simple name, not a path</source>
        <target state="translated">模块名称必须是简单名称，而非路径</target>
        <note />
      </trans-unit>
      <trans-unit id="parsUnexpectedEmptyModuleDefn">
        <source>Unexpected empty type moduleDefn list</source>
        <target state="translated">意外的空类型 moduleDefn 列表</target>
        <note />
      </trans-unit>
      <trans-unit id="parsAttributesMustComeBeforeVal">
        <source>Attributes should be placed before 'val'</source>
        <target state="translated">特性应置于“val”之前</target>
        <note />
      </trans-unit>
      <trans-unit id="parsAttributesAreNotPermittedOnInterfaceImplementations">
        <source>Attributes are not permitted on interface implementations</source>
        <target state="translated">不允许对接口实现使用特性</target>
        <note />
      </trans-unit>
      <trans-unit id="parsSyntaxError">
        <source>Syntax error</source>
        <target state="translated">语法错误</target>
        <note />
      </trans-unit>
      <trans-unit id="parsAugmentationsIllegalOnDelegateType">
        <source>Augmentations are not permitted on delegate type moduleDefns</source>
        <target state="translated">不允许对委托类型 moduleDefns 使用扩大</target>
        <note />
      </trans-unit>
      <trans-unit id="parsUnmatchedClassInterfaceOrStruct">
        <source>Unmatched 'class', 'interface' or 'struct'</source>
        <target state="translated">不匹配的“class”、“interface”或“struct”</target>
        <note />
      </trans-unit>
      <trans-unit id="parsEmptyTypeDefinition">
        <source>A type definition requires one or more members or other declarations. If you intend to define an empty class, struct or interface, then use 'type ... = class end', 'interface end' or 'struct end'.</source>
        <target state="translated">类型定义需要一个或多个成员或者其他声明。如果您打算定义一个空的类、结构或接口，请使用“type ... = class end”、“interface end”或“struct end”。</target>
        <note />
      </trans-unit>
      <trans-unit id="parsUnmatchedWith">
        <source>Unmatched 'with' or badly formatted 'with' block</source>
        <target state="translated">不匹配的“with”或“with”块的格式不正确</target>
        <note />
      </trans-unit>
      <trans-unit id="parsGetOrSetRequired">
        <source>'get', 'set' or 'get,set' required</source>
        <target state="translated">需要“get”、“set”或“get,set”</target>
        <note />
      </trans-unit>
      <trans-unit id="parsOnlyClassCanTakeValueArguments">
        <source>Only class types may take value arguments</source>
        <target state="translated">只有类类型可以采用值参数</target>
        <note />
      </trans-unit>
      <trans-unit id="parsUnmatchedBegin">
        <source>Unmatched 'begin'</source>
        <target state="translated">不匹配的“begin”</target>
        <note />
      </trans-unit>
      <trans-unit id="parsInvalidDeclarationSyntax">
        <source>Invalid declaration syntax</source>
        <target state="translated">声明语法无效</target>
        <note />
      </trans-unit>
      <trans-unit id="parsGetAndOrSetRequired">
        <source>'get' and/or 'set' required</source>
        <target state="translated">需要“get”和/或“set”</target>
        <note />
      </trans-unit>
      <trans-unit id="parsTypeAnnotationsOnGetSet">
        <source>Type annotations on property getters and setters must be given after the 'get()' or 'set(v)', e.g. 'with get() : string = ...'</source>
        <target state="translated">必须在 "get()" 或 "set(v)" 后面提供属性 Getter 和 Setter 的类型批注，例如 "with get() : string = ..."</target>
        <note />
      </trans-unit>
      <trans-unit id="parsGetterMustHaveAtLeastOneArgument">
        <source>A getter property is expected to be a function, e.g. 'get() = ...' or 'get(index) = ...'</source>
        <target state="translated">Getter 属性应为一个函数，例如 "get() = ..." 或 "get(index) = ..."</target>
        <note />
      </trans-unit>
      <trans-unit id="parsMultipleAccessibilitiesForGetSet">
        <source>Multiple accessibilities given for property getter or setter</source>
        <target state="translated">为属性 Getter 或 Setter 给定了多个可访问性</target>
        <note />
      </trans-unit>
      <trans-unit id="parsSetSyntax">
        <source>Property setters must be defined using 'set value = ', 'set idx value = ' or 'set (idx1,...,idxN) value = ... '</source>
        <target state="translated">必须使用“set value =”、“set idx value =”或“set (idx1,...,idxN) value = ...”定义属性 setter'</target>
        <note />
      </trans-unit>
      <trans-unit id="parsInterfacesHaveSameVisibilityAsEnclosingType">
        <source>Interfaces always have the same visibility as the enclosing type</source>
        <target state="translated">接口始终具有与封闭类型相同的可见性</target>
        <note />
      </trans-unit>
      <trans-unit id="parsAccessibilityModsIllegalForAbstract">
        <source>Accessibility modifiers are not allowed on this member. Abstract slots always have the same visibility as the enclosing type.</source>
        <target state="translated">不允许对此成员使用可访问性修饰符。抽象槽总是具有与封闭类型相同的可见性。</target>
        <note />
      </trans-unit>
      <trans-unit id="parsAttributesIllegalOnInherit">
        <source>Attributes are not permitted on 'inherit' declarations</source>
        <target state="translated">不允许对“inherit”声明使用特性</target>
        <note />
      </trans-unit>
      <trans-unit id="parsVisibilityIllegalOnInherit">
        <source>Accessibility modifiers are not permitted on an 'inherits' declaration</source>
        <target state="translated">不允许对“inherits”声明使用可访问性修饰符</target>
        <note />
      </trans-unit>
      <trans-unit id="parsInheritDeclarationsCannotHaveAsBindings">
        <source>'inherit' declarations cannot have 'as' bindings. To access members of the base class when overriding a method, the syntax 'base.SomeMember' may be used; 'base' is a keyword. Remove this 'as' binding.</source>
        <target state="translated">“inherit”声明不能具有“as”绑定。若要在重写某个方法时访问基类的成员，可以使用语法“base.SomeMember”；“base”为关键字。删除此“as”绑定。</target>
        <note />
      </trans-unit>
      <trans-unit id="parsAttributesIllegalHere">
        <source>Attributes are not allowed here</source>
        <target state="translated">此处不允许使用特性</target>
        <note />
      </trans-unit>
      <trans-unit id="parsTypeAbbreviationsCannotHaveVisibilityDeclarations">
        <source>Accessibility modifiers are not permitted in this position for type abbreviations</source>
        <target state="translated">对于类型缩写词，此位置不允许使用可访问性修饰符</target>
        <note />
      </trans-unit>
      <trans-unit id="parsEnumTypesCannotHaveVisibilityDeclarations">
        <source>Accessibility modifiers are not permitted in this position for enum types</source>
        <target state="translated">对于枚举类型，此位置不允许使用可访问性修饰符</target>
        <note />
      </trans-unit>
      <trans-unit id="parsAllEnumFieldsRequireValues">
        <source>All enum fields must be given values</source>
        <target state="translated">所有枚举字段都必须为给定值</target>
        <note />
      </trans-unit>
      <trans-unit id="parsInlineAssemblyCannotHaveVisibilityDeclarations">
        <source>Accessibility modifiers are not permitted on inline assembly code types</source>
        <target state="translated">不允许对内联程序集代码类型使用可访问性修饰符</target>
        <note />
      </trans-unit>
      <trans-unit id="parsUnexpectedIdentifier">
        <source>Unexpected identifier: '{0}'</source>
        <target state="translated">意外的标识符: '{0}'</target>
        <note />
      </trans-unit>
      <trans-unit id="parsUnionCasesCannotHaveVisibilityDeclarations">
        <source>Accessibility modifiers are not permitted on union cases. Use 'type U = internal ...' or 'type U = private ...' to give an accessibility to the whole representation.</source>
        <target state="translated">不允许对联合用例使用可访问性修饰符。请使用“type U = internal ...”或“type U = private ...”为整个表示形式给定可访问性。</target>
        <note />
      </trans-unit>
      <trans-unit id="parsEnumFieldsCannotHaveVisibilityDeclarations">
        <source>Accessibility modifiers are not permitted on enumeration fields</source>
        <target state="translated">不允许对枚举字段使用可访问性修饰符</target>
        <note />
      </trans-unit>
      <trans-unit id="parsConsiderUsingSeparateRecordType">
        <source>Consider using a separate record type instead</source>
        <target state="translated">请考虑改用单独的记录类型</target>
        <note />
      </trans-unit>
      <trans-unit id="parsRecordFieldsCannotHaveVisibilityDeclarations">
        <source>Accessibility modifiers are not permitted on record fields. Use 'type R = internal ...' or 'type R = private ...' to give an accessibility to the whole representation.</source>
        <target state="translated">不允许对记录字段使用可访问性修饰符。请使用“type R = internal ...”或“type R = private ...”为整个表示形式给定可访问性。</target>
        <note />
      </trans-unit>
      <trans-unit id="parsLetAndForNonRecBindings">
        <source>The declaration form 'let ... and ...' for non-recursive bindings is not used in F# code. Consider using a sequence of 'let' bindings</source>
        <target state="translated">非递归绑定的声明格式“let ... and ...”不可用于 F# 代码。请考虑使用“let”绑定序列</target>
        <note />
      </trans-unit>
      <trans-unit id="parsUnmatchedParen">
        <source>Unmatched '('</source>
        <target state="translated">不匹配的“(”</target>
        <note />
      </trans-unit>
      <trans-unit id="parsSuccessivePatternsShouldBeSpacedOrTupled">
        <source>Successive patterns should be separated by spaces or tupled</source>
        <target state="translated">应使用空格来分隔连续模式或将这些连续模式组成元组</target>
        <note />
      </trans-unit>
      <trans-unit id="parsNoMatchingInForLet">
        <source>No matching 'in' found for this 'let'</source>
        <target state="translated">未找到与此“let”匹配的“in”</target>
        <note />
      </trans-unit>
      <trans-unit id="parsErrorInReturnForLetIncorrectIndentation">
        <source>Error in the return expression for this 'let'. Possible incorrect indentation.</source>
        <target state="translated">此“let”的返回表达式出错。缩进可能不正确。</target>
        <note />
      </trans-unit>
      <trans-unit id="parsExpectedExpressionAfterLet">
        <source>The block following this '{0}' is unfinished. Every code block is an expression and must have a result. '{1}' cannot be the final code element in a block. Consider giving this block an explicit result.</source>
        <target state="translated">此“{0}”后的程序块未完成。每个代码块均为表达式，且必须具有结果。“{1}”不能为程序块中最后的代码元素。考虑为此程序块提供显式结果。</target>
        <note />
      </trans-unit>
      <trans-unit id="parsIncompleteIf">
        <source>Incomplete conditional. Expected 'if &lt;expr&gt; then &lt;expr&gt;' or 'if &lt;expr&gt; then &lt;expr&gt; else &lt;expr&gt;'.</source>
        <target state="translated">条件不完整。应为 "if &lt;expr&gt; then &lt;expr&gt;" 或 "if &lt;expr&gt; then &lt;expr&gt; else &lt;expr&gt;"。</target>
        <note />
      </trans-unit>
      <trans-unit id="parsAssertIsNotFirstClassValue">
        <source>'assert' may not be used as a first class value. Use 'assert &lt;expr&gt;' instead.</source>
        <target state="translated">"assert" 不能用作第一类值。请改用 "assert &lt;expr&gt;"。</target>
        <note />
      </trans-unit>
      <trans-unit id="parsIdentifierExpected">
        <source>Identifier expected</source>
        <target state="translated">应输入标识符</target>
        <note />
      </trans-unit>
      <trans-unit id="parsInOrEqualExpected">
        <source>'in' or '=' expected</source>
        <target state="translated">应为“in”或“=”</target>
        <note />
      </trans-unit>
      <trans-unit id="parsArrowUseIsLimited">
        <source>The use of '-&gt;' in sequence and computation expressions is limited to the form 'for pat in expr -&gt; expr'. Use the syntax 'for ... in ... do ... yield...' to generate elements in more complex sequence expressions.</source>
        <target state="translated">只能在序列和计算表达式中按 "for pat in expr -&gt; expr" 格式使用 "-&gt;"。要在多个复杂的序列表达式中生成元素，请使用语法 "for ... in ... do ... yield..."。</target>
        <note />
      </trans-unit>
      <trans-unit id="parsSuccessiveArgsShouldBeSpacedOrTupled">
        <source>Successive arguments should be separated by spaces or tupled, and arguments involving function or method applications should be parenthesized</source>
        <target state="translated">应使用空格来分隔连续参数或将这些连续参数组成元组，并且应使用括号将涉及函数或方法应用的参数括起来</target>
        <note />
      </trans-unit>
      <trans-unit id="parsUnmatchedBracket">
        <source>Unmatched '['</source>
        <target state="translated">不匹配的“[”</target>
        <note />
      </trans-unit>
      <trans-unit id="parsMissingQualificationAfterDot">
        <source>Missing qualification after '.'</source>
        <target state="translated">“.”后缺少限定</target>
        <note />
      </trans-unit>
      <trans-unit id="parsParenFormIsForML">
        <source>In F# code you may use 'expr.[expr]'. A type annotation may be required to indicate the first expression is an array</source>
        <target state="translated">可在 F# 代码中使用“expr.[expr]”。可能需要进行类型批注以指明第一个表达式是一个数组</target>
        <note />
      </trans-unit>
      <trans-unit id="parsMismatchedQuote">
        <source>Mismatched quotation, beginning with '{0}'</source>
        <target state="translated">不匹配的引用(以“{0}”开头)</target>
        <note />
      </trans-unit>
      <trans-unit id="parsUnmatched">
        <source>Unmatched '{0}'</source>
        <target state="translated">不匹配的“{0}”</target>
        <note />
      </trans-unit>
      <trans-unit id="parsUnmatchedBracketBar">
        <source>Unmatched '[|'</source>
        <target state="translated">不匹配的“[|”</target>
        <note />
      </trans-unit>
      <trans-unit id="parsUnmatchedBrace">
        <source>Unmatched '{{'</source>
        <target state="translated">不匹配的“{{”</target>
        <note />
      </trans-unit>
      <trans-unit id="parsFieldBinding">
        <source>Field bindings must have the form 'id = expr;'</source>
        <target state="translated">字段绑定的格式必须为“id = expr;”</target>
        <note />
      </trans-unit>
      <trans-unit id="parsMemberIllegalInObjectImplementation">
        <source>This member is not permitted in an object implementation</source>
        <target state="translated">对象实现中不允许使用此成员</target>
        <note />
      </trans-unit>
      <trans-unit id="parsMissingFunctionBody">
        <source>Missing function body</source>
        <target state="translated">缺少函数体</target>
        <note />
      </trans-unit>
      <trans-unit id="parsSyntaxErrorInLabeledType">
        <source>Syntax error in labelled type argument</source>
        <target state="translated">带有标签的类型参数中的语法错误</target>
        <note />
      </trans-unit>
      <trans-unit id="parsUnexpectedInfixOperator">
        <source>Unexpected infix operator in type expression</source>
        <target state="translated">类型表达式中意外的中缀运算符</target>
        <note />
      </trans-unit>
      <trans-unit id="parsMultiArgumentGenericTypeFormDeprecated">
        <source>The syntax '(typ,...,typ) ident' is not used in F# code. Consider using 'ident&lt;typ,...,typ&gt;' instead</source>
        <target state="translated">F# 代码中不使用 "(typ,...,typ) ident" 语法。请考虑改用 "ident&lt;typ,...,typ&gt;"</target>
        <note />
      </trans-unit>
      <trans-unit id="parsInvalidLiteralInType">
        <source>Invalid literal in type</source>
        <target state="translated">类型中的文本无效</target>
        <note />
      </trans-unit>
      <trans-unit id="parsUnexpectedOperatorForUnitOfMeasure">
        <source>Unexpected infix operator in unit-of-measure expression. Legal operators are '*', '/' and '^'.</source>
        <target state="translated">度量单位表达式中意外的中缀运算符。合法的运算符为“*”、“/”和“^”。</target>
        <note />
      </trans-unit>
      <trans-unit id="parsUnexpectedIntegerLiteralForUnitOfMeasure">
        <source>Unexpected integer literal in unit-of-measure expression</source>
        <target state="translated">度量单位表达式中意外的整数文本</target>
        <note />
      </trans-unit>
      <trans-unit id="parsUnexpectedTypeParameter">
        <source>Syntax error: unexpected type parameter specification</source>
        <target state="translated">语法错误: 意外的类型参数规范</target>
        <note />
      </trans-unit>
      <trans-unit id="parsMismatchedQuotationName">
        <source>Mismatched quotation operator name, beginning with '{0}'</source>
        <target state="translated">不匹配的引用运算符名称(以“{0}”开头)</target>
        <note />
      </trans-unit>
      <trans-unit id="parsActivePatternCaseMustBeginWithUpperCase">
        <source>Active pattern case identifiers must begin with an uppercase letter</source>
        <target state="translated">活动模式用例标识符必须以大写字母开头</target>
        <note />
      </trans-unit>
      <trans-unit id="parsActivePatternCaseContainsPipe">
        <source>The '|' character is not permitted in active pattern case identifiers</source>
        <target state="translated">不允许在活动模式用例标识符中使用“|”字符</target>
        <note />
      </trans-unit>
      <trans-unit id="parsIllegalDenominatorForMeasureExponent">
        <source>Denominator must not be 0 in unit-of-measure exponent</source>
        <target state="translated">度量单位指数中的分母不得为 0</target>
        <note />
      </trans-unit>
      <trans-unit id="parsNoEqualShouldFollowNamespace">
        <source>No '=' symbol should follow a 'namespace' declaration</source>
        <target state="translated">“namespace”声明后面不应有“=”符号</target>
        <note />
      </trans-unit>
      <trans-unit id="parsSyntaxModuleStructEndDeprecated">
        <source>The syntax 'module ... = struct .. end' is not used in F# code. Consider using 'module ... = begin .. end'</source>
        <target state="translated">语法“module ... = struct .. end”不可用于 F# 代码。请考虑使用“module ... = begin .. end”</target>
        <note />
      </trans-unit>
      <trans-unit id="parsSyntaxModuleSigEndDeprecated">
        <source>The syntax 'module ... : sig .. end' is not used in F# code. Consider using 'module ... = begin .. end'</source>
        <target state="translated">语法“module ... : sig .. end”不可用于 F# 代码。请考虑使用“module ... = begin .. end”</target>
        <note />
      </trans-unit>
      <trans-unit id="tcStaticFieldUsedWhenInstanceFieldExpected">
        <source>A static field was used where an instance field is expected</source>
        <target state="translated">在需要实例字段的位置使用了静态字段</target>
        <note />
      </trans-unit>
      <trans-unit id="tcMethodNotAccessible">
        <source>Method '{0}' is not accessible from this code location</source>
        <target state="translated">无法从此代码位置访问方法“{0}”</target>
        <note />
      </trans-unit>
      <trans-unit id="tcImplicitMeasureFollowingSlash">
        <source>Implicit product of measures following /</source>
        <target state="translated">/ 后的度量值的隐式乘积</target>
        <note />
      </trans-unit>
      <trans-unit id="tcUnexpectedMeasureAnon">
        <source>Unexpected SynMeasure.Anon</source>
        <target state="translated">意外的 SynMeasure.Anon</target>
        <note />
      </trans-unit>
      <trans-unit id="tcNonZeroConstantCannotHaveGenericUnit">
        <source>Non-zero constants cannot have generic units. For generic zero, write 0.0&lt;_&gt;.</source>
        <target state="translated">非零常量不能具有泛型单位。对于泛型零，请编写 0.0&lt;_&gt;。</target>
        <note />
      </trans-unit>
      <trans-unit id="tcSeqResultsUseYield">
        <source>In sequence expressions, results are generated using 'yield'</source>
        <target state="translated">在序列表达式中，使用“yield”生成结果</target>
        <note />
      </trans-unit>
      <trans-unit id="tcUnexpectedBigRationalConstant">
        <source>Unexpected big rational constant</source>
        <target state="translated">意外的大有理常数</target>
        <note />
      </trans-unit>
      <trans-unit id="tcInvalidTypeForUnitsOfMeasure">
        <source>Units-of-measure are only supported on float, float32, decimal, and integer types.</source>
        <target state="translated">仅 float、float32、decimal 和整数类型支持度量单位。</target>
        <note />
      </trans-unit>
      <trans-unit id="tcUnexpectedConstUint16Array">
        <source>Unexpected Const_uint16array</source>
        <target state="translated">意外的 Const_uint16array</target>
        <note />
      </trans-unit>
      <trans-unit id="tcUnexpectedConstByteArray">
        <source>Unexpected Const_bytearray</source>
        <target state="translated">意外的 Const_bytearray</target>
        <note />
      </trans-unit>
      <trans-unit id="tcParameterRequiresName">
        <source>A parameter with attributes must also be given a name, e.g. '[&lt;Attribute&gt;] Name : Type'</source>
        <target state="translated">带属性的参数还必须具有名称，例如 "[&lt;Attribute&gt;] Name : Type"</target>
        <note />
      </trans-unit>
      <trans-unit id="tcReturnValuesCannotHaveNames">
        <source>Return values cannot have names</source>
        <target state="translated">返回值不能具有名称</target>
        <note />
      </trans-unit>
      <trans-unit id="tcMemberKindPropertyGetSetNotExpected">
        <source>SynMemberKind.PropertyGetSet only expected in parse trees</source>
        <target state="translated">分析树中只应有 SynMemberKind.PropertyGetSet</target>
        <note />
      </trans-unit>
      <trans-unit id="tcNamespaceCannotContainValues">
        <source>Namespaces cannot contain values. Consider using a module to hold your value declarations.</source>
        <target state="translated">命名空间不能包含值。请考虑使用模块来包含值声明。</target>
        <note />
      </trans-unit>
      <trans-unit id="tcNamespaceCannotContainExtensionMembers">
        <source>Namespaces cannot contain extension members except in the same file and namespace declaration group where the type is defined. Consider using a module to hold declarations of extension members.</source>
        <target state="translated">命名空间不能包含扩展成员(在定义类型的同一文件和命名空间声明组中除外)。请考虑使用模块来包含扩展成员的声明。</target>
        <note />
      </trans-unit>
      <trans-unit id="tcMultipleVisibilityAttributes">
        <source>Multiple visibility attributes have been specified for this identifier</source>
        <target state="translated">已为此标识符指定多个可见性特性</target>
        <note />
      </trans-unit>
      <trans-unit id="tcMultipleVisibilityAttributesWithLet">
        <source>Multiple visibility attributes have been specified for this identifier. 'let' bindings in classes are always private, as are any 'let' bindings inside expressions.</source>
        <target state="translated">已为此标识符指定多个可见性特性。与表达式中的任何“let”绑定一样，类中的“let”绑定总是私有的。</target>
        <note />
      </trans-unit>
      <trans-unit id="tcInvalidMethodNameForRelationalOperator">
        <source>The name '({0})' should not be used as a member name. To define comparison semantics for a type, implement the 'System.IComparable' interface. If defining a static member for use from other CLI languages then use the name '{1}' instead.</source>
        <target state="translated">名称“({0})”不应用作成员名称。若要为类型定义比较语义，请实现“System.IComparable”接口。如果从其他 CLI 语言中定义了要使用的静态成员，请改用名称“{1}”。</target>
        <note />
      </trans-unit>
      <trans-unit id="tcInvalidMethodNameForEquality">
        <source>The name '({0})' should not be used as a member name. To define equality semantics for a type, override the 'Object.Equals' member. If defining a static member for use from other CLI languages then use the name '{1}' instead.</source>
        <target state="translated">名称“({0})”不应用作成员名称。若要为类型定义相等语义，请重写“Object.Equals”成员。如果从其他 CLI 语言中定义了要使用的静态成员，请改用名称“{1}”。</target>
        <note />
      </trans-unit>
      <trans-unit id="tcInvalidMemberName">
        <source>The name '({0})' should not be used as a member name. If defining a static member for use from other CLI languages then use the name '{1}' instead.</source>
        <target state="translated">名称“({0})”不应用作成员名称。如果从其他 CLI 语言中定义了要使用的静态成员，请改用名称“{1}”。</target>
        <note />
      </trans-unit>
      <trans-unit id="tcInvalidMemberNameFixedTypes">
        <source>The name '({0})' should not be used as a member name because it is given a standard definition in the F# library over fixed types</source>
        <target state="translated">名称“({0})”不应用作成员名称，因为在 F# 库中为此名称给定了针对固定类型的标准定义</target>
        <note />
      </trans-unit>
      <trans-unit id="tcInvalidOperatorDefinitionRelational">
        <source>The '{0}' operator should not normally be redefined. To define overloaded comparison semantics for a particular type, implement the 'System.IComparable' interface in the definition of that type.</source>
        <target state="translated">通常不应重新定义“{0}”运算符。若要为类型定义重载的比较语义，请在该类型的定义中实现“System.IComparable”接口。</target>
        <note />
      </trans-unit>
      <trans-unit id="tcInvalidOperatorDefinitionEquality">
        <source>The '{0}' operator should not normally be redefined. To define equality semantics for a type, override the 'Object.Equals' member in the definition of that type.</source>
        <target state="translated">通常不应重新定义“{0}”运算符。若要为类型定义相等语义，请在该类型的定义中重写“Object.Equals”成员。</target>
        <note />
      </trans-unit>
      <trans-unit id="tcInvalidOperatorDefinition">
        <source>The '{0}' operator should not normally be redefined. Consider using a different operator name</source>
        <target state="translated">通常不应重新定义“{0}”运算符。请考虑使用其他运算符名称</target>
        <note />
      </trans-unit>
      <trans-unit id="tcInvalidIndexOperatorDefinition">
        <source>The '{0}' operator cannot be redefined. Consider using a different operator name</source>
        <target state="translated">无法重定义“{0}”运算符。请考虑使用其他运算符名称</target>
        <note />
      </trans-unit>
      <trans-unit id="tcExpectModuleOrNamespaceParent">
        <source>Expected module or namespace parent {0}</source>
        <target state="translated">应为模块或命名空间父级 {0}</target>
        <note />
      </trans-unit>
      <trans-unit id="tcImplementsIComparableExplicitly">
        <source>The struct, record or union type '{0}' implements the interface 'System.IComparable' explicitly. You must apply the 'CustomComparison' attribute to the type.</source>
        <target state="translated">结构、记录或联合类型“{0}”显式实现接口“System.IComparable”。您必须将“CustomComparison”特性应用于相应的类型。</target>
        <note />
      </trans-unit>
      <trans-unit id="tcImplementsGenericIComparableExplicitly">
        <source>The struct, record or union type '{0}' implements the interface 'System.IComparable&lt;_&gt;' explicitly. You must apply the 'CustomComparison' attribute to the type, and should also provide a consistent implementation of the non-generic interface System.IComparable.</source>
        <target state="translated">结构、记录或联合类型“{0}”显式实现接口 "System.IComparable&lt;_&gt;"。必须将 "CustomComparison" 属性应用于该类型，还应提供非泛型接口 System.IComparable 的一致实现。</target>
        <note />
      </trans-unit>
      <trans-unit id="tcImplementsIStructuralComparableExplicitly">
        <source>The struct, record or union type '{0}' implements the interface 'System.IStructuralComparable' explicitly. Apply the 'CustomComparison' attribute to the type.</source>
        <target state="translated">结构、记录或联合类型“{0}”显式实现接口“System.IStructuralComparable”。将“CustomComparison”特性应用于相应的类型。</target>
        <note />
      </trans-unit>
      <trans-unit id="tcRecordFieldInconsistentTypes">
        <source>This record contains fields from inconsistent types</source>
        <target state="translated">此记录包含来自不一致的类型的字段</target>
        <note />
      </trans-unit>
      <trans-unit id="tcDllImportStubsCannotBeInlined">
        <source>DLLImport stubs cannot be inlined</source>
        <target state="translated">无法内联 DLLImport 存根</target>
        <note />
      </trans-unit>
      <trans-unit id="tcStructsCanOnlyBindThisAtMemberDeclaration">
        <source>Structs may only bind a 'this' parameter at member declarations</source>
        <target state="translated">结构只能在成员声明中绑定“this”参数</target>
        <note />
      </trans-unit>
      <trans-unit id="tcUnexpectedExprAtRecInfPoint">
        <source>Unexpected expression at recursive inference point</source>
        <target state="translated">递归推理点中的意外的表达式</target>
        <note />
      </trans-unit>
      <trans-unit id="tcLessGenericBecauseOfAnnotation">
        <source>This code is less generic than required by its annotations because the explicit type variable '{0}' could not be generalized. It was constrained to be '{1}'.</source>
        <target state="translated">此代码并不像其批注要求的那样通用，因为未能对显式类型变量“{0}”进行一般化。它已被约束为“{1}”。</target>
        <note />
      </trans-unit>
      <trans-unit id="tcConstrainedTypeVariableCannotBeGeneralized">
        <source>One or more of the explicit class or function type variables for this binding could not be generalized, because they were constrained to other types</source>
        <target state="translated">未能对此绑定的一个或多个显式类或函数类型变量进行一般化，因为它们已被约束为其他类型</target>
        <note />
      </trans-unit>
      <trans-unit id="tcGenericParameterHasBeenConstrained">
        <source>A generic type parameter has been used in a way that constrains it to always be '{0}'</source>
        <target state="translated">使用泛型类型参数的方式已将其限定为始终为“{0}”</target>
        <note />
      </trans-unit>
      <trans-unit id="tcTypeParameterHasBeenConstrained">
        <source>This type parameter has been used in a way that constrains it to always be '{0}'</source>
        <target state="translated">使用此类型参数的方式已将其限定为始终为“{0}”</target>
        <note />
      </trans-unit>
      <trans-unit id="tcTypeParametersInferredAreNotStable">
        <source>The type parameters inferred for this value are not stable under the erasure of type abbreviations. This is due to the use of type abbreviations which drop or reorder type parameters, e.g. \n\ttype taggedInt&lt;'a&gt; = int or\n\ttype swap&lt;'a,'b&gt; = 'b * 'a.\nConsider declaring the type parameters for this value explicitly, e.g.\n\tlet f&lt;'a,'b&gt; ((x,y) : swap&lt;'b,'a&gt;) : swap&lt;'a,'b&gt; = (y,x).</source>
        <target state="translated">在清除类型缩写词的情况下，为此值推理出的类型参数不稳定。这是因为使用了将删除或记录类型参数的类型缩写词，例如\n\ttype taggedInt&lt;'a&gt; = int 或\n\ttype swap&lt;'a,'b&gt; = 'b * 'a.\n请考虑显式声明此值的类型参数，例如\n\tlet f&lt;'a,'b&gt; ((x,y) : swap&lt;'b,'a&gt;) : swap&lt;'a,'b&gt; = (y,x)。</target>
        <note />
      </trans-unit>
      <trans-unit id="tcExplicitTypeParameterInvalid">
        <source>Explicit type parameters may only be used on module or member bindings</source>
        <target state="translated">显式类型参数只能用于模块或成员绑定</target>
        <note />
      </trans-unit>
      <trans-unit id="tcOverridingMethodRequiresAllOrNoTypeParameters">
        <source>You must explicitly declare either all or no type parameters when overriding a generic abstract method</source>
        <target state="translated">在重写泛型抽象方法时，必须显式声明所有类型参数或不声明任何类型参数</target>
        <note />
      </trans-unit>
      <trans-unit id="tcFieldsDoNotDetermineUniqueRecordType">
        <source>The field labels and expected type of this record expression or pattern do not uniquely determine a corresponding record type</source>
        <target state="translated">此记录表达式或模式的字段标签和预期类型没有唯一确定相应的记录类型</target>
        <note />
      </trans-unit>
      <trans-unit id="tcFieldAppearsTwiceInRecord">
        <source>The field '{0}' appears twice in this record expression or pattern</source>
        <target state="translated">字段“{0}”在此记录表达式或模式中出现了两次</target>
        <note />
      </trans-unit>
      <trans-unit id="tcUnknownUnion">
        <source>Unknown union case</source>
        <target state="translated">未知的联合用例</target>
        <note />
      </trans-unit>
      <trans-unit id="tcNotSufficientlyGenericBecauseOfScope">
        <source>This code is not sufficiently generic. The type variable {0} could not be generalized because it would escape its scope.</source>
        <target state="translated">此代码的通用程度不够。未能对类型变量 {0} 进行一般化，因为它会超出其范围。</target>
        <note />
      </trans-unit>
      <trans-unit id="tcPropertyRequiresExplicitTypeParameters">
        <source>A property cannot have explicit type parameters. Consider using a method instead.</source>
        <target state="translated">属性不能具有显式类型参数。请考虑改用方法。</target>
        <note />
      </trans-unit>
      <trans-unit id="tcConstructorCannotHaveTypeParameters">
        <source>A constructor cannot have explicit type parameters. Consider using a static construction method instead.</source>
        <target state="translated">构造函数不能具有显式类型参数。请考虑改用静态构造方法。</target>
        <note />
      </trans-unit>
      <trans-unit id="tcInstanceMemberRequiresTarget">
        <source>This instance member needs a parameter to represent the object being invoked. Make the member static or use the notation 'member x.Member(args) = ...'.</source>
        <target state="translated">此实例成员需要一个用于表示被调用的对象的参数。使此成员成为静态成员，或使用表示法“member x.Member(args) = ...”。</target>
        <note />
      </trans-unit>
      <trans-unit id="tcUnexpectedPropertyInSyntaxTree">
        <source>Unexpected source-level property specification in syntax tree</source>
        <target state="translated">语法树中意外的源级别属性规范</target>
        <note />
      </trans-unit>
      <trans-unit id="tcStaticInitializerRequiresArgument">
        <source>A static initializer requires an argument</source>
        <target state="translated">静态初始化表达式需要参数</target>
        <note />
      </trans-unit>
      <trans-unit id="tcObjectConstructorRequiresArgument">
        <source>An object constructor requires an argument</source>
        <target state="translated">对象构造函数需要参数</target>
        <note />
      </trans-unit>
      <trans-unit id="tcStaticMemberShouldNotHaveThis">
        <source>This static member should not have a 'this' parameter. Consider using the notation 'member Member(args) = ...'.</source>
        <target state="translated">此静态成员不应具有“this”参数。请考虑使用表示法“member Member(args) = ...”。</target>
        <note />
      </trans-unit>
      <trans-unit id="tcExplicitStaticInitializerSyntax">
        <source>An explicit static initializer should use the syntax 'static new(args) = expr'</source>
        <target state="translated">显式静态初始化表达式应使用语法“static new(args) = expr”</target>
        <note />
      </trans-unit>
      <trans-unit id="tcExplicitObjectConstructorSyntax">
        <source>An explicit object constructor should use the syntax 'new(args) = expr'</source>
        <target state="translated">显式对象构造函数应使用语法“new(args) = expr”</target>
        <note />
      </trans-unit>
      <trans-unit id="tcUnexpectedPropertySpec">
        <source>Unexpected source-level property specification</source>
        <target state="translated">意外的源级别属性规范</target>
        <note />
      </trans-unit>
      <trans-unit id="tcObjectExpressionFormDeprecated">
        <source>This form of object expression is not used in F#. Use 'member this.MemberName ... = ...' to define member implementations in object expressions.</source>
        <target state="translated">此对象表达式格式不可用于 F#。请使用“member this.MemberName ... = ...”来定义对象表达式中的成员实现。</target>
        <note />
      </trans-unit>
      <trans-unit id="tcInvalidDeclaration">
        <source>Invalid declaration</source>
        <target state="translated">声明无效</target>
        <note />
      </trans-unit>
      <trans-unit id="tcAttributesInvalidInPatterns">
        <source>Attributes are not allowed within patterns</source>
        <target state="translated">模式中不允许使用特性</target>
        <note />
      </trans-unit>
      <trans-unit id="tcFunctionRequiresExplicitTypeArguments">
        <source>The generic function '{0}' must be given explicit type argument(s)</source>
        <target state="translated">必须为泛型函数“{0}”给定显式类型参数</target>
        <note />
      </trans-unit>
      <trans-unit id="tcDoesNotAllowExplicitTypeArguments">
        <source>The method or function '{0}' should not be given explicit type argument(s) because it does not declare its type parameters explicitly</source>
        <target state="translated">不应为方法或函数“{0}”给定显式类型参数，因为它不显式声明其类型参数</target>
        <note />
      </trans-unit>
      <trans-unit id="tcTypeParameterArityMismatch">
        <source>This value, type or method expects {0} type parameter(s) but was given {1}</source>
        <target state="translated">此值、类型或方法需要 {0} 个类型参数，而给定了 {1} 个类型参数</target>
        <note />
      </trans-unit>
      <trans-unit id="tcDefaultStructConstructorCall">
        <source>The default, zero-initializing constructor of a struct type may only be used if all the fields of the struct type admit default initialization</source>
        <target state="translated">结构类型的默认零初始化构造函数只能在结构类型的所有字段都承认默认初始化时使用</target>
        <note />
      </trans-unit>
      <trans-unit id="tcCouldNotFindIDisposable">
        <source>Couldn't find Dispose on IDisposable, or it was overloaded</source>
        <target state="translated">未能找到 IDisposable 的 Dispose，或者它已被重载</target>
        <note />
      </trans-unit>
      <trans-unit id="tcNonLiteralCannotBeUsedInPattern">
        <source>This value is not a literal and cannot be used in a pattern</source>
        <target state="translated">此值不是文本，不能在模式中使用</target>
        <note />
      </trans-unit>
      <trans-unit id="tcFieldIsReadonly">
        <source>This field is readonly</source>
        <target state="translated">此字段是只读的</target>
        <note />
      </trans-unit>
      <trans-unit id="tcNameArgumentsMustAppearLast">
        <source>Named arguments must appear after all other arguments</source>
        <target state="translated">命名参数必须出现在所有其他参数的后面</target>
        <note />
      </trans-unit>
      <trans-unit id="tcFunctionRequiresExplicitLambda">
        <source>This function value is being used to construct a delegate type whose signature includes a byref argument. You must use an explicit lambda expression taking {0} arguments.</source>
        <target state="translated">此函数值将用于构造其签名包含 byref 参数的委托类型。您必须使用一个采用 {0} 个参数的显式 lambda 表达式。</target>
        <note />
      </trans-unit>
      <trans-unit id="tcTypeCannotBeEnumerated">
        <source>The type '{0}' is not a type whose values can be enumerated with this syntax, i.e. is not compatible with either seq&lt;_&gt;, IEnumerable&lt;_&gt; or IEnumerable and does not have a GetEnumerator method</source>
        <target state="translated">类型“{0}”的值不能通过此语法进行枚举，即该类型不与 seq&lt;_&gt;, IEnumerable&lt;_&gt; 和 IEnumerable 兼容且不具备 GetEnumerator 方法</target>
        <note />
      </trans-unit>
      <trans-unit id="tcInvalidMixtureOfRecursiveForms">
        <source>This recursive binding uses an invalid mixture of recursive forms</source>
        <target state="translated">此递归绑定使用的递归格式组合无效</target>
        <note />
      </trans-unit>
      <trans-unit id="tcInvalidObjectConstructionExpression">
        <source>This is not a valid object construction expression. Explicit object constructors must either call an alternate constructor or initialize all fields of the object and specify a call to a super class constructor.</source>
        <target state="translated">这不是有效的对象构造表达式。显式对象构造函数必须调用一个替换构造函数，或者初始化对象的所有字段并指定一个对超类构造函数的调用。</target>
        <note />
      </trans-unit>
      <trans-unit id="tcInvalidConstraint">
        <source>Invalid constraint</source>
        <target state="translated">约束无效</target>
        <note />
      </trans-unit>
      <trans-unit id="tcInvalidConstraintTypeSealed">
        <source>Invalid constraint: the type used for the constraint is sealed, which means the constraint could only be satisfied by at most one solution</source>
        <target state="translated">约束无效: 用于约束的类型为 “sealed”，这表示最多只能有一个解决方案满足约束的条件</target>
        <note />
      </trans-unit>
      <trans-unit id="tcInvalidEnumConstraint">
        <source>An 'enum' constraint must be of the form 'enum&lt;type&gt;'</source>
        <target state="translated">"enum" 约束必须采用 "enum&lt;type&gt;" 形式</target>
        <note />
      </trans-unit>
      <trans-unit id="tcInvalidNewConstraint">
        <source>'new' constraints must take one argument of type 'unit' and return the constructed type</source>
        <target state="translated">“new”约束必须采用一个类型为“unit”的参数并返回构造化类型</target>
        <note />
      </trans-unit>
      <trans-unit id="tcInvalidPropertyType">
        <source>This property has an invalid type. Properties taking multiple indexer arguments should have types of the form 'ty1 * ty2 -&gt; ty3'. Properties returning functions should have types of the form '(ty1 -&gt; ty2)'.</source>
        <target state="translated">此属性的类型无效。采用多个索引器参数的属性应具有 "ty1 * ty2 -&gt; ty3" 形式的类型。返回函数的属性应具有 "(ty1 -&gt; ty2)" 形式的类型。</target>
        <note />
      </trans-unit>
      <trans-unit id="tcExpectedUnitOfMeasureMarkWithAttribute">
        <source>Expected unit-of-measure parameter, not type parameter. Explicit unit-of-measure parameters must be marked with the [&lt;Measure&gt;] attribute.</source>
        <target state="translated">应为度量单位参数，而不是类型参数。显式度量单位参数必须用 [&lt;Measure&gt;] 属性进行标记。</target>
        <note />
      </trans-unit>
      <trans-unit id="tcExpectedTypeParameter">
        <source>Expected type parameter, not unit-of-measure parameter</source>
        <target state="translated">应为类型参数，而非度量单位参数</target>
        <note />
      </trans-unit>
      <trans-unit id="tcExpectedTypeNotUnitOfMeasure">
        <source>Expected type, not unit-of-measure</source>
        <target state="translated">应为类型，而非度量单位</target>
        <note />
      </trans-unit>
      <trans-unit id="tcExpectedUnitOfMeasureNotType">
        <source>Expected unit-of-measure, not type</source>
        <target state="translated">应为度量单位，而非类型</target>
        <note />
      </trans-unit>
      <trans-unit id="tcInvalidUnitsOfMeasurePrefix">
        <source>Units-of-measure cannot be used as prefix arguments to a type. Rewrite as postfix arguments in angle brackets.</source>
        <target state="translated">度量单位不能用作类型的前缀参数。请重新编写为用尖括号括起的后缀参数。</target>
        <note />
      </trans-unit>
      <trans-unit id="tcUnitsOfMeasureInvalidInTypeConstructor">
        <source>Unit-of-measure cannot be used in type constructor application</source>
        <target state="translated">不能在类型构造函数应用程序中使用度量单位</target>
        <note />
      </trans-unit>
      <trans-unit id="tcRequireBuilderMethod">
        <source>This control construct may only be used if the computation expression builder defines a '{0}' method</source>
        <target state="translated">只有在计算表达式生成器定义“{0}”方法时才能使用此控制构造</target>
        <note />
      </trans-unit>
      <trans-unit id="tcTypeHasNoNestedTypes">
        <source>This type has no nested types</source>
        <target state="translated">此类型不具有嵌套类型</target>
        <note />
      </trans-unit>
      <trans-unit id="tcUnexpectedSymbolInTypeExpression">
        <source>Unexpected {0} in type expression</source>
        <target state="translated">类型表达式中的意外的 {0}</target>
        <note />
      </trans-unit>
      <trans-unit id="tcTypeParameterInvalidAsTypeConstructor">
        <source>Type parameter cannot be used as type constructor</source>
        <target state="translated">类型参数不能用作类型构造函数</target>
        <note />
      </trans-unit>
      <trans-unit id="tcIllegalSyntaxInTypeExpression">
        <source>Illegal syntax in type expression</source>
        <target state="translated">类型表达式中的非法语法</target>
        <note />
      </trans-unit>
      <trans-unit id="tcAnonymousUnitsOfMeasureCannotBeNested">
        <source>Anonymous unit-of-measure cannot be nested inside another unit-of-measure expression</source>
        <target state="translated">不能将匿名度量单位嵌入另一个度量单位表达式中</target>
        <note />
      </trans-unit>
      <trans-unit id="tcAnonymousTypeInvalidInDeclaration">
        <source>Anonymous type variables are not permitted in this declaration</source>
        <target state="translated">此声明中不允许有匿名类型变量</target>
        <note />
      </trans-unit>
      <trans-unit id="tcUnexpectedSlashInType">
        <source>Unexpected / in type</source>
        <target state="translated">类型中的意外的 /</target>
        <note />
      </trans-unit>
      <trans-unit id="tcUnexpectedTypeArguments">
        <source>Unexpected type arguments</source>
        <target state="translated">意外的类型参数</target>
        <note />
      </trans-unit>
      <trans-unit id="tcOptionalArgsOnlyOnMembers">
        <source>Optional arguments are only permitted on type members</source>
        <target state="translated">仅允许对类型成员使用可选参数</target>
        <note />
      </trans-unit>
      <trans-unit id="tcNameNotBoundInPattern">
        <source>Name '{0}' not bound in pattern context</source>
        <target state="translated">模式上下文中未绑定名称“{0}”</target>
        <note />
      </trans-unit>
      <trans-unit id="tcInvalidNonPrimitiveLiteralInPatternMatch">
        <source>Non-primitive numeric literal constants cannot be used in pattern matches because they can be mapped to multiple different types through the use of a NumericLiteral module. Consider using replacing with a variable, and use 'when &lt;variable&gt; = &lt;constant&gt;' at the end of the match clause.</source>
        <target state="translated">非基元数值文本常量不能用于模式匹配，因为可以通过使用 NumericLiteral 模块将这些常量映射到多个不同类型。请考虑将其替换为一个变量，并在 match 子句的结尾使用 "when &lt;variable&gt; = &lt;constant&gt;"。</target>
        <note />
      </trans-unit>
      <trans-unit id="tcInvalidTypeArgumentUsage">
        <source>Type arguments cannot be specified here</source>
        <target state="translated">无法在此处指定类型参数</target>
        <note />
      </trans-unit>
      <trans-unit id="tcRequireActivePatternWithOneResult">
        <source>Only active patterns returning exactly one result may accept arguments</source>
        <target state="translated">仅有正好返回一个结果的活动模式才可以接受参数</target>
        <note />
      </trans-unit>
      <trans-unit id="tcInvalidArgForParameterizedPattern">
        <source>Invalid argument to parameterized pattern label</source>
        <target state="translated">参数化模式标签的参数无效</target>
        <note />
      </trans-unit>
      <trans-unit id="tcInvalidIndexIntoActivePatternArray">
        <source>Internal error. Invalid index into active pattern array</source>
        <target state="translated">内部错误。活动模式数组中的索引无效</target>
        <note />
      </trans-unit>
      <trans-unit id="tcUnionCaseDoesNotTakeArguments">
        <source>This union case does not take arguments</source>
        <target state="translated">此联合用例不采用参数</target>
        <note />
      </trans-unit>
      <trans-unit id="tcUnionCaseRequiresOneArgument">
        <source>This union case takes one argument</source>
        <target state="translated">此联合用例采用一个参数</target>
        <note />
      </trans-unit>
      <trans-unit id="tcUnionCaseExpectsTupledArguments">
        <source>This union case expects {0} arguments in tupled form</source>
        <target state="translated">此联合用例需要 {0} 个元组格式的参数</target>
        <note />
      </trans-unit>
      <trans-unit id="tcFieldIsNotStatic">
        <source>Field '{0}' is not static</source>
        <target state="translated">字段“{0}”不是静态的</target>
        <note />
      </trans-unit>
      <trans-unit id="tcFieldNotLiteralCannotBeUsedInPattern">
        <source>This field is not a literal and cannot be used in a pattern</source>
        <target state="translated">此字段不是文本，不能在模式中使用</target>
        <note />
      </trans-unit>
      <trans-unit id="tcRequireVarConstRecogOrLiteral">
        <source>This is not a variable, constant, active recognizer or literal</source>
        <target state="translated">这不是变量、常数、活动识别器或文本</target>
        <note />
      </trans-unit>
      <trans-unit id="tcInvalidPattern">
        <source>This is not a valid pattern</source>
        <target state="translated">这不是有效的模式</target>
        <note />
      </trans-unit>
      <trans-unit id="tcUseWhenPatternGuard">
        <source>Character range matches have been removed in F#. Consider using a 'when' pattern guard instead.</source>
        <target state="translated">在 F# 中，已删除字符范围匹配。请考虑改用“when”模式保护。</target>
        <note />
      </trans-unit>
      <trans-unit id="tcIllegalPattern">
        <source>Illegal pattern</source>
        <target state="translated">非法模式</target>
        <note />
      </trans-unit>
      <trans-unit id="tcSyntaxErrorUnexpectedQMark">
        <source>Syntax error - unexpected '?' symbol</source>
        <target state="translated">语法错误 - 意外的“?”符号</target>
        <note />
      </trans-unit>
      <trans-unit id="tcExpressionCountMisMatch">
        <source>Expected {0} expressions, got {1}</source>
        <target state="translated">需要 {0} 个表达式，已获取 {1} 个</target>
        <note />
      </trans-unit>
      <trans-unit id="tcExprUndelayed">
        <source>TcExprUndelayed: delayed</source>
        <target state="translated">TcExprUndelayed: 已延迟</target>
        <note />
      </trans-unit>
      <trans-unit id="tcExpressionRequiresSequence">
        <source>This expression form may only be used in sequence and computation expressions</source>
        <target state="translated">此表达式格式只能用于序列和计算表达式</target>
        <note />
      </trans-unit>
      <trans-unit id="tcInvalidObjectExpressionSyntaxForm">
        <source>Invalid object expression. Objects without overrides or interfaces should use the expression form 'new Type(args)' without braces.</source>
        <target state="translated">对象表达式无效。没有重写或接口的对象应使用不带括号的表达式格式“new Type(args)”。</target>
        <note />
      </trans-unit>
      <trans-unit id="tcInvalidObjectSequenceOrRecordExpression">
        <source>Invalid object, sequence or record expression</source>
        <target state="translated">对象、序列或记录表达式无效</target>
        <note />
      </trans-unit>
      <trans-unit id="tcInvalidSequenceExpressionSyntaxForm">
        <source>Invalid record, sequence or computation expression. Sequence expressions should be of the form 'seq {{ ... }}'</source>
        <target state="translated">记录、序列或计算表达式无效。序列表达式的格式应为“seq {{ ... }}”</target>
        <note />
      </trans-unit>
      <trans-unit id="tcExpressionWithIfRequiresParenthesis">
        <source>This list or array expression includes an element of the form 'if ... then ... else'. Parenthesize this expression to indicate it is an individual element of the list or array, to disambiguate this from a list generated using a sequence expression</source>
        <target state="translated">此列表或数组表达式包括采用“if ... then ... else”格式的元素。请使用括号将此表达式括起来以指示它是列表或数组中的单个元素，从而将此表达式与使用序列表达式生成的列表进行区分</target>
        <note />
      </trans-unit>
      <trans-unit id="tcUnableToParseFormatString">
        <source>Unable to parse format string '{0}'</source>
        <target state="translated">无法分析格式字符串“{0}”</target>
        <note />
      </trans-unit>
      <trans-unit id="tcListLiteralMaxSize">
        <source>This list expression exceeds the maximum size for list literals. Use an array for larger literals and call Array.ToList.</source>
        <target state="translated">此列表表达式超出列表文本的最大大小。请对大型的文本使用数组并调用 Array.ToList。</target>
        <note />
      </trans-unit>
      <trans-unit id="tcExpressionFormRequiresObjectConstructor">
        <source>The expression form 'expr then expr' may only be used as part of an explicit object constructor</source>
        <target state="translated">表达式格式“expr then expr”只能用作显式对象构造函数的一部分</target>
        <note />
      </trans-unit>
      <trans-unit id="tcNamedArgumentsCannotBeUsedInMemberTraits">
        <source>Named arguments cannot be given to member trait calls</source>
        <target state="translated">不能将命名参数提供给成员特征调用</target>
        <note />
      </trans-unit>
      <trans-unit id="tcNotValidEnumCaseName">
        <source>This is not a valid name for an enumeration case</source>
        <target state="translated">对于枚举用例来说，这不是有效的名称</target>
        <note />
      </trans-unit>
      <trans-unit id="tcFieldIsNotMutable">
        <source>This field is not mutable</source>
        <target state="translated">此字段是不可变的</target>
        <note />
      </trans-unit>
      <trans-unit id="tcConstructRequiresListArrayOrSequence">
        <source>This construct may only be used within list, array and sequence expressions, e.g. expressions of the form 'seq {{ ... }}', '[ ... ]' or '[| ... |]'. These use the syntax 'for ... in ... do ... yield...' to generate elements</source>
        <target state="translated">只能在列表、数组和序列表达式中使用此构造函数，例如格式为“seq {{ ... }}”、“[ ... ]”或“[| ... |]”的表达式。它们将使用语法“for ... in ... do ... yield...”来生成元素</target>
        <note />
      </trans-unit>
      <trans-unit id="tcConstructRequiresComputationExpressions">
        <source>This construct may only be used within computation expressions. To return a value from an ordinary function simply write the expression without 'return'.</source>
        <target state="translated">只能在计算表达式中使用此构造。若要从普通函数返回值，只需编写不带“return”的表达式。</target>
        <note />
      </trans-unit>
      <trans-unit id="tcConstructRequiresSequenceOrComputations">
        <source>This construct may only be used within sequence or computation expressions</source>
        <target state="translated">只能在序列或计算表达式中使用此构造</target>
        <note />
      </trans-unit>
      <trans-unit id="tcConstructRequiresComputationExpression">
        <source>This construct may only be used within computation expressions</source>
        <target state="translated">只能在计算表达式中使用此构造</target>
        <note />
      </trans-unit>
      <trans-unit id="tcInvalidIndexerExpression">
        <source>Incomplete expression or invalid use of indexer syntax</source>
        <target state="translated">表达式不完整或无效索引器语法使用</target>
        <note />
      </trans-unit>
      <trans-unit id="tcObjectOfIndeterminateTypeUsedRequireTypeConstraint">
        <source>The operator 'expr.[idx]' has been used on an object of indeterminate type based on information prior to this program point. Consider adding further type constraints</source>
        <target state="translated">已基于此程序点之前的信息对不确定类型的对象使用运算符“expr.[idx]”。请考虑添加更多类型约束</target>
        <note />
      </trans-unit>
      <trans-unit id="tcCannotInheritFromVariableType">
        <source>Cannot inherit from a variable type</source>
        <target state="translated">无法从变量类型继承</target>
        <note />
      </trans-unit>
      <trans-unit id="tcObjectConstructorsOnTypeParametersCannotTakeArguments">
        <source>Calls to object constructors on type parameters cannot be given arguments</source>
        <target state="translated">不能为针对类型参数的对象构造函数调用提供参数</target>
        <note />
      </trans-unit>
      <trans-unit id="tcCompiledNameAttributeMisused">
        <source>The 'CompiledName' attribute cannot be used with this language element</source>
        <target state="translated">“CompiledName”特性不能用于此语言元素</target>
        <note />
      </trans-unit>
      <trans-unit id="tcNamedTypeRequired">
        <source>'{0}' may only be used with named types</source>
        <target state="translated">“{0}”只能用于命名类型</target>
        <note />
      </trans-unit>
      <trans-unit id="tcInheritCannotBeUsedOnInterfaceType">
        <source>'inherit' cannot be used on interface types. Consider implementing the interface by using 'interface ... with ... end' instead.</source>
        <target state="translated">“inherit”不能用于接口类型。请考虑改用“interface ... with ... end”实现接口。</target>
        <note />
      </trans-unit>
      <trans-unit id="tcNewCannotBeUsedOnInterfaceType">
        <source>'new' cannot be used on interface types. Consider using an object expression '{{ new ... with ... }}' instead.</source>
        <target state="translated">“new”不能用于接口类型。请考虑改用对象表达式“{{ new ... with ... }}”。</target>
        <note />
      </trans-unit>
      <trans-unit id="tcAbstractTypeCannotBeInstantiated">
        <source>Instances of this type cannot be created since it has been marked abstract or not all methods have been given implementations. Consider using an object expression '{{ new ... with ... }}' instead.</source>
        <target state="translated">无法创建此类型的实例，因为已将此类型标记为抽象的或者没有为所有方法给定实现。请考虑改用对象表达式“{{ new ... with ... }}”。</target>
        <note />
      </trans-unit>
      <trans-unit id="tcIDisposableTypeShouldUseNew">
        <source>It is recommended that objects supporting the IDisposable interface are created using the syntax 'new Type(args)', rather than 'Type(args)' or 'Type' as a function value representing the constructor, to indicate that resources may be owned by the generated value</source>
        <target state="translated">建议通过将语法 "new Type(args)"(而非 "Type(args)" 或 "Type")用作表示构造函数的函数值来创建支持 IDisposable 接口的对象，以指示生成的值可拥有该资源</target>
        <note />
      </trans-unit>
      <trans-unit id="tcSyntaxCanOnlyBeUsedToCreateObjectTypes">
        <source>'{0}' may only be used to construct object types</source>
        <target state="translated">“{0}”只能用于构造对象类型</target>
        <note />
      </trans-unit>
      <trans-unit id="tcConstructorRequiresCall">
        <source>Constructors for the type '{0}' must directly or indirectly call its implicit object constructor. Use a call to the implicit object constructor instead of a record expression.</source>
        <target state="translated">类型“{0}”的构造函数必须直接或间接调用其隐式对象构造函数。请使用对隐式对象构造函数的调用，而不是记录表达式。</target>
        <note />
      </trans-unit>
      <trans-unit id="tcUndefinedField">
        <source>The field '{0}' has been given a value, but is not present in the type '{1}'</source>
        <target state="translated">已为字段“{0}”给定值，但该字段未包含在类型“{1}”中</target>
        <note />
      </trans-unit>
      <trans-unit id="tcFieldRequiresAssignment">
        <source>No assignment given for field '{0}' of type '{1}'</source>
        <target state="translated">未为类型“{1}”的字段“{0}”赋值</target>
        <note />
      </trans-unit>
      <trans-unit id="tcExtraneousFieldsGivenValues">
        <source>Extraneous fields have been given values</source>
        <target state="translated">已为外来字段给定值</target>
        <note />
      </trans-unit>
      <trans-unit id="tcObjectExpressionsCanOnlyOverrideAbstractOrVirtual">
        <source>Only overrides of abstract and virtual members may be specified in object expressions</source>
        <target state="translated">只能在对象表达式中指定抽象和虚拟成员的重写</target>
        <note />
      </trans-unit>
      <trans-unit id="tcNoAbstractOrVirtualMemberFound">
        <source>The member '{0}' does not correspond to any abstract or virtual method available to override or implement.</source>
        <target state="translated">成员“{0}”与可用于替代或实现的任何抽象或虚拟方法均不对应。</target>
        <note />
      </trans-unit>
      <trans-unit id="tcMemberFoundIsNotAbstractOrVirtual">
        <source>The type {0} contains the member '{1}' but it is not a virtual or abstract method that is available to override or implement.</source>
        <target state="translated">类型 {0} 包含成员“{1}”，但其不是可用于替代或实现的虚拟或抽象方法。</target>
        <note />
      </trans-unit>
      <trans-unit id="tcArgumentArityMismatch">
        <source>The member '{0}' does not accept the correct number of arguments. {1} argument(s) are expected, but {2} were given. The required signature is '{3}'.{4}</source>
        <target state="translated">成员“{0}”未接受正确的参数数目。应为 {1} 个参数，但给出了 {2} 个参数。必需的签名为“{3}”。{4}</target>
        <note />
      </trans-unit>
      <trans-unit id="tcArgumentArityMismatchOneOverload">
        <source>The member '{0}' does not accept the correct number of arguments. One overload accepts {1} arguments, but {2} were given. The required signature is '{3}'.{4}</source>
        <target state="translated">成员“{0}”不支持正确的参数数目。一个重载只支持 {1} 个参数，但给出了 {2} 个参数。必需的签名为“{3}”。{4}</target>
        <note />
      </trans-unit>
      <trans-unit id="tcSimpleMethodNameRequired">
        <source>A simple method name is required here</source>
        <target state="translated">此处需要简单的方法名称</target>
        <note />
      </trans-unit>
      <trans-unit id="tcPredefinedTypeCannotBeUsedAsSuperType">
        <source>The types System.ValueType, System.Enum, System.Delegate, System.MulticastDelegate and System.Array cannot be used as super types in an object expression or class</source>
        <target state="translated">类型 System.ValueType、System.Enum、System.Delegate、System.MulticastDelegate 和 System.Array 不能用作对象表达式或类中的超类型</target>
        <note />
      </trans-unit>
      <trans-unit id="tcNewMustBeUsedWithNamedType">
        <source>'new' must be used with a named type</source>
        <target state="translated">“new”必须用于命名类型</target>
        <note />
      </trans-unit>
      <trans-unit id="tcCannotCreateExtensionOfSealedType">
        <source>Cannot create an extension of a sealed type</source>
        <target state="translated">无法创建密封类型的扩展</target>
        <note />
      </trans-unit>
      <trans-unit id="tcNoArgumentsForRecordValue">
        <source>No arguments may be given when constructing a record value</source>
        <target state="translated">在构造记录值时，可能未给定任何参数</target>
        <note />
      </trans-unit>
      <trans-unit id="tcNoInterfaceImplementationForConstructionExpression">
        <source>Interface implementations cannot be given on construction expressions</source>
        <target state="translated">不能在构造表达式中提供接口实现</target>
        <note />
      </trans-unit>
      <trans-unit id="tcObjectConstructionCanOnlyBeUsedInClassTypes">
        <source>Object construction expressions may only be used to implement constructors in class types</source>
        <target state="translated">对象构造表达式只能用于实现类类型中的构造函数</target>
        <note />
      </trans-unit>
      <trans-unit id="tcOnlySimpleBindingsCanBeUsedInConstructionExpressions">
        <source>Only simple bindings of the form 'id = expr' can be used in construction expressions</source>
        <target state="translated">只能在构造表达式中使用“id = expr”格式的简单绑定</target>
        <note />
      </trans-unit>
      <trans-unit id="tcObjectsMustBeInitializedWithObjectExpression">
        <source>Objects must be initialized by an object construction expression that calls an inherited object constructor and assigns a value to each field</source>
        <target state="translated">对象必须由一个对象构造表达式进行初始化，该表达式将调用继承的对象构造函数并为每个字段赋值</target>
        <note />
      </trans-unit>
      <trans-unit id="tcExpectedInterfaceType">
        <source>Expected an interface type</source>
        <target state="translated">应为接口类型</target>
        <note />
      </trans-unit>
      <trans-unit id="tcConstructorForInterfacesDoNotTakeArguments">
        <source>Constructor expressions for interfaces do not take arguments</source>
        <target state="translated">接口的构造函数表达式不采用参数</target>
        <note />
      </trans-unit>
      <trans-unit id="tcConstructorRequiresArguments">
        <source>This object constructor requires arguments</source>
        <target state="translated">此对象构造函数需要参数</target>
        <note />
      </trans-unit>
      <trans-unit id="tcNewRequiresObjectConstructor">
        <source>'new' may only be used with object constructors</source>
        <target state="translated">“new”只能用于对象构造函数</target>
        <note />
      </trans-unit>
      <trans-unit id="tcAtLeastOneOverrideIsInvalid">
        <source>At least one override did not correctly implement its corresponding abstract member</source>
        <target state="translated">至少有一个重写未正确实现其相应的抽象成员</target>
        <note />
      </trans-unit>
      <trans-unit id="tcNumericLiteralRequiresModule">
        <source>This numeric literal requires that a module '{0}' defining functions FromZero, FromOne, FromInt32, FromInt64 and FromString be in scope</source>
        <target state="translated">此数值文本要求定义函数 FromZero、FromOne、FromInt32、FromInt64 和 FromString 的模块“{0}”位于范围内</target>
        <note />
      </trans-unit>
      <trans-unit id="tcInvalidRecordConstruction">
        <source>Invalid record construction</source>
        <target state="translated">记录构造无效</target>
        <note />
      </trans-unit>
      <trans-unit id="tcExpressionFormRequiresRecordTypes">
        <source>The expression form {{ expr with ... }} may only be used with record types. To build object types use {{ new Type(...) with ... }}</source>
        <target state="translated">表达式格式 {{ expr with ... }} 只能用于记录类型。若要生成对象类型，请使用 {{ new Type(...) with ... }}</target>
        <note />
      </trans-unit>
      <trans-unit id="tcInheritedTypeIsNotObjectModelType">
        <source>The inherited type is not an object model type</source>
        <target state="translated">继承的类型不是对象模型类型</target>
        <note />
      </trans-unit>
      <trans-unit id="tcObjectConstructionExpressionCanOnlyImplementConstructorsInObjectModelTypes">
        <source>Object construction expressions (i.e. record expressions with inheritance specifications) may only be used to implement constructors in object model types. Use 'new ObjectType(args)' to construct instances of object model types outside of constructors</source>
        <target state="translated">对象构造函数表达式(即，具有继承规范的记录表达式)只能用于实现对象模型类型中的构造函数。请使用“new ObjectType(args)”在构造函数的外部构造对象模型类型的实例</target>
        <note />
      </trans-unit>
      <trans-unit id="tcEmptyRecordInvalid">
        <source>'{{ }}' is not a valid expression. Records must include at least one field. Empty sequences are specified by using Seq.empty or an empty list '[]'.</source>
        <target state="translated">“{{ }}”不是有效的表达式。记录必须至少包含一个字段。使用 Seq.empty 或空列表“[]”指定空序列。</target>
        <note />
      </trans-unit>
      <trans-unit id="tcTypeIsNotARecordTypeNeedConstructor">
        <source>This type is not a record type. Values of class and struct types must be created using calls to object constructors.</source>
        <target state="translated">此类型不是记录类型。必须使用对对象构造函数的调用来创建类和结构类型的值。</target>
        <note />
      </trans-unit>
      <trans-unit id="tcTypeIsNotARecordType">
        <source>This type is not a record type</source>
        <target state="translated">此类型不是记录类型</target>
        <note />
      </trans-unit>
      <trans-unit id="tcConstructIsAmbiguousInComputationExpression">
        <source>This construct is ambiguous as part of a computation expression. Nested expressions may be written using 'let _ = (...)' and nested computations using 'let! res = builder {{ ... }}'.</source>
        <target state="translated">此构造作为计算表达式的一部分具有多义性。可以使用“let _ = (...)”来编写嵌套的表达式，并可以使用“let! res = builder {{ ... }}”来编写嵌套的计算。</target>
        <note />
      </trans-unit>
      <trans-unit id="tcConstructIsAmbiguousInSequenceExpression">
        <source>This construct is ambiguous as part of a sequence expression. Nested expressions may be written using 'let _ = (...)' and nested sequences using 'yield! seq {{... }}'.</source>
        <target state="translated">此构造作为序列表达式的一部分具有多义性。可以使用“let _ = (...)”来编写嵌套的表达式，并可以使用“yield! seq {{... }}”来编写嵌套的序列。</target>
        <note />
      </trans-unit>
      <trans-unit id="tcDoBangIllegalInSequenceExpression">
        <source>'do!' cannot be used within sequence expressions</source>
        <target state="translated">不能在序列表达式中使用“do!</target>
        <note />
      </trans-unit>
      <trans-unit id="tcUseForInSequenceExpression">
        <source>The use of 'let! x = coll' in sequence expressions is not permitted. Use 'for x in coll' instead.</source>
        <target state="translated">不允许在序列表达式中使用“let! x = coll”。请改用“for x in coll”。</target>
        <note />
      </trans-unit>
      <trans-unit id="tcTryIllegalInSequenceExpression">
        <source>'try'/'with' cannot be used within sequence expressions</source>
        <target state="translated">不能在序列表达式中使用“try”/“with”</target>
        <note />
      </trans-unit>
      <trans-unit id="tcUseYieldBangForMultipleResults">
        <source>In sequence expressions, multiple results are generated using 'yield!'</source>
        <target state="translated">在序列表达式中，使用“yield!”生成多个结果</target>
        <note />
      </trans-unit>
      <trans-unit id="tcInvalidAssignment">
        <source>Invalid assignment</source>
        <target state="translated">赋值无效</target>
        <note />
      </trans-unit>
      <trans-unit id="tcInvalidUseOfTypeName">
        <source>Invalid use of a type name</source>
        <target state="translated">类型名称的使用无效</target>
        <note />
      </trans-unit>
      <trans-unit id="tcTypeHasNoAccessibleConstructor">
        <source>This type has no accessible object constructors</source>
        <target state="translated">此类型不具有可访问的对象构造函数</target>
        <note />
      </trans-unit>
      <trans-unit id="tcInvalidUseOfInterfaceType">
        <source>Invalid use of an interface type</source>
        <target state="translated">接口类型的使用无效</target>
        <note />
      </trans-unit>
      <trans-unit id="tcInvalidUseOfDelegate">
        <source>Invalid use of a delegate constructor. Use the syntax 'new Type(args)' or just 'Type(args)'.</source>
        <target state="translated">委托构造函数的使用无效。请使用语法“new Type(args)”或直接使用“Type(args)”。</target>
        <note />
      </trans-unit>
      <trans-unit id="tcPropertyIsNotStatic">
        <source>Property '{0}' is not static</source>
        <target state="translated">属性“{0}”不是静态的</target>
        <note />
      </trans-unit>
      <trans-unit id="tcPropertyIsNotReadable">
        <source>Property '{0}' is not readable</source>
        <target state="translated">属性“{0}”不可读</target>
        <note />
      </trans-unit>
      <trans-unit id="tcLookupMayNotBeUsedHere">
        <source>This lookup cannot be used here</source>
        <target state="translated">不能在此处使用此查找</target>
        <note />
      </trans-unit>
      <trans-unit id="tcPropertyIsStatic">
        <source>Property '{0}' is static</source>
        <target state="translated">属性“{0}”是静态的</target>
        <note />
      </trans-unit>
      <trans-unit id="tcPropertyCannotBeSet1">
        <source>Property '{0}' cannot be set</source>
        <target state="translated">无法设置属性“{0}”</target>
        <note />
      </trans-unit>
      <trans-unit id="tcConstructorsCannotBeFirstClassValues">
        <source>Constructors must be applied to arguments and cannot be used as first-class values. If necessary use an anonymous function '(fun arg1 ... argN -&gt; new Type(arg1,...,argN))'.</source>
        <target state="translated">构造函数必须应用于参数，且不能用作第一类值。如有必要，请使用匿名函数 "(fun arg1 ... argN -&gt; new Type(arg1,...,argN))"。</target>
        <note />
      </trans-unit>
      <trans-unit id="tcSyntaxFormUsedOnlyWithRecordLabelsPropertiesAndFields">
        <source>The syntax 'expr.id' may only be used with record labels, properties and fields</source>
        <target state="translated">语法“expr.id”只能用于记录标签、属性和字段</target>
        <note />
      </trans-unit>
      <trans-unit id="tcEventIsStatic">
        <source>Event '{0}' is static</source>
        <target state="translated">事件“{0}”是静态的</target>
        <note />
      </trans-unit>
      <trans-unit id="tcEventIsNotStatic">
        <source>Event '{0}' is not static</source>
        <target state="translated">事件“{0}”不是静态的</target>
        <note />
      </trans-unit>
      <trans-unit id="tcNamedArgumentDidNotMatch">
        <source>The named argument '{0}' did not match any argument or mutable property</source>
        <target state="translated">命名参数“{0}”与任何参数或可变属性均不匹配</target>
        <note />
      </trans-unit>
      <trans-unit id="tcOverloadsCannotHaveCurriedArguments">
        <source>One or more of the overloads of this method has curried arguments. Consider redesigning these members to take arguments in tupled form.</source>
        <target state="translated">此方法的一个或多个重载具有扩充参数。请考虑将这些成员重新设计为采用元组格式的参数。</target>
        <note />
      </trans-unit>
      <trans-unit id="tcUnnamedArgumentsDoNotFormPrefix">
        <source>The unnamed arguments do not form a prefix of the arguments of the method called</source>
        <target state="translated">未命名的参数未形成已调用方法的参数的前缀</target>
        <note />
      </trans-unit>
      <trans-unit id="tcStaticOptimizationConditionalsOnlyForFSharpLibrary">
        <source>Static optimization conditionals are only for use within the F# library</source>
        <target state="translated">只能在 F# 库中使用静态优化条件</target>
        <note />
      </trans-unit>
      <trans-unit id="tcFormalArgumentIsNotOptional">
        <source>The corresponding formal argument is not optional</source>
        <target state="translated">相应的形参不是可选的</target>
        <note />
      </trans-unit>
      <trans-unit id="tcInvalidOptionalAssignmentToPropertyOrField">
        <source>Invalid optional assignment to a property or field</source>
        <target state="translated">某个属性或字段的可选赋值无效</target>
        <note />
      </trans-unit>
      <trans-unit id="tcDelegateConstructorMustBePassed">
        <source>A delegate constructor must be passed a single function value</source>
        <target state="translated">必须向委托构造函数传递单个函数值</target>
        <note />
      </trans-unit>
      <trans-unit id="tcBindingCannotBeUseAndRec">
        <source>A binding cannot be marked both 'use' and 'rec'</source>
        <target state="translated">不能将一个绑定同时标记为“use”和“rec”</target>
        <note />
      </trans-unit>
      <trans-unit id="tcVolatileOnlyOnClassLetBindings">
        <source>The 'VolatileField' attribute may only be used on 'let' bindings in classes</source>
        <target state="translated">只能在类中的“let”绑定中使用“VolatileField”特性</target>
        <note />
      </trans-unit>
      <trans-unit id="tcAttributesAreNotPermittedOnLetBindings">
        <source>Attributes are not permitted on 'let' bindings in expressions</source>
        <target state="translated">不允许对表达式中的“let”绑定使用特性</target>
        <note />
      </trans-unit>
      <trans-unit id="tcDefaultValueAttributeRequiresVal">
        <source>The 'DefaultValue' attribute may only be used on 'val' declarations</source>
        <target state="translated">“DefaultValue”特性只能用于“val”声明</target>
        <note />
      </trans-unit>
      <trans-unit id="tcConditionalAttributeRequiresMembers">
        <source>The 'ConditionalAttribute' attribute may only be used on members</source>
        <target state="translated">“ConditionalAttribute”特性只能用于成员</target>
        <note />
      </trans-unit>
      <trans-unit id="tcInvalidActivePatternName">
        <source>This is not a valid name for an active pattern</source>
        <target state="translated">对于活动模式来说，这不是有效的名称</target>
        <note />
      </trans-unit>
      <trans-unit id="tcEntryPointAttributeRequiresFunctionInModule">
        <source>The 'EntryPointAttribute' attribute may only be used on function definitions in modules</source>
        <target state="translated">“EntryPointAttribute”特性只能用于模块中的函数定义</target>
        <note />
      </trans-unit>
      <trans-unit id="tcMutableValuesCannotBeInline">
        <source>Mutable values cannot be marked 'inline'</source>
        <target state="translated">不能将可变值标记为“inline”</target>
        <note />
      </trans-unit>
      <trans-unit id="tcMutableValuesMayNotHaveGenericParameters">
        <source>Mutable values cannot have generic parameters</source>
        <target state="translated">可变值不能具有泛型参数</target>
        <note />
      </trans-unit>
      <trans-unit id="tcMutableValuesSyntax">
        <source>Mutable function values should be written 'let mutable f = (fun args -&gt; ...)'</source>
        <target state="translated">应按照 "let mutable f = (fun args -&gt; ...)" 格式编写可变函数值</target>
        <note />
      </trans-unit>
      <trans-unit id="tcOnlyFunctionsCanBeInline">
        <source>Only functions may be marked 'inline'</source>
        <target state="translated">只能将函数标记为“inline”</target>
        <note />
      </trans-unit>
      <trans-unit id="tcIllegalAttributesForLiteral">
        <source>A literal value cannot be given the [&lt;ThreadStatic&gt;] or [&lt;ContextStatic&gt;] attributes</source>
        <target state="translated">无法向文本值赋予 [&lt;ThreadStatic&gt;] 或 [&lt;ContextStatic&gt;] 属性</target>
        <note />
      </trans-unit>
      <trans-unit id="tcLiteralCannotBeMutable">
        <source>A literal value cannot be marked 'mutable'</source>
        <target state="translated">不能将文本值标记为“mutable”</target>
        <note />
      </trans-unit>
      <trans-unit id="tcLiteralCannotBeInline">
        <source>A literal value cannot be marked 'inline'</source>
        <target state="translated">不能将文本值标记为“inline”</target>
        <note />
      </trans-unit>
      <trans-unit id="tcLiteralCannotHaveGenericParameters">
        <source>Literal values cannot have generic parameters</source>
        <target state="translated">文本值不能具有泛型参数</target>
        <note />
      </trans-unit>
      <trans-unit id="tcInvalidConstantExpression">
        <source>This is not a valid constant expression</source>
        <target state="translated">这不是有效的常数表达式</target>
        <note />
      </trans-unit>
      <trans-unit id="tcTypeIsInaccessible">
        <source>This type is not accessible from this code location</source>
        <target state="translated">无法从此代码位置访问此类型</target>
        <note />
      </trans-unit>
      <trans-unit id="tcUnexpectedConditionInImportedAssembly">
        <source>Unexpected condition in imported assembly: failed to decode AttributeUsage attribute</source>
        <target state="translated">导入的程序集中的意外条件: 未能对 AttributeUsage 特性进行解码</target>
        <note />
      </trans-unit>
      <trans-unit id="tcUnrecognizedAttributeTarget">
        <source>Unrecognized attribute target. Valid attribute targets are 'assembly', 'module', 'type', 'method', 'property', 'return', 'param', 'field', 'event', 'constructor'.</source>
        <target state="translated">无法识别的特性目标。有效的特性目标为“assembly”、“module”、“type”、“method”、“property”、“return”、“param”、“field”、“event”、“constructor”。</target>
        <note />
      </trans-unit>
      <trans-unit id="tcAttributeIsNotValidForLanguageElementUseDo">
        <source>This attribute is not valid for use on this language element. Assembly attributes should be attached to a 'do ()' declaration, if necessary within an F# module.</source>
        <target state="translated">对此语言元素使用此特性无效。如有需要，应将程序集特性附加到 F# 模块中的“do ()”声明。</target>
        <note />
      </trans-unit>
      <trans-unit id="tcAttributeIsNotValidForLanguageElement">
        <source>This attribute is not valid for use on this language element</source>
        <target state="translated">对此语言元素使用此特性无效</target>
        <note />
      </trans-unit>
      <trans-unit id="tcOptionalArgumentsCannotBeUsedInCustomAttribute">
        <source>Optional arguments cannot be used in custom attributes</source>
        <target state="translated">自定义特性中不能使用可选参数</target>
        <note />
      </trans-unit>
      <trans-unit id="tcPropertyCannotBeSet0">
        <source>This property cannot be set</source>
        <target state="translated">无法设置此属性</target>
        <note />
      </trans-unit>
      <trans-unit id="tcPropertyOrFieldNotFoundInAttribute">
        <source>This property or field was not found on this custom attribute type</source>
        <target state="translated">未在此自定义特性类型中找到此属性或字段</target>
        <note />
      </trans-unit>
      <trans-unit id="tcCustomAttributeMustBeReferenceType">
        <source>A custom attribute must be a reference type</source>
        <target state="translated">自定义特性必须是引用类型</target>
        <note />
      </trans-unit>
      <trans-unit id="tcCustomAttributeArgumentMismatch">
        <source>The number of args for a custom attribute does not match the expected number of args for the attribute constructor</source>
        <target state="translated">自定义特性的参数数目与特性构造函数所需的参数数目不匹配</target>
        <note />
      </trans-unit>
      <trans-unit id="tcCustomAttributeMustInvokeConstructor">
        <source>A custom attribute must invoke an object constructor</source>
        <target state="translated">自定义特性必须调用对象构造函数</target>
        <note />
      </trans-unit>
      <trans-unit id="tcAttributeExpressionsMustBeConstructorCalls">
        <source>Attribute expressions must be calls to object constructors</source>
        <target state="translated">特性表达式必须是对对象构造函数的调用</target>
        <note />
      </trans-unit>
      <trans-unit id="tcUnsupportedAttribute">
        <source>This attribute cannot be used in this version of F#</source>
        <target state="translated">不能在此版本的 F# 中使用该特性</target>
        <note />
      </trans-unit>
      <trans-unit id="tcInvalidInlineSpecification">
        <source>Invalid inline specification</source>
        <target state="translated">内联规范无效</target>
        <note />
      </trans-unit>
      <trans-unit id="tcInvalidUseBinding">
        <source>'use' bindings must be of the form 'use &lt;var&gt; = &lt;expr&gt;'</source>
        <target state="translated">"use" 绑定必须采用 "use &lt;var&gt; = &lt;expr&gt;" 形式</target>
        <note />
      </trans-unit>
      <trans-unit id="tcAbstractMembersIllegalInAugmentation">
        <source>Abstract members are not permitted in an augmentation - they must be defined as part of the type itself</source>
        <target state="translated">扩大中不允许使用抽象成员 - 必须将它们定义为类型本身的一部分</target>
        <note />
      </trans-unit>
      <trans-unit id="tcMethodOverridesIllegalHere">
        <source>Method overrides and interface implementations are not permitted here</source>
        <target state="translated">此处不允许使用方法重写和接口实现</target>
        <note />
      </trans-unit>
      <trans-unit id="tcNoMemberFoundForOverride">
        <source>No abstract or interface member was found that corresponds to this override</source>
        <target state="translated">未找到与此重写对应的抽象或接口成员</target>
        <note />
      </trans-unit>
      <trans-unit id="tcOverrideArityMismatch">
        <source>This override takes a different number of arguments to the corresponding abstract member. The following abstract members were found:{0}</source>
        <target state="translated">此替代使用的参数数量与对应的抽象成员的数量不同。找到以下抽象成员: {0}</target>
        <note />
      </trans-unit>
      <trans-unit id="tcDefaultImplementationAlreadyExists">
        <source>This method already has a default implementation</source>
        <target state="translated">此方法已具有默认实现</target>
        <note />
      </trans-unit>
      <trans-unit id="tcDefaultAmbiguous">
        <source>The method implemented by this default is ambiguous</source>
        <target state="translated">此默认值实现的方法具有多义性</target>
        <note />
      </trans-unit>
      <trans-unit id="tcNoPropertyFoundForOverride">
        <source>No abstract property was found that corresponds to this override</source>
        <target state="translated">未找到与此重写对应的抽象属性</target>
        <note />
      </trans-unit>
      <trans-unit id="tcAbstractPropertyMissingGetOrSet">
        <source>This property overrides or implements an abstract property but the abstract property doesn't have a corresponding {0}</source>
        <target state="translated">此属性会重写或实现一个抽象属性，但该抽象属性没有相应的 {0}</target>
        <note />
      </trans-unit>
      <trans-unit id="tcInvalidSignatureForSet">
        <source>Invalid signature for set member</source>
        <target state="translated">集成员的签名无效</target>
        <note />
      </trans-unit>
      <trans-unit id="tcNewMemberHidesAbstractMember">
        <source>This new member hides the abstract member '{0}'. Rename the member or use 'override' instead.</source>
        <target state="translated">此新成员隐藏了抽象成员“{0}”。重命名此成员或改用“override”。</target>
        <note />
      </trans-unit>
      <trans-unit id="tcNewMemberHidesAbstractMemberWithSuffix">
        <source>This new member hides the abstract member '{0}' once tuples, functions, units of measure and/or provided types are erased. Rename the member or use 'override' instead.</source>
        <target state="translated">一旦清除元组、函数、度量单位和/或所提供的类型，此新成员就会隐藏抽象成员“{0}”。请重命名此成员或改用“override”。</target>
        <note />
      </trans-unit>
      <trans-unit id="tcStaticInitializersIllegalInInterface">
        <source>Interfaces cannot contain definitions of static initializers</source>
        <target state="translated">接口不能包含静态初始化表达式的定义</target>
        <note />
      </trans-unit>
      <trans-unit id="tcObjectConstructorsIllegalInInterface">
        <source>Interfaces cannot contain definitions of object constructors</source>
        <target state="translated">接口不能包含对象构造函数的定义</target>
        <note />
      </trans-unit>
      <trans-unit id="tcMemberOverridesIllegalInInterface">
        <source>Interfaces cannot contain definitions of member overrides</source>
        <target state="translated">接口不能包含成员重写的定义</target>
        <note />
      </trans-unit>
      <trans-unit id="tcConcreteMembersIllegalInInterface">
        <source>Interfaces cannot contain definitions of concrete members. You may need to define a constructor on your type to indicate that the type is a class.</source>
        <target state="translated">接口不能包含具体成员的定义。您可能需要定义类型的构造函数来指示该类型是类。</target>
        <note />
      </trans-unit>
      <trans-unit id="tcConstructorsDisallowedInExceptionAugmentation">
        <source>Constructors cannot be specified in exception augmentations</source>
        <target state="translated">不能在异常扩大中指定构造函数</target>
        <note />
      </trans-unit>
      <trans-unit id="tcStructsCannotHaveConstructorWithNoArguments">
        <source>Structs cannot have an object constructor with no arguments. This is a restriction imposed on all CLI languages as structs automatically support a default constructor.</source>
        <target state="translated">结构不能具有不带参数的对象构造函数。这是对所有 CLI 语言实施的限制，原因是结构自动支持默认构造函数。</target>
        <note />
      </trans-unit>
      <trans-unit id="tcConstructorsIllegalForThisType">
        <source>Constructors cannot be defined for this type</source>
        <target state="translated">不能为此类型定义构造函数</target>
        <note />
      </trans-unit>
      <trans-unit id="tcRecursiveBindingsWithMembersMustBeDirectAugmentation">
        <source>Recursive bindings that include member specifications can only occur as a direct augmentation of a type</source>
        <target state="translated">包含成员规格的递归绑定只能作为类型的直接扩大出现</target>
        <note />
      </trans-unit>
      <trans-unit id="tcOnlySimplePatternsInLetRec">
        <source>Only simple variable patterns can be bound in 'let rec' constructs</source>
        <target state="translated">只能在“let rec”构造中绑定简单的变量模式</target>
        <note />
      </trans-unit>
      <trans-unit id="tcOnlyRecordFieldsAndSimpleLetCanBeMutable">
        <source>Mutable 'let' bindings can't be recursive or defined in recursive modules or namespaces</source>
        <target state="translated">可变 "let" 绑定不能在递归模块或命名空间中递归或定义</target>
        <note />
      </trans-unit>
      <trans-unit id="tcMemberIsNotSufficientlyGeneric">
        <source>This member is not sufficiently generic</source>
        <target state="translated">此成员的通用性不够</target>
        <note />
      </trans-unit>
      <trans-unit id="tcLiteralAttributeRequiresConstantValue">
        <source>A declaration may only be the [&lt;Literal&gt;] attribute if a constant value is also given, e.g. 'val x: int = 1'</source>
        <target state="translated">如果还给定了常量值，例如 “val x: int = 1”，则声明可能只能是 [&lt;Literal&gt;] 属性</target>
        <note />
      </trans-unit>
      <trans-unit id="tcValueInSignatureRequiresLiteralAttribute">
        <source>A declaration may only be given a value in a signature if the declaration has the [&lt;Literal&gt;] attribute</source>
        <target state="translated">仅在声明具有 [&lt;Literal&gt;] 属性时, 才可在签名中为声明指定一个值</target>
        <note />
      </trans-unit>
      <trans-unit id="tcThreadStaticAndContextStaticMustBeStatic">
        <source>Thread-static and context-static variables must be static and given the [&lt;DefaultValue&gt;] attribute to indicate that the value is initialized to the default value on each new thread</source>
        <target state="translated">线程静态变量和上下文静态变量必须是静态的，并具有 [&lt;DefaultValue&gt;] 属性以指示该值初始化为每个新线程上的默认值</target>
        <note />
      </trans-unit>
      <trans-unit id="tcVolatileFieldsMustBeMutable">
        <source>Volatile fields must be marked 'mutable' and cannot be thread-static</source>
        <target state="translated">可变字段必须标记为“mutable”且不能是线程静态的</target>
        <note />
      </trans-unit>
      <trans-unit id="tcUninitializedValFieldsMustBeMutable">
        <source>Uninitialized 'val' fields must be mutable and marked with the '[&lt;DefaultValue&gt;]' attribute. Consider using a 'let' binding instead of a 'val' field.</source>
        <target state="translated">未初始化的 "val" 字段必须是可变的且标记有 "[&lt;DefaultValue&gt;]" 属性。请考虑使用 "let" 绑定而不是 "val" 字段。</target>
        <note />
      </trans-unit>
      <trans-unit id="tcStaticValFieldsMustBeMutableAndPrivate">
        <source>Static 'val' fields in types must be mutable, private and marked with the '[&lt;DefaultValue&gt;]' attribute. They are initialized to the 'null' or 'zero' value for their type. Consider also using a 'static let mutable' binding in a class type.</source>
        <target state="translated">类型中的静态 "val" 字段必须是可变的和私有的，并标记了 "[&lt;DefaultValue&gt;]" 属性。这些字段将初始化为各自类型的 "null" 或“零”值。请考虑在类类型中也使用 "static let mutable" 绑定。</target>
        <note />
      </trans-unit>
      <trans-unit id="tcFieldRequiresName">
        <source>This field requires a name</source>
        <target state="translated">此字段需要名称</target>
        <note />
      </trans-unit>
      <trans-unit id="tcInvalidNamespaceModuleTypeUnionName">
        <source>Invalid namespace, module, type or union case name</source>
        <target state="translated">命名空间、模块、类型或联合用例名称无效</target>
        <note />
      </trans-unit>
      <trans-unit id="tcIllegalFormForExplicitTypeDeclaration">
        <source>Explicit type declarations for constructors must be of the form 'ty1 * ... * tyN -&gt; resTy'. Parentheses may be required around 'resTy'</source>
        <target state="translated">构造函数的显式类型声明必须采用 "ty1 * ... * tyN -&gt; resTy" 格式。"resTy" 两侧可能需要加括号</target>
        <note />
      </trans-unit>
      <trans-unit id="tcReturnTypesForUnionMustBeSameAsType">
        <source>Return types of union cases must be identical to the type being defined, up to abbreviations</source>
        <target state="translated">联合用例的返回类型必须与要定义的类型(直至类型的缩写词)相同</target>
        <note />
      </trans-unit>
      <trans-unit id="tcInvalidEnumerationLiteral">
        <source>This is not a valid value for an enumeration literal</source>
        <target state="translated">对于枚举文本来说，这不是有效的值</target>
        <note />
      </trans-unit>
      <trans-unit id="tcTypeIsNotInterfaceType1">
        <source>The type '{0}' is not an interface type</source>
        <target state="translated">类型“{0}”不是接口类型</target>
        <note />
      </trans-unit>
      <trans-unit id="tcDuplicateSpecOfInterface">
        <source>Duplicate specification of an interface</source>
        <target state="translated">重复的接口规范</target>
        <note />
      </trans-unit>
      <trans-unit id="tcFieldValIllegalHere">
        <source>A field/val declaration is not permitted here</source>
        <target state="translated">此处不允许使用字段/值声明</target>
        <note />
      </trans-unit>
      <trans-unit id="tcInheritIllegalHere">
        <source>A inheritance declaration is not permitted here</source>
        <target state="translated">此处不允许使用继承声明</target>
        <note />
      </trans-unit>
      <trans-unit id="tcModuleRequiresQualifiedAccess">
        <source>This declaration opens the module '{0}', which is marked as 'RequireQualifiedAccess'. Adjust your code to use qualified references to the elements of the module instead, e.g. 'List.map' instead of 'map'. This change will ensure that your code is robust as new constructs are added to libraries.</source>
        <target state="translated">此声明将打开标记为“RequireQualifiedAccess”的模块“{0}”。请调整您的代码以改用对模块元素的限定引用，例如“List.map”而非“map”。此更改将确保您的代码在库中不断添加新构造的情况下依然可靠。</target>
        <note />
      </trans-unit>
      <trans-unit id="tcOpenUsedWithPartiallyQualifiedPath">
        <source>This declaration opens the namespace or module '{0}' through a partially qualified path. Adjust this code to use the full path of the namespace. This change will make your code more robust as new constructs are added to the F# and CLI libraries.</source>
        <target state="translated">此声明通过部分限定的路径来打开命名空间或模块“{0}”。请调整此代码以使用命名空间的完整路径。此更改将使您的代码在 F# 和 CLI 库中不断添加新构造的情况下更为可靠。</target>
        <note />
      </trans-unit>
      <trans-unit id="tcLocalClassBindingsCannotBeInline">
        <source>Local class bindings cannot be marked inline. Consider lifting the definition out of the class or else do not mark it as inline.</source>
        <target state="translated">不能将本地类绑定标记为“inline”。请考虑将定义放到类的外部，否则不要将该类标记为“inline”。</target>
        <note />
      </trans-unit>
      <trans-unit id="tcTypeAbbreviationsMayNotHaveMembers">
        <source>Type abbreviations cannot have members</source>
        <target state="translated">类型缩写词不能具有成员</target>
        <note />
      </trans-unit>
      <trans-unit id="tcTypeAbbreviationsCheckedAtCompileTime">
        <source>As of F# 4.1, the accessibility of type abbreviations is checked at compile-time. Consider changing the accessibility of the type abbreviation. Ignoring this warning might lead to runtime errors.</source>
        <target state="translated">从 F# 4.1 起，类型缩写词的辅助功能在编译时进行检查。请考虑更改类型缩写词的辅助功能。忽略此警告可能会导致运行时错误。</target>
        <note />
      </trans-unit>
      <trans-unit id="tcEnumerationsMayNotHaveMembers">
        <source>Enumerations cannot have members</source>
        <target state="translated">枚举不能具有成员</target>
        <note />
      </trans-unit>
      <trans-unit id="tcMeasureDeclarationsRequireStaticMembers">
        <source>Measure declarations may have only static members</source>
        <target state="translated">度量声明只能具有静态成员</target>
        <note />
      </trans-unit>
      <trans-unit id="tcStructsMayNotContainDoBindings">
        <source>Structs cannot contain 'do' bindings because the default constructor for structs would not execute these bindings</source>
        <target state="translated">结构不能包含“do”绑定，因为结构的默认构造函数将不会执行这些绑定</target>
        <note />
      </trans-unit>
      <trans-unit id="tcStructsMayNotContainLetBindings">
        <source>Structs cannot contain value definitions because the default constructor for structs will not execute these bindings. Consider adding additional arguments to the primary constructor for the type.</source>
        <target state="translated">结构不能包含值定义，因为结构的默认构造函数将不会执行这些绑定。请考虑为该类型的主构造函数添加更多参数。</target>
        <note />
      </trans-unit>
      <trans-unit id="tcStaticLetBindingsRequireClassesWithImplicitConstructors">
        <source>Static value definitions may only be used in types with a primary constructor. Consider adding arguments to the type definition, e.g. 'type X(args) = ...'.</source>
        <target state="translated">静态值定义只能在具有主构造函数的类型中使用。请考虑向类型定义添加参数，例如“type X(args) = ...”。</target>
        <note />
      </trans-unit>
      <trans-unit id="tcMeasureDeclarationsRequireStaticMembersNotConstructors">
        <source>Measure declarations may have only static members: constructors are not available</source>
        <target state="translated">度量声明只能具有静态成员: 构造函数不可用</target>
        <note />
      </trans-unit>
      <trans-unit id="tcMemberAndLocalClassBindingHaveSameName">
        <source>A member and a local class binding both have the name '{0}'</source>
        <target state="translated">一个成员和一个本地类绑定的名称都为“{0}”</target>
        <note />
      </trans-unit>
      <trans-unit id="tcTypeAbbreviationsCannotHaveInterfaceDeclaration">
        <source>Type abbreviations cannot have interface declarations</source>
        <target state="translated">类型缩写词不能具有接口声明</target>
        <note />
      </trans-unit>
      <trans-unit id="tcEnumerationsCannotHaveInterfaceDeclaration">
        <source>Enumerations cannot have interface declarations</source>
        <target state="translated">枚举不能具有接口声明</target>
        <note />
      </trans-unit>
      <trans-unit id="tcTypeIsNotInterfaceType0">
        <source>This type is not an interface type</source>
        <target state="translated">此类型不是接口类型</target>
        <note />
      </trans-unit>
      <trans-unit id="tcAllImplementedInterfacesShouldBeDeclared">
        <source>All implemented interfaces should be declared on the initial declaration of the type</source>
        <target state="translated">应在类型的初始声明中声明所有实现的接口</target>
        <note />
      </trans-unit>
      <trans-unit id="tcDefaultImplementationForInterfaceHasAlreadyBeenAdded">
        <source>A default implementation of this interface has already been added because the explicit implementation of the interface was not specified at the definition of the type</source>
        <target state="translated">已添加此接口的默认实现，因为在相应类型的定义中未指定接口的显式实现</target>
        <note />
      </trans-unit>
      <trans-unit id="tcMemberNotPermittedInInterfaceImplementation">
        <source>This member is not permitted in an interface implementation</source>
        <target state="translated">接口实现中不允许使用此成员</target>
        <note />
      </trans-unit>
      <trans-unit id="tcDeclarationElementNotPermittedInAugmentation">
        <source>This declaration element is not permitted in an augmentation</source>
        <target state="translated">扩大中不允许使用此声明元素</target>
        <note />
      </trans-unit>
      <trans-unit id="tcTypesCannotContainNestedTypes">
        <source>Types cannot contain nested type definitions</source>
        <target state="translated">类型不能包含嵌套的类型定义</target>
        <note />
      </trans-unit>
      <trans-unit id="tcTypeExceptionOrModule">
        <source>type, exception or module</source>
        <target state="translated">类型、异常或模块</target>
        <note />
      </trans-unit>
      <trans-unit id="tcTypeOrModule">
        <source>type or module</source>
        <target state="translated">类型或模块</target>
        <note />
      </trans-unit>
      <trans-unit id="tcImplementsIStructuralEquatableExplicitly">
        <source>The struct, record or union type '{0}' implements the interface 'System.IStructuralEquatable' explicitly. Apply the 'CustomEquality' attribute to the type.</source>
        <target state="translated">结构、记录或联合类型“{0}”显式实现接口“System.IStructuralEquatable”。将“CustomEquality”特性应用于相应的类型。</target>
        <note />
      </trans-unit>
      <trans-unit id="tcImplementsIEquatableExplicitly">
        <source>The struct, record or union type '{0}' implements the interface 'System.IEquatable&lt;_&gt;' explicitly. Apply the 'CustomEquality' attribute to the type and provide a consistent implementation of the non-generic override 'System.Object.Equals(obj)'.</source>
        <target state="translated">结构、记录或联合类型“{0}”显式实现接口 "System.IEquatable&lt;_&gt;"。请将 "CustomEquality" 属性应用于该类型，并提供非泛型重写 "System.Object.Equals(obj)" 的一致实现。</target>
        <note />
      </trans-unit>
      <trans-unit id="tcExplicitTypeSpecificationCannotBeUsedForExceptionConstructors">
        <source>Explicit type specifications cannot be used for exception constructors</source>
        <target state="translated">显式类型规范不能用于异常构造函数</target>
        <note />
      </trans-unit>
      <trans-unit id="tcExceptionAbbreviationsShouldNotHaveArgumentList">
        <source>Exception abbreviations should not have argument lists</source>
        <target state="translated">异常缩写词不应具有参数列表</target>
        <note />
      </trans-unit>
      <trans-unit id="tcAbbreviationsFordotNetExceptionsCannotTakeArguments">
        <source>Abbreviations for Common IL exceptions cannot take arguments</source>
        <target state="translated">通用 IL 异常的缩写词不能采用参数</target>
        <note />
      </trans-unit>
      <trans-unit id="tcExceptionAbbreviationsMustReferToValidExceptions">
        <source>Exception abbreviations must refer to existing exceptions or F# types deriving from System.Exception</source>
        <target state="translated">异常缩写词必须引用现有异常或派生自 System.Exception 的 F# 类型</target>
        <note />
      </trans-unit>
      <trans-unit id="tcAbbreviationsFordotNetExceptionsMustHaveMatchingObjectConstructor">
        <source>Abbreviations for Common IL exception types must have a matching object constructor</source>
        <target state="translated">通用 IL 异常类型的缩写词必须具有匹配的对象构造函数</target>
        <note />
      </trans-unit>
      <trans-unit id="tcNotAnException">
        <source>Not an exception</source>
        <target state="translated">不是一个异常</target>
        <note />
      </trans-unit>
      <trans-unit id="tcInvalidModuleName">
        <source>Invalid module name</source>
        <target state="translated">模块名称无效</target>
        <note />
      </trans-unit>
      <trans-unit id="tcInvalidTypeExtension">
        <source>Invalid type extension</source>
        <target state="translated">类型扩展无效</target>
        <note />
      </trans-unit>
      <trans-unit id="tcAttributesOfTypeSpecifyMultipleKindsForType">
        <source>The attributes of this type specify multiple kinds for the type</source>
        <target state="translated">此类型的特性指定此类型的多个种类</target>
        <note />
      </trans-unit>
      <trans-unit id="tcKindOfTypeSpecifiedDoesNotMatchDefinition">
        <source>The kind of the type specified by its attributes does not match the kind implied by its definition</source>
        <target state="translated">类型的特性所指定的类型种类与类型的定义暗示的种类不匹配</target>
        <note />
      </trans-unit>
      <trans-unit id="tcMeasureDefinitionsCannotHaveTypeParameters">
        <source>Measure definitions cannot have type parameters</source>
        <target state="translated">度量定义不能具有类型参数</target>
        <note />
      </trans-unit>
      <trans-unit id="tcTypeRequiresDefinition">
        <source>This type requires a definition</source>
        <target state="translated">此类型需要定义</target>
        <note />
      </trans-unit>
      <trans-unit id="tcTypeAbbreviationHasTypeParametersMissingOnType">
        <source>This type abbreviation has one or more declared type parameters that do not appear in the type being abbreviated. Type abbreviations must use all declared type parameters in the type being abbreviated. Consider removing one or more type parameters, or use a concrete type definition that wraps an underlying type, such as 'type C&lt;'a&gt; = C of ...'.</source>
        <target state="translated">此类型缩写词的一个或多个已声明的类型参数不在要缩写的类型中显示。类型缩写词必须使用要缩写的类型中的所有已声明类型参数。请考虑删除一个或多个类型参数，或使用包装基础类型的具体类型定义，例如 "type C&lt;'a&gt; = C of ..."。</target>
        <note />
      </trans-unit>
      <trans-unit id="tcStructsInterfacesEnumsDelegatesMayNotInheritFromOtherTypes">
        <source>Structs, interfaces, enums and delegates cannot inherit from other types</source>
        <target state="translated">结构、接口、枚举和委托不能从其他类型继承</target>
        <note />
      </trans-unit>
      <trans-unit id="tcTypesCannotInheritFromMultipleConcreteTypes">
        <source>Types cannot inherit from multiple concrete types</source>
        <target state="translated">类型不能从多个具体类型继承</target>
        <note />
      </trans-unit>
      <trans-unit id="tcRecordsUnionsAbbreviationsStructsMayNotHaveAllowNullLiteralAttribute">
        <source>Records, union, abbreviations and struct types cannot have the 'AllowNullLiteral' attribute</source>
        <target state="translated">记录、联合、缩写词和结构类型不能具有“AllowNullLiteral”特性</target>
        <note />
      </trans-unit>
      <trans-unit id="tcAllowNullTypesMayOnlyInheritFromAllowNullTypes">
        <source>Types with the 'AllowNullLiteral' attribute may only inherit from or implement types which also allow the use of the null literal</source>
        <target state="translated">具有“AllowNullLiteral”特性的类型只能继承自或实现也允许使用 null 文本的类型</target>
        <note />
      </trans-unit>
      <trans-unit id="tcGenericTypesCannotHaveStructLayout">
        <source>Generic types cannot be given the 'StructLayout' attribute</source>
        <target state="translated">不能为泛型类型给定“StructLayout”特性</target>
        <note />
      </trans-unit>
      <trans-unit id="tcOnlyStructsCanHaveStructLayout">
        <source>Only structs and classes without primary constructors may be given the 'StructLayout' attribute</source>
        <target state="translated">只能为不带主构造函数的结构和类提供“StructLayout”特性</target>
        <note />
      </trans-unit>
      <trans-unit id="tcRepresentationOfTypeHiddenBySignature">
        <source>The representation of this type is hidden by the signature. It must be given an attribute such as [&lt;Sealed&gt;], [&lt;Class&gt;] or [&lt;Interface&gt;] to indicate the characteristics of the type.</source>
        <target state="translated">签名会隐藏此类型的表示形式。必须为此类型提供一个属性(例如 [&lt;Sealed&gt;]、[&lt;Class&gt;] 或 [&lt;Interface&gt;])以指定其特性。</target>
        <note />
      </trans-unit>
      <trans-unit id="tcOnlyClassesCanHaveAbstract">
        <source>Only classes may be given the 'AbstractClass' attribute</source>
        <target state="translated">只能为类给定“AbstractClass”特性</target>
        <note />
      </trans-unit>
      <trans-unit id="tcOnlyTypesRepresentingUnitsOfMeasureCanHaveMeasure">
        <source>Only types representing units-of-measure may be given the 'Measure' attribute</source>
        <target state="translated">只能为表示度量单位的类型给定“Measure”特性</target>
        <note />
      </trans-unit>
      <trans-unit id="tcOverridesCannotHaveVisibilityDeclarations">
        <source>Accessibility modifiers are not permitted on overrides or interface implementations</source>
        <target state="translated">不允许对重写或接口实现使用可访问性修饰符</target>
        <note />
      </trans-unit>
      <trans-unit id="tcTypesAreAlwaysSealedDU">
        <source>Discriminated union types are always sealed</source>
        <target state="translated">已区分的联合类型始终是密封类型</target>
        <note />
      </trans-unit>
      <trans-unit id="tcTypesAreAlwaysSealedRecord">
        <source>Record types are always sealed</source>
        <target state="translated">记录类型始终是密封类型</target>
        <note />
      </trans-unit>
      <trans-unit id="tcTypesAreAlwaysSealedAssemblyCode">
        <source>Assembly code types are always sealed</source>
        <target state="translated">程序集代码类型始终是密封类型</target>
        <note />
      </trans-unit>
      <trans-unit id="tcTypesAreAlwaysSealedStruct">
        <source>Struct types are always sealed</source>
        <target state="translated">结构类型始终是密封类型</target>
        <note />
      </trans-unit>
      <trans-unit id="tcTypesAreAlwaysSealedDelegate">
        <source>Delegate types are always sealed</source>
        <target state="translated">委托类型始终是密封类型</target>
        <note />
      </trans-unit>
      <trans-unit id="tcTypesAreAlwaysSealedEnum">
        <source>Enum types are always sealed</source>
        <target state="translated">枚举类型始终是密封类型</target>
        <note />
      </trans-unit>
      <trans-unit id="tcInterfaceTypesAndDelegatesCannotContainFields">
        <source>Interface types and delegate types cannot contain fields</source>
        <target state="translated">接口类型和委托类型不能包含字段</target>
        <note />
      </trans-unit>
      <trans-unit id="tcAbbreviatedTypesCannotBeSealed">
        <source>Abbreviated types cannot be given the 'Sealed' attribute</source>
        <target state="translated">不能为缩写的类型给定“Sealed”特性</target>
        <note />
      </trans-unit>
      <trans-unit id="tcCannotInheritFromSealedType">
        <source>Cannot inherit a sealed type</source>
        <target state="translated">无法继承密封类型</target>
        <note />
      </trans-unit>
      <trans-unit id="tcCannotInheritFromInterfaceType">
        <source>Cannot inherit from interface type. Use interface ... with instead.</source>
        <target state="translated">无法从接口类型继承。请改用 interface ... with。</target>
        <note />
      </trans-unit>
      <trans-unit id="tcStructTypesCannotContainAbstractMembers">
        <source>Struct types cannot contain abstract members</source>
        <target state="translated">结构类型不能包含抽象成员</target>
        <note />
      </trans-unit>
      <trans-unit id="tcInterfaceTypesCannotBeSealed">
        <source>Interface types cannot be sealed</source>
        <target state="translated">接口类型不能为密封类型</target>
        <note />
      </trans-unit>
      <trans-unit id="tcInvalidDelegateSpecification">
        <source>Delegate specifications must be of the form 'typ -&gt; typ'</source>
        <target state="translated">委托规范必须采用 "typ -&gt; typ" 形式</target>
        <note />
      </trans-unit>
      <trans-unit id="tcDelegatesCannotBeCurried">
        <source>Delegate specifications must not be curried types. Use 'typ * ... * typ -&gt; typ' for multi-argument delegates, and 'typ -&gt; (typ -&gt; typ)' for delegates returning function values.</source>
        <target state="translated">委托规范不得为扩充类型。请为多参数委托使用 "typ * ... * typ -&gt; typ"，并为返回函数值的委托使用 "typ -&gt; (typ -&gt; typ)"。</target>
        <note />
      </trans-unit>
      <trans-unit id="tcInvalidTypeForLiteralEnumeration">
        <source>Literal enumerations must have type int, uint, int16, uint16, int64, uint64, byte, sbyte or char</source>
        <target state="translated">文本枚举必须具有类型 int、uint、int16、uint16、int64、uint64、byte、sbyte 或 char</target>
        <note />
      </trans-unit>
      <trans-unit id="tcTypeDefinitionIsCyclic">
        <source>This type definition involves an immediate cyclic reference through an abbreviation</source>
        <target state="translated">此类型定义涉及一个经由缩写词的直接循环引用</target>
        <note />
      </trans-unit>
      <trans-unit id="tcTypeDefinitionIsCyclicThroughInheritance">
        <source>This type definition involves an immediate cyclic reference through a struct field or inheritance relation</source>
        <target state="translated">此类型定义涉及一个经由结构字段或继承关系的直接循环引用</target>
        <note />
      </trans-unit>
      <trans-unit id="tcReservedSyntaxForAugmentation">
        <source>The syntax 'type X with ...' is reserved for augmentations. Types whose representations are hidden but which have members are now declared in signatures using 'type X = ...'. You may also need to add the '[&lt;Sealed&gt;] attribute to the type definition in the signature</source>
        <target state="translated">保留语法 "type X with ..." 供扩大使用。对于其表示形式已隐藏但具有成员的类型，现将在签名中使用 "type X = ..." 声明这些类型。你可能还需要向签名中的类型定义添加 [&lt;Sealed&gt;] 属性</target>
        <note />
      </trans-unit>
      <trans-unit id="tcMembersThatExtendInterfaceMustBePlacedInSeparateModule">
        <source>Members that extend interface, delegate or enum types must be placed in a module separate to the definition of the type. This module must either have the AutoOpen attribute or be opened explicitly by client code to bring the extension members into scope.</source>
        <target state="translated">必须将扩展接口、委托或枚举类型的成员放置到与相应的类型定义分离的模块中。此模块必须具有 AutoOpen 特性或由客户端代码显式打开以将扩展成员纳入范围中。</target>
        <note />
      </trans-unit>
      <trans-unit id="tcDeclaredTypeParametersForExtensionDoNotMatchOriginal">
        <source>One or more of the declared type parameters for this type extension have a missing or wrong type constraint not matching the original type constraints on '{0}'</source>
        <target state="translated">此类型扩展的一个或多个已声明类型参数具有缺失或错误的类型约束，与“{0}”上的原始类型约束不匹配</target>
        <note />
      </trans-unit>
      <trans-unit id="tcTypeDefinitionsWithImplicitConstructionMustHaveOneInherit">
        <source>Type definitions may only have one 'inherit' specification and it must be the first declaration</source>
        <target state="translated">类型定义只能指定一个“inherit”，并且它必须是第一个声明</target>
        <note />
      </trans-unit>
      <trans-unit id="tcTypeDefinitionsWithImplicitConstructionMustHaveLocalBindingsBeforeMembers">
        <source>'let' and 'do' bindings must come before member and interface definitions in type definitions</source>
        <target state="translated">“let”和“do”绑定在类型定义中必须处于成员和接口定义之前</target>
        <note />
      </trans-unit>
      <trans-unit id="tcInheritDeclarationMissingArguments">
        <source>This 'inherit' declaration specifies the inherited type but no arguments. Consider supplying arguments, e.g. 'inherit BaseType(args)'.</source>
        <target state="translated">此“inherit”声明指定继承的类型，但没有参数。请考虑提供参数，例如“inherit BaseType(args)”。</target>
        <note />
      </trans-unit>
      <trans-unit id="tcInheritConstructionCallNotPartOfImplicitSequence">
        <source>This 'inherit' declaration has arguments, but is not in a type with a primary constructor. Consider adding arguments to your type definition, e.g. 'type X(args) = ...'.</source>
        <target state="translated">此“inherit”声明具有参数，但是不在具有主构造函数的类型中。请考虑向您的类型定义添加参数，例如“type X(args) = ...”。</target>
        <note />
      </trans-unit>
      <trans-unit id="tcLetAndDoRequiresImplicitConstructionSequence">
        <source>This definition may only be used in a type with a primary constructor. Consider adding arguments to your type definition, e.g. 'type X(args) = ...'.</source>
        <target state="translated">此定义只能在具有主构造函数的类型中使用。请考虑向您的类型定义添加参数，例如“type X(args) = ...”。</target>
        <note />
      </trans-unit>
      <trans-unit id="tcTypeAbbreviationsCannotHaveAugmentations">
        <source>Type abbreviations cannot have augmentations</source>
        <target state="translated">类型缩写词不能具有扩大</target>
        <note />
      </trans-unit>
      <trans-unit id="tcModuleAbbreviationForNamespace">
        <source>The path '{0}' is a namespace. A module abbreviation may not abbreviate a namespace.</source>
        <target state="translated">路径“{0}”是一个命名空间。模块缩写词可能不会缩写命名空间。</target>
        <note />
      </trans-unit>
      <trans-unit id="tcTypeUsedInInvalidWay">
        <source>The type '{0}' is used in an invalid way. A value prior to '{1}' has an inferred type involving '{2}', which is an invalid forward reference.</source>
        <target state="translated">类型“{0}”的使用方式无效。“{1}”之前的值具有一个与“{2}”相关的推理类型，这是无效的前向引用。</target>
        <note />
      </trans-unit>
      <trans-unit id="tcMemberUsedInInvalidWay">
        <source>The member '{0}' is used in an invalid way. A use of '{1}' has been inferred prior to the definition of '{2}', which is an invalid forward reference.</source>
        <target state="translated">成员“{0}”的使用方式无效。在给出“{2}”的定义之前，已推理出“{1}”的用法，这是无效的前向引用。</target>
        <note />
      </trans-unit>
      <trans-unit id="tcAttributeAutoOpenWasIgnored">
        <source>The attribute 'AutoOpen(\"{0}\")' in the assembly '{1}' did not refer to a valid module or namespace in that assembly and has been ignored</source>
        <target state="translated">程序集“{1}”中的特性“AutoOpen(\"{0}\")”未引用该程序集中的有效模块或命名空间，已忽略此特性</target>
        <note />
      </trans-unit>
      <trans-unit id="ilUndefinedValue">
        <source>Undefined value '{0}'</source>
        <target state="translated">未定义的值“{0}”</target>
        <note />
      </trans-unit>
      <trans-unit id="ilLabelNotFound">
        <source>Label {0} not found</source>
        <target state="translated">未找到标签 {0}</target>
        <note />
      </trans-unit>
      <trans-unit id="ilIncorrectNumberOfTypeArguments">
        <source>Incorrect number of type arguments to local call</source>
        <target state="translated">本地调用的类型参数的数目不正确</target>
        <note />
      </trans-unit>
      <trans-unit id="ilDynamicInvocationNotSupported">
        <source>Dynamic invocation of {0} is not supported</source>
        <target state="translated">不支持动态调用 {0}</target>
        <note />
      </trans-unit>
      <trans-unit id="ilAddressOfLiteralFieldIsInvalid">
        <source>Taking the address of a literal field is invalid</source>
        <target state="translated">采用文本字段的地址无效</target>
        <note />
      </trans-unit>
      <trans-unit id="ilAddressOfValueHereIsInvalid">
        <source>This operation involves taking the address of a value '{0}' represented using a local variable or other special representation. This is invalid.</source>
        <target state="translated">此操作涉及到采用通过本地变量或其他特殊表示形式表示的值“{0}”的地址。这是无效的。</target>
        <note />
      </trans-unit>
      <trans-unit id="ilCustomMarshallersCannotBeUsedInFSharp">
        <source>Custom marshallers cannot be specified in F# code. Consider using a C# helper function.</source>
        <target state="translated">无法使用 F# 代码指定自定义封送处理程序。请考虑使用 C# Helper 函数。</target>
        <note />
      </trans-unit>
      <trans-unit id="ilMarshalAsAttributeCannotBeDecoded">
        <source>The MarshalAs attribute could not be decoded</source>
        <target state="translated">未能对 MarshalAs 特性进行解码</target>
        <note />
      </trans-unit>
      <trans-unit id="ilSignatureForExternalFunctionContainsTypeParameters">
        <source>The signature for this external function contains type parameters. Constrain the argument and return types to indicate the types of the corresponding C function.</source>
        <target state="translated">此外部函数的签名包含类型参数。请约束此参数和返回类型以指示相应的 C 函数的类型。</target>
        <note />
      </trans-unit>
      <trans-unit id="ilDllImportAttributeCouldNotBeDecoded">
        <source>The DllImport attribute could not be decoded</source>
        <target state="translated">未能对 DllImport 特性进行解码</target>
        <note />
      </trans-unit>
      <trans-unit id="ilLiteralFieldsCannotBeSet">
        <source>Literal fields cannot be set</source>
        <target state="translated">无法设置文本字段</target>
        <note />
      </trans-unit>
      <trans-unit id="ilStaticMethodIsNotLambda">
        <source>GenSetStorage: {0} was represented as a static method but was not an appropriate lambda expression</source>
        <target state="translated">GenSetStorage: {0} 已表示为一个静态方法，而不是适当的 lambda 表达式</target>
        <note />
      </trans-unit>
      <trans-unit id="ilMutableVariablesCannotEscapeMethod">
        <source>Mutable variables cannot escape their method</source>
        <target state="translated">可变变量不能脱离其方法</target>
        <note />
      </trans-unit>
      <trans-unit id="ilUnexpectedUnrealizedValue">
        <source>Compiler error: unexpected unrealized value</source>
        <target state="translated">编译器错误: 意外的未识别值</target>
        <note />
      </trans-unit>
      <trans-unit id="ilMainModuleEmpty">
        <source>Main module of program is empty: nothing will happen when it is run</source>
        <target state="translated">程序的主模块为空: 运行此程序时将不会有任何反应</target>
        <note />
      </trans-unit>
      <trans-unit id="ilTypeCannotBeUsedForLiteralField">
        <source>This type cannot be used for a literal field</source>
        <target state="translated">此类型不能用于文本字段</target>
        <note />
      </trans-unit>
      <trans-unit id="ilUnexpectedGetSetAnnotation">
        <source>Unexpected GetSet annotation on a property</source>
        <target state="translated">某个属性的意外的 GetSet 批注</target>
        <note />
      </trans-unit>
      <trans-unit id="ilFieldOffsetAttributeCouldNotBeDecoded">
        <source>The FieldOffset attribute could not be decoded</source>
        <target state="translated">未能对 FieldOffset 特性进行解码</target>
        <note />
      </trans-unit>
      <trans-unit id="ilStructLayoutAttributeCouldNotBeDecoded">
        <source>The StructLayout attribute could not be decoded</source>
        <target state="translated">未能对 StructLayout 特性进行解码</target>
        <note />
      </trans-unit>
      <trans-unit id="ilDefaultAugmentationAttributeCouldNotBeDecoded">
        <source>The DefaultAugmentation attribute could not be decoded</source>
        <target state="translated">未能对 DefaultAugmentation 特性进行解码</target>
        <note />
      </trans-unit>
      <trans-unit id="ilReflectedDefinitionsCannotUseSliceOperator">
        <source>Reflected definitions cannot contain uses of the prefix splice operator '%'</source>
        <target state="translated">反射的定义中不能使用前缀拼接运算符“%”</target>
        <note />
      </trans-unit>
      <trans-unit id="optsProblemWithCodepage">
        <source>Problem with codepage '{0}': {1}</source>
        <target state="translated">代码页“{0}”存在问题: {1}</target>
        <note />
      </trans-unit>
      <trans-unit id="optsCopyright">
        <source>Copyright (c) Microsoft Corporation. All Rights Reserved.</source>
        <target state="translated">版权所有(C) Microsoft Corporation。保留所有权利。</target>
        <note />
      </trans-unit>
      <trans-unit id="optsCopyrightCommunity">
        <source>Freely distributed under the MIT Open Source License.  https://github.com/Microsoft/visualfsharp/blob/master/License.txt</source>
        <target state="translated">免费分发在 MIT 开源许可证下。https://github.com/Microsoft/visualfsharp/blob/master/License.txt</target>
        <note />
      </trans-unit>
      <trans-unit id="optsNameOfOutputFile">
        <source>Name of the output file (Short form: -o)</source>
        <target state="translated">输出文件的名称(缩写: -o)</target>
        <note />
      </trans-unit>
      <trans-unit id="optsBuildConsole">
        <source>Build a console executable</source>
        <target state="translated">生成控制台可执行文件</target>
        <note />
      </trans-unit>
      <trans-unit id="optsBuildWindows">
        <source>Build a Windows executable</source>
        <target state="translated">生成 Windows 可执行文件</target>
        <note />
      </trans-unit>
      <trans-unit id="optsBuildLibrary">
        <source>Build a library (Short form: -a)</source>
        <target state="translated">生成库(缩写: -a)</target>
        <note />
      </trans-unit>
      <trans-unit id="optsBuildModule">
        <source>Build a module that can be added to another assembly</source>
        <target state="translated">生成可添加到其他程序集的模块</target>
        <note />
      </trans-unit>
      <trans-unit id="optsDelaySign">
        <source>Delay-sign the assembly using only the public portion of the strong name key</source>
        <target state="translated">仅使用强名称密钥的公共部分对程序集进行延迟签名</target>
        <note />
      </trans-unit>
      <trans-unit id="optsPublicSign">
        <source>Public-sign the assembly using only the public portion of the strong name key, and mark the assembly as signed</source>
        <target state="translated">仅使用强名称密钥的公用部分对该程序集进行公开签名, 并将该程序集标记为已签名</target>
        <note />
      </trans-unit>
      <trans-unit id="optsWriteXml">
        <source>Write the xmldoc of the assembly to the given file</source>
        <target state="translated">将程序集的 xmldoc 写入到给定文件</target>
        <note />
      </trans-unit>
      <trans-unit id="optsStrongKeyFile">
        <source>Specify a strong name key file</source>
        <target state="translated">指定强名称密钥文件</target>
        <note />
      </trans-unit>
      <trans-unit id="optsStrongKeyContainer">
        <source>Specify a strong name key container</source>
        <target state="translated">指定强名称密钥容器</target>
        <note />
      </trans-unit>
      <trans-unit id="optsPlatform">
        <source>Limit which platforms this code can run on: x86, Itanium, x64, anycpu32bitpreferred, or anycpu. The default is anycpu.</source>
        <target state="translated">限制可以运行此代码的平台: x86、Itanium、x64、anycpu32bitpreferred 或 anycpu。默认值为 anycpu。</target>
        <note />
      </trans-unit>
      <trans-unit id="optsNoOpt">
        <source>Only include optimization information essential for implementing inlined constructs. Inhibits cross-module inlining but improves binary compatibility.</source>
        <target state="translated">仅包含实现内联构造所必需的优化信息。禁止跨模块内联，但会提高二进制兼容性。</target>
        <note />
      </trans-unit>
      <trans-unit id="optsNoInterface">
        <source>Don't add a resource to the generated assembly containing F#-specific metadata</source>
        <target state="translated">不向包含 F# 特定元数据的生成程序集中添加资源</target>
        <note />
      </trans-unit>
      <trans-unit id="optsSig">
        <source>Print the inferred interface of the assembly to a file</source>
        <target state="translated">将推理出的程序集接口输出到文件</target>
        <note />
      </trans-unit>
      <trans-unit id="optsReference">
        <source>Reference an assembly (Short form: -r)</source>
        <target state="translated">引用一个程序集(缩写: -r)</target>
        <note />
      </trans-unit>
      <trans-unit id="optsWin32res">
        <source>Specify a Win32 resource file (.res)</source>
        <target state="translated">指定 Win32 资源文件(.res)</target>
        <note />
      </trans-unit>
      <trans-unit id="optsWin32manifest">
        <source>Specify a Win32 manifest file</source>
        <target state="translated">指定 Win32 清单文件</target>
        <note />
      </trans-unit>
      <trans-unit id="optsNowin32manifest">
        <source>Do not include the default Win32 manifest</source>
        <target state="translated">不包括默认的 Win32 清单</target>
        <note />
      </trans-unit>
      <trans-unit id="optsEmbedAllSource">
        <source>Embed all source files in the portable PDB file</source>
        <target state="translated">将所有源文件嵌入可移植 PDB 文件</target>
        <note />
      </trans-unit>
      <trans-unit id="optsEmbedSource">
        <source>Embed specific source files in the portable PDB file</source>
        <target state="translated">将特定源文件嵌入可移植 PDB 文件</target>
        <note />
      </trans-unit>
      <trans-unit id="optsSourceLink">
        <source>Source link information file to embed in the portable PDB file</source>
        <target state="translated">要嵌入可移植 PDB 文件中的源链接信息文件</target>
        <note />
      </trans-unit>
      <trans-unit id="optsEmbeddedSourceRequirePortablePDBs">
        <source>--embed switch only supported when emitting a Portable PDB (--debug:portable or --debug:embedded)</source>
        <target state="translated">--仅在发出可移植 PDB 时才支持嵌入开关(--debug:portable or --debug:embedded)</target>
        <note />
      </trans-unit>
      <trans-unit id="optsSourceLinkRequirePortablePDBs">
        <source>--sourcelink switch only supported when emitting a Portable PDB (--debug:portable or --debug:embedded)</source>
        <target state="translated">--仅在发出可移植 PDB 时才支持源链接开关(--debug:portable or --debug:embedded)</target>
        <note />
      </trans-unit>
      <trans-unit id="srcFileTooLarge">
        <source>Source file is too large to embed in a portable PDB</source>
        <target state="translated">源文件太大，无法嵌入可移植 PDB</target>
        <note />
      </trans-unit>
      <trans-unit id="optsResource">
        <source>Embed the specified managed resource</source>
        <target state="translated">嵌入指定的受管理资源</target>
        <note />
      </trans-unit>
      <trans-unit id="optsLinkresource">
        <source>Link the specified resource to this assembly where the resinfo format is &lt;file&gt;[,&lt;string name&gt;[,public|private]]</source>
        <target state="translated">将指定的资源链接到此程序集，其中 resinfo 格式为 &lt;file&gt;[,&lt;string name&gt;[,public|private]]</target>
        <note />
      </trans-unit>
      <trans-unit id="optsDebugPM">
        <source>Emit debug information (Short form: -g)</source>
        <target state="translated">发出调试信息(缩写: -g)</target>
        <note />
      </trans-unit>
      <trans-unit id="optsDebug">
        <source>Specify debugging type: full, portable, embedded, pdbonly. ('{0}' is the default if no debuggging type specified and enables attaching a debugger to a running program, 'portable' is a cross-platform format, 'embedded' is a cross-platform format embedded into the output file).</source>
        <target state="translated">指定调试类型: full、portable、embedded、pdbonly。(若未指定调试类型，则默认为“{0}”，它允许将调试程序附加到正在运行的程序。"portable" 是跨平台格式，"embedded" 是嵌入到输出文件中的跨平台格式)。</target>
        <note />
      </trans-unit>
      <trans-unit id="optsOptimize">
        <source>Enable optimizations (Short form: -O)</source>
        <target state="translated">启用优化(缩写: -O)</target>
        <note />
      </trans-unit>
      <trans-unit id="optsTailcalls">
        <source>Enable or disable tailcalls</source>
        <target state="translated">启用或禁用尾调用</target>
        <note />
      </trans-unit>
      <trans-unit id="optsDeterministic">
        <source>Produce a deterministic assembly (including module version GUID and timestamp)</source>
        <target state="translated">产生确定性的程序集(包括模块版本 GUID 和时间戳)</target>
        <note />
      </trans-unit>
      <trans-unit id="optsCrossoptimize">
        <source>Enable or disable cross-module optimizations</source>
        <target state="translated">启用或禁用跨模块优化</target>
        <note />
      </trans-unit>
      <trans-unit id="optsWarnaserrorPM">
        <source>Report all warnings as errors</source>
        <target state="translated">将所有警告报告为错误</target>
        <note />
      </trans-unit>
      <trans-unit id="optsWarnaserror">
        <source>Report specific warnings as errors</source>
        <target state="translated">将特定警告报告为错误</target>
        <note />
      </trans-unit>
      <trans-unit id="optsWarn">
        <source>Set a warning level (0-5)</source>
        <target state="translated">设置警告等级(0-5)</target>
        <note />
      </trans-unit>
      <trans-unit id="optsNowarn">
        <source>Disable specific warning messages</source>
        <target state="translated">禁用特定的警告消息</target>
        <note />
      </trans-unit>
      <trans-unit id="optsWarnOn">
        <source>Enable specific warnings that may be off by default</source>
        <target state="translated">启用默认情况下可能关闭的特定警告</target>
        <note />
      </trans-unit>
      <trans-unit id="optsChecked">
        <source>Generate overflow checks</source>
        <target state="translated">生成溢出检查</target>
        <note />
      </trans-unit>
      <trans-unit id="optsDefine">
        <source>Define conditional compilation symbols (Short form: -d)</source>
        <target state="translated">定义条件编译符号(缩写: -d)</target>
        <note />
      </trans-unit>
      <trans-unit id="optsMlcompatibility">
        <source>Ignore ML compatibility warnings</source>
        <target state="translated">忽略 ML 兼容性警告</target>
        <note />
      </trans-unit>
      <trans-unit id="optsNologo">
        <source>Suppress compiler copyright message</source>
        <target state="translated">取消显示编译器版权消息</target>
        <note />
      </trans-unit>
      <trans-unit id="optsHelp">
        <source>Display this usage message (Short form: -?)</source>
        <target state="translated">显示此用法消息(缩写为: -?)</target>
        <note />
      </trans-unit>
      <trans-unit id="optsResponseFile">
        <source>Read response file for more options</source>
        <target state="translated">读取响应文件以获取更多选项</target>
        <note />
      </trans-unit>
      <trans-unit id="optsCodepage">
        <source>Specify the codepage used to read source files</source>
        <target state="translated">指定用于读取源文件的代码页</target>
        <note />
      </trans-unit>
      <trans-unit id="optsUtf8output">
        <source>Output messages in UTF-8 encoding</source>
        <target state="translated">以 UTF-8 编码格式输出消息</target>
        <note />
      </trans-unit>
      <trans-unit id="optsFullpaths">
        <source>Output messages with fully qualified paths</source>
        <target state="translated">使用完全限定路径输出消息</target>
        <note />
      </trans-unit>
      <trans-unit id="optsLib">
        <source>Specify a directory for the include path which is used to resolve source files and assemblies (Short form: -I)</source>
        <target state="translated">指定用于解析源文件和程序集的包含路径的目录(缩写: -I)</target>
        <note />
      </trans-unit>
      <trans-unit id="optsBaseaddress">
        <source>Base address for the library to be built</source>
        <target state="translated">要生成的库的基址</target>
        <note />
      </trans-unit>
      <trans-unit id="optsNoframework">
        <source>Do not reference the default CLI assemblies by default</source>
        <target state="translated">默认情况下不引用默认 CLI 程序集</target>
        <note />
      </trans-unit>
      <trans-unit id="optsStandalone">
        <source>Statically link the F# library and all referenced DLLs that depend on it into the assembly being generated</source>
        <target state="translated">以静态方式将 F# 库与依赖于此库的所有引用的 DLL 链接到所生成的程序集中</target>
        <note />
      </trans-unit>
      <trans-unit id="optsStaticlink">
        <source>Statically link the given assembly and all referenced DLLs that depend on this assembly. Use an assembly name e.g. mylib, not a DLL name.</source>
        <target state="translated">以静态方式链接给定程序集与依赖于此程序集的所有引用的 DLL。使用程序集名称(例如 mylib)而非 DLL 名称。</target>
        <note />
      </trans-unit>
      <trans-unit id="optsResident">
        <source>Use a resident background compilation service to improve compiler startup times.</source>
        <target state="translated">使用驻留后台编译服务缩短编译器启动时间。</target>
        <note />
      </trans-unit>
      <trans-unit id="optsPdb">
        <source>Name the output debug file</source>
        <target state="translated">对输出调试文件进行命名</target>
        <note />
      </trans-unit>
      <trans-unit id="optsSimpleresolution">
        <source>Resolve assembly references using directory-based rules rather than MSBuild resolution</source>
        <target state="translated">使用基于目录的规则而非 MSBuild 解析来解析程序集引用</target>
        <note />
      </trans-unit>
      <trans-unit id="optsUnrecognizedTarget">
        <source>Unrecognized target '{0}', expected 'exe', 'winexe', 'library' or 'module'</source>
        <target state="translated">无法识别的目标“{0}”，应为“exe”、“winexe”、“library”或“module”</target>
        <note />
      </trans-unit>
      <trans-unit id="optsUnrecognizedDebugType">
        <source>Unrecognized debug type '{0}', expected 'pdbonly' or 'full'</source>
        <target state="translated">无法识别的调试类型“{0}”，应为“pdbonly”或“full”</target>
        <note />
      </trans-unit>
      <trans-unit id="optsInvalidWarningLevel">
        <source>Invalid warning level '{0}'</source>
        <target state="translated">警告等级“{0}”无效</target>
        <note />
      </trans-unit>
      <trans-unit id="optsShortFormOf">
        <source>Short form of '{0}'</source>
        <target state="translated">“{0}”的缩写</target>
        <note />
      </trans-unit>
      <trans-unit id="optsClirootDeprecatedMsg">
        <source>The command-line option '--cliroot' has been deprecated. Use an explicit reference to a specific copy of mscorlib.dll instead.</source>
        <target state="translated">命令行选项“--cliroot”已弃用。请改用对 mscorlib.dll 的特定副本的显式引用。</target>
        <note />
      </trans-unit>
      <trans-unit id="optsClirootDescription">
        <source>Use to override where the compiler looks for mscorlib.dll and framework components</source>
        <target state="translated">用于重写编译器查找 mscorlib.dll 和 Framework 组件的位置</target>
        <note />
      </trans-unit>
      <trans-unit id="optsHelpBannerOutputFiles">
        <source>- OUTPUT FILES -</source>
        <target state="translated">- 输出文件 -</target>
        <note />
      </trans-unit>
      <trans-unit id="optsHelpBannerInputFiles">
        <source>- INPUT FILES -</source>
        <target state="translated">- 输入文件 -</target>
        <note />
      </trans-unit>
      <trans-unit id="optsHelpBannerResources">
        <source>- RESOURCES -</source>
        <target state="translated">- 资源 -</target>
        <note />
      </trans-unit>
      <trans-unit id="optsHelpBannerCodeGen">
        <source>- CODE GENERATION -</source>
        <target state="translated">- 代码生成 -</target>
        <note />
      </trans-unit>
      <trans-unit id="optsHelpBannerAdvanced">
        <source>- ADVANCED -</source>
        <target state="translated">- 高级 -</target>
        <note />
      </trans-unit>
      <trans-unit id="optsHelpBannerMisc">
        <source>- MISCELLANEOUS -</source>
        <target state="translated">- 杂项 -</target>
        <note />
      </trans-unit>
      <trans-unit id="optsHelpBannerLanguage">
        <source>- LANGUAGE -</source>
        <target state="translated">- 语言 -</target>
        <note />
      </trans-unit>
      <trans-unit id="optsHelpBannerErrsAndWarns">
        <source>- ERRORS AND WARNINGS -</source>
        <target state="translated">- 错误和警告 -</target>
        <note />
      </trans-unit>
      <trans-unit id="optsUnknownArgumentToTheTestSwitch">
        <source>Unknown --test argument: '{0}'</source>
        <target state="translated">未知的测试参数: '{0}'</target>
        <note />
      </trans-unit>
      <trans-unit id="optsUnknownPlatform">
        <source>Unrecognized platform '{0}', valid values are 'x86', 'x64', 'Itanium', 'anycpu32bitpreferred', and 'anycpu'</source>
        <target state="translated">无法识别的平台“{0}”，有效值为“x86”、“x64”、“Itanium”、“anycpu32bitpreferred”和“anycpu”</target>
        <note />
      </trans-unit>
      <trans-unit id="optsInternalNoDescription">
        <source>The command-line option '{0}' is for test purposes only</source>
        <target state="translated">命令行选项“{0}”仅用于测试目的</target>
        <note />
      </trans-unit>
      <trans-unit id="optsDCLONoDescription">
        <source>The command-line option '{0}' has been deprecated</source>
        <target state="translated">命令行选项“{0}”已弃用</target>
        <note />
      </trans-unit>
      <trans-unit id="optsDCLODeprecatedSuggestAlternative">
        <source>The command-line option '{0}' has been deprecated. Use '{1}' instead.</source>
        <target state="translated">命令行选项“{0}”已弃用。请改用“{1}”。</target>
        <note />
      </trans-unit>
      <trans-unit id="optsDCLOHtmlDoc">
        <source>The command-line option '{0}' has been deprecated. HTML document generation is now part of the F# Power Pack, via the tool FsHtmlDoc.exe.</source>
        <target state="translated">命令行选项“{0}”已弃用。HTML 文档生成现在是 F# Power Pack 的一部分(借助 FsHtmlDoc.exe 工具)。</target>
        <note />
      </trans-unit>
      <trans-unit id="optsConsoleColors">
        <source>Output warning and error messages in color</source>
        <target state="translated">以彩色输出警告和错误消息</target>
        <note />
      </trans-unit>
      <trans-unit id="optsUseHighEntropyVA">
        <source>Enable high-entropy ASLR</source>
        <target state="translated">启用高熵 ASLR</target>
        <note />
      </trans-unit>
      <trans-unit id="optsSubSystemVersion">
        <source>Specify subsystem version of this assembly</source>
        <target state="translated">指定此程序集的子系统版本</target>
        <note />
      </trans-unit>
      <trans-unit id="optsTargetProfile">
        <source>Specify target framework profile of this assembly. Valid values are mscorlib, netcore or netstandard. Default - mscorlib</source>
        <target state="translated">指定此程序集的目标框架配置文件。有效值为 mscorlib、netcore 或 netstandard。默认值为 - mscorlib</target>
        <note />
      </trans-unit>
      <trans-unit id="optsEmitDebugInfoInQuotations">
        <source>Emit debug information in quotations</source>
        <target state="translated">发出用引号引起来的调试信息</target>
        <note />
      </trans-unit>
      <trans-unit id="optsPreferredUiLang">
        <source>Specify the preferred output language culture name (e.g. es-ES, ja-JP)</source>
        <target state="translated">指定首选输出语言区域性名称(例如 es-ES、ja-JP)</target>
        <note />
      </trans-unit>
      <trans-unit id="optsNoCopyFsharpCore">
        <source>Don't copy FSharp.Core.dll along the produced binaries</source>
        <target state="translated">请勿从已生成的二进制文件中复制 FSharp.Core.dll</target>
        <note />
      </trans-unit>
      <trans-unit id="optsInvalidSubSystemVersion">
        <source>Invalid version '{0}' for '--subsystemversion'. The version must be 4.00 or greater.</source>
        <target state="translated">“--subsystemversion”的版本“{0}”无效。版本必须为 4.00 或更高版本。</target>
        <note />
      </trans-unit>
      <trans-unit id="optsInvalidTargetProfile">
        <source>Invalid value '{0}' for '--targetprofile', valid values are 'mscorlib', 'netcore' or 'netstandard'.</source>
        <target state="translated">--targetprofile 的值“{0}”无效，有效值为 "mscorlib"、"netcore" 或 "netstandard"。</target>
        <note />
      </trans-unit>
      <trans-unit id="typeInfoFullName">
        <source>Full name</source>
        <target state="translated">全名</target>
        <note />
      </trans-unit>
      <trans-unit id="typeInfoOtherOverloads">
        <source>and {0} other overloads</source>
        <target state="translated">和 {0} 个其他重载</target>
        <note />
      </trans-unit>
      <trans-unit id="typeInfoUnionCase">
        <source>union case</source>
        <target state="translated">联合用例</target>
        <note />
      </trans-unit>
      <trans-unit id="typeInfoActivePatternResult">
        <source>active pattern result</source>
        <target state="translated">活动模式结果</target>
        <note />
      </trans-unit>
      <trans-unit id="typeInfoActiveRecognizer">
        <source>active recognizer</source>
        <target state="translated">活动识别器</target>
        <note />
      </trans-unit>
      <trans-unit id="typeInfoField">
        <source>field</source>
        <target state="translated">字段</target>
        <note />
      </trans-unit>
      <trans-unit id="typeInfoEvent">
        <source>event</source>
        <target state="translated">事件</target>
        <note />
      </trans-unit>
      <trans-unit id="typeInfoProperty">
        <source>property</source>
        <target state="translated">属性</target>
        <note />
      </trans-unit>
      <trans-unit id="typeInfoExtension">
        <source>extension</source>
        <target state="translated">扩展</target>
        <note />
      </trans-unit>
      <trans-unit id="typeInfoCustomOperation">
        <source>custom operation</source>
        <target state="translated">自定义运算</target>
        <note />
      </trans-unit>
      <trans-unit id="typeInfoArgument">
        <source>argument</source>
        <target state="translated">参数</target>
        <note />
      </trans-unit>
      <trans-unit id="typeInfoPatternVariable">
        <source>patvar</source>
        <target state="translated">patvar</target>
        <note />
      </trans-unit>
      <trans-unit id="typeInfoNamespace">
        <source>namespace</source>
        <target state="translated">命名空间</target>
        <note />
      </trans-unit>
      <trans-unit id="typeInfoModule">
        <source>module</source>
        <target state="translated">模块</target>
        <note />
      </trans-unit>
      <trans-unit id="typeInfoNamespaceOrModule">
        <source>namespace/module</source>
        <target state="translated">命名空间/模块</target>
        <note />
      </trans-unit>
      <trans-unit id="typeInfoFromFirst">
        <source>from {0}</source>
        <target state="translated">自 {0}</target>
        <note />
      </trans-unit>
      <trans-unit id="typeInfoFromNext">
        <source>also from {0}</source>
        <target state="translated">也自 {0}</target>
        <note />
      </trans-unit>
      <trans-unit id="typeInfoGeneratedProperty">
        <source>generated property</source>
        <target state="translated">生成的属性</target>
        <note />
      </trans-unit>
      <trans-unit id="typeInfoGeneratedType">
        <source>generated type</source>
        <target state="translated">生成的类型</target>
        <note />
      </trans-unit>
      <trans-unit id="assemblyResolutionFoundByAssemblyFoldersKey">
        <source>Found by AssemblyFolders registry key</source>
        <target state="translated">已由 AssemblyFolders 注册表项找到</target>
        <note />
      </trans-unit>
      <trans-unit id="assemblyResolutionFoundByAssemblyFoldersExKey">
        <source>Found by AssemblyFoldersEx registry key</source>
        <target state="translated">已由 AssemblyFoldersEx 注册表项找到</target>
        <note />
      </trans-unit>
      <trans-unit id="assemblyResolutionNetFramework">
        <source>.NET Framework</source>
        <target state="translated">.NET Framework</target>
        <note />
      </trans-unit>
      <trans-unit id="assemblyResolutionGAC">
        <source>Global Assembly Cache</source>
        <target state="translated">全局程序集缓存</target>
        <note />
      </trans-unit>
      <trans-unit id="recursiveClassHierarchy">
        <source>Recursive class hierarchy in type '{0}'</source>
        <target state="translated">类型“{0}”中的递归类层次结构</target>
        <note />
      </trans-unit>
      <trans-unit id="InvalidRecursiveReferenceToAbstractSlot">
        <source>Invalid recursive reference to an abstract slot</source>
        <target state="translated">对抽象槽的递归引用无效</target>
        <note />
      </trans-unit>
      <trans-unit id="eventHasNonStandardType">
        <source>The event '{0}' has a non-standard type. If this event is declared in another CLI language, you may need to access this event using the explicit {1} and {2} methods for the event. If this event is declared in F#, make the type of the event an instantiation of either 'IDelegateEvent&lt;_&gt;' or 'IEvent&lt;_,_&gt;'.</source>
        <target state="translated">事件“{0}”具有非标准类型。如果此事件是在另一种 CLI 语言中声明的，则你可能需要使用此事件的显式 {1} 和 {2} 方法来访问此事件。如果此事件是在 F# 中声明的，则使此事件的类型成为 "IDelegateEvent&lt;_&gt;" 或 "IEvent&lt;_,_&gt;" 的实例化。</target>
        <note />
      </trans-unit>
      <trans-unit id="typeIsNotAccessible">
        <source>The type '{0}' is not accessible from this code location</source>
        <target state="translated">无法从此代码位置访问类型“{0}”</target>
        <note />
      </trans-unit>
      <trans-unit id="unionCasesAreNotAccessible">
        <source>The union cases or fields of the type '{0}' are not accessible from this code location</source>
        <target state="translated">无法从此代码位置访问类型“{0}”的联合用例或字段</target>
        <note />
      </trans-unit>
      <trans-unit id="valueIsNotAccessible">
        <source>The value '{0}' is not accessible from this code location</source>
        <target state="translated">无法从此代码位置访问值“{0}”</target>
        <note />
      </trans-unit>
      <trans-unit id="unionCaseIsNotAccessible">
        <source>The union case '{0}' is not accessible from this code location</source>
        <target state="translated">无法从此代码位置访问联合用例“{0}”</target>
        <note />
      </trans-unit>
      <trans-unit id="fieldIsNotAccessible">
        <source>The record, struct or class field '{0}' is not accessible from this code location</source>
        <target state="translated">无法从此代码位置访问记录、结构或类字段“{0}”</target>
        <note />
      </trans-unit>
      <trans-unit id="structOrClassFieldIsNotAccessible">
        <source>The struct or class field '{0}' is not accessible from this code location</source>
        <target state="translated">无法从此代码位置访问结构或类字段“{0}”</target>
        <note />
      </trans-unit>
      <trans-unit id="experimentalConstruct">
        <source>This construct is experimental</source>
        <target state="translated">此构造是试验性构造</target>
        <note />
      </trans-unit>
      <trans-unit id="noInvokeMethodsFound">
        <source>No Invoke methods found for delegate type</source>
        <target state="translated">未找到委托类型的 Invoke 方法</target>
        <note />
      </trans-unit>
      <trans-unit id="moreThanOneInvokeMethodFound">
        <source>More than one Invoke method found for delegate type</source>
        <target state="translated">已找到委托类型的多个 Invoke 方法</target>
        <note />
      </trans-unit>
      <trans-unit id="delegatesNotAllowedToHaveCurriedSignatures">
        <source>Delegates are not allowed to have curried signatures</source>
        <target state="translated">委托不得有扩充签名</target>
        <note />
      </trans-unit>
      <trans-unit id="tlrUnexpectedTExpr">
        <source>Unexpected Expr.TyChoose</source>
        <target state="translated">意外的 Expr.TyChoose</target>
        <note />
      </trans-unit>
      <trans-unit id="tlrLambdaLiftingOptimizationsNotApplied">
        <source>Note: Lambda-lifting optimizations have not been applied because of the use of this local constrained generic function as a first class value. Adding type constraints may resolve this condition.</source>
        <target state="translated">注意: 尚未应用 Lambda 提升优化，因为使用了此本地约束的泛型函数作为一类值。添加类型约束可以解析此条件。</target>
        <note />
      </trans-unit>
      <trans-unit id="lexhlpIdentifiersContainingAtSymbolReserved">
        <source>Identifiers containing '@' are reserved for use in F# code generation</source>
        <target state="translated">已保留包含“@”的标识符以用于 F# 代码生成</target>
        <note />
      </trans-unit>
      <trans-unit id="lexhlpIdentifierReserved">
        <source>The identifier '{0}' is reserved for future use by F#</source>
        <target state="translated">已保留标识符“{0}”以供 F# 将来使用</target>
        <note />
      </trans-unit>
      <trans-unit id="patcMissingVariable">
        <source>Missing variable '{0}'</source>
        <target state="translated">缺少变量“{0}”</target>
        <note />
      </trans-unit>
      <trans-unit id="patcPartialActivePatternsGenerateOneResult">
        <source>Partial active patterns may only generate one result</source>
        <target state="translated">部分激活的模式只能生成一个结果</target>
        <note />
      </trans-unit>
      <trans-unit id="impTypeRequiredUnavailable">
        <source>The type '{0}' is required here and is unavailable. You must add a reference to assembly '{1}'.</source>
        <target state="translated">此处需要类型“{0}”，但此类型不可用。必须添加对程序集“{1}”的引用。</target>
        <note />
      </trans-unit>
      <trans-unit id="impReferencedTypeCouldNotBeFoundInAssembly">
        <source>A reference to the type '{0}' in assembly '{1}' was found, but the type could not be found in that assembly</source>
        <target state="translated">在程序集“{1}”中找到了对类型“{0}”的引用，但在该程序集中未能找到此类型</target>
        <note />
      </trans-unit>
      <trans-unit id="impNotEnoughTypeParamsInScopeWhileImporting">
        <source>Internal error or badly formed metadata: not enough type parameters were in scope while importing</source>
        <target state="translated">内部错误或元数据格式不正确: 导入时范围内没有足够多的类型参数</target>
        <note />
      </trans-unit>
      <trans-unit id="impReferenceToDllRequiredByAssembly">
        <source>A reference to the DLL {0} is required by assembly {1}. The imported type {2} is located in the first assembly and could not be resolved.</source>
        <target state="translated">程序集 {1} 需要对 DLL {0} 的引用。导入的类型 {2} 位于第一个程序集中，未能解析此类型。</target>
        <note />
      </trans-unit>
      <trans-unit id="impImportedAssemblyUsesNotPublicType">
        <source>An imported assembly uses the type '{0}' but that type is not public</source>
        <target state="translated">导入的程序集使用类型“{0}”，但该类型不是公共类型</target>
        <note />
      </trans-unit>
      <trans-unit id="optValueMarkedInlineButIncomplete">
        <source>The value '{0}' was marked inline but its implementation makes use of an internal or private function which is not sufficiently accessible</source>
        <target state="translated">值“{0}”已标记为“inline”，而该值的实现使用了一个无法充分访问的内部或私有函数</target>
        <note />
      </trans-unit>
      <trans-unit id="optValueMarkedInlineButWasNotBoundInTheOptEnv">
        <source>The value '{0}' was marked inline but was not bound in the optimization environment</source>
        <target state="translated">值“{0}”已标记为“inline”，但其未在优化环境中绑定</target>
        <note />
      </trans-unit>
      <trans-unit id="optLocalValueNotFoundDuringOptimization">
        <source>Local value {0} not found during optimization</source>
        <target state="translated">优化过程中未找到本地值 {0}</target>
        <note />
      </trans-unit>
      <trans-unit id="optValueMarkedInlineHasUnexpectedValue">
        <source>A value marked as 'inline' has an unexpected value</source>
        <target state="translated">标记为“inline”的值具有意外的值</target>
        <note />
      </trans-unit>
      <trans-unit id="optValueMarkedInlineCouldNotBeInlined">
        <source>A value marked as 'inline' could not be inlined</source>
        <target state="translated">未能内联标记为“inline”的值</target>
        <note />
      </trans-unit>
      <trans-unit id="optFailedToInlineValue">
        <source>Failed to inline the value '{0}' marked 'inline', perhaps because a recursive value was marked 'inline'</source>
        <target state="translated">未能内联标记为“inline”的值“{0}”，可能是因为已将某个递归值标记为“inline”</target>
        <note />
      </trans-unit>
      <trans-unit id="optRecursiveValValue">
        <source>Recursive ValValue {0}</source>
        <target state="translated">递归的 ValValue {0}</target>
        <note />
      </trans-unit>
      <trans-unit id="lexfltIncorrentIndentationOfIn">
        <source>The indentation of this 'in' token is incorrect with respect to the corresponding 'let'</source>
        <target state="translated">相对于相应的“let”，此“in”标记的缩进不正确</target>
        <note />
      </trans-unit>
      <trans-unit id="lexfltTokenIsOffsideOfContextStartedEarlier">
        <source>Possible incorrect indentation: this token is offside of context started at position {0}. Try indenting this token further or using standard formatting conventions.</source>
        <target state="translated">缩进可能不正确: 此标记位于从位置 {0} 开始的上下文的右侧。请尝试进一步缩进此标记，或使用标准格式设置约定。</target>
        <note />
      </trans-unit>
      <trans-unit id="lexfltSeparatorTokensOfPatternMatchMisaligned">
        <source>The '|' tokens separating rules of this pattern match are misaligned by one column. Consider realigning your code or using further indentation.</source>
        <target state="translated">用于分离此模式匹配规则的“|”标记错开了一列。请考虑重新对齐代码或使用进一步的缩进。</target>
        <note />
      </trans-unit>
      <trans-unit id="nrInvalidModuleExprType">
        <source>Invalid module/expression/type</source>
        <target state="translated">模块/表达式/类型无效</target>
        <note />
      </trans-unit>
      <trans-unit id="nrTypeInstantiationNeededToDisambiguateTypesWithSameName">
        <source>Multiple types exist called '{0}', taking different numbers of generic parameters. Provide a type instantiation to disambiguate the type resolution, e.g. '{1}'.</source>
        <target state="translated">存在多个名为“{0}”的类型，这些类型采用的泛型参数的数目各不相同。请提供一个类型实例化以区分类型解析，例如“{1}”。</target>
        <note />
      </trans-unit>
      <trans-unit id="nrTypeInstantiationIsMissingAndCouldNotBeInferred">
        <source>The instantiation of the generic type '{0}' is missing and can't be inferred from the arguments or return type of this member. Consider providing a type instantiation when accessing this type, e.g. '{1}'.</source>
        <target state="translated">缺少泛型类型“{0}”的实例化，并且不能从该成员的参数或返回类型推理此实例化。请考虑在访问此类型时提供一个类型实例化，例如“{1}”。</target>
        <note />
      </trans-unit>
      <trans-unit id="nrGlobalUsedOnlyAsFirstName">
        <source>'global' may only be used as the first name in a qualified path</source>
        <target state="translated">“global”只能用作限定路径中的第一个名称</target>
        <note />
      </trans-unit>
      <trans-unit id="nrIsNotConstructorOrLiteral">
        <source>This is not a constructor or literal, or a constructor is being used incorrectly</source>
        <target state="translated">这不是一个构造函数或文本，或未正确使用某个构造函数</target>
        <note />
      </trans-unit>
      <trans-unit id="nrUnexpectedEmptyLongId">
        <source>Unexpected empty long identifier</source>
        <target state="translated">意外的空白长标识符</target>
        <note />
      </trans-unit>
      <trans-unit id="nrRecordDoesNotContainSuchLabel">
        <source>The record type '{0}' does not contain a label '{1}'.</source>
        <target state="translated">记录类型“{0}”不包含标签“{1}”。</target>
        <note />
      </trans-unit>
      <trans-unit id="nrInvalidFieldLabel">
        <source>Invalid field label</source>
        <target state="translated">字段标签无效</target>
        <note />
      </trans-unit>
      <trans-unit id="nrInvalidExpression">
        <source>Invalid expression '{0}'</source>
        <target state="translated">表达式“{0}”无效</target>
        <note />
      </trans-unit>
      <trans-unit id="nrNoConstructorsAvailableForType">
        <source>No constructors are available for the type '{0}'</source>
        <target state="translated">没有对类型“{0}”可用的构造函数</target>
        <note />
      </trans-unit>
      <trans-unit id="nrUnionTypeNeedsQualifiedAccess">
        <source>The union type for union case '{0}' was defined with the RequireQualifiedAccessAttribute. Include the name of the union type ('{1}') in the name you are using.</source>
        <target state="translated">使用 RequireQualifiedAccessAttribute 定义联合用例“{0}”的联合类型。包括所使用的名称中联合类型 ('{1}') 的名称。</target>
        <note />
      </trans-unit>
      <trans-unit id="nrRecordTypeNeedsQualifiedAccess">
        <source>The record type for the record field '{0}' was defined with the RequireQualifiedAccessAttribute. Include the name of the record type ('{1}') in the name you are using.</source>
        <target state="translated">使用 RequireQualifiedAccessAttribute 定义记录字段“{0}”的记录类型。包括所使用的名称中记录类型 ('{1}') 的名称。</target>
        <note />
      </trans-unit>
      <trans-unit id="ilwriteErrorCreatingPdb">
        <source>Unexpected error creating debug information file '{0}'</source>
        <target state="translated">创建调试信息文件“{0}”时出错</target>
        <note />
      </trans-unit>
      <trans-unit id="lexOutsideIntegerRange">
        <source>This number is outside the allowable range for this integer type</source>
        <target state="translated">此数字在允许的此整数类型范围之外</target>
        <note />
      </trans-unit>
      <trans-unit id="lexCharNotAllowedInOperatorNames">
        <source>'{0}' is not permitted as a character in operator names and is reserved for future use</source>
        <target state="translated">不允许将“{0}”作为运算符名称中的字符，已将其保留以供将来使用</target>
        <note />
      </trans-unit>
      <trans-unit id="lexUnexpectedChar">
        <source>Unexpected character '{0}'</source>
        <target state="translated">意外的字符“{0}”</target>
        <note />
      </trans-unit>
      <trans-unit id="lexByteArrayCannotEncode">
        <source>This byte array literal contains characters that do not encode as a single byte</source>
        <target state="translated">此字节数组文本包含不会以单字节形式进行编码的字符</target>
        <note />
      </trans-unit>
      <trans-unit id="lexIdentEndInMarkReserved">
        <source>Identifiers followed by '{0}' are reserved for future use</source>
        <target state="translated">已保留后跟“{0}”的标识符以供将来使用</target>
        <note />
      </trans-unit>
      <trans-unit id="lexOutsideEightBitSigned">
        <source>This number is outside the allowable range for 8-bit signed integers</source>
        <target state="translated">此数字在允许的 8 位带符号整数范围之外</target>
        <note />
      </trans-unit>
      <trans-unit id="lexOutsideEightBitSignedHex">
        <source>This number is outside the allowable range for hexadecimal 8-bit signed integers</source>
        <target state="translated">此数字在允许的十六进制 8 位带符号整数范围之外</target>
        <note />
      </trans-unit>
      <trans-unit id="lexOutsideEightBitUnsigned">
        <source>This number is outside the allowable range for 8-bit unsigned integers</source>
        <target state="translated">此数字在允许的 8 位无符号整数范围之外</target>
        <note />
      </trans-unit>
      <trans-unit id="lexOutsideSixteenBitSigned">
        <source>This number is outside the allowable range for 16-bit signed integers</source>
        <target state="translated">此数字在允许的 16 位带符号整数范围之外</target>
        <note />
      </trans-unit>
      <trans-unit id="lexOutsideSixteenBitUnsigned">
        <source>This number is outside the allowable range for 16-bit unsigned integers</source>
        <target state="translated">此数字在允许的 16 位无符号整数范围之外</target>
        <note />
      </trans-unit>
      <trans-unit id="lexOutsideThirtyTwoBitSigned">
        <source>This number is outside the allowable range for 32-bit signed integers</source>
        <target state="translated">此数字在允许的 32 位带符号整数范围之外</target>
        <note />
      </trans-unit>
      <trans-unit id="lexOutsideThirtyTwoBitUnsigned">
        <source>This number is outside the allowable range for 32-bit unsigned integers</source>
        <target state="translated">此数字在允许的 32 位无符号整数范围之外</target>
        <note />
      </trans-unit>
      <trans-unit id="lexOutsideSixtyFourBitSigned">
        <source>This number is outside the allowable range for 64-bit signed integers</source>
        <target state="translated">此数字在允许的 64 位带符号整数范围之外</target>
        <note />
      </trans-unit>
      <trans-unit id="lexOutsideSixtyFourBitUnsigned">
        <source>This number is outside the allowable range for 64-bit unsigned integers</source>
        <target state="translated">此数字在允许的 64 位无符号整数范围之外</target>
        <note />
      </trans-unit>
      <trans-unit id="lexOutsideNativeSigned">
        <source>This number is outside the allowable range for signed native integers</source>
        <target state="translated">此数字在允许的带符号本机整数范围之外</target>
        <note />
      </trans-unit>
      <trans-unit id="lexOutsideNativeUnsigned">
        <source>This number is outside the allowable range for unsigned native integers</source>
        <target state="translated">此数字在允许的无符号本机整数范围之外</target>
        <note />
      </trans-unit>
      <trans-unit id="lexInvalidFloat">
        <source>Invalid floating point number</source>
        <target state="translated">浮点数无效</target>
        <note />
      </trans-unit>
      <trans-unit id="lexOusideDecimal">
        <source>This number is outside the allowable range for decimal literals</source>
        <target state="translated">此数字在允许的十进制文本范围之外</target>
        <note />
      </trans-unit>
      <trans-unit id="lexOusideThirtyTwoBitFloat">
        <source>This number is outside the allowable range for 32-bit floats</source>
        <target state="translated">此数字在允许的 32 位浮点数范围之外</target>
        <note />
      </trans-unit>
      <trans-unit id="lexInvalidNumericLiteral">
        <source>This is not a valid numeric literal. Valid numeric literals include 1, 0x1, 0o1, 0b1, 1l (int), 1u (uint32), 1L (int64), 1UL (uint64), 1s (int16), 1y (sbyte), 1uy (byte), 1.0 (float), 1.0f (float32), 1.0m (decimal), 1I (BigInteger).</source>
        <target state="translated">这不是有效的数字文本。有效的数字文本包括 1、0x1、0o1、0b1、1l (int)、1u (uint32)、1L (int64)、1UL (uint64)、1s (int16)、1y (sbyte)、1uy (byte)、1.0 (float)、1.0f (float32)、1.0m (decimal)、1I (BigInteger)。</target>
        <note />
      </trans-unit>
      <trans-unit id="lexInvalidByteLiteral">
        <source>This is not a valid byte literal</source>
        <target state="translated">这不是有效的字节文本</target>
        <note />
      </trans-unit>
      <trans-unit id="lexInvalidCharLiteral">
        <source>This is not a valid character literal</source>
        <target state="translated">这不是有效的字符文本</target>
        <note />
      </trans-unit>
      <trans-unit id="lexThisUnicodeOnlyInStringLiterals">
        <source>This Unicode encoding is only valid in string literals</source>
        <target state="translated">此 Unicode 编码仅在字符串中有效</target>
        <note />
      </trans-unit>
      <trans-unit id="lexTokenReserved">
        <source>This token is reserved for future use</source>
        <target state="translated">已保留此标记供将来使用</target>
        <note />
      </trans-unit>
      <trans-unit id="lexTabsNotAllowed">
        <source>TABs are not allowed in F# code unless the #indent \"off\" option is used</source>
        <target state="translated">F# 代码中不允许使用制表符，除非使用了 #indent \"off\" 选项</target>
        <note />
      </trans-unit>
      <trans-unit id="lexInvalidLineNumber">
        <source>Invalid line number: '{0}'</source>
        <target state="translated">行号“{0}”无效</target>
        <note />
      </trans-unit>
      <trans-unit id="lexHashIfMustBeFirst">
        <source>#if directive must appear as the first non-whitespace character on a line</source>
        <target state="translated">#if 指令必须作为一行的第一个非空白字符出现</target>
        <note />
      </trans-unit>
      <trans-unit id="lexHashElseNoMatchingIf">
        <source>#else has no matching #if</source>
        <target state="translated">#else 没有匹配的 #if</target>
        <note />
      </trans-unit>
      <trans-unit id="lexHashEndifRequiredForElse">
        <source>#endif required for #else</source>
        <target state="translated">#else 需要 #endif</target>
        <note />
      </trans-unit>
      <trans-unit id="lexHashElseMustBeFirst">
        <source>#else directive must appear as the first non-whitespace character on a line</source>
        <target state="translated">#else 指令必须作为一行的第一个非空白字符出现</target>
        <note />
      </trans-unit>
      <trans-unit id="lexHashEndingNoMatchingIf">
        <source>#endif has no matching #if</source>
        <target state="translated">#endif 没有匹配的 #if</target>
        <note />
      </trans-unit>
      <trans-unit id="lexHashEndifMustBeFirst">
        <source>#endif directive must appear as the first non-whitespace character on a line</source>
        <target state="translated">#endif 指令必须作为一行的第一个非空白字符出现</target>
        <note />
      </trans-unit>
      <trans-unit id="lexHashIfMustHaveIdent">
        <source>#if directive should be immediately followed by an identifier</source>
        <target state="translated">#if 指令后应紧跟标识符</target>
        <note />
      </trans-unit>
      <trans-unit id="lexWrongNestedHashEndif">
        <source>Syntax error. Wrong nested #endif, unexpected tokens before it.</source>
        <target state="translated">语法错误。嵌套的 #endif 出错，其前面存在意外的标记。</target>
        <note />
      </trans-unit>
      <trans-unit id="lexHashBangMustBeFirstInFile">
        <source>#! may only appear as the first line at the start of a file.</source>
        <target state="translated">#!可能只在文件开头显示为第一行。</target>
        <note />
      </trans-unit>
      <trans-unit id="pplexExpectedSingleLineComment">
        <source>Expected single line comment or end of line</source>
        <target state="translated">应输入单行注释或行尾</target>
        <note />
      </trans-unit>
      <trans-unit id="memberOperatorDefinitionWithNoArguments">
        <source>Infix operator member '{0}' has no arguments. Expected a tuple of 2 arguments, e.g. static member (+) (x,y) = ...</source>
        <target state="translated">中缀运算符成员“{0}”没有参数。需要一个由 2 个参数构成的元组，例如静态成员 (+) (x,y) = ...</target>
        <note />
      </trans-unit>
      <trans-unit id="memberOperatorDefinitionWithNonPairArgument">
        <source>Infix operator member '{0}' has {1} initial argument(s). Expected a tuple of 2 arguments, e.g. static member (+) (x,y) = ...</source>
        <target state="translated">中缀运算符成员“{0}”具有 {1} 个初始参数。需要一个由 2 个参数构成的元组，例如静态成员 (+) (x,y) = ...</target>
        <note />
      </trans-unit>
      <trans-unit id="memberOperatorDefinitionWithCurriedArguments">
        <source>Infix operator member '{0}' has extra curried arguments. Expected a tuple of 2 arguments, e.g. static member (+) (x,y) = ...</source>
        <target state="translated">中缀运算符成员“{0}”具有额外的扩充参数。需要一个由 2 个参数构成的元组，例如静态成员 (+) (x,y) = ...</target>
        <note />
      </trans-unit>
      <trans-unit id="tcFSharpCoreRequiresExplicit">
        <source>All record, union and struct types in FSharp.Core.dll must be explicitly labelled with 'StructuralComparison' or 'NoComparison'</source>
        <target state="translated">必须使用“StructuralComparison”或“NoComparison”显式标记 FSharp.Core.dll 中的所有字段、联合和结构类型</target>
        <note />
      </trans-unit>
      <trans-unit id="tcStructuralComparisonNotSatisfied1">
        <source>The struct, record or union type '{0}' has the 'StructuralComparison' attribute but the type parameter '{1}' does not satisfy the 'comparison' constraint. Consider adding the 'comparison' constraint to the type parameter</source>
        <target state="translated">结构、记录或联合类型“{0}”具有“StructuralComparison”特性，但类型参数“{1}”不符合“comparison”约束的要求。请考虑将“comparison”约束添加到该类型参数</target>
        <note />
      </trans-unit>
      <trans-unit id="tcStructuralComparisonNotSatisfied2">
        <source>The struct, record or union type '{0}' has the 'StructuralComparison' attribute but the component type '{1}' does not satisfy the 'comparison' constraint</source>
        <target state="translated">结构、记录或联合类型“{0}”具有“StructuralComparison”特性，但组件类型“{1}”不符合“comparison”约束的要求</target>
        <note />
      </trans-unit>
      <trans-unit id="tcNoComparisonNeeded1">
        <source>The struct, record or union type '{0}' is not structurally comparable because the type parameter {1} does not satisfy the 'comparison' constraint. Consider adding the 'NoComparison' attribute to the type '{2}' to clarify that the type is not comparable</source>
        <target state="translated">结构、记录或联合类型“{0}”在结构上是不可比较的，因为类型参数 {1} 不符合“comparison”约束的要求。请考虑将“NoComparison”特性添加到类型“{2}”以阐明此类型是不可比较的</target>
        <note />
      </trans-unit>
      <trans-unit id="tcNoComparisonNeeded2">
        <source>The struct, record or union type '{0}' is not structurally comparable because the type '{1}' does not satisfy the 'comparison' constraint. Consider adding the 'NoComparison' attribute to the type '{2}' to clarify that the type is not comparable</source>
        <target state="translated">结构、记录或联合类型“{0}”在结构上是不可比较的，因为类型“{1}”不符合“comparison”约束的要求。请考虑将“NoComparison”特性添加到类型“{2}”以阐明此类型是不可比较的</target>
        <note />
      </trans-unit>
      <trans-unit id="tcNoEqualityNeeded1">
        <source>The struct, record or union type '{0}' does not support structural equality because the type parameter {1} does not satisfy the 'equality' constraint. Consider adding the 'NoEquality' attribute to the type '{2}' to clarify that the type does not support structural equality</source>
        <target state="translated">结构、记录或联合类型“{0}”不支持结构相等比较，因为类型参数 {1} 不符合“equality”约束的要求。请考虑将“NoEquality”特性添加到类型“{2}”以阐明此类型不支持结构相等比较</target>
        <note />
      </trans-unit>
      <trans-unit id="tcNoEqualityNeeded2">
        <source>The struct, record or union type '{0}' does not support structural equality because the type '{1}' does not satisfy the 'equality' constraint. Consider adding the 'NoEquality' attribute to the type '{2}' to clarify that the type does not support structural equality</source>
        <target state="translated">结构、记录或联合类型“{0}”不支持结构相等比较，因为类型“{1}”不符合“equality”约束的要求。请考虑将“NoEquality”特性添加到类型“{2}”以阐明此类型不支持结构相等比较</target>
        <note />
      </trans-unit>
      <trans-unit id="tcStructuralEqualityNotSatisfied1">
        <source>The struct, record or union type '{0}' has the 'StructuralEquality' attribute but the type parameter '{1}' does not satisfy the 'equality' constraint. Consider adding the 'equality' constraint to the type parameter</source>
        <target state="translated">结构、记录或联合类型“{0}”具有“StructuralEquality”特性，但类型参数“{1}”不符合“equality”约束的要求。请考虑将“equality”约束添加到该类型参数</target>
        <note />
      </trans-unit>
      <trans-unit id="tcStructuralEqualityNotSatisfied2">
        <source>The struct, record or union type '{0}' has the 'StructuralEquality' attribute but the component type '{1}' does not satisfy the 'equality' constraint</source>
        <target state="translated">结构、记录或联合类型“{0}”具有“StructuralEquality”特性，但组件类型“{1}”不符合“equality”约束的要求</target>
        <note />
      </trans-unit>
      <trans-unit id="tcStructsMustDeclareTypesOfImplicitCtorArgsExplicitly">
        <source>Each argument of the primary constructor for a struct must be given a type, for example 'type S(x1:int, x2: int) = ...'. These arguments determine the fields of the struct.</source>
        <target state="translated">必须为结构的主构造函数的每个参数给定一个类型，例如“type S(x1:int, x2: int) = ...”。这些参数确定该结构的各个字段。</target>
        <note />
      </trans-unit>
      <trans-unit id="chkUnusedValue">
        <source>The value '{0}' is unused</source>
        <target state="translated">未使用值“{0}”</target>
        <note />
      </trans-unit>
      <trans-unit id="chkUnusedThisVariable">
        <source>The recursive object reference '{0}' is unused. The presence of a recursive object reference adds runtime initialization checks to members in this and derived types. Consider removing this recursive object reference.</source>
        <target state="translated">未使用递归对象引用“{0}”。如果存在递归对象引用，则会增加针对此类型和派生类型中的成员的运行时初始化检查。请考虑删除此递归对象引用。</target>
        <note />
      </trans-unit>
      <trans-unit id="parsGetterAtMostOneArgument">
        <source>A getter property may have at most one argument group</source>
        <target state="translated">Getter 属性最多可以有一个参数组</target>
        <note />
      </trans-unit>
      <trans-unit id="parsSetterAtMostTwoArguments">
        <source>A setter property may have at most two argument groups</source>
        <target state="translated">setter 属性最多可以有两个参数组</target>
        <note />
      </trans-unit>
      <trans-unit id="parsInvalidProperty">
        <source>Invalid property getter or setter</source>
        <target state="translated">属性 Getter 或 Setter 无效</target>
        <note />
      </trans-unit>
      <trans-unit id="parsIndexerPropertyRequiresAtLeastOneArgument">
        <source>An indexer property must be given at least one argument</source>
        <target state="translated">必须为索引器属性给定至少一个参数</target>
        <note />
      </trans-unit>
      <trans-unit id="tastInvalidAddressOfMutableAcrossAssemblyBoundary">
        <source>This operation accesses a mutable top-level value defined in another assembly in an unsupported way. The value cannot be accessed through its address. Consider copying the expression to a mutable local, e.g. 'let mutable x = ...', and if necessary assigning the value back after the completion of the operation</source>
        <target state="translated">此操作用于访问在另一个程序集中定义的可变顶级值的方式不受支持。无法通过该值的地址来访问该值。请考虑将该表达式复制到一个可变本地变量，例如“let mutable x = ...”，另外如果需要，可在完成此操作后赋回该值</target>
        <note />
      </trans-unit>
      <trans-unit id="parsNonAdjacentTypars">
        <source>Remove spaces between the type name and type parameter, e.g. \"type C&lt;'T&gt;\", not type \"C   &lt;'T&gt;\". Type parameters must be placed directly adjacent to the type name.</source>
        <target state="translated">删除类型名称和类型参数之间的空格，例如使用 \"type C&lt;'T&gt;\" 而不是 type \"C   &lt;'T&gt;\"。类型参数必须直接放在类型名称的旁边。</target>
        <note />
      </trans-unit>
      <trans-unit id="parsNonAdjacentTyargs">
        <source>Remove spaces between the type name and type parameter, e.g. \"C&lt;'T&gt;\", not \"C &lt;'T&gt;\". Type parameters must be placed directly adjacent to the type name.</source>
        <target state="translated">删除类型名称和类型参数之间的空格，例如要使用 \"C&lt;'T&gt;\" 而不是 \"C &lt;'T&gt;\"。类型参数必须直接放置在类型名称旁边。</target>
        <note />
      </trans-unit>
      <trans-unit id="parsNonAtomicType">
        <source>The use of the type syntax 'int C' and 'C  &lt;int&gt;' is not permitted here. Consider adjusting this type to be written in the form 'C&lt;int&gt;'</source>
        <target state="translated">此处不允许使用类型语法 "int C" 和 "C  &lt;int&gt;"。请考虑调整此类型，使其按 "C&lt;int&gt;" 形式进行编写</target>
        <note />
      </trans-unit>
      <trans-unit id="tastUndefinedItemRefModuleNamespace">
        <source>The module/namespace '{0}' from compilation unit '{1}' did not contain the module/namespace '{2}'</source>
        <target state="translated">编译单元“{1}”中的模块/命名空间“{0}”未包含模块/命名空间“{2}”</target>
        <note />
      </trans-unit>
      <trans-unit id="tastUndefinedItemRefVal">
        <source>The module/namespace '{0}' from compilation unit '{1}' did not contain the val '{2}'</source>
        <target state="translated">编译单元“{1}”中的模块/命名空间“{0}”未包含值“{2}”</target>
        <note />
      </trans-unit>
      <trans-unit id="tastUndefinedItemRefModuleNamespaceType">
        <source>The module/namespace '{0}' from compilation unit '{1}' did not contain the namespace, module or type '{2}'</source>
        <target state="translated">编译单元“{1}”中的模块/命名空间“{0}”未包含命名空间、模块或类型“{2}”</target>
        <note />
      </trans-unit>
      <trans-unit id="tcInvalidUseNullAsTrueValue">
        <source>The 'UseNullAsTrueValue' attribute flag may only be used with union types that have one nullary case and at least one non-nullary case</source>
        <target state="translated">“UseNullAsTrueValue”特性标志只能用于具有一个空用例和至少一个非空用例的联合类型</target>
        <note />
      </trans-unit>
      <trans-unit id="tcParameterInferredByref">
        <source>The parameter '{0}' was inferred to have byref type. Parameters of byref type must be given an explicit type annotation, e.g. 'x1: byref&lt;int&gt;'. When used, a byref parameter is implicitly dereferenced.</source>
        <target state="translated">据推断，参数“{0}”具有 byref 类型。必须向 byref 类型的参数提供一个显式类型注释，例如 "x1: byref&lt;int&gt;"。使用时，隐式取消对 byref 类型的引用。</target>
        <note />
      </trans-unit>
      <trans-unit id="tcNonUniformMemberUse">
        <source>The generic member '{0}' has been used at a non-uniform instantiation prior to this program point. Consider reordering the members so this member occurs first. Alternatively, specify the full type of the member explicitly, including argument types, return type and any additional generic parameters and constraints.</source>
        <target state="translated">在此程序点之前，已在非统一实例化中使用了泛型成员“{0}”。请考虑重新排列成员顺序，以使此成员先出现。或者，也可以显式指定该成员的完整类型，包括实参类型、返回类型以及其他任何泛型形参和约束。</target>
        <note />
      </trans-unit>
      <trans-unit id="tcAttribArgsDiffer">
        <source>The attribute '{0}' appears in both the implementation and the signature, but the attribute arguments differ. Only the attribute from the signature will be included in the compiled code.</source>
        <target state="translated">特性“{0}”同时出现在实现和签名中，但它们的参数有所不同。只有签名中的该特性才会包括在已编译代码中。</target>
        <note />
      </trans-unit>
      <trans-unit id="tcCannotCallAbstractBaseMember">
        <source>Cannot call an abstract base member: '{0}'</source>
        <target state="translated">无法调用抽象基成员:“{0}”</target>
        <note />
      </trans-unit>
      <trans-unit id="typrelCannotResolveAmbiguityInUnmanaged">
        <source>Could not resolve the ambiguity in the use of a generic construct with an 'unmanaged' constraint at or near this position</source>
        <target state="translated">对于在此位置或附近使用“unmanaged”约束的泛型构造的用法，无法解析其多义性</target>
        <note />
      </trans-unit>
      <trans-unit id="mlCompatMessage">
        <source>This construct is for ML compatibility. {0}. You can disable this warning by using '--mlcompatibility' or '--nowarn:62'.</source>
        <target state="translated">此构造适用于 ML 兼容性。{0}。可以通过使用“--mlcompatibility”或“--nowarn:62”来禁用此警告。</target>
        <note />
      </trans-unit>
      <trans-unit id="ilFieldDoesNotHaveValidOffsetForStructureLayout">
        <source>The type '{0}' has been marked as having an Explicit layout, but the field '{1}' has not been marked with the 'FieldOffset' attribute</source>
        <target state="translated">类型“{0}”已标记为具有显式布局，但字段“{1}”尚未用“FieldOffset”特性进行标记</target>
        <note />
      </trans-unit>
      <trans-unit id="tcInterfacesShouldUseInheritNotInterface">
        <source>Interfaces inherited by other interfaces should be declared using 'inherit ...' instead of 'interface ...'</source>
        <target state="translated">由其他接口继承的接口应使用“inherit ...”而非“interface ...”进行声明</target>
        <note />
      </trans-unit>
      <trans-unit id="parsInvalidPrefixOperator">
        <source>Invalid prefix operator</source>
        <target state="translated">无效的前缀运算符</target>
        <note />
      </trans-unit>
      <trans-unit id="parsInvalidPrefixOperatorDefinition">
        <source>Invalid operator definition. Prefix operator definitions must use a valid prefix operator name.</source>
        <target state="translated">运算符定义无效。前缀运算符定义必须使用有效的前缀运算符名称。</target>
        <note />
      </trans-unit>
      <trans-unit id="buildCompilingExtensionIsForML">
        <source>The file extensions '.ml' and '.mli' are for ML compatibility</source>
        <target state="translated">文件扩展名“.ml”和“.mli”适用于 ML 兼容性</target>
        <note />
      </trans-unit>
      <trans-unit id="lexIndentOffForML">
        <source>Consider using a file with extension '.ml' or '.mli' instead</source>
        <target state="translated">请考虑改用扩展名为“.ml”或“.mli”的文件</target>
        <note />
      </trans-unit>
      <trans-unit id="activePatternIdentIsNotFunctionTyped">
        <source>Active pattern '{0}' is not a function</source>
        <target state="translated">活动模式“{0}”不是一个函数</target>
        <note />
      </trans-unit>
      <trans-unit id="activePatternChoiceHasFreeTypars">
        <source>Active pattern '{0}' has a result type containing type variables that are not determined by the input. The common cause is a when a result case is not mentioned, e.g. 'let (|A|B|) (x:int) = A x'. This can be fixed with a type constraint, e.g. 'let (|A|B|) (x:int) : Choice&lt;int,unit&gt; = A x'</source>
        <target state="translated">活动模式“{0}”的结果类型包含未由输入确定的类型变量。常见的原因是未提及结果用例，例如 "let (|A|B|) (x:int) = A x"。可采用类型约束来解决此问题，例如 "let (|A|B|) (x:int) : Choice&lt;int,unit&gt; = A x"</target>
        <note />
      </trans-unit>
      <trans-unit id="ilFieldHasOffsetForSequentialLayout">
        <source>The FieldOffset attribute can only be placed on members of types marked with the StructLayout(LayoutKind.Explicit)</source>
        <target state="translated">FieldOffset 特性只能放置在标记为 StructLayout(LayoutKind.Explicit) 的类型的成员上</target>
        <note />
      </trans-unit>
      <trans-unit id="tcOptionalArgsMustComeAfterNonOptionalArgs">
        <source>Optional arguments must come at the end of the argument list, after any non-optional arguments</source>
        <target state="translated">可选参数必须位于参数列表结尾的任何非可选参数的后面</target>
        <note />
      </trans-unit>
      <trans-unit id="tcConditionalAttributeUsage">
        <source>Attribute 'System.Diagnostics.ConditionalAttribute' is only valid on methods or attribute classes</source>
        <target state="translated">特性“System.Diagnostics.ConditionalAttribute”仅对方法或特性类有效</target>
        <note />
      </trans-unit>
      <trans-unit id="tcMemberOperatorDefinitionInExtrinsic">
        <source>Extension members cannot provide operator overloads.  Consider defining the operator as part of the type definition instead.</source>
        <target state="translated">扩展成员无法提供运算符重载。    请考虑改为将运算符定义为类型定义的一部分。</target>
        <note />
      </trans-unit>
      <trans-unit id="ilwriteMDBFileNameCannotBeChangedWarning">
        <source>The name of the MDB file must be &lt;assembly-file-name&gt;.mdb. The --pdb option will be ignored.</source>
        <target state="translated">MDB 文件的名称必须是 &lt;程序集文件名称&gt;.mdb。将忽略 --pdb 选项。</target>
        <note />
      </trans-unit>
      <trans-unit id="ilwriteMDBMemberMissing">
        <source>MDB generation failed. Could not find compatible member {0}</source>
        <target state="translated">MDB 生成失败。找不到兼容成员 {0}</target>
        <note />
      </trans-unit>
      <trans-unit id="ilwriteErrorCreatingMdb">
        <source>Cannot generate MDB debug information. Failed to load the 'MonoSymbolWriter' type from the 'Mono.CompilerServices.SymbolWriter.dll' assembly.</source>
        <target state="translated">无法生成 MDB 调试信息。未能从“Mono.CompilerServices.SymbolWriter.dll”程序集加载“MonoSymbolWriter”类型。</target>
        <note />
      </trans-unit>
      <trans-unit id="tcUnionCaseNameConflictsWithGeneratedType">
        <source>The union case named '{0}' conflicts with the generated type '{1}'</source>
        <target state="translated">名为“{0}”的联合用例与生成的类型“{1}”冲突</target>
        <note />
      </trans-unit>
      <trans-unit id="chkNoReflectedDefinitionOnStructMember">
        <source>ReflectedDefinitionAttribute may not be applied to an instance member on a struct type, because the instance member takes an implicit 'this' byref parameter</source>
        <target state="translated">ReflectedDefinitionAttribute 不能应用于结构类型的实例成员，因为该实例成员采用隐式“this”byref 参数</target>
        <note />
      </trans-unit>
      <trans-unit id="tcDllImportNotAllowed">
        <source>DLLImport bindings must be static members in a class or function definitions in a module</source>
        <target state="translated">DLLImport 绑定必须是类中的静态成员或模块中的函数定义</target>
        <note />
      </trans-unit>
      <trans-unit id="buildExpectedSigdataFile">
        <source>FSharp.Core.sigdata not found alongside FSharp.Core. File expected in {0}. Consider upgrading to a more recent version of FSharp.Core, where this file is no longer be required.</source>
        <target state="translated">未能在 FSharp.Core 旁找到 FSharp.Core.sigdata。文件应在 {0} 中。请考虑升级到更新版本的 FSharp.Core，该版本不再需要此文件。</target>
        <note />
      </trans-unit>
      <trans-unit id="buildExpectedFileAlongSideFSharpCore">
        <source>File '{0}' not found alongside FSharp.Core. File expected in {1}. Consider upgrading to a more recent version of FSharp.Core, where this file is no longer be required.</source>
        <target state="translated">未能在 FSharp.Core 旁找到文件“{0}”。文件应在 {1} 中。请考虑升级到更新版本的 FSharp.Core，该版本不再需要此文件。</target>
        <note />
      </trans-unit>
      <trans-unit id="buildUnexpectedFileNameCharacter">
        <source>Filename '{0}' contains invalid character '{1}'</source>
        <target state="translated">文件名“{0}”包含无效字符“{1}”</target>
        <note />
      </trans-unit>
      <trans-unit id="tcInvalidUseBangBinding">
        <source>'use!' bindings must be of the form 'use! &lt;var&gt; = &lt;expr&gt;'</source>
        <target state="translated">"use!" 绑定必须采用 "use! &lt;var&gt; = &lt;expr&gt;" 形式</target>
        <note />
      </trans-unit>
      <trans-unit id="crefNoInnerGenericsInQuotations">
        <source>Inner generic functions are not permitted in quoted expressions. Consider adding some type constraints until this function is no longer generic.</source>
        <target state="translated">带引号的表达式中不允许有内部泛型函数。请考虑添加一些类型约束，直至此函数不再是泛型函数。</target>
        <note />
      </trans-unit>
      <trans-unit id="tcEnumTypeCannotBeEnumerated">
        <source>The type '{0}' is not a valid enumerator type , i.e. does not have a 'MoveNext()' method returning a bool, and a 'Current' property</source>
        <target state="translated">类型“{0}”不是有效枚举器类型，即，没有返回布尔值的“MoveNext()”方法和“Current”属性</target>
        <note />
      </trans-unit>
      <trans-unit id="parsEofInTripleQuoteString">
        <source>End of file in triple-quote string begun at or before here</source>
        <target state="translated">文件尾在此处或之前开始的三重引号字符串中</target>
        <note />
      </trans-unit>
      <trans-unit id="parsEofInTripleQuoteStringInComment">
        <source>End of file in triple-quote string embedded in comment begun at or before here</source>
        <target state="translated">文件尾在此处或之前开始的注释中嵌入的三重引号字符串中</target>
        <note />
      </trans-unit>
      <trans-unit id="tcTypeTestLosesMeasures">
        <source>This type test or downcast will ignore the unit-of-measure '{0}'</source>
        <target state="translated">此类型测试或向下转换将忽略度量单位“{0}”</target>
        <note />
      </trans-unit>
      <trans-unit id="parsMissingTypeArgs">
        <source>Expected type argument or static argument</source>
        <target state="translated">应为类型参数或静态参数</target>
        <note />
      </trans-unit>
      <trans-unit id="parsMissingGreaterThan">
        <source>Unmatched '&lt;'. Expected closing '&gt;'</source>
        <target state="translated">"&lt;" 不匹配。应为 "&gt;" 结尾</target>
        <note />
      </trans-unit>
      <trans-unit id="parsUnexpectedQuotationOperatorInTypeAliasDidYouMeanVerbatimString">
        <source>Unexpected quotation operator '&lt;@' in type definition. If you intend to pass a verbatim string as a static argument to a type provider, put a space between the '&lt;' and '@' characters.</source>
        <target state="translated">类型定义中出现意外的引用运算符 "&lt;@"。如果旨在将原义字符串作为静态参数传递到类型提供程序，请在 "&lt;" 和 "@" 字符之间加一个空格。</target>
        <note />
      </trans-unit>
      <trans-unit id="parsErrorParsingAsOperatorName">
        <source>Attempted to parse this as an operator name, but failed</source>
        <target state="translated">尝试将此分析为运算符名称，但未成功</target>
        <note />
      </trans-unit>
      <trans-unit id="lexInvalidUnicodeLiteral">
        <source>\U{0} is not a valid Unicode character escape sequence</source>
        <target state="translated">\U{0} 不是有效的 Unicode 字符转义序列</target>
        <note />
      </trans-unit>
      <trans-unit id="tcCallerInfoWrongType">
        <source>'{0}' must be applied to an argument of type '{1}', but has been applied to an argument of type '{2}'</source>
        <target state="translated">“{0}”必须应用于类型“{1}”的参数，但却被应用于类型“{2}”的参数</target>
        <note />
      </trans-unit>
      <trans-unit id="tcCallerInfoNotOptional">
        <source>'{0}' can only be applied to optional arguments</source>
        <target state="translated">“{0}”只能应用于可选参数</target>
        <note />
      </trans-unit>
      <trans-unit id="toolLocationHelperUnsupportedFrameworkVersion">
        <source>The specified .NET Framework version '{0}' is not supported. Please specify a value from the enumeration Microsoft.Build.Utilities.TargetDotNetFrameworkVersion.</source>
        <target state="translated">不支持指定的 .NET Framework 版本“{0}”。请指定来自枚举 Microsoft.Build.Utilities.TargetDotNetFrameworkVersion 的值。</target>
        <note />
      </trans-unit>
      <trans-unit id="ilSignInvalidMagicValue">
        <source>Invalid Magic value in CLR Header</source>
        <target state="translated">CLR 标头中存在无效的 Magic 值</target>
        <note />
      </trans-unit>
      <trans-unit id="ilSignBadImageFormat">
        <source>Bad image format</source>
        <target state="translated">错误的图像格式</target>
        <note />
      </trans-unit>
      <trans-unit id="ilSignPrivateKeyExpected">
        <source>Private key expected</source>
        <target state="translated">应使用私钥</target>
        <note />
      </trans-unit>
      <trans-unit id="ilSignRsaKeyExpected">
        <source>RSA key expected</source>
        <target state="translated">应使用 RSA 密钥</target>
        <note />
      </trans-unit>
      <trans-unit id="ilSignInvalidBitLen">
        <source>Invalid bit Length</source>
        <target state="translated">位长度无效</target>
        <note />
      </trans-unit>
      <trans-unit id="ilSignInvalidRSAParams">
        <source>Invalid RSAParameters structure - '{{0}}' expected</source>
        <target state="translated">RSAParameters 结构无效 - 应为“{{0}}”</target>
        <note />
      </trans-unit>
      <trans-unit id="ilSignInvalidAlgId">
        <source>Invalid algId - 'Exponent' expected</source>
        <target state="translated">algId 无效 - 应为 "Exponent"</target>
        <note />
      </trans-unit>
      <trans-unit id="ilSignInvalidSignatureSize">
        <source>Invalid signature size</source>
        <target state="translated">签名大小无效</target>
        <note />
      </trans-unit>
      <trans-unit id="ilSignNoSignatureDirectory">
        <source>No signature directory</source>
        <target state="translated">无签名目录</target>
        <note />
      </trans-unit>
      <trans-unit id="ilSignInvalidPKBlob">
        <source>Invalid Public Key blob</source>
        <target state="translated">公钥 Blob 无效</target>
        <note />
      </trans-unit>
      <trans-unit id="fscTooManyErrors">
        <source>Exiting - too many errors</source>
        <target state="translated">正在退出 - 错误太多</target>
        <note />
      </trans-unit>
      <trans-unit id="docfileNoXmlSuffix">
        <source>The documentation file has no .xml suffix</source>
        <target state="translated">该文档文件不带 .xml 后缀</target>
        <note />
      </trans-unit>
      <trans-unit id="fscNoImplementationFiles">
        <source>No implementation files specified</source>
        <target state="translated">未指定任何实现文件</target>
        <note />
      </trans-unit>
      <trans-unit id="fscBadAssemblyVersion">
        <source>The attribute {0} specified version '{1}', but this value is invalid and has been ignored</source>
        <target state="translated">属性 {0} 指定版本“{1}”，但此值无效，已被忽略</target>
        <note />
      </trans-unit>
      <trans-unit id="fscTwoResourceManifests">
        <source>Conflicting options specified: 'win32manifest' and 'win32res'. Only one of these can be used.</source>
        <target state="translated">以下指定选项发生冲突: “win32manifest”和“win32res”。只能使用其中的一个选项。</target>
        <note />
      </trans-unit>
      <trans-unit id="fscQuotationLiteralsStaticLinking">
        <source>The code in assembly '{0}' makes uses of quotation literals. Static linking may not include components that make use of quotation literals unless all assemblies are compiled with at least F# 4.0.</source>
        <target state="translated">程序集“{0}”中的代码使用了引用文本。静态链接可能不包含使用引用文本的组件，除非所有程序集都使用至少 F# 4.0 进行编译。</target>
        <note />
      </trans-unit>
      <trans-unit id="fscQuotationLiteralsStaticLinking0">
        <source>Code in this assembly makes uses of quotation literals. Static linking may not include components that make use of quotation literals unless all assemblies are compiled with at least F# 4.0.</source>
        <target state="translated">此程序集中的代码使用了引用文本。静态链接可能不包含使用引用文本的组件，除非所有程序集都使用至少 F# 4.0 进行编译。</target>
        <note />
      </trans-unit>
      <trans-unit id="fscStaticLinkingNoEXE">
        <source>Static linking may not include a .EXE</source>
        <target state="translated">静态链接不能包含 .EXE</target>
        <note />
      </trans-unit>
      <trans-unit id="fscStaticLinkingNoMixedDLL">
        <source>Static linking may not include a mixed managed/unmanaged DLL</source>
        <target state="translated">静态链接不能包含混合的托管/非托管 DLL</target>
        <note />
      </trans-unit>
      <trans-unit id="fscIgnoringMixedWhenLinking">
        <source>Ignoring mixed managed/unmanaged assembly '{0}' during static linking</source>
        <target state="translated">在静态链接期间忽略混合托管/非托管程序集“{0}”</target>
        <note />
      </trans-unit>
      <trans-unit id="fscAssumeStaticLinkContainsNoDependencies">
        <source>Assembly '{0}' was referenced transitively and the assembly could not be resolved automatically. Static linking will assume this DLL has no dependencies on the F# library or other statically linked DLLs. Consider adding an explicit reference to this DLL.</source>
        <target state="translated">已通过可传递的方式引用程序集“{0}”，但未能自动解析此程序集。静态链接将假定此 DLL 不依赖于 F# 库或其他静态链接的 DLL。请考虑添加对此 DLL 的显式引用。</target>
        <note />
      </trans-unit>
      <trans-unit id="fscAssemblyNotFoundInDependencySet">
        <source>Assembly '{0}' not found in dependency set of target binary. Statically linked roots should be specified using an assembly name, without a DLL or EXE extension. If this assembly was referenced explicitly then it is possible the assembly was not actually required by the generated binary, in which case it should not be statically linked.</source>
        <target state="translated">在目标二进制文件的依赖项集中未找到程序集“{0}”。应使用不带扩展名 DLL 或 EXE 的程序集名称指定静态链接的根目录。如果已显式引用此程序集，则生成的二进制文件实际上可能不需要此程序集，在此情况下，不应静态链接此程序集。</target>
        <note />
      </trans-unit>
      <trans-unit id="fscKeyFileCouldNotBeOpened">
        <source>The key file '{0}' could not be opened</source>
        <target state="translated">未能打开密钥文件“{0}”</target>
        <note />
      </trans-unit>
      <trans-unit id="fscProblemWritingBinary">
        <source>A problem occurred writing the binary '{0}': {1}</source>
        <target state="translated">写入二进制文件“{0}”时出现问题: {1}</target>
        <note />
      </trans-unit>
      <trans-unit id="fscAssemblyVersionAttributeIgnored">
        <source>The 'AssemblyVersionAttribute' has been ignored because a version was given using a command line option</source>
        <target state="translated">已忽略“AssemblyVersionAttribute”，因为已使用命令行选项给定一个版本</target>
        <note />
      </trans-unit>
      <trans-unit id="fscAssemblyCultureAttributeError">
        <source>Error emitting 'System.Reflection.AssemblyCultureAttribute' attribute -- 'Executables cannot be satellite assemblies, Culture should always be empty'</source>
        <target state="translated">发出“System.Reflection.AssemblyCultureAttribute”特性时出错:“可执行文件不能是附属程序集，区域应始终为空”</target>
        <note />
      </trans-unit>
      <trans-unit id="fscDelaySignWarning">
        <source>Option '--delaysign' overrides attribute 'System.Reflection.AssemblyDelaySignAttribute' given in a source file or added module</source>
        <target state="translated">选项“--delaysign”将重写源文件或添加的模块中给定的“System.Reflection.AssemblyDelaySignAttribute”特性</target>
        <note />
      </trans-unit>
      <trans-unit id="fscKeyFileWarning">
        <source>Option '--keyfile' overrides attribute 'System.Reflection.AssemblyKeyFileAttribute' given in a source file or added module</source>
        <target state="translated">选项“--keyfile”将重写源文件或添加的模块中给定的“System.Reflection.AssemblyKeyFileAttribute”特性</target>
        <note />
      </trans-unit>
      <trans-unit id="fscKeyNameWarning">
        <source>Option '--keycontainer' overrides attribute 'System.Reflection.AssemblyNameAttribute' given in a source file or added module</source>
        <target state="translated">选项“--keycontainer”将重写源文件或添加的模块中给定的“System.Reflection.AssemblyNameAttribute”特性</target>
        <note />
      </trans-unit>
      <trans-unit id="fscReferenceOnCommandLine">
        <source>The assembly '{0}' is listed on the command line. Assemblies should be referenced using a command line flag such as '-r'.</source>
        <target state="translated">程序集“{0}”已在命令行中列出。应使用命令行标志(如“-r”)引用程序集。</target>
        <note />
      </trans-unit>
      <trans-unit id="fscRemotingError">
        <source>The resident compilation service was not used because a problem occured in communicating with the server.</source>
        <target state="translated">未使用驻留编译服务，因为与服务器通信时发生问题。</target>
        <note />
      </trans-unit>
      <trans-unit id="pathIsInvalid">
        <source>Problem with filename '{0}': Illegal characters in path.</source>
        <target state="translated">文件名“{0}”出现问题: 路径中存在非法字符。</target>
        <note />
      </trans-unit>
      <trans-unit id="fscResxSourceFileDeprecated">
        <source>Passing a .resx file ({0}) as a source file to the compiler is deprecated. Use resgen.exe to transform the .resx file into a .resources file to pass as a --resource option. If you are using MSBuild, this can be done via an &lt;EmbeddedResource&gt; item in the .fsproj project file.</source>
        <target state="translated">不推荐将 .resx 文件({0})作为源文件传递给编译器。请使用 resgen.exe 将 .resx 文件转换为 .resources 文件以作为 --resource 选项进行传递。如果使用的是 MSBuild，则可通过 .fsproj 项目文件中的 &lt;EmbeddedResource&gt; 项完成此操作。</target>
        <note />
      </trans-unit>
      <trans-unit id="fscStaticLinkingNoProfileMismatches">
        <source>Static linking may not be used on an assembly referencing mscorlib (e.g. a .NET Framework assembly) when generating an assembly that references System.Runtime (e.g. a .NET Core or Portable assembly).</source>
        <target state="translated">当生成引用 System.Runtime 的程序集(如 .NET Core 或 Portable 程序集)时，静态链接不能用在引用 mscorlib 的程序集(如 .NET Framework 程序集)上。</target>
        <note />
      </trans-unit>
      <trans-unit id="fscAssemblyWildcardAndDeterminism">
        <source>An {0} specified version '{1}', but this value is a wildcard, and you have requested a deterministic build, these are in conflict.</source>
        <target state="translated">{0} 指定了版本“{1}”，但该值为通配符，并且你已请求确定的版本，因此存在冲突。</target>
        <note />
      </trans-unit>
      <trans-unit id="fscDeterministicDebugRequiresPortablePdb">
        <source>Deterministic builds only support portable PDBs (--debug:portable or --debug:embedded)</source>
        <target state="translated">决定性生成仅支持可移植的 PDB (--debug:portable 或 --debug:embedded)</target>
        <note />
      </trans-unit>
      <trans-unit id="etIllegalCharactersInNamespaceName">
        <source>Character '{0}' is not allowed in provided namespace name '{1}'</source>
        <target state="translated">所提供的命名空间名称“{1}”中不允许出现字符“{0}”</target>
        <note />
      </trans-unit>
      <trans-unit id="etNullOrEmptyMemberName">
        <source>The provided type '{0}' returned a member with a null or empty member name</source>
        <target state="translated">所提供的类型“{0}”返回了具有 null 或空成员名称的成员</target>
        <note />
      </trans-unit>
      <trans-unit id="etNullMember">
        <source>The provided type '{0}' returned a null member</source>
        <target state="translated">所提供的类型“{0}”返回了 null 成员</target>
        <note />
      </trans-unit>
      <trans-unit id="etNullMemberDeclaringType">
        <source>The provided type '{0}' member info '{1}' has null declaring type</source>
        <target state="translated">所提供的类型“{0}”成员信息“{1}”具有 null 声明类型</target>
        <note />
      </trans-unit>
      <trans-unit id="etNullMemberDeclaringTypeDifferentFromProvidedType">
        <source>The provided type '{0}' has member '{1}' which has declaring type '{2}'. Expected declaring type to be the same as provided type.</source>
        <target state="translated">所提供的类型“{0}”的成员“{1}”具有声明类型“{2}”。声明类型应与所提供的类型相同。</target>
        <note />
      </trans-unit>
      <trans-unit id="etHostingAssemblyFoundWithoutHosts">
        <source>Referenced assembly '{0}' has assembly level attribute '{1}' but no public type provider classes were found</source>
        <target state="translated">引用的程序集“{0}”具有程序集级别特性“{1}”，但是找不到任何公共类型提供程序类</target>
        <note />
      </trans-unit>
      <trans-unit id="etEmptyNamespaceOfTypeNotAllowed">
        <source>Type '{0}' from type provider '{1}' has an empty namespace. Use 'null' for the global namespace.</source>
        <target state="translated">来自类型提供程序“{1}”的类型“{0}”具有空命名空间。请将“null”用于全局命名空间。</target>
        <note />
      </trans-unit>
      <trans-unit id="etEmptyNamespaceNotAllowed">
        <source>Empty namespace found from the type provider '{0}'. Use 'null' for the global namespace.</source>
        <target state="translated">在类型提供程序“{0}”中发现空命名空间。请将“null”用于全局命名空间。</target>
        <note />
      </trans-unit>
      <trans-unit id="etMustNotBeGeneric">
        <source>Provided type '{0}' has 'IsGenericType' as true, but generic types are not supported.</source>
        <target state="translated">所提供的类型“{0}”的“IsGenericType”为 true，但是不支持泛型类型。</target>
        <note />
      </trans-unit>
      <trans-unit id="etMustNotBeAnArray">
        <source>Provided type '{0}' has 'IsArray' as true, but array types are not supported.</source>
        <target state="translated">所提供的类型“{0}”的“IsArray”为 true，但是不支持数组类型。</target>
        <note />
      </trans-unit>
      <trans-unit id="etMethodHasRequirements">
        <source>Invalid member '{0}' on provided type '{1}'. Provided type members must be public, and not be generic, virtual, or abstract.</source>
        <target state="translated">所提供的类型“{1}”的成员“{0}”无效。所提供类型的成员必须是公共成员，而不是泛型、虚拟或抽象成员。</target>
        <note />
      </trans-unit>
      <trans-unit id="etUnsupportedMemberKind">
        <source>Invalid member '{0}' on provided type '{1}'. Only properties, methods and constructors are allowed</source>
        <target state="translated">所提供类型“{1}”的成员“{0}”无效。仅允许使用属性、方法和构造函数</target>
        <note />
      </trans-unit>
      <trans-unit id="etPropertyCanReadButHasNoGetter">
        <source>Property '{0}' on provided type '{1}' has CanRead=true but there was no value from GetGetMethod()</source>
        <target state="translated">所提供的类型“{1}”的属性“{0}”的 CanRead 为 true，但是没有来自 GetGetMethod() 的值</target>
        <note />
      </trans-unit>
      <trans-unit id="etPropertyHasGetterButNoCanRead">
        <source>Property '{0}' on provided type '{1}' has CanRead=false but GetGetMethod() returned a method</source>
        <target state="translated">所提供的类型“{1}”的属性“{0}”的 CanRead 为 false，但是 GetGetMethod() 返回了方法</target>
        <note />
      </trans-unit>
      <trans-unit id="etPropertyCanWriteButHasNoSetter">
        <source>Property '{0}' on provided type '{1}' has CanWrite=true but there was no value from GetSetMethod()</source>
        <target state="translated">所提供的类型“{1}”的属性“{0}”的 CanWrite 为 true，但是没有来自 GetSetMethod() 的值</target>
        <note />
      </trans-unit>
      <trans-unit id="etPropertyHasSetterButNoCanWrite">
        <source>Property '{0}' on provided type '{1}' has CanWrite=false but GetSetMethod() returned a method</source>
        <target state="translated">所提供的类型“{1}”的属性“{0}”的 CanWrite 为 false，但是 GetSetMethod() 返回了方法</target>
        <note />
      </trans-unit>
      <trans-unit id="etOneOrMoreErrorsSeenDuringExtensionTypeSetting">
        <source>One or more errors seen during provided type setup</source>
        <target state="translated">在所提供的类型的设置过程中出现了一个或多个错误</target>
        <note />
      </trans-unit>
      <trans-unit id="etUnexpectedExceptionFromProvidedTypeMember">
        <source>Unexpected exception from provided type '{0}' member '{1}': {2}</source>
        <target state="translated">在所提供类型“{0}”成员“{1}”中发生意外异常: {2}</target>
        <note />
      </trans-unit>
      <trans-unit id="etUnsupportedConstantType">
        <source>Unsupported constant type '{0}'. Quotations provided by type providers can only contain simple constants. The implementation of the type provider may need to be adjusted by moving a value declared outside a provided quotation literal to be a 'let' binding inside the quotation literal.</source>
        <target state="translated">不支持的常数类型“{0}”。类型提供程序提供的引文只能包含简单常量。将提供的引文文本外声明的值移动为引文文本内的 "let" 绑定，可对类型提供程序的实现进行调整。</target>
        <note />
      </trans-unit>
      <trans-unit id="etUnsupportedProvidedExpression">
        <source>Unsupported expression '{0}' from type provider. If you are the author of this type provider, consider adjusting it to provide a different provided expression.</source>
        <target state="translated">类型提供程序提供的表达式“{0}”不受支持。如果您是此类型提供程序的作者，请考虑将它调整为提供不同的提供表达式。</target>
        <note />
      </trans-unit>
      <trans-unit id="etProvidedTypeHasUnexpectedName">
        <source>Expected provided type named '{0}' but provided type has 'Name' with value '{1}'</source>
        <target state="translated">需要名为“{0}”的提供的类型，但所提供类型的“Name”值为“{1}”</target>
        <note />
      </trans-unit>
      <trans-unit id="etEventNoAdd">
        <source>Event '{0}' on provided type '{1}' has no value from GetAddMethod()</source>
        <target state="translated">所提供类型“{1}”上的事件“{0}”没有来自 GetAddMethod() 的值</target>
        <note />
      </trans-unit>
      <trans-unit id="etEventNoRemove">
        <source>Event '{0}' on provided type '{1}' has no value from GetRemoveMethod()</source>
        <target state="translated">所提供类型“{1}”上的事件“{0}”没有来自 GetRemoveMethod() 的值</target>
        <note />
      </trans-unit>
      <trans-unit id="etProviderHasWrongDesignerAssembly">
        <source>Assembly attribute '{0}' refers to a designer assembly '{1}' which cannot be loaded from path '{2}'. The exception reported was: {3} - {4}</source>
        <target state="translated">程序集属性“{0}”引用了无法从路径“{2}”加载的设计器程序集“{1}”。报告的异常是: {3} - {4}</target>
        <note />
      </trans-unit>
      <trans-unit id="etProviderDoesNotHaveValidConstructor">
        <source>The type provider does not have a valid constructor. A constructor taking either no arguments or one argument of type 'TypeProviderConfig' was expected.</source>
        <target state="translated">类型提供程序没有有效的构造函数。构造函数应不采用参数或仅采用一个“TypeProviderConfig”类型的参数。</target>
        <note />
      </trans-unit>
      <trans-unit id="etProviderError">
        <source>The type provider '{0}' reported an error: {1}</source>
        <target state="translated">类型提供程序“{0}”报告了错误: {1}</target>
        <note />
      </trans-unit>
      <trans-unit id="etIncorrectParameterExpression">
        <source>The type provider '{0}' used an invalid parameter in the ParameterExpression: {1}</source>
        <target state="translated">类型提供程序“{0}”在 ParameterExpression 中使用了无效参数: {1}</target>
        <note />
      </trans-unit>
      <trans-unit id="etIncorrectProvidedMethod">
        <source>The type provider '{0}' provided a method with a name '{1}' and metadata token '{2}', which is not reported among its methods of its declaring type '{3}'</source>
        <target state="translated">类型提供程序“{0}”提供了具有名称“{1}”和元数据标记“{2}”的方法，该方法不会在声明类型“{3}”的方法中进行报告</target>
        <note />
      </trans-unit>
      <trans-unit id="etIncorrectProvidedConstructor">
        <source>The type provider '{0}' provided a constructor which is not reported among the constructors of its declaring type '{1}'</source>
        <target state="translated">类型提供程序“{0}”提供的构造函数未在声明类型为“{1}”的构造函数中进行报告</target>
        <note />
      </trans-unit>
      <trans-unit id="etDirectReferenceToGeneratedTypeNotAllowed">
        <source>A direct reference to the generated type '{0}' is not permitted. Instead, use a type definition, e.g. 'type TypeAlias = &lt;path&gt;'. This indicates that a type provider adds generated types to your assembly.</source>
        <target state="translated">不允许直接引用所生成的类型“{0}”。请改用类型定义，例如 "type TypeAlias = &lt;path&gt;"。这表示类型提供程序会将生成的类型添加到程序集。</target>
        <note />
      </trans-unit>
      <trans-unit id="etProvidedTypeHasUnexpectedPath">
        <source>Expected provided type with path '{0}' but provided type has path '{1}'</source>
        <target state="translated">需要路径为“{0}”的提供的类型，但所提供类型的路径为“{1}”</target>
        <note />
      </trans-unit>
      <trans-unit id="etUnexpectedNullFromProvidedTypeMember">
        <source>Unexpected 'null' return value from provided type '{0}' member '{1}'</source>
        <target state="translated">来自所提供类型“{0}”成员“{1}”的意外“null”返回值</target>
        <note />
      </trans-unit>
      <trans-unit id="etUnexpectedExceptionFromProvidedMemberMember">
        <source>Unexpected exception from member '{0}' of provided type '{1}' member '{2}': {3}</source>
        <target state="translated">在所提供类型“{1}”成员“{2}”的成员“{0}”中发生意外异常: {3}</target>
        <note />
      </trans-unit>
      <trans-unit id="etNestedProvidedTypesDoNotTakeStaticArgumentsOrGenericParameters">
        <source>Nested provided types do not take static arguments or generic parameters</source>
        <target state="translated">所提供的嵌套类型未采用静态实参或泛型形参</target>
        <note />
      </trans-unit>
      <trans-unit id="etInvalidStaticArgument">
        <source>Invalid static argument to provided type. Expected an argument of kind '{0}'.</source>
        <target state="translated">所提供类型的静态参数无效。应是类型为“{0}”的参数。</target>
        <note />
      </trans-unit>
      <trans-unit id="etErrorApplyingStaticArgumentsToType">
        <source>An error occured applying the static arguments to a provided type</source>
        <target state="translated">将静态参数应用于所提供类型时发生错误</target>
        <note />
      </trans-unit>
      <trans-unit id="etUnknownStaticArgumentKind">
        <source>Unknown static argument kind '{0}' when resolving a reference to a provided type or method '{1}'</source>
        <target state="translated">解析对所提供类型或方法“{1}”的引用时出现未知静态参数类型“{0}”</target>
        <note />
      </trans-unit>
      <trans-unit id="invalidNamespaceForProvidedType">
        <source>invalid namespace for provided type</source>
        <target state="translated">所提供类型的命名空间无效</target>
        <note />
      </trans-unit>
      <trans-unit id="invalidFullNameForProvidedType">
        <source>invalid full name for provided type</source>
        <target state="translated">所提供类型的全名无效</target>
        <note />
      </trans-unit>
      <trans-unit id="etProviderReturnedNull">
        <source>The type provider returned 'null', which is not a valid return value from '{0}'</source>
        <target state="translated">类型提供程序返回了“null”，这不是来自“{0}”的有效返回值</target>
        <note />
      </trans-unit>
      <trans-unit id="etTypeProviderConstructorException">
        <source>The type provider constructor has thrown an exception: {0}</source>
        <target state="translated">类型提供程序构造函数引发异常: {0}</target>
        <note />
      </trans-unit>
      <trans-unit id="etNullProvidedExpression">
        <source>Type provider '{0}' returned null from GetInvokerExpression.</source>
        <target state="translated">类型提供程序“{0}”从 GetInvokerExpression 返回了 null。</target>
        <note />
      </trans-unit>
      <trans-unit id="etProvidedAppliedTypeHadWrongName">
        <source>The type provider '{0}' returned an invalid type from 'ApplyStaticArguments'. A type with name '{1}' was expected, but a type with name '{2}' was returned.</source>
        <target state="translated">类型提供程序“{0}”从“ApplyStaticArguments”返回了无效类型。需要名称为“{1}”的类型，但返回了名称为“{2}”的类型。</target>
        <note />
      </trans-unit>
      <trans-unit id="etProvidedAppliedMethodHadWrongName">
        <source>The type provider '{0}' returned an invalid method from 'ApplyStaticArgumentsForMethod'. A method with name '{1}' was expected, but a method with name '{2}' was returned.</source>
        <target state="translated">类型提供程序“{0}”从 "ApplyStaticArgumentsForMethod" 返回了无效方法。需要名称为“{1}”的方法，但返回了名称为“{2}”的方法。</target>
        <note />
      </trans-unit>
      <trans-unit id="tcTypeTestLossy">
        <source>This type test or downcast will erase the provided type '{0}' to the type '{1}'</source>
        <target state="translated">此类型测试或向下转换会将提供的类型“{0}”清除为类型“{1}”</target>
        <note />
      </trans-unit>
      <trans-unit id="tcTypeCastErased">
        <source>This downcast will erase the provided type '{0}' to the type '{1}'.</source>
        <target state="translated">此向下转换会将所提供类型“{0}”清除到类型“{1}”。</target>
        <note />
      </trans-unit>
      <trans-unit id="tcTypeTestErased">
        <source>This type test with a provided type '{0}' is not allowed because this provided type will be erased to '{1}' at runtime.</source>
        <target state="translated">不允许对提供的类型“{0}”执行此类型测试，因为该提供的类型在运行时将清除为“{1}”。</target>
        <note />
      </trans-unit>
      <trans-unit id="tcCannotInheritFromErasedType">
        <source>Cannot inherit from erased provided type</source>
        <target state="translated">无法从已清除的提供的类型中继承</target>
        <note />
      </trans-unit>
      <trans-unit id="etInvalidTypeProviderAssemblyName">
        <source>Assembly '{0}' hase TypeProviderAssembly attribute with invalid value '{1}'. The value should be a valid assembly name</source>
        <target state="translated">程序集“{0}”的 TypeProviderAssembly 特性具有无效值“{1}”。该值应为有效的程序集名称</target>
        <note />
      </trans-unit>
      <trans-unit id="tcInvalidMemberNameCtor">
        <source>Invalid member name. Members may not have name '.ctor' or '.cctor'</source>
        <target state="translated">成员名称无效。成员名称不能为“.ctor”或“.cctor”</target>
        <note />
      </trans-unit>
      <trans-unit id="tcInferredGenericTypeGivesRiseToInconsistency">
        <source>The function or member '{0}' is used in a way that requires further type annotations at its definition to ensure consistency of inferred types. The inferred signature is '{1}'.</source>
        <target state="translated">函数或成员“{0}”的使用方式要求其在定义中提供进一步的类型批注，以确保推理类型的一致性。推理签名为“{1}”。</target>
        <note />
      </trans-unit>
      <trans-unit id="tcInvalidTypeArgumentCount">
        <source>The number of type arguments did not match: '{0}' given, '{1}' expected. This may be related to a previously reported error.</source>
        <target state="translated">类型参数的数量不匹配: 提供了“{0}”个，应是“{1}”个。这可能与以前报告的错误有关。</target>
        <note />
      </trans-unit>
      <trans-unit id="tcCannotOverrideSealedMethod">
        <source>Cannot override inherited member '{0}' because it is sealed</source>
        <target state="translated">无法重写继承的成员“{0}”，因为该成员是密封的</target>
        <note />
      </trans-unit>
      <trans-unit id="etProviderErrorWithContext">
        <source>The type provider '{0}' reported an error in the context of provided type '{1}', member '{2}'. The error: {3}</source>
        <target state="translated">类型提供程序“{0}”在所提供类型“{1}”、成员“{2}”的上下文中报告了错误。错误: {3}</target>
        <note />
      </trans-unit>
      <trans-unit id="etProvidedTypeWithNameException">
        <source>An exception occurred when accessing the '{0}' of a provided type: {1}</source>
        <target state="translated">访问所提供类型的“{0}”时发生异常: {1}</target>
        <note />
      </trans-unit>
      <trans-unit id="etProvidedTypeWithNullOrEmptyName">
        <source>The '{0}' of a provided type was null or empty.</source>
        <target state="translated">所提供类型的“{0}”为 null 或为空。</target>
        <note />
      </trans-unit>
      <trans-unit id="etIllegalCharactersInTypeName">
        <source>Character '{0}' is not allowed in provided type name '{1}'</source>
        <target state="translated">所提供的类型名称“{1}”中不允许出现字符“{0}”</target>
        <note />
      </trans-unit>
      <trans-unit id="tcJoinMustUseSimplePattern">
        <source>In queries, '{0}' must use a simple pattern</source>
        <target state="translated">在查询中，“{0}”必须使用简单模式</target>
        <note />
      </trans-unit>
      <trans-unit id="tcMissingCustomOperation">
        <source>A custom query operation for '{0}' is required but not specified</source>
        <target state="translated">需要“{0}”的自定义查询运算，但未指定该运算</target>
        <note />
      </trans-unit>
      <trans-unit id="etBadUnnamedStaticArgs">
        <source>Named static arguments must come after all unnamed static arguments</source>
        <target state="translated">命名静态参数必须位于所有未命名静态参数之后</target>
        <note />
      </trans-unit>
      <trans-unit id="etStaticParameterRequiresAValue">
        <source>The static parameter '{0}' of the provided type or method '{1}' requires a value. Static parameters to type providers may be optionally specified using named arguments, e.g. '{2}&lt;{3}=...&gt;'.</source>
        <target state="translated">提供的类型或方法“{1}”的静态参数“{0}”需要一个值。可以选择使用命名参数(例如 "{2}&lt;{3}=...&gt;")指定类型提供程序的静态参数。</target>
        <note />
      </trans-unit>
      <trans-unit id="etNoStaticParameterWithName">
        <source>No static parameter exists with name '{0}'</source>
        <target state="translated">不存在名称为“{0}”的静态参数</target>
        <note />
      </trans-unit>
      <trans-unit id="etStaticParameterAlreadyHasValue">
        <source>The static parameter '{0}' has already been given a value</source>
        <target state="translated">已向静态参数“{0}”提供了值</target>
        <note />
      </trans-unit>
      <trans-unit id="etMultipleStaticParameterWithName">
        <source>Multiple static parameters exist with name '{0}'</source>
        <target state="translated">存在多个名称为“{0}”的静态参数</target>
        <note />
      </trans-unit>
      <trans-unit id="tcCustomOperationMayNotBeUsedInConjunctionWithNonSimpleLetBindings">
        <source>A custom operation may not be used in conjunction with a non-value or recursive 'let' binding in another part of this computation expression</source>
        <target state="translated">在此计算表达式的其他部分，不能与非值或递归“let”绑定一起使用自定义运算符</target>
        <note />
      </trans-unit>
      <trans-unit id="tcCustomOperationMayNotBeUsedHere">
        <source>A custom operation may not be used in conjunction with 'use', 'try/with', 'try/finally', 'if/then/else' or 'match' operators within this computation expression</source>
        <target state="translated">在此计算表达式中，不能与“use”、“try/with”、“try/finally”、“if/then/else”或“match”运算符一起使用自定义运算</target>
        <note />
      </trans-unit>
      <trans-unit id="tcCustomOperationMayNotBeOverloaded">
        <source>The custom operation '{0}' refers to a method which is overloaded. The implementations of custom operations may not be overloaded.</source>
        <target state="translated">自定义运算“{0}”引用了重载的方法。自定义运算的实现不能进行重载。</target>
        <note />
      </trans-unit>
      <trans-unit id="tcIfThenElseMayNotBeUsedWithinQueries">
        <source>An if/then/else expression may not be used within queries. Consider using either an if/then expression, or use a sequence expression instead.</source>
        <target state="translated">if/then/else 表达式不能在查询中使用。请考虑使用 if/then 表达式，或改用序列表达式。</target>
        <note />
      </trans-unit>
      <trans-unit id="ilxgenUnexpectedArgumentToMethodHandleOfDuringCodegen">
        <source>Invalid argument to 'methodhandleof' during codegen</source>
        <target state="translated">codegen 过程中出现无效“methodhandleof”参数</target>
        <note />
      </trans-unit>
      <trans-unit id="etProvidedTypeReferenceMissingArgument">
        <source>A reference to a provided type was missing a value for the static parameter '{0}'. You may need to recompile one or more referenced assemblies.</source>
        <target state="translated">对所提供类型的引用缺少静态参数“{0}”的值。可能需要重新编译一个或多个引用的程序集。</target>
        <note />
      </trans-unit>
      <trans-unit id="etProvidedTypeReferenceInvalidText">
        <source>A reference to a provided type had an invalid value '{0}' for a static parameter. You may need to recompile one or more referenced assemblies.</source>
        <target state="translated">对所提供类型的引用具有无效的静态参数值“{0}”。可能需要重新编译一个或多个引用的程序集。</target>
        <note />
      </trans-unit>
      <trans-unit id="tcCustomOperationNotUsedCorrectly">
        <source>'{0}' is not used correctly. This is a custom operation in this query or computation expression.</source>
        <target state="translated">“{0}”使用有误。这是此查询或计算表达式中的自定义运算。</target>
        <note />
      </trans-unit>
      <trans-unit id="tcCustomOperationNotUsedCorrectly2">
        <source>'{0}' is not used correctly. Usage: {1}. This is a custom operation in this query or computation expression.</source>
        <target state="translated">“{0}”使用有误。用法: {1}。这是此查询或计算表达式中的自定义运算。</target>
        <note />
      </trans-unit>
      <trans-unit id="customOperationTextLikeJoin">
        <source>{0} var in collection {1} (outerKey = innerKey). Note that parentheses are required after '{2}'</source>
        <target state="translated">集合 {1} (outerKey = innerKey)中的 {0} var。请注意，“{2}”后面要使用圆括号</target>
        <note />
      </trans-unit>
      <trans-unit id="customOperationTextLikeGroupJoin">
        <source>{0} var in collection {1} (outerKey = innerKey) into group. Note that parentheses are required after '{2}'</source>
        <target state="translated">{0} var in collection {1} (outerKey = innerKey) into group。请注意，“{2}”后需使用括号</target>
        <note />
      </trans-unit>
      <trans-unit id="customOperationTextLikeZip">
        <source>{0} var in collection</source>
        <target state="translated">{0} var in collection</target>
        <note />
      </trans-unit>
      <trans-unit id="tcBinaryOperatorRequiresVariable">
        <source>'{0}' must be followed by a variable name. Usage: {1}.</source>
        <target state="translated">“{0}”后面必须跟变量名。用法: {1}。</target>
        <note />
      </trans-unit>
      <trans-unit id="tcOperatorIncorrectSyntax">
        <source>Incorrect syntax for '{0}'. Usage: {1}.</source>
        <target state="translated">“{0}”的语法不正确。用法: {1}。</target>
        <note />
      </trans-unit>
      <trans-unit id="tcBinaryOperatorRequiresBody">
        <source>'{0}' must come after a 'for' selection clause and be followed by the rest of the query. Syntax: ... {1} ...</source>
        <target state="translated">“{0}”的前面必须是“for”选择子句，后面必须是查询的剩余部分。语法: ... {1} ...</target>
        <note />
      </trans-unit>
      <trans-unit id="tcCustomOperationHasIncorrectArgCount">
        <source>'{0}' is used with an incorrect number of arguments. This is a custom operation in this query or computation expression. Expected {1} argument(s), but given {2}.</source>
        <target state="translated">“{0}”使用的参数数量有误。这是此查询或计算表达式中的自定义运算。应为 {1} 个参数，但提供了 {2} 个。</target>
        <note />
      </trans-unit>
      <trans-unit id="parsExpectedExpressionAfterToken">
        <source>Expected an expression after this point</source>
        <target state="translated">此点之后应是表达式</target>
        <note />
      </trans-unit>
      <trans-unit id="parsExpectedTypeAfterToken">
        <source>Expected a type after this point</source>
        <target state="translated">此点之后应是类型</target>
        <note />
      </trans-unit>
      <trans-unit id="parsUnmatchedLBrackLess">
        <source>Unmatched '[&lt;'. Expected closing '&gt;]'</source>
        <target state="translated">"[&lt;" 不匹配。应为 "&gt;]" 结尾</target>
        <note />
      </trans-unit>
      <trans-unit id="parsUnexpectedEndOfFileMatch">
        <source>Unexpected end of input in 'match' expression. Expected 'match &lt;expr&gt; with | &lt;pat&gt; -&gt; &lt;expr&gt; | &lt;pat&gt; -&gt; &lt;expr&gt; ...'.</source>
        <target state="translated">"match" 表达式中的输入意外结束。应为 "match &lt;expr&gt; with | &lt;pat&gt; -&gt; &lt;expr&gt; | &lt;pat&gt; -&gt; &lt;expr&gt; ..."。</target>
        <note />
      </trans-unit>
      <trans-unit id="parsUnexpectedEndOfFileTry">
        <source>Unexpected end of input in 'try' expression. Expected 'try &lt;expr&gt; with &lt;rules&gt;' or 'try &lt;expr&gt; finally &lt;expr&gt;'.</source>
        <target state="translated">"try" 表达式中的输入意外结束。应为 "try &lt;expr&gt; with &lt;rules&gt;" 或 "try &lt;expr&gt; finally &lt;expr&gt;"。</target>
        <note />
      </trans-unit>
      <trans-unit id="parsUnexpectedEndOfFileWhile">
        <source>Unexpected end of input in 'while' expression. Expected 'while &lt;expr&gt; do &lt;expr&gt;'.</source>
        <target state="translated">"while" 表达式中的输入意外结束。应为 "while &lt;expr&gt; do &lt;expr&gt;"。</target>
        <note />
      </trans-unit>
      <trans-unit id="parsUnexpectedEndOfFileFor">
        <source>Unexpected end of input in 'for' expression. Expected 'for &lt;pat&gt; in &lt;expr&gt; do &lt;expr&gt;'.</source>
        <target state="translated">"for'" 表达式中的输入意外结束。应为 "for &lt;pat&gt; in &lt;expr&gt; do &lt;expr&gt;"。</target>
        <note />
      </trans-unit>
      <trans-unit id="parsUnexpectedEndOfFileWith">
        <source>Unexpected end of input in 'match' or 'try' expression</source>
        <target state="translated">“match”或“try”表达式中出现意外的输入结尾</target>
        <note />
      </trans-unit>
      <trans-unit id="parsUnexpectedEndOfFileThen">
        <source>Unexpected end of input in 'then' branch of conditional expression. Expected 'if &lt;expr&gt; then &lt;expr&gt;' or 'if &lt;expr&gt; then &lt;expr&gt; else &lt;expr&gt;'.</source>
        <target state="translated">条件表达式的 "then" 分支中的输入意外结束。应为 "if &lt;expr&gt; then &lt;expr&gt;" 或 "if &lt;expr&gt; then &lt;expr&gt; else &lt;expr&gt;"。</target>
        <note />
      </trans-unit>
      <trans-unit id="parsUnexpectedEndOfFileElse">
        <source>Unexpected end of input in 'else' branch of conditional expression. Expected 'if &lt;expr&gt; then &lt;expr&gt;' or 'if &lt;expr&gt; then &lt;expr&gt; else &lt;expr&gt;'.</source>
        <target state="translated">条件表达式的 "else" 分支中的输入意外结束。应为 ''if &lt;expr&gt; then &lt;expr&gt;" 或 "if &lt;expr&gt; then &lt;expr&gt; else &lt;expr&gt;"。</target>
        <note />
      </trans-unit>
      <trans-unit id="parsUnexpectedEndOfFileFunBody">
        <source>Unexpected end of input in body of lambda expression. Expected 'fun &lt;pat&gt; ... &lt;pat&gt; -&gt; &lt;expr&gt;'.</source>
        <target state="translated">lambda 表达式正文中的输入意外结束。应为 "fun &lt;pat&gt; ... &lt;pat&gt; -&gt; &lt;expr&gt;"。</target>
        <note />
      </trans-unit>
      <trans-unit id="parsUnexpectedEndOfFileTypeArgs">
        <source>Unexpected end of input in type arguments</source>
        <target state="translated">类型参数中出现意外的输入结尾</target>
        <note />
      </trans-unit>
      <trans-unit id="parsUnexpectedEndOfFileTypeSignature">
        <source>Unexpected end of input in type signature</source>
        <target state="translated">类型签名中出现意外的输入结尾</target>
        <note />
      </trans-unit>
      <trans-unit id="parsUnexpectedEndOfFileTypeDefinition">
        <source>Unexpected end of input in type definition</source>
        <target state="translated">类型定义中出现意外的输入结尾</target>
        <note />
      </trans-unit>
      <trans-unit id="parsUnexpectedEndOfFileObjectMembers">
        <source>Unexpected end of input in object members</source>
        <target state="translated">对象成员中出现意外的输入结尾</target>
        <note />
      </trans-unit>
      <trans-unit id="parsUnexpectedEndOfFileDefinition">
        <source>Unexpected end of input in value, function or member definition</source>
        <target state="translated">值、函数或成员定义中出现意外的输入结尾</target>
        <note />
      </trans-unit>
      <trans-unit id="parsUnexpectedEndOfFileExpression">
        <source>Unexpected end of input in expression</source>
        <target state="translated">表达式中出现意外的输入结尾</target>
        <note />
      </trans-unit>
      <trans-unit id="parsExpectedNameAfterToken">
        <source>Unexpected end of type. Expected a name after this point.</source>
        <target state="translated">意外的类型结尾。此点之后应是名称。</target>
        <note />
      </trans-unit>
      <trans-unit id="parsUnmatchedLet">
        <source>Incomplete value or function definition. If this is in an expression, the body of the expression must be indented to the same column as the 'let' keyword.</source>
        <target state="translated">值或函数定义不完整。如果该定义处于表达式中，则表达式体必须与“let”关键字缩进到相同的列。</target>
        <note />
      </trans-unit>
      <trans-unit id="parsUnmatchedLetBang">
        <source>Incomplete value definition. If this is in an expression, the body of the expression must be indented to the same column as the 'let!' keyword.</source>
        <target state="translated">值定义不完整。如果该定义处于表达式中，则表达式体必须与“let!”关键字缩进到相同的列。</target>
        <note />
      </trans-unit>
      <trans-unit id="parsUnmatchedUseBang">
        <source>Incomplete value definition. If this is in an expression, the body of the expression must be indented to the same column as the 'use!' keyword.</source>
        <target state="translated">值定义不完整。如果该定义处于表达式中，则表达式体必须与“use!”关键字缩进到相同的列。</target>
        <note />
      </trans-unit>
      <trans-unit id="parsUnmatchedUse">
        <source>Incomplete value definition. If this is in an expression, the body of the expression must be indented to the same column as the 'use' keyword.</source>
        <target state="translated">值定义不完整。如果该定义处于表达式中，则表达式体必须与“use”关键字缩进到相同的列。</target>
        <note />
      </trans-unit>
      <trans-unit id="parsWhileDoExpected">
        <source>Missing 'do' in 'while' expression. Expected 'while &lt;expr&gt; do &lt;expr&gt;'.</source>
        <target state="translated">"while" 表达式中缺少 "do"。应为 "while &lt;expr&gt; do &lt;expr&gt;"。</target>
        <note />
      </trans-unit>
      <trans-unit id="parsForDoExpected">
        <source>Missing 'do' in 'for' expression. Expected 'for &lt;pat&gt; in &lt;expr&gt; do &lt;expr&gt;'.</source>
        <target state="translated">"for" 表达式中缺少 "do"。应为 "for &lt;pat&gt; in &lt;expr&gt; do &lt;expr&gt;"。</target>
        <note />
      </trans-unit>
      <trans-unit id="tcInvalidRelationInJoin">
        <source>Invalid join relation in '{0}'. Expected 'expr &lt;op&gt; expr', where &lt;op&gt; is =, =?, ?= or ?=?.</source>
        <target state="translated">“{0}”中的联接关系无效。应为 "expr &lt;op&gt; expr"，其中 &lt;op&gt; 为 =、=?、?= 或 ?=?。</target>
        <note />
      </trans-unit>
      <trans-unit id="typeInfoCallsWord">
        <source>Calls</source>
        <target state="translated">调用</target>
        <note />
      </trans-unit>
      <trans-unit id="impInvalidNumberOfGenericArguments">
        <source>Invalid number of generic arguments to type '{0}' in provided type. Expected '{1}' arguments, given '{2}'.</source>
        <target state="translated">所提供类型中的类型“{0}”的泛型参数数量无效。应是“{1}”个参数，提供了“{2}”个。</target>
        <note />
      </trans-unit>
      <trans-unit id="impInvalidMeasureArgument1">
        <source>Invalid value '{0}' for unit-of-measure parameter '{1}'</source>
        <target state="translated">度量单位参数“{1}”的值“{0}”无效</target>
        <note />
      </trans-unit>
      <trans-unit id="impInvalidMeasureArgument2">
        <source>Invalid value unit-of-measure parameter '{0}'</source>
        <target state="translated">值度量单位参数“{0}”无效</target>
        <note />
      </trans-unit>
      <trans-unit id="etPropertyNeedsCanWriteOrCanRead">
        <source>Property '{0}' on provided type '{1}' is neither readable nor writable as it has CanRead=false and CanWrite=false</source>
        <target state="translated">所提供的类型“{1}”的属性“{0}”即不可读也不可写，因为该属性的 CanRead 为 false，且 CanWrite 也为 false</target>
        <note />
      </trans-unit>
      <trans-unit id="tcIntoNeedsRestOfQuery">
        <source>A use of 'into' must be followed by the remainder of the computation</source>
        <target state="translated">“into”的使用必须后跟计算的剩余部分</target>
        <note />
      </trans-unit>
      <trans-unit id="tcOperatorDoesntAcceptInto">
        <source>The operator '{0}' does not accept the use of 'into'</source>
        <target state="translated">运算符“{0}”不接受“into”的用法</target>
        <note />
      </trans-unit>
      <trans-unit id="tcCustomOperationInvalid">
        <source>The definition of the custom operator '{0}' does not use a valid combination of attribute flags</source>
        <target state="translated">自定义运算符“{0}”的定义未使用有效的特性标志组合</target>
        <note />
      </trans-unit>
      <trans-unit id="tcThisTypeMayNotHaveACLIMutableAttribute">
        <source>This type definition may not have the 'CLIMutable' attribute. Only record types may have this attribute.</source>
        <target state="translated">此类型定义不能具有“CLIMutable”特性。只有记录类型可以有此特性。</target>
        <note />
      </trans-unit>
      <trans-unit id="tcAutoPropertyRequiresImplicitConstructionSequence">
        <source>'member val' definitions are only permitted in types with a primary constructor. Consider adding arguments to your type definition, e.g. 'type X(args) = ...'.</source>
        <target state="translated">“member val”定义仅允许用于具有主构造函数的类型中。请考虑向您的类型定义添加参数，例如“type X(args) = ...”。</target>
        <note />
      </trans-unit>
      <trans-unit id="parsMutableOnAutoPropertyShouldBeGetSet">
        <source>Property definitions may not be declared mutable. To indicate that this property can be set, use 'member val PropertyName = expr with get,set'.</source>
        <target state="translated">属性定义不能声明为可变。若要指示此属性可以进行设置，请使用“member val PropertyName = expr with get,set”。</target>
        <note />
      </trans-unit>
      <trans-unit id="parsMutableOnAutoPropertyShouldBeGetSetNotJustSet">
        <source>To indicate that this property can be set, use 'member val PropertyName = expr with get,set'.</source>
        <target state="translated">若要指示此属性可以进行设置，请使用“member val PropertyName = expr with get,set”。</target>
        <note />
      </trans-unit>
      <trans-unit id="chkNoByrefsOfByrefs">
        <source>Type '{0}' is illegal because in byref&lt;T&gt;, T cannot contain byref types.</source>
        <target state="translated">类型“{0}”是非法的，应为在 byref&lt;T&gt; 中，T 不能包含 byref 类型。</target>
        <note />
      </trans-unit>
      <trans-unit id="tastopsMaxArrayThirtyTwo">
        <source>F# supports array ranks between 1 and 32. The value {0} is not allowed.</source>
        <target state="translated">F# 支持 1 到 32 之间的数组秩。不允许使用值 {0}。</target>
        <note />
      </trans-unit>
      <trans-unit id="tcNoIntegerForLoopInQuery">
        <source>In queries, use the form 'for x in n .. m do ...' for ranging over integers</source>
        <target state="translated">在查询中，应使用“for x in n .. m do ...”的形式处理整数范围</target>
        <note />
      </trans-unit>
      <trans-unit id="tcNoWhileInQuery">
        <source>'while' expressions may not be used in queries</source>
        <target state="translated">“while”表达式不能在查询中使用</target>
        <note />
      </trans-unit>
      <trans-unit id="tcNoTryFinallyInQuery">
        <source>'try/finally' expressions may not be used in queries</source>
        <target state="translated">“try/finally”表达式不能在查询中使用</target>
        <note />
      </trans-unit>
      <trans-unit id="tcUseMayNotBeUsedInQueries">
        <source>'use' expressions may not be used in queries</source>
        <target state="translated">“use”表达式不能在查询中使用</target>
        <note />
      </trans-unit>
      <trans-unit id="tcBindMayNotBeUsedInQueries">
        <source>'let!', 'use!' and 'do!' expressions may not be used in queries</source>
        <target state="translated">“let!”、“use!”和“do!”表达式不能用于查询中</target>
        <note />
      </trans-unit>
      <trans-unit id="tcReturnMayNotBeUsedInQueries">
        <source>'return' and 'return!' may not be used in queries</source>
        <target state="translated">“return”和“return!”不能在查询中使用</target>
        <note />
      </trans-unit>
      <trans-unit id="tcUnrecognizedQueryOperator">
        <source>This is not a known query operator. Query operators are identifiers such as 'select', 'where', 'sortBy', 'thenBy', 'groupBy', 'groupValBy', 'join', 'groupJoin', 'sumBy' and 'averageBy', defined using corresponding methods on the 'QueryBuilder' type.</source>
        <target state="translated">这不是已知的查询运算符。查询运算符是使用“QueryBuilder”类型的对应方法定义的标识符，如“select”、“where”、“sortBy”、“thenBy”、“groupBy”、“groupValBy”、“join”、“groupJoin”、“sumBy”和“averageBy”。</target>
        <note />
      </trans-unit>
      <trans-unit id="tcTryWithMayNotBeUsedInQueries">
        <source>'try/with' expressions may not be used in queries</source>
        <target state="translated">“try/with”表达式不能在查询中使用</target>
        <note />
      </trans-unit>
      <trans-unit id="tcNonSimpleLetBindingInQuery">
        <source>This 'let' definition may not be used in a query. Only simple value definitions may be used in queries.</source>
        <target state="translated">此“let”定义不能在查询中使用。查询中只能使用简单值定义。</target>
        <note />
      </trans-unit>
      <trans-unit id="etTooManyStaticParameters">
        <source>Too many static parameters. Expected at most {0} parameters, but got {1} unnamed and {2} named parameters.</source>
        <target state="translated">静态参数太多。最多应为 {0} 个参数，但是获得了 {1} 个未命名参数和 {2} 个命名参数。</target>
        <note />
      </trans-unit>
      <trans-unit id="infosInvalidProvidedLiteralValue">
        <source>Invalid provided literal value '{0}'</source>
        <target state="translated">所提供文本值“{0}”无效</target>
        <note />
      </trans-unit>
      <trans-unit id="invalidPlatformTarget">
        <source>The 'anycpu32bitpreferred' platform can only be used with EXE targets. You must use 'anycpu' instead.</source>
        <target state="translated">“anycpu32bitpreferred”平台只能用于 EXE 目标。必须改用“anycpu”。</target>
        <note />
      </trans-unit>
      <trans-unit id="tcThisValueMayNotBeInlined">
        <source>This member, function or value declaration may not be declared 'inline'</source>
        <target state="translated">此成员、函数或值声明不能声明为“inline”</target>
        <note />
      </trans-unit>
      <trans-unit id="etErasedTypeUsedInGeneration">
        <source>The provider '{0}' returned a non-generated type '{1}' in the context of a set of generated types. Consider adjusting the type provider to only return generated types.</source>
        <target state="translated">提供程序“{0}”在一组生成类型的上下文中返回了非生成类型“{1}”。请考虑调整类型提供程序以仅返回生成类型。</target>
        <note />
      </trans-unit>
      <trans-unit id="tcUnrecognizedQueryBinaryOperator">
        <source>Arguments to query operators may require parentheses, e.g. 'where (x &gt; y)' or 'groupBy (x.Length / 10)'</source>
        <target state="translated">查询运算符的参数可能需要括号，例如 "where (x &gt; y)" 或 "groupBy (x.Length / 10)"</target>
        <note />
      </trans-unit>
      <trans-unit id="crefNoSetOfHole">
        <source>A quotation may not involve an assignment to or taking the address of a captured local variable</source>
        <target state="translated">引号可能不涉及对捕获的本地变量赋值或获取其地址</target>
        <note />
      </trans-unit>
      <trans-unit id="nicePrintOtherOverloads1">
        <source>+ 1 overload</source>
        <target state="translated">+ 1 重载</target>
        <note />
      </trans-unit>
      <trans-unit id="nicePrintOtherOverloadsN">
        <source>+ {0} overloads</source>
        <target state="translated">+ {0} 重载</target>
        <note />
      </trans-unit>
      <trans-unit id="erasedTo">
        <source>Erased to</source>
        <target state="translated">已清除到的位置</target>
        <note />
      </trans-unit>
      <trans-unit id="parsUnfinishedExpression">
        <source>Unexpected token '{0}' or incomplete expression</source>
        <target state="translated">意外的标记“{0}”或不完整的表达式</target>
        <note />
      </trans-unit>
      <trans-unit id="parsAttributeOnIncompleteCode">
        <source>Cannot find code target for this attribute, possibly because the code after the attribute is incomplete.</source>
        <target state="translated">无法找到此特性的代码目标，可能是因为此特性后面的代码不完整。</target>
        <note />
      </trans-unit>
      <trans-unit id="parsTypeNameCannotBeEmpty">
        <source>Type name cannot be empty.</source>
        <target state="translated">类型名不能是空的。</target>
        <note />
      </trans-unit>
      <trans-unit id="buildProblemReadingAssembly">
        <source>Problem reading assembly '{0}': {1}</source>
        <target state="translated">读取程序集“{0}”时出现问题: {1}</target>
        <note />
      </trans-unit>
      <trans-unit id="tcTPFieldMustBeLiteral">
        <source>Invalid provided field. Provided fields of erased provided types must be literals.</source>
        <target state="translated">提供的字段无效。属于已清除的提供类型的提供字段必须为文本。</target>
        <note />
      </trans-unit>
      <trans-unit id="loadingDescription">
        <source>(loading description...)</source>
        <target state="translated">(正在加载说明...)</target>
        <note />
      </trans-unit>
      <trans-unit id="descriptionUnavailable">
        <source>(description unavailable...)</source>
        <target state="translated">(说明不可用...)</target>
        <note />
      </trans-unit>
      <trans-unit id="chkTyparMultipleClassConstraints">
        <source>A type variable has been constrained by multiple different class types. A type variable may only have one class constraint.</source>
        <target state="translated">一个类型变量已由多个不同的类类型进行约束。一个类型变量只能有一个类约束。</target>
        <note />
      </trans-unit>
      <trans-unit id="tcMatchMayNotBeUsedWithQuery">
        <source>'match' expressions may not be used in queries</source>
        <target state="translated">“match”表达式不能在查询中使用</target>
        <note />
      </trans-unit>
      <trans-unit id="memberOperatorDefinitionWithNonTripleArgument">
        <source>Infix operator member '{0}' has {1} initial argument(s). Expected a tuple of 3 arguments</source>
        <target state="translated">中缀运算符成员“{0}”具有 {1} 个初始参数。需要一个由 3 个参数构成的元组</target>
        <note />
      </trans-unit>
      <trans-unit id="cannotResolveNullableOperators">
        <source>The operator '{0}' cannot be resolved. Consider opening the module 'Microsoft.FSharp.Linq.NullableOperators'.</source>
        <target state="translated">无法解析运算符“{0}”。请考虑打开模块“Microsoft.FSharp.Linq.NullableOperators”。</target>
        <note />
      </trans-unit>
      <trans-unit id="tcOperatorRequiresIn">
        <source>'{0}' must be followed by 'in'. Usage: {1}.</source>
        <target state="translated">“{0}”后面必须跟“in”。用法: {1}。</target>
        <note />
      </trans-unit>
      <trans-unit id="parsIllegalMemberVarInObjectImplementation">
        <source>Neither 'member val' nor 'override val' definitions are permitted in object expressions.</source>
        <target state="translated">对象表达式中既不允许使用“member val”定义也不允许使用“override val”定义。</target>
        <note />
      </trans-unit>
      <trans-unit id="tcEmptyCopyAndUpdateRecordInvalid">
        <source>Copy-and-update record expressions must include at least one field.</source>
        <target state="translated">复制和更新记录表达式必须包含至少一个字段。</target>
        <note />
      </trans-unit>
      <trans-unit id="parsUnderscoreInvalidFieldName">
        <source>'_' cannot be used as field name</source>
        <target state="translated">“_”不能用作字段名称</target>
        <note />
      </trans-unit>
      <trans-unit id="tcGeneratedTypesShouldBeInternalOrPrivate">
        <source>The provided types generated by this use of a type provider may not be used from other F# assemblies and should be marked internal or private. Consider using 'type internal TypeName = ...' or 'type private TypeName = ...'.</source>
        <target state="translated">通过这种类型提供程序使用方式生成的提供的类型不能从其他 F# 程序集使用，应标记为内部或私有的。请考虑使用“type internal TypeName = ...”或“type private TypeName = ...”。</target>
        <note />
      </trans-unit>
      <trans-unit id="chkGetterAndSetterHaveSamePropertyType">
        <source>A property's getter and setter must have the same type. Property '{0}' has getter of type '{1}' but setter of type '{2}'.</source>
        <target state="translated">属性的 Getter 和 Setter 的类型必须相同。属性“{0}”的 Getter 的类型为“{1}”，而 Setter 的类型为“{2}”。</target>
        <note />
      </trans-unit>
      <trans-unit id="tcRuntimeSuppliedMethodCannotBeUsedInUserCode">
        <source>Array method '{0}' is supplied by the runtime and cannot be directly used in code. For operations with array elements consider using family of GetArray/SetArray functions from LanguagePrimitives.IntrinsicFunctions module.</source>
        <target state="translated">数组方法“{0}”由运行时提供且不能直接在代码中使用。对于带数组元素的操作，请考虑使用 LanguagePrimitives.IntrinsicFunctions 模块中的 GetArray/SetArray 函数系列。</target>
        <note />
      </trans-unit>
      <trans-unit id="tcUnionCaseConstructorDoesNotHaveFieldWithGivenName">
        <source>The union case '{0}' does not have a field named '{1}'.</source>
        <target state="translated">联合用例“{0}”没有名为“{1}”的字段。</target>
        <note />
      </trans-unit>
      <trans-unit id="tcUnionCaseFieldCannotBeUsedMoreThanOnce">
        <source>Union case/exception field '{0}' cannot be used more than once.</source>
        <target state="translated">无法多次使用联合用例/异常字段“{0}”。</target>
        <note />
      </trans-unit>
      <trans-unit id="tcFieldNameIsUsedModeThanOnce">
        <source>Named field '{0}' is used more than once.</source>
        <target state="translated">命名字段“{0}”多次被使用。</target>
        <note />
      </trans-unit>
      <trans-unit id="tcFieldNameConflictsWithGeneratedNameForAnonymousField">
        <source>Named field '{0}' conflicts with autogenerated name for anonymous field.</source>
        <target state="translated">命名字段“{0}”与匿名字段的自动生成名称发生冲突。</target>
        <note />
      </trans-unit>
      <trans-unit id="tastConstantExpressionOverflow">
        <source>This literal expression or attribute argument results in an arithmetic overflow.</source>
        <target state="translated">此文本表达式或特性参数会导致算术溢出。</target>
        <note />
      </trans-unit>
      <trans-unit id="tcIllegalStructTypeForConstantExpression">
        <source>This is not valid literal expression. The [&lt;Literal&gt;] attribute will be ignored.</source>
        <target state="translated">这不是有效的文本表达式。将忽略 [&lt;Literal&gt;] 属性。</target>
        <note />
      </trans-unit>
      <trans-unit id="fscSystemRuntimeInteropServicesIsRequired">
        <source>System.Runtime.InteropServices assembly is required to use UnknownWrapper\DispatchWrapper classes.</source>
        <target state="translated">要使用 UnknownWrapper\DispatchWrapper 类，System.Runtime.InteropServices 程序集是必须的。</target>
        <note />
      </trans-unit>
      <trans-unit id="abImplicitHeapAllocation">
        <source>The mutable local '{0}' is implicitly allocated as a reference cell because it has been captured by a closure. This warning is for informational purposes only to indicate where implicit allocations are performed.</source>
        <target state="translated">可变本地变量“{0}”隐式分配为引用单元格，因为它已由关闭事件捕获。此警告只是为了提供信息，用于指示执行了隐式分配的情况。</target>
        <note />
      </trans-unit>
      <trans-unit id="estApplyStaticArgumentsForMethodNotImplemented">
        <source>A type provider implemented GetStaticParametersForMethod, but ApplyStaticArgumentsForMethod was not implemented or invalid</source>
        <target state="translated">一个类型提供程序实现了 GetStaticParametersForMethod，但是 ApplyStaticArgumentsForMethod 未实现或无效</target>
        <note />
      </trans-unit>
      <trans-unit id="etErrorApplyingStaticArgumentsToMethod">
        <source>An error occured applying the static arguments to a provided method</source>
        <target state="translated">将静态参数应用于提供的方法时发生错误</target>
        <note />
      </trans-unit>
      <trans-unit id="pplexUnexpectedChar">
        <source>Unexpected character '{0}' in preprocessor expression</source>
        <target state="translated">预处理器表达式中意外的字符“{0}”</target>
        <note />
      </trans-unit>
      <trans-unit id="ppparsUnexpectedToken">
        <source>Unexpected token '{0}' in preprocessor expression</source>
        <target state="translated">预处理器表达式中意外的标记“{0}”</target>
        <note />
      </trans-unit>
      <trans-unit id="ppparsIncompleteExpression">
        <source>Incomplete preprocessor expression</source>
        <target state="translated">不完整的预处理器表达式</target>
        <note />
      </trans-unit>
      <trans-unit id="ppparsMissingToken">
        <source>Missing token '{0}' in preprocessor expression</source>
        <target state="translated">预处理器表达式中缺少的标记“{0}”</target>
        <note />
      </trans-unit>
      <trans-unit id="pickleMissingDefinition">
        <source>An error occurred while reading the F# metadata node at position {0} in table '{1}' of assembly '{2}'. The node had no matching declaration. Please report this warning. You may need to recompile the F# assembly you are using.</source>
        <target state="translated">于程序集“{2}”的表“{1}”中的位置 {0} 处读取 F# 元数据节点时出错。该节点没有匹配的声明。请报告此警告。你可能需要重新编译正在使用的 F# 程序集。</target>
        <note />
      </trans-unit>
      <trans-unit id="checkNotSufficientlyGenericBecauseOfScope">
        <source>Type inference caused the type variable {0} to escape its scope. Consider adding an explicit type parameter declaration or adjusting your code to be less generic.</source>
        <target state="translated">类型推理使类型变量 {0} 逸出其范围。请考虑添加显示类型参数声明或调整代码使其通用性降低。</target>
        <note />
      </trans-unit>
      <trans-unit id="checkNotSufficientlyGenericBecauseOfScopeAnon">
        <source>Type inference caused an inference type variable to escape its scope. Consider adding type annotations to make your code less generic.</source>
        <target state="translated">类型推理使推理类型变量逸出其范围。请考虑添加类型批注，使代码通用性降低。</target>
        <note />
      </trans-unit>
      <trans-unit id="checkRaiseFamilyFunctionArgumentCount">
        <source>Redundant arguments are being ignored in function '{0}'. Expected {1} but got {2} arguments.</source>
        <target state="translated">冗余参数在函数“{0}”中被忽略。期望 {1} 但获得 {2} 参数。</target>
        <note />
      </trans-unit>
      <trans-unit id="checkLowercaseLiteralBindingInPattern">
        <source>Lowercase literal '{0}' is being shadowed by a new pattern with the same name. Only uppercase and module-prefixed literals can be used as named patterns.</source>
        <target state="translated">小写文字“{0}”被具有相同名称的新模式隐藏。只有大写文字和模块作为前缀的文字可以用作命名模式。</target>
        <note />
      </trans-unit>
      <trans-unit id="tcLiteralDoesNotTakeArguments">
        <source>This literal pattern does not take arguments</source>
        <target state="translated">此文本模式不带有参数</target>
        <note />
      </trans-unit>
      <trans-unit id="tcConstructorsIllegalInAugmentation">
        <source>Constructors are not permitted as extension members - they must be defined as part of the original definition of the type</source>
        <target state="translated">不允许将构造函数作为扩展成员 - 必须将它们定义为类型原始定义的一部分</target>
        <note />
      </trans-unit>
      <trans-unit id="optsInvalidResponseFile">
        <source>Invalid response file '{0}' ( '{1}' )</source>
        <target state="translated">无效的响应文件“{0}”(“{1}”)</target>
        <note />
      </trans-unit>
      <trans-unit id="optsResponseFileNotFound">
        <source>Response file '{0}' not found in '{1}'</source>
        <target state="translated">在“{1}”中找不到响应文件“{0}”</target>
        <note />
      </trans-unit>
      <trans-unit id="optsResponseFileNameInvalid">
        <source>Response file name '{0}' is empty, contains invalid characters, has a drive specification without an absolute path, or is too long</source>
        <target state="translated">响应文件名“{0}”为空，包含无效字符，具有没有绝对路径的驱动器规格，或过长</target>
        <note />
      </trans-unit>
      <trans-unit id="fsharpCoreNotFoundToBeCopied">
        <source>Cannot find FSharp.Core.dll in compiler's directory</source>
        <target state="translated">在编译器目录中找不到 FSharp.Core.dll</target>
        <note />
      </trans-unit>
      <trans-unit id="tcTupleStructMismatch">
        <source>One tuple type is a struct tuple, the other is a reference tuple</source>
        <target state="translated">有一个元组类型是结构元组，而另一个则是引用元组</target>
        <note />
      </trans-unit>
      <trans-unit id="etMissingStaticArgumentsToMethod">
        <source>This provided method requires static parameters</source>
        <target state="translated">所提供方法需要静态参数</target>
        <note />
      </trans-unit>
      <trans-unit id="considerUpcast">
        <source>The conversion from {0} to {1} is a compile-time safe upcast, not a downcast. Consider using 'upcast' instead of 'downcast'.</source>
        <target state="translated">从 {0} 到 {1} 的转换是编译时安全的向上转换，而非向下转换。考虑使用 "upcast"，而非 "downcast"。</target>
        <note />
      </trans-unit>
      <trans-unit id="considerUpcastOperator">
        <source>The conversion from {0} to {1} is a compile-time safe upcast, not a downcast. Consider using the :&gt; (upcast) operator instead of the :?&gt; (downcast) operator.</source>
        <target state="translated">从 {0} 到 {1} 的转换是编译时安全的向上转换，而非向下转换。请考虑使用 :&gt; (upcast) 运算符而非 :?&gt; (downcast) 运算符。</target>
        <note />
      </trans-unit>
      <trans-unit id="tcRecImplied">
        <source>The 'rec' on this module is implied by an outer 'rec' declaration and is being ignored</source>
        <target state="translated">此模块上的 "rec" 由外部 "rec" 声明暗示，正被忽略</target>
        <note />
      </trans-unit>
      <trans-unit id="tcOpenFirstInMutRec">
        <source>In a recursive declaration group, 'open' declarations must come first in each module</source>
        <target state="translated">在递归声明组中，"open" 声明必须位于每个模块的首位</target>
        <note />
      </trans-unit>
      <trans-unit id="tcModuleAbbrevFirstInMutRec">
        <source>In a recursive declaration group, module abbreviations must come after all 'open' declarations and before other declarations</source>
        <target state="translated">在递归声明组中，模块缩写必须处于所有 "open" 声明之后，并且在其他声明之前</target>
        <note />
      </trans-unit>
      <trans-unit id="tcUnsupportedMutRecDecl">
        <source>This declaration is not supported in recursive declaration groups</source>
        <target state="translated">递归声明组中不支持此声明</target>
        <note />
      </trans-unit>
      <trans-unit id="parsInvalidUseOfRec">
        <source>Invalid use of 'rec' keyword</source>
        <target state="translated">无效的 "rec" 关键字使用</target>
        <note />
      </trans-unit>
      <trans-unit id="tcStructUnionMultiCaseDistinctFields">
        <source>If a union type has more than one case and is a struct, then all fields within the union type must be given unique names.</source>
        <target state="translated">如果联合类型有多个用例且为结构，则必须赋予此联合类型中的所有字段唯一的名称。</target>
        <note />
      </trans-unit>
      <trans-unit id="CallerMemberNameIsOverriden">
        <source>The CallerMemberNameAttribute applied to parameter '{0}' will have no effect. It is overridden by the CallerFilePathAttribute.</source>
        <target state="translated">应用于参数“{0}”的 CallerMemberNameAttribute 不会起作用。它已由 CallerFilePathAttribute 替代。</target>
        <note />
      </trans-unit>
      <trans-unit id="tcFixedNotAllowed">
        <source>Invalid use of 'fixed'. 'fixed' may only be used in a declaration of the form 'use x = fixed expr' where the expression is an array, the address of a field, the address of an array element or a string'</source>
        <target state="translated">无效的 "fixed" 使用。"fixed" 只能用在 "use x = fixed expr" 形式的声明中，其中表达式为数组、字段的地址、数组元素或字符串的地址</target>
        <note />
      </trans-unit>
      <trans-unit id="tcCouldNotFindOffsetToStringData">
        <source>Could not find method System.Runtime.CompilerServices.OffsetToStringData in references when building 'fixed' expression.</source>
        <target state="translated">生成 "fixed" 表达式时，在引用中找不到方法 System.Runtime.CompilerServices.OffsetToStringData。</target>
        <note />
      </trans-unit>
      <trans-unit id="tcNamedActivePattern">
        <source>{0} is an active pattern and cannot be treated as a discriminated union case with named fields.</source>
        <target state="translated">{0} 为活动模式，不能将其作为带命名字段的可区分联合用例。</target>
        <note />
      </trans-unit>
      <trans-unit id="DefaultParameterValueNotAppropriateForArgument">
        <source>The default value does not have the same type as the argument. The DefaultParameterValue attribute and any Optional attribute will be ignored. Note: 'null' needs to be annotated with the correct type, e.g. 'DefaultParameterValue(null:obj)'.</source>
        <target state="translated">默认值与参数的类型不同。将忽略 DefaultParameterValue 属性以及任何可选属性。注意: "null" 需要用正确的类型进行批注，例如 "DefaultParameterValue(null:obj)"。</target>
        <note />
      </trans-unit>
      <trans-unit id="tcGlobalsSystemTypeNotFound">
        <source>The system type '{0}' was required but no referenced system DLL contained this type</source>
        <target state="translated">需要系统类型“{0}”，但没有引用系统 DLL 包含此类型</target>
        <note />
      </trans-unit>
      <trans-unit id="typrelMemberHasMultiplePossibleDispatchSlots">
        <source>The member '{0}' matches multiple overloads of the same method.\nPlease restrict it to one of the following:{1}.</source>
        <target state="translated">成员“{0}”与同一方法的多个重载匹配。\n请将其限制为下面其中一项: {1}。</target>
        <note />
      </trans-unit>
      <trans-unit id="methodIsNotStatic">
        <source>Method or object constructor '{0}' is not static</source>
        <target state="translated">方法或对象构造函数“{0}”不是静态的</target>
        <note />
      </trans-unit>
      <trans-unit id="parsUnexpectedSymbolEqualsInsteadOfIn">
        <source>Unexpected symbol '=' in expression. Did you intend to use 'for x in y .. z do' instead?</source>
        <target state="translated">表达式中出现意外符号 "="。是否想要改用 "for x in y .. z do"?</target>
        <note />
      </trans-unit>
      <trans-unit id="keywordDescriptionAbstract">
        <source>Indicates a method that either has no implementation in the type in which it is declared or that is virtual and has a default implementation.</source>
        <target state="translated">表示一种方法，该方法在进行声明的类型中没有任何实现，或该方法为虚拟方法且包含默认实现。</target>
        <note />
      </trans-unit>
      <trans-unit id="keyworkDescriptionAnd">
        <source>Used in mutually recursive bindings, in property declarations, and with multiple constraints on generic parameters.</source>
        <target state="translated">用于互相递归绑定、属性声明，并用于对泛型参数的多个约束。</target>
        <note />
      </trans-unit>
      <trans-unit id="keywordDescriptionAs">
        <source>Used to give the current class object an object name. Also used to give a name to a whole pattern within a pattern match.</source>
        <target state="translated">用于向当前类对象提供对象名称。另外，也用于向模式匹配中的整个模式提供名称。</target>
        <note />
      </trans-unit>
      <trans-unit id="keywordDescriptionAssert">
        <source>Used to verify code during debugging.</source>
        <target state="translated">用于在调试期间验证代码。</target>
        <note />
      </trans-unit>
      <trans-unit id="keywordDescriptionBase">
        <source>Used as the name of the base class object.</source>
        <target state="translated">用作基类对象的名称。</target>
        <note />
      </trans-unit>
      <trans-unit id="keywordDescriptionBegin">
        <source>In verbose syntax, indicates the start of a code block.</source>
        <target state="translated">在详细语法中，指示程序块的开头。</target>
        <note />
      </trans-unit>
      <trans-unit id="keywordDescriptionClass">
        <source>In verbose syntax, indicates the start of a class definition.</source>
        <target state="translated">在详细语法中，表示类定义的开头。</target>
        <note />
      </trans-unit>
      <trans-unit id="keywordDescriptionDefault">
        <source>Indicates an implementation of an abstract method; used together with an abstract method declaration to create a virtual method.</source>
        <target state="translated">表示抽象方法的实现；与抽象方法声明配合使用可创建虚拟方法。</target>
        <note />
      </trans-unit>
      <trans-unit id="keywordDescriptionDelegate">
        <source>Used to declare a delegate.</source>
        <target state="translated">用于声明委托。</target>
        <note />
      </trans-unit>
      <trans-unit id="keywordDescriptionDo">
        <source>Used in looping constructs or to execute imperative code.</source>
        <target state="translated">用于循环构造或执行强制性代码。</target>
        <note />
      </trans-unit>
      <trans-unit id="keywordDescriptionDone">
        <source>In verbose syntax, indicates the end of a block of code in a looping expression.</source>
        <target state="translated">在详细语法中，表示循环表达式中程序块的结尾。</target>
        <note />
      </trans-unit>
      <trans-unit id="keywordDescriptionDowncast">
        <source>Used to convert to a type that is lower in the inheritance chain.</source>
        <target state="translated">用于转换为较低继承链中的类型。</target>
        <note />
      </trans-unit>
      <trans-unit id="keywordDescriptionDownto">
        <source>In a for expression, used when counting in reverse.</source>
        <target state="translated">在 for 表达式中，在反向计数时使用。</target>
        <note />
      </trans-unit>
      <trans-unit id="keywordDescriptionElif">
        <source>Used in conditional branching. A short form of else if.</source>
        <target state="translated">用于条件性分支。Else if 的缩写形式。</target>
        <note />
      </trans-unit>
      <trans-unit id="keywordDescriptionElse">
        <source>Used in conditional branching.</source>
        <target state="translated">用于条件性分支。</target>
        <note />
      </trans-unit>
      <trans-unit id="keywordDescriptionEnd">
        <source>In type definitions and type extensions, indicates the end of a section of member definitions. In verbose syntax, used to specify the end of a code block that starts with the begin keyword.</source>
        <target state="translated">在类型定义和类型扩展中，表示成员定义的某部分的结尾。在详细语法中，用于指定以 begin 关键字开头的程序块的结尾。</target>
        <note />
      </trans-unit>
      <trans-unit id="keywordDescriptionException">
        <source>Used to declare an exception type.</source>
        <target state="translated">用于声明异常类型。</target>
        <note />
      </trans-unit>
      <trans-unit id="keywordDescriptionExtern">
        <source>Indicates that a declared program element is defined in another binary or assembly.</source>
        <target state="translated">表示声明的计划元素在其他二进制文件或程序集中定义。</target>
        <note />
      </trans-unit>
      <trans-unit id="keywordDescriptionTrueFalse">
        <source>Used as a Boolean literal.</source>
        <target state="translated">用作布尔文本</target>
        <note />
      </trans-unit>
      <trans-unit id="keywordDescriptionFinally">
        <source>Used together with try to introduce a block of code that executes regardless of whether an exception occurs.</source>
        <target state="translated">与 try 配合使用，以引入无论是否发生异常都将执行的代码块。</target>
        <note />
      </trans-unit>
      <trans-unit id="keywordDescriptionFor">
        <source>Used in looping constructs.</source>
        <target state="translated">用于循环构造。</target>
        <note />
      </trans-unit>
      <trans-unit id="keywordDescriptionFun">
        <source>Used in lambda expressions, also known as anonymous functions.</source>
        <target state="translated">用于 lambda 表达式，也称为异步函数。</target>
        <note />
      </trans-unit>
      <trans-unit id="keywordDescriptionFunction">
        <source>Used as a shorter alternative to the fun keyword and a match expression in a lambda expression that has pattern matching on a single argument.</source>
        <target state="translated">用作 fun 关键字的更短替代项以及 lambda 表达式中具有单个参数模式匹配的匹配表达式。</target>
        <note />
      </trans-unit>
      <trans-unit id="keywordDescriptionGlobal">
        <source>Used to reference the top-level .NET namespace.</source>
        <target state="translated">用于引用顶级 .NET 命名空间。</target>
        <note />
      </trans-unit>
      <trans-unit id="keywordDescriptionIf">
        <source>Used in conditional branching constructs.</source>
        <target state="translated">用于条件性分支构造。</target>
        <note />
      </trans-unit>
      <trans-unit id="keywordDescriptionIn">
        <source>Used for sequence expressions and, in verbose syntax, to separate expressions from bindings.</source>
        <target state="translated">用于序列表达式，并且在详细语法中，用于分隔绑定中的表达式。</target>
        <note />
      </trans-unit>
      <trans-unit id="keywordDescriptionInherit">
        <source>Used to specify a base class or base interface.</source>
        <target state="translated">用于指定基类或基接口。</target>
        <note />
      </trans-unit>
      <trans-unit id="keywordDescriptionInline">
        <source>Used to indicate a function that should be integrated directly into the caller's code.</source>
        <target state="translated">用于表示应直接集成到调用方代码中的函数。</target>
        <note />
      </trans-unit>
      <trans-unit id="keywordDescriptionInterface">
        <source>Used to declare and implement interfaces.</source>
        <target state="translated">用于声明和实现接口。</target>
        <note />
      </trans-unit>
      <trans-unit id="keywordDescriptionInternal">
        <source>Used to specify that a member is visible inside an assembly but not outside it.</source>
        <target state="translated">用于指定某成员在程序集内可见，但在程序集外不可见。</target>
        <note />
      </trans-unit>
      <trans-unit id="keywordDescriptionLazy">
        <source>Used to specify a computation that is to be performed only when a result is needed.</source>
        <target state="translated">用于指定仅当需要结果时要执行的计算。</target>
        <note />
      </trans-unit>
      <trans-unit id="keywordDescriptionLet">
        <source>Used to associate, or bind, a name to a value or function.</source>
        <target state="translated">用于将名称关联或绑定到值或函数。</target>
        <note />
      </trans-unit>
      <trans-unit id="keywordDescriptionLetBang">
        <source>Used in computation expressions to bind a name to the result of another computation expression.</source>
        <target state="translated">用于在计算表达式中将名称绑定到另一计算表达式的结果。</target>
        <note />
      </trans-unit>
      <trans-unit id="keywordDescriptionMatch">
        <source>Used to branch by comparing a value to a pattern.</source>
        <target state="translated">用于通过比较值与模式来进行分支。</target>
        <note />
      </trans-unit>
      <trans-unit id="keywordDescriptionMember">
        <source>Used to declare a property or method in an object type.</source>
        <target state="translated">用于声明对象类型中的属性或方法。</target>
        <note />
      </trans-unit>
      <trans-unit id="keywordDescriptionModule">
        <source>Used to associate a name with a group of related types, values, and functions, to logically separate it from other code.</source>
        <target state="translated">用于将名称与一组相关类型、值和函数关联，从逻辑上将其与其他代码分开。</target>
        <note />
      </trans-unit>
      <trans-unit id="keywordDescriptionMutable">
        <source>Used to declare a variable, that is, a value that can be changed.</source>
        <target state="translated">用于声明变量，即可更改的值。</target>
        <note />
      </trans-unit>
      <trans-unit id="keywordDescriptionNamespace">
        <source>Used to associate a name with a group of related types and modules, to logically separate it from other code.</source>
        <target state="translated">用于将名称与一组相关类型和模块关联，从逻辑上将其与其他代码分开。</target>
        <note />
      </trans-unit>
      <trans-unit id="keywordDescriptionNew">
        <source>Used to declare, define, or invoke a constructor that creates or that can create an object. Also used in generic parameter constraints to indicate that a type must have a certain constructor.</source>
        <target state="translated">用于声明、定义或调用创建或可创建对象的构造函数。另外，也用于泛型参数约束，以表示类型必需包含某构造函数。</target>
        <note />
      </trans-unit>
      <trans-unit id="keywordDescriptionNot">
        <source>Not actually a keyword. However, not struct in combination is used as a generic parameter constraint.</source>
        <target state="translated">实际上不是关键字。但是，组合中的结构不会用作泛型参数约束。</target>
        <note />
      </trans-unit>
      <trans-unit id="keywordDescriptionNull">
        <source>Indicates the absence of an object. Also used in generic parameter constraints.</source>
        <target state="translated">表示缺少对象。另外，还用于泛型参数约束。</target>
        <note />
      </trans-unit>
      <trans-unit id="keywordDescriptionOf">
        <source>Used in discriminated unions to indicate the type of categories of values, and in delegate and exception declarations.</source>
        <target state="translated">在可区分的联合中用于表示值类别的类型，并用于委托和异常声明。</target>
        <note />
      </trans-unit>
      <trans-unit id="keywordDescriptionOpen">
        <source>Used to make the contents of a namespace or module available without qualification.</source>
        <target state="translated">用于使命名空间或模块的内容无需限定即可使用。</target>
        <note />
      </trans-unit>
      <trans-unit id="keywordDescriptionOr">
        <source>Used with Boolean conditions as a Boolean or operator. Equivalent to ||. Also used in member constraints.</source>
        <target state="translated">与布尔条件配合使用，作为布尔值或运算符。相当于 ||。另外，也用于成员约束。</target>
        <note />
      </trans-unit>
      <trans-unit id="keywordDescriptionOverride">
        <source>Used to implement a version of an abstract or virtual method that differs from the base version.</source>
        <target state="translated">用于实现与基础版本不同的抽象或虚拟方法的版本。</target>
        <note />
      </trans-unit>
      <trans-unit id="keywordDescriptionPrivate">
        <source>Restricts access to a member to code in the same type or module.</source>
        <target state="translated">限制成员使用相同类型或模块编码的权限。</target>
        <note />
      </trans-unit>
      <trans-unit id="keywordDescriptionPublic">
        <source>Allows access to a member from outside the type.</source>
        <target state="translated">允许访问类型外的成员。</target>
        <note />
      </trans-unit>
      <trans-unit id="keywordDescriptionRec">
        <source>Used to indicate that a function is recursive.</source>
        <target state="translated">用于表示某函数为递归函数。</target>
        <note />
      </trans-unit>
      <trans-unit id="keywordDescriptionReturn">
        <source>Used to provide a value for the result of the containing computation expression.</source>
        <target state="translated">用于为包含计算表达式的结果提供一个值。</target>
        <note />
      </trans-unit>
      <trans-unit id="keywordDescriptionReturnBang">
        <source>Used to provide a value for the result of the containing computation expression, where that value itself comes from the result another computation expression.</source>
        <target state="translated">用于为包含计算表达式的结果提供一个值，其中该值本身来自另一计算表达式的结果。</target>
        <note />
      </trans-unit>
      <trans-unit id="keywordDescriptionSelect">
        <source>Used in query expressions to specify what fields or columns to extract. Note that this is a contextual keyword, which means that it is not actually a reserved word and it only acts like a keyword in appropriate context.</source>
        <target state="translated">在查询表达式中用于指定要提取的字段或列。注意，这是上下文关键字，意味着它实际上并不是保留字，而只会充当相应上下文中的关键字。</target>
        <note />
      </trans-unit>
      <trans-unit id="keywordDescriptionStatic">
        <source>Used to indicate a method or property that can be called without an instance of a type, or a value member that is shared among all instances of a type.</source>
        <target state="translated">用于表示可在没有类型实例的情况下调用的方法或属性，或者在某类型的所有实例中共享的值成员。</target>
        <note />
      </trans-unit>
      <trans-unit id="keywordDescriptionStruct">
        <source>Used to declare a structure type. Also used in generic parameter constraints. Used for OCaml compatibility in module definitions.</source>
        <target state="translated">用于声明结构类型。另外，也用于泛型参数约束。用于模块定义中的 OCaml 兼容性。</target>
        <note />
      </trans-unit>
      <trans-unit id="keywordDescriptionThen">
        <source>Used in conditional expressions. Also used to perform side effects after object construction.</source>
        <target state="translated">用于条件表达式。另外，也用于处理构造对象后的意外结果。</target>
        <note />
      </trans-unit>
      <trans-unit id="keywordDescriptionTo">
        <source>Used in for loops to indicate a range.</source>
        <target state="translated">在 for 循环中用于表示范围。</target>
        <note />
      </trans-unit>
      <trans-unit id="keywordDescriptionTry">
        <source>Used to introduce a block of code that might generate an exception. Used together with with or finally.</source>
        <target state="translated">用于引入可能产生异常的代码块。与 with 或 finally 配合使用。</target>
        <note />
      </trans-unit>
      <trans-unit id="keywordDescriptionType">
        <source>Used to declare a class, record, structure, discriminated union, enumeration type, unit of measure, or type abbreviation.</source>
        <target state="translated">用于声明类、记录、结构、可区分的联合、枚举类型、度量单位或类型缩写。</target>
        <note />
      </trans-unit>
      <trans-unit id="keywordDescriptionUpcast">
        <source>Used to convert to a type that is higher in the inheritance chain.</source>
        <target state="translated">用于转换为较高继承链中的类型。</target>
        <note />
      </trans-unit>
      <trans-unit id="keywordDescriptionUse">
        <source>Used instead of let for values that implement IDisposable</source>
        <target state="translated">代替 let 用于实现 IDisposable 的值</target>
        <note />
      </trans-unit>
      <trans-unit id="keywordDescriptionUseBang">
        <source>Used instead of let! in computation expressions for computation expression results that implement IDisposable.</source>
        <target state="translated">用于替代计算表达式中的 let! 来处理实现 IDisposable 的计算表达式结果。</target>
        <note />
      </trans-unit>
      <trans-unit id="keywordDescriptionVal">
        <source>Used in a signature to indicate a value, or in a type to declare a member, in limited situations.</source>
        <target state="translated">在签名中用于表示值，或在类型中用于声明成员，但情况有限。</target>
        <note />
      </trans-unit>
      <trans-unit id="keywordDescriptionVoid">
        <source>Indicates the .NET void type. Used when interoperating with other .NET languages.</source>
        <target state="translated">表示 .NET void 类型。在与其他 .NET 语言交互操作时使用。</target>
        <note />
      </trans-unit>
      <trans-unit id="keywordDescriptionWhen">
        <source>Used for Boolean conditions (when guards) on pattern matches and to introduce a constraint clause for a generic type parameter.</source>
        <target state="translated">用于模式匹配的布尔条件(临界时)以及用于引入泛型类型参数的约束子句。</target>
        <note />
      </trans-unit>
      <trans-unit id="keywordDescriptionWhile">
        <source>Introduces a looping construct.</source>
        <target state="translated">引入循环构造。</target>
        <note />
      </trans-unit>
      <trans-unit id="keywordDescriptionWith">
        <source>Used together with the match keyword in pattern matching expressions. Also used in object expressions, record copying expressions, and type extensions to introduce member definitions, and to introduce exception handlers.</source>
        <target state="translated">在模式匹配表达式中与 match 关键字配合使用。此外，也用于在对象表达式、记录复制表达式和类型扩展，以引入成员定义和异常处理程序。</target>
        <note />
      </trans-unit>
      <trans-unit id="keywordDescriptionYield">
        <source>Used in a sequence expression to produce a value for a sequence.</source>
        <target state="translated">在序列表达式中用于产生序列的值。</target>
        <note />
      </trans-unit>
      <trans-unit id="keywordDescriptionYieldBang">
        <source>Used in a computation expression to append the result of a given computation expression to a collection of results for the containing computation expression.</source>
        <target state="translated">在计算表达式中用于将给定计算表达式的结果追加到包含计算表达式的结果集合。</target>
        <note />
      </trans-unit>
      <trans-unit id="keywordDescriptionRightArrow">
        <source>In function types, delimits arguments and return values. Yields an expression (in sequence expressions); equivalent to the yield keyword. Used in match expressions</source>
        <target state="translated">在函数类型中，分隔参数并返回值。生成表达式(在序列表达式中)；相当于 yield 关键字。用于匹配表达式中。</target>
        <note />
      </trans-unit>
      <trans-unit id="keywordDescriptionLeftArrow">
        <source>Assigns a value to a variable.</source>
        <target state="translated">将一个值赋予变量。</target>
        <note />
      </trans-unit>
      <trans-unit id="keywordDescriptionCast">
        <source>Converts a type to type that is higher in the hierarchy.</source>
        <target state="translated">将某类型转换为较高层次结构中的类型。</target>
        <note />
      </trans-unit>
      <trans-unit id="keywordDescriptionDynamicCast">
        <source>Converts a type to a type that is lower in the hierarchy.</source>
        <target state="translated">将某类型转换为较低层次结构中的类型。</target>
        <note />
      </trans-unit>
      <trans-unit id="keywordDescriptionTypedQuotation">
        <source>Delimits a typed code quotation.</source>
        <target state="translated">分隔类型化代码引用。</target>
        <note />
      </trans-unit>
      <trans-unit id="keywordDescriptionUntypedQuotation">
        <source>Delimits a untyped code quotation.</source>
        <target state="translated">分隔非类型化代码引用。</target>
        <note />
      </trans-unit>
      <trans-unit id="itemNotFoundDuringDynamicCodeGen">
        <source>{0} '{1}' not found in assembly '{2}'. A possible cause may be a version incompatibility. You may need to explicitly reference the correct version of this assembly to allow all referenced components to use the correct version.</source>
        <target state="translated">{0} 程序集“{2}”中找不到“{1}”。可能的原因或许是版本不兼容。可能需要显式引用此程序集的正确版本，以便所有引用的组件都能使用正确的版本。</target>
        <note />
      </trans-unit>
      <trans-unit id="itemNotFoundInTypeDuringDynamicCodeGen">
        <source>{0} '{1}' not found in type '{2}' from assembly '{3}'. A possible cause may be a version incompatibility. You may need to explicitly reference the correct version of this assembly to allow all referenced components to use the correct version.</source>
        <target state="translated">{0} 从程序集“{3}”的类型“{2}”中找不到“{1}”。可能的原因或许是版本不兼容。可能需要显式引用此程序集的正确版本，以便所有引用的组件都能使用正确的版本。</target>
        <note />
      </trans-unit>
      <trans-unit id="descriptionWordIs">
        <source>is</source>
        <target state="translated">是</target>
        <note />
      </trans-unit>
      <trans-unit id="notAFunction">
        <source>This value is not a function and cannot be applied.</source>
        <target state="translated">此值不是一个函数，无法应用。</target>
        <note />
      </trans-unit>
      <trans-unit id="notAFunctionButMaybeIndexerWithName">
        <source>This value is not a function and cannot be applied. Did you intend to access the indexer via '{0}.[index]'?</source>
        <target state="translated">此值不是一个函数，无法应用。是否曾打算通过 '{0}.[index]' 访问索引器?</target>
        <note />
      </trans-unit>
      <trans-unit id="notAFunctionButMaybeIndexer">
        <source>This expression is not a function and cannot be applied. Did you intend to access the indexer via 'expr.[index]'?</source>
        <target state="translated">此表达式不是函数，无法应用。是否曾打算通过 expr.[index] 访问索引器?</target>
        <note />
      </trans-unit>
      <trans-unit id="notAFunctionButMaybeDeclaration">
        <source>This value is not a function and cannot be applied. Did you forget to terminate a declaration?</source>
        <target state="translated">此值不是一个函数，无法应用。您是否忘记结束某个声明?</target>
        <note />
      </trans-unit>
      <trans-unit id="ArgumentsInSigAndImplMismatch">
        <source>The argument names in the signature '{0}' and implementation '{1}' do not match. The argument name from the signature file will be used. This may cause problems when debugging or profiling.</source>
        <target state="translated">签名“{0}”和实现“{1}”中的参数名称不匹配。将使用签名文件中的参数名称。在进行调试或分析时这可能会导致问题。</target>
        <note />
      </trans-unit>
      <trans-unit id="pickleUnexpectedNonZero">
        <source>An error occurred while reading the F# metadata of assembly '{0}'. A reserved construct was utilized. You may need to upgrade your F# compiler or use an earlier version of the assembly that doesn't make use of a specific construct.</source>
        <target state="translated">读取程序集“{0}”的 F# 元数据时出错。使用了保留的构造。可能需要升级 F# 编译器或使用不用特定构造的较早版本的程序集。</target>
        <note />
      </trans-unit>
      <trans-unit id="tcTupleMemberNotNormallyUsed">
        <source>This method or property is not normally used from F# code, use an explicit tuple pattern for deconstruction instead.</source>
        <target state="translated">通常不通过 F# 代码使用此方法或属性，而是改用显式元组模式进行析构。</target>
        <note />
      </trans-unit>
      <trans-unit id="implicitlyDiscardedInSequenceExpression">
        <source>This expression returns a value of type '{0}' but is implicitly discarded. Consider using 'let' to bind the result to a name, e.g. 'let result = expression'. If you intended to use the expression as a value in the sequence then use an explicit 'yield'.</source>
        <target state="translated">此表达式返回类型为“{0}”的值，但被隐式放弃。请考虑使用 "let" 将结果绑定到名称，例如 "let result = expression"。如果要使用该表达式作为序列中的值，则使用显式 "yield"。</target>
        <note />
      </trans-unit>
      <trans-unit id="implicitlyDiscardedSequenceInSequenceExpression">
        <source>This expression returns a value of type '{0}' but is implicitly discarded. Consider using 'let' to bind the result to a name, e.g. 'let result = expression'. If you intended to use the expression as a value in the sequence then use an explicit 'yield!'.</source>
        <target state="translated">此表达式返回类型为“{0}”的值，但被隐式放弃。请考虑使用 "let" 将结果绑定到名称，例如 "let result = expression"。如果要使用该表达式作为序列中的值，则使用显式 "yield!"。</target>
        <note />
      </trans-unit>
      <trans-unit id="keywordDescriptionMatchBang">
        <source>Used in computation expressions to pattern match directly over the result of another computation expression.</source>
        <target state="translated">在计算表达式中用于直接对另一个计算表达式的结果进行模式匹配。</target>
        <note />
      </trans-unit>
      <trans-unit id="ilreadFileChanged">
        <source>The file '{0}' changed on disk unexpectedly, please reload.</source>
        <target state="translated">文件“{0}”在磁盘上意外更改，请重新加载。</target>
        <note />
      </trans-unit>
      <trans-unit id="writeToReadOnlyByref">
        <source>The byref pointer is readonly, so this write is not permitted.</source>
        <target state="translated">此 byref 指针为只读，因此，不允许此写入。</target>
        <note />
      </trans-unit>
      <trans-unit id="tastValueMustBeMutable">
        <source>A value must be mutable in order to mutate the contents or take the address of a value type, e.g. 'let mutable x = ...'</source>
        <target state="translated">值必须是可变的，以便更改内容或采用值类型的地址，例如“let mutable x = ...”</target>
        <note />
      </trans-unit>
      <trans-unit id="readOnlyAttributeOnStructWithMutableField">
        <source>A ReadOnly attribute has been applied to a struct type with a mutable field.</source>
        <target state="translated">已对包含可变字段的结构类型应用只读属性。</target>
        <note />
      </trans-unit>
      <trans-unit id="tcByrefReturnImplicitlyDereferenced">
        <source>A byref pointer returned by a function or method is implicitly dereferenced as of F# 4.5. To acquire the return value as a pointer, use the address-of operator, e.g. '&amp;f(x)' or '&amp;obj.Method(arg1, arg2)'.</source>
        <target state="translated">自 F# 4.5 起，隐式取消引用由函数或方法返回的 byref 指针。要获取返回值作为指针，请使用 address-of 运算符，例如 "&amp;f(x)" 或 "&amp;obj.Method(arg1, arg2)"。</target>
        <note />
      </trans-unit>
      <trans-unit id="tcByRefLikeNotStruct">
        <source>A type annotated with IsByRefLike must also be a struct. Consider adding the [&lt;Struct&gt;] attribute to the type.</source>
        <target state="translated">使用 IsByRefLike 注释的类型还必须是一个结构。请考虑向该类型添加 [&lt;Struct&gt;] 属性。</target>
        <note />
      </trans-unit>
      <trans-unit id="chkNoByrefAddressOfLocal">
        <source>The address of the variable '{0}' or a related expression cannot be used at this point. This is to ensure the address of the local value does not escape its scope.</source>
        <target state="translated">此时无法使用变量“{0}”或相关表达式的地址。这是为了确保本地值的地址不超出其范围。</target>
        <note />
      </trans-unit>
      <trans-unit id="chkNoWriteToLimitedSpan">
        <source>This value can't be assigned because the target '{0}' may refer to non-stack-local memory, while the expression being assigned is assessed to potentially refer to stack-local memory. This is to help prevent pointers to stack-bound memory escaping their scope.</source>
        <target state="translated">无法分配此值，因为目标“{0}”可能涉及非堆栈本地内存，而分配的表达式经评估可能涉及堆栈本地内存。这有助于防止指向堆栈绑定内存的指针超出其范围。</target>
        <note />
      </trans-unit>
      <trans-unit id="tastValueMustBeLocal">
        <source>A value defined in a module must be mutable in order to take its address, e.g. 'let mutable x = ...'</source>
        <target state="translated">在模块中定义的值必须是可变的，以便获取其地址，例如 “let mutable x = ...”</target>
        <note />
      </trans-unit>
      <trans-unit id="tcIsReadOnlyNotStruct">
        <source>A type annotated with IsReadOnly must also be a struct. Consider adding the [&lt;Struct&gt;] attribute to the type.</source>
        <target state="translated">使用 IsReadOnly 注释的类型还必须是一个结构。请考虑向该类型添加 [&lt;Struct&gt;] 属性。</target>
        <note />
      </trans-unit>
      <trans-unit id="chkStructsMayNotReturnAddressesOfContents">
        <source>Struct members cannot return the address of fields of the struct by reference</source>
        <target state="translated">结构成员无法通过引用返回此结构的字段地址</target>
        <note />
      </trans-unit>
      <trans-unit id="chkNoByrefLikeFunctionCall">
        <source>The function or method call cannot be used at this point, because one argument that is a byref of a non-stack-local Span or IsByRefLike type is used with another argument that is a stack-local Span or IsByRefLike type. This is to ensure the address of the local value does not escape its scope.</source>
        <target state="translated">此时无法使用函数或方法调用，因为结合使用了一个非堆栈本地 Span 或 IsByRefLike 类型的 byref 参数和另一堆栈本地 Span 或 IsByRefLike 类型的参数。这是为了确保本地值的地址不超出其范围。</target>
        <note />
      </trans-unit>
      <trans-unit id="chkNoByrefAddressOfValueFromExpression">
        <source>The address of a value returned from the expression cannot be used at this point. This is to ensure the address of the local value does not escape its scope.</source>
        <target state="translated">此时无法使用从表达式返回的值的地址。这是为了确保本地值的地址不超出其范围。</target>
        <note />
      </trans-unit>
      <trans-unit id="chkNoSpanLikeVariable">
        <source>The Span or IsByRefLike variable '{0}' cannot be used at this point. This is to ensure the address of the local value does not escape its scope.</source>
        <target state="translated">此时无法使用 Span 或 IsByRefLike 变量“{0}”。这是为了确保本地值的地址不超出其范围。</target>
        <note />
      </trans-unit>
      <trans-unit id="chkNoSpanLikeValueFromExpression">
        <source>A Span or IsByRefLike value returned from the expression cannot be used at ths point. This is to ensure the address of the local value does not escape its scope.</source>
        <target state="translated">此时无法使用从表达式返回的 Span 或 IsByRefLike 值。这是为了确保本地值的地址不超出其范围。</target>
        <note />
      </trans-unit>
      <trans-unit id="tastCantTakeAddressOfExpression">
        <source>Cannot take the address of the value returned from the expression. Assign the returned value to a let-bound value before taking the address.</source>
        <target state="translated">无法采用从表达式返回的地址值。在采用地址前将返回值分配给 let 绑定值。</target>
        <note />
      </trans-unit>
      <trans-unit id="parsUnmatchedBraceBar">
        <source>Unmatched '{{|'</source>
        <target state="translated">未匹配的 "{{|"</target>
        <note />
      </trans-unit>
      <trans-unit id="typeInfoAnonRecdField">
        <source>anonymous record field</source>
        <target state="translated">匿名记录字段</target>
        <note />
      </trans-unit>
      <trans-unit id="tcExceptionConstructorDoesNotHaveFieldWithGivenName">
        <source>The exception '{0}' does not have a field named '{1}'.</source>
        <target state="translated">异常“{0}”没有名为“{1}”的字段。</target>
        <note />
      </trans-unit>
      <trans-unit id="tcActivePatternsDoNotHaveFields">
        <source>Active patterns do not have fields. This syntax is invalid.</source>
        <target state="translated">活动模式没有字段。此语法无效。</target>
        <note />
      </trans-unit>
      <trans-unit id="tcConstructorDoesNotHaveFieldWithGivenName">
        <source>The constructor does not have a field named '{0}'.</source>
        <target state="translated">构造函数没有名为“{0}”的字段。</target>
        <note />
      </trans-unit>
      <trans-unit id="tcAnonRecdCcuMismatch">
        <source>Two anonymous record types are from different assemblies '{0}' and '{1}'</source>
        <target state="translated">两个匿名记录类型来自不同的程序集“{0}”和“{1}”</target>
        <note />
      </trans-unit>
      <trans-unit id="tcAnonRecdFieldNameMismatch">
        <source>This anonymous record does not exactly match the expected shape. Add the missing fields {0} and remove the extra fields {1}.</source>
        <target state="translated">此匿名记录与预期的形状不完全匹配。请添加缺少的字段 {0} 并删除额外的字段 {1}。</target>
        <note />
      </trans-unit>
      <trans-unit id="tcCannotCallExtensionMethodInrefToByref">
        <source>Cannot call the byref extension method '{0}. The first parameter requires the value to be mutable or a non-readonly byref type.</source>
        <target state="translated">无法调用 byref 扩展方法 "{0}"。第一个参数要求该值是可变的或非只读的 byref 类型。</target>
        <note />
      </trans-unit>
      <trans-unit id="tcByrefsMayNotHaveTypeExtensions">
        <source>Byref types are not allowed to have optional type extensions.</source>
        <target state="translated">不允许 byref 类型具有可选类型扩展名。</target>
        <note />
      </trans-unit>
      <trans-unit id="tcCannotPartiallyApplyExtensionMethodForByref">
        <source>Cannot partially apply the extension method '{0}' because the first parameter is a byref type.</source>
        <target state="translated">无法部分应用扩展方法 "{0}", 因为第一个参数是 byref 类型。</target>
        <note />
      </trans-unit>
      <trans-unit id="tcTypeDoesNotInheritAttribute">
        <source>This type does not inherit Attribute, it will not work correctly with other .NET languages.</source>
        <target state="translated">此类型不会继承 Attribute，它在使用其他 .NET 语言时无法正常运行。</target>
        <note />
      </trans-unit>
      <trans-unit id="parsInvalidAnonRecdExpr">
        <source>Invalid anonymous record expression</source>
        <target state="translated">匿名记录表达式无效</target>
        <note />
      </trans-unit>
      <trans-unit id="parsInvalidAnonRecdType">
        <source>Invalid anonymous record type</source>
        <target state="translated">匿名记录类型无效</target>
        <note />
      </trans-unit>
      <trans-unit id="tcCopyAndUpdateNeedsRecordType">
        <source>The input to a copy-and-update expression that creates an anonymous record must be either an anonymous record or a record</source>
        <target state="translated">创建匿名记录的“复制和更新”表达式的输入必须是匿名记录或记录</target>
        <note />
      </trans-unit>
      <trans-unit id="chkInvalidFunctionParameterType">
        <source>The parameter '{0}' has an invalid type '{1}'. This is not permitted by the rules of Common IL.</source>
        <target state="translated">参数 "{0}" 的类型 "{1}" 无效。通用 IL 的规则不允许使用此类型。</target>
        <note />
      </trans-unit>
      <trans-unit id="chkInvalidFunctionReturnType">
        <source>The function or method has an invalid return type '{0}'. This is not permitted by the rules of Common IL.</source>
        <target state="translated">函数或方法的返回类型 "{0}" 无效。通用 IL 的规则不允许使用此类型。</target>
        <note />
      </trans-unit>
      <trans-unit id="typrelNoImplementationGivenSeveral">
        <source>No implementation was given for those members: {0}</source>
        <target state="translated">没有为这些成员提供实现: {0}</target>
        <note />
      </trans-unit>
      <trans-unit id="typrelNoImplementationGivenSeveralWithSuggestion">
        <source>No implementation was given for those members: {0}Note that all interface members must be implemented and listed under an appropriate 'interface' declaration, e.g. 'interface ... with member ...'.</source>
        <target state="translated">没有为这些成员提供实现: {0}请注意，必须实现所有接口成员，并在适当的 "interface" 声明下将其列出，例如 "interface ... with member ..."。</target>
        <note />
      </trans-unit>
      <trans-unit id="typrelNoImplementationGivenSeveralTruncated">
        <source>No implementation was given for those members (some results omitted): {0}</source>
        <target state="translated">没有为这些成员提供实现 (省略了一些结果): {0}</target>
        <note />
      </trans-unit>
      <trans-unit id="typrelNoImplementationGivenSeveralTruncatedWithSuggestion">
        <source>No implementation was given for those members (some results omitted): {0}Note that all interface members must be implemented and listed under an appropriate 'interface' declaration, e.g. 'interface ... with member ...'.</source>
        <target state="translated">没有为这些成员提供实现 (省略了一些结果): {0}请注意，必须实现所有接口成员，并在适当的 "interface" 声明下列出，例如 "interface ... with member ..."。</target>
        <note />
      </trans-unit>
      <trans-unit id="expressionHasNoName">
        <source>Expression does not have a name.</source>
        <target state="translated">表达式不具有名称。</target>
        <note />
      </trans-unit>
      <trans-unit id="chkNoFirstClassNameOf">
        <source>Using the 'nameof' operator as a first-class function value is not permitted.</source>
        <target state="translated">不允许使用 "nameof" 运算符作为第一类函数的值。</target>
        <note />
      </trans-unit>
      <trans-unit id="optsPathMap">
        <source>Maps physical paths to source path names output by the compiler</source>
        <target state="translated">将物理路径映射到编译器输出的源路径名</target>
        <note />
      </trans-unit>
      <trans-unit id="fscPathMapDebugRequiresPortablePdb">
        <source>--pathmap can only be used with portable PDBs (--debug:portable or --debug:embedded)</source>
        <target state="translated">--pathmap 只能与可移植的 PDB 一起使用(--debug:portable 或 --debug:embedded)</target>
        <note />
      </trans-unit>
      <trans-unit id="optsInvalidPathMapFormat">
        <source>Invalid path map. Mappings must be comma separated and of the format 'path=sourcePath'</source>
        <target state="translated">路径映射无效。映射必须以逗号分隔，且采用 "path=sourcePath" 格式</target>
        <note />
      </trans-unit>
      <trans-unit id="optsCompilerTool">
        <source>Reference an assembly or directory containing a design time tool (Short form: -t)</source>
        <target state="translated">引用包含设计时工具的程序集或目录(短格式: -t)</target>
        <note />
      </trans-unit>
      <trans-unit id="packageManagerUnknown">
        <source>Package manager key '{0}' was not registered in {1}. Currently registered: {2}</source>
        <target state="translated">未在 {1} 中注册包管理器密钥“{0}”。当前注册: {2}</target>
        <note />
      </trans-unit>
      <trans-unit id="packageManagerError">
        <source>{0}</source>
        <target state="translated">{0}</target>
        <note />
      </trans-unit>
      <trans-unit id="couldNotLoadDependencyManagerExtension">
        <source>The dependency manager extension {0} could not be loaded. Message: {1}</source>
        <target state="translated">无法加载依赖项管理器扩展 {0}。消息: {1}</target>
        <note />
      </trans-unit>
    </body>
  </file>
</xliff><|MERGE_RESOLUTION|>--- conflicted
+++ resolved
@@ -693,13 +693,8 @@
         <note />
       </trans-unit>
       <trans-unit id="tcNoEagerConstraintApplicationAttribute">
-<<<<<<< HEAD
         <source>Using methods with 'NoEagerConstraintApplicationAttribute' requires /langversion:6.0 or later</source>
         <target state="new">Using methods with 'NoEagerConstraintApplicationAttribute' requires /langversion:6.0 or later</target>
-=======
-        <source>Using methods with 'NoEagerConstraintApplicationAttribute' requires /langversion:preview or later</source>
-        <target state="translated">将方法与 "NoEagerConstraintApplicationAttribute" 配合使用需要 /langversion:preview 或更高版本</target>
->>>>>>> 0591e4c6
         <note />
       </trans-unit>
       <trans-unit id="tcNotAFunctionButIndexerIndexingNotYetEnabled">
