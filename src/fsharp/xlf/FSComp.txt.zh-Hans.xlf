--- conflicted
+++ resolved
@@ -342,15 +342,14 @@
         <target state="translated">无法确定此脚本的 .NET SDK。如果脚本在使用 "global.json" 的目录中，请确保已安装相关的 .NET SDK。目录“{1}”中 "{0} --version" 的输出为“{2}”，退出代码为“{3}”。</target>
         <note />
       </trans-unit>
-<<<<<<< HEAD
       <trans-unit id="tcAmbiguousImplicitConversion">
         <source>This expression has type '{0}' and is only made compatible with type '{1}' through an ambiguous implicit conversion. Consider using an explicit call to 'op_Implicit'.</source>
         <target state="new">This expression has type '{0}' and is only made compatible with type '{1}' through an ambiguous implicit conversion. Consider using an explicit call to 'op_Implicit'.</target>
-=======
+        <note />
+      </trans-unit>
       <trans-unit id="scriptSdkNotDeterminedNoHost">
         <source>The .NET SDK for this script could not be determined. dotnet.exe could not be found ensure a .NET SDK is installed.</source>
         <target state="new">The .NET SDK for this script could not be determined. dotnet.exe could not be found ensure a .NET SDK is installed.</target>
->>>>>>> a70f3bea
         <note />
       </trans-unit>
       <trans-unit id="scriptSdkNotDeterminedUnexpected">
