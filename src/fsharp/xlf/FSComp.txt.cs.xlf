--- conflicted
+++ resolved
@@ -7012,14 +7012,6 @@
         <target state="translated">Adresa proměnné {0} nebo související výraz nejde v tomto bodě použít. Je tím zajištěno, aby adresa lokální hodnoty neunikla ze svého rozsahu.</target>
         <note />
       </trans-unit>
-<<<<<<< HEAD
-=======
-      <trans-unit id="chkNoReturnOfLimitedSpan">
-        <source>The Span or IsByRefLike expression cannot be returned from this function or method, because it is composed using elements that may escape their scope.</source>
-        <target state="translated">Výraz Span nebo IsByRefLike nejde vrátit z této funkce nebo metody, protože se skládá pomocí elementů, které můžou uniknout ze svého rozsahu.</target>
-        <note />
-      </trans-unit>
->>>>>>> ba601156
       <trans-unit id="chkNoWriteToLimitedSpan">
         <source>This value can't be assigned because the target '{0}' may refer to non-stack-local memory, while the expression being assigned is assessed to potentially refer to stack-local memory. This is to help prevent pointers to stack-bound memory escaping their scope.</source>
         <target state="translated">Tuto hodnotu nejde přiřadit, protože cíl {0} může odkazovat na paměť, která nepoužívá lokální zásobník (non-stack-local), zatímco přiřazovaný výraz je vyhodnocený tak, že může případně odkazovat na paměť s lokálním zásobníkem (stack-local). Díky tomu se zabraňuje, aby ukazatele na paměť svázanou se zásobníkem (stack-bound) unikly ze svého rozsahu.</target>
