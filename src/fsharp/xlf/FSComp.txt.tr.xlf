--- conflicted
+++ resolved
@@ -7012,14 +7012,6 @@
         <target state="translated">Bu noktada '{0}' değişkeninin veya ilgili bir değişkenin adresi kullanılamaz. Bunun amacı, yerel değerin adresinin kapsamı dışına kaçmasını engellemektir.</target>
         <note />
       </trans-unit>
-<<<<<<< HEAD
-=======
-      <trans-unit id="chkNoReturnOfLimitedSpan">
-        <source>The Span or IsByRefLike expression cannot be returned from this function or method, because it is composed using elements that may escape their scope.</source>
-        <target state="translated">Span veya IsByRefLike ifadesi kapsamından kaçabilecek öğeler kullanılarak oluşturulduğundan, bu işlev veya metottan döndürülemez.</target>
-        <note />
-      </trans-unit>
->>>>>>> ba601156
       <trans-unit id="chkNoWriteToLimitedSpan">
         <source>This value can't be assigned because the target '{0}' may refer to non-stack-local memory, while the expression being assigned is assessed to potentially refer to stack-local memory. This is to help prevent pointers to stack-bound memory escaping their scope.</source>
         <target state="translated">'{0}' hedefi yığında yerel olmayan belleğe başvurabileceğinden ve atanmakta olan ifadenin yığında yerel belleğe başvurma olasılığının olduğu tespit edildiğinden bu değer atanamaz. Bunun amacı, yığınla sınırlı belleğe yönelik işaretçilerin kapsamlarından kaçmasının önlenmesine yardımcı olmaktır.</target>
