--- conflicted
+++ resolved
@@ -6982,7 +6982,6 @@
         <target state="translated">Bu ifade '{0}' türünde bir değer döndürür ancak örtük olarak atılır. Sonucu bir ada bağlamak için 'let' kullanabilirsiniz, örn. 'let sonuc = ifade'. İfadeyi dizide bir değer olarak kullanmayı amaçladıysanız açık bir 'yield!' kullanın.</target>
         <note />
       </trans-unit>
-<<<<<<< HEAD
       <trans-unit id="parsUnmatchedBraceBar">
         <source>Unmatched '{{|'</source>
         <target state="new">Unmatched '{{|'</target>
@@ -7016,11 +7015,11 @@
       <trans-unit id="tcCopyAndUpdateNeedsRecordType">
         <source>The input to a copy-and-update expression that creates an anonymous record must be either an anonymous record or a record</source>
         <target state="new">The input to a copy-and-update expression that creates an anonymous record must be either an anonymous record or a record</target>
-=======
+        <note />
+      </trans-unit>
       <trans-unit id="ilreadFileChanged">
         <source>The file '{0}' changed on disk unexpectedly, please reload.</source>
         <target state="translated">Diskte '{0}' dosyası beklenmedik şekilde değiştirildi. Lütfen yeniden yükleyin.</target>
->>>>>>> c5d58714
         <note />
       </trans-unit>
     </body>
