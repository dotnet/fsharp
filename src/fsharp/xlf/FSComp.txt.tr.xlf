﻿<?xml version="1.0" encoding="utf-8"?>
<xliff xmlns="urn:oasis:names:tc:xliff:document:1.2" xmlns:xsi="http://www.w3.org/2001/XMLSchema-instance" version="1.2" xsi:schemaLocation="urn:oasis:names:tc:xliff:document:1.2 xliff-core-1.2-transitional.xsd">
  <file datatype="xml" source-language="en" target-language="tr" original="../FSComp.resx">
    <body>
      <trans-unit id="undefinedNameNamespace">
        <source>The namespace '{0}' is not defined.</source>
        <target state="translated">'{0}' ad alanı tanımlı değil.</target>
        <note />
      </trans-unit>
      <trans-unit id="undefinedNameNamespaceOrModule">
        <source>The namespace or module '{0}' is not defined.</source>
        <target state="translated">'{0}' ad alanı veya modülü tanımlı değil.</target>
        <note />
      </trans-unit>
      <trans-unit id="undefinedNameFieldConstructorOrMember">
        <source>The field, constructor or member '{0}' is not defined.</source>
        <target state="translated">'{0}' alanı, oluşturucusu veya üyesi tanımlı değil.</target>
        <note />
      </trans-unit>
      <trans-unit id="undefinedNameValueConstructorNamespaceOrType">
        <source>The value, constructor, namespace or type '{0}' is not defined.</source>
        <target state="translated">'{0}' değeri, oluşturucusu, ad alanı veya türü tanımlı değil.</target>
        <note />
      </trans-unit>
      <trans-unit id="undefinedNameValueOfConstructor">
        <source>The value or constructor '{0}' is not defined.</source>
        <target state="translated">'{0}' değer veya oluşturucusu tanımlı değil.</target>
        <note />
      </trans-unit>
      <trans-unit id="undefinedNameValueNamespaceTypeOrModule">
        <source>The value, namespace, type or module '{0}' is not defined.</source>
        <target state="translated">'{0}' değeri, ad alanı, türü veya modülü tanımlı değil.</target>
        <note />
      </trans-unit>
      <trans-unit id="undefinedNameConstructorModuleOrNamespace">
        <source>The constructor, module or namespace '{0}' is not defined.</source>
        <target state="translated">'{0}' oluşturucusu, modülü veya ad alanı tanımlı değil.</target>
        <note />
      </trans-unit>
      <trans-unit id="undefinedNameType">
        <source>The type '{0}' is not defined.</source>
        <target state="translated">'{0}' türü tanımlı değil.</target>
        <note />
      </trans-unit>
      <trans-unit id="undefinedNameTypeIn">
        <source>The type '{0}' is not defined in '{1}'.</source>
        <target state="translated">{0}' türü '{1}' içinde tanımlı değil.</target>
        <note />
      </trans-unit>
      <trans-unit id="undefinedNameRecordLabelOrNamespace">
        <source>The record label or namespace '{0}' is not defined.</source>
        <target state="translated">'{0}' kayıt etiketi veya ad alanı tanımlı değil.</target>
        <note />
      </trans-unit>
      <trans-unit id="undefinedNameRecordLabel">
        <source>The record label '{0}' is not defined.</source>
        <target state="translated">'{0}' kayıt etiketi tanımlı değil.</target>
        <note />
      </trans-unit>
      <trans-unit id="undefinedNameSuggestionsIntro">
        <source>Maybe you want one of the following:</source>
        <target state="translated">Aşağıdakilerden birini arıyor olabilirsiniz:</target>
        <note />
      </trans-unit>
      <trans-unit id="undefinedNameTypeParameter">
        <source>The type parameter {0} is not defined.</source>
        <target state="translated">'{0}' tür parametresi tanımlı değil.</target>
        <note />
      </trans-unit>
      <trans-unit id="undefinedNamePatternDiscriminator">
        <source>The pattern discriminator '{0}' is not defined.</source>
        <target state="translated">'{0}' desen ayrıştırıcısı tanımlı değil.</target>
        <note />
      </trans-unit>
      <trans-unit id="replaceWithSuggestion">
        <source>Replace with '{0}'</source>
        <target state="translated">'{0}' ile değiştir</target>
        <note />
      </trans-unit>
      <trans-unit id="addIndexerDot">
        <source>Add . for indexer access.</source>
        <target state="translated">Dizin oluşturucu erişimi için . ekleyin.</target>
        <note />
      </trans-unit>
      <trans-unit id="listElementHasWrongType">
        <source>All elements of a list must be of the same type as the first element, which here is '{0}'. This element has type '{1}'.</source>
        <target state="needs-review-translation">Bir list constructor ifadesinin tüm öğeleri aynı türe sahip olmalıdır. Bu ifadenin '{0}' türünde olması bekleniyordu ancak burada '{1}' türünde.</target>
        <note />
      </trans-unit>
      <trans-unit id="arrayElementHasWrongType">
        <source>All elements of an array must be of the same type as the first element, which here is '{0}'. This element has type '{1}'.</source>
        <target state="needs-review-translation">Bir array constructor ifadesinin tüm öğeleri aynı türe sahip olmalıdır. Bu ifadenin '{0}' türünde olması bekleniyordu ancak burada '{1}' türünde.</target>
        <note />
      </trans-unit>
      <trans-unit id="missingElseBranch">
        <source>This 'if' expression is missing an 'else' branch. Because 'if' is an expression, and not a statement, add an 'else' branch which also returns a value of type '{0}'.</source>
        <target state="needs-review-translation">'if' ifadesinde bir 'else' dalı eksik. 'then' dalı '{0}' türünde. 'if' bir ifade değil deyim olduğundan, aynı türde değer döndüren bir 'else' dalı eklemeniz gerekir.</target>
        <note />
      </trans-unit>
      <trans-unit id="ifExpression">
        <source>The 'if' expression needs to have type '{0}' to satisfy context type requirements. It currently has type '{1}'.</source>
        <target state="translated">if' ifadesinin bağlam türü gereksinimlerini karşılayabilmesi için '{0}' türüne sahip olması gerekir. Şu anda '{1}' türüne sahip.</target>
        <note />
      </trans-unit>
      <trans-unit id="elseBranchHasWrongType">
        <source>All branches of an 'if' expression must return values of the same type as the first branch, which here is '{0}'. This branch returns a value of type '{1}'.</source>
        <target state="needs-review-translation">Bir 'if' ifadesinin tüm dalları aynı türe sahip olmalıdır. Bu ifadenin '{0}' türünde olması bekleniyordu ancak burada '{1}' türünde.</target>
        <note />
      </trans-unit>
      <trans-unit id="followingPatternMatchClauseHasWrongType">
        <source>All branches of a pattern match expression must return values of the same type as the first branch, which here is '{0}'. This branch returns a value of type '{1}'.</source>
        <target state="needs-review-translation">Bir desen eşleştirme ifadesinin tüm dalları aynı türdeki değerleri döndürmelidir. Birinci dal '{0}' türünde bir değer döndürdü ancak bu dal '{1}' türünde bir değer döndürdü.</target>
        <note />
      </trans-unit>
      <trans-unit id="patternMatchGuardIsNotBool">
        <source>A pattern match guard must be of type 'bool', but this 'when' expression is of type '{0}'.</source>
        <target state="translated">Bir desen eşleşmesi koruyucusunun 'bool' türünde olması gerekir, ancak bu 'when' ifadesi '{0}' türünde.</target>
        <note />
      </trans-unit>
      <trans-unit id="commaInsteadOfSemicolonInRecord">
        <source>A ';' is used to separate field values in records. Consider replacing ',' with ';'.</source>
        <target state="translated">Kayıtlarda alan değerlerini ayırmak için ';' kullanılır. ',' karakterini ';' ile değiştirmeyi düşünün.</target>
        <note />
      </trans-unit>
      <trans-unit id="derefInsteadOfNot">
        <source>The '!' operator is used to dereference a ref cell. Consider using 'not expr' here.</source>
        <target state="translated">'!' operatörü bir ref hücresine başvurmak için kullanılır. Burada 'not expr' kullanmayı deneyin.</target>
        <note />
      </trans-unit>
      <trans-unit id="buildUnexpectedTypeArgs">
        <source>The non-generic type '{0}' does not expect any type arguments, but here is given {1} type argument(s)</source>
        <target state="translated">Genel olmayan '{0}' türü herhangi bir tür bağımsız değişkeni beklemez, ancak burada {1} tür bağımsız değişkenleri verilmiş</target>
        <note />
      </trans-unit>
      <trans-unit id="returnUsedInsteadOfReturnBang">
        <source>Consider using 'return!' instead of 'return'.</source>
        <target state="translated">'return' yerine 'return!' kullanmayı deneyin.</target>
        <note />
      </trans-unit>
      <trans-unit id="yieldUsedInsteadOfYieldBang">
        <source>Consider using 'yield!' instead of 'yield'.</source>
        <target state="translated">'yield' yerine 'yield!' kullanmayı deneyin.</target>
        <note />
      </trans-unit>
      <trans-unit id="tupleRequiredInAbstractMethod">
        <source>\nA tuple type is required for one or more arguments. Consider wrapping the given arguments in additional parentheses or review the definition of the interface.</source>
        <target state="translated">\nBir veya daha çok bağımsız değişken için demet türü gerekli. Verilen bağımsız değişkenleri ek parantezlerle sarmalamanız veya arabirimin tanımını gözden geçirmeniz önerilir.</target>
        <note />
      </trans-unit>
      <trans-unit id="buildInvalidWarningNumber">
        <source>Invalid warning number '{0}'</source>
        <target state="translated">Geçersiz uyarı numarası '{0}'</target>
        <note />
      </trans-unit>
      <trans-unit id="buildInvalidVersionString">
        <source>Invalid version string '{0}'</source>
        <target state="translated">Geçersiz sürüm dizesi '{0}'</target>
        <note />
      </trans-unit>
      <trans-unit id="buildInvalidVersionFile">
        <source>Invalid version file '{0}'</source>
        <target state="translated">Geçersiz dosya sürümü '{0}'</target>
        <note />
      </trans-unit>
      <trans-unit id="buildProductName">
        <source>Microsoft (R) F# Compiler version {0}</source>
        <target state="translated">Microsoft (R) F# Derleyicisi sürümü {0}</target>
        <note />
      </trans-unit>
      <trans-unit id="buildProductNameCommunity">
        <source>F# Compiler for F# {0}</source>
        <target state="translated">F# {0} için F# Derleyicisi</target>
        <note />
      </trans-unit>
      <trans-unit id="buildProblemWithFilename">
        <source>Problem with filename '{0}': {1}</source>
        <target state="translated">Dosya adında hata: '{0}': {1}</target>
        <note />
      </trans-unit>
      <trans-unit id="buildNoInputsSpecified">
        <source>No inputs specified</source>
        <target state="translated">Bir giriş belirtilmedi</target>
        <note />
      </trans-unit>
      <trans-unit id="buildPdbRequiresDebug">
        <source>The '--pdb' option requires the '--debug' option to be used</source>
        <target state="translated">'--pdb' seçeneği '--debug' seçeneğinin kullanılmasını gerektirir</target>
        <note />
      </trans-unit>
      <trans-unit id="buildInvalidSearchDirectory">
        <source>The search directory '{0}' is invalid</source>
        <target state="translated">Arama dizini '{0}' geçersiz</target>
        <note />
      </trans-unit>
      <trans-unit id="buildSearchDirectoryNotFound">
        <source>The search directory '{0}' could not be found</source>
        <target state="translated">Arama dizini '{0}' bulunamadı</target>
        <note />
      </trans-unit>
      <trans-unit id="buildInvalidFilename">
        <source>'{0}' is not a valid filename</source>
        <target state="translated">'{0}' geçerli bir dosya adı değil</target>
        <note />
      </trans-unit>
      <trans-unit id="buildInvalidAssemblyName">
        <source>'{0}' is not a valid assembly name</source>
        <target state="translated">'{0}' geçerli bir bütünleştirilmiş kod adı değil</target>
        <note />
      </trans-unit>
      <trans-unit id="buildInvalidPrivacy">
        <source>Unrecognized privacy setting '{0}' for managed resource, valid options are 'public' and 'private'</source>
        <target state="translated">Yönetilen kaynak için tanınmayan gizlilik ayarı '{0}'; geçerli seçenekler: 'public' ve 'private'</target>
        <note />
      </trans-unit>
      <trans-unit id="buildMultipleReferencesNotAllowed">
        <source>Multiple references to '{0}.dll' are not permitted</source>
        <target state="translated">Birden çok '{0}.dll' başvurusuna izin verilmiyor</target>
        <note />
      </trans-unit>
      <trans-unit id="buildCouldNotReadVersionInfoFromMscorlib">
        <source>Could not read version from mscorlib.dll</source>
        <target state="translated">Sürüm, mscorlib.dll'den okunamadı</target>
        <note />
      </trans-unit>
      <trans-unit id="buildCannotReadAssembly">
        <source>Unable to read assembly '{0}'</source>
        <target state="translated">'{0}' bütünleştirilmiş kodu okunamıyor</target>
        <note />
      </trans-unit>
      <trans-unit id="buildAssemblyResolutionFailed">
        <source>Assembly resolution failure at or near this location</source>
        <target state="translated">Bu konumda veya yakınında bütünleştirilmiş kod çözme hatası</target>
        <note />
      </trans-unit>
      <trans-unit id="buildImplicitModuleIsNotLegalIdentifier">
        <source>The declarations in this file will be placed in an implicit module '{0}' based on the file name '{1}'. However this is not a valid F# identifier, so the contents will not be accessible from other files. Consider renaming the file or adding a 'module' or 'namespace' declaration at the top of the file.</source>
        <target state="translated">Bu dosyadaki bildirimler, '{1}' dosya adı temelinde örtük '{0}' modülüne yerleştirilecek. Ancak bu geçerli bir F# tanımlayıcısı olmadığından, içeriğine diğer dosyalardan erişilemeyecek. Dosyayı yeniden adlandırmayı veya dosyanın başına 'modül' ya da 'ad alanı' bildirimi eklemeyi düşünün.</target>
        <note />
      </trans-unit>
      <trans-unit id="buildMultiFileRequiresNamespaceOrModule">
        <source>Files in libraries or multiple-file applications must begin with a namespace or module declaration, e.g. 'namespace SomeNamespace.SubNamespace' or 'module SomeNamespace.SomeModule'. Only the last source file of an application may omit such a declaration.</source>
        <target state="translated">Kitaplıklardaki veya çok dosyalı uygulamalardaki dosyalar ad alanı veya modül bildirimiyle başlamalıdır, örn. 'namespace SomeNamespace.SubNamespace' veya 'module SomeNamespace.SomeModule'. Bir uygulamanın yalnızca son kaynak dosyasında böyle bir bildirim atlanabilir.</target>
        <note />
      </trans-unit>
      <trans-unit id="noEqualSignAfterModule">
        <source>Files in libraries or multiple-file applications must begin with a namespace or module declaration. When using a module declaration at the start of a file the '=' sign is not allowed. If this is a top-level module, consider removing the = to resolve this error.</source>
        <target state="translated">Kitaplıklar veya çok dosyalı uygulamalardaki dosyalar bir ad alanı veya modül bildirimiyle başlamalıdır. Bir dosyanın başında modül bildirimi kullanılırken '=' işaretine izin verilmez. Bu bir üst düzey modülse, bu hatayı çözmek için = işaretini kaldırmayı düşünün.</target>
        <note />
      </trans-unit>
      <trans-unit id="buildMultipleToplevelModules">
        <source>This file contains multiple declarations of the form 'module SomeNamespace.SomeModule'. Only one declaration of this form is permitted in a file. Change your file to use an initial namespace declaration and/or use 'module ModuleName = ...' to define your modules.</source>
        <target state="translated">Bu dosya, 'module SomeNamespace.SomeModule' formunun birden çok bildirimini içeriyor. Bir dosyada, bu formun yalnızca bir bildirimine izin verilir. Dosyanızı başlangıç ad alanı bildirimi kullanacak şekilde değiştirin ve/veya modüllerinizi tanımlamak için 'module ModuleName = ...' kullanın.</target>
        <note />
      </trans-unit>
      <trans-unit id="buildOptionRequiresParameter">
        <source>Option requires parameter: {0}</source>
        <target state="translated">Seçenek şu parametreyi gerektiriyor: {0}</target>
        <note />
      </trans-unit>
      <trans-unit id="buildCouldNotFindSourceFile">
        <source>Source file '{0}' could not be found</source>
        <target state="translated">Kaynak dosya '{0}' bulunamadı</target>
        <note />
      </trans-unit>
      <trans-unit id="buildInvalidSourceFileExtension">
        <source>The file extension of '{0}' is not recognized. Source files must have extension .fs, .fsi, .fsx, .fsscript, .ml or .mli.</source>
        <target state="translated">Dosya uzantısı '{0}' tanınmadı. Kaynak dosyaların uzantısı .fs, .fsi, .fsx, .fsscript, .ml veya .mli olmalıdır.</target>
        <note />
      </trans-unit>
      <trans-unit id="buildCouldNotResolveAssembly">
        <source>Could not resolve assembly '{0}'</source>
        <target state="translated">'{0}' bütünleştirilmiş kodu çözümlenemedi</target>
        <note />
      </trans-unit>
      <trans-unit id="buildCouldNotResolveAssemblyRequiredByFile">
        <source>Could not resolve assembly '{0}' required by '{1}'</source>
        <target state="translated">{1}' tarafından istenen '{0}' bütünleştirilmiş kodu çözümlenemedi</target>
        <note />
      </trans-unit>
      <trans-unit id="buildErrorOpeningBinaryFile">
        <source>Error opening binary file '{0}': {1}</source>
        <target state="translated">{0}': {1} ikili dosyasını açma işleminde hata</target>
        <note />
      </trans-unit>
      <trans-unit id="buildDifferentVersionMustRecompile">
        <source>The F#-compiled DLL '{0}' needs to be recompiled to be used with this version of F#</source>
        <target state="translated">F# ile derlenen '{0}' DLL dosyasının, F# dilinin bu sürümünde kullanılabilmesi için yeniden derlenmesi gerekiyor</target>
        <note />
      </trans-unit>
      <trans-unit id="buildInvalidHashIDirective">
        <source>Invalid directive. Expected '#I \"&lt;path&gt;\"'.</source>
        <target state="translated">Geçersiz yönerge. Beklenen: '#I \"&lt;yol&gt;\"'.</target>
        <note />
      </trans-unit>
      <trans-unit id="buildInvalidHashrDirective">
        <source>Invalid directive. Expected '#r \"&lt;file-or-assembly&gt;\"'.</source>
        <target state="translated">Geçersiz yönerge. Beklenen: '#r \"&lt;dosya-veya-bütünleştirilmiş kod&gt;\"'.</target>
        <note />
      </trans-unit>
      <trans-unit id="buildInvalidHashloadDirective">
        <source>Invalid directive. Expected '#load \"&lt;file&gt;\" ... \"&lt;file&gt;\"'.</source>
        <target state="translated">Geçersiz yönerge. Beklenen: '#load \"&lt;dosya&gt;\" ... \"&lt;dosya&gt;\"'.</target>
        <note />
      </trans-unit>
      <trans-unit id="buildInvalidHashtimeDirective">
        <source>Invalid directive. Expected '#time', '#time \"on\"' or '#time \"off\"'.</source>
        <target state="translated">Geçersiz yönerge. Beklenen: '#time', '#time \"on\"' veya '#time \"off\"'.</target>
        <note />
      </trans-unit>
      <trans-unit id="buildDirectivesInModulesAreIgnored">
        <source>Directives inside modules are ignored</source>
        <target state="translated">Modül içi yönergeler yoksayılır</target>
        <note />
      </trans-unit>
      <trans-unit id="buildSignatureAlreadySpecified">
        <source>A signature for the file or module '{0}' has already been specified</source>
        <target state="translated">'{0}' dosyasının veya modülünün imzası zaten belirtilmiş</target>
        <note />
      </trans-unit>
      <trans-unit id="buildImplementationAlreadyGivenDetail">
        <source>An implementation of file or module '{0}' has already been given. Compilation order is significant in F# because of type inference. You may need to adjust the order of your files to place the signature file before the implementation. In Visual Studio files are type-checked in the order they appear in the project file, which can be edited manually or adjusted using the solution explorer.</source>
        <target state="translated">'{0}' dosyasını veya modülünü uygulama örneği zaten verildi. Tür çıkarımı nedeniyle F# dilinde derleme sırası önemlidir. Uygulamadan önce imza dosyasını yerleştirmek için dosyalarınızın sırasını ayarlamanız gerekebilir. Visual Studio'da dosyalar, el ile düzenlenebilen veya çözüm gezgini kullanılarak ayarlanabilen proje dosyasında göründükleri sırada türlerine göre denetlenir.</target>
        <note />
      </trans-unit>
      <trans-unit id="buildImplementationAlreadyGiven">
        <source>An implementation of the file or module '{0}' has already been given</source>
        <target state="translated">'{0}' dosyasını veya modülünü uygulama örneği zaten verildi</target>
        <note />
      </trans-unit>
      <trans-unit id="buildSignatureWithoutImplementation">
        <source>The signature file '{0}' does not have a corresponding implementation file. If an implementation file exists then check the 'module' and 'namespace' declarations in the signature and implementation files match.</source>
        <target state="translated">'{0}' imza dosyasında eşleşen bir uygulama dosyası yok. Bir uygulama dosyası varsa imza ve uygulama dosyalarındaki 'module' ve 'namespace' bildirimlerinin eşleştiğini kontrol edin.</target>
        <note />
      </trans-unit>
      <trans-unit id="buildArgInvalidInt">
        <source>'{0}' is not a valid integer argument</source>
        <target state="translated">'{0}' geçerli bir tamsayı bağımsız değişkeni değil</target>
        <note />
      </trans-unit>
      <trans-unit id="buildArgInvalidFloat">
        <source>'{0}' is not a valid floating point argument</source>
        <target state="translated">'{0}' geçerli bir kayan nokta bağımsız değişkeni değil</target>
        <note />
      </trans-unit>
      <trans-unit id="buildUnrecognizedOption">
        <source>Unrecognized option: '{0}'</source>
        <target state="translated">Tanınmayan seçenek: '{0}'</target>
        <note />
      </trans-unit>
      <trans-unit id="buildInvalidModuleOrNamespaceName">
        <source>Invalid module or namespace name</source>
        <target state="translated">Geçersiz modül veya ad alanı adı</target>
        <note />
      </trans-unit>
      <trans-unit id="pickleErrorReadingWritingMetadata">
        <source>Error reading/writing metadata for the F# compiled DLL '{0}'. Was the DLL compiled with an earlier version of the F# compiler? (error: '{1}').</source>
        <target state="translated">F# ile derlenmiş DLL '{0}' meta verilerini hatalı okuma/yazma. DLL, F# derleyicisinin önceki bir sürümüyle mi derlenmişti? (hata: '{1}').</target>
        <note />
      </trans-unit>
      <trans-unit id="tastTypeOrModuleNotConcrete">
        <source>The type/module '{0}' is not a concrete module or type</source>
        <target state="translated">'{0}' türü/modülü somut bir modül veya tür değil</target>
        <note />
      </trans-unit>
      <trans-unit id="tastTypeHasAssemblyCodeRepresentation">
        <source>The type '{0}' has an inline assembly code representation</source>
        <target state="translated">'{0}' türünün satır içi bir bütünleştirilmiş kod kodu temsili var</target>
        <note />
      </trans-unit>
      <trans-unit id="tastNamespaceAndModuleWithSameNameInAssembly">
        <source>A namespace and a module named '{0}' both occur in two parts of this assembly</source>
        <target state="translated">Bir ad alanı ve '{0}' adlı modülün ikisi birden bu bütünleştirilmiş kodun iki yerinde geçiyor</target>
        <note />
      </trans-unit>
      <trans-unit id="tastTwoModulesWithSameNameInAssembly">
        <source>Two modules named '{0}' occur in two parts of this assembly</source>
        <target state="translated">'{0}' adlı iki modül bu bütünleştirilmiş kodun iki yerinde geçiyor</target>
        <note />
      </trans-unit>
      <trans-unit id="tastDuplicateTypeDefinitionInAssembly">
        <source>Two type definitions named '{0}' occur in namespace '{1}' in two parts of this assembly</source>
        <target state="translated">{0}' adlı iki tür tanımı bu bütünleştirilmiş kodun iki yerinde '{1}' ad alanında geçiyor</target>
        <note />
      </trans-unit>
      <trans-unit id="tastConflictingModuleAndTypeDefinitionInAssembly">
        <source>A module and a type definition named '{0}' occur in namespace '{1}' in two parts of this assembly</source>
        <target state="translated">{0}' adlı bir modül ve tür tanımı bu bütünleştirilmiş kodun iki yerinde '{1}' ad alanında geçiyor</target>
        <note />
      </trans-unit>
      <trans-unit id="tastInvalidMemberSignature">
        <source>Invalid member signature encountered because of an earlier error</source>
        <target state="translated">Önceki bir hata nedeniyle geçersiz üye imzasıyla karşılaşıldı</target>
        <note />
      </trans-unit>
      <trans-unit id="tastValueDoesNotHaveSetterType">
        <source>This value does not have a valid property setter type</source>
        <target state="translated">Bu değerin geçerli bir özellik ayarlayıcı türü yok</target>
        <note />
      </trans-unit>
      <trans-unit id="tastInvalidFormForPropertyGetter">
        <source>Invalid form for a property getter. At least one '()' argument is required when using the explicit syntax.</source>
        <target state="translated">Özellik alıcı için geçersiz biçim. Açık sözdizimini kullanırken en az bir '()' bağımsız değişkeni gereklidir.</target>
        <note />
      </trans-unit>
      <trans-unit id="tastInvalidFormForPropertySetter">
        <source>Invalid form for a property setter. At least one argument is required.</source>
        <target state="translated">Özellik ayarlayıcı için geçersiz biçim. En az bir bağımsız değişken gereklidir.</target>
        <note />
      </trans-unit>
      <trans-unit id="tastUnexpectedByRef">
        <source>Unexpected use of a byref-typed variable</source>
        <target state="translated">Beklenmeyen byref olarak belirtilmiş değişken kullanımı</target>
        <note />
      </trans-unit>
      <trans-unit id="tastInvalidMutationOfConstant">
        <source>Invalid mutation of a constant expression. Consider copying the expression to a mutable local, e.g. 'let mutable x = ...'.</source>
        <target state="translated">Sabit ifadesinin geçersiz olarak değiştirilmesi. İfadeyi değiştirilebilir bir yerel değere kopyalamayı düşünün, örn. 'let mutable x = ...'.</target>
        <note />
      </trans-unit>
      <trans-unit id="tastValueHasBeenCopied">
        <source>The value has been copied to ensure the original is not mutated by this operation or because the copy is implicit when returning a struct from a member and another member is then accessed</source>
        <target state="translated">Bu işlemin özgün değeri değiştirmemesi veya bir üyeden yapı döndürülürken başka bir üyeye erişildiğinde kopyalanmış değer örtük olduğu için, değer kopyalandı</target>
        <note />
      </trans-unit>
      <trans-unit id="tastRecursiveValuesMayNotBeInConstructionOfTuple">
        <source>Recursively defined values cannot appear directly as part of the construction of a tuple value within a recursive binding</source>
        <target state="translated">Özyinelemeli tanımlanmış değerler özyinelemeli bir bağlama içinde demet değer oluşumunun parçası olarak doğrudan görünemez</target>
        <note />
      </trans-unit>
      <trans-unit id="tastRecursiveValuesMayNotAppearInConstructionOfType">
        <source>Recursive values cannot appear directly as a construction of the type '{0}' within a recursive binding. This feature has been removed from the F# language. Consider using a record instead.</source>
        <target state="translated">Özyinelemeli değerler, özyinelemeli bir bağlama içinde '{0}' türünün doğrudan oluşturulması olarak görünemez. Bu özellik F# dilinden kaldırılmıştır. Onun yerine bir kayıt kullanmayı düşünün.</target>
        <note />
      </trans-unit>
      <trans-unit id="tastRecursiveValuesMayNotBeAssignedToNonMutableField">
        <source>Recursive values cannot be directly assigned to the non-mutable field '{0}' of the type '{1}' within a recursive binding. Consider using a mutable field instead.</source>
        <target state="translated">Özyinelemeli değerler, özyinelemeli bir bağlama içinde '{1}' türünün değiştirilemeyen '{0}' alanına dorudan atanamaz. Onun yerine değiştirilebilir alan kullanmayı düşünün.</target>
        <note />
      </trans-unit>
      <trans-unit id="tastUnexpectedDecodeOfAutoOpenAttribute">
        <source>Unexpected decode of AutoOpenAttribute</source>
        <target state="translated">Beklenmeyen AutoOpenAttribute kod çözümü</target>
        <note />
      </trans-unit>
      <trans-unit id="tastUnexpectedDecodeOfInternalsVisibleToAttribute">
        <source>Unexpected decode of InternalsVisibleToAttribute</source>
        <target state="translated">Beklenmeyen InternalsVisibleToAttribute kod çözümü</target>
        <note />
      </trans-unit>
      <trans-unit id="tastUnexpectedDecodeOfInterfaceDataVersionAttribute">
        <source>Unexpected decode of InterfaceDataVersionAttribute</source>
        <target state="translated">Beklenmeyen InterfaceDataVersionAttribute kod çözümü</target>
        <note />
      </trans-unit>
      <trans-unit id="tastActivePatternsLimitedToSeven">
        <source>Active patterns cannot return more than 7 possibilities</source>
        <target state="translated">Etkin desenler 7 olasılıktan fazlasını döndüremez</target>
        <note />
      </trans-unit>
      <trans-unit id="tastNotAConstantExpression">
        <source>This is not a valid constant expression or custom attribute value</source>
        <target state="translated">Bu geçerli bir sabit ifade veya özel öznitelik değeri değil</target>
        <note />
      </trans-unit>
      <trans-unit id="ValueNotContainedMutabilityAttributesDiffer">
        <source>Module '{0}' contains\n    {1}    \nbut its signature specifies\n    {2}    \nThe mutability attributes differ</source>
        <target state="translated">{0}' modülü\n    {1}    \niçeriyor ancak imzasında\n    {2}    \nbelirtiliyor. Değişebilirlik öznitelikleri farklı</target>
        <note />
      </trans-unit>
      <trans-unit id="ValueNotContainedMutabilityNamesDiffer">
        <source>Module '{0}' contains\n    {1}    \nbut its signature specifies\n    {2}    \nThe names differ</source>
        <target state="translated">{0}' modülü\n    {1}    \niçeriyor ancak imzasında\n    {2}    \nbelirtiliyor. Adlar farklı</target>
        <note />
      </trans-unit>
      <trans-unit id="ValueNotContainedMutabilityCompiledNamesDiffer">
        <source>Module '{0}' contains\n    {1}    \nbut its signature specifies\n    {2}    \nThe compiled names differ</source>
        <target state="translated">{0}' modülü\n    {1}    \niçeriyor ancak imzasında\n    {2}    \nbelirtiliyor. Derlenen adlar farklı</target>
        <note />
      </trans-unit>
      <trans-unit id="ValueNotContainedMutabilityDisplayNamesDiffer">
        <source>Module '{0}' contains\n    {1}    \nbut its signature specifies\n    {2}    \nThe display names differ</source>
        <target state="translated">{0}' modülü\n    {1}    \niçeriyor ancak imzasında\n    {2}    \nbelirtiliyor. Görünen adlar farklı</target>
        <note />
      </trans-unit>
      <trans-unit id="ValueNotContainedMutabilityAccessibilityMore">
        <source>Module '{0}' contains\n    {1}    \nbut its signature specifies\n    {2}    \nThe accessibility specified in the signature is more than that specified in the implementation</source>
        <target state="translated">{0}' modülü\n    {1}    \niçeriyor ancak imzasında\n    {2}    \nbelirtiliyor. İmzada belirtilen erişilebilirlik uygulamada belirtilenden daha fazla</target>
        <note />
      </trans-unit>
      <trans-unit id="ValueNotContainedMutabilityInlineFlagsDiffer">
        <source>Module '{0}' contains\n    {1}    \nbut its signature specifies\n    {2}    \nThe inline flags differ</source>
        <target state="translated">{0}' modülü\n    {1}    \niçeriyor ancak imzasında\n    {2}    \nbelirtiliyor. Satır içi bayraklar farklı</target>
        <note />
      </trans-unit>
      <trans-unit id="ValueNotContainedMutabilityLiteralConstantValuesDiffer">
        <source>Module '{0}' contains\n    {1}    \nbut its signature specifies\n    {2}    \nThe literal constant values and/or attributes differ</source>
        <target state="translated">{0}' modülü\n    {1}    \niçeriyor ancak imzasında\n    {2}    \nbelirtiliyor. Sabit değerler ve/veya öznitelikler farklı</target>
        <note />
      </trans-unit>
      <trans-unit id="ValueNotContainedMutabilityOneIsTypeFunction">
        <source>Module '{0}' contains\n    {1}    \nbut its signature specifies\n    {2}    \nOne is a type function and the other is not. The signature requires explicit type parameters if they are present in the implementation.</source>
        <target state="translated">{0}' modülü\n    {1}    \niçeriyor ancak imzasında\n    {2}    \nbelirtiliyor. Biri tür işlevi, diğeri değil. Açık tür parametreleri uygulamada varsa imza için bunlar gerekiyor.</target>
        <note />
      </trans-unit>
      <trans-unit id="ValueNotContainedMutabilityParameterCountsDiffer">
        <source>Module '{0}' contains\n    {1}    \nbut its signature specifies\n    {2}    \nThe respective type parameter counts differ</source>
        <target state="translated">{0}' modülü\n    {1}    \niçeriyor ancak imzasında\n    {2}    \nbelirtiliyor. İlgili tür parametresi sayıları farklı</target>
        <note />
      </trans-unit>
      <trans-unit id="ValueNotContainedMutabilityTypesDiffer">
        <source>Module '{0}' contains\n    {1}    \nbut its signature specifies\n    {2}    \nThe types differ</source>
        <target state="translated">{0}' modülü\n    {1}    \niçeriyor ancak imzasında\n    {2}    \nbelirtiliyor. Türler farklı</target>
        <note />
      </trans-unit>
      <trans-unit id="ValueNotContainedMutabilityExtensionsDiffer">
        <source>Module '{0}' contains\n    {1}    \nbut its signature specifies\n    {2}    \nOne is an extension member and the other is not</source>
        <target state="translated">{0}' modülü\n    {1}    \niçeriyor ancak imzasında\n    {2}    \nbelirtiliyor. Biri uzantı üyesi, diğeri değil</target>
        <note />
      </trans-unit>
      <trans-unit id="ValueNotContainedMutabilityArityNotInferred">
        <source>Module '{0}' contains\n    {1}    \nbut its signature specifies\n    {2}    \nAn arity was not inferred for this value</source>
        <target state="translated">{0}' modülü\n    {1}    \niçeriyor ancak imzasında\n    {2}    \nbelirtiliyor. Bu değer için parametre sayısı çıkarılmadı</target>
        <note />
      </trans-unit>
      <trans-unit id="ValueNotContainedMutabilityGenericParametersDiffer">
        <source>Module '{0}' contains\n    {1}    \nbut its signature specifies\n    {2}    \nThe number of generic parameters in the signature and implementation differ (the signature declares {3} but the implementation declares {4}</source>
        <target state="translated">{0}' modülü\n    {1}    \niçeriyor ancak imzasında\n    {2}    \nbelirtiliyor. İmzadaki ve uygulamadaki genel parametrelerin sayısı farklı (imzada {3}, ancak uygulamada {4} tanımlanıyor</target>
        <note />
      </trans-unit>
      <trans-unit id="ValueNotContainedMutabilityGenericParametersAreDifferentKinds">
        <source>Module '{0}' contains\n    {1}    \nbut its signature specifies\n    {2}    \nThe generic parameters in the signature and implementation have different kinds. Perhaps there is a missing [&lt;Measure&gt;] attribute.</source>
        <target state="translated">'{0}' modülü\n    {1}    \niçeriyor ancak imzasında\n    {2}    \nbelirtiliyor. İmzadaki ve uygulamadaki genel parametrelerin çeşitleri farklı. Eksik bir [&lt;Measure&gt;] özniteliği olabilir.</target>
        <note />
      </trans-unit>
      <trans-unit id="ValueNotContainedMutabilityAritiesDiffer">
        <source>Module '{0}' contains\n    {1}    \nbut its signature specifies\n    {2}    \nThe arities in the signature and implementation differ. The signature specifies that '{3}' is function definition or lambda expression accepting at least {4} argument(s), but the implementation is a computed function value. To declare that a computed function value is a permitted implementation simply parenthesize its type in the signature, e.g.\n\tval {5}: int -&gt; (int -&gt; int)\ninstead of\n\tval {6}: int -&gt; int -&gt; int.</source>
        <target state="translated">{0}' modülü\n    {1}    \niçeriyor ancak imzasında\n    {2}    \nbelirtiliyor. İmzadaki parametre sayısı ile uygulamadaki farklı. İmzada '{3}' öğesinin en az {4} bağımsız değişken kabul eden bir işlem tanımı veya lambda ifadesi olduğu belirtiliyor, ancak uygulama hesaplanan bir işlev değeri. Hesaplanan işlev değerinin izin verilen bir uygulama olduğunu tanımlamak için imzada türünü ayraç içine almak yeterlidir, örn.\n\tval {6}: int -&gt; int -&gt; int\nyerine\n\tval {5}: int -&gt; (int -&gt; int).</target>
        <note />
      </trans-unit>
      <trans-unit id="ValueNotContainedMutabilityDotNetNamesDiffer">
        <source>Module '{0}' contains\n    {1}    \nbut its signature specifies\n    {2}    \nThe CLI member names differ</source>
        <target state="translated">{0}' modülü\n    {1}    \niçeriyor ancak imzasında\n    {2}    \nbelirtiliyor. CLI üye adları farklı</target>
        <note />
      </trans-unit>
      <trans-unit id="ValueNotContainedMutabilityStaticsDiffer">
        <source>Module '{0}' contains\n    {1}    \nbut its signature specifies\n    {2}    \nOne is static and the other isn't</source>
        <target state="translated">{0}' modülü\n    {1}    \niçeriyor ancak imzasında\n    {2}    \nbelirtiliyor. Biri statik, diğeri değil</target>
        <note />
      </trans-unit>
      <trans-unit id="ValueNotContainedMutabilityVirtualsDiffer">
        <source>Module '{0}' contains\n    {1}    \nbut its signature specifies\n    {2}    \nOne is virtual and the other isn't</source>
        <target state="translated">{0}' modülü\n    {1}    \niçeriyor ancak imzasında\n    {2}    \nbelirtiliyor. Biri sanal, diğeri değil</target>
        <note />
      </trans-unit>
      <trans-unit id="ValueNotContainedMutabilityAbstractsDiffer">
        <source>Module '{0}' contains\n    {1}    \nbut its signature specifies\n    {2}    \nOne is abstract and the other isn't</source>
        <target state="translated">{0}' modülü\n    {1}    \niçeriyor ancak imzasında\n    {2}    \nbelirtiliyor. Biri soyut, diğeri değil</target>
        <note />
      </trans-unit>
      <trans-unit id="ValueNotContainedMutabilityFinalsDiffer">
        <source>Module '{0}' contains\n    {1}    \nbut its signature specifies\n    {2}    \nOne is final and the other isn't</source>
        <target state="translated">{0}' modülü\n    {1}    \niçeriyor ancak imzasında\n    {2}    \nbelirtiliyor. Biri nihai, diğeri değil</target>
        <note />
      </trans-unit>
      <trans-unit id="ValueNotContainedMutabilityOverridesDiffer">
        <source>Module '{0}' contains\n    {1}    \nbut its signature specifies\n    {2}    \nOne is marked as an override and the other isn't</source>
        <target state="translated">{0}' modülü\n    {1}    \niçeriyor ancak imzasında\n    {2}    \nbelirtiliyor. Biri geçersiz kılma olarak işaretlenmiş, diğeri işaretlenmemiş</target>
        <note />
      </trans-unit>
      <trans-unit id="ValueNotContainedMutabilityOneIsConstructor">
        <source>Module '{0}' contains\n    {1}    \nbut its signature specifies\n    {2}    \nOne is a constructor/property and the other is not</source>
        <target state="translated">{0}' modülü\n    {1}    \niçeriyor ancak imzasında\n    {2}    \nbelirtiliyor. Biri oluşturucu/özellik, diğeri değil</target>
        <note />
      </trans-unit>
      <trans-unit id="ValueNotContainedMutabilityStaticButInstance">
        <source>Module '{0}' contains\n    {1}    \nbut its signature specifies\n    {2}    \nThe compiled representation of this method is as a static member but the signature indicates its compiled representation is as an instance member</source>
        <target state="translated">{0}' modülü\n    {1}    \niçeriyor ancak imzasında\n    {2}    \nbelirtiliyor. Bu metodun derlenen temsili statik üye olarak gösteriliyor ancak imzada derlenmiş gösterim örnek üye olarak belirtiliyor</target>
        <note />
      </trans-unit>
      <trans-unit id="ValueNotContainedMutabilityInstanceButStatic">
        <source>Module '{0}' contains\n    {1}    \nbut its signature specifies\n    {2}    \nThe compiled representation of this method is as an instance member, but the signature indicates its compiled representation is as a static member</source>
        <target state="translated">{0}' modülü\n    {1}    \niçeriyor ancak imzasında\n    {2}    \nbelirtiliyor. Bu metodun derlenen gösterimi örnek üye olarak verilmiş, ancak imzada derlenen gösterim statik üye olarak belirtiliyor</target>
        <note />
      </trans-unit>
      <trans-unit id="DefinitionsInSigAndImplNotCompatibleNamesDiffer">
        <source>The {0} definitions in the signature and implementation are not compatible because the names differ. The type is called '{1}' in the signature file but '{2}' in implementation.</source>
        <target state="translated">Adları farklı olduğundan, imza ve uygulamadaki {0} tanımları uyumlu değil. Türün adı, imzada '{1}' olmasına rağmen uygulamada '{2}'.</target>
        <note />
      </trans-unit>
      <trans-unit id="DefinitionsInSigAndImplNotCompatibleParameterCountsDiffer">
        <source>The {0} definitions for type '{1}' in the signature and implementation are not compatible because the respective type parameter counts differ</source>
        <target state="translated">İlgili tür parametresi sayıları farklı olduğundan, imza ve uygulamadaki '{1}' türü için {0} tanımları uyumlu değil</target>
        <note />
      </trans-unit>
      <trans-unit id="DefinitionsInSigAndImplNotCompatibleAccessibilityDiffer">
        <source>The {0} definitions for type '{1}' in the signature and implementation are not compatible because the accessibility specified in the signature is more than that specified in the implementation</source>
        <target state="translated">İmzada belirtilen erişilebilirlik uygulamada belirtilenden daha fazla olduğundan, imza ve uygulamadaki '{1}' türü için {0} tanımları uyumlu değil</target>
        <note />
      </trans-unit>
      <trans-unit id="DefinitionsInSigAndImplNotCompatibleMissingInterface">
        <source>The {0} definitions for type '{1}' in the signature and implementation are not compatible because the signature requires that the type supports the interface {2} but the interface has not been implemented</source>
        <target state="translated">İmzanın, türün {2} arabirimini desteklemesini gerektirmesine rağmen arabirim uygulanmadığından, imza ve uygulamadaki '{1}' türü için {0} tanımları uyumlu değil</target>
        <note />
      </trans-unit>
      <trans-unit id="DefinitionsInSigAndImplNotCompatibleImplementationSaysNull">
        <source>The {0} definitions for type '{1}' in the signature and implementation are not compatible because the implementation says this type may use nulls as a representation but the signature does not</source>
        <target state="translated">Uygulamada bu türün temsil olarak null değerleri kullanabileceği belirtilmesine rağmen imzada bu belirtmediğinden, imza ve uygulamadaki '{1}' türü için {0} tanımları uyumlu değil</target>
        <note />
      </trans-unit>
      <trans-unit id="DefinitionsInSigAndImplNotCompatibleImplementationSaysNull2">
        <source>The {0} definitions for type '{1}' in the signature and implementation are not compatible because the implementation says this type may use nulls as an extra value but the signature does not</source>
        <target state="translated">Uygulamada bu türün ek değer olarak null değerleri kullanabileceği belirtilmesine rağmen imzada bu belirtmediğinden, imza ve uygulamadaki '{1}' türü için {0} tanımları uyumlu değil</target>
        <note />
      </trans-unit>
      <trans-unit id="DefinitionsInSigAndImplNotCompatibleSignatureSaysNull">
        <source>The {0} definitions for type '{1}' in the signature and implementation are not compatible because the signature says this type may use nulls as a representation but the implementation does not</source>
        <target state="translated">İmzada bu türün temsil olarak null değerleri kullanabileceği belirtilmesine rağmen uygulamada bu belirtilmediğinden, imza ve uygulamadaki '{1}' türü için {0} tanımları uyumlu değil</target>
        <note />
      </trans-unit>
      <trans-unit id="DefinitionsInSigAndImplNotCompatibleSignatureSaysNull2">
        <source>The {0} definitions for type '{1}' in the signature and implementation are not compatible because the signature says this type may use nulls as an extra value but the implementation does not</source>
        <target state="translated">İmzada bu türün ek değer olarak null değerleri kullanabileceği belirtilmesine rağmen uygulamada bu belirtilmediğinden, imza ve uygulamadaki '{1}' türü için {0} tanımları uyumlu değil</target>
        <note />
      </trans-unit>
      <trans-unit id="DefinitionsInSigAndImplNotCompatibleImplementationSealed">
        <source>The {0} definitions for type '{1}' in the signature and implementation are not compatible because the implementation type is sealed but the signature implies it is not. Consider adding the [&lt;Sealed&gt;] attribute to the signature.</source>
        <target state="translated">Uygulama türü mühürlü olmasına rağmen imza korumalı olmadığını belirttiğinden, imza ve uygulamadaki '{1}' türü için {0} tanımları uyumlu değil. İmzaya [&lt;Sealed&gt;] özniteliğini eklemeyi düşünün.</target>
        <note />
      </trans-unit>
      <trans-unit id="DefinitionsInSigAndImplNotCompatibleImplementationIsNotSealed">
        <source>The {0} definitions for type '{1}' in the signature and implementation are not compatible because the implementation type is not sealed but signature implies it is. Consider adding the [&lt;Sealed&gt;] attribute to the implementation.</source>
        <target state="translated">Uygulama türü mühürlü olmamasına rağmen imza korumalı olduğunu belirttiğinden, imza ve uygulamadaki '{1}' türü için {0} tanımları uyumlu değil. Uygulamaya [&lt;Sealed&gt;] özniteliğini eklemeyi düşünün.</target>
        <note />
      </trans-unit>
      <trans-unit id="DefinitionsInSigAndImplNotCompatibleImplementationIsAbstract">
        <source>The {0} definitions for type '{1}' in the signature and implementation are not compatible because the implementation is an abstract class but the signature is not. Consider adding the [&lt;AbstractClass&gt;] attribute to the signature.</source>
        <target state="translated">Uygulama bir soyut sınıf olmasına rağmen imza soyut sınıf olmadığından, imza ve uygulamadaki '{1}' türü için {0} tanımları uyumlu değil. İmzaya [&lt;AbstractClass&gt;] özniteliğini eklemeyi düşünün.</target>
        <note />
      </trans-unit>
      <trans-unit id="DefinitionsInSigAndImplNotCompatibleSignatureIsAbstract">
        <source>The {0} definitions for type '{1}' in the signature and implementation are not compatible because the signature is an abstract class but the implementation is not. Consider adding the [&lt;AbstractClass&gt;] attribute to the implementation.</source>
        <target state="translated">İmza bir soyut sınıf olmasına rağmen uygulama soyut sınıf olmadığından, imza ve uygulamadaki '{1}' türü için {0} tanımları uyumlu değil. Uygulamaya [&lt;AbstractClass&gt;] özniteliğini eklemeyi düşünün.</target>
        <note />
      </trans-unit>
      <trans-unit id="DefinitionsInSigAndImplNotCompatibleTypesHaveDifferentBaseTypes">
        <source>The {0} definitions for type '{1}' in the signature and implementation are not compatible because the types have different base types</source>
        <target state="translated">Türler farklı temel türlere sahip olduğundan, imza ve uygulamadaki '{1}' türü için {0} tanımları uyumlu değil</target>
        <note />
      </trans-unit>
      <trans-unit id="DefinitionsInSigAndImplNotCompatibleNumbersDiffer">
        <source>The {0} definitions for type '{1}' in the signature and implementation are not compatible because the number of {2}s differ</source>
        <target state="translated">{2} sayıları farklı olduğundan, imza ve uygulamadaki '{1}' türü için {0} tanımları uyumlu değil</target>
        <note />
      </trans-unit>
      <trans-unit id="DefinitionsInSigAndImplNotCompatibleSignatureDefinesButImplDoesNot">
        <source>The {0} definitions for type '{1}' in the signature and implementation are not compatible because the signature defines the {2} '{3}' but the implementation does not (or does, but not in the same order)</source>
        <target state="translated">İmzada '{3}' adlı {2} tanımlanmasına rağmen uygulamada tanımlanmadığından (veya farklı sırayla tanımlandığından), imza ve uygulamadaki '{1}' türü için {0} tanımları uyumlu değil</target>
        <note />
      </trans-unit>
      <trans-unit id="DefinitionsInSigAndImplNotCompatibleImplDefinesButSignatureDoesNot">
        <source>The {0} definitions for type '{1}' in the signature and implementation are not compatible because the implementation defines the {2} '{3}' but the signature does not (or does, but not in the same order)</source>
        <target state="translated">Uygulamada '{3}' adlı {2} tanımlanmasına rağmen imzada tanımlanmadığından (veya farklı sırada tanımlandığından), imza ve uygulamadaki '{1}' türü için {0} tanımları uyumlu değil</target>
        <note />
      </trans-unit>
      <trans-unit id="DefinitionsInSigAndImplNotCompatibleImplDefinesStruct">
        <source>The {0} definitions for type '{1}' in the signature and implementation are not compatible because the implementation defines a struct but the signature defines a type with a hidden representation</source>
        <target state="translated">Uygulamada bir struct tanımlanmasına rağmen imzada gizli temsili olan bir tür tanımlandığından, imza ve uygulamadaki '{1}' türü için {0} tanımları uyumlu değil</target>
        <note />
      </trans-unit>
      <trans-unit id="DefinitionsInSigAndImplNotCompatibleDotNetTypeRepresentationIsHidden">
        <source>The {0} definitions for type '{1}' in the signature and implementation are not compatible because a CLI type representation is being hidden by a signature</source>
        <target state="translated">Bir CLI tür temsili imza ile gizlendiğinden, imza ve uygulamadaki '{1}' türü için {0} tanımları uyumlu değil</target>
        <note />
      </trans-unit>
      <trans-unit id="DefinitionsInSigAndImplNotCompatibleTypeIsHidden">
        <source>The {0} definitions for type '{1}' in the signature and implementation are not compatible because a type representation is being hidden by a signature</source>
        <target state="translated">Bir tür temsili imza ile gizlendiğinden, imza ve uygulamadaki '{1}' türü için {0} tanımları uyumlu değil</target>
        <note />
      </trans-unit>
      <trans-unit id="DefinitionsInSigAndImplNotCompatibleTypeIsDifferentKind">
        <source>The {0} definitions for type '{1}' in the signature and implementation are not compatible because the types are of different kinds</source>
        <target state="translated">Türler farklı çeşitlerde olduğundan, imza ve uygulamadaki '{1}' türü için {0} tanımları uyumlu değil</target>
        <note />
      </trans-unit>
      <trans-unit id="DefinitionsInSigAndImplNotCompatibleILDiffer">
        <source>The {0} definitions for type '{1}' in the signature and implementation are not compatible because the IL representations differ</source>
        <target state="translated">IL temsilleri farklı olduğundan, imza ve uygulamadaki '{1}' türü için {0} tanımları uyumlu değil</target>
        <note />
      </trans-unit>
      <trans-unit id="DefinitionsInSigAndImplNotCompatibleRepresentationsDiffer">
        <source>The {0} definitions for type '{1}' in the signature and implementation are not compatible because the representations differ</source>
        <target state="translated">Temsiller farklı olduğundan, imza ve uygulamadaki '{1}' türü için {0} tanımları uyumlu değil</target>
        <note />
      </trans-unit>
      <trans-unit id="DefinitionsInSigAndImplNotCompatibleFieldWasPresent">
        <source>The {0} definitions for type '{1}' in the signature and implementation are not compatible because the field {2} was present in the implementation but not in the signature</source>
        <target state="translated">{2} alanı uygulamada mevcut olmasına rağmen imzada mevcut olmadığından, imza ve uygulamadaki '{1}' türü için {0} tanımları uyumlu değil</target>
        <note />
      </trans-unit>
      <trans-unit id="DefinitionsInSigAndImplNotCompatibleFieldOrderDiffer">
        <source>The {0} definitions for type '{1}' in the signature and implementation are not compatible because the order of the fields is different in the signature and implementation</source>
        <target state="translated">Alanların sırası imzada ve uygulamada farklı olduğundan, imza ve uygulamadaki '{1}' türü için {0} tanımları uyumlu değil</target>
        <note />
      </trans-unit>
      <trans-unit id="DefinitionsInSigAndImplNotCompatibleFieldRequiredButNotSpecified">
        <source>The {0} definitions for type '{1}' in the signature and implementation are not compatible because the field {2} was required by the signature but was not specified by the implementation</source>
        <target state="translated">{2} alanı imza için gerekmesine rağmen uygulama tarafından belirtilmediğinden, imza ve uygulamadaki '{1}' türü için {0} tanımları uyumlu değil</target>
        <note />
      </trans-unit>
      <trans-unit id="DefinitionsInSigAndImplNotCompatibleFieldIsInImplButNotSig">
        <source>The {0} definitions for type '{1}' in the signature and implementation are not compatible because the field '{2}' was present in the implementation but not in the signature. Struct types must now reveal their fields in the signature for the type, though the fields may still be labelled 'private' or 'internal'.</source>
        <target state="translated">{2}' alanı uygulamada mevcut olmasına rağmen imzada mevcut olmadığından, imza ve uygulamadaki '{1}' türü için {0} tanımları uyumlu değil. Struct türleri artık tür imzasında alanlarını göstermelidir, ancak bu alanlar yine de 'private' veya 'internal' olarak etiketlenebilir.</target>
        <note />
      </trans-unit>
      <trans-unit id="DefinitionsInSigAndImplNotCompatibleAbstractMemberMissingInImpl">
        <source>The {0} definitions for type '{1}' in the signature and implementation are not compatible because the abstract member '{2}' was required by the signature but was not specified by the implementation</source>
        <target state="translated">{2}' soyut üyesi imza için gerekmesine rağmen uygulama tarafından belirtilmediğinden, imza ve uygulamadaki '{1}' türü için {0} tanımları uyumlu değil</target>
        <note />
      </trans-unit>
      <trans-unit id="DefinitionsInSigAndImplNotCompatibleAbstractMemberMissingInSig">
        <source>The {0} definitions for type '{1}' in the signature and implementation are not compatible because the abstract member '{2}' was present in the implementation but not in the signature</source>
        <target state="translated">{2}' soyut üyesi uygulamada mevcut olmasına rağmen imzada mevcut olmadığından, imza ve uygulamadaki '{1}' türü için {0} tanımları uyumlu değil</target>
        <note />
      </trans-unit>
      <trans-unit id="DefinitionsInSigAndImplNotCompatibleSignatureDeclaresDiffer">
        <source>The {0} definitions for type '{1}' in the signature and implementation are not compatible because the signature declares a {2} while the implementation declares a {3}</source>
        <target state="translated">İmzada {2} bildirilirken uygulamada {3} bildirildiğinden, imza ve uygulamadaki '{1}' türü için {0} tanımları uyumlu değil</target>
        <note />
      </trans-unit>
      <trans-unit id="DefinitionsInSigAndImplNotCompatibleAbbreviationsDiffer">
        <source>The {0} definitions for type '{1}' in the signature and implementation are not compatible because the abbreviations differ: {2} versus {3}</source>
        <target state="translated">Kısaltmalar farklı olduğundan ({2} ve {3}), imza ve uygulamadaki '{1}' türü için {0} tanımları uyumlu değil</target>
        <note />
      </trans-unit>
      <trans-unit id="DefinitionsInSigAndImplNotCompatibleAbbreviationHiddenBySig">
        <source>The {0} definitions for type '{1}' in the signature and implementation are not compatible because an abbreviation is being hidden by a signature. The abbreviation must be visible to other CLI languages. Consider making the abbreviation visible in the signature.</source>
        <target state="translated">Bir kısaltma imza ile gizlendiğinden, imza ve uygulamadaki '{1}' türü için {0} tanımları uyumlu değil. Kısaltmanın diğer CLI dilleri tarafından görünebilir olması gerekir. Kısaltmayı imzada görünür yapmayı düşünün.</target>
        <note />
      </trans-unit>
      <trans-unit id="DefinitionsInSigAndImplNotCompatibleSigHasAbbreviation">
        <source>The {0} definitions for type '{1}' in the signature and implementation are not compatible because the signature has an abbreviation while the implementation does not</source>
        <target state="translated">İmzanın kısaltması olmasına rağmen uygulamanın olmadığından, imza ve uygulamadaki '{1}' türü için {0} tanımları uyumlu değil</target>
        <note />
      </trans-unit>
      <trans-unit id="ModuleContainsConstructorButNamesDiffer">
        <source>The module contains the constructor\n    {0}    \nbut its signature specifies\n    {1}    \nThe names differ</source>
        <target state="translated">Modül\n    {0}    \noluşturucusunu içeriyor ancak imzasında\n    {1}    \nbelirtiliyor. Adlar farklı</target>
        <note />
      </trans-unit>
      <trans-unit id="ModuleContainsConstructorButDataFieldsDiffer">
        <source>The module contains the constructor\n    {0}    \nbut its signature specifies\n    {1}    \nThe respective number of data fields differ</source>
        <target state="translated">Modül\n    {0}    \noluşturucusunu içeriyor ancak imzasında\n    {1}    \nbelirtiliyor. İlgili veri alanı sayısı farklı</target>
        <note />
      </trans-unit>
      <trans-unit id="ModuleContainsConstructorButTypesOfFieldsDiffer">
        <source>The module contains the constructor\n    {0}    \nbut its signature specifies\n    {1}    \nThe types of the fields differ</source>
        <target state="translated">Modül\n    {0}    \noluşturucusunu içeriyor ancak imzasında\n    {1}    \nbelirtiliyor. Alanların türleri farklı</target>
        <note />
      </trans-unit>
      <trans-unit id="ModuleContainsConstructorButAccessibilityDiffers">
        <source>The module contains the constructor\n    {0}    \nbut its signature specifies\n    {1}    \nthe accessibility specified in the signature is more than that specified in the implementation</source>
        <target state="translated">Modül\n    {0}    \noluşturucusunu içeriyor ancak imzasında\n    {1}    \nbelirtiliyor; imzada belirtilen erişilebilirlik uygulamada belirtilenden daha fazla</target>
        <note />
      </trans-unit>
      <trans-unit id="FieldNotContainedNamesDiffer">
        <source>The module contains the field\n    {0}    \nbut its signature specifies\n    {1}    \nThe names differ</source>
        <target state="translated">Modül\n    {0}    \nalanını içeriyor ancak imzasında\n    {1}    \nbelirtiliyor. Adlar farklı</target>
        <note />
      </trans-unit>
      <trans-unit id="FieldNotContainedAccessibilitiesDiffer">
        <source>The module contains the field\n    {0}    \nbut its signature specifies\n    {1}    \nthe accessibility specified in the signature is more than that specified in the implementation</source>
        <target state="translated">Modül\n    {0}    \nalanını içeriyor ancak imzasında\n    {1}    \nbelirtiliyor; imzada belirtilen erişilebilirlik uygulamada belirtilenden daha fazla</target>
        <note />
      </trans-unit>
      <trans-unit id="FieldNotContainedStaticsDiffer">
        <source>The module contains the field\n    {0}    \nbut its signature specifies\n    {1}    \nThe 'static' modifiers differ</source>
        <target state="translated">Modül\n    {0}    \nalanını içeriyor ancak imzasında\n    {1}    \nbelirtiliyor. 'static' değiştiricileri farklı</target>
        <note />
      </trans-unit>
      <trans-unit id="FieldNotContainedMutablesDiffer">
        <source>The module contains the field\n    {0}    \nbut its signature specifies\n    {1}    \nThe 'mutable' modifiers differ</source>
        <target state="translated">Modül\n    {0}    \nalanını içeriyor ancak imzasında\n    {1}    \nbelirtiliyor. 'mutable' değiştiricileri farklı</target>
        <note />
      </trans-unit>
      <trans-unit id="FieldNotContainedLiteralsDiffer">
        <source>The module contains the field\n    {0}    \nbut its signature specifies\n    {1}    \nThe 'literal' modifiers differ</source>
        <target state="translated">Modül\n    {0}    \nalanını içeriyor ancak imzasında\n    {1}    \nbelirtiliyor. 'literal' değiştiricileri farklı</target>
        <note />
      </trans-unit>
      <trans-unit id="FieldNotContainedTypesDiffer">
        <source>The module contains the field\n    {0}    \nbut its signature specifies\n    {1}    \nThe types differ</source>
        <target state="translated">Modül\n    {0}    \nalanını içeriyor ancak imzasında\n    {1}    \nbelirtiliyor. Türler farklı</target>
        <note />
      </trans-unit>
      <trans-unit id="typrelCannotResolveImplicitGenericInstantiation">
        <source>The implicit instantiation of a generic construct at or near this point could not be resolved because it could resolve to multiple unrelated types, e.g. '{0}' and '{1}'. Consider using type annotations to resolve the ambiguity</source>
        <target state="translated">Genel yapının bu konumda veya yakınında örtük olarak örneklenmesi çözümlenemedi, çünkü ilişkisiz birden çok türe çözümlenebiliyordu, örn. '{0}' ve '{1}'. Belirsizliği çözümlemek için tür ek açıklamaları kullanmayı düşünün</target>
        <note />
      </trans-unit>
      <trans-unit id="typrelCannotResolveAmbiguityInPrintf">
        <source>Could not resolve the ambiguity inherent in the use of a 'printf'-style format string</source>
        <target state="translated">'printf' stilindeki biçim dizesinin kullanılmasına bulunan belirsizlik çözümlenemedi.</target>
        <note />
      </trans-unit>
      <trans-unit id="typrelCannotResolveAmbiguityInEnum">
        <source>Could not resolve the ambiguity in the use of a generic construct with an 'enum' constraint at or near this position</source>
        <target state="translated">Bu konumda veya yakınında 'enum' kısıtlaması olan bir genel yapının kullanımındaki belirsizlik çözümlenemedi</target>
        <note />
      </trans-unit>
      <trans-unit id="typrelCannotResolveAmbiguityInDelegate">
        <source>Could not resolve the ambiguity in the use of a generic construct with a 'delegate' constraint at or near this position</source>
        <target state="translated">Bu konumda veya yakınında 'delegate' kısıtlaması olan bir genel yapının kullanımındaki belirsizlik çözümlenemedi</target>
        <note />
      </trans-unit>
      <trans-unit id="typrelInvalidValue">
        <source>Invalid value</source>
        <target state="translated">Geçersiz değer</target>
        <note />
      </trans-unit>
      <trans-unit id="typrelSigImplNotCompatibleParamCountsDiffer">
        <source>The signature and implementation are not compatible because the respective type parameter counts differ</source>
        <target state="translated">İlgili tür parametresi sayıları farklı olduğu için imza ve uygulama uyumlu değil</target>
        <note />
      </trans-unit>
      <trans-unit id="typrelSigImplNotCompatibleCompileTimeRequirementsDiffer">
        <source>The signature and implementation are not compatible because the type parameter in the class/signature has a different compile-time requirement to the one in the member/implementation</source>
        <target state="translated">Sınıf/imzadaki tür parametresinin üye/uygulama içindekinden farklı bir derleme zamanı gereksinimi olduğu için imza ve uygulama uyumlu değil</target>
        <note />
      </trans-unit>
      <trans-unit id="typrelSigImplNotCompatibleConstraintsDiffer">
        <source>The signature and implementation are not compatible because the declaration of the type parameter '{0}' requires a constraint of the form {1}</source>
        <target state="translated">{0}' tür parametresinin bildirimi {1} biçiminin kısıtlamasını gerektirdiği için imza ve uygulama uyumlu değil</target>
        <note />
      </trans-unit>
      <trans-unit id="typrelSigImplNotCompatibleConstraintsDifferRemove">
        <source>The signature and implementation are not compatible because the type parameter '{0}' has a constraint of the form {1} but the implementation does not. Either remove this constraint from the signature or add it to the implementation.</source>
        <target state="translated">{0}' tür parametresinde {1} biçiminde bir kısıtlama olmasına karşın uygulamada olmadığı için imza ve uygulama uyumlu değil. Bu kısıtlamayı ya imzadan kaldırın ya da uygulamaya ekleyin.</target>
        <note />
      </trans-unit>
      <trans-unit id="typrelTypeImplementsIComparableShouldOverrideObjectEquals">
        <source>The type '{0}' implements 'System.IComparable'. Consider also adding an explicit override for 'Object.Equals'</source>
        <target state="translated">'{0}' türü 'System.IComparable' metodunu uyguluyor. Ayrıca 'Object.Equals' için açık bir geçersiz kılma eklemeyi düşünün</target>
        <note />
      </trans-unit>
      <trans-unit id="typrelTypeImplementsIComparableDefaultObjectEqualsProvided">
        <source>The type '{0}' implements 'System.IComparable' explicitly but provides no corresponding override for 'Object.Equals'. An implementation of 'Object.Equals' has been automatically provided, implemented via 'System.IComparable'. Consider implementing the override 'Object.Equals' explicitly</source>
        <target state="translated">'{0}' türü 'System.IComparable' metodunu açık olarak uyguluyor ancak 'Object.Equals' için buna karşılık gelen bir geçersiz kılma sağlamıyor. 'System.IComparable' aracılığıyla uygulanan 'Object.Equals' metodunun uygulaması otomatik olarak sağlandı. 'Object.Equals' geçersiz kılma işlemini açık olarak uygulamayı düşünün</target>
        <note />
      </trans-unit>
      <trans-unit id="typrelExplicitImplementationOfGetHashCodeOrEquals">
        <source>The struct, record or union type '{0}' has an explicit implementation of 'Object.GetHashCode' or 'Object.Equals'. You must apply the 'CustomEquality' attribute to the type</source>
        <target state="translated">'{0}' yapı, kayıt veya birleşim türünde açık 'Object.GetHashCode' veya 'Object.Equals' uygulaması var. Türe 'CustomEquality' özniteliğini uygulamanız gerekiyor</target>
        <note />
      </trans-unit>
      <trans-unit id="typrelExplicitImplementationOfGetHashCode">
        <source>The struct, record or union type '{0}' has an explicit implementation of 'Object.GetHashCode'. Consider implementing a matching override for 'Object.Equals(obj)'</source>
        <target state="translated">'{0}' yapı, kayıt veya birleşim türünde açık 'Object.GetHashCode' uygulaması var. 'Object.Equals(obj)' için bununla eşleşen bir geçersiz kılma uygulamayı düşünün</target>
        <note />
      </trans-unit>
      <trans-unit id="typrelExplicitImplementationOfEquals">
        <source>The struct, record or union type '{0}' has an explicit implementation of 'Object.Equals'. Consider implementing a matching override for 'Object.GetHashCode()'</source>
        <target state="translated">'{0}' yapı, kayıt veya birleşim türünde açık 'Object.Equals' uygulaması var. 'Object.GetHashCode()' için bununla eşleşen bir geçersiz kılma uygulamayı düşünün</target>
        <note />
      </trans-unit>
      <trans-unit id="ExceptionDefsNotCompatibleHiddenBySignature">
        <source>The exception definitions are not compatible because a CLI exception mapping is being hidden by a signature. The exception mapping must be visible to other modules. The module contains the exception definition\n    {0}    \nbut its signature specifies\n\t{1}</source>
        <target state="translated">CLI özel durum eşlemesi imza aracılığıyla gizlendiği için özel durum tanımları uyumlu değil. Özel durum eşlemesi diğer modüllere görünmelidir. Modül,\n    {0}    \nözel durum tanımını içeriyor ancak imzasında\n\t{1} belirtiliyor.</target>
        <note />
      </trans-unit>
      <trans-unit id="ExceptionDefsNotCompatibleDotNetRepresentationsDiffer">
        <source>The exception definitions are not compatible because the CLI representations differ. The module contains the exception definition\n    {0}    \nbut its signature specifies\n\t{1}</source>
        <target state="translated">CLI temsilleri farklı olduğu için özel durum tanımları uyumlu değil. Modül,\n    {0}    \nözel durum tanımını içeriyor ancak imzasında\n\t{1} belirtiliyor</target>
        <note />
      </trans-unit>
      <trans-unit id="ExceptionDefsNotCompatibleAbbreviationHiddenBySignature">
        <source>The exception definitions are not compatible because the exception abbreviation is being hidden by the signature. The abbreviation must be visible to other CLI languages. Consider making the abbreviation visible in the signature. The module contains the exception definition\n    {0}    \nbut its signature specifies\n\t{1}.</source>
        <target state="translated">Özel durum kısaltması imza tarafından gizlendiği için özel durum tanımları uyumlu değil. Kısaltmanın diğer CLI dillerine görünmesi gerekir. Bu kısaltmayı imzada görünür yapmayı düşünün. Modül,\n    {0}    \nözel durum tanımını içeriyor ancak imzasında\n\t{1} belirtiliyor.</target>
        <note />
      </trans-unit>
      <trans-unit id="ExceptionDefsNotCompatibleSignaturesDiffer">
        <source>The exception definitions are not compatible because the exception abbreviations in the signature and implementation differ. The module contains the exception definition\n    {0}    \nbut its signature specifies\n\t{1}.</source>
        <target state="translated">Özel durum kısaltmaları imza ve uygulamada farklı olduğu için özel durum tanımları uyumlu değil. Modül,\n    {0}    \nözel durum tanımını içeriyor ancak imzasında\n\t{1} belirtiliyor.</target>
        <note />
      </trans-unit>
      <trans-unit id="ExceptionDefsNotCompatibleExceptionDeclarationsDiffer">
        <source>The exception definitions are not compatible because the exception declarations differ. The module contains the exception definition\n    {0}    \nbut its signature specifies\n\t{1}.</source>
        <target state="translated">Özel durum bildirimleri farklı olduğu için özel durum tanımları uyumlu değil. Modül,\n    {0}    \nözel durum tanımını içeriyor ancak imzasında\n\t{1} belirtiliyor.</target>
        <note />
      </trans-unit>
      <trans-unit id="ExceptionDefsNotCompatibleFieldInSigButNotImpl">
        <source>The exception definitions are not compatible because the field '{0}' was required by the signature but was not specified by the implementation. The module contains the exception definition\n    {1}    \nbut its signature specifies\n\t{2}.</source>
        <target state="translated">{0}' alanı imza için gerekmesine karşın uygulama tarafından belirtilmediği için özel durum tanımları uyumlu değil. Modül,\n    {1}    \nözel durum tanımını içeriyor ancak imzasında\n\t{2} belirtiliyor.</target>
        <note />
      </trans-unit>
      <trans-unit id="ExceptionDefsNotCompatibleFieldInImplButNotSig">
        <source>The exception definitions are not compatible because the field '{0}' was present in the implementation but not in the signature. The module contains the exception definition\n    {1}    \nbut its signature specifies\n\t{2}.</source>
        <target state="translated">{0}' alanı uygulamada olup imzada olmadığı için özel durum tanımları uyumlu değil. Modül,\n    {1}    \nözel durum tanımını içeriyor ancak imzasında\n\t{2} belirtiliyor.</target>
        <note />
      </trans-unit>
      <trans-unit id="ExceptionDefsNotCompatibleFieldOrderDiffers">
        <source>The exception definitions are not compatible because the order of the fields is different in the signature and implementation. The module contains the exception definition\n    {0}    \nbut its signature specifies\n\t{1}.</source>
        <target state="translated">Alanların sırası imza ve uygulamada farklı olduğu için özel durum tanımları uyumlu değil. Modül,\n    {0}    \nözel durum tanımını içeriyor ancak imzasında\n\t{1} belirtiliyor.</target>
        <note />
      </trans-unit>
      <trans-unit id="typrelModuleNamespaceAttributesDifferInSigAndImpl">
        <source>The namespace or module attributes differ between signature and implementation</source>
        <target state="translated">Ad alanı veya modül öznitelikleri imza ile uygulama arasında farklılık gösteriyor</target>
        <note />
      </trans-unit>
      <trans-unit id="typrelMethodIsOverconstrained">
        <source>This method is over-constrained in its type parameters</source>
        <target state="translated">Bu metot tür parametrelerinde aşırı kısıtlanmış</target>
        <note />
      </trans-unit>
      <trans-unit id="typrelOverloadNotFound">
        <source>No implementations of '{0}' had the correct number of arguments and type parameters. The required signature is '{1}'.</source>
        <target state="translated">Hiçbir '{0}' uygulamasında doğru sayıda bağımsız değişken ve tür parametresi yoktu. Gereken imza: '{1}'.</target>
        <note />
      </trans-unit>
      <trans-unit id="typrelOverrideWasAmbiguous">
        <source>The override for '{0}' was ambiguous</source>
        <target state="translated">'{0}' geçersiz kılma işlemi belirsizdi</target>
        <note />
      </trans-unit>
      <trans-unit id="typrelMoreThenOneOverride">
        <source>More than one override implements '{0}'</source>
        <target state="translated">Birden fazla geçersiz kılma '{0}' uyguluyor</target>
        <note />
      </trans-unit>
      <trans-unit id="typrelMethodIsSealed">
        <source>The method '{0}' is sealed and cannot be overridden</source>
        <target state="translated">'{0}' metodu mühürlü olduğundan geçersiz kılınamaz</target>
        <note />
      </trans-unit>
      <trans-unit id="typrelOverrideImplementsMoreThenOneSlot">
        <source>The override '{0}' implements more than one abstract slot, e.g. '{1}' and '{2}'</source>
        <target state="translated">{0}' geçersiz kılma işlemi birden fazla soyut yuva uyguluyor, örn. '{1}' ve '{2}'</target>
        <note />
      </trans-unit>
      <trans-unit id="typrelDuplicateInterface">
        <source>Duplicate or redundant interface</source>
        <target state="translated">Yinelenen veya gereksiz arabirim</target>
        <note />
      </trans-unit>
      <trans-unit id="typrelNeedExplicitImplementation">
        <source>The interface '{0}' is included in multiple explicitly implemented interface types. Add an explicit implementation of this interface.</source>
        <target state="translated">'{0}' arabirimi, birden fazla açık olarak uygulanan arabirim türüne eklenmiş. Bu arabirimin açık uygulamasını ekleyin.</target>
        <note />
      </trans-unit>
      <trans-unit id="typrelNamedArgumentHasBeenAssignedMoreThenOnce">
        <source>A named argument has been assigned more than one value</source>
        <target state="translated">Adlandırılmış bir bağımsız değişken birden fazla değere atanmış</target>
        <note />
      </trans-unit>
      <trans-unit id="typrelNoImplementationGiven">
        <source>No implementation was given for '{0}'</source>
        <target state="translated">'{0}' için bir uygulama verilmedi</target>
        <note />
      </trans-unit>
      <trans-unit id="typrelNoImplementationGivenWithSuggestion">
        <source>No implementation was given for '{0}'. Note that all interface members must be implemented and listed under an appropriate 'interface' declaration, e.g. 'interface ... with member ...'.</source>
        <target state="translated">'{0}' için bir uygulama verilmedi. Tüm arabirim üyelerinin uygulanması ve uygun bir 'interface' bildirimi, örn. 'interface ... with member ...' altında listelenmesi gerektiğine dikkat edin.</target>
        <note />
      </trans-unit>
      <trans-unit id="typrelMemberDoesNotHaveCorrectNumberOfArguments">
        <source>The member '{0}' does not have the correct number of arguments. The required signature is '{1}'.</source>
        <target state="translated">Üye '{0}', doğru sayıda bağımsız değişkene sahip değil. Gereken imza: '{1}'.</target>
        <note />
      </trans-unit>
      <trans-unit id="typrelMemberDoesNotHaveCorrectNumberOfTypeParameters">
        <source>The member '{0}' does not have the correct number of method type parameters. The required signature is '{1}'.</source>
        <target state="translated">Üye '{0}', doğru sayıda metot türü parametresine sahip değil. Gereken imza: '{1}'.</target>
        <note />
      </trans-unit>
      <trans-unit id="typrelMemberDoesNotHaveCorrectKindsOfGenericParameters">
        <source>The member '{0}' does not have the correct kinds of generic parameters. The required signature is '{1}'.</source>
        <target state="translated">Üye '{0}', doğru tür genel parametrelere sahip değil. Gereken imza: '{1}'.</target>
        <note />
      </trans-unit>
      <trans-unit id="typrelMemberCannotImplement">
        <source>The member '{0}' cannot be used to implement '{1}'. The required signature is '{2}'.</source>
        <target state="translated">Üye '{0}', '{1}' uygulamak için kullanılamaz. Gerekli imza: '{2}'.</target>
        <note />
      </trans-unit>
      <trans-unit id="astParseEmbeddedILError">
        <source>Error while parsing embedded IL</source>
        <target state="translated">Gömülü IL ayrıştırılırken hata oluştu</target>
        <note />
      </trans-unit>
      <trans-unit id="astParseEmbeddedILTypeError">
        <source>Error while parsing embedded IL type</source>
        <target state="translated">Gömülü IL türü ayrıştırılırken hata oluştu</target>
        <note />
      </trans-unit>
      <trans-unit id="astDeprecatedIndexerNotation">
        <source>This indexer notation has been removed from the F# language</source>
        <target state="translated">Bu dizin erişimcisi gösterimi F# dilinden kaldırıldı</target>
        <note />
      </trans-unit>
      <trans-unit id="astInvalidExprLeftHandOfAssignment">
        <source>Invalid expression on left of assignment</source>
        <target state="translated">Atamanın solunda geçersiz ifade</target>
        <note />
      </trans-unit>
      <trans-unit id="augNoRefEqualsOnStruct">
        <source>The 'ReferenceEquality' attribute cannot be used on structs. Consider using the 'StructuralEquality' attribute instead, or implement an override for 'System.Object.Equals(obj)'.</source>
        <target state="translated">'ReferenceEquality' özniteliği struct öğelerinde kullanılamaz. Onun yerine 'StructuralEquality' özniteliğini kullanın veya 'System.Object.Equals(obj)' için geçersiz kılma uygulayın.</target>
        <note />
      </trans-unit>
      <trans-unit id="augInvalidAttrs">
        <source>This type uses an invalid mix of the attributes 'NoEquality', 'ReferenceEquality', 'StructuralEquality', 'NoComparison' and 'StructuralComparison'</source>
        <target state="translated">Bu tür, 'NoEquality', 'ReferenceEquality', 'StructuralEquality', 'NoComparison' ve 'StructuralComparison' özniteliklerini geçersiz bir karışımda kullanıyor</target>
        <note />
      </trans-unit>
      <trans-unit id="augNoEqualityNeedsNoComparison">
        <source>The 'NoEquality' attribute must be used in conjunction with the 'NoComparison' attribute</source>
        <target state="translated">'NoEquality' özniteliği, 'NoComparison' özniteliği ile bağlantılı kullanılmalıdır</target>
        <note />
      </trans-unit>
      <trans-unit id="augStructCompNeedsStructEquality">
        <source>The 'StructuralComparison' attribute must be used in conjunction with the 'StructuralEquality' attribute</source>
        <target state="translated">'StructuralComparison' özniteliği, 'StructuralEquality' özniteliği ile bağlantılı kullanılmalıdır</target>
        <note />
      </trans-unit>
      <trans-unit id="augStructEqNeedsNoCompOrStructComp">
        <source>The 'StructuralEquality' attribute must be used in conjunction with the 'NoComparison' or 'StructuralComparison' attributes</source>
        <target state="translated">'StructuralEquality' özniteliği, 'NoComparison' veya 'StructuralComparison' öznitelikleriyle bağlantılı kullanılmalıdır</target>
        <note />
      </trans-unit>
      <trans-unit id="augTypeCantHaveRefEqAndStructAttrs">
        <source>A type cannot have both the 'ReferenceEquality' and 'StructuralEquality' or 'StructuralComparison' attributes</source>
        <target state="translated">Bir türde 'ReferenceEquality' ile 'StructuralEquality' veya 'StructuralComparison' öznitelikleri aynı anda olamaz</target>
        <note />
      </trans-unit>
      <trans-unit id="augOnlyCertainTypesCanHaveAttrs">
        <source>Only record, union, exception and struct types may be augmented with the 'ReferenceEquality', 'StructuralEquality' and 'StructuralComparison' attributes</source>
        <target state="translated">Yalnızca kayıt, birleşim, özel durum ve yapı türleri 'ReferenceEquality', 'StructuralEquality' ve 'StructuralComparison' öznitelikleriyle büyütülebilir</target>
        <note />
      </trans-unit>
      <trans-unit id="augRefEqCantHaveObjEquals">
        <source>A type with attribute 'ReferenceEquality' cannot have an explicit implementation of 'Object.Equals(obj)', 'System.IEquatable&lt;_&gt;' or 'System.Collections.IStructuralEquatable'</source>
        <target state="translated">'ReferenceEquality' özniteliği olan bir türde, 'Object.Equals(obj)', 'System.IEquatable&lt;_&gt;' veya 'System.Collections.IStructuralEquatable' metotları açık olarak uygulanmış olamaz</target>
        <note />
      </trans-unit>
      <trans-unit id="augCustomEqNeedsObjEquals">
        <source>A type with attribute 'CustomEquality' must have an explicit implementation of at least one of 'Object.Equals(obj)', 'System.IEquatable&lt;_&gt;' or 'System.Collections.IStructuralEquatable'</source>
        <target state="translated">'CustomEquality' özniteliği olan bir türde, 'Object.Equals(obj)', 'System.IEquatable&lt;_&gt;' veya 'System.Collections.IStructuralEquatable' metotlarından en az biri açık olarak uygulanmış olmalıdır</target>
        <note />
      </trans-unit>
      <trans-unit id="augCustomCompareNeedsIComp">
        <source>A type with attribute 'CustomComparison' must have an explicit implementation of at least one of 'System.IComparable' or 'System.Collections.IStructuralComparable'</source>
        <target state="translated">'CustomComparison' özniteliği olan bir türde, 'System.IComparable' veya 'System.Collections.IStructuralComparable' yöntemlerinden en az biri açık olarak uygulanmış olmalıdır</target>
        <note />
      </trans-unit>
      <trans-unit id="augNoEqNeedsNoObjEquals">
        <source>A type with attribute 'NoEquality' should not usually have an explicit implementation of 'Object.Equals(obj)'. Disable this warning if this is intentional for interoperability purposes</source>
        <target state="translated">'NoEquality' özniteliği olan bir türde, genellikle açık olarak uygulanmış 'Object.Equals(obj)' metodu olmamalıdır. Bu birlikte çalışabilme amacıyla bilerek yapılmışsa bu uyarıyı devre dışı bırakın</target>
        <note />
      </trans-unit>
      <trans-unit id="augNoCompCantImpIComp">
        <source>A type with attribute 'NoComparison' should not usually have an explicit implementation of 'System.IComparable', 'System.IComparable&lt;_&gt;' or 'System.Collections.IStructuralComparable'. Disable this warning if this is intentional for interoperability purposes</source>
        <target state="translated">'NoComparison' özniteliği olan bir türde, genellikle açık olarak uygulanmış 'System.IComparable', 'System.IComparable&lt;_&gt;' veya 'System.Collections.IStructuralComparable' yöntemleri olmamalıdır. Bu birlikte çalışabilme amacıyla bilerek yapılmışsa bu uyarıyı devre dışı bırakın</target>
        <note />
      </trans-unit>
      <trans-unit id="augCustomEqNeedsNoCompOrCustomComp">
        <source>The 'CustomEquality' attribute must be used in conjunction with the 'NoComparison' or 'CustomComparison' attributes</source>
        <target state="translated">'CustomEquality' özniteliği, 'NoComparison' veya 'CustomComparison' öznitelikleri ile bağlantılı kullanılmalıdır</target>
        <note />
      </trans-unit>
      <trans-unit id="forPositionalSpecifiersNotPermitted">
        <source>Positional specifiers are not permitted in format strings</source>
        <target state="translated">Biçim dizelerinde konum tanımlayıcılara izin verilmiyor</target>
        <note />
      </trans-unit>
      <trans-unit id="forMissingFormatSpecifier">
        <source>Missing format specifier</source>
        <target state="translated">Biçim belirticisi eksik</target>
        <note />
      </trans-unit>
      <trans-unit id="forFlagSetTwice">
        <source>'{0}' flag set twice</source>
        <target state="translated">'{0}' bayrağı iki kez ayarlandı</target>
        <note />
      </trans-unit>
      <trans-unit id="forPrefixFlagSpacePlusSetTwice">
        <source>Prefix flag (' ' or '+') set twice</source>
        <target state="translated">Ön ek bayrağı (' ' veya '+') iki kez ayarlandı</target>
        <note />
      </trans-unit>
      <trans-unit id="forHashSpecifierIsInvalid">
        <source>The # formatting modifier is invalid in F#</source>
        <target state="translated"># biçimlendirme değiştiricisi F# içinde geçersizdir</target>
        <note />
      </trans-unit>
      <trans-unit id="forBadPrecision">
        <source>Bad precision in format specifier</source>
        <target state="translated">Biçim tanımlayıcıda hatalı duyarlık</target>
        <note />
      </trans-unit>
      <trans-unit id="forBadWidth">
        <source>Bad width in format specifier</source>
        <target state="translated">Biçim tanımlayıcıda hatalı genişlik</target>
        <note />
      </trans-unit>
      <trans-unit id="forDoesNotSupportZeroFlag">
        <source>'{0}' format does not support '0' flag</source>
        <target state="translated">'{0}' biçimi '0' bayrağını desteklemiyor</target>
        <note />
      </trans-unit>
      <trans-unit id="forPrecisionMissingAfterDot">
        <source>Precision missing after the '.'</source>
        <target state="translated">'.' karakterinden sonra duyarlık eksik</target>
        <note />
      </trans-unit>
      <trans-unit id="forFormatDoesntSupportPrecision">
        <source>'{0}' format does not support precision</source>
        <target state="translated">'{0}' biçimi duyarlığı desteklemiyor</target>
        <note />
      </trans-unit>
      <trans-unit id="forBadFormatSpecifier">
        <source>Bad format specifier (after l or L): Expected ld,li,lo,lu,lx or lX. In F# code you can use %d, %x, %o or %u instead, which are overloaded to work with all basic integer types.</source>
        <target state="translated">Hatalı biçim tanımlayıcı (l veya L'den sonra): ld,li,lo,lu,lx veya lX bekleniyordu. Bunun yerine F# kodunda, tüm temel tamsayı türleriyle çalışmak üzere aşırı yüklenmiş olan %d, %x, %o veya %u kullanabilirsiniz.</target>
        <note />
      </trans-unit>
      <trans-unit id="forLIsUnnecessary">
        <source>The 'l' or 'L' in this format specifier is unnecessary. In F# code you can use %d, %x, %o or %u instead, which are overloaded to work with all basic integer types.</source>
        <target state="translated">Bu biçim tanımlayıcıdaki 'l' veya 'L' gereksiz. Bunun yerine F# kodunda, tüm temel tamsayı türleriyle çalışmak üzere aşırı yüklenmiş olan %d, %x, %o veya %u kullanabilirsiniz.</target>
        <note />
      </trans-unit>
      <trans-unit id="forHIsUnnecessary">
        <source>The 'h' or 'H' in this format specifier is unnecessary. You can use %d, %x, %o or %u instead, which are overloaded to work with all basic integer types.</source>
        <target state="translated">Bu biçim tanımlayıcıdaki 'h' veya 'H' gereksiz. Bunun yerine, tüm temel tamsayı türleriyle çalışmak üzere aşırı yüklenmiş olan %d, %x, %o veya %u kullanabilirsiniz.</target>
        <note />
      </trans-unit>
      <trans-unit id="forDoesNotSupportPrefixFlag">
        <source>'{0}' does not support prefix '{1}' flag</source>
        <target state="translated">'{0}', ön ek '{1}' bayrağını desteklemiyor</target>
        <note />
      </trans-unit>
      <trans-unit id="forBadFormatSpecifierGeneral">
        <source>Bad format specifier: '{0}'</source>
        <target state="translated">Hatalı biçim tanımlayıcı: '{0}'</target>
        <note />
      </trans-unit>
      <trans-unit id="elSysEnvExitDidntExit">
        <source>System.Environment.Exit did not exit</source>
        <target state="translated">System.Environment.Exit yoktu</target>
        <note />
      </trans-unit>
      <trans-unit id="elDeprecatedOperator">
        <source>The treatment of this operator is now handled directly by the F# compiler and its meaning cannot be redefined</source>
        <target state="translated">Bu işlecin işlemleri artık doğrudan F# derleyicisi tarafından işlendiğinden anlamı yeniden tanımlanamaz</target>
        <note />
      </trans-unit>
      <trans-unit id="chkProtectedOrBaseCalled">
        <source>A protected member is called or 'base' is being used. This is only allowed in the direct implementation of members since they could escape their object scope.</source>
        <target state="translated">Korunan bir üye çağrıldı veya 'base' kullanılıyor. Üyeler nesne kapsamlarını kaçırabildikleri için buna yalnızca üyeler doğrudan uygulandığında izin verilir.</target>
        <note />
      </trans-unit>
      <trans-unit id="chkByrefUsedInInvalidWay">
        <source>The byref-typed variable '{0}' is used in an invalid way. Byrefs cannot be captured by closures or passed to inner functions.</source>
        <target state="translated">Byref olarak belirtilmiş '{0}' değişkeni geçersiz bir biçimde kullanılmış. Byref değerleri, kapanışlar ile yakalanamaz veya iç işlevlere geçirilemez.</target>
        <note />
      </trans-unit>
      <trans-unit id="chkBaseUsedInInvalidWay">
        <source>The 'base' keyword is used in an invalid way. Base calls cannot be used in closures. Consider using a private member to make base calls.</source>
        <target state="translated">'Base' anahtar sözcüğü geçersiz bir biçimde kullanılmış. Base çağrıları kapanışlarda kullanılamaz. Base çağrıları yapmak için özel üye kullanmayı düşünün.</target>
        <note />
      </trans-unit>
      <trans-unit id="chkVariableUsedInInvalidWay">
        <source>The variable '{0}' is used in an invalid way</source>
        <target state="translated">'{0}' değişkeni geçersiz bir biçimde kullanılmış</target>
        <note />
      </trans-unit>
      <trans-unit id="chkTypeLessAccessibleThanType">
        <source>The type '{0}' is less accessible than the value, member or type '{1}' it is used in.</source>
        <target state="translated">{0}' türünün erişilebilirliği, içinde kullanıldığı değer, üye veya '{1}' türünden daha düşük düzeyde.</target>
        <note />
      </trans-unit>
      <trans-unit id="chkSystemVoidOnlyInTypeof">
        <source>'System.Void' can only be used as 'typeof&lt;System.Void&gt;' in F#</source>
        <target state="translated">'System.Void', F# dilinde yalnızca 'typeof&lt;System.Void&gt;' olarak kullanılabilir</target>
        <note />
      </trans-unit>
      <trans-unit id="chkErrorUseOfByref">
        <source>A type instantiation involves a byref type. This is not permitted by the rules of Common IL.</source>
        <target state="translated">Tür örnek oluşturma işlemi byref türünü içerir. Ortak Ara Dil (CIL) kurallarında buna izin verilmez.</target>
        <note />
      </trans-unit>
      <trans-unit id="chkErrorContainsCallToRethrow">
        <source>Calls to 'reraise' may only occur directly in a handler of a try-with</source>
        <target state="translated">'Reraise' çağrıları yalnızca doğrudan try-with ifadesinin işleyicisinde oluşabilir</target>
        <note />
      </trans-unit>
      <trans-unit id="chkSplicingOnlyInQuotations">
        <source>Expression-splicing operators may only be used within quotations</source>
        <target state="translated">İfade ekleme işleçleri yalnızca tırnak içinde kullanılabilir</target>
        <note />
      </trans-unit>
      <trans-unit id="chkNoFirstClassSplicing">
        <source>First-class uses of the expression-splicing operator are not permitted</source>
        <target state="translated">İfade ekleme işlecinin birinci sınıf kullanımlarına izin verilmiyor</target>
        <note />
      </trans-unit>
      <trans-unit id="chkNoFirstClassAddressOf">
        <source>First-class uses of the address-of operators are not permitted</source>
        <target state="translated">Address-of işleçlerinin birinci sınıf kullanımlarına izin verilmiyor</target>
        <note />
      </trans-unit>
      <trans-unit id="chkNoFirstClassRethrow">
        <source>First-class uses of the 'reraise' function is not permitted</source>
        <target state="translated">'reraise' işlevinin birinci sınıf kullanımlarına izin verilmiyor</target>
        <note />
      </trans-unit>
      <trans-unit id="chkNoByrefAtThisPoint">
        <source>The byref typed value '{0}' cannot be used at this point</source>
        <target state="translated">Türü byref olarak belirtilmiş '{0}' değeri bu noktada kullanılamaz</target>
        <note />
      </trans-unit>
      <trans-unit id="chkLimitationsOfBaseKeyword">
        <source>'base' values may only be used to make direct calls to the base implementations of overridden members</source>
        <target state="translated">'base' değerleri yalnızca geçersiz kılınmış üyelerin taban uygulamalarına doğrudan çağrı yapmak için kullanılabilir</target>
        <note />
      </trans-unit>
      <trans-unit id="chkObjCtorsCantUseExceptionHandling">
        <source>Object constructors cannot directly use try/with and try/finally prior to the initialization of the object. This includes constructs such as 'for x in ...' that may elaborate to uses of these constructs. This is a limitation imposed by Common IL.</source>
        <target state="translated">Nesne oluşturucular, nesnenin başlatılmasından önce try/with ve try/finally ifadelerini doğrudan kullanamazlar. Buna bu yapıların kullanımını çeşitlendirebilen 'for x in ...' gibi yapılar da dahildir. Bu, Ortak Ara Dilin getirdiği bir kısıtlamadır.</target>
        <note />
      </trans-unit>
      <trans-unit id="chkNoAddressOfAtThisPoint">
        <source>The address of the variable '{0}' cannot be used at this point</source>
        <target state="translated">'{0}' değişkeninin adresi bu noktada kullanılamaz</target>
        <note />
      </trans-unit>
      <trans-unit id="chkNoAddressStaticFieldAtThisPoint">
        <source>The address of the static field '{0}' cannot be used at this point</source>
        <target state="translated">'{0}' statik alanının adresi bu noktada kullanılamaz</target>
        <note />
      </trans-unit>
      <trans-unit id="chkNoAddressFieldAtThisPoint">
        <source>The address of the field '{0}' cannot be used at this point</source>
        <target state="translated">'{0}' alanının adresi bu noktada kullanılamaz</target>
        <note />
      </trans-unit>
      <trans-unit id="chkNoAddressOfArrayElementAtThisPoint">
        <source>The address of an array element cannot be used at this point</source>
        <target state="translated">Dizi öğesinin adresi bu noktada kullanılamaz</target>
        <note />
      </trans-unit>
      <trans-unit id="chkFirstClassFuncNoByref">
        <source>The type of a first-class function cannot contain byrefs</source>
        <target state="translated">Birinci sınıf bir işlevin türü byref'ler içeremez</target>
        <note />
      </trans-unit>
      <trans-unit id="chkReturnTypeNoByref">
        <source>A method return type would contain byrefs which is not permitted</source>
        <target state="translated">Bir metot dönüş türü byref'ler içeriyordu, buna izin verilmez</target>
        <note />
      </trans-unit>
      <trans-unit id="chkInvalidCustAttrVal">
        <source>Invalid custom attribute value (not a constant or literal)</source>
        <target state="translated">Geçersiz özel öznitelik değeri (sabit veya değişmez değerli değil)</target>
        <note />
      </trans-unit>
      <trans-unit id="chkAttrHasAllowMultiFalse">
        <source>The attribute type '{0}' has 'AllowMultiple=false'. Multiple instances of this attribute cannot be attached to a single language element.</source>
        <target state="translated">'{0}' öznitelik türünde 'AllowMultiple=false' değeri var. Bu özniteliğin birden çok örneği tek bir dil öğesine iliştirilemez.</target>
        <note />
      </trans-unit>
      <trans-unit id="chkMemberUsedInInvalidWay">
        <source>The member '{0}' is used in an invalid way. A use of '{1}' has been inferred prior to its definition at or near '{2}'. This is an invalid forward reference.</source>
        <target state="translated">{0}' üyesi geçersiz bir biçimde kullanılmış. '{1}' kullanımı, '{2}' konumunda veya yakınındaki tanımından önce çıkarılmış. Bu geçersiz bir ileriye doğru başvurudur.</target>
        <note />
      </trans-unit>
      <trans-unit id="chkNoByrefAsTopValue">
        <source>A byref typed value would be stored here. Top-level let-bound byref values are not permitted.</source>
        <target state="translated">Türü byref olarak belirtilmiş bir değer buraya depolanacaktı. Üst düzeyde let ile bağlanmış byref değerlerine izin verilmez.</target>
        <note />
      </trans-unit>
      <trans-unit id="chkReflectedDefCantSplice">
        <source>[&lt;ReflectedDefinition&gt;] terms cannot contain uses of the prefix splice operator '%'</source>
        <target state="translated">[&lt;ReflectedDefinition&gt;] terimleri ön ek ekleme işleci '%' kullanımı içeremez</target>
        <note />
      </trans-unit>
      <trans-unit id="chkEntryPointUsage">
        <source>A function labeled with the 'EntryPointAttribute' attribute must be the last declaration in the last file in the compilation sequence.</source>
        <target state="translated">'EntryPointAttribute' özniteliği ile etiketlenmiş bir işlev, derleme dizisinin sonuncu dosyasındaki sonuncu bildirim olmalıdır.</target>
        <note />
      </trans-unit>
      <trans-unit id="chkUnionCaseCompiledForm">
        <source>compiled form of the union case</source>
        <target state="translated">birleşim durumunun derlenmiş biçimi</target>
        <note />
      </trans-unit>
      <trans-unit id="chkUnionCaseDefaultAugmentation">
        <source>default augmentation of the union case</source>
        <target state="translated">birleşim durumunun varsayılan genişletmesi</target>
        <note />
      </trans-unit>
      <trans-unit id="chkPropertySameNameMethod">
        <source>The property '{0}' has the same name as a method in type '{1}'.</source>
        <target state="translated">{0}' özelliği, '{1}' türündeki bir metotla aynı ada sahip.</target>
        <note />
      </trans-unit>
      <trans-unit id="chkGetterSetterDoNotMatchAbstract">
        <source>The property '{0}' of type '{1}' has a getter and a setter that do not match. If one is abstract then the other must be as well.</source>
        <target state="translated">{1}' türündeki '{0}' özelliğinin alıcısı ve ayarlayıcısı eşleşmiyor. Biri soyut ise diğeri de soyut olmalıdır.</target>
        <note />
      </trans-unit>
      <trans-unit id="chkPropertySameNameIndexer">
        <source>The property '{0}' has the same name as another property in type '{1}', but one takes indexer arguments and the other does not. You may be missing an indexer argument to one of your properties.</source>
        <target state="translated">{0}' özelliği, '{1}' türündeki başka bir özellikle aynı ada sahip ancak bunlardan biri dizin oluşturucu bağımsız değişkenleri alırken diğeri almıyor. Özelliklerinizden birinde dizin oluşturucu bağımsız değişkeni eksik olabilir.</target>
        <note />
      </trans-unit>
      <trans-unit id="chkCantStoreByrefValue">
        <source>A type would store a byref typed value. This is not permitted by Common IL.</source>
        <target state="translated">Bir türde byref olarak belirtilmiş değer depolanmak istendi. Ortak Ara Dilde (CIL) buna izin verilmez.</target>
        <note />
      </trans-unit>
      <trans-unit id="chkDuplicateMethod">
        <source>Duplicate method. The method '{0}' has the same name and signature as another method in type '{1}'.</source>
        <target state="translated">Yinelenen metot. '{0}' metodu, '{1}' türündeki başka bir metotla aynı ada ve imzaya sahip.</target>
        <note />
      </trans-unit>
      <trans-unit id="chkDuplicateMethodWithSuffix">
        <source>Duplicate method. The method '{0}' has the same name and signature as another method in type '{1}' once tuples, functions, units of measure and/or provided types are erased.</source>
        <target state="translated">Yinelenen metot. Demetler, işlevler, ölçü birimleri ve/veya sağlanan türler silindikten sonra '{0}' metodu, '{1}' türündeki başka bir metotla aynı ada ve imzaya sahip oluyor.</target>
        <note />
      </trans-unit>
      <trans-unit id="chkDuplicateMethodCurried">
        <source>The method '{0}' has curried arguments but has the same name as another method in type '{1}'. Methods with curried arguments cannot be overloaded. Consider using a method taking tupled arguments.</source>
        <target state="translated">{0}' metodunda Curry biçimli bağımsız değişkenler var ancak metodun adı, '{1}' türündeki başka bir metodun adıyla aynı. Curry biçimli bağımsız değişkenleri olan metotlar aşırı yüklenemez. Demet olarak tanımlanmış bağımsız değişkenler alan bir metot kullanmanız önerilir.</target>
        <note />
      </trans-unit>
      <trans-unit id="chkCurriedMethodsCantHaveOutParams">
        <source>Methods with curried arguments cannot declare 'out', 'ParamArray', 'optional', 'ReflectedDefinition', 'byref', 'CallerLineNumber', 'CallerMemberName', or 'CallerFilePath' arguments</source>
        <target state="translated">Curry bağımsız değişkenlerine sahip metotlar 'out', 'ParamArray', 'optional', 'ReflectedDefinition', 'byref', 'CallerLineNumber', 'CallerMemberName' veya 'CallerFilePath' bağımsız değişkenlerini bildiremez</target>
        <note />
      </trans-unit>
      <trans-unit id="chkDuplicateProperty">
        <source>Duplicate property. The property '{0}' has the same name and signature as another property in type '{1}'.</source>
        <target state="translated">Yinelenen özellik. '{0}' özelliği, '{1}' türündeki başka bir özellikle aynı ada ve imzaya sahip.</target>
        <note />
      </trans-unit>
      <trans-unit id="chkDuplicatePropertyWithSuffix">
        <source>Duplicate property. The property '{0}' has the same name and signature as another property in type '{1}' once tuples, functions, units of measure and/or provided types are erased.</source>
        <target state="translated">Yinelenen özellik. Demetler, işlevler, ölçü birimleri ve/veya sağlanan türler silindikten sonra '{0}' özelliği, '{1}' türündeki başka bir özellikle aynı ada ve imzaya sahip oluyor.</target>
        <note />
      </trans-unit>
      <trans-unit id="chkDuplicateMethodInheritedType">
        <source>Duplicate method. The abstract method '{0}' has the same name and signature as an abstract method in an inherited type.</source>
        <target state="translated">Yinelenen metot. Soyut '{0}' metodu, devralınan türdeki soyut metotla aynı ada ve imzaya sahip.</target>
        <note />
      </trans-unit>
      <trans-unit id="chkDuplicateMethodInheritedTypeWithSuffix">
        <source>Duplicate method. The abstract method '{0}' has the same name and signature as an abstract method in an inherited type once tuples, functions, units of measure and/or provided types are erased.</source>
        <target state="translated">Yinelenen metot. Demetler, işlevler, ölçü birimleri ve/veya sağlanan türler silindikten sonra, soyut '{0}' metodu, devralınan türdeki soyut metotla aynı ada ve imzaya sahip.</target>
        <note />
      </trans-unit>
      <trans-unit id="chkMultipleGenericInterfaceInstantiations">
        <source>This type implements the same interface at different generic instantiations '{0}' and '{1}'. This is not permitted in this version of F#.</source>
        <target state="translated">Bu tür, farklı '{0}' ve '{1}' genel örneklemelerinde aynı arabirimi uyguluyor. F# dilinin bu sürümünde buna izin verilmez.</target>
        <note />
      </trans-unit>
      <trans-unit id="chkValueWithDefaultValueMustHaveDefaultValue">
        <source>The type of a field using the 'DefaultValue' attribute must admit default initialization, i.e. have 'null' as a proper value or be a struct type whose fields all admit default initialization. You can use 'DefaultValue(false)' to disable this check</source>
        <target state="translated">'DefaultValue' özniteliğini kullanan alanın türü varsayılan başlatmayı kabul etmelidir, yani uygun değer olarak 'null' değerli olmalı veya alanlarının tümü varsayılan başlatmayı kabul eden yapı türünde olmalıdır. Bu denetimi devre dışı bırakmak için 'DefaultValue(false)' kullanabilirsiniz</target>
        <note />
      </trans-unit>
      <trans-unit id="chkNoByrefInTypeAbbrev">
        <source>The type abbreviation contains byrefs. This is not permitted by F#.</source>
        <target state="translated">Tür kısaltması byref değerleri içeriyor. F# dilinde buna izin verilmez.</target>
        <note />
      </trans-unit>
      <trans-unit id="crefBoundVarUsedInSplice">
        <source>The variable '{0}' is bound in a quotation but is used as part of a spliced expression. This is not permitted since it may escape its scope.</source>
        <target state="translated">'{0}' değişkeni bir alıntı içine bağlanmış ancak eklenmiş ifadenin parçası olarak kullanılmış. Kapsamından kaçabileceği için buna izin verilmez.</target>
        <note />
      </trans-unit>
      <trans-unit id="crefQuotationsCantContainGenericExprs">
        <source>Quotations cannot contain uses of generic expressions</source>
        <target state="translated">Alıntılar, genel ifade kullanımları içeremez</target>
        <note />
      </trans-unit>
      <trans-unit id="crefQuotationsCantContainGenericFunctions">
        <source>Quotations cannot contain function definitions that are inferred or declared to be generic. Consider adding some type constraints to make this a valid quoted expression.</source>
        <target state="translated">Alıntılar, genel olduğu çıkarılmış veya tanımlanmış işlev tanımları içeremez. Bunu geçerli bir alıntı ifadesi yapmak için bazı tür kısıtlamaları eklemeyi düşünün.</target>
        <note />
      </trans-unit>
      <trans-unit id="crefQuotationsCantContainObjExprs">
        <source>Quotations cannot contain object expressions</source>
        <target state="translated">Alıntılar, nesne ifadeleri içeremez</target>
        <note />
      </trans-unit>
      <trans-unit id="crefQuotationsCantContainAddressOf">
        <source>Quotations cannot contain expressions that take the address of a field</source>
        <target state="translated">Alıntılar, bir alanın adresini alan ifadeler içeremez</target>
        <note />
      </trans-unit>
      <trans-unit id="crefQuotationsCantContainStaticFieldRef">
        <source>Quotations cannot contain expressions that fetch static fields</source>
        <target state="translated">Alıntılar, statik alanlar getiren ifadeler içeremez</target>
        <note />
      </trans-unit>
      <trans-unit id="crefQuotationsCantContainInlineIL">
        <source>Quotations cannot contain inline assembly code or pattern matching on arrays</source>
        <target state="translated">Alıntılar, satır içi bütünleştirilmiş kod kodu veya dizilerde desen eşleştirme içeremez</target>
        <note />
      </trans-unit>
      <trans-unit id="crefQuotationsCantContainDescendingForLoops">
        <source>Quotations cannot contain descending for loops</source>
        <target state="translated">Alıntılar, döngülere yönelik azalan sıra içeremez</target>
        <note />
      </trans-unit>
      <trans-unit id="crefQuotationsCantFetchUnionIndexes">
        <source>Quotations cannot contain expressions that fetch union case indexes</source>
        <target state="translated">Alıntılar, birleşim durumu dizinleri getiren ifadeler içeremez</target>
        <note />
      </trans-unit>
      <trans-unit id="crefQuotationsCantSetUnionFields">
        <source>Quotations cannot contain expressions that set union case fields</source>
        <target state="translated">Alıntılar, birleşim durumu alanları ayarlayan ifadeler içeremez</target>
        <note />
      </trans-unit>
      <trans-unit id="crefQuotationsCantSetExceptionFields">
        <source>Quotations cannot contain expressions that set fields in exception values</source>
        <target state="translated">Alıntılar, özel durum değerleri içinde alanlar ayarlayan ifadeler içeremez</target>
        <note />
      </trans-unit>
      <trans-unit id="crefQuotationsCantRequireByref">
        <source>Quotations cannot contain expressions that require byref pointers</source>
        <target state="translated">Alıntılar, byref işaretçileri gerektiren ifadeler içeremez</target>
        <note />
      </trans-unit>
      <trans-unit id="crefQuotationsCantCallTraitMembers">
        <source>Quotations cannot contain expressions that make member constraint calls, or uses of operators that implicitly resolve to a member constraint call</source>
        <target state="translated">Alıntılar, üye kısıtlama çağrıları yapan veya örtük olarak üye kısıtlama çağrısına çözümlenen işleçler kullanan ifadeler içeremez</target>
        <note />
      </trans-unit>
      <trans-unit id="crefQuotationsCantContainThisConstant">
        <source>Quotations cannot contain this kind of constant</source>
        <target state="translated">Alıntılar, bu tür bir sabit içeremez</target>
        <note />
      </trans-unit>
      <trans-unit id="crefQuotationsCantContainThisPatternMatch">
        <source>Quotations cannot contain this kind of pattern match</source>
        <target state="translated">Alıntılar, bu tür bir desen eşleştirme içeremez</target>
        <note />
      </trans-unit>
      <trans-unit id="crefQuotationsCantContainArrayPatternMatching">
        <source>Quotations cannot contain array pattern matching</source>
        <target state="translated">Alıntılar, dizi deseni eşleştirmesi içeremez</target>
        <note />
      </trans-unit>
      <trans-unit id="crefQuotationsCantContainThisType">
        <source>Quotations cannot contain this kind of type</source>
        <target state="translated">Alıntılar, böyle bir tür içeremez</target>
        <note />
      </trans-unit>
      <trans-unit id="csTypeCannotBeResolvedAtCompileTime">
        <source>The declared type parameter '{0}' cannot be used here since the type parameter cannot be resolved at compile time</source>
        <target state="translated">Tanımlanan tür parametresi '{0}' derleme zamanında çözümlenemediği için burada kullanılamaz</target>
        <note />
      </trans-unit>
      <trans-unit id="csCodeLessGeneric">
        <source>This code is less generic than indicated by its annotations. A unit-of-measure specified using '_' has been determined to be '1', i.e. dimensionless. Consider making the code generic, or removing the use of '_'.</source>
        <target state="translated">Bu kod, ek açıklamalarında belirtilenden daha az genel. '_' kullanılarak belirtilen bir ölçü biriminin '1', yani boyutsuz olduğu belirlendi. Kodu genel yapmayı veya '_' kullanımını kaldırmayı düşünün.</target>
        <note />
      </trans-unit>
      <trans-unit id="csTypeInferenceMaxDepth">
        <source>Type inference problem too complicated (maximum iteration depth reached). Consider adding further type annotations.</source>
        <target state="translated">Tür çıkarma sorunu çok karmaşık (en fazla yinelenme derinliğine ulaşıldı). İlave tür ek açıklamaları eklemeyi düşünün.</target>
        <note />
      </trans-unit>
      <trans-unit id="csExpectedArguments">
        <source>Expected arguments to an instance member</source>
        <target state="translated">Örnek üye için bağımsız değişkenler bekleniyordu</target>
        <note />
      </trans-unit>
      <trans-unit id="csIndexArgumentMismatch">
        <source>This indexer expects {0} arguments but is here given {1}</source>
        <target state="translated">Bu dizin erişimcisi {0} bağımsız değişkenlerini bekliyor ancak burada {1} verilmiş</target>
        <note />
      </trans-unit>
      <trans-unit id="csExpectTypeWithOperatorButGivenFunction">
        <source>Expecting a type supporting the operator '{0}' but given a function type. You may be missing an argument to a function.</source>
        <target state="translated">'{0}' işlecini destekleyen bir tür bekleniyor ancak bir işlev türü verildi. Bir işlevde bağımsız değişkeniniz eksik olabilir.</target>
        <note />
      </trans-unit>
      <trans-unit id="csExpectTypeWithOperatorButGivenTuple">
        <source>Expecting a type supporting the operator '{0}' but given a tuple type</source>
        <target state="translated">'{0}' işlecini destekleyen bir tür bekleniyor ancak bir demet türü verildi.</target>
        <note />
      </trans-unit>
      <trans-unit id="csTypesDoNotSupportOperator">
        <source>None of the types '{0}' support the operator '{1}'</source>
        <target state="translated">{0}' türlerinin hiçbiri '{1}' işlecini desteklemez</target>
        <note />
      </trans-unit>
      <trans-unit id="csTypeDoesNotSupportOperator">
        <source>The type '{0}' does not support the operator '{1}'</source>
        <target state="translated">{0}' türü '{1}' işlecini desteklemez</target>
        <note />
      </trans-unit>
      <trans-unit id="csTypesDoNotSupportOperatorNullable">
        <source>None of the types '{0}' support the operator '{1}'. Consider opening the module 'Microsoft.FSharp.Linq.NullableOperators'.</source>
        <target state="translated">{0}' türlerinin hiçbiri '{1}' işlecini desteklemez. 'Microsoft.FSharp.Linq.NullableOperators' modülünü açmayı düşünün.</target>
        <note />
      </trans-unit>
      <trans-unit id="csTypeDoesNotSupportOperatorNullable">
        <source>The type '{0}' does not support the operator '{1}'. Consider opening the module 'Microsoft.FSharp.Linq.NullableOperators'.</source>
        <target state="translated">{0}' türü '{1}' işlecini desteklemez. 'Microsoft.FSharp.Linq.NullableOperators' modülünü açmayı düşünün.</target>
        <note />
      </trans-unit>
      <trans-unit id="csTypeDoesNotSupportConversion">
        <source>The type '{0}' does not support a conversion to the type '{1}'</source>
        <target state="translated">{0}' türü '{1}' türüne dönüşümü desteklemez</target>
        <note />
      </trans-unit>
      <trans-unit id="csMethodFoundButIsStatic">
        <source>The type '{0}' has a method '{1}' (full name '{2}'), but the method is static</source>
        <target state="translated">{0}' türünün '{1}' metodu var (tam adı '{2}'), ancak bu metot statik</target>
        <note />
      </trans-unit>
      <trans-unit id="csMethodFoundButIsNotStatic">
        <source>The type '{0}' has a method '{1}' (full name '{2}'), but the method is not static</source>
        <target state="translated">{0}' türünün '{1}' metodu var (tam adı '{2}'), ancak bu metot statik değil</target>
        <note />
      </trans-unit>
      <trans-unit id="csStructConstraintInconsistent">
        <source>The constraints 'struct' and 'not struct' are inconsistent</source>
        <target state="translated">'struct' ve 'not struct' kısıtlamaları tutarsız</target>
        <note />
      </trans-unit>
      <trans-unit id="csTypeDoesNotHaveNull">
        <source>The type '{0}' does not have 'null' as a proper value</source>
        <target state="translated">'{0}' türünde uygun değer olarak 'null' yoktur</target>
        <note />
      </trans-unit>
      <trans-unit id="csNullableTypeDoesNotHaveNull">
        <source>The type '{0}' does not have 'null' as a proper value. To create a null value for a Nullable type use 'System.Nullable()'.</source>
        <target state="translated">'{0}' türünün uygun değer olarak bir 'null' değeri yok. Boş değer atanabilir türe bir boş değer atamak için 'System.Nullable()' kullanın.</target>
        <note />
      </trans-unit>
      <trans-unit id="csTypeDoesNotSupportComparison1">
        <source>The type '{0}' does not support the 'comparison' constraint because it has the 'NoComparison' attribute</source>
        <target state="translated">'{0}' türünün 'NoComparison' özniteliği olduğu için 'comparison' kısıtlamasını desteklemez</target>
        <note />
      </trans-unit>
      <trans-unit id="csTypeDoesNotSupportComparison2">
        <source>The type '{0}' does not support the 'comparison' constraint. For example, it does not support the 'System.IComparable' interface</source>
        <target state="translated">'{0}' türü 'comparison' kısıtlamasını desteklemez. Örneğin, 'System.IComparable' arabirimini desteklemez</target>
        <note />
      </trans-unit>
      <trans-unit id="csTypeDoesNotSupportComparison3">
        <source>The type '{0}' does not support the 'comparison' constraint because it is a record, union or struct with one or more structural element types which do not support the 'comparison' constraint. Either avoid the use of comparison with this type, or add the 'StructuralComparison' attribute to the type to determine which field type does not support comparison</source>
        <target state="translated">'{0}' türü, 'comparison' kısıtlamasını desteklemeyen bir veya daha fazla yapısal öğe türünün olduğu bir record, union veya struct olduğu için 'comparison' kısıtlamasını desteklemez. Bu türde karşılaştırma kullanmayın veya hangi alan türünün karşılaştırmayı desteklemediğini belirlemek için 'StructuralComparison' özniteliğini türe ekleyin</target>
        <note />
      </trans-unit>
      <trans-unit id="csTypeDoesNotSupportEquality1">
        <source>The type '{0}' does not support the 'equality' constraint because it has the 'NoEquality' attribute</source>
        <target state="translated">'{0}' türünün 'NoEquality' özniteliği olduğu için 'equality' kısıtlamasını desteklemez</target>
        <note />
      </trans-unit>
      <trans-unit id="csTypeDoesNotSupportEquality2">
        <source>The type '{0}' does not support the 'equality' constraint because it is a function type</source>
        <target state="translated">'{0}' türünün bir işlev türü olduğu için 'equality' kısıtlamasını desteklemez</target>
        <note />
      </trans-unit>
      <trans-unit id="csTypeDoesNotSupportEquality3">
        <source>The type '{0}' does not support the 'equality' constraint because it is a record, union or struct with one or more structural element types which do not support the 'equality' constraint. Either avoid the use of equality with this type, or add the 'StructuralEquality' attribute to the type to determine which field type does not support equality</source>
        <target state="translated">'{0}' türü, 'equality' kısıtlamasını desteklemeyen bir veya daha fazla yapısal öğe türünün olduğu bir record, union veya struct olduğu için 'equality' kısıtlamasını desteklemez. Bu türde eşitlik kullanmayın veya hangi alan türünün eşitliği desteklemediğini belirlemek için 'StructuralEquality' özniteliğini türe ekleyin</target>
        <note />
      </trans-unit>
      <trans-unit id="csTypeIsNotEnumType">
        <source>The type '{0}' is not a CLI enum type</source>
        <target state="translated">'{0}' türü bir CLI enum türü değil</target>
        <note />
      </trans-unit>
      <trans-unit id="csTypeHasNonStandardDelegateType">
        <source>The type '{0}' has a non-standard delegate type</source>
        <target state="translated">'{0}' türünün standart olmayan temsilci türü var</target>
        <note />
      </trans-unit>
      <trans-unit id="csTypeIsNotDelegateType">
        <source>The type '{0}' is not a CLI delegate type</source>
        <target state="translated">'{0}' türü bir CLI temsilci türü değil</target>
        <note />
      </trans-unit>
      <trans-unit id="csTypeParameterCannotBeNullable">
        <source>This type parameter cannot be instantiated to 'Nullable'. This is a restriction imposed in order to ensure the meaning of 'null' in some CLI languages is not confusing when used in conjunction with 'Nullable' values.</source>
        <target state="translated">Bu tür parametresi 'Nullable' olarak örneklenemez. Bu, bazı CLI dillerinde 'null' ifadesinin anlamının 'Nullable' değerlerle birlikte kullanıldığında karışıklık yaratmamasını sağlamak amacıyla getirilmiş bir kısıtlamadır.</target>
        <note />
      </trans-unit>
      <trans-unit id="csGenericConstructRequiresStructType">
        <source>A generic construct requires that the type '{0}' is a CLI or F# struct type</source>
        <target state="translated">Genel bir yapı, '{0}' türünün bir CLI veya F# struct türü olmasını gerektirir</target>
        <note />
      </trans-unit>
      <trans-unit id="csGenericConstructRequiresUnmanagedType">
        <source>A generic construct requires that the type '{0}' is an unmanaged type</source>
        <target state="translated">Genel bir yapı, '{0}' türünün yönetilmeyen bir tür olmasını gerektirir</target>
        <note />
      </trans-unit>
      <trans-unit id="csTypeNotCompatibleBecauseOfPrintf">
        <source>The type '{0}' is not compatible with any of the types {1}, arising from the use of a printf-style format string</source>
        <target state="translated">{0}' türü, printf tarzı biçim dizesinin kullanımından kaynaklanan {1} türlerinden herhangi biriyle uyumlu değil</target>
        <note />
      </trans-unit>
      <trans-unit id="csGenericConstructRequiresReferenceSemantics">
        <source>A generic construct requires that the type '{0}' have reference semantics, but it does not, i.e. it is a struct</source>
        <target state="translated">Genel bir yapı, '{0}' türünde başvuru semantiği olmasını gerektirir ancak bu söz konusu değil, yani bu bir struct</target>
        <note />
      </trans-unit>
      <trans-unit id="csGenericConstructRequiresNonAbstract">
        <source>A generic construct requires that the type '{0}' be non-abstract</source>
        <target state="translated">Genel bir yapı, '{0}' türünün soyut olmamasını gerektirir</target>
        <note />
      </trans-unit>
      <trans-unit id="csGenericConstructRequiresPublicDefaultConstructor">
        <source>A generic construct requires that the type '{0}' have a public default constructor</source>
        <target state="translated">Genel bir yapı, '{0}' türünde ortak varsayılan oluşturucu olmasını gerektirir</target>
        <note />
      </trans-unit>
      <trans-unit id="csTypeInstantiationLengthMismatch">
        <source>Type instantiation length mismatch</source>
        <target state="translated">Tür örnekleme uzunluğu uyuşmazlığı</target>
        <note />
      </trans-unit>
      <trans-unit id="csOptionalArgumentNotPermittedHere">
        <source>Optional arguments not permitted here</source>
        <target state="translated">İsteğe bağlı bağımsız değişkenler burada kullanılamaz</target>
        <note />
      </trans-unit>
      <trans-unit id="csMemberIsNotStatic">
        <source>{0} is not a static member</source>
        <target state="translated">{0} bir statik üye değil</target>
        <note />
      </trans-unit>
      <trans-unit id="csMemberIsNotInstance">
        <source>{0} is not an instance member</source>
        <target state="translated">{0} bir örnek üyesi değil</target>
        <note />
      </trans-unit>
      <trans-unit id="csArgumentLengthMismatch">
        <source>Argument length mismatch</source>
        <target state="translated">Bağımsız değişken uzunluğu mismatch uyuşmazlığı</target>
        <note />
      </trans-unit>
      <trans-unit id="csArgumentTypesDoNotMatch">
        <source>The argument types don't match</source>
        <target state="translated">Bağımsız değişken türleri eşleşmiyor</target>
        <note />
      </trans-unit>
      <trans-unit id="csMethodExpectsParams">
        <source>This method expects a CLI 'params' parameter in this position. 'params' is a way of passing a variable number of arguments to a method in languages such as C#. Consider passing an array for this argument</source>
        <target state="translated">Bu metot bu konumda CLI 'params' parametresini bekler. 'params', C# gibi dillerde değişken sayıda bağımsız değişkeni bir metoda geçirme yoludur. Bu bağımsız değişken için bir dizi geçirmeyi düşünün</target>
        <note />
      </trans-unit>
      <trans-unit id="csMemberIsNotAccessible">
        <source>The member or object constructor '{0}' is not {1}</source>
        <target state="translated">Üye veya nesne oluşturucu '{0}', {1} değil</target>
        <note />
      </trans-unit>
      <trans-unit id="csMemberIsNotAccessible2">
        <source>The member or object constructor '{0}' is not {1}. Private members may only be accessed from within the declaring type. Protected members may only be accessed from an extending type and cannot be accessed from inner lambda expressions.</source>
        <target state="translated">Üye veya nesne oluşturucu '{0}', {1} değil. Özel üyelere yalnızca tanımlayan türün içinden erişilebilir. Korunan üyelere yalnızca genişletilen bir türden erişilebilir, iç lambda ifadelerinden erişilemez.</target>
        <note />
      </trans-unit>
      <trans-unit id="csMethodIsNotAStaticMethod">
        <source>{0} is not a static method</source>
        <target state="translated">{0} bir statik metot değil</target>
        <note />
      </trans-unit>
      <trans-unit id="csMethodIsNotAnInstanceMethod">
        <source>{0} is not an instance method</source>
        <target state="translated">{0} bir örnek metodu değil</target>
        <note />
      </trans-unit>
      <trans-unit id="csMemberHasNoArgumentOrReturnProperty">
        <source>The member or object constructor '{0}' has no argument or settable return property '{1}'. {2}.</source>
        <target state="translated">Üye veya nesne oluşturucu '{0}' bağımsız değişkene veya ayarlanabilen '{1}' dönüş özelliğine sahip değil. {2}.</target>
        <note />
      </trans-unit>
      <trans-unit id="csCtorHasNoArgumentOrReturnProperty">
        <source>The object constructor '{0}' has no argument or settable return property '{1}'. {2}.</source>
        <target state="translated">{0}' nesne oluşturucusu, bağımsız değişkene veya ayarlanabilen '{1}' dönüş özelliğine sahip değil. {2}.</target>
        <note />
      </trans-unit>
      <trans-unit id="csRequiredSignatureIs">
        <source>The required signature is {0}</source>
        <target state="translated">Gereken imza: {0}</target>
        <note />
      </trans-unit>
      <trans-unit id="csMemberSignatureMismatch">
        <source>The member or object constructor '{0}' requires {1} argument(s). The required signature is '{2}'.</source>
        <target state="translated">Üye veya nesne oluşturucu '{0}' {1} bağımsız değişken gerektirir. Gereken imza: '{2}'.</target>
        <note />
      </trans-unit>
      <trans-unit id="csMemberSignatureMismatch2">
        <source>The member or object constructor '{0}' requires {1} additional argument(s). The required signature is '{2}'.</source>
        <target state="translated">Üye veya nesne oluşturucu '{0}' {1} bağımsız değişken daha gerektiriyor. Gereken imza: '{2}'.</target>
        <note />
      </trans-unit>
      <trans-unit id="csMemberSignatureMismatch3">
        <source>The member or object constructor '{0}' requires {1} argument(s). The required signature is '{2}'. Some names for missing arguments are {3}.</source>
        <target state="translated">Üye veya nesne oluşturucu '{0}' {1} bağımsız değişken gerektirir. Gereken imza: '{2}'. Eksik bağımsız değişkenlerden bazılarının adları: {3}.</target>
        <note />
      </trans-unit>
      <trans-unit id="csMemberSignatureMismatch4">
        <source>The member or object constructor '{0}' requires {1} additional argument(s). The required signature is '{2}'. Some names for missing arguments are {3}.</source>
        <target state="translated">Üye veya nesne oluşturucu '{0}' {1} bağımsız değişken daha gerektirir. Gereken imza: '{2}'. Eksik bağımsız değişkenlerden bazılarının adları: {3}.</target>
        <note />
      </trans-unit>
      <trans-unit id="csMemberSignatureMismatchArityNamed">
        <source>The member or object constructor '{0}' requires {1} argument(s) but is here given {2} unnamed and {3} named argument(s). The required signature is '{4}'.</source>
        <target state="translated">Üye veya nesne oluşturucu '{0}' {1} bağımsız değişken alır ancak burada adlandırılmamış {2} ve adlandırılmış {3} bağımsız değişken verilmiş. Gereken imza: '{4}'.</target>
        <note />
      </trans-unit>
      <trans-unit id="csMemberSignatureMismatchArity">
        <source>The member or object constructor '{0}' takes {1} argument(s) but is here given {2}. The required signature is '{3}'.</source>
        <target state="translated">Üye veya nesne oluşturucu '{0}' {1} bağımsız değişken alır ancak burada {2} bağımsız değişken verilmiş. Gereken imza: '{3}'.</target>
        <note />
      </trans-unit>
      <trans-unit id="csCtorSignatureMismatchArity">
        <source>The object constructor '{0}' takes {1} argument(s) but is here given {2}. The required signature is '{3}'.</source>
        <target state="translated">{0}' nesne oluşturucusunun {1} bağımsız değişken alması gerekiyor, ancak burada {2} bağımsız değişken almış. Gerekli imza: '{3}'.</target>
        <note />
      </trans-unit>
      <trans-unit id="csCtorSignatureMismatchArityProp">
        <source>The object constructor '{0}' takes {1} argument(s) but is here given {2}. The required signature is '{3}'. If some of the arguments are meant to assign values to properties, consider separating those arguments with a comma (',').</source>
        <target state="translated">{0}' nesne oluşturucusunun {1} bağımsız değişken alması gerekiyor, ancak burada {2} bağımsız değişken almış. Gerekli imza: '{3}'. Bazı bağımsız değişkenler özelliklere değer atamak için kullanıldıysa, bu bağımsız değişkenleri virgül (',') ile ayırmanız önerilir.</target>
        <note />
      </trans-unit>
      <trans-unit id="csMemberSignatureMismatchArityType">
        <source>The member or object constructor '{0}' takes {1} type argument(s) but is here given {2}. The required signature is '{3}'.</source>
        <target state="translated">Üye veya nesne oluşturucu '{0}' {1} tür bağımsız değişkeni alır ancak burada {2} bağımsız değişken verilmiş. Gereken imza: '{3}'.</target>
        <note />
      </trans-unit>
      <trans-unit id="csMemberNotAccessible">
        <source>A member or object constructor '{0}' taking {1} arguments is not accessible from this code location. All accessible versions of method '{2}' take {3} arguments.</source>
        <target state="translated">{1} bağımsız değişken alan '{0}' adlı üyeye veya nesne oluşturucusuna bu kod konumundan erişilemiyor. '{2}' metodunun erişilebilen tüm sürümleri {3} bağımsız değişken alır.</target>
        <note />
      </trans-unit>
      <trans-unit id="csIncorrectGenericInstantiation">
        <source>Incorrect generic instantiation. No {0} member named '{1}' takes {2} generic arguments.</source>
        <target state="translated">Yanlış genel örnekleme. '{1}' adlı hiçbir {0} üyesi {2} genel bağımsız değişkenlerini almıyor.</target>
        <note />
      </trans-unit>
      <trans-unit id="csMemberOverloadArityMismatch">
        <source>The member or object constructor '{0}' does not take {1} argument(s). An overload was found taking {2} arguments.</source>
        <target state="translated">Üye veya nesne oluşturucu '{0}', {1} bağımsız değişkenlerini almaz. {2} bağımsız değişkenler alınırken aşırı yükleme bulundu.</target>
        <note />
      </trans-unit>
      <trans-unit id="csNoMemberTakesTheseArguments">
        <source>No {0} member or object constructor named '{1}' takes {2} arguments</source>
        <target state="translated">Hiçbir {0} üyesi veya '{1}' adlı nesne oluşturucusu {2} bağımsız değişken almaz</target>
        <note />
      </trans-unit>
      <trans-unit id="csNoMemberTakesTheseArguments2">
        <source>No {0} member or object constructor named '{1}' takes {2} arguments. Note the call to this member also provides {3} named arguments.</source>
        <target state="translated">Hiçbir {0} üyesi veya '{1}' adlı nesne oluşturucusu {2} bağımsız değişken almaz. Bu üyeye çağrı yapılmasının {3} adlandırılmış bağımsız değişken sağladığına ayrıca dikkat edin.</target>
        <note />
      </trans-unit>
      <trans-unit id="csNoMemberTakesTheseArguments3">
        <source>No {0} member or object constructor named '{1}' takes {2} arguments. The named argument '{3}' doesn't correspond to any argument or settable return property for any overload.</source>
        <target state="translated">Hiçbir {0} üyesi veya '{1}' adlı nesne oluşturucusu {2} bağımsız değişken almaz. '{3}' adlandırılmış bağımsız değişkeni, herhangi bir aşırı yüklemeye yönelik hiçbir bağımsız değişkene veya ayarlanabilen dönüş özelliğine karşılık gelmiyor.</target>
        <note />
      </trans-unit>
      <trans-unit id="csMethodNotFound">
        <source>Method or object constructor '{0}' not found</source>
        <target state="translated">Metot veya nesne oluşturucusu '{0}' bulunamadı</target>
        <note />
      </trans-unit>
      <trans-unit id="csNoOverloadsFound">
        <source>No overloads match for method '{0}'.</source>
        <target state="translated">Hiçbir aşırı yükleme '{0}' metodu ile eşleşmiyor.</target>
        <note />
      </trans-unit>
      <trans-unit id="csMethodIsOverloaded">
        <source>A unique overload for method '{0}' could not be determined based on type information prior to this program point. A type annotation may be needed.</source>
        <target state="translated">Bu program noktasından önce, tür bilgilerine dayalı olarak '{0}' metodu için benzersiz bir aşırı yükleme belirlenemedi. Tür ek açıklaması gerekebilir.</target>
        <note />
      </trans-unit>
      <trans-unit id="csCandidates">
        <source>Candidates: {0}</source>
        <target state="translated">Adaylar: {0}</target>
        <note />
      </trans-unit>
      <trans-unit id="csSeeAvailableOverloads">
        <source>The available overloads are shown below.</source>
        <target state="translated">Kullanılabilen aşırı yüklemeler aşağıda gösterilmiştir.</target>
        <note />
      </trans-unit>
      <trans-unit id="parsDoCannotHaveVisibilityDeclarations">
        <source>Accessibility modifiers are not permitted on 'do' bindings, but '{0}' was given.</source>
        <target state="translated">Erişilebilirlik değiştiricilerine 'do' bağlamalarında izin verilmez, ancak '{0}' belirtildi.</target>
        <note />
      </trans-unit>
      <trans-unit id="parsEofInHashIf">
        <source>End of file in #if section begun at or after here</source>
        <target state="translated">#if bölümünde dosya sonu burada veya daha önce başlatıldı</target>
        <note />
      </trans-unit>
      <trans-unit id="parsEofInString">
        <source>End of file in string begun at or before here</source>
        <target state="translated">Dizede dosya sonu burada veya daha önce başlatıldı</target>
        <note />
      </trans-unit>
      <trans-unit id="parsEofInVerbatimString">
        <source>End of file in verbatim string begun at or before here</source>
        <target state="translated">Tam dizede dosya sonu burada veya daha önce başlatıldı</target>
        <note />
      </trans-unit>
      <trans-unit id="parsEofInComment">
        <source>End of file in comment begun at or before here</source>
        <target state="translated">Açıklamada dosya sonu burada veya daha önce başlatıldı</target>
        <note />
      </trans-unit>
      <trans-unit id="parsEofInStringInComment">
        <source>End of file in string embedded in comment begun at or before here</source>
        <target state="translated">Açıklamaya gömülü dizede dosya sonu burada veya daha önce başlatıldı</target>
        <note />
      </trans-unit>
      <trans-unit id="parsEofInVerbatimStringInComment">
        <source>End of file in verbatim string embedded in comment begun at or before here</source>
        <target state="translated">Açıklamaya gömülü tam dizede dosya sonu burada veya daha önce başlatıldı</target>
        <note />
      </trans-unit>
      <trans-unit id="parsEofInIfOcaml">
        <source>End of file in IF-OCAML section begun at or before here</source>
        <target state="translated">IF-OCAML bölümünde dosya sonu burada veya daha önce başlatıldı</target>
        <note />
      </trans-unit>
      <trans-unit id="parsEofInDirective">
        <source>End of file in directive begun at or before here</source>
        <target state="translated">Yönergede dosya sonu burada veya daha önce başlatıldı</target>
        <note />
      </trans-unit>
      <trans-unit id="parsNoHashEndIfFound">
        <source>No #endif found for #if or #else</source>
        <target state="translated">#if veya #else için bir #endif bulunamadı</target>
        <note />
      </trans-unit>
      <trans-unit id="parsAttributesIgnored">
        <source>Attributes have been ignored in this construct</source>
        <target state="translated">Bu yapıda öznitelikler yok sayıldı</target>
        <note />
      </trans-unit>
      <trans-unit id="parsUseBindingsIllegalInImplicitClassConstructors">
        <source>'use' bindings are not permitted in primary constructors</source>
        <target state="translated">birincil oluşturucularda 'use' bağlamalarına izin verilmez</target>
        <note />
      </trans-unit>
      <trans-unit id="parsUseBindingsIllegalInModules">
        <source>'use' bindings are not permitted in modules and are treated as 'let' bindings</source>
        <target state="translated">modüllerde 'use' bağlamalarına izin verilmez ve 'let' bağlamaları gibi işlem yapılır</target>
        <note />
      </trans-unit>
      <trans-unit id="parsIntegerForLoopRequiresSimpleIdentifier">
        <source>An integer for loop must use a simple identifier</source>
        <target state="translated">Döngü tamsayısı basit tanımlayıcı kullanmalıdır</target>
        <note />
      </trans-unit>
      <trans-unit id="parsOnlyOneWithAugmentationAllowed">
        <source>At most one 'with' augmentation is permitted</source>
        <target state="translated">En çok bir 'with' genişletmesine izin verilir</target>
        <note />
      </trans-unit>
      <trans-unit id="parsUnexpectedSemicolon">
        <source>A semicolon is not expected at this point</source>
        <target state="translated">Bu aşamada noktalı virgül beklenmiyor</target>
        <note />
      </trans-unit>
      <trans-unit id="parsUnexpectedEndOfFile">
        <source>Unexpected end of input</source>
        <target state="translated">Beklenmeyen giriş sonu</target>
        <note />
      </trans-unit>
      <trans-unit id="parsUnexpectedVisibilityDeclaration">
        <source>Accessibility modifiers are not permitted here, but '{0}' was given.</source>
        <target state="translated">Erişilebilirlik değiştiricilerine burada izin verilmez, ancak '{0}' belirtildi.</target>
        <note />
      </trans-unit>
      <trans-unit id="parsOnlyHashDirectivesAllowed">
        <source>Only '#' compiler directives may occur prior to the first 'namespace' declaration</source>
        <target state="translated">İlk 'namespace' bildiriminden önce yalnızca '#' derleyici yönergeleri gerçekleşebilir</target>
        <note />
      </trans-unit>
      <trans-unit id="parsVisibilityDeclarationsShouldComePriorToIdentifier">
        <source>Accessibility modifiers should come immediately prior to the identifier naming a construct</source>
        <target state="translated">Erişilebilirlik değiştiricileri bir yapıyı adlandıran tanımlayıcıdan hemen önce gelmelidir</target>
        <note />
      </trans-unit>
      <trans-unit id="parsNamespaceOrModuleNotBoth">
        <source>Files should begin with either a namespace or module declaration, e.g. 'namespace SomeNamespace.SubNamespace' or 'module SomeNamespace.SomeModule', but not both. To define a module within a namespace use 'module SomeModule = ...'</source>
        <target state="translated">Dosyalar ad alanıyla veya modül bildirimiyle başlamalıdır, örn. 'namespace SomeNamespace.SubNamespace' veya 'module SomeNamespace.SomeModule', ikisiyle birden değil. Ad alanı içinde bir modül tanımlamak için 'module SomeModule = ...' kullanın</target>
        <note />
      </trans-unit>
      <trans-unit id="parsModuleAbbreviationMustBeSimpleName">
        <source>A module abbreviation must be a simple name, not a path</source>
        <target state="translated">Modül kısaltması yol değil, basit ad olmalıdır</target>
        <note />
      </trans-unit>
      <trans-unit id="parsIgnoreAttributesOnModuleAbbreviation">
        <source>Ignoring attributes on module abbreviation</source>
        <target state="translated">Modül kısaltmasındaki öznitelikler yoksayılıyor</target>
        <note />
      </trans-unit>
      <trans-unit id="parsIgnoreAttributesOnModuleAbbreviationAlwaysPrivate">
        <source>The '{0}' accessibility attribute is not allowed on module abbreviation. Module abbreviations are always private.</source>
        <target state="translated">Modül kısaltmasında '{0}' erişilebilirlik özniteliğine izin verilmez. Modül kısaltmaları her zaman özeldir.</target>
        <note />
      </trans-unit>
      <trans-unit id="parsIgnoreVisibilityOnModuleAbbreviationAlwaysPrivate">
        <source>The '{0}' visibility attribute is not allowed on module abbreviation. Module abbreviations are always private.</source>
        <target state="translated">Modül kısaltmasında '{0}' görünürlük özniteliğine izin verilmez. Modül kısaltmaları her zaman özeldir.</target>
        <note />
      </trans-unit>
      <trans-unit id="parsUnClosedBlockInHashLight">
        <source>Unclosed block</source>
        <target state="translated">Kapatılmamış blok</target>
        <note />
      </trans-unit>
      <trans-unit id="parsUnmatchedBeginOrStruct">
        <source>Unmatched 'begin' or 'struct'</source>
        <target state="translated">Eşleşmeyen 'begin' veya 'struct'</target>
        <note />
      </trans-unit>
      <trans-unit id="parsModuleDefnMustBeSimpleName">
        <source>A module name must be a simple name, not a path</source>
        <target state="translated">Modül adı yol değil, basit ad olmalıdır</target>
        <note />
      </trans-unit>
      <trans-unit id="parsUnexpectedEmptyModuleDefn">
        <source>Unexpected empty type moduleDefn list</source>
        <target state="translated">Beklenmeyen boş tür moduleDefn listesi</target>
        <note />
      </trans-unit>
      <trans-unit id="parsAttributesMustComeBeforeVal">
        <source>Attributes should be placed before 'val'</source>
        <target state="translated">Öznitelikler 'val' öğesinin önüne konulmalıdır</target>
        <note />
      </trans-unit>
      <trans-unit id="parsAttributesAreNotPermittedOnInterfaceImplementations">
        <source>Attributes are not permitted on interface implementations</source>
        <target state="translated">Arabirim uygulamalarında özniteliklere izin verilmez</target>
        <note />
      </trans-unit>
      <trans-unit id="parsSyntaxError">
        <source>Syntax error</source>
        <target state="translated">Sözdizimi hatası</target>
        <note />
      </trans-unit>
      <trans-unit id="parsAugmentationsIllegalOnDelegateType">
        <source>Augmentations are not permitted on delegate type moduleDefns</source>
        <target state="translated">moduleDefns temsilci türünde genişletmelere izin verilmiyor</target>
        <note />
      </trans-unit>
      <trans-unit id="parsUnmatchedClassInterfaceOrStruct">
        <source>Unmatched 'class', 'interface' or 'struct'</source>
        <target state="translated">Eşleşmeyen 'class', 'interface' veya 'struct'</target>
        <note />
      </trans-unit>
      <trans-unit id="parsEmptyTypeDefinition">
        <source>A type definition requires one or more members or other declarations. If you intend to define an empty class, struct or interface, then use 'type ... = class end', 'interface end' or 'struct end'.</source>
        <target state="translated">Tür tanımı, bir veya daha fazla üyeyi ya da diğer tanımlamaları gerektirir. Boş bir class, struct veya interface tanımlamayı planlıyorsanız 'type ... = class end', 'interface end' veya 'struct end' kullanın.</target>
        <note />
      </trans-unit>
      <trans-unit id="parsUnmatchedWith">
        <source>Unmatched 'with' or badly formatted 'with' block</source>
        <target state="translated">Eşleşmeyen 'with' veya hatalı biçimlendirilmiş 'with' bloğu</target>
        <note />
      </trans-unit>
      <trans-unit id="parsGetOrSetRequired">
        <source>'get', 'set' or 'get,set' required</source>
        <target state="translated">'get', 'set' veya 'get,set' gerekiyor</target>
        <note />
      </trans-unit>
      <trans-unit id="parsOnlyClassCanTakeValueArguments">
        <source>Only class types may take value arguments</source>
        <target state="translated">Yalnızca sınıf türleri değer bağımsız değişkenleri alabilir</target>
        <note />
      </trans-unit>
      <trans-unit id="parsUnmatchedBegin">
        <source>Unmatched 'begin'</source>
        <target state="translated">Eşleşmeyen 'begin'</target>
        <note />
      </trans-unit>
      <trans-unit id="parsInvalidDeclarationSyntax">
        <source>Invalid declaration syntax</source>
        <target state="translated">Geçersiz bildirim sözdizimi</target>
        <note />
      </trans-unit>
      <trans-unit id="parsGetAndOrSetRequired">
        <source>'get' and/or 'set' required</source>
        <target state="translated">'get' ve/veya 'set' gerekiyor</target>
        <note />
      </trans-unit>
      <trans-unit id="parsTypeAnnotationsOnGetSet">
        <source>Type annotations on property getters and setters must be given after the 'get()' or 'set(v)', e.g. 'with get() : string = ...'</source>
        <target state="translated">Özellik alıcılar ve ayarlayıcılardaki tür ek açıklamaları 'get()' veya 'set(v)' ifadesinden sonra verilmelidir, örn. 'with get() : string = ...'</target>
        <note />
      </trans-unit>
      <trans-unit id="parsGetterMustHaveAtLeastOneArgument">
        <source>A getter property is expected to be a function, e.g. 'get() = ...' or 'get(index) = ...'</source>
        <target state="translated">Alıcı özelliğinin işlev olması bekleniyor, örn. 'get() = ...' veya 'get(index) = ...'</target>
        <note />
      </trans-unit>
      <trans-unit id="parsMultipleAccessibilitiesForGetSet">
        <source>Multiple accessibilities given for property getter or setter</source>
        <target state="translated">Özellik alıcı veya ayarlayıcı için birden çok erişilebilirlik verildi</target>
        <note />
      </trans-unit>
      <trans-unit id="parsSetSyntax">
        <source>Property setters must be defined using 'set value = ', 'set idx value = ' or 'set (idx1,...,idxN) value = ... '</source>
        <target state="translated">Özellik ayarlayıcıları 'set value = ', 'set idx value = ' veya 'set (idx1,...,idxN) value = ... ' kullanılarak tanımlanmalıdır</target>
        <note />
      </trans-unit>
      <trans-unit id="parsInterfacesHaveSameVisibilityAsEnclosingType">
        <source>Interfaces always have the same visibility as the enclosing type</source>
        <target state="translated">Arabirimler her zaman kapsayan tür ile aynı görünürlüğe sahiptir</target>
        <note />
      </trans-unit>
      <trans-unit id="parsAccessibilityModsIllegalForAbstract">
        <source>Accessibility modifiers are not allowed on this member. Abstract slots always have the same visibility as the enclosing type.</source>
        <target state="translated">Erişilebilirlik değiştiricilerine bu üyede izin verilmiyor. Soyut yuvalar, kapsayan tür ile her zaman aynı görünürlüğe sahiptir.</target>
        <note />
      </trans-unit>
      <trans-unit id="parsAttributesIllegalOnInherit">
        <source>Attributes are not permitted on 'inherit' declarations</source>
        <target state="translated">'inherit' tanımlamalarında özniteliklere izin verilmez</target>
        <note />
      </trans-unit>
      <trans-unit id="parsVisibilityIllegalOnInherit">
        <source>Accessibility modifiers are not permitted on an 'inherits' declaration</source>
        <target state="translated">'inherits' bildiriminde erişilebilirlik değiştiricilerine izin verilmez</target>
        <note />
      </trans-unit>
      <trans-unit id="parsInheritDeclarationsCannotHaveAsBindings">
        <source>'inherit' declarations cannot have 'as' bindings. To access members of the base class when overriding a method, the syntax 'base.SomeMember' may be used; 'base' is a keyword. Remove this 'as' binding.</source>
        <target state="translated">'inherit' tanımlamalarının 'as' bağlamaları olamaz. Bir metodu geçersiz kılarken temel sınıfın üyelerine erişmek için 'base.SomeMember' sözdizimi kullanılabilir; 'base' bir anahtar sözcüktür. Bu 'as' bağlamasını kaldırın.</target>
        <note />
      </trans-unit>
      <trans-unit id="parsAttributesIllegalHere">
        <source>Attributes are not allowed here</source>
        <target state="translated">Özniteliklere burada izin verilmez</target>
        <note />
      </trans-unit>
      <trans-unit id="parsTypeAbbreviationsCannotHaveVisibilityDeclarations">
        <source>Accessibility modifiers are not permitted in this position for type abbreviations</source>
        <target state="translated">Erişilebilirlik değiştiricilerine tür kısaltmalarının bu konumunda izin verilmez</target>
        <note />
      </trans-unit>
      <trans-unit id="parsEnumTypesCannotHaveVisibilityDeclarations">
        <source>Accessibility modifiers are not permitted in this position for enum types</source>
        <target state="translated">Erişilebilirlik değiştiricilerine enum türlerinin bu konumunda izin verilmez</target>
        <note />
      </trans-unit>
      <trans-unit id="parsAllEnumFieldsRequireValues">
        <source>All enum fields must be given values</source>
        <target state="translated">Tüm enum alanları verilen değerler olmalıdır</target>
        <note />
      </trans-unit>
      <trans-unit id="parsInlineAssemblyCannotHaveVisibilityDeclarations">
        <source>Accessibility modifiers are not permitted on inline assembly code types</source>
        <target state="translated">Erişilebilirlik değiştiricilerine satır içi bütünleştirilmiş kod kodu türlerinde izin verilmez</target>
        <note />
      </trans-unit>
      <trans-unit id="parsUnexpectedIdentifier">
        <source>Unexpected identifier: '{0}'</source>
        <target state="translated">Beklenmeyen tanımlayıcı: '{0}'</target>
        <note />
      </trans-unit>
      <trans-unit id="parsUnionCasesCannotHaveVisibilityDeclarations">
        <source>Accessibility modifiers are not permitted on union cases. Use 'type U = internal ...' or 'type U = private ...' to give an accessibility to the whole representation.</source>
        <target state="translated">Birleşim durumlarında erişilebilirlik değiştiricilerine izin verilmez. Temsilin tamamına erişilebilirlik kazandırmak için 'type U = internal ...' veya 'type U = private ...' kullanın.</target>
        <note />
      </trans-unit>
      <trans-unit id="parsEnumFieldsCannotHaveVisibilityDeclarations">
        <source>Accessibility modifiers are not permitted on enumeration fields</source>
        <target state="translated">Erişilebilirlik değiştiricilerine sabit listesi alanlarında izin verilmez</target>
        <note />
      </trans-unit>
      <trans-unit id="parsConsiderUsingSeparateRecordType">
        <source>Consider using a separate record type instead</source>
        <target state="translated">Onun yerine ayrı bir kayıt türü kullanmayı deneyin</target>
        <note />
      </trans-unit>
      <trans-unit id="parsRecordFieldsCannotHaveVisibilityDeclarations">
        <source>Accessibility modifiers are not permitted on record fields. Use 'type R = internal ...' or 'type R = private ...' to give an accessibility to the whole representation.</source>
        <target state="translated">Kayıt alanlarında erişilebilirlik değiştiricilerine izin verilmez. Temsilin tamamına erişilebilirlik kazandırmak için 'type R = internal ...' veya 'type R = private ...' kullanın.</target>
        <note />
      </trans-unit>
      <trans-unit id="parsLetAndForNonRecBindings">
        <source>The declaration form 'let ... and ...' for non-recursive bindings is not used in F# code. Consider using a sequence of 'let' bindings</source>
        <target state="translated">Özyinelemeli olmayan bağlamalar için 'let ... and ...' bildirim biçimi F# kodunda kullanılmaz. 'let' bağlama sırası kullanmayı düşünün</target>
        <note />
      </trans-unit>
      <trans-unit id="parsUnmatchedParen">
        <source>Unmatched '('</source>
        <target state="translated">Eşleşmeyen '('</target>
        <note />
      </trans-unit>
      <trans-unit id="parsSuccessivePatternsShouldBeSpacedOrTupled">
        <source>Successive patterns should be separated by spaces or tupled</source>
        <target state="translated">Ardışık desenler boşluklarla veya grup olarak tanımlayarak ayrılmalıdır</target>
        <note />
      </trans-unit>
      <trans-unit id="parsNoMatchingInForLet">
        <source>No matching 'in' found for this 'let'</source>
        <target state="translated">Bu 'let' için eşleşen bir 'in' bulunamadı</target>
        <note />
      </trans-unit>
      <trans-unit id="parsErrorInReturnForLetIncorrectIndentation">
        <source>Error in the return expression for this 'let'. Possible incorrect indentation.</source>
        <target state="translated">Bu 'let' için dönüş ifadesinde hata. Muhtemelen hatalı girinti.</target>
        <note />
      </trans-unit>
      <trans-unit id="parsExpectedExpressionAfterLet">
        <source>The block following this '{0}' is unfinished. Every code block is an expression and must have a result. '{1}' cannot be the final code element in a block. Consider giving this block an explicit result.</source>
        <target state="translated">Bu '{0}' öğesini izleyen blok tamamlanmadı. Her kod bloğu bir ifadedir ve bir sonucu olmalıdır. '{1}' bir bloktaki son kod öğesi olamaz. Bu bloğa açık bir sonuç vermeyi düşünün.</target>
        <note />
      </trans-unit>
      <trans-unit id="parsIncompleteIf">
        <source>Incomplete conditional. Expected 'if &lt;expr&gt; then &lt;expr&gt;' or 'if &lt;expr&gt; then &lt;expr&gt; else &lt;expr&gt;'.</source>
        <target state="translated">Eksik koşul. 'if &lt;ifade&gt; then &lt;ifade&gt;' veya 'if &lt;ifade&gt; then &lt;ifade&gt; else &lt;ifade&gt;' bekleniyordu.</target>
        <note />
      </trans-unit>
      <trans-unit id="parsAssertIsNotFirstClassValue">
        <source>'assert' may not be used as a first class value. Use 'assert &lt;expr&gt;' instead.</source>
        <target state="translated">'assert' birinci sınıf değer olarak kullanılamaz. Onun yerine 'assert &lt;ifade&gt;' kullanın.</target>
        <note />
      </trans-unit>
      <trans-unit id="parsIdentifierExpected">
        <source>Identifier expected</source>
        <target state="translated">Tanımlayıcı bekleniyor</target>
        <note />
      </trans-unit>
      <trans-unit id="parsInOrEqualExpected">
        <source>'in' or '=' expected</source>
        <target state="translated">'in' veya '=' bekleniyor</target>
        <note />
      </trans-unit>
      <trans-unit id="parsArrowUseIsLimited">
        <source>The use of '-&gt;' in sequence and computation expressions is limited to the form 'for pat in expr -&gt; expr'. Use the syntax 'for ... in ... do ... yield...' to generate elements in more complex sequence expressions.</source>
        <target state="translated">Dizi ve hesaplama ifadelerinde '-&gt;' kullanımı 'for pat in expr -&gt; expr' biçimiyle sınırlıdır. Daha karmaşık dizi ifadelerinde öğeler oluşturmak için 'for ... in ... do ... yield...' sözdizimini kullanın.</target>
        <note />
      </trans-unit>
      <trans-unit id="parsSuccessiveArgsShouldBeSpacedOrTupled">
        <source>Successive arguments should be separated by spaces or tupled, and arguments involving function or method applications should be parenthesized</source>
        <target state="translated">Ardışık bağımsız değişkenler boşluklarla veya grup olarak tanımlayarak ayrılmalı ve işlev veya metot uygulamaları içeren bağımsız değişkenler ayraç içine alınmalıdır</target>
        <note />
      </trans-unit>
      <trans-unit id="parsUnmatchedBracket">
        <source>Unmatched '['</source>
        <target state="translated">Eşleşmeyen '['</target>
        <note />
      </trans-unit>
      <trans-unit id="parsMissingQualificationAfterDot">
        <source>Missing qualification after '.'</source>
        <target state="translated">'.' sonrasında eksik nitelik</target>
        <note />
      </trans-unit>
      <trans-unit id="parsParenFormIsForML">
        <source>In F# code you may use 'expr.[expr]'. A type annotation may be required to indicate the first expression is an array</source>
        <target state="translated">F# kodunda 'expr.[expr]' kullanabilirsiniz. İlk ifadenin dizi olduğunu belirtmek için tür ek açıklaması gerekebilir</target>
        <note />
      </trans-unit>
      <trans-unit id="parsMismatchedQuote">
        <source>Mismatched quotation, beginning with '{0}'</source>
        <target state="translated">'{0}' ile başlayan, eşleşmeyen alıntı</target>
        <note />
      </trans-unit>
      <trans-unit id="parsUnmatched">
        <source>Unmatched '{0}'</source>
        <target state="translated">Eşleşmeyen '{0}'</target>
        <note />
      </trans-unit>
      <trans-unit id="parsUnmatchedBracketBar">
        <source>Unmatched '[|'</source>
        <target state="translated">Eşleşmeyen '[|'</target>
        <note />
      </trans-unit>
      <trans-unit id="parsUnmatchedBrace">
        <source>Unmatched '{{'</source>
        <target state="translated">Eşleşmeyen '{{'</target>
        <note />
      </trans-unit>
      <trans-unit id="parsFieldBinding">
        <source>Field bindings must have the form 'id = expr;'</source>
        <target state="translated">Alan bağlamaları 'id = expr;' biçiminde olmalıdır</target>
        <note />
      </trans-unit>
      <trans-unit id="parsMemberIllegalInObjectImplementation">
        <source>This member is not permitted in an object implementation</source>
        <target state="translated">Nesne uygulamasında bu üyeye izin verilmez</target>
        <note />
      </trans-unit>
      <trans-unit id="parsMissingFunctionBody">
        <source>Missing function body</source>
        <target state="translated">Eksik işlev gövdesi</target>
        <note />
      </trans-unit>
      <trans-unit id="parsSyntaxErrorInLabeledType">
        <source>Syntax error in labelled type argument</source>
        <target state="translated">Etiketli tür bağımsız değişkeninde sözdizimi hatası</target>
        <note />
      </trans-unit>
      <trans-unit id="parsUnexpectedInfixOperator">
        <source>Unexpected infix operator in type expression</source>
        <target state="translated">Tür ifadesinde beklenmeyen içtakı işleci</target>
        <note />
      </trans-unit>
      <trans-unit id="parsMultiArgumentGenericTypeFormDeprecated">
        <source>The syntax '(typ,...,typ) ident' is not used in F# code. Consider using 'ident&lt;typ,...,typ&gt;' instead</source>
        <target state="translated">'(typ,...,typ) ident' sözdizimi F# kodunda kullanılmaz. Onun yerine 'ident&lt;typ,...,typ&gt;' kullanmayı düşünün</target>
        <note />
      </trans-unit>
      <trans-unit id="parsInvalidLiteralInType">
        <source>Invalid literal in type</source>
        <target state="translated">Türde geçersiz sabit değer</target>
        <note />
      </trans-unit>
      <trans-unit id="parsUnexpectedOperatorForUnitOfMeasure">
        <source>Unexpected infix operator in unit-of-measure expression. Legal operators are '*', '/' and '^'.</source>
        <target state="translated">Ölçü birimi ifadesinde beklenmeyen içtakı işleci. Geçerli işleçler: '*', '/' ve '^'.</target>
        <note />
      </trans-unit>
      <trans-unit id="parsUnexpectedIntegerLiteralForUnitOfMeasure">
        <source>Unexpected integer literal in unit-of-measure expression</source>
        <target state="translated">Ölçü birimi ifadesinde beklenmeyen tamsayı sabit değeri</target>
        <note />
      </trans-unit>
      <trans-unit id="parsUnexpectedTypeParameter">
        <source>Syntax error: unexpected type parameter specification</source>
        <target state="translated">Sözdizimi hatası: beklenmeyen tür parametresi belirtimi</target>
        <note />
      </trans-unit>
      <trans-unit id="parsMismatchedQuotationName">
        <source>Mismatched quotation operator name, beginning with '{0}'</source>
        <target state="translated">'{0}' ile başlayan, eşleşmeyen alıntı işleci adı</target>
        <note />
      </trans-unit>
      <trans-unit id="parsActivePatternCaseMustBeginWithUpperCase">
        <source>Active pattern case identifiers must begin with an uppercase letter</source>
        <target state="translated">Etkin desen örneği tanımlayıcıları büyük harfle başlamalıdır</target>
        <note />
      </trans-unit>
      <trans-unit id="parsActivePatternCaseContainsPipe">
        <source>The '|' character is not permitted in active pattern case identifiers</source>
        <target state="translated">'|' karakterine ektin desen örneği tanımlayıcılarında izin verilmez</target>
        <note />
      </trans-unit>
      <trans-unit id="parsIllegalDenominatorForMeasureExponent">
        <source>Denominator must not be 0 in unit-of-measure exponent</source>
        <target state="translated">Ölçü birimi üssünde payda 0 olmamalıdır</target>
        <note />
      </trans-unit>
      <trans-unit id="parsNoEqualShouldFollowNamespace">
        <source>No '=' symbol should follow a 'namespace' declaration</source>
        <target state="translated">'namespace' bildirimini bir '=' simgesi izleyemez</target>
        <note />
      </trans-unit>
      <trans-unit id="parsSyntaxModuleStructEndDeprecated">
        <source>The syntax 'module ... = struct .. end' is not used in F# code. Consider using 'module ... = begin .. end'</source>
        <target state="translated">'module ... = struct .. end' sözdizimi F# kodunda kullanılmaz. 'module ... = begin .. end' kullanmayı düşünün</target>
        <note />
      </trans-unit>
      <trans-unit id="parsSyntaxModuleSigEndDeprecated">
        <source>The syntax 'module ... : sig .. end' is not used in F# code. Consider using 'module ... = begin .. end'</source>
        <target state="translated">'module ... : sig .. end' sözdizimi F# kodunda kullanılmaz. 'module ... = begin .. end' kullanmayı düşünün</target>
        <note />
      </trans-unit>
      <trans-unit id="tcStaticFieldUsedWhenInstanceFieldExpected">
        <source>A static field was used where an instance field is expected</source>
        <target state="translated">Örnek alanı beklenen yerde statik alan kullanılmış</target>
        <note />
      </trans-unit>
      <trans-unit id="tcMethodNotAccessible">
        <source>Method '{0}' is not accessible from this code location</source>
        <target state="translated">'{0}' metoduna bu kod konumundan erişilemiyor</target>
        <note />
      </trans-unit>
      <trans-unit id="tcImplicitMeasureFollowingSlash">
        <source>Implicit product of measures following /</source>
        <target state="translated">/ sonrasındaki ölçülerin örtük çarpımı</target>
        <note />
      </trans-unit>
      <trans-unit id="tcUnexpectedMeasureAnon">
        <source>Unexpected SynMeasure.Anon</source>
        <target state="translated">Beklenmeyen SynMeasure.Anon</target>
        <note />
      </trans-unit>
      <trans-unit id="tcNonZeroConstantCannotHaveGenericUnit">
        <source>Non-zero constants cannot have generic units. For generic zero, write 0.0&lt;_&gt;.</source>
        <target state="translated">Sıfır olmayan sabitlerin genel birimleri olamaz. Genel sıfır için 0.0&lt;_&gt; yazın.</target>
        <note />
      </trans-unit>
      <trans-unit id="tcSeqResultsUseYield">
        <source>In sequence expressions, results are generated using 'yield'</source>
        <target state="translated">Dizi ifadelerinde, sonuçlar 'yield' kullanılarak oluşturulur</target>
        <note />
      </trans-unit>
      <trans-unit id="tcUnexpectedBigRationalConstant">
        <source>Unexpected big rational constant</source>
        <target state="translated">Beklenmeyen büyüklükte oran sabiti</target>
        <note />
      </trans-unit>
      <trans-unit id="tcInvalidTypeForUnitsOfMeasure">
        <source>Units-of-measure supported only on float, float32, decimal and signed integer types</source>
        <target state="translated">Ölçü birimleri yalnızca kayan, float32, ondalık ve işaretli tamsayı türlerinde desteklenir</target>
        <note />
      </trans-unit>
      <trans-unit id="tcUnexpectedConstUint16Array">
        <source>Unexpected Const_uint16array</source>
        <target state="translated">Beklenmeyen Const_uint16array</target>
        <note />
      </trans-unit>
      <trans-unit id="tcUnexpectedConstByteArray">
        <source>Unexpected Const_bytearray</source>
        <target state="translated">Beklenmeyen Const_bytearray</target>
        <note />
      </trans-unit>
      <trans-unit id="tcParameterRequiresName">
        <source>A parameter with attributes must also be given a name, e.g. '[&lt;Attribute&gt;] Name : Type'</source>
        <target state="translated">Özniteliklere sahip bir parametreye ayrıca bir ad verilmelidir, örn. '[&lt;Attribute&gt;] Ad : Tür'</target>
        <note />
      </trans-unit>
      <trans-unit id="tcReturnValuesCannotHaveNames">
        <source>Return values cannot have names</source>
        <target state="translated">Dönüş değerlerinin adları olamaz</target>
        <note />
      </trans-unit>
      <trans-unit id="tcMemberKindPropertyGetSetNotExpected">
        <source>MemberKind.PropertyGetSet only expected in parse trees</source>
        <target state="translated">MemberKind.PropertyGetSet yalnızca ayrıştırma ağaçlarında beklenir</target>
        <note />
      </trans-unit>
      <trans-unit id="tcNamespaceCannotContainValues">
        <source>Namespaces cannot contain values. Consider using a module to hold your value declarations.</source>
        <target state="translated">Ad alanları değer içeremez. Değer bildirimlerinizi tutmak için modül kullanmayı düşünün.</target>
        <note />
      </trans-unit>
      <trans-unit id="tcNamespaceCannotContainExtensionMembers">
        <source>Namespaces cannot contain extension members except in the same file and namespace declaration group where the type is defined. Consider using a module to hold declarations of extension members.</source>
        <target state="translated">Ad alanları, türün tanımlandığı dosya ve ad alanı bildirim grubundakiler dışında uzantı üyeleri içeremez. Uzantı üyesi bildirimlerini tutmak için bir modül kullanmayı düşünün.</target>
        <note />
      </trans-unit>
      <trans-unit id="tcMultipleVisibilityAttributes">
        <source>Multiple visibility attributes have been specified for this identifier</source>
        <target state="translated">Bu tanımlayıcı için birden çok görünürlük özniteliği belirtilmiş</target>
        <note />
      </trans-unit>
      <trans-unit id="tcMultipleVisibilityAttributesWithLet">
        <source>Multiple visibility attributes have been specified for this identifier. 'let' bindings in classes are always private, as are any 'let' bindings inside expressions.</source>
        <target state="translated">Bu tanımlayıcı için birden çok görünürlük özniteliği belirtilmiş. İfade içlerindeki tüm 'let' bağlamaları her zaman özel olduğu gibi sınıflardaki 'let' bağlamaları da her zaman özeldir.</target>
        <note />
      </trans-unit>
      <trans-unit id="tcInvalidMethodNameForRelationalOperator">
        <source>The name '({0})' should not be used as a member name. To define comparison semantics for a type, implement the 'System.IComparable' interface. If defining a static member for use from other CLI languages then use the name '{1}' instead.</source>
        <target state="translated">({0})' adı üye adı olarak kullanılmamalıdır. Türe yönelik karşılaştırma semantiğini tanımlamak için 'System.IComparable' arabirimini uygulayın. Diğer CLI dillerinden kullanılacak statik bir üye tanımlıyorsanız onun yerine '{1}' adını kullanın.</target>
        <note />
      </trans-unit>
      <trans-unit id="tcInvalidMethodNameForEquality">
        <source>The name '({0})' should not be used as a member name. To define equality semantics for a type, override the 'Object.Equals' member. If defining a static member for use from other CLI languages then use the name '{1}' instead.</source>
        <target state="translated">({0})' adı üye adı olarak kullanılmamalıdır. Türe yönelik eşitlik semantiğini tanımlamak için 'Object.Equals' üyesini geçersiz kılın. Diğer CLI dillerinden kullanılacak statik bir üye tanımlıyorsanız onun yerine '{1}' adını kullanın.</target>
        <note />
      </trans-unit>
      <trans-unit id="tcInvalidMemberName">
        <source>The name '({0})' should not be used as a member name. If defining a static member for use from other CLI languages then use the name '{1}' instead.</source>
        <target state="translated">({0})' adı üye adı olarak kullanılmamalıdır. Diğer CLI dillerinden kullanılacak statik bir üye tanımlıyorsanız onun yerine '{1}' adını kullanın.</target>
        <note />
      </trans-unit>
      <trans-unit id="tcInvalidMemberNameFixedTypes">
        <source>The name '({0})' should not be used as a member name because it is given a standard definition in the F# library over fixed types</source>
        <target state="translated">'({0})' adına F# kitaplığında sabit türler üzerinden standart bir tanım verildiği için üye adı olarak kullanılmamalıdır</target>
        <note />
      </trans-unit>
      <trans-unit id="tcInvalidOperatorDefinitionRelational">
        <source>The '{0}' operator should not normally be redefined. To define overloaded comparison semantics for a particular type, implement the 'System.IComparable' interface in the definition of that type.</source>
        <target state="translated">'{0}' işleci normalde yeniden tanımlanmamalıdır. Belirli bir türün aşırı yüklenmiş karşılaştırma semantiğini tanımlamak için o türün tanımında 'System.IComparable' arabirimini uygulayın.</target>
        <note />
      </trans-unit>
      <trans-unit id="tcInvalidOperatorDefinitionEquality">
        <source>The '{0}' operator should not normally be redefined. To define equality semantics for a type, override the 'Object.Equals' member in the definition of that type.</source>
        <target state="translated">'{0}' işleci normalde yeniden tanımlanmamalıdır. Bir türün eşitlik semantiğini tanımlamak için o türün tanımında 'Object.Equals' üyesini geçersiz kılın.</target>
        <note />
      </trans-unit>
      <trans-unit id="tcInvalidOperatorDefinition">
        <source>The '{0}' operator should not normally be redefined. Consider using a different operator name</source>
        <target state="translated">'{0}' işleci normalde yeniden tanımlanmamalıdır. Farklı bir işleç adı kullanmayı düşünün</target>
        <note />
      </trans-unit>
      <trans-unit id="tcInvalidIndexOperatorDefinition">
        <source>The '{0}' operator cannot be redefined. Consider using a different operator name</source>
        <target state="translated">'{0}' işleci yeniden tanımlanamaz. Farklı bir işleç adı kullanmayı düşünün</target>
        <note />
      </trans-unit>
      <trans-unit id="tcExpectModuleOrNamespaceParent">
        <source>Expected module or namespace parent {0}</source>
        <target state="translated">Modül veya ad alanı üst öğesi {0} bekleniyordu</target>
        <note />
      </trans-unit>
      <trans-unit id="tcImplementsIComparableExplicitly">
        <source>The struct, record or union type '{0}' implements the interface 'System.IComparable' explicitly. You must apply the 'CustomComparison' attribute to the type.</source>
        <target state="translated">Yapı, kayıt veya birleşim türü '{0}', 'System.IComparable' arabirimini açık olarak uyguluyor. Türe 'CustomComparison' özniteliğini uygulamanız gerekir.</target>
        <note />
      </trans-unit>
      <trans-unit id="tcImplementsGenericIComparableExplicitly">
        <source>The struct, record or union type '{0}' implements the interface 'System.IComparable&lt;_&gt;' explicitly. You must apply the 'CustomComparison' attribute to the type, and should also provide a consistent implementation of the non-generic interface System.IComparable.</source>
        <target state="translated">Yapı, kayıt veya birleşim türü '{0}', 'System.IComparable&lt;_&gt;' arabirimini açık olarak uyguluyor. Türe 'CustomComparison' özniteliğini uygulamanız ve aynı zamanda genel olmayan System.IComparable arabiriminin tutarlı bir uygulamasını sağlamanız gerekir.</target>
        <note />
      </trans-unit>
      <trans-unit id="tcImplementsIStructuralComparableExplicitly">
        <source>The struct, record or union type '{0}' implements the interface 'System.IStructuralComparable' explicitly. Apply the 'CustomComparison' attribute to the type.</source>
        <target state="translated">Yapı, kayıt veya birleşim türü '{0}', 'System.IStructuralComparable' arabirimini açık olarak uyguluyor. Türe 'CustomComparison' özniteliğini uygulayın.</target>
        <note />
      </trans-unit>
      <trans-unit id="tcRecordFieldInconsistentTypes">
        <source>This record contains fields from inconsistent types</source>
        <target state="translated">Bu kayıt tutarsız türlere ait alanlar içeriyor</target>
        <note />
      </trans-unit>
      <trans-unit id="tcDllImportStubsCannotBeInlined">
        <source>DLLImport stubs cannot be inlined</source>
        <target state="translated">DLLImport saplamaları satır içine alınamaz</target>
        <note />
      </trans-unit>
      <trans-unit id="tcStructsCanOnlyBindThisAtMemberDeclaration">
        <source>Structs may only bind a 'this' parameter at member declarations</source>
        <target state="translated">Yapılar üye bildirimlerinde yalnızca 'this' parametresini bağlayabilirler</target>
        <note />
      </trans-unit>
      <trans-unit id="tcUnexpectedExprAtRecInfPoint">
        <source>Unexpected expression at recursive inference point</source>
        <target state="translated">Özyinelemeli çıkarım noktasında beklenmeyen ifade</target>
        <note />
      </trans-unit>
      <trans-unit id="tcLessGenericBecauseOfAnnotation">
        <source>This code is less generic than required by its annotations because the explicit type variable '{0}' could not be generalized. It was constrained to be '{1}'.</source>
        <target state="translated">Açık tür değişkeni '{0}' oluşturulamadığı için bu kod ek açıklamalarının gerektirdiğinden daha az genel. '{1}' olacak şekilde kısıtlanmıştı.</target>
        <note />
      </trans-unit>
      <trans-unit id="tcConstrainedTypeVariableCannotBeGeneralized">
        <source>One or more of the explicit class or function type variables for this binding could not be generalized, because they were constrained to other types</source>
        <target state="translated">Bu bağlamanın bir veya daha fazla açık sınıf veya işlev türü değişkeni diğer türlerle kısıtlandığı için oluşturulamadı</target>
        <note />
      </trans-unit>
      <trans-unit id="tcGenericParameterHasBeenConstrained">
        <source>A generic type parameter has been used in a way that constrains it to always be '{0}'</source>
        <target state="translated">Genel bir tür parametresi, her zaman '{0}' olarak kısıtlanacak şekilde kullanılmış</target>
        <note />
      </trans-unit>
      <trans-unit id="tcTypeParameterHasBeenConstrained">
        <source>This type parameter has been used in a way that constrains it to always be '{0}'</source>
        <target state="translated">Bu tür parametresi, her zaman '{0}' olarak kısıtlanacak şekilde kullanılmış</target>
        <note />
      </trans-unit>
      <trans-unit id="tcTypeParametersInferredAreNotStable">
        <source>The type parameters inferred for this value are not stable under the erasure of type abbreviations. This is due to the use of type abbreviations which drop or reorder type parameters, e.g. \n\ttype taggedInt&lt;'a&gt; = int or\n\ttype swap&lt;'a,'b&gt; = 'b * 'a.\nConsider declaring the type parameters for this value explicitly, e.g.\n\tlet f&lt;'a,'b&gt; ((x,y) : swap&lt;'b,'a&gt;) : swap&lt;'a,'b&gt; = (y,x).</source>
        <target state="translated">Bu değer için çıkartılan tür parametreleri tür kısaltmalarının silinmesi altında kararlı değil. Bunun nedeni, tür parametrelerini bırakan veya yeniden sıralayan tür kısaltmalarının kullanılmasıdır, örn. \n\ttype taggedInt&lt;'a&gt; = int veya\n\ttype swap&lt;'a,'b&gt; = 'b * 'a.\nBu değerin parametrelerini açık olarak tanımlamayı düşünün, örn.\n\tlet f&lt;'a,'b&gt; ((x,y) : swap&lt;'b,'a&gt;) : swap&lt;'a,'b&gt; = (y,x).</target>
        <note />
      </trans-unit>
      <trans-unit id="tcExplicitTypeParameterInvalid">
        <source>Explicit type parameters may only be used on module or member bindings</source>
        <target state="translated">Açık tür parametreleri yalnızca modülde veya üye bağlamalarında kullanılabilir</target>
        <note />
      </trans-unit>
      <trans-unit id="tcOverridingMethodRequiresAllOrNoTypeParameters">
        <source>You must explicitly declare either all or no type parameters when overriding a generic abstract method</source>
        <target state="translated">Genel soyut metodu geçersiz kılarken tür parametrelerinin ya tümünü açık olarak tanımlamanız ya da hiçbirini açık olarak tanımlamamanız gerekir</target>
        <note />
      </trans-unit>
      <trans-unit id="tcFieldsDoNotDetermineUniqueRecordType">
        <source>The field labels and expected type of this record expression or pattern do not uniquely determine a corresponding record type</source>
        <target state="translated">Bu kayıt ifadesinin veya deseninin alan etiketleri ve beklenen türü, karşılık gelen bir kayıt türünü benzersiz olarak belirlemiyor</target>
        <note />
      </trans-unit>
      <trans-unit id="tcFieldAppearsTwiceInRecord">
        <source>The field '{0}' appears twice in this record expression or pattern</source>
        <target state="translated">'{0}' alanı bu kayıt ifadesinde veya deseninde iki kez görünüyor</target>
        <note />
      </trans-unit>
      <trans-unit id="tcUnknownUnion">
        <source>Unknown union case</source>
        <target state="translated">Bilinmeyen birleşim durumu</target>
        <note />
      </trans-unit>
      <trans-unit id="tcNotSufficientlyGenericBecauseOfScope">
        <source>This code is not sufficiently generic. The type variable {0} could not be generalized because it would escape its scope.</source>
        <target state="translated">Bu kod yeterince genel değil. Tür değişkeni {0}, kapsamını kaçıracağı için genelleştirilemedi.</target>
        <note />
      </trans-unit>
      <trans-unit id="tcPropertyRequiresExplicitTypeParameters">
        <source>A property cannot have explicit type parameters. Consider using a method instead.</source>
        <target state="translated">Bir özelliğin açık tür parametreleri olamaz. Onun yerine metot kullanmayı düşünün.</target>
        <note />
      </trans-unit>
      <trans-unit id="tcConstructorCannotHaveTypeParameters">
        <source>A constructor cannot have explicit type parameters. Consider using a static construction method instead.</source>
        <target state="translated">Bir oluşturucunun açık tür parametreleri olamaz. Onun yerine statik oluşturma metodu kullanmayı düşünün.</target>
        <note />
      </trans-unit>
      <trans-unit id="tcInstanceMemberRequiresTarget">
        <source>This instance member needs a parameter to represent the object being invoked. Make the member static or use the notation 'member x.Member(args) = ...'.</source>
        <target state="translated">Bu örnek üyesinin çağrılan nesneyi temsil etmek için parametreye ihtiyacı var. Üyeyi statik yapın veya 'member x.Member(args) = ...' gösterimini kullanın.</target>
        <note />
      </trans-unit>
      <trans-unit id="tcUnexpectedPropertyInSyntaxTree">
        <source>Unexpected source-level property specification in syntax tree</source>
        <target state="translated">Sözdizimi ağacında beklenmeyen kaynak düzeyli özellik belirtimi</target>
        <note />
      </trans-unit>
      <trans-unit id="tcStaticInitializerRequiresArgument">
        <source>A static initializer requires an argument</source>
        <target state="translated">Statik başlatıcı için bağımsız değişken gerekiyor</target>
        <note />
      </trans-unit>
      <trans-unit id="tcObjectConstructorRequiresArgument">
        <source>An object constructor requires an argument</source>
        <target state="translated">Nesne oluşturucusu bağımsız değişken gerektiriyor</target>
        <note />
      </trans-unit>
      <trans-unit id="tcStaticMemberShouldNotHaveThis">
        <source>This static member should not have a 'this' parameter. Consider using the notation 'member Member(args) = ...'.</source>
        <target state="translated">Bu statik üyenin 'this' parametresi olmamalıdır. 'member Member(args) = ...' gösterimini kullanmayı düşünün.</target>
        <note />
      </trans-unit>
      <trans-unit id="tcExplicitStaticInitializerSyntax">
        <source>An explicit static initializer should use the syntax 'static new(args) = expr'</source>
        <target state="translated">Açık statik başlatıcı 'static new(args) = expr' sözdizimini kullanmalıdır</target>
        <note />
      </trans-unit>
      <trans-unit id="tcExplicitObjectConstructorSyntax">
        <source>An explicit object constructor should use the syntax 'new(args) = expr'</source>
        <target state="translated">Açık nesne oluşturucusu 'new(args) = expr' sözdizimini kullanmalıdır</target>
        <note />
      </trans-unit>
      <trans-unit id="tcUnexpectedPropertySpec">
        <source>Unexpected source-level property specification</source>
        <target state="translated">Beklenmeyen kaynak düzeyli özellik belirtimi</target>
        <note />
      </trans-unit>
      <trans-unit id="tcObjectExpressionFormDeprecated">
        <source>This form of object expression is not used in F#. Use 'member this.MemberName ... = ...' to define member implementations in object expressions.</source>
        <target state="translated">Nesne ifadesinin bu biçimi F# dilinde kullanılmaz. Nesne ifadelerinde üye uygulamalarını tanımlamak için 'member this.MemberName ... = ...' kullanın.</target>
        <note />
      </trans-unit>
      <trans-unit id="tcInvalidDeclaration">
        <source>Invalid declaration</source>
        <target state="translated">Geçersiz bildirim</target>
        <note />
      </trans-unit>
      <trans-unit id="tcAttributesInvalidInPatterns">
        <source>Attributes are not allowed within patterns</source>
        <target state="translated">Desen içinde özniteliğe izin verilmez</target>
        <note />
      </trans-unit>
      <trans-unit id="tcFunctionRequiresExplicitTypeArguments">
        <source>The generic function '{0}' must be given explicit type argument(s)</source>
        <target state="translated">'{0}' genel işlevine açık tür bağımsız değişkenleri verilmesi gerekiyor</target>
        <note />
      </trans-unit>
      <trans-unit id="tcDoesNotAllowExplicitTypeArguments">
        <source>The method or function '{0}' should not be given explicit type argument(s) because it does not declare its type parameters explicitly</source>
        <target state="translated">'{0}' metodu veya işlevi kendi tür parametrelerini açık olarak tanımlamadığı için açık tür bağımsız değişkenleri verilmemelidir</target>
        <note />
      </trans-unit>
      <trans-unit id="tcTypeParameterArityMismatch">
        <source>This value, type or method expects {0} type parameter(s) but was given {1}</source>
        <target state="translated">Bu değer, tür veya metot {0} tür parametrelerini bekliyor ancak {1} verilmiş</target>
        <note />
      </trans-unit>
      <trans-unit id="tcDefaultStructConstructorCall">
        <source>The default, zero-initializing constructor of a struct type may only be used if all the fields of the struct type admit default initialization</source>
        <target state="translated">Varsayılan seçenek olan yapı türünün sıfır ile başlayan oluşturucusu yalnızca yapı türünün tüm alanları varsayılan başlatmayı kabul ediyorsa kullanılabilir</target>
        <note />
      </trans-unit>
      <trans-unit id="tcCouldNotFindIDisposable">
        <source>Couldn't find Dispose on IDisposable, or it was overloaded</source>
        <target state="translated">IDisposable üzerinde Dispose bulunamadı veya aşırı yüklenmişti</target>
        <note />
      </trans-unit>
      <trans-unit id="tcNonLiteralCannotBeUsedInPattern">
        <source>This value is not a literal and cannot be used in a pattern</source>
        <target state="translated">Bu değer bir sabit değer olmadığından desende kullanılamaz</target>
        <note />
      </trans-unit>
      <trans-unit id="tcFieldIsReadonly">
        <source>This field is readonly</source>
        <target state="translated">Bu alan salt okunur</target>
        <note />
      </trans-unit>
      <trans-unit id="tcNameArgumentsMustAppearLast">
        <source>Named arguments must appear after all other arguments</source>
        <target state="translated">Adlandırılmış bağımsız değişkenler diğer tüm bağımsız değişkenlerden sonra görünmelidir</target>
        <note />
      </trans-unit>
      <trans-unit id="tcFunctionRequiresExplicitLambda">
        <source>This function value is being used to construct a delegate type whose signature includes a byref argument. You must use an explicit lambda expression taking {0} arguments.</source>
        <target state="translated">Bu işlev değeri, imzası byref bağımsız değişkeni içeren bir temsilci türü oluşturmak için kullanılıyor. {0} bağımsız değişken alan açık lambda ifadesi kullanmanız gerekir.</target>
        <note />
      </trans-unit>
      <trans-unit id="tcTypeCannotBeEnumerated">
        <source>The type '{0}' is not a type whose values can be enumerated with this syntax, i.e. is not compatible with either seq&lt;_&gt;, IEnumerable&lt;_&gt; or IEnumerable and does not have a GetEnumerator method</source>
        <target state="translated">'{0}' türü, değerleri bu sözdizimiyle sabit listesi oluşturabilen bir tür değildir, yani seq&lt;_&gt;, IEnumerable&lt;_&gt; veya IEnumerable ile uyumlu değildir ve GetEnumerator metodu yoktur</target>
        <note />
      </trans-unit>
      <trans-unit id="tcInvalidMixtureOfRecursiveForms">
        <source>This recursive binding uses an invalid mixture of recursive forms</source>
        <target state="translated">Bu özyinelemeli bağlama özyinelemeli biçimlerin geçersiz bir karışımını kullanıyor</target>
        <note />
      </trans-unit>
      <trans-unit id="tcInvalidObjectConstructionExpression">
        <source>This is not a valid object construction expression. Explicit object constructors must either call an alternate constructor or initialize all fields of the object and specify a call to a super class constructor.</source>
        <target state="translated">Bu geçerli bir nesne oluşturma ifadesi değil. Açık nesne oluşturucular ya alternatif bir oluşturucu çağırmalı ya da nesnenin tüm alanlarını başlatmalı ve üst sınıf oluşturucuya çağrı belirtmelidir.</target>
        <note />
      </trans-unit>
      <trans-unit id="tcInvalidConstraint">
        <source>Invalid constraint</source>
        <target state="translated">Geçersiz kısıtlama</target>
        <note />
      </trans-unit>
      <trans-unit id="tcInvalidConstraintTypeSealed">
        <source>Invalid constraint: the type used for the constraint is sealed, which means the constraint could only be satisfied by at most one solution</source>
        <target state="translated">Geçersiz kısıtlama: kısıtlama için kullanılan tür mühürlü, yani bu kısıtlama yalnızca en çok tek çözümde karşılanabilir</target>
        <note />
      </trans-unit>
      <trans-unit id="tcInvalidEnumConstraint">
        <source>An 'enum' constraint must be of the form 'enum&lt;type&gt;'</source>
        <target state="translated">'enum' kısıtlaması 'enum&lt;tür&gt;' biçiminde olmalıdır</target>
        <note />
      </trans-unit>
      <trans-unit id="tcInvalidNewConstraint">
        <source>'new' constraints must take one argument of type 'unit' and return the constructed type</source>
        <target state="translated">'new' kısıtlamaları 'unit' türünde bir bağımsız değişken almalı ve oluşturulan türü döndürmelidir</target>
        <note />
      </trans-unit>
      <trans-unit id="tcInvalidPropertyType">
        <source>This property has an invalid type. Properties taking multiple indexer arguments should have types of the form 'ty1 * ty2 -&gt; ty3'. Properties returning functions should have types of the form '(ty1 -&gt; ty2)'.</source>
        <target state="translated">Bu özellikte geçersiz bir tür var. Birden çok dizin erişimcisi bağımsız değişkeni alan özelliklerin 'ty1 * ty2 -&gt; ty3' biçiminde türleri olmalıdır. İşlev döndüren özelliklerin '(ty1 -&gt; ty2)' biçiminde türleri olmalıdır.</target>
        <note />
      </trans-unit>
      <trans-unit id="tcExpectedUnitOfMeasureMarkWithAttribute">
        <source>Expected unit-of-measure parameter, not type parameter. Explicit unit-of-measure parameters must be marked with the [&lt;Measure&gt;] attribute.</source>
        <target state="translated">Tür parametresi değil ölçü birimi parametresi bekleniyordu. Açık ölçü birimi parametreleri [&lt;Measure&gt;] özniteliğiyle işaretlenmelidir.</target>
        <note />
      </trans-unit>
      <trans-unit id="tcExpectedTypeParameter">
        <source>Expected type parameter, not unit-of-measure parameter</source>
        <target state="translated">Ölçü birimi parametresi değil tür parametresi bekleniyordu</target>
        <note />
      </trans-unit>
      <trans-unit id="tcExpectedTypeNotUnitOfMeasure">
        <source>Expected type, not unit-of-measure</source>
        <target state="translated">Ölçü birimi değil tür bekleniyordu</target>
        <note />
      </trans-unit>
      <trans-unit id="tcExpectedUnitOfMeasureNotType">
        <source>Expected unit-of-measure, not type</source>
        <target state="translated">Tür değil ölçü birimi bekleniyordu</target>
        <note />
      </trans-unit>
      <trans-unit id="tcInvalidUnitsOfMeasurePrefix">
        <source>Units-of-measure cannot be used as prefix arguments to a type. Rewrite as postfix arguments in angle brackets.</source>
        <target state="translated">Ölçü birimleri bir türün ön ek bağımsız değişkenleri olarak kullanılamaz. Açılı ayraç içinde son ek bağımsız değişkeni olarak yeniden yazın.</target>
        <note />
      </trans-unit>
      <trans-unit id="tcUnitsOfMeasureInvalidInTypeConstructor">
        <source>Unit-of-measure cannot be used in type constructor application</source>
        <target state="translated">Tür oluşturucu uygulamasında ölçü birimi kullanılamaz</target>
        <note />
      </trans-unit>
      <trans-unit id="tcRequireBuilderMethod">
        <source>This control construct may only be used if the computation expression builder defines a '{0}' method</source>
        <target state="translated">Bu denetim yapısı, yalnızca hesaplama ifadesi oluşturucu '{0}' metodunu tanımlıyorsa kullanılabilir</target>
        <note />
      </trans-unit>
      <trans-unit id="tcTypeHasNoNestedTypes">
        <source>This type has no nested types</source>
        <target state="translated">Bu türde hiç iç içe tür yok</target>
        <note />
      </trans-unit>
      <trans-unit id="tcUnexpectedSymbolInTypeExpression">
        <source>Unexpected {0} in type expression</source>
        <target state="translated">Tür ifadesinde beklenmeyen {0}</target>
        <note />
      </trans-unit>
      <trans-unit id="tcTypeParameterInvalidAsTypeConstructor">
        <source>Type parameter cannot be used as type constructor</source>
        <target state="translated">Tür parametresi tür oluşturucusu olarak kullanılamaz</target>
        <note />
      </trans-unit>
      <trans-unit id="tcIllegalSyntaxInTypeExpression">
        <source>Illegal syntax in type expression</source>
        <target state="translated">Tür ifadesinde geçersiz sözdizimi</target>
        <note />
      </trans-unit>
      <trans-unit id="tcAnonymousUnitsOfMeasureCannotBeNested">
        <source>Anonymous unit-of-measure cannot be nested inside another unit-of-measure expression</source>
        <target state="translated">Anonim ölçü birimi başka bir ölçü birimi ifadesinin içine konamaz</target>
        <note />
      </trans-unit>
      <trans-unit id="tcAnonymousTypeInvalidInDeclaration">
        <source>Anonymous type variables are not permitted in this declaration</source>
        <target state="translated">Bu bildirimde anonim tür değişkenlerine izin verilmez</target>
        <note />
      </trans-unit>
      <trans-unit id="tcUnexpectedSlashInType">
        <source>Unexpected / in type</source>
        <target state="translated">Türde beklenmeyen /</target>
        <note />
      </trans-unit>
      <trans-unit id="tcUnexpectedTypeArguments">
        <source>Unexpected type arguments</source>
        <target state="translated">Beklenmeyen tür bağımsız değişkenleri</target>
        <note />
      </trans-unit>
      <trans-unit id="tcOptionalArgsOnlyOnMembers">
        <source>Optional arguments are only permitted on type members</source>
        <target state="translated">İsteğe bağlı bağımsız değişkenlere yalnızca tür üyelerinde izin verilir</target>
        <note />
      </trans-unit>
      <trans-unit id="tcNameNotBoundInPattern">
        <source>Name '{0}' not bound in pattern context</source>
        <target state="translated">'{0}' adı desen bağlamında bağlanmamış</target>
        <note />
      </trans-unit>
      <trans-unit id="tcInvalidNonPrimitiveLiteralInPatternMatch">
        <source>Non-primitive numeric literal constants cannot be used in pattern matches because they can be mapped to multiple different types through the use of a NumericLiteral module. Consider using replacing with a variable, and use 'when &lt;variable&gt; = &lt;constant&gt;' at the end of the match clause.</source>
        <target state="translated">Temel olmayan sayısal sabit değer sabitleri NumericLiteral modülünün kullanılması aracılığıyla birçok farklı türe eşlenebileceği için desen eşlemelerinde kullanılamazlar. Bir değişkenle değiştirmeyi ve eşleştirme yan tümcesinin sonunda 'when &lt;variable&gt; = &lt;constant&gt;' kullanmayı düşünün.</target>
        <note />
      </trans-unit>
      <trans-unit id="tcInvalidTypeArgumentUsage">
        <source>Type arguments cannot be specified here</source>
        <target state="translated">Tür bağımsız değişkenleri burada belirtilemez</target>
        <note />
      </trans-unit>
      <trans-unit id="tcRequireActivePatternWithOneResult">
        <source>Only active patterns returning exactly one result may accept arguments</source>
        <target state="translated">Yalnızca tam olarak bir sonuç döndüren etkin desenler bağımsız değişken kabul edilebilir</target>
        <note />
      </trans-unit>
      <trans-unit id="tcInvalidArgForParameterizedPattern">
        <source>Invalid argument to parameterized pattern label</source>
        <target state="translated">Parametreli desen etiketine geçersiz bağımsız değişken</target>
        <note />
      </trans-unit>
      <trans-unit id="tcInvalidIndexIntoActivePatternArray">
        <source>Internal error. Invalid index into active pattern array</source>
        <target state="translated">İç hata. Etkin desen dizisi için geçersiz dizin</target>
        <note />
      </trans-unit>
      <trans-unit id="tcUnionCaseDoesNotTakeArguments">
        <source>This union case does not take arguments</source>
        <target state="translated">Bu birleşim durumu bağımsız değişken almaz</target>
        <note />
      </trans-unit>
      <trans-unit id="tcUnionCaseRequiresOneArgument">
        <source>This union case takes one argument</source>
        <target state="translated">Bu birleşim durumu bir bağımsız değişken alır</target>
        <note />
      </trans-unit>
      <trans-unit id="tcUnionCaseExpectsTupledArguments">
        <source>This union case expects {0} arguments in tupled form</source>
        <target state="translated">Bu birleşim durumu grup olarak tanımlanmış biçimde {0} bağımsız değişken bekliyor</target>
        <note />
      </trans-unit>
      <trans-unit id="tcFieldIsNotStatic">
        <source>Field '{0}' is not static</source>
        <target state="translated">'{0}' alanı statik değil</target>
        <note />
      </trans-unit>
      <trans-unit id="tcFieldNotLiteralCannotBeUsedInPattern">
        <source>This field is not a literal and cannot be used in a pattern</source>
        <target state="translated">Bu alan sabit değer olmadığından desende kullanılamaz</target>
        <note />
      </trans-unit>
      <trans-unit id="tcRequireVarConstRecogOrLiteral">
        <source>This is not a variable, constant, active recognizer or literal</source>
        <target state="translated">Bu bir değişkeni sabit, etkin tanıyıcı veya sabit değer değil</target>
        <note />
      </trans-unit>
      <trans-unit id="tcInvalidPattern">
        <source>This is not a valid pattern</source>
        <target state="translated">Bu geçerli bir desen değil</target>
        <note />
      </trans-unit>
      <trans-unit id="tcUseWhenPatternGuard">
        <source>Character range matches have been removed in F#. Consider using a 'when' pattern guard instead.</source>
        <target state="translated">Karakter aralığı eşleştirmeler F# dilinde kaldırılmıştır. Onun yerine 'when' desen koruma kullanmayı düşünün.</target>
        <note />
      </trans-unit>
      <trans-unit id="tcIllegalPattern">
        <source>Illegal pattern</source>
        <target state="translated">Geçersiz desen</target>
        <note />
      </trans-unit>
      <trans-unit id="tcSyntaxErrorUnexpectedQMark">
        <source>Syntax error - unexpected '?' symbol</source>
        <target state="translated">Sözdizimi hatası - beklenmeyen '?' simgesi</target>
        <note />
      </trans-unit>
      <trans-unit id="tcExpressionCountMisMatch">
        <source>Expected {0} expressions, got {1}</source>
        <target state="translated">{0} ifadeleri bekleniyordu, {1} alındı</target>
        <note />
      </trans-unit>
      <trans-unit id="tcExprUndelayed">
        <source>TcExprUndelayed: delayed</source>
        <target state="translated">TcExprUndelayed: gecikti</target>
        <note />
      </trans-unit>
      <trans-unit id="tcExpressionRequiresSequence">
        <source>This expression form may only be used in sequence and computation expressions</source>
        <target state="translated">Bu ifade biçimi yalnızca dizi ve hesaplama ifadelerinde kullanılabilir</target>
        <note />
      </trans-unit>
      <trans-unit id="tcInvalidObjectExpressionSyntaxForm">
        <source>Invalid object expression. Objects without overrides or interfaces should use the expression form 'new Type(args)' without braces.</source>
        <target state="translated">Geçersiz nesne ifadesi. Geçersiz kılmaların ve arabirimlerin olmadığı nesneler küme ayraçsız 'new Type(args)' ifade biçimini kullanmalıdır.</target>
        <note />
      </trans-unit>
      <trans-unit id="tcInvalidObjectSequenceOrRecordExpression">
        <source>Invalid object, sequence or record expression</source>
        <target state="translated">Geçersiz nesne, dizi veya kayıt ifadesi</target>
        <note />
      </trans-unit>
      <trans-unit id="tcInvalidSequenceExpressionSyntaxForm">
        <source>Invalid record, sequence or computation expression. Sequence expressions should be of the form 'seq {{ ... }}'</source>
        <target state="translated">Geçersiz kayıt, dizi veya hesaplama ifadesi. Dizi ifadeleri 'seq {{ ... }}' biçiminde olmalıdır</target>
        <note />
      </trans-unit>
      <trans-unit id="tcExpressionWithIfRequiresParenthesis">
        <source>This list or array expression includes an element of the form 'if ... then ... else'. Parenthesize this expression to indicate it is an individual element of the list or array, to disambiguate this from a list generated using a sequence expression</source>
        <target state="translated">Liste veya dizi ifadesi 'if ... then ... else' biçiminde bir öğe içeriyor. Listenin veya dizinin bağımsız bir öğesi olduğunu belirtmek, dizi ifadesi kullanılarak oluşturulmuş listeden ayırt etmek için bu ifadeyi ayraç içine alın</target>
        <note />
      </trans-unit>
      <trans-unit id="tcUnableToParseFormatString">
        <source>Unable to parse format string '{0}'</source>
        <target state="translated">'{0}' biçim dizesi ayrıştırılamıyor</target>
        <note />
      </trans-unit>
      <trans-unit id="tcListLiteralMaxSize">
        <source>This list expression exceeds the maximum size for list literals. Use an array for larger literals and call Array.ToList.</source>
        <target state="translated">Bu liste ifadesi liste sabit değerlerinin en büyük boyutunu aşıyor. Daha büyük sabit değerler için dizi kullanın ve Array.ToList işlevini çağırın.</target>
        <note />
      </trans-unit>
      <trans-unit id="tcExpressionFormRequiresObjectConstructor">
        <source>The expression form 'expr then expr' may only be used as part of an explicit object constructor</source>
        <target state="translated">'expr then expr' ifade biçimi yalnızca açık nesne oluşturucunun parçası olarak kullanılabilir</target>
        <note />
      </trans-unit>
      <trans-unit id="tcNamedArgumentsCannotBeUsedInMemberTraits">
        <source>Named arguments cannot be given to member trait calls</source>
        <target state="translated">Adlandırılmış bağımsız değişkenler üye nitelik çağrılarına verilemez</target>
        <note />
      </trans-unit>
      <trans-unit id="tcNotValidEnumCaseName">
        <source>This is not a valid name for an enumeration case</source>
        <target state="translated">Bu, sabit listesi durumu olarak geçerli bir ad değil</target>
        <note />
      </trans-unit>
      <trans-unit id="tcFieldIsNotMutable">
        <source>This field is not mutable</source>
        <target state="translated">Bu alan değiştirilebilir değil</target>
        <note />
      </trans-unit>
      <trans-unit id="tcConstructRequiresListArrayOrSequence">
        <source>This construct may only be used within list, array and sequence expressions, e.g. expressions of the form 'seq {{ ... }}', '[ ... ]' or '[| ... |]'. These use the syntax 'for ... in ... do ... yield...' to generate elements</source>
        <target state="translated">Bu yapı, yalnızca liste, dizi ve sıra ifadeleri içinde (örn. 'seq {{ ... }}', '[ ... ]' veya '[| ... |]' biçimindeki ifadelerde) kullanılabilir. Bunlarda öğe oluşturmak için 'for ... in ... do ... yield...' söz dizimi kullanılır</target>
        <note />
      </trans-unit>
      <trans-unit id="tcConstructRequiresComputationExpressions">
        <source>This construct may only be used within computation expressions. To return a value from an ordinary function simply write the expression without 'return'.</source>
        <target state="translated">Bu yapı yalnızca hesaplama ifadeleri içinde kullanılabilir. Normal bir işlevden değer döndürmek için sadece ifadeyi 'return' olmadan yazın.</target>
        <note />
      </trans-unit>
      <trans-unit id="tcConstructRequiresSequenceOrComputations">
        <source>This construct may only be used within sequence or computation expressions</source>
        <target state="translated">Bu yapı yalnızca dizi ve hesaplama ifadeleri içinde kullanılabilir</target>
        <note />
      </trans-unit>
      <trans-unit id="tcConstructRequiresComputationExpression">
        <source>This construct may only be used within computation expressions</source>
        <target state="translated">Bu yapı yalnızca hesaplama ifadeleri içinde kullanılabilir</target>
        <note />
      </trans-unit>
      <trans-unit id="tcInvalidIndexerExpression">
        <source>Invalid indexer expression</source>
        <target state="translated">Geçersiz dizin erişimcisi ifadesi</target>
        <note />
      </trans-unit>
      <trans-unit id="tcObjectOfIndeterminateTypeUsedRequireTypeConstraint">
        <source>The operator 'expr.[idx]' has been used on an object of indeterminate type based on information prior to this program point. Consider adding further type constraints</source>
        <target state="translated">Bu program noktasından önceki bilgiler temelinde 'expr.[idx]' işleci belirsiz türdeki bir nesnede kullanılmış. Başka tür kısıtlamaları eklemeyi düşünün</target>
        <note />
      </trans-unit>
      <trans-unit id="tcCannotInheritFromVariableType">
        <source>Cannot inherit from a variable type</source>
        <target state="translated">Değişken türünden devralınamıyor</target>
        <note />
      </trans-unit>
      <trans-unit id="tcObjectConstructorsOnTypeParametersCannotTakeArguments">
        <source>Calls to object constructors on type parameters cannot be given arguments</source>
        <target state="translated">Tür parametrelerindeki nesne oluşturucu çağrılarına bağımsız değişken verilemez</target>
        <note />
      </trans-unit>
      <trans-unit id="tcCompiledNameAttributeMisused">
        <source>The 'CompiledName' attribute cannot be used with this language element</source>
        <target state="translated">'CompiledName' özniteliği bu dil öğesiyle kullanılamaz</target>
        <note />
      </trans-unit>
      <trans-unit id="tcNamedTypeRequired">
        <source>'{0}' may only be used with named types</source>
        <target state="translated">'{0}' yalnızca adlandırılmış türlerle kullanılır</target>
        <note />
      </trans-unit>
      <trans-unit id="tcInheritCannotBeUsedOnInterfaceType">
        <source>'inherit' cannot be used on interface types. Consider implementing the interface by using 'interface ... with ... end' instead.</source>
        <target state="translated">Arabirim türlerinde 'inherit' kullanılamaz. Onun yerine arabirimi 'interface ... with ... end' kullanarak uygulamayı düşünün.</target>
        <note />
      </trans-unit>
      <trans-unit id="tcNewCannotBeUsedOnInterfaceType">
        <source>'new' cannot be used on interface types. Consider using an object expression '{{ new ... with ... }}' instead.</source>
        <target state="translated">'new' arabirim türlerinde kullanılamaz. Bunun yerine bir nesne ifadesi '{{ new ... with ... }}' kullanmayı düşünün.</target>
        <note />
      </trans-unit>
      <trans-unit id="tcAbstractTypeCannotBeInstantiated">
        <source>Instances of this type cannot be created since it has been marked abstract or not all methods have been given implementations. Consider using an object expression '{{ new ... with ... }}' instead.</source>
        <target state="translated">Bu tür soyut olarak işaretlendiği veya metotlarının tümüne uygulama verilmediği için örnekleri oluşturulamaz. Onun yerine bir nesne ifadesi '{{ new ... with ... }}' kullanmayı düşünün.</target>
        <note />
      </trans-unit>
      <trans-unit id="tcIDisposableTypeShouldUseNew">
        <source>It is recommended that objects supporting the IDisposable interface are created using the syntax 'new Type(args)', rather than 'Type(args)' or 'Type' as a function value representing the constructor, to indicate that resources may be owned by the generated value</source>
        <target state="translated">Kaynakların oluşturulan değer tarafından sahiplenilebileceğini belirtmek için, IDisposable arabirimini destekleyen nesnelerin, oluşturucuyu temsil eden bir işlev değeri olarak 'Type(args)' veya 'Type' yerine 'new Type(args)' söz dizimi kullanılarak oluşturulması önerilir</target>
        <note />
      </trans-unit>
      <trans-unit id="tcSyntaxCanOnlyBeUsedToCreateObjectTypes">
        <source>'{0}' may only be used to construct object types</source>
        <target state="translated">'{0}' yalnızca nesne türlerini oluşturmak için kullanılabilir</target>
        <note />
      </trans-unit>
      <trans-unit id="tcConstructorRequiresCall">
        <source>Constructors for the type '{0}' must directly or indirectly call its implicit object constructor. Use a call to the implicit object constructor instead of a record expression.</source>
        <target state="translated">'{0}' türünün oluşturucuları doğrudan veya dolaylı olarak kendi örtük nesne oluşturucusunu çağırmalıdır. Kayıt ifadesi yerine örtük nesne oluşturucusu çağrısını kullanın.</target>
        <note />
      </trans-unit>
      <trans-unit id="tcUndefinedField">
        <source>The field '{0}' has been given a value, but is not present in the type '{1}'</source>
        <target state="translated">{0}' alanına bir değer verilmiş ancak '{1}' türünde bu yok</target>
        <note />
      </trans-unit>
      <trans-unit id="tcFieldRequiresAssignment">
        <source>No assignment given for field '{0}' of type '{1}'</source>
        <target state="translated">{1}' türündeki '{0}' alanı için bir atama verilmedi</target>
        <note />
      </trans-unit>
      <trans-unit id="tcExtraneousFieldsGivenValues">
        <source>Extraneous fields have been given values</source>
        <target state="translated">Dış alanlara değerler verilmiş</target>
        <note />
      </trans-unit>
      <trans-unit id="tcObjectExpressionsCanOnlyOverrideAbstractOrVirtual">
        <source>Only overrides of abstract and virtual members may be specified in object expressions</source>
        <target state="translated">Nesne ifadelerinde yalnızca soyut ve sanal üyelerin geçersiz kılmaları belirtilebilir</target>
        <note />
      </trans-unit>
      <trans-unit id="tcNoAbstractOrVirtualMemberFound">
        <source>The member '{0}' does not correspond to any abstract or virtual method available to override or implement.</source>
        <target state="translated">'{0}' adlı üye, geçersiz kılma veya uygulama için kullanılabilen herhangi bir soyut veya sanal metoda karşılık gelmiyor.</target>
        <note />
      </trans-unit>
      <trans-unit id="tcMemberFoundIsNotAbstractOrVirtual">
        <source>The type {0} contains the member '{1}' but it is not a virtual or abstract method that is available to override or implement.</source>
        <target state="translated">{0} türü, '{1}' üyesini içeriyor ancak bu, geçersiz kılma veya uygulama için kullanılabilen bir sanal veya soyut metot değil.</target>
        <note />
      </trans-unit>
      <trans-unit id="tcArgumentArityMismatch">
        <source>The member '{0}' does not accept the correct number of arguments. {1} argument(s) are expected, but {2} were given. The required signature is '{3}'.{4}</source>
        <target state="translated">{0}' üyesine doğru sayıda bağımsız değişken geçirilmedi. {1} bağımsız değişken bekleniyor ancak geçerli sayı, {2}. Gerekli imza: '{3}'.{4}</target>
        <note />
      </trans-unit>
      <trans-unit id="tcArgumentArityMismatchOneOverload">
        <source>The member '{0}' does not accept the correct number of arguments. One overload accepts {1} arguments, but {2} were given. The required signature is '{3}'.{4}</source>
        <target state="translated">{0}' üyesine doğru sayıda bağımsız değişken geçirilmedi. Bir aşırı yükleme {1} bağımsız değişken kabul ediyor ancak geçerli sayı {2}. Gerekli imza: '{3}'.{4}</target>
        <note />
      </trans-unit>
      <trans-unit id="tcSimpleMethodNameRequired">
        <source>A simple method name is required here</source>
        <target state="translated">Burada basit metot adı gereklidir</target>
        <note />
      </trans-unit>
      <trans-unit id="tcPredefinedTypeCannotBeUsedAsSuperType">
        <source>The types System.ValueType, System.Enum, System.Delegate, System.MulticastDelegate and System.Array cannot be used as super types in an object expression or class</source>
        <target state="translated">System.ValueType, System.Enum, System.Delegate, System.MulticastDelegate ve System.Array türleri bir nesne ifadesinde veya sınıfta üst tür olarak kullanılamaz</target>
        <note />
      </trans-unit>
      <trans-unit id="tcNewMustBeUsedWithNamedType">
        <source>'new' must be used with a named type</source>
        <target state="translated">'new' adlandırılmış türle kullanılmalıdır</target>
        <note />
      </trans-unit>
      <trans-unit id="tcCannotCreateExtensionOfSealedType">
        <source>Cannot create an extension of a sealed type</source>
        <target state="translated">Mühürlü türün uzantısı oluşturulamıyor</target>
        <note />
      </trans-unit>
      <trans-unit id="tcNoArgumentsForRecordValue">
        <source>No arguments may be given when constructing a record value</source>
        <target state="translated">Kayıt değeri oluşturulurken bir bağımsız değişken verilemez</target>
        <note />
      </trans-unit>
      <trans-unit id="tcNoInterfaceImplementationForConstructionExpression">
        <source>Interface implementations cannot be given on construction expressions</source>
        <target state="translated">Arabirim uygulamaları oluşturma ifadelerinde verilemez</target>
        <note />
      </trans-unit>
      <trans-unit id="tcObjectConstructionCanOnlyBeUsedInClassTypes">
        <source>Object construction expressions may only be used to implement constructors in class types</source>
        <target state="translated">Nesne oluşturma ifadeleri yalnızca sınıf türlerinde oluşturucuları uygulamak için kullanılabilir</target>
        <note />
      </trans-unit>
      <trans-unit id="tcOnlySimpleBindingsCanBeUsedInConstructionExpressions">
        <source>Only simple bindings of the form 'id = expr' can be used in construction expressions</source>
        <target state="translated">Yalnızca 'id = expr' biçimindeki basit bağlamalar oluşturma ifadelerinde kullanılabilir</target>
        <note />
      </trans-unit>
      <trans-unit id="tcObjectsMustBeInitializedWithObjectExpression">
        <source>Objects must be initialized by an object construction expression that calls an inherited object constructor and assigns a value to each field</source>
        <target state="translated">Nesneler devralınan nesne oluşturucusunu çağıran ve her alana bir değer atayan bir nesne oluşturma ifadesi ile başlatılmalıdır</target>
        <note />
      </trans-unit>
      <trans-unit id="tcExpectedInterfaceType">
        <source>Expected an interface type</source>
        <target state="translated">Arabirim türü bekleniyordu</target>
        <note />
      </trans-unit>
      <trans-unit id="tcConstructorForInterfacesDoNotTakeArguments">
        <source>Constructor expressions for interfaces do not take arguments</source>
        <target state="translated">Arabirimlerin oluşturucu ifadeleri bağımsız değişken almaz</target>
        <note />
      </trans-unit>
      <trans-unit id="tcConstructorRequiresArguments">
        <source>This object constructor requires arguments</source>
        <target state="translated">Bu nesne oluşturucusu bağımsız değişken gerektirir</target>
        <note />
      </trans-unit>
      <trans-unit id="tcNewRequiresObjectConstructor">
        <source>'new' may only be used with object constructors</source>
        <target state="translated">'new' yalnızca nesne oluşturucularla kullanılabilir</target>
        <note />
      </trans-unit>
      <trans-unit id="tcAtLeastOneOverrideIsInvalid">
        <source>At least one override did not correctly implement its corresponding abstract member</source>
        <target state="translated">En az bir geçersiz kılma işlemi kendisine karşılık gelen soyut üyeyi doğru uygulamadı</target>
        <note />
      </trans-unit>
      <trans-unit id="tcNumericLiteralRequiresModule">
        <source>This numeric literal requires that a module '{0}' defining functions FromZero, FromOne, FromInt32, FromInt64 and FromString be in scope</source>
        <target state="translated">Bu sayısal sabit değer FromZero, FromOne, FromInt32, FromInt64 ve FromString işlevlerini tanımlayan '{0}' modülünün kapsamda olmasını gerektirir</target>
        <note />
      </trans-unit>
      <trans-unit id="tcInvalidRecordConstruction">
        <source>Invalid record construction</source>
        <target state="translated">Geçersiz kayıt oluşturma</target>
        <note />
      </trans-unit>
      <trans-unit id="tcExpressionFormRequiresRecordTypes">
        <source>The expression form {{ expr with ... }} may only be used with record types. To build object types use {{ new Type(...) with ... }}</source>
        <target state="translated">{{ expr with ... }} ifade biçimi yalnızca kayıt türleriyle kullanılabilir. Nesne türleri oluşturmak için {{ new Type(...) with ... }} kullanın</target>
        <note />
      </trans-unit>
      <trans-unit id="tcInheritedTypeIsNotObjectModelType">
        <source>The inherited type is not an object model type</source>
        <target state="translated">Devralınan tür bir nesne modeli türü değil</target>
        <note />
      </trans-unit>
      <trans-unit id="tcObjectConstructionExpressionCanOnlyImplementConstructorsInObjectModelTypes">
        <source>Object construction expressions (i.e. record expressions with inheritance specifications) may only be used to implement constructors in object model types. Use 'new ObjectType(args)' to construct instances of object model types outside of constructors</source>
        <target state="translated">Nesne oluşturma ifadeleri (yani devralma belirtimleri olan kayıt ifadeleri) yalnızca nesne modeli türlerinde oluşturucuları uygulamak için kullanılabilir. Nesne modeli türlerinin örneklerini oluşturucuların dışında oluşturmak için 'new ObjectType(args)' kullanın</target>
        <note />
      </trans-unit>
      <trans-unit id="tcEmptyRecordInvalid">
        <source>'{{ }}' is not a valid expression. Records must include at least one field. Empty sequences are specified by using Seq.empty or an empty list '[]'.</source>
        <target state="translated">'{{ }}' geçerli bir ifade değil. Kayıtlar en az bir alan içermelidir. Boş diziler Seq.empty veya boş liste '[]' kullanılarak belirtilir.</target>
        <note />
      </trans-unit>
      <trans-unit id="tcTypeIsNotARecordTypeNeedConstructor">
        <source>This type is not a record type. Values of class and struct types must be created using calls to object constructors.</source>
        <target state="translated">Bu tür bir kayıt türü değil. Nesne oluşturucularına yapılan çağrılar kullanılarak sınıf ve yapı türlerinin değerlerinin oluşturulması gerekiyor.</target>
        <note />
      </trans-unit>
      <trans-unit id="tcTypeIsNotARecordType">
        <source>This type is not a record type</source>
        <target state="translated">Bu tür bir kayıt türü değil</target>
        <note />
      </trans-unit>
      <trans-unit id="tcConstructIsAmbiguousInComputationExpression">
        <source>This construct is ambiguous as part of a computation expression. Nested expressions may be written using 'let _ = (...)' and nested computations using 'let! res = builder {{ ... }}'.</source>
        <target state="translated">Bu yapı, bir hesaplama ifadesinin parçası olarak belirsiz. İç içe ifadeler 'let _ = (...)' kullanılarak ve iç içe hesaplamalar 'let! res = builder {{ ... }}' kullanılarak yazılabilir.</target>
        <note />
      </trans-unit>
      <trans-unit id="tcConstructIsAmbiguousInSequenceExpression">
        <source>This construct is ambiguous as part of a sequence expression. Nested expressions may be written using 'let _ = (...)' and nested sequences using 'yield! seq {{... }}'.</source>
        <target state="translated">Bu yapı, bir dizi ifadesinin parçası olarak belirsiz. İç içe ifadeler 'let _ = (...)' kullanılarak ve iç içe diziler 'yield! seq {{... }}' kullanılarak yazılabilir.</target>
        <note />
      </trans-unit>
      <trans-unit id="tcDoBangIllegalInSequenceExpression">
        <source>'do!' cannot be used within sequence expressions</source>
        <target state="translated">'do!' dizi ifadeleri içinde kullanılamaz</target>
        <note />
      </trans-unit>
      <trans-unit id="tcUseForInSequenceExpression">
        <source>The use of 'let! x = coll' in sequence expressions is not permitted. Use 'for x in coll' instead.</source>
        <target state="translated">Dizi ifadelerinde 'let! x = coll' kullanımına izin verilmez. Onun yerine 'for x in coll' kullanın.</target>
        <note />
      </trans-unit>
      <trans-unit id="tcTryIllegalInSequenceExpression">
        <source>'try'/'with' cannot be used within sequence expressions</source>
        <target state="translated">Dizi ifadeleri içinde 'try'/'with' kullanılamaz</target>
        <note />
      </trans-unit>
      <trans-unit id="tcUseYieldBangForMultipleResults">
        <source>In sequence expressions, multiple results are generated using 'yield!'</source>
        <target state="translated">Dizi ifadelerinde, 'yield!' kullanılarak birden çok sonuç oluşturulur</target>
        <note />
      </trans-unit>
      <trans-unit id="tcInvalidAssignment">
        <source>Invalid assignment</source>
        <target state="translated">Geçersiz atama</target>
        <note />
      </trans-unit>
      <trans-unit id="tcInvalidUseOfTypeName">
        <source>Invalid use of a type name</source>
        <target state="translated">Geçersiz tür adı kullanımı</target>
        <note />
      </trans-unit>
      <trans-unit id="tcTypeHasNoAccessibleConstructor">
        <source>This type has no accessible object constructors</source>
        <target state="translated">Bu türün erişilebilir bir nesne oluşturucusu yok</target>
        <note />
      </trans-unit>
      <trans-unit id="tcInvalidUseOfInterfaceType">
        <source>Invalid use of an interface type</source>
        <target state="translated">Geçersiz arabirim türü kullanımı</target>
        <note />
      </trans-unit>
      <trans-unit id="tcInvalidUseOfDelegate">
        <source>Invalid use of a delegate constructor. Use the syntax 'new Type(args)' or just 'Type(args)'.</source>
        <target state="translated">Geçersiz temsilci oluşturucu kullanımı. 'new Type(args)' sözdizimini kullanın veya yalnızca 'Type(args)' kullanın.</target>
        <note />
      </trans-unit>
      <trans-unit id="tcPropertyIsNotStatic">
        <source>Property '{0}' is not static</source>
        <target state="translated">'{0}' özelliği statik değil</target>
        <note />
      </trans-unit>
      <trans-unit id="tcPropertyIsNotReadable">
        <source>Property '{0}' is not readable</source>
        <target state="translated">'{0}' özelliği okunamıyor</target>
        <note />
      </trans-unit>
      <trans-unit id="tcLookupMayNotBeUsedHere">
        <source>This lookup cannot be used here</source>
        <target state="translated">Bu arama burada kullanılamaz</target>
        <note />
      </trans-unit>
      <trans-unit id="tcPropertyIsStatic">
        <source>Property '{0}' is static</source>
        <target state="translated">'{0}' özelliği statik</target>
        <note />
      </trans-unit>
      <trans-unit id="tcPropertyCannotBeSet1">
        <source>Property '{0}' cannot be set</source>
        <target state="translated">'{0}' özelliği ayarlanamaz</target>
        <note />
      </trans-unit>
      <trans-unit id="tcConstructorsCannotBeFirstClassValues">
        <source>Constructors must be applied to arguments and cannot be used as first-class values. If necessary use an anonymous function '(fun arg1 ... argN -&gt; new Type(arg1,...,argN))'.</source>
        <target state="translated">Oluşturucular bağımsız değişkenlere uygulanmalıdır ve birinci sınıf değer olarak kullanılamazlar. Gerekirse anonim bir işlev kullanın: '(fun arg1 ... argN -&gt; new Type(arg1,...,argN))'.</target>
        <note />
      </trans-unit>
      <trans-unit id="tcSyntaxFormUsedOnlyWithRecordLabelsPropertiesAndFields">
        <source>The syntax 'expr.id' may only be used with record labels, properties and fields</source>
        <target state="translated">'expr.id' sözdizimi yalnızca kayıt etiketleri, özellikler ve alanlarla kullanılabilir</target>
        <note />
      </trans-unit>
      <trans-unit id="tcEventIsStatic">
        <source>Event '{0}' is static</source>
        <target state="translated">'{0}' olayı statik</target>
        <note />
      </trans-unit>
      <trans-unit id="tcEventIsNotStatic">
        <source>Event '{0}' is not static</source>
        <target state="translated">'{0}' olayı statik değil</target>
        <note />
      </trans-unit>
      <trans-unit id="tcNamedArgumentDidNotMatch">
        <source>The named argument '{0}' did not match any argument or mutable property</source>
        <target state="translated">'{0}' adlandırılmış bağımsız değişkeni herhangi bir bağımsız değişkenle veya değişebilir özelliğiyle eşleşmedi</target>
        <note />
      </trans-unit>
      <trans-unit id="tcOverloadsCannotHaveCurriedArguments">
        <source>One or more of the overloads of this method has curried arguments. Consider redesigning these members to take arguments in tupled form.</source>
        <target state="translated">Bu metodun bir veya daha fazla aşırı yüklemesinde eksiltimli bağımsız değişkenler var. Bu üyeleri grup olarak tanımlanmış biçimde bağımsız değişkenler alacak şekilde yeniden tasarlamayı düşünün.</target>
        <note />
      </trans-unit>
      <trans-unit id="tcUnnamedArgumentsDoNotFormPrefix">
        <source>The unnamed arguments do not form a prefix of the arguments of the method called</source>
        <target state="translated">Adlandırılmamış bağımsız değişkenler çağrılan metodun bağımsız değişkenlerinin ön ekini oluşturmaz</target>
        <note />
      </trans-unit>
      <trans-unit id="tcStaticOptimizationConditionalsOnlyForFSharpLibrary">
        <source>Static optimization conditionals are only for use within the F# library</source>
        <target state="translated">Statik iyileştirme koşulları yalnızca F# kitaplığı içinde kullanım içindir</target>
        <note />
      </trans-unit>
      <trans-unit id="tcFormalArgumentIsNotOptional">
        <source>The corresponding formal argument is not optional</source>
        <target state="translated">Karşılık gelen biçimsel bağımsız değişken isteğe bağlı değil</target>
        <note />
      </trans-unit>
      <trans-unit id="tcInvalidOptionalAssignmentToPropertyOrField">
        <source>Invalid optional assignment to a property or field</source>
        <target state="translated">Özelliğe veya alana geçersiz isteğe bağlı atama</target>
        <note />
      </trans-unit>
      <trans-unit id="tcDelegateConstructorMustBePassed">
        <source>A delegate constructor must be passed a single function value</source>
        <target state="translated">Temsilci oluşturucuya tek bir işlev değeri geçirilmesi gerekiyor</target>
        <note />
      </trans-unit>
      <trans-unit id="tcBindingCannotBeUseAndRec">
        <source>A binding cannot be marked both 'use' and 'rec'</source>
        <target state="translated">Bir bağlama hem 'use' hem de 'rec' olarak işaretlenemez</target>
        <note />
      </trans-unit>
      <trans-unit id="tcVolatileOnlyOnClassLetBindings">
        <source>The 'VolatileField' attribute may only be used on 'let' bindings in classes</source>
        <target state="translated">'VolatileField' özniteliği yalnızca sınıflardaki 'let' bağlamalarında kullanılabilir</target>
        <note />
      </trans-unit>
      <trans-unit id="tcAttributesAreNotPermittedOnLetBindings">
        <source>Attributes are not permitted on 'let' bindings in expressions</source>
        <target state="translated">İfadelerdeki 'let' bağlamalarında özniteliğe izin verilmez</target>
        <note />
      </trans-unit>
      <trans-unit id="tcDefaultValueAttributeRequiresVal">
        <source>The 'DefaultValue' attribute may only be used on 'val' declarations</source>
        <target state="translated">'DefaultValue' özniteliği yalnızca 'val' bildirimlerinde kullanılabilir</target>
        <note />
      </trans-unit>
      <trans-unit id="tcConditionalAttributeRequiresMembers">
        <source>The 'ConditionalAttribute' attribute may only be used on members</source>
        <target state="translated">'ConditionalAttribute' özniteliği yalnızca üyelerde kullanılabilir</target>
        <note />
      </trans-unit>
      <trans-unit id="tcInvalidActivePatternName">
        <source>This is not a valid name for an active pattern</source>
        <target state="translated">Etkin desen için bu geçerli bir ad değil</target>
        <note />
      </trans-unit>
      <trans-unit id="tcEntryPointAttributeRequiresFunctionInModule">
        <source>The 'EntryPointAttribute' attribute may only be used on function definitions in modules</source>
        <target state="translated">'EntryPointAttribute' özniteliği yalnızca modüllerdeki işlev tanımlarında kullanılabilir</target>
        <note />
      </trans-unit>
      <trans-unit id="tcMutableValuesCannotBeInline">
        <source>Mutable values cannot be marked 'inline'</source>
        <target state="translated">Değişebilir değerler 'inline' olarak işaretlenemez</target>
        <note />
      </trans-unit>
      <trans-unit id="tcMutableValuesMayNotHaveGenericParameters">
        <source>Mutable values cannot have generic parameters</source>
        <target state="translated">Değişebilir değerlerin genel parametreleri olamaz</target>
        <note />
      </trans-unit>
      <trans-unit id="tcMutableValuesSyntax">
        <source>Mutable function values should be written 'let mutable f = (fun args -&gt; ...)'</source>
        <target state="translated">Değişebilir işlev değerleri 'let mutable f = (fun args -&gt; ...)' şeklinde yazılmalıdır</target>
        <note />
      </trans-unit>
      <trans-unit id="tcOnlyFunctionsCanBeInline">
        <source>Only functions may be marked 'inline'</source>
        <target state="translated">Yalnızca işlevler 'inline' olarak işaretlenebilir</target>
        <note />
      </trans-unit>
      <trans-unit id="tcIllegalAttributesForLiteral">
        <source>A literal value cannot be given the [&lt;ThreadStatic&gt;] or [&lt;ContextStatic&gt;] attributes</source>
        <target state="translated">Bir sabit değere [&lt;ThreadStatic&gt;] veya [&lt;ContextStatic&gt;] öznitelikleri verilemez</target>
        <note />
      </trans-unit>
      <trans-unit id="tcLiteralCannotBeMutable">
        <source>A literal value cannot be marked 'mutable'</source>
        <target state="translated">Sabit değer 'mutable' olarak işaretlenemez</target>
        <note />
      </trans-unit>
      <trans-unit id="tcLiteralCannotBeInline">
        <source>A literal value cannot be marked 'inline'</source>
        <target state="translated">Sabit değer 'inline' olarak işaretlenemez</target>
        <note />
      </trans-unit>
      <trans-unit id="tcLiteralCannotHaveGenericParameters">
        <source>Literal values cannot have generic parameters</source>
        <target state="translated">Sabit değerlerin genel parametreleri olamaz</target>
        <note />
      </trans-unit>
      <trans-unit id="tcInvalidConstantExpression">
        <source>This is not a valid constant expression</source>
        <target state="translated">Bu geçerli bir sabit ifade değil</target>
        <note />
      </trans-unit>
      <trans-unit id="tcTypeIsInaccessible">
        <source>This type is not accessible from this code location</source>
        <target state="translated">Bu türe bu kod konumundan erişilemiyor</target>
        <note />
      </trans-unit>
      <trans-unit id="tcUnexpectedConditionInImportedAssembly">
        <source>Unexpected condition in imported assembly: failed to decode AttributeUsage attribute</source>
        <target state="translated">İçeri aktarılan bütünleştirilmiş kodda beklenmeyen koşul: AttributeUsage özniteliğinin kodu çözülemedi</target>
        <note />
      </trans-unit>
      <trans-unit id="tcUnrecognizedAttributeTarget">
        <source>Unrecognized attribute target. Valid attribute targets are 'assembly', 'module', 'type', 'method', 'property', 'return', 'param', 'field', 'event', 'constructor'.</source>
        <target state="translated">Tanınmayan öznitelik hedefi. Geçerli öznitelik hedefleri şunlardır: 'assembly', 'module', 'type', 'method', 'property', 'return', 'param', 'field', 'event', 'constructor'.</target>
        <note />
      </trans-unit>
      <trans-unit id="tcAttributeIsNotValidForLanguageElementUseDo">
        <source>This attribute is not valid for use on this language element. Assembly attributes should be attached to a 'do ()' declaration, if necessary within an F# module.</source>
        <target state="translated">Bu öznitelik, bu dil öğesinde kullanılmak için geçerli değil. Bütünleştirilmiş kod öznitelikleri, bir 'do ()' bildirimine, gerekirse F# modülü içine iliştirilmelidir.</target>
        <note />
      </trans-unit>
      <trans-unit id="tcAttributeIsNotValidForLanguageElement">
        <source>This attribute is not valid for use on this language element</source>
        <target state="translated">Bu öznitelik, bu dil öğesinde kullanılmak için geçerli değil</target>
        <note />
      </trans-unit>
      <trans-unit id="tcOptionalArgumentsCannotBeUsedInCustomAttribute">
        <source>Optional arguments cannot be used in custom attributes</source>
        <target state="translated">İsteğe bağlı bağımsız değişkenler özel özniteliklerde kullanılamaz</target>
        <note />
      </trans-unit>
      <trans-unit id="tcPropertyCannotBeSet0">
        <source>This property cannot be set</source>
        <target state="translated">Bu özellik ayarlanamaz</target>
        <note />
      </trans-unit>
      <trans-unit id="tcPropertyOrFieldNotFoundInAttribute">
        <source>This property or field was not found on this custom attribute type</source>
        <target state="translated">Bu özellik veya alan bu özel öznitelik türünde bulunamadı</target>
        <note />
      </trans-unit>
      <trans-unit id="tcCustomAttributeMustBeReferenceType">
        <source>A custom attribute must be a reference type</source>
        <target state="translated">Özel öznitelik başvuru türünde olmalıdır</target>
        <note />
      </trans-unit>
      <trans-unit id="tcCustomAttributeArgumentMismatch">
        <source>The number of args for a custom attribute does not match the expected number of args for the attribute constructor</source>
        <target state="translated">Özel bir özniteliğin bağımsız değişken sayısı öznitelik oluşturucusunun beklenen bağımsız değişken sayısı ile eşleşmiyor</target>
        <note />
      </trans-unit>
      <trans-unit id="tcCustomAttributeMustInvokeConstructor">
        <source>A custom attribute must invoke an object constructor</source>
        <target state="translated">Özel öznitelik nesne oluşturucusunu çağırmalıdır</target>
        <note />
      </trans-unit>
      <trans-unit id="tcAttributeExpressionsMustBeConstructorCalls">
        <source>Attribute expressions must be calls to object constructors</source>
        <target state="translated">Öznitelik ifadeleri nesne oluşturucu çağrısı olmalıdır</target>
        <note />
      </trans-unit>
      <trans-unit id="tcUnsupportedAttribute">
        <source>This attribute cannot be used in this version of F#</source>
        <target state="translated">Bu öznitelik F# dilinin bu sürümünde kullanılamaz</target>
        <note />
      </trans-unit>
      <trans-unit id="tcInvalidInlineSpecification">
        <source>Invalid inline specification</source>
        <target state="translated">Geçersiz satır içi belirtim</target>
        <note />
      </trans-unit>
      <trans-unit id="tcInvalidUseBinding">
        <source>'use' bindings must be of the form 'use &lt;var&gt; = &lt;expr&gt;'</source>
        <target state="translated">'use!' bağlamaları 'use &lt;var&gt; = &lt;expr&gt;' biçiminde olmalıdır</target>
        <note />
      </trans-unit>
      <trans-unit id="tcAbstractMembersIllegalInAugmentation">
        <source>Abstract members are not permitted in an augmentation - they must be defined as part of the type itself</source>
        <target state="translated">Genişletmede soyut üyelere izin verilmez; bunlar türün kendi parçası olarak tanımlanmalıdır</target>
        <note />
      </trans-unit>
      <trans-unit id="tcMethodOverridesIllegalHere">
        <source>Method overrides and interface implementations are not permitted here</source>
        <target state="translated">Burada metot geçersiz kılmalara ve arabirim uygulamalarına izin verilmez</target>
        <note />
      </trans-unit>
      <trans-unit id="tcNoMemberFoundForOverride">
        <source>No abstract or interface member was found that corresponds to this override</source>
        <target state="translated">Bu geçersiz kılmaya karşılık gelen bir soyut üye veya arabirim üyesi bulunamadı</target>
        <note />
      </trans-unit>
      <trans-unit id="tcOverrideArityMismatch">
        <source>This override takes a different number of arguments to the corresponding abstract member. The following abstract members were found:{0}</source>
        <target state="translated">Bu geçersiz kılma, karşılık gelen soyut üyeden farklı sayıda bağımsız değişken alıyor. Şu soyut üyeler bulundu: {0}</target>
        <note />
      </trans-unit>
      <trans-unit id="tcDefaultImplementationAlreadyExists">
        <source>This method already has a default implementation</source>
        <target state="translated">Bu metodun zaten varsayılan uygulaması var</target>
        <note />
      </trans-unit>
      <trans-unit id="tcDefaultAmbiguous">
        <source>The method implemented by this default is ambiguous</source>
        <target state="translated">Bu varsayılan tarafından uygulanan metot belirsiz</target>
        <note />
      </trans-unit>
      <trans-unit id="tcNoPropertyFoundForOverride">
        <source>No abstract property was found that corresponds to this override</source>
        <target state="translated">Bu geçersiz kılmaya karşılık gelen bir soyut özellik bulunamadı</target>
        <note />
      </trans-unit>
      <trans-unit id="tcAbstractPropertyMissingGetOrSet">
        <source>This property overrides or implements an abstract property but the abstract property doesn't have a corresponding {0}</source>
        <target state="translated">Bu özellik, soyut bir özelliği geçersiz kılıyor veya uyguluyor ancak bu soyut özelliğe karşılık gelen bir {0} yok</target>
        <note />
      </trans-unit>
      <trans-unit id="tcInvalidSignatureForSet">
        <source>Invalid signature for set member</source>
        <target state="translated">Küme üyesi için geçersiz imza</target>
        <note />
      </trans-unit>
      <trans-unit id="tcNewMemberHidesAbstractMember">
        <source>This new member hides the abstract member '{0}'. Rename the member or use 'override' instead.</source>
        <target state="translated">Bu yeni üye, '{0}' soyut üyesini gizliyor. Üyeyi yeniden adlandırın veya bunun yerine 'override' kullanın.</target>
        <note />
      </trans-unit>
      <trans-unit id="tcNewMemberHidesAbstractMemberWithSuffix">
        <source>This new member hides the abstract member '{0}' once tuples, functions, units of measure and/or provided types are erased. Rename the member or use 'override' instead.</source>
        <target state="translated">Demetler, işlevler, ölçü birimleri ve/veya sağlanan türler silindikten sonra bu yeni üye, '{0}' soyut üyesini gizliyor. Üyeyi yeniden adlandırın veya bunun yerine 'override' kullanın.</target>
        <note />
      </trans-unit>
      <trans-unit id="tcStaticInitializersIllegalInInterface">
        <source>Interfaces cannot contain definitions of static initializers</source>
        <target state="translated">Arabirimler statik başlatıcı tanımları içeremez</target>
        <note />
      </trans-unit>
      <trans-unit id="tcObjectConstructorsIllegalInInterface">
        <source>Interfaces cannot contain definitions of object constructors</source>
        <target state="translated">Arabirimler nesne oluşturucularının tanımlarını içeremez</target>
        <note />
      </trans-unit>
      <trans-unit id="tcMemberOverridesIllegalInInterface">
        <source>Interfaces cannot contain definitions of member overrides</source>
        <target state="translated">Arabirimler üye geçersiz kılma tanımları içeremez</target>
        <note />
      </trans-unit>
      <trans-unit id="tcConcreteMembersIllegalInInterface">
        <source>Interfaces cannot contain definitions of concrete members. You may need to define a constructor on your type to indicate that the type is a class.</source>
        <target state="translated">Arabirimler somut üyelerin tanımlarını içeremez. Türün sınıf olduğunu belirtmek için türünüzde bir oluşturucu tanımlamanız gerekebilir.</target>
        <note />
      </trans-unit>
      <trans-unit id="tcConstructorsDisallowedInExceptionAugmentation">
        <source>Constructors cannot be specified in exception augmentations</source>
        <target state="translated">Oluşturucular özel durum genişletmelerinde belirtilemez</target>
        <note />
      </trans-unit>
      <trans-unit id="tcStructsCannotHaveConstructorWithNoArguments">
        <source>Structs cannot have an object constructor with no arguments. This is a restriction imposed on all CLI languages as structs automatically support a default constructor.</source>
        <target state="translated">Yapıların bağımsız değişkensiz nesne oluşturucusu olamaz. Yapılar varsayılan oluşturucuyu otomatik olarak desteklediği için bu, tüm CLI dillerine getirilen bir kısıtlamadır.</target>
        <note />
      </trans-unit>
      <trans-unit id="tcConstructorsIllegalForThisType">
        <source>Constructors cannot be defined for this type</source>
        <target state="translated">Oluşturucular bu tür için tanımlanamaz</target>
        <note />
      </trans-unit>
      <trans-unit id="tcRecursiveBindingsWithMembersMustBeDirectAugmentation">
        <source>Recursive bindings that include member specifications can only occur as a direct augmentation of a type</source>
        <target state="translated">Üye belirtimleri içeren özyinelemeli bağlamalar yalnızca türün doğrudan genişletmesi olarak oluşabilir</target>
        <note />
      </trans-unit>
      <trans-unit id="tcOnlySimplePatternsInLetRec">
        <source>Only simple variable patterns can be bound in 'let rec' constructs</source>
        <target state="translated">'let rec' yapılarında yalnızca basit değişken desenleri bağlanabilir</target>
        <note />
      </trans-unit>
      <trans-unit id="tcOnlyRecordFieldsAndSimpleLetCanBeMutable">
        <source>Only record fields and simple, non-recursive 'let' bindings may be marked mutable</source>
        <target state="translated">Yalnızca kayıt alanları ve basit, özyinelemeli olmayan 'let' bağlamaları değişebilir olarak işaretlenebilir</target>
        <note />
      </trans-unit>
      <trans-unit id="tcMemberIsNotSufficientlyGeneric">
        <source>This member is not sufficiently generic</source>
        <target state="translated">Bu üye yeterince genel değil</target>
        <note />
      </trans-unit>
      <trans-unit id="tcLiteralAttributeRequiresConstantValue">
        <source>A declaration may only be the [&lt;Literal&gt;] attribute if a constant value is also given, e.g. 'val x : int = 1'</source>
        <target state="translated">Sabit değer de verilmişse bir bildirim yalnızca [&lt;Literal&gt;] özniteliği olabilir, örn. 'val x : int = 1'</target>
        <note />
      </trans-unit>
      <trans-unit id="tcValueInSignatureRequiresLiteralAttribute">
        <source>A declaration may only be given a value in a signature if the declaration has the [&lt;Literal&gt;] attribute</source>
        <target state="translated">Bir bildirime, imzası içinde yalnızca o bildirimin [&lt;Literal&gt;] özniteliği varsa değer verilebilir</target>
        <note />
      </trans-unit>
      <trans-unit id="tcThreadStaticAndContextStaticMustBeStatic">
        <source>Thread-static and context-static variables must be static and given the [&lt;DefaultValue&gt;] attribute to indicate that the value is initialized to the default value on each new thread</source>
        <target state="translated">Statik iş parçacıklı ve statik bağlamlı değişkenler statik olmalıdır ve her yeni iş parçacığında değerin varsayılan değerle başlatıldığını belirtmek için [&lt;DefaultValue&gt;] özniteliği verilmelidir</target>
        <note />
      </trans-unit>
      <trans-unit id="tcVolatileFieldsMustBeMutable">
        <source>Volatile fields must be marked 'mutable' and cannot be thread-static</source>
        <target state="translated">Geçici alanlar 'mutable' olarak işaretlenmelidir ve bunlar statik iş parçacıklı olamaz</target>
        <note />
      </trans-unit>
      <trans-unit id="tcUninitializedValFieldsMustBeMutable">
        <source>Uninitialized 'val' fields must be mutable and marked with the '[&lt;DefaultValue&gt;]' attribute. Consider using a 'let' binding instead of a 'val' field.</source>
        <target state="translated">Başlatılmamış 'val' alanları değişebilir olmalı ve '[&lt;DefaultValue&gt;]' özniteliğiyle işaretlenmelidir. 'val' alanı yerine 'let' bağlaması kullanmayı düşünün.</target>
        <note />
      </trans-unit>
      <trans-unit id="tcStaticValFieldsMustBeMutableAndPrivate">
        <source>Static 'val' fields in types must be mutable, private and marked with the '[&lt;DefaultValue&gt;]' attribute. They are initialized to the 'null' or 'zero' value for their type. Consider also using a 'static let mutable' binding in a class type.</source>
        <target state="translated">Türlerdeki statik 'val' alanları değiştirilebilir, özel ve '[&lt;DefaultValue&gt;]' özniteliğiyle işaretlenmiş olmalıdır. Bunlar, türlerine yönelik olarak 'null' veya 'zero' ile başlatılır. Ayrıca sınıf türünde 'static let mutable' bağlaması kullanmayı düşünün.</target>
        <note />
      </trans-unit>
      <trans-unit id="tcFieldRequiresName">
        <source>This field requires a name</source>
        <target state="translated">Bu alan için ad gerekiyor</target>
        <note />
      </trans-unit>
      <trans-unit id="tcInvalidNamespaceModuleTypeUnionName">
        <source>Invalid namespace, module, type or union case name</source>
        <target state="translated">Geçersiz ad alanı, modül, tür veya birleşim durumu adı</target>
        <note />
      </trans-unit>
      <trans-unit id="tcIllegalFormForExplicitTypeDeclaration">
        <source>Explicit type declarations for constructors must be of the form 'ty1 * ... * tyN -&gt; resTy'. Parentheses may be required around 'resTy'</source>
        <target state="translated">Oluşturucuların açık tür bildirimleri 'ty1 * ... * tyN -&gt; resTy' biçiminde olmalıdır. 'resTy' etrafında ayraç gerekebilir</target>
        <note />
      </trans-unit>
      <trans-unit id="tcReturnTypesForUnionMustBeSameAsType">
        <source>Return types of union cases must be identical to the type being defined, up to abbreviations</source>
        <target state="translated">Birleşim durumlarının dönüş türleri tanımlanmakta olan türle kısaltmalara kadar özdeş olmalıdır</target>
        <note />
      </trans-unit>
      <trans-unit id="tcInvalidEnumerationLiteral">
        <source>This is not a valid value for an enumeration literal</source>
        <target state="translated">Bu, sabit listesi değeri olarak geçerli bir değer değil</target>
        <note />
      </trans-unit>
      <trans-unit id="tcTypeIsNotInterfaceType1">
        <source>The type '{0}' is not an interface type</source>
        <target state="translated">'{0}' türü bir arabirim türü değil</target>
        <note />
      </trans-unit>
      <trans-unit id="tcDuplicateSpecOfInterface">
        <source>Duplicate specification of an interface</source>
        <target state="translated">Yinelenen arabirim belirtimi</target>
        <note />
      </trans-unit>
      <trans-unit id="tcFieldValIllegalHere">
        <source>A field/val declaration is not permitted here</source>
        <target state="translated">Alan/değer bildirimine burada izin verilmez</target>
        <note />
      </trans-unit>
      <trans-unit id="tcInheritIllegalHere">
        <source>A inheritance declaration is not permitted here</source>
        <target state="translated">Devralma bildirimine burada izin verilmiyor</target>
        <note />
      </trans-unit>
      <trans-unit id="tcModuleRequiresQualifiedAccess">
        <source>This declaration opens the module '{0}', which is marked as 'RequireQualifiedAccess'. Adjust your code to use qualified references to the elements of the module instead, e.g. 'List.map' instead of 'map'. This change will ensure that your code is robust as new constructs are added to libraries.</source>
        <target state="translated">Bu bildirim, 'RequireQualifiedAccess' olarak işaretlenmiş '{0}' modülünü açar. Bunun yerine, kodunuzu modülün öğelerine yapılan nitelikli başvuruları kullanacak şekilde ayarlayın, örn. 'map' yerine 'List.map'. Bu değişiklik, kitaplıklara yeni yapılar eklendikçe kodunuzun sağlam kalmasını sağlar.</target>
        <note />
      </trans-unit>
      <trans-unit id="tcOpenUsedWithPartiallyQualifiedPath">
        <source>This declaration opens the namespace or module '{0}' through a partially qualified path. Adjust this code to use the full path of the namespace. This change will make your code more robust as new constructs are added to the F# and CLI libraries.</source>
        <target state="translated">Bu bildirim, ad alanını veya '{0}' modülünü kısmen nitelenmiş yol aracılığıyla açıyor. Bu kodu, ad alanının tam yolunu kullanacak şekilde ayarlayın. Bu değişiklik, F# ve CLI kitaplıklarına yeni yapılar eklendikçe kodunuzun daha sağlam kılar.</target>
        <note />
      </trans-unit>
      <trans-unit id="tcLocalClassBindingsCannotBeInline">
        <source>Local class bindings cannot be marked inline. Consider lifting the definition out of the class or else do not mark it as inline.</source>
        <target state="translated">Yerel sınıf bağlamaları satır içi olarak işaretlenemez. Tanımı sınıftan çıkarmayı düşünün veya satır içi olarak işaretlemeyin.</target>
        <note />
      </trans-unit>
      <trans-unit id="tcTypeAbbreviationsMayNotHaveMembers">
        <source>Type abbreviations cannot have members</source>
        <target state="translated">Tür kısaltmalarının üyeleri olamaz</target>
        <note />
      </trans-unit>
      <trans-unit id="tcTypeAbbreviationsCheckedAtCompileTime">
        <source>As of F# 4.1, the accessibility of type abbreviations is checked at compile-time. Consider changing the accessibility of the type abbreviation. Ignoring this warning might lead to runtime errors.</source>
        <target state="translated">F# 4.1 ve sonrasında tür kısaltmalarının erişilebilirliği, derleme zamanında denetlenmektedir. Tür kısaltmasının erişilebilirliğini değiştirmeniz önerilir. Bu uyarıyı yoksaymak, çalışma zamanı hatalarına neden olabilir.</target>
        <note />
      </trans-unit>
      <trans-unit id="tcEnumerationsMayNotHaveMembers">
        <source>Enumerations cannot have members</source>
        <target state="translated">Sabit listelerinde üyeler olamaz</target>
        <note />
      </trans-unit>
      <trans-unit id="tcMeasureDeclarationsRequireStaticMembers">
        <source>Measure declarations may have only static members</source>
        <target state="translated">Ölçü bildirimlerinin yalnızca statik üyeleri olabilir</target>
        <note />
      </trans-unit>
      <trans-unit id="tcStructsMayNotContainDoBindings">
        <source>Structs cannot contain 'do' bindings because the default constructor for structs would not execute these bindings</source>
        <target state="translated">Yapıların varsayılan oluşturucusu 'do' bağlamalarını yürütmeyeceği için yapılar bu bağlamaları içeremez</target>
        <note />
      </trans-unit>
      <trans-unit id="tcStructsMayNotContainLetBindings">
        <source>Structs cannot contain value definitions because the default constructor for structs will not execute these bindings. Consider adding additional arguments to the primary constructor for the type.</source>
        <target state="translated">Yapıların varsayılan oluşturucusu bu bağlamaları yürütmeyeceği için yapılar değer tanımlarını içeremez. Türün birincil oluşturucusuna ek bağımsız değişkenler eklemeyi düşünün.</target>
        <note />
      </trans-unit>
      <trans-unit id="tcStaticLetBindingsRequireClassesWithImplicitConstructors">
        <source>Static value definitions may only be used in types with a primary constructor. Consider adding arguments to the type definition, e.g. 'type X(args) = ...'.</source>
        <target state="translated">Statik değer tanımları yalnızca birincil oluşturucusu olan türlerde kullanılabilir. Tür tanımına bağımsız değişkenler eklemeyi düşünün, örn. 'type X(args) = ...'.</target>
        <note />
      </trans-unit>
      <trans-unit id="tcMeasureDeclarationsRequireStaticMembersNotConstructors">
        <source>Measure declarations may have only static members: constructors are not available</source>
        <target state="translated">Ölçü bildirimlerinin yalnızca statik üyeleri olabilir: oluşturucular kullanılmaz</target>
        <note />
      </trans-unit>
      <trans-unit id="tcMemberAndLocalClassBindingHaveSameName">
        <source>A member and a local class binding both have the name '{0}'</source>
        <target state="translated">Hem üyenin hem de yerel sınıf bağlamasının adı '{0}' olabilir</target>
        <note />
      </trans-unit>
      <trans-unit id="tcTypeAbbreviationsCannotHaveInterfaceDeclaration">
        <source>Type abbreviations cannot have interface declarations</source>
        <target state="translated">Tür kısaltmalarının arabirim bildirimleri olamaz</target>
        <note />
      </trans-unit>
      <trans-unit id="tcEnumerationsCannotHaveInterfaceDeclaration">
        <source>Enumerations cannot have interface declarations</source>
        <target state="translated">Sabit listelerinde arabirim bildirimleri olamaz</target>
        <note />
      </trans-unit>
      <trans-unit id="tcTypeIsNotInterfaceType0">
        <source>This type is not an interface type</source>
        <target state="translated">Bu tür bir arabirim türü değil</target>
        <note />
      </trans-unit>
      <trans-unit id="tcAllImplementedInterfacesShouldBeDeclared">
        <source>All implemented interfaces should be declared on the initial declaration of the type</source>
        <target state="translated">Türün ilk bildiriminde tüm uygulanan arabirimler tanımlanmalıdır</target>
        <note />
      </trans-unit>
      <trans-unit id="tcDefaultImplementationForInterfaceHasAlreadyBeenAdded">
        <source>A default implementation of this interface has already been added because the explicit implementation of the interface was not specified at the definition of the type</source>
        <target state="translated">Bu arabirimin açık olarak uygulanması türün tanımında belirtilmediği için arabirimin varsayılan uygulaması zaten eklendi</target>
        <note />
      </trans-unit>
      <trans-unit id="tcMemberNotPermittedInInterfaceImplementation">
        <source>This member is not permitted in an interface implementation</source>
        <target state="translated">Arabirim uygulamasında bu üyeye izin verilmez</target>
        <note />
      </trans-unit>
      <trans-unit id="tcDeclarationElementNotPermittedInAugmentation">
        <source>This declaration element is not permitted in an augmentation</source>
        <target state="translated">Bir genişletmede bu tanımlama öğesine izin verilmez</target>
        <note />
      </trans-unit>
      <trans-unit id="tcTypesCannotContainNestedTypes">
        <source>Types cannot contain nested type definitions</source>
        <target state="translated">Türler iç içe tür tanımları içeremez</target>
        <note />
      </trans-unit>
      <trans-unit id="tcTypeExceptionOrModule">
        <source>type, exception or module</source>
        <target state="translated">tür, özel durum veya modül</target>
        <note />
      </trans-unit>
      <trans-unit id="tcTypeOrModule">
        <source>type or module</source>
        <target state="translated">tür veya modül</target>
        <note />
      </trans-unit>
      <trans-unit id="tcImplementsIStructuralEquatableExplicitly">
        <source>The struct, record or union type '{0}' implements the interface 'System.IStructuralEquatable' explicitly. Apply the 'CustomEquality' attribute to the type.</source>
        <target state="translated">Yapı, kayıt veya birleşim türü '{0}', 'System.IStructuralEquatable' arabirimini açık olarak uyguluyor. Türe 'CustomEquality' özniteliğini uygulayın.</target>
        <note />
      </trans-unit>
      <trans-unit id="tcImplementsIEquatableExplicitly">
        <source>The struct, record or union type '{0}' implements the interface 'System.IEquatable&lt;_&gt;' explicitly. Apply the 'CustomEquality' attribute to the type and provide a consistent implementation of the non-generic override 'System.Object.Equals(obj)'.</source>
        <target state="translated">Yapı, kayıt veya birleşim türü '{0}', 'System.IEquatable&lt;_&gt;' arabirimini açık olarak uyguluyor. Türe 'CustomEquality' özniteliğini uygulayın ve genel olmayan 'System.Object.Equals(obj)' geçersiz kılma işleminin tutarlı bir uygulamasını sağlayın.</target>
        <note />
      </trans-unit>
      <trans-unit id="tcExplicitTypeSpecificationCannotBeUsedForExceptionConstructors">
        <source>Explicit type specifications cannot be used for exception constructors</source>
        <target state="translated">Açık tür belirtimleri özel durum oluşturucuları için kullanılamaz</target>
        <note />
      </trans-unit>
      <trans-unit id="tcExceptionAbbreviationsShouldNotHaveArgumentList">
        <source>Exception abbreviations should not have argument lists</source>
        <target state="translated">Özel durum kısaltmalarının bağımsız değişken listeleri olmamalıdır</target>
        <note />
      </trans-unit>
      <trans-unit id="tcAbbreviationsFordotNetExceptionsCannotTakeArguments">
        <source>Abbreviations for Common IL exceptions cannot take arguments</source>
        <target state="translated">Ortak Ara Dil özel durumlarının kısaltmaları bağımsız değişken alamaz</target>
        <note />
      </trans-unit>
      <trans-unit id="tcExceptionAbbreviationsMustReferToValidExceptions">
        <source>Exception abbreviations must refer to existing exceptions or F# types deriving from System.Exception</source>
        <target state="translated">Özel durum kısaltmaları mevcut özel durumlara veya System.Exception'dan türeyen F# türlerine başvurmalıdır</target>
        <note />
      </trans-unit>
      <trans-unit id="tcAbbreviationsFordotNetExceptionsMustHaveMatchingObjectConstructor">
        <source>Abbreviations for Common IL exception types must have a matching object constructor</source>
        <target state="translated">Ortak Ara Dil özel durum türlerinin kısaltmalarının kendileriyle eşleşen nesne oluşturucuları olmalıdır</target>
        <note />
      </trans-unit>
      <trans-unit id="tcNotAnException">
        <source>Not an exception</source>
        <target state="translated">Özel durum değil</target>
        <note />
      </trans-unit>
      <trans-unit id="tcInvalidModuleName">
        <source>Invalid module name</source>
        <target state="translated">Geçersiz modül adı</target>
        <note />
      </trans-unit>
      <trans-unit id="tcInvalidTypeExtension">
        <source>Invalid type extension</source>
        <target state="translated">Geçersiz tür uzantısı</target>
        <note />
      </trans-unit>
      <trans-unit id="tcAttributesOfTypeSpecifyMultipleKindsForType">
        <source>The attributes of this type specify multiple kinds for the type</source>
        <target state="translated">Bu tür öznitelikler türün birden çok çeşidini belirtir</target>
        <note />
      </trans-unit>
      <trans-unit id="tcKindOfTypeSpecifiedDoesNotMatchDefinition">
        <source>The kind of the type specified by its attributes does not match the kind implied by its definition</source>
        <target state="translated">Öznitelikleriyle belirtilen türün çeşidi tanımıyla kastedilen çeşitle eşleşmiyor</target>
        <note />
      </trans-unit>
      <trans-unit id="tcMeasureDefinitionsCannotHaveTypeParameters">
        <source>Measure definitions cannot have type parameters</source>
        <target state="translated">Ölçü tanımlarının tür parametreleri olamaz</target>
        <note />
      </trans-unit>
      <trans-unit id="tcTypeRequiresDefinition">
        <source>This type requires a definition</source>
        <target state="translated">Bu tür için tanım gerekiyor</target>
        <note />
      </trans-unit>
      <trans-unit id="tcTypeAbbreviationHasTypeParametersMissingOnType">
        <source>This type abbreviation has one or more declared type parameters that do not appear in the type being abbreviated. Type abbreviations must use all declared type parameters in the type being abbreviated. Consider removing one or more type parameters, or use a concrete type definition that wraps an underlying type, such as 'type C&lt;'a&gt; = C of ...'.</source>
        <target state="translated">Bu tür kısaltmasının kısaltılan türde görünmeyen bir veya daha fazla bildirilmiş tür parametresi var. Tür kısaltmaları, bildirilmiş tüm tür parametrelerini kısaltılan türde kullanmalıdır. Bir veya daha fazla tür parametresini kaldırmayı düşünün veya temel türü sarmalayan 'type C&lt;'a&gt; = C of ...' gibi somut bir tür tanımını kullanın.</target>
        <note />
      </trans-unit>
      <trans-unit id="tcStructsInterfacesEnumsDelegatesMayNotInheritFromOtherTypes">
        <source>Structs, interfaces, enums and delegates cannot inherit from other types</source>
        <target state="translated">Yapılar, arabirimler, sabit listeleri ve temsilciler diğer türlerden devralamaz</target>
        <note />
      </trans-unit>
      <trans-unit id="tcTypesCannotInheritFromMultipleConcreteTypes">
        <source>Types cannot inherit from multiple concrete types</source>
        <target state="translated">Türler birden çok somut türden devralamaz</target>
        <note />
      </trans-unit>
      <trans-unit id="tcRecordsUnionsAbbreviationsStructsMayNotHaveAllowNullLiteralAttribute">
        <source>Records, union, abbreviations and struct types cannot have the 'AllowNullLiteral' attribute</source>
        <target state="translated">Kayıtlar, birleşim, kısaltmalar ve yapı türlerinin 'AllowNullLiteral' özniteliği olamaz</target>
        <note />
      </trans-unit>
      <trans-unit id="tcAllowNullTypesMayOnlyInheritFromAllowNullTypes">
        <source>Types with the 'AllowNullLiteral' attribute may only inherit from or implement types which also allow the use of the null literal</source>
        <target state="translated">'AllowNullLiteral' özniteliğine sahip türler yalnızca null sabit değerinin kullanılmasına da izin veren türlerden devralabilir veya böyle türleri uygulayabilir</target>
        <note />
      </trans-unit>
      <trans-unit id="tcGenericTypesCannotHaveStructLayout">
        <source>Generic types cannot be given the 'StructLayout' attribute</source>
        <target state="translated">Genel türlere 'StructLayout' özniteliği verilemez</target>
        <note />
      </trans-unit>
      <trans-unit id="tcOnlyStructsCanHaveStructLayout">
        <source>Only structs and classes without primary constructors may be given the 'StructLayout' attribute</source>
        <target state="translated">Yalnızca birincil oluşturucuları olmayan yapılara ve sınıflara 'StructLayout' özniteliği verilebilir</target>
        <note />
      </trans-unit>
      <trans-unit id="tcRepresentationOfTypeHiddenBySignature">
        <source>The representation of this type is hidden by the signature. It must be given an attribute such as [&lt;Sealed&gt;], [&lt;Class&gt;] or [&lt;Interface&gt;] to indicate the characteristics of the type.</source>
        <target state="translated">Bu türün gösterimi imza ile gizlenir. Türün özelliğini belirtmek için [&lt;Sealed&gt;], [&lt;Class&gt;] veya [&lt;Interface&gt;] gibi bir öznitelik verilmelidir.</target>
        <note />
      </trans-unit>
      <trans-unit id="tcOnlyClassesCanHaveAbstract">
        <source>Only classes may be given the 'AbstractClass' attribute</source>
        <target state="translated">'AbstractClass' özniteliği yalnızca sınıflara verilebilir</target>
        <note />
      </trans-unit>
      <trans-unit id="tcOnlyTypesRepresentingUnitsOfMeasureCanHaveMeasure">
        <source>Only types representing units-of-measure may be given the 'Measure' attribute</source>
        <target state="translated">Yalnızca ölçü birimlerini temsil eden türlere 'Measure' özniteliği verilebilir</target>
        <note />
      </trans-unit>
      <trans-unit id="tcOverridesCannotHaveVisibilityDeclarations">
        <source>Accessibility modifiers are not permitted on overrides or interface implementations</source>
        <target state="translated">Geçersiz kılmalarda veya arabirim uygulamalarında erişilebilirlik değiştiricilerine izin verilmez</target>
        <note />
      </trans-unit>
      <trans-unit id="tcTypesAreAlwaysSealedDU">
        <source>Discriminated union types are always sealed</source>
        <target state="translated">Ayırt edici birleşim türleri her zaman mühürlüdür</target>
        <note />
      </trans-unit>
      <trans-unit id="tcTypesAreAlwaysSealedRecord">
        <source>Record types are always sealed</source>
        <target state="translated">Kayıt türleri her zaman mühürlüdür</target>
        <note />
      </trans-unit>
      <trans-unit id="tcTypesAreAlwaysSealedAssemblyCode">
        <source>Assembly code types are always sealed</source>
        <target state="translated">Bütünleştirilmiş kod türleri her zaman mühürlüdür</target>
        <note />
      </trans-unit>
      <trans-unit id="tcTypesAreAlwaysSealedStruct">
        <source>Struct types are always sealed</source>
        <target state="translated">Yapı türleri her zaman mühürlüdür</target>
        <note />
      </trans-unit>
      <trans-unit id="tcTypesAreAlwaysSealedDelegate">
        <source>Delegate types are always sealed</source>
        <target state="translated">Temsilci türleri her zaman mühürlüdür</target>
        <note />
      </trans-unit>
      <trans-unit id="tcTypesAreAlwaysSealedEnum">
        <source>Enum types are always sealed</source>
        <target state="translated">Sabit listesi türleri her zaman mühürlüdür</target>
        <note />
      </trans-unit>
      <trans-unit id="tcInterfaceTypesAndDelegatesCannotContainFields">
        <source>Interface types and delegate types cannot contain fields</source>
        <target state="translated">Arabirim türleri ve temsilci türleri alan içeremez</target>
        <note />
      </trans-unit>
      <trans-unit id="tcAbbreviatedTypesCannotBeSealed">
        <source>Abbreviated types cannot be given the 'Sealed' attribute</source>
        <target state="translated">Kısaltılmış türlere 'Sealed' özniteliği verilemez</target>
        <note />
      </trans-unit>
      <trans-unit id="tcCannotInheritFromSealedType">
        <source>Cannot inherit a sealed type</source>
        <target state="translated">Mühürlü tür devralınamıyor</target>
        <note />
      </trans-unit>
      <trans-unit id="tcCannotInheritFromInterfaceType">
        <source>Cannot inherit from interface type. Use interface ... with instead.</source>
        <target state="translated">Arabirim türünden devralınamıyor. Onun yerine interface ... with kullanın.</target>
        <note />
      </trans-unit>
      <trans-unit id="tcStructTypesCannotContainAbstractMembers">
        <source>Struct types cannot contain abstract members</source>
        <target state="translated">Struct türleri soyut üyeler içeremez</target>
        <note />
      </trans-unit>
      <trans-unit id="tcInterfaceTypesCannotBeSealed">
        <source>Interface types cannot be sealed</source>
        <target state="translated">Arabirim türleri mühürlü olamaz</target>
        <note />
      </trans-unit>
      <trans-unit id="tcInvalidDelegateSpecification">
        <source>Delegate specifications must be of the form 'typ -&gt; typ'</source>
        <target state="translated">Temsilci belirtimleri 'typ -&gt; typ' biçiminde olmalıdır</target>
        <note />
      </trans-unit>
      <trans-unit id="tcDelegatesCannotBeCurried">
        <source>Delegate specifications must not be curried types. Use 'typ * ... * typ -&gt; typ' for multi-argument delegates, and 'typ -&gt; (typ -&gt; typ)' for delegates returning function values.</source>
        <target state="translated">Temsilci belirtimleri eksiltimli türler olmamalıdır. Çok bağımsız değişkenli temsilciler için 'typ * ... * typ -&gt; typ' ve işlev değerleri döndüren temsilciler için 'typ -&gt; (typ -&gt; typ)' kullanın.</target>
        <note />
      </trans-unit>
      <trans-unit id="tcInvalidTypeForLiteralEnumeration">
        <source>Literal enumerations must have type int, uint, int16, uint16, int64, uint64, byte, sbyte or char</source>
        <target state="translated">Sabit değer listelerinde int, uint, int16, uint16, int64, uint64, byte, sbyte veya char türü olmalıdır</target>
        <note />
      </trans-unit>
      <trans-unit id="tcTypeDefinitionIsCyclic">
        <source>This type definition involves an immediate cyclic reference through an abbreviation</source>
        <target state="translated">Bu tür tanımı, kısaltma aracılığıyla anlık döngüsel başvuru içeriyor</target>
        <note />
      </trans-unit>
      <trans-unit id="tcTypeDefinitionIsCyclicThroughInheritance">
        <source>This type definition involves an immediate cyclic reference through a struct field or inheritance relation</source>
        <target state="translated">Bu tür tanımı, yapı alanı veya devralma ilişkisi aracılığıyla anlık döngüsel başvuru içeriyor</target>
        <note />
      </trans-unit>
      <trans-unit id="tcReservedSyntaxForAugmentation">
        <source>The syntax 'type X with ...' is reserved for augmentations. Types whose representations are hidden but which have members are now declared in signatures using 'type X = ...'. You may also need to add the '[&lt;Sealed&gt;] attribute to the type definition in the signature</source>
        <target state="translated">'type X with ...' söz dizimi genişletmeler için ayrılmıştır. Gösterimleri gizli olan ancak üyeleri olan türler artık 'type X = ...' kullanılarak imzalarda bildirilmektedir. İmzadaki tür tanımına '[&lt;Sealed&gt;] özniteliğini de eklemeniz gerekebilir</target>
        <note />
      </trans-unit>
      <trans-unit id="tcMembersThatExtendInterfaceMustBePlacedInSeparateModule">
        <source>Members that extend interface, delegate or enum types must be placed in a module separate to the definition of the type. This module must either have the AutoOpen attribute or be opened explicitly by client code to bring the extension members into scope.</source>
        <target state="translated">Arabirim, temsilci veya sabit listesi türlerini genişleten üyeler türün tanımından ayrı bir modüle yerleştirilmelidir. Bu modülün ya AutoOpen özniteliği olmalıdır ya da uzantı üyelerini kapsama çıkarmak için istemci kodu aracılığıyla açık olarak açılmalıdır.</target>
        <note />
      </trans-unit>
      <trans-unit id="tcDeclaredTypeParametersForExtensionDoNotMatchOriginal">
        <source>One or more of the declared type parameters for this type extension have a missing or wrong type constraint not matching the original type constraints on '{0}'</source>
        <target state="translated">Bu tür uzantısı için bildirilen tür parametrelerinden bir veya daha fazlası, '{0}' üzerindeki özgün tür tür kısıtlamaları ile eşleşmeyen eksik veya yanlış bir tür kısıtlaması içeriyor</target>
        <note />
      </trans-unit>
      <trans-unit id="tcTypeDefinitionsWithImplicitConstructionMustHaveOneInherit">
        <source>Type definitions may only have one 'inherit' specification and it must be the first declaration</source>
        <target state="translated">Tür tanımlarının yalnızca bir 'inherit' belirtimi olabilir ve bu ilk bildirim olmalıdır</target>
        <note />
      </trans-unit>
      <trans-unit id="tcTypeDefinitionsWithImplicitConstructionMustHaveLocalBindingsBeforeMembers">
        <source>'let' and 'do' bindings must come before member and interface definitions in type definitions</source>
        <target state="translated">'let' ve 'do' bağlamaları tür tanımlarında üye ve arabirim tanımlarından önce gelmelidir</target>
        <note />
      </trans-unit>
      <trans-unit id="tcInheritDeclarationMissingArguments">
        <source>This 'inherit' declaration specifies the inherited type but no arguments. Consider supplying arguments, e.g. 'inherit BaseType(args)'.</source>
        <target state="translated">Bu 'inherit' bildirimi devralınan türü belirtiyor ancak hiç bağımsız değişken yok. Bağımsız değişkenleri sağlamayı düşünün, örn. 'inherit BaseType(args)'.</target>
        <note />
      </trans-unit>
      <trans-unit id="tcInheritConstructionCallNotPartOfImplicitSequence">
        <source>This 'inherit' declaration has arguments, but is not in a type with a primary constructor. Consider adding arguments to your type definition, e.g. 'type X(args) = ...'.</source>
        <target state="translated">Bu 'inherit' bildiriminin bağımsız değişkenleri var, ancak birincil oluşturucuya sahip bir türde bulunmuyor. Tür tanımınıza bağımsız değişkenler eklemeyi düşünün, örn. 'type X(args) = ...'.</target>
        <note />
      </trans-unit>
      <trans-unit id="tcLetAndDoRequiresImplicitConstructionSequence">
        <source>This definition may only be used in a type with a primary constructor. Consider adding arguments to your type definition, e.g. 'type X(args) = ...'.</source>
        <target state="translated">Bu tanım yalnızca birincil oluşturucusu olan bir türde kullanılabilir. Tür tanımınıza bağımsız değişkenler eklemeyi düşünün, örn. 'type X(args) = ...'.</target>
        <note />
      </trans-unit>
      <trans-unit id="tcTypeAbbreviationsCannotHaveAugmentations">
        <source>Type abbreviations cannot have augmentations</source>
        <target state="translated">Tür kısaltmalarının genişletmeleri olamaz</target>
        <note />
      </trans-unit>
      <trans-unit id="tcModuleAbbreviationForNamespace">
        <source>The path '{0}' is a namespace. A module abbreviation may not abbreviate a namespace.</source>
        <target state="translated">'{0}' yolu bir ad alanı. Modül kısaltması bir ad alanını kısaltamaz.</target>
        <note />
      </trans-unit>
      <trans-unit id="tcTypeUsedInInvalidWay">
        <source>The type '{0}' is used in an invalid way. A value prior to '{1}' has an inferred type involving '{2}', which is an invalid forward reference.</source>
        <target state="translated">{0}' türü geçersiz biçimde kullanılmış. '{1}' öğesinden önceki bir değer '{2}' içeren çıkarılmış türüne sahip, bu geçersiz bir ileriye doğru başvurudur.</target>
        <note />
      </trans-unit>
      <trans-unit id="tcMemberUsedInInvalidWay">
        <source>The member '{0}' is used in an invalid way. A use of '{1}' has been inferred prior to the definition of '{2}', which is an invalid forward reference.</source>
        <target state="translated">{0}' üyesi geçersiz bir biçimde kullanılmış. '{1}' kullanımı, '{2}' tanımından önce çıkarılmış, bu geçersiz bir ileriye doğru başvurudur.</target>
        <note />
      </trans-unit>
      <trans-unit id="tcAttributeAutoOpenWasIgnored">
        <source>The attribute 'AutoOpen(\"{0}\")' in the assembly '{1}' did not refer to a valid module or namespace in that assembly and has been ignored</source>
        <target state="translated">{1}' bütünleştirilmiş kodundaki 'AutoOpen(\"{0}\")' özniteliği bu bütünleştirilmiş koddaki geçerli bir modüle veya ad alanına başvurmadığından yok sayıldı</target>
        <note />
      </trans-unit>
      <trans-unit id="ilUndefinedValue">
        <source>Undefined value '{0}'</source>
        <target state="translated">Tanımsız değer '{0}'</target>
        <note />
      </trans-unit>
      <trans-unit id="ilLabelNotFound">
        <source>Label {0} not found</source>
        <target state="translated">{0} etiketi bulunamadı</target>
        <note />
      </trans-unit>
      <trans-unit id="ilIncorrectNumberOfTypeArguments">
        <source>Incorrect number of type arguments to local call</source>
        <target state="translated">Yerel çağrı için hatalı sayıda tür bağımsız değişkeni</target>
        <note />
      </trans-unit>
      <trans-unit id="ilDynamicInvocationNotSupported">
        <source>Dynamic invocation of {0} is not supported</source>
        <target state="translated">Dinamik {0} çağırma desteklenmiyor</target>
        <note />
      </trans-unit>
      <trans-unit id="ilAddressOfLiteralFieldIsInvalid">
        <source>Taking the address of a literal field is invalid</source>
        <target state="translated">Sabit değer alanının adresini almak geçersizdir</target>
        <note />
      </trans-unit>
      <trans-unit id="ilAddressOfValueHereIsInvalid">
        <source>This operation involves taking the address of a value '{0}' represented using a local variable or other special representation. This is invalid.</source>
        <target state="translated">Bu işlem, yerel değişken kullanılarak veya başka bir özel gösterimle sunulan '{0}' değerinin adresini almayı içeriyor. Bu geçersizdir.</target>
        <note />
      </trans-unit>
      <trans-unit id="ilCustomMarshallersCannotBeUsedInFSharp">
        <source>Custom marshallers cannot be specified in F# code. Consider using a C# helper function.</source>
        <target state="translated">F# kodunda özel hazırlayıcılar belirtilemez. C# yardım işlevi kullanmayı düşünün.</target>
        <note />
      </trans-unit>
      <trans-unit id="ilMarshalAsAttributeCannotBeDecoded">
        <source>The MarshalAs attribute could not be decoded</source>
        <target state="translated">MarshalAs özniteliğinin kodu çözülemedi</target>
        <note />
      </trans-unit>
      <trans-unit id="ilSignatureForExternalFunctionContainsTypeParameters">
        <source>The signature for this external function contains type parameters. Constrain the argument and return types to indicate the types of the corresponding C function.</source>
        <target state="translated">Bu dış işlevin imzası tür parametreleri içeriyor. Karşılık gelen C işlevi türlerini belirtmek için bağımsız değişkeni ve dönüş türlerini kısıtlayın.</target>
        <note />
      </trans-unit>
      <trans-unit id="ilDllImportAttributeCouldNotBeDecoded">
        <source>The DllImport attribute could not be decoded</source>
        <target state="translated">DllImport özniteliğinin kodu çözülemedi</target>
        <note />
      </trans-unit>
      <trans-unit id="ilLiteralFieldsCannotBeSet">
        <source>Literal fields cannot be set</source>
        <target state="translated">Sabit değer alanları ayarlanamaz</target>
        <note />
      </trans-unit>
      <trans-unit id="ilStaticMethodIsNotLambda">
        <source>GenSetStorage: {0} was represented as a static method but was not an appropriate lambda expression</source>
        <target state="translated">GenSetStorage: {0} statik metot olarak gösterildi ancak bu uygun bir lambda ifadesi değildi</target>
        <note />
      </trans-unit>
      <trans-unit id="ilMutableVariablesCannotEscapeMethod">
        <source>Mutable variables cannot escape their method</source>
        <target state="translated">Değişebilir değişkenler metotlarından kaçamaz</target>
        <note />
      </trans-unit>
      <trans-unit id="ilUnexpectedUnrealizedValue">
        <source>Compiler error: unexpected unrealized value</source>
        <target state="translated">Derleyici hatası: Beklenmeyen gerçekleşmemiş değer</target>
        <note />
      </trans-unit>
      <trans-unit id="ilMainModuleEmpty">
        <source>Main module of program is empty: nothing will happen when it is run</source>
        <target state="translated">Ana program modülü boş: çalıştırıldığında hiçbir şey olmayacak</target>
        <note />
      </trans-unit>
      <trans-unit id="ilTypeCannotBeUsedForLiteralField">
        <source>This type cannot be used for a literal field</source>
        <target state="translated">Bu tür, sabit değer alanı için kullanılamaz</target>
        <note />
      </trans-unit>
      <trans-unit id="ilUnexpectedGetSetAnnotation">
        <source>Unexpected GetSet annotation on a property</source>
        <target state="translated">Özellikte beklenmeyen GetSet ek açıklaması</target>
        <note />
      </trans-unit>
      <trans-unit id="ilFieldOffsetAttributeCouldNotBeDecoded">
        <source>The FieldOffset attribute could not be decoded</source>
        <target state="translated">FieldOffset özniteliğinin kodu çözülemedi</target>
        <note />
      </trans-unit>
      <trans-unit id="ilStructLayoutAttributeCouldNotBeDecoded">
        <source>The StructLayout attribute could not be decoded</source>
        <target state="translated">StructLayout özniteliğinin kodu çözülemedi</target>
        <note />
      </trans-unit>
      <trans-unit id="ilDefaultAugmentationAttributeCouldNotBeDecoded">
        <source>The DefaultAugmentation attribute could not be decoded</source>
        <target state="translated">DefaultAugmentation özniteliğinin kodu çözülemedi</target>
        <note />
      </trans-unit>
      <trans-unit id="ilReflectedDefinitionsCannotUseSliceOperator">
        <source>Reflected definitions cannot contain uses of the prefix splice operator '%'</source>
        <target state="translated">Yansıtılmış tanımlar ön ek ekleme işleci '%' kullanımlarını içeremez</target>
        <note />
      </trans-unit>
      <trans-unit id="optsProblemWithCodepage">
        <source>Problem with codepage '{0}': {1}</source>
        <target state="translated">{0}' kod sayfasında sorun: {1}</target>
        <note />
      </trans-unit>
      <trans-unit id="optsCopyright">
        <source>Copyright (c) Microsoft Corporation. All Rights Reserved.</source>
        <target state="translated">Telif hakkı (c) Microsoft Corporation. Tüm hakları saklıdır.</target>
        <note />
      </trans-unit>
      <trans-unit id="optsCopyrightCommunity">
        <source>Freely distributed under the MIT Open Source License.  https://github.com/Microsoft/visualfsharp/blob/master/License.txt</source>
        <target state="translated">MIT Açık Kaynak Lisansı altında ücretsiz olarak dağıtılır. https://github.com/Microsoft/visualfsharp/blob/master/License.txt</target>
        <note />
      </trans-unit>
      <trans-unit id="optsNameOfOutputFile">
        <source>Name of the output file (Short form: -o)</source>
        <target state="translated">Çıkış dosyasının adı (Kısa biçimi: -o)</target>
        <note />
      </trans-unit>
      <trans-unit id="optsBuildConsole">
        <source>Build a console executable</source>
        <target state="translated">Çalıştırılabilir konsol dosyası oluştur</target>
        <note />
      </trans-unit>
      <trans-unit id="optsBuildWindows">
        <source>Build a Windows executable</source>
        <target state="translated">Windows yürütülebilir dosyası oluştur</target>
        <note />
      </trans-unit>
      <trans-unit id="optsBuildLibrary">
        <source>Build a library (Short form: -a)</source>
        <target state="translated">Kitaplık oluştur (Kısa biçimi: -a)</target>
        <note />
      </trans-unit>
      <trans-unit id="optsBuildModule">
        <source>Build a module that can be added to another assembly</source>
        <target state="translated">Başka bir derlemeye eklenebilir bir modül oluştur</target>
        <note />
      </trans-unit>
      <trans-unit id="optsDelaySign">
        <source>Delay-sign the assembly using only the public portion of the strong name key</source>
        <target state="translated">Derlemeyi tanımlayıcı ad anahtarının yalnızca ortak kısmını kullanarak gecikmeli imzala</target>
        <note />
      </trans-unit>
      <trans-unit id="optsPublicSign">
        <source>Public-sign the assembly using only the public portion of the strong name key, and mark the assembly as signed</source>
        <target state="translated">Tanımlayıcı ad anahtarının yalnızca genel bölümünü kullanarak, bütünleştirilmiş kodu genel olarak imzala ve bütünleştirilmiş kodu imzalanmış olarak işaretle</target>
        <note />
      </trans-unit>
      <trans-unit id="optsWriteXml">
        <source>Write the xmldoc of the assembly to the given file</source>
        <target state="translated">Bütünleştirilmiş kodun xmldoc dosyasını verilen dosyaya yaz</target>
        <note />
      </trans-unit>
      <trans-unit id="optsStrongKeyFile">
        <source>Specify a strong name key file</source>
        <target state="translated">Tanımlayıcı ad anahtarı dosyası belirtin</target>
        <note />
      </trans-unit>
      <trans-unit id="optsStrongKeyContainer">
        <source>Specify a strong name key container</source>
        <target state="translated">Tanımlayıcı ad anahtarı kapsayıcısı belirtin</target>
        <note />
      </trans-unit>
      <trans-unit id="optsPlatform">
        <source>Limit which platforms this code can run on: x86, Itanium, x64, anycpu32bitpreferred, or anycpu. The default is anycpu.</source>
        <target state="translated">Bu kodun üzerinde çalışabileceği platformları sınırlandırın: x86, Itanium, x64, anycpu32bitpreferred veya anycpu. Varsayılan: anycpu.</target>
        <note />
      </trans-unit>
      <trans-unit id="optsNoOpt">
        <source>Only include optimization information essential for implementing inlined constructs. Inhibits cross-module inlining but improves binary compatibility.</source>
        <target state="translated">Yalnızca satır içindeki yapıları uygulamak için gerekli iyileştirme bilgilerini ekleyin. Modüller arasında satır içine yerleştirmeyi kısıtlar ancak ikili uyumluluğunu geliştirir.</target>
        <note />
      </trans-unit>
      <trans-unit id="optsNoInterface">
        <source>Don't add a resource to the generated assembly containing F#-specific metadata</source>
        <target state="translated">F#-özel meta verilerini içeren oluşturulmuş bütünleştirilmiş koda kaynak ekleme</target>
        <note />
      </trans-unit>
      <trans-unit id="optsSig">
        <source>Print the inferred interface of the assembly to a file</source>
        <target state="translated">Bütünleştirilmiş kodun çıkartılan arabirimini dosyaya yazdır</target>
        <note />
      </trans-unit>
      <trans-unit id="optsReference">
        <source>Reference an assembly (Short form: -r)</source>
        <target state="translated">Bütünleştirilmiş koda başvur (Kısa biçimi: -r)</target>
        <note />
      </trans-unit>
      <trans-unit id="optsWin32res">
        <source>Specify a Win32 resource file (.res)</source>
        <target state="translated">Win32 kaynak dosyası (.res) belirtin</target>
        <note />
      </trans-unit>
      <trans-unit id="optsWin32manifest">
        <source>Specify a Win32 manifest file</source>
        <target state="translated">Win32 bildirim dosyası belirt</target>
        <note />
      </trans-unit>
      <trans-unit id="optsNowin32manifest">
        <source>Do not include the default Win32 manifest</source>
        <target state="translated">Varsayılan Win32 bildirimini eklemeyin</target>
        <note />
      </trans-unit>
      <trans-unit id="optsEmbedAllSource">
        <source>Embed all source files in the portable PDB file</source>
        <target state="translated">Tüm kaynak dosyaları taşınabilir PDB dosyasına ekle</target>
        <note />
      </trans-unit>
      <trans-unit id="optsEmbedSource">
        <source>Embed specific source files in the portable PDB file</source>
        <target state="translated">Belirli kaynak dosyaları taşınabilir PDB dosyasına ekle</target>
        <note />
      </trans-unit>
      <trans-unit id="optsSourceLink">
        <source>Source link information file to embed in the portable PDB file</source>
        <target state="translated">Taşınabilir PDB dosyasına eklenecek kaynak bağlantı bilgileri dosyası</target>
        <note />
      </trans-unit>
      <trans-unit id="optsEmbeddedSourceRequirePortablePDBs">
        <source>--embed switch only supported when emitting a Portable PDB (--debug:portable or --debug:embedded)</source>
        <target state="translated">--embed anahtarı yalnızca Taşınabilir PDB gösterilirken desteklenir (--debug:portable veya --debug:embedded)</target>
        <note />
      </trans-unit>
      <trans-unit id="optsSourceLinkRequirePortablePDBs">
        <source>--sourcelink switch only supported when emitting a Portable PDB (--debug:portable or --debug:embedded)</source>
        <target state="translated">--sourcelink anahtarı yalnızca Taşınabilir PDB gösterilirken desteklenir (--debug:portable veya --debug:embedded)</target>
        <note />
      </trans-unit>
      <trans-unit id="srcFileTooLarge">
        <source>Source file is too large to embed in a portable PDB</source>
        <target state="translated">Kaynak dosya, taşınabilir PDB dosyasına eklemek için çok büyük</target>
        <note />
      </trans-unit>
      <trans-unit id="optsResource">
        <source>Embed the specified managed resource</source>
        <target state="translated">Belirtilen yönetilen kaynağı katıştır</target>
        <note />
      </trans-unit>
      <trans-unit id="optsLinkresource">
        <source>Link the specified resource to this assembly where the resinfo format is &lt;file&gt;[,&lt;string name&gt;[,public|private]]</source>
        <target state="translated">Belirtilen kaynağı bu bütünleştirilmiş koda bağlayın. Burada resinfo biçimi: &lt;dosya&gt;[,&lt;dize adı&gt;[,public|private]]</target>
        <note />
      </trans-unit>
      <trans-unit id="optsDebugPM">
        <source>Emit debug information (Short form: -g)</source>
        <target state="translated">Hata ayıklama bilgilerini yay (Kısa biçimi: -g)</target>
        <note />
      </trans-unit>
      <trans-unit id="optsDebug">
        <source>Specify debugging type: full, portable, embedded, pdbonly. ('{0}' is the default if no debuggging type specified and enables attaching a debugger to a running program, 'portable' is a cross-platform format, 'embedded' is a cross-platform format embedded into the output file).</source>
        <target state="translated">Hata ayıklama türünü belirtin: full, portable, embedded, pdbonly. (Hata ayıklama türü belirtilmemişse '{0}' varsayılandır ve çalışan bir programa hata ayıklayıcı iliştirmeyi etkinleştirir. 'portable' bir çoklu platform biçimidir, 'embedded' çıkış dosyasına gömülü bir çoklu platform biçimidir).</target>
        <note />
      </trans-unit>
      <trans-unit id="optsOptimize">
        <source>Enable optimizations (Short form: -O)</source>
        <target state="translated">İyileştirmeleri etkinleştir (Kısa biçimi: -O)</target>
        <note />
      </trans-unit>
      <trans-unit id="optsTailcalls">
        <source>Enable or disable tailcalls</source>
        <target state="translated">Tail çağrılarını etkinleştir veya devre dışı bırak</target>
        <note />
      </trans-unit>
      <trans-unit id="optsDeterministic">
        <source>Produce a deterministic assembly (including module version GUID and timestamp)</source>
        <target state="translated">Belirleyici bir bütünleştirilmiş kod oluşturun (modül sürümü GUID'i ve zaman damgası dahil)</target>
        <note />
      </trans-unit>
      <trans-unit id="optsCrossoptimize">
        <source>Enable or disable cross-module optimizations</source>
        <target state="translated">Modüller arası iyileştirmeleri etkinleştir veya devre dışı bırak</target>
        <note />
      </trans-unit>
      <trans-unit id="optsWarnaserrorPM">
        <source>Report all warnings as errors</source>
        <target state="translated">Tüm uyarıları hata olarak bildir</target>
        <note />
      </trans-unit>
      <trans-unit id="optsWarnaserror">
        <source>Report specific warnings as errors</source>
        <target state="translated">Belirli uyarıları hata olarak bildir</target>
        <note />
      </trans-unit>
      <trans-unit id="optsWarn">
        <source>Set a warning level (0-5)</source>
        <target state="translated">Uyarı düzeyini ayarla (0-5)</target>
        <note />
      </trans-unit>
      <trans-unit id="optsNowarn">
        <source>Disable specific warning messages</source>
        <target state="translated">Belirli uyarı iletilerini devre dışı bırak</target>
        <note />
      </trans-unit>
      <trans-unit id="optsWarnOn">
        <source>Enable specific warnings that may be off by default</source>
        <target state="translated">Varsayılan seçenek olarak kapalı olabilen özel uyarıları etkinleştir</target>
        <note />
      </trans-unit>
      <trans-unit id="optsChecked">
        <source>Generate overflow checks</source>
        <target state="translated">Taşma denetimleri oluştur</target>
        <note />
      </trans-unit>
      <trans-unit id="optsDefine">
        <source>Define conditional compilation symbols (Short form: -d)</source>
        <target state="translated">Koşullu derleme simgelerini tanımla (Kısa biçimi: -d)</target>
        <note />
      </trans-unit>
      <trans-unit id="optsMlcompatibility">
        <source>Ignore ML compatibility warnings</source>
        <target state="translated">ML uyumluluk uyarılarını yoksay</target>
        <note />
      </trans-unit>
      <trans-unit id="optsNologo">
        <source>Suppress compiler copyright message</source>
        <target state="translated">Derleyici telif hakkı iletisini gösterme</target>
        <note />
      </trans-unit>
      <trans-unit id="optsHelp">
        <source>Display this usage message (Short form: -?)</source>
        <target state="translated">Bu kullanım iletisini görüntüle (Kısa biçimi: -?)</target>
        <note />
      </trans-unit>
      <trans-unit id="optsResponseFile">
        <source>Read response file for more options</source>
        <target state="translated">Daha fazla seçenek için yanıt dosyasını okuyun</target>
        <note />
      </trans-unit>
      <trans-unit id="optsCodepage">
        <source>Specify the codepage used to read source files</source>
        <target state="translated">Kaynak dosyaları okumak için kullanılan kod sayfasını belirtin</target>
        <note />
      </trans-unit>
      <trans-unit id="optsUtf8output">
        <source>Output messages in UTF-8 encoding</source>
        <target state="translated">UTF-8 kodlamasında çıkış iletileri</target>
        <note />
      </trans-unit>
      <trans-unit id="optsFullpaths">
        <source>Output messages with fully qualified paths</source>
        <target state="translated">Tam yollu çıkış iletileri</target>
        <note />
      </trans-unit>
      <trans-unit id="optsLib">
        <source>Specify a directory for the include path which is used to resolve source files and assemblies (Short form: -I)</source>
        <target state="translated">Kaynak dosyalarını ve bütünleştirilmiş kodları çözümlemek için kullanılan ekleme yolu için bir dizin belirtin (Kısa biçimi: -I)</target>
        <note />
      </trans-unit>
      <trans-unit id="optsBaseaddress">
        <source>Base address for the library to be built</source>
        <target state="translated">Oluşturulacak kitaplığın temel adresi</target>
        <note />
      </trans-unit>
      <trans-unit id="optsNoframework">
        <source>Do not reference the default CLI assemblies by default</source>
        <target state="translated">Varsayılan seçenek olarak varsayılan CLI bütünleştirilmiş kodlarına başvurma</target>
        <note />
      </trans-unit>
      <trans-unit id="optsStandalone">
        <source>Statically link the F# library and all referenced DLLs that depend on it into the assembly being generated</source>
        <target state="translated">F# kitaplığını ve ona bağlı tüm başvurulan DLL'leri, oluşturulmakta olan bütünleştirilmiş koda statik olarak bağla</target>
        <note />
      </trans-unit>
      <trans-unit id="optsStaticlink">
        <source>Statically link the given assembly and all referenced DLLs that depend on this assembly. Use an assembly name e.g. mylib, not a DLL name.</source>
        <target state="translated">Verilen bütünleştirilmiş kodu ve bu bütünleştirilmiş koda bağlı tüm başvurulan DLL'leri, statik olarak bağlayın. DLL adı değil bütünleştirilmiş kod adı kullanın, örn. mylib.</target>
        <note />
      </trans-unit>
      <trans-unit id="optsResident">
        <source>Use a resident background compilation service to improve compiler startup times.</source>
        <target state="translated">Derleyici başlatma sürelerini geliştirmek için yerleşik bir arka planda derleme hizmetini kullanın.</target>
        <note />
      </trans-unit>
      <trans-unit id="optsPdb">
        <source>Name the output debug file</source>
        <target state="translated">Çıkış hata ayıklama dosyasını adlandır</target>
        <note />
      </trans-unit>
      <trans-unit id="optsSimpleresolution">
        <source>Resolve assembly references using directory-based rules rather than MSBuild resolution</source>
        <target state="translated">Bütünleştirilmiş kod başvurularını MSBuild çözümlemesi yerine dizin tabanlı kurallar kullanarak çözümle</target>
        <note />
      </trans-unit>
      <trans-unit id="optsUnrecognizedTarget">
        <source>Unrecognized target '{0}', expected 'exe', 'winexe', 'library' or 'module'</source>
        <target state="translated">Tanınmayan hedef '{0}'; 'exe', 'winexe', 'library' veya 'module' bekleniyordu</target>
        <note />
      </trans-unit>
      <trans-unit id="optsUnrecognizedDebugType">
        <source>Unrecognized debug type '{0}', expected 'pdbonly' or 'full'</source>
        <target state="translated">Tanınmayan hata ayıklama türü: '{0}'; 'pdbonly' veya 'full' bekleniyordu</target>
        <note />
      </trans-unit>
      <trans-unit id="optsInvalidWarningLevel">
        <source>Invalid warning level '{0}'</source>
        <target state="translated">Geçersiz uyarı düzeyi '{0}'</target>
        <note />
      </trans-unit>
      <trans-unit id="optsShortFormOf">
        <source>Short form of '{0}'</source>
        <target state="translated">'{0}' öğesinin kısa biçimi</target>
        <note />
      </trans-unit>
      <trans-unit id="optsClirootDeprecatedMsg">
        <source>The command-line option '--cliroot' has been deprecated. Use an explicit reference to a specific copy of mscorlib.dll instead.</source>
        <target state="translated">Komut satırı seçeneği '--cliroot' kullanım dışı bırakıldı. Onun yerine özel bir mscorlib.dll kopyasına açık başvuru kullanın.</target>
        <note />
      </trans-unit>
      <trans-unit id="optsClirootDescription">
        <source>Use to override where the compiler looks for mscorlib.dll and framework components</source>
        <target state="translated">Derleyicinin mscorlib.dll ve çerçeve bileşenlerini aradığı yeri geçersiz kılmak için kullanın</target>
        <note />
      </trans-unit>
      <trans-unit id="optsHelpBannerOutputFiles">
        <source>- OUTPUT FILES -</source>
        <target state="translated">- ÇIKIŞ DOSYALARI -</target>
        <note />
      </trans-unit>
      <trans-unit id="optsHelpBannerInputFiles">
        <source>- INPUT FILES -</source>
        <target state="translated">- GİRİŞ DOSYALARI -</target>
        <note />
      </trans-unit>
      <trans-unit id="optsHelpBannerResources">
        <source>- RESOURCES -</source>
        <target state="translated">- KAYNAKLAR -</target>
        <note />
      </trans-unit>
      <trans-unit id="optsHelpBannerCodeGen">
        <source>- CODE GENERATION -</source>
        <target state="translated">- KOD ÜRETİMİ -</target>
        <note />
      </trans-unit>
      <trans-unit id="optsHelpBannerAdvanced">
        <source>- ADVANCED -</source>
        <target state="translated">- GELİŞMİŞ -</target>
        <note />
      </trans-unit>
      <trans-unit id="optsHelpBannerMisc">
        <source>- MISCELLANEOUS -</source>
        <target state="translated">- ÇEŞİTLİ -</target>
        <note />
      </trans-unit>
      <trans-unit id="optsHelpBannerLanguage">
        <source>- LANGUAGE -</source>
        <target state="translated">- DİL -</target>
        <note />
      </trans-unit>
      <trans-unit id="optsHelpBannerErrsAndWarns">
        <source>- ERRORS AND WARNINGS -</source>
        <target state="translated">- HATALAR VE UYARILAR -</target>
        <note />
      </trans-unit>
      <trans-unit id="optsUnknownArgumentToTheTestSwitch">
        <source>Unknown --test argument: '{0}'</source>
        <target state="translated">Bilinmeyen --test bağımsız değişkeni: '{0}'</target>
        <note />
      </trans-unit>
      <trans-unit id="optsUnknownPlatform">
        <source>Unrecognized platform '{0}', valid values are 'x86', 'x64', 'Itanium', 'anycpu32bitpreferred', and 'anycpu'</source>
        <target state="translated">Tanınmayan platform '{0}', geçerli değerler: 'x86', 'x64', 'Itanium', 'anycpu32bitpreferred' ve 'anycpu'</target>
        <note />
      </trans-unit>
      <trans-unit id="optsInternalNoDescription">
        <source>The command-line option '{0}' is for test purposes only</source>
        <target state="translated">'{0}' komut satırı seçeneği yalnızca test amaçlıdır</target>
        <note />
      </trans-unit>
      <trans-unit id="optsDCLONoDescription">
        <source>The command-line option '{0}' has been deprecated</source>
        <target state="translated">Komut satırı seçeneği '{0}' kullanım dışı bırakıldı</target>
        <note />
      </trans-unit>
      <trans-unit id="optsDCLODeprecatedSuggestAlternative">
        <source>The command-line option '{0}' has been deprecated. Use '{1}' instead.</source>
        <target state="translated">Komut satırı seçeneği '{0}' kullanım dışı bırakıldı. Onun yerine '{1}' kullanın.</target>
        <note />
      </trans-unit>
      <trans-unit id="optsDCLOHtmlDoc">
        <source>The command-line option '{0}' has been deprecated. HTML document generation is now part of the F# Power Pack, via the tool FsHtmlDoc.exe.</source>
        <target state="translated">Komut satırı seçeneği '{0}' kullanım dışı bırakıldı. HTML belgesi oluşturma şimdi FsHtmlDoc.exe aracı yoluyla F# Power Pack'in bir parçası.</target>
        <note />
      </trans-unit>
      <trans-unit id="optsConsoleColors">
        <source>Output warning and error messages in color</source>
        <target state="translated">Renkli çıkış uyarısı ve hata iletileri</target>
        <note />
      </trans-unit>
      <trans-unit id="optsUseHighEntropyVA">
        <source>Enable high-entropy ASLR</source>
        <target state="translated">Yüksek entropili ASLR'yi etkinleştir</target>
        <note />
      </trans-unit>
      <trans-unit id="optsSubSystemVersion">
        <source>Specify subsystem version of this assembly</source>
        <target state="translated">Bu derlemenin alt sistem sürümünü belirtin</target>
        <note />
      </trans-unit>
      <trans-unit id="optsTargetProfile">
        <source>Specify target framework profile of this assembly. Valid values are mscorlib, netcore or netstandard. Default - mscorlib</source>
        <target state="translated">Bu bütünleştirilmiş kodun hedef çerçeve profilini belirtin. Geçerli değerler: mscorlib, netcore veya netstandard. Varsayılan: - mscorlib</target>
        <note />
      </trans-unit>
      <trans-unit id="optsEmitDebugInfoInQuotations">
        <source>Emit debug information in quotations</source>
        <target state="translated">Tırnak içindeki hata ayıklama bilgilerini yay</target>
        <note />
      </trans-unit>
      <trans-unit id="optsPreferredUiLang">
        <source>Specify the preferred output language culture name (e.g. es-ES, ja-JP)</source>
        <target state="translated">Tercih edilen çıkış dili kültür adını (örn. es-ES, ja-JP) belirtin</target>
        <note />
      </trans-unit>
      <trans-unit id="optsNoCopyFsharpCore">
        <source>Don't copy FSharp.Core.dll along the produced binaries</source>
        <target state="translated">FSharp.Core.dll dosyasını üretilen ikili dosyalarla birlikte kopyalama</target>
        <note />
      </trans-unit>
      <trans-unit id="optsInvalidSubSystemVersion">
        <source>Invalid version '{0}' for '--subsystemversion'. The version must be 4.00 or greater.</source>
        <target state="translated">'--subsystemversion' için geçersiz sürüm '{0}'. Sürümün 4.00 veya üzeri olması gerekir.</target>
        <note />
      </trans-unit>
      <trans-unit id="optsInvalidTargetProfile">
        <source>Invalid value '{0}' for '--targetprofile', valid values are 'mscorlib', 'netcore' or 'netstandard'.</source>
        <target state="translated">'--targetprofile' için geçersiz değer: '{0}'; geçerli değerler: 'mscorlib', 'netcore' veya 'netstandard'.</target>
        <note />
      </trans-unit>
      <trans-unit id="typeInfoFullName">
        <source>Full name</source>
        <target state="translated">Tam ad</target>
        <note />
      </trans-unit>
      <trans-unit id="typeInfoOtherOverloads">
        <source>and {0} other overloads</source>
        <target state="translated">ve {0} başka aşırı yükleme</target>
        <note />
      </trans-unit>
      <trans-unit id="typeInfoUnionCase">
        <source>union case</source>
        <target state="translated">birleşim durumu</target>
        <note />
      </trans-unit>
      <trans-unit id="typeInfoActivePatternResult">
        <source>active pattern result</source>
        <target state="translated">etkin desen sonucu</target>
        <note />
      </trans-unit>
      <trans-unit id="typeInfoActiveRecognizer">
        <source>active recognizer</source>
        <target state="translated">etkin tanıyıcı</target>
        <note />
      </trans-unit>
      <trans-unit id="typeInfoField">
        <source>field</source>
        <target state="translated">alan</target>
        <note />
      </trans-unit>
      <trans-unit id="typeInfoEvent">
        <source>event</source>
        <target state="translated">olay</target>
        <note />
      </trans-unit>
      <trans-unit id="typeInfoProperty">
        <source>property</source>
        <target state="translated">özellik</target>
        <note />
      </trans-unit>
      <trans-unit id="typeInfoExtension">
        <source>extension</source>
        <target state="translated">uzantı</target>
        <note />
      </trans-unit>
      <trans-unit id="typeInfoCustomOperation">
        <source>custom operation</source>
        <target state="translated">özel işlem</target>
        <note />
      </trans-unit>
      <trans-unit id="typeInfoArgument">
        <source>argument</source>
        <target state="translated">bağımsız değişken</target>
        <note />
      </trans-unit>
      <trans-unit id="typeInfoPatternVariable">
        <source>patvar</source>
        <target state="translated">patvar</target>
        <note />
      </trans-unit>
      <trans-unit id="typeInfoNamespace">
        <source>namespace</source>
        <target state="translated">ad alanı</target>
        <note />
      </trans-unit>
      <trans-unit id="typeInfoModule">
        <source>module</source>
        <target state="translated">modül</target>
        <note />
      </trans-unit>
      <trans-unit id="typeInfoNamespaceOrModule">
        <source>namespace/module</source>
        <target state="translated">ad alanı/modül</target>
        <note />
      </trans-unit>
      <trans-unit id="typeInfoFromFirst">
        <source>from {0}</source>
        <target state="translated">{0} dalından</target>
        <note />
      </trans-unit>
      <trans-unit id="typeInfoFromNext">
        <source>also from {0}</source>
        <target state="translated">ayrıca {0} öğesinden</target>
        <note />
      </trans-unit>
      <trans-unit id="typeInfoGeneratedProperty">
        <source>generated property</source>
        <target state="translated">oluşturulan özellik</target>
        <note />
      </trans-unit>
      <trans-unit id="typeInfoGeneratedType">
        <source>generated type</source>
        <target state="translated">oluşturulan tür</target>
        <note />
      </trans-unit>
      <trans-unit id="assemblyResolutionFoundByAssemblyFoldersKey">
        <source>Found by AssemblyFolders registry key</source>
        <target state="translated">AssemblyFolders kayıt defteri anahtarı ile bulunur</target>
        <note />
      </trans-unit>
      <trans-unit id="assemblyResolutionFoundByAssemblyFoldersExKey">
        <source>Found by AssemblyFoldersEx registry key</source>
        <target state="translated">AssemblyFoldersEx kayıt defteri anahtarı ile bulunur</target>
        <note />
      </trans-unit>
      <trans-unit id="assemblyResolutionNetFramework">
        <source>.NET Framework</source>
        <target state="translated">.NET Framework</target>
        <note />
      </trans-unit>
      <trans-unit id="assemblyResolutionGAC">
        <source>Global Assembly Cache</source>
        <target state="translated">Genel Bütünleştirilmiş Kod Önbelleği</target>
        <note />
      </trans-unit>
      <trans-unit id="recursiveClassHierarchy">
        <source>Recursive class hierarchy in type '{0}'</source>
        <target state="translated">'{0}' türünde özyinelemeli sınıf hiyerarşisi</target>
        <note />
      </trans-unit>
      <trans-unit id="InvalidRecursiveReferenceToAbstractSlot">
        <source>Invalid recursive reference to an abstract slot</source>
        <target state="translated">Soyut yuvaya geçersiz özyinelemeli başvuru</target>
        <note />
      </trans-unit>
      <trans-unit id="eventHasNonStandardType">
        <source>The event '{0}' has a non-standard type. If this event is declared in another CLI language, you may need to access this event using the explicit {1} and {2} methods for the event. If this event is declared in F#, make the type of the event an instantiation of either 'IDelegateEvent&lt;_&gt;' or 'IEvent&lt;_,_&gt;'.</source>
        <target state="translated">{0}' olayı standard olmayan türe sahip. Bu olay başka bir CLI dilinde tanımlanıyorsa olayın açık {1} ve {2} metotlarını kullanarak bu olaya erişmeniz gerekebilir. Bu olay F# dilinde tanımlanıyorsa, olayın türünü bir 'IDelegateEvent&lt;_&gt;' veya 'IEvent&lt;_,_&gt;' örneklemesi yapın.</target>
        <note />
      </trans-unit>
      <trans-unit id="typeIsNotAccessible">
        <source>The type '{0}' is not accessible from this code location</source>
        <target state="translated">Bu '{0}' türüne bu kod konumundan erişilemiyor</target>
        <note />
      </trans-unit>
      <trans-unit id="unionCasesAreNotAccessible">
        <source>The union cases or fields of the type '{0}' are not accessible from this code location</source>
        <target state="translated">'{0}' türünün birleşim durumlarına veya alanlarına bu kod konumundan erişilemiyor</target>
        <note />
      </trans-unit>
      <trans-unit id="valueIsNotAccessible">
        <source>The value '{0}' is not accessible from this code location</source>
        <target state="translated">'{0}' değerine bu kod konumundan erişilemiyor</target>
        <note />
      </trans-unit>
      <trans-unit id="unionCaseIsNotAccessible">
        <source>The union case '{0}' is not accessible from this code location</source>
        <target state="translated">'{0}' birleşim durumuna bu kod konumundan erişilemiyor</target>
        <note />
      </trans-unit>
      <trans-unit id="fieldIsNotAccessible">
        <source>The record, struct or class field '{0}' is not accessible from this code location</source>
        <target state="translated">Record, struct veya class alanı '{0}' öğesine bu kod konumundan erişilemiyor</target>
        <note />
      </trans-unit>
      <trans-unit id="structOrClassFieldIsNotAccessible">
        <source>The struct or class field '{0}' is not accessible from this code location</source>
        <target state="translated">'{0}' yapısına veya sınıf alanına bu kod konumundan erişilemiyor</target>
        <note />
      </trans-unit>
      <trans-unit id="experimentalConstruct">
        <source>This construct is experimental</source>
        <target state="translated">Bu yapı deneyseldir</target>
        <note />
      </trans-unit>
      <trans-unit id="noInvokeMethodsFound">
        <source>No Invoke methods found for delegate type</source>
        <target state="translated">Temsilci türü için bir Invoke metodu bulunamadı</target>
        <note />
      </trans-unit>
      <trans-unit id="moreThanOneInvokeMethodFound">
        <source>More than one Invoke method found for delegate type</source>
        <target state="translated">Temsilci türü için birden fazla Invoke metodu bulundu</target>
        <note />
      </trans-unit>
      <trans-unit id="delegatesNotAllowedToHaveCurriedSignatures">
        <source>Delegates are not allowed to have curried signatures</source>
        <target state="translated">Temsilcilerin eksiltimli imzaları olmasına izin verilmez</target>
        <note />
      </trans-unit>
      <trans-unit id="tlrUnexpectedTExpr">
        <source>Unexpected Expr.TyChoose</source>
        <target state="translated">Beklenmeyen Expr.TyChoose</target>
        <note />
      </trans-unit>
      <trans-unit id="tlrLambdaLiftingOptimizationsNotApplied">
        <source>Note: Lambda-lifting optimizations have not been applied because of the use of this local constrained generic function as a first class value. Adding type constraints may resolve this condition.</source>
        <target state="translated">Not: Yerel olarak kısıtlanmış bir genel işlev olan lambda kaldırma iyileştirmelerinin birinci sınıf değer olarak kullanılması nedeniyle bu iyileştirmeler uygulanmamıştır. Tür kısıtlamaları eklemek bu durumu çözebilir.</target>
        <note />
      </trans-unit>
      <trans-unit id="lexhlpIdentifiersContainingAtSymbolReserved">
        <source>Identifiers containing '@' are reserved for use in F# code generation</source>
        <target state="translated">'@' içeren tanımlayıcılar F# kodunu oluşturmada kullanmak için ayrılmıştır</target>
        <note />
      </trans-unit>
      <trans-unit id="lexhlpIdentifierReserved">
        <source>The identifier '{0}' is reserved for future use by F#</source>
        <target state="translated">'{0}' tanımlayıcısı F# tarafından ileride kullanılmak üzere ayrılmıştır</target>
        <note />
      </trans-unit>
      <trans-unit id="patcMissingVariable">
        <source>Missing variable '{0}'</source>
        <target state="translated">Eksik değişken: '{0}'</target>
        <note />
      </trans-unit>
      <trans-unit id="patcPartialActivePatternsGenerateOneResult">
        <source>Partial active patterns may only generate one result</source>
        <target state="translated">Kısmen etkin desenler yalnızca bir sonuç oluşturabilir</target>
        <note />
      </trans-unit>
      <trans-unit id="impTypeRequiredUnavailable">
        <source>The type '{0}' is required here and is unavailable. You must add a reference to assembly '{1}'.</source>
        <target state="translated">Burada '{0}' türü gerekiyor ancak tür bulunamıyor. '{1}' bütünleştirilmiş koduna başvuru eklemeniz gerekiyor.</target>
        <note />
      </trans-unit>
      <trans-unit id="impReferencedTypeCouldNotBeFoundInAssembly">
        <source>A reference to the type '{0}' in assembly '{1}' was found, but the type could not be found in that assembly</source>
        <target state="translated">{1}' bütünleştirilmiş kodunda '{0}' türüne başvuru bulundu, ancak bu tür o bütünleştirilmiş kodda bulunamadı</target>
        <note />
      </trans-unit>
      <trans-unit id="impNotEnoughTypeParamsInScopeWhileImporting">
        <source>Internal error or badly formed metadata: not enough type parameters were in scope while importing</source>
        <target state="translated">İç hata veya hatalı oluşturulmuş meta veri: içeri aktarma sırasında kapsamda yeterli tür parametresi yoktu</target>
        <note />
      </trans-unit>
      <trans-unit id="impReferenceToDllRequiredByAssembly">
        <source>A reference to the DLL {0} is required by assembly {1}. The imported type {2} is located in the first assembly and could not be resolved.</source>
        <target state="translated">{1} bütünleştirilmiş kodu için {0} DLL'sine başvuru gerekli oldu. İçeri aktarılan {2} türü ilk bütünleştirilmiş kodda bulunuyordu ve çözümlenemedi.</target>
        <note />
      </trans-unit>
      <trans-unit id="impImportedAssemblyUsesNotPublicType">
        <source>An imported assembly uses the type '{0}' but that type is not public</source>
        <target state="translated">İçeri aktarılmış bir bütünleştirilmiş kod '{0}' türünü kullanıyor bu tür ortak değil</target>
        <note />
      </trans-unit>
      <trans-unit id="optValueMarkedInlineButIncomplete">
        <source>The value '{0}' was marked inline but its implementation makes use of an internal or private function which is not sufficiently accessible</source>
        <target state="translated">'{0}' değeri satır içi olarak işaretlenmiş ancak uygulamasında yeterince erişilemeyen bir iç veya özel işlev kullanılıyor</target>
        <note />
      </trans-unit>
      <trans-unit id="optValueMarkedInlineButWasNotBoundInTheOptEnv">
        <source>The value '{0}' was marked inline but was not bound in the optimization environment</source>
        <target state="translated">'{0}' değeri satır içi olarak işaretlenmiş ancak iyileştirme ortamında bağlanmamış</target>
        <note />
      </trans-unit>
      <trans-unit id="optLocalValueNotFoundDuringOptimization">
        <source>Local value {0} not found during optimization</source>
        <target state="translated">İyileştirme sırasında {0} yerel değeri bulunamadı</target>
        <note />
      </trans-unit>
      <trans-unit id="optValueMarkedInlineHasUnexpectedValue">
        <source>A value marked as 'inline' has an unexpected value</source>
        <target state="translated">'inline' olarak işaretlenmiş değerde beklenmeyen bir değer var</target>
        <note />
      </trans-unit>
      <trans-unit id="optValueMarkedInlineCouldNotBeInlined">
        <source>A value marked as 'inline' could not be inlined</source>
        <target state="translated">'inline' olarak işaretlenmiş bir değer satır içine alınamadı</target>
        <note />
      </trans-unit>
      <trans-unit id="optFailedToInlineValue">
        <source>Failed to inline the value '{0}' marked 'inline', perhaps because a recursive value was marked 'inline'</source>
        <target state="translated">Muhtemelen özyinelemeli bir değer 'inline' olarak işaretlendiği için 'inline' olarak işaretlenmiş '{0}' değeri satır içine alınamadı</target>
        <note />
      </trans-unit>
      <trans-unit id="optRecursiveValValue">
        <source>Recursive ValValue {0}</source>
        <target state="translated">Özyinelemeli ValValue {0}</target>
        <note />
      </trans-unit>
      <trans-unit id="lexfltIncorrentIndentationOfIn">
        <source>The indentation of this 'in' token is incorrect with respect to the corresponding 'let'</source>
        <target state="translated">Bu 'in' belirtecinin girintisi kendisine karşılık gelen 'let''e göre hatalı</target>
        <note />
      </trans-unit>
      <trans-unit id="lexfltTokenIsOffsideOfContextStartedEarlier">
        <source>Possible incorrect indentation: this token is offside of context started at position {0}. Try indenting this token further or using standard formatting conventions.</source>
        <target state="translated">Olası hatalı girinti: {0} konumundan başlatılan bu belirteç bağlam dışıdır. Bu belirteci daha fazla girintilemeyi veya standart biçimlendirme kurallarını kullanmayı deneyin.</target>
        <note />
      </trans-unit>
      <trans-unit id="lexfltSeparatorTokensOfPatternMatchMisaligned">
        <source>The '|' tokens separating rules of this pattern match are misaligned by one column. Consider realigning your code or using further indentation.</source>
        <target state="translated">Bu desen eşleşmesinin ayırma kurallarındaki '|' belirteçleri bir sütun kadar yanlış hizalı. Kodunuzu yeniden hizalamayı veya daha fazla girinti kullanmayı düşünün.</target>
        <note />
      </trans-unit>
      <trans-unit id="nrInvalidModuleExprType">
        <source>Invalid module/expression/type</source>
        <target state="translated">Geçersiz modül/ifade/tür</target>
        <note />
      </trans-unit>
      <trans-unit id="nrTypeInstantiationNeededToDisambiguateTypesWithSameName">
        <source>Multiple types exist called '{0}', taking different numbers of generic parameters. Provide a type instantiation to disambiguate the type resolution, e.g. '{1}'.</source>
        <target state="translated">Farklı sayıda genel parametreler alan '{0}' adlı birden çok tür var. Tür çözümleme belirsizliğini gidermek için bir tür örneği sağlayın, örn. '{1}'.</target>
        <note />
      </trans-unit>
      <trans-unit id="nrTypeInstantiationIsMissingAndCouldNotBeInferred">
        <source>The instantiation of the generic type '{0}' is missing and can't be inferred from the arguments or return type of this member. Consider providing a type instantiation when accessing this type, e.g. '{1}'.</source>
        <target state="translated">{0}' genel türünün örneklenmesi eksik ve bu üyenin bağımsız değişkenlerinden ya da dönüş türünden çıkartılamıyor. Bu türe erişirken bir tür örneği sağlamayı düşünün, örn. '{1}'.</target>
        <note />
      </trans-unit>
      <trans-unit id="nrGlobalUsedOnlyAsFirstName">
        <source>'global' may only be used as the first name in a qualified path</source>
        <target state="translated">'global' yalnızca tam yoldaki ilk ad olarak kullanılabilir</target>
        <note />
      </trans-unit>
      <trans-unit id="nrIsNotConstructorOrLiteral">
        <source>This is not a constructor or literal, or a constructor is being used incorrectly</source>
        <target state="translated">Bu bir oluşturucu veya sabit değer değil ya da bir oluşturucu hatalı kullanılıyor</target>
        <note />
      </trans-unit>
      <trans-unit id="nrUnexpectedEmptyLongId">
        <source>Unexpected empty long identifier</source>
        <target state="translated">Beklenmeyen boş long tanımlayıcısı</target>
        <note />
      </trans-unit>
      <trans-unit id="nrRecordDoesNotContainSuchLabel">
        <source>The record type '{0}' does not contain a label '{1}'.</source>
        <target state="translated">{0}' kayıt türü bir '{1}' etiketi içermiyor.</target>
        <note />
      </trans-unit>
      <trans-unit id="nrInvalidFieldLabel">
        <source>Invalid field label</source>
        <target state="translated">Geçersiz alan etiketi</target>
        <note />
      </trans-unit>
      <trans-unit id="nrInvalidExpression">
        <source>Invalid expression '{0}'</source>
        <target state="translated">Geçersiz ifade: '{0}'</target>
        <note />
      </trans-unit>
      <trans-unit id="nrNoConstructorsAvailableForType">
        <source>No constructors are available for the type '{0}'</source>
        <target state="translated">'{0}' türü için kullanılabilir bir oluşturucu yok</target>
        <note />
      </trans-unit>
      <trans-unit id="nrUnionTypeNeedsQualifiedAccess">
        <source>The union type for union case '{0}' was defined with the RequireQualifiedAccessAttribute. Include the name of the union type ('{1}') in the name you are using.</source>
        <target state="translated">{0}' birleşim durumunun birleşim türü RequireQualifiedAccessAttribute ile tanımlanmış. Kullandığınız ada birleşim türünün adını ('{1}') dahil edin.</target>
        <note />
      </trans-unit>
      <trans-unit id="nrRecordTypeNeedsQualifiedAccess">
        <source>The record type for the record field '{0}' was defined with the RequireQualifiedAccessAttribute. Include the name of the record type ('{1}') in the name you are using.</source>
        <target state="translated">{0}' kayıt alanının kayıt türü RequireQualifiedAccessAttribute ile tanımlanmış. Kullandığınız ada kayıt türünün adını ('{1}') dahil edin.</target>
        <note />
      </trans-unit>
      <trans-unit id="ilwriteErrorCreatingPdb">
        <source>Unexpected error creating debug information file '{0}'</source>
        <target state="translated">Hata ayıklama bilgileri dosyası '{0}' oluşturulurken beklenmeyen hata</target>
        <note />
      </trans-unit>
      <trans-unit id="lexOutsideIntegerRange">
        <source>This number is outside the allowable range for this integer type</source>
        <target state="translated">Bu sayı, bu tamsayı türü için izin verilen aralığın dışında</target>
        <note />
      </trans-unit>
      <trans-unit id="lexCharNotAllowedInOperatorNames">
        <source>'{0}' is not permitted as a character in operator names and is reserved for future use</source>
        <target state="translated">İşleç adlarında karakter olarak '{0}' kullanılmasına izin verilmez; ileride kullanılmak üzere ayrılmıştır</target>
        <note />
      </trans-unit>
      <trans-unit id="lexUnexpectedChar">
        <source>Unexpected character '{0}'</source>
        <target state="translated">Beklenmeyen karakter: '{0}'</target>
        <note />
      </trans-unit>
      <trans-unit id="lexByteArrayCannotEncode">
        <source>This byte array literal contains characters that do not encode as a single byte</source>
        <target state="translated">Bu bayt dizisi sabit değeri tek bayt olarak kodlanmayan karakterler içeriyor</target>
        <note />
      </trans-unit>
      <trans-unit id="lexIdentEndInMarkReserved">
        <source>Identifiers followed by '{0}' are reserved for future use</source>
        <target state="translated">Ardından '{0}' gelen tanımlayıcılar ileride kullanılmak üzere ayrılmıştır</target>
        <note />
      </trans-unit>
      <trans-unit id="lexOutsideEightBitSigned">
        <source>This number is outside the allowable range for 8-bit signed integers</source>
        <target state="translated">Bu sayı, 8 bit işaretli tamsayılar için izin verilen aralığın dışında</target>
        <note />
      </trans-unit>
      <trans-unit id="lexOutsideEightBitSignedHex">
        <source>This number is outside the allowable range for hexadecimal 8-bit signed integers</source>
        <target state="translated">Bu sayı, onaltılık 8 bit işaretli tamsayılar için izin verilen aralığın dışında</target>
        <note />
      </trans-unit>
      <trans-unit id="lexOutsideEightBitUnsigned">
        <source>This number is outside the allowable range for 8-bit unsigned integers</source>
        <target state="translated">Bu sayı, 8 bit işaretsiz tamsayılar için izin verilen aralığın dışında</target>
        <note />
      </trans-unit>
      <trans-unit id="lexOutsideSixteenBitSigned">
        <source>This number is outside the allowable range for 16-bit signed integers</source>
        <target state="translated">Bu sayı, 16 bit işaretli tamsayılar için izin verilen aralığın dışında</target>
        <note />
      </trans-unit>
      <trans-unit id="lexOutsideSixteenBitUnsigned">
        <source>This number is outside the allowable range for 16-bit unsigned integers</source>
        <target state="translated">Bu sayı, 16 bit işaretsiz tamsayılar için izin verilen aralığın dışında</target>
        <note />
      </trans-unit>
      <trans-unit id="lexOutsideThirtyTwoBitSigned">
        <source>This number is outside the allowable range for 32-bit signed integers</source>
        <target state="translated">Bu sayı, 32 bit işaretli tamsayılar için izin verilen aralığın dışında</target>
        <note />
      </trans-unit>
      <trans-unit id="lexOutsideThirtyTwoBitUnsigned">
        <source>This number is outside the allowable range for 32-bit unsigned integers</source>
        <target state="translated">Bu sayı, 32 bit işaretsiz tamsayılar için izin verilen aralığın dışında</target>
        <note />
      </trans-unit>
      <trans-unit id="lexOutsideSixtyFourBitSigned">
        <source>This number is outside the allowable range for 64-bit signed integers</source>
        <target state="translated">Bu sayı, 64 bit işaretli tamsayılar için izin verilen aralığın dışında</target>
        <note />
      </trans-unit>
      <trans-unit id="lexOutsideSixtyFourBitUnsigned">
        <source>This number is outside the allowable range for 64-bit unsigned integers</source>
        <target state="translated">Bu sayı, 64 bit işaretsiz tamsayılar için izin verilen aralığın dışında</target>
        <note />
      </trans-unit>
      <trans-unit id="lexOutsideNativeSigned">
        <source>This number is outside the allowable range for signed native integers</source>
        <target state="translated">Bu sayı, işaretli yerel tamsayılar için izin verilen aralığın dışında</target>
        <note />
      </trans-unit>
      <trans-unit id="lexOutsideNativeUnsigned">
        <source>This number is outside the allowable range for unsigned native integers</source>
        <target state="translated">Bu sayı, işaretsiz yerel tamsayılar için izin verilen aralığın dışında</target>
        <note />
      </trans-unit>
      <trans-unit id="lexInvalidFloat">
        <source>Invalid floating point number</source>
        <target state="translated">Geçersiz kayan noktalı sayı</target>
        <note />
      </trans-unit>
      <trans-unit id="lexOusideDecimal">
        <source>This number is outside the allowable range for decimal literals</source>
        <target state="translated">Bu sayı, ondalık sabit değerleri için izin verilen aralığın dışında</target>
        <note />
      </trans-unit>
      <trans-unit id="lexOusideThirtyTwoBitFloat">
        <source>This number is outside the allowable range for 32-bit floats</source>
        <target state="translated">Bu sayı, 32 bit kayan noktalı sayılar için izin verilen aralığın dışında</target>
        <note />
      </trans-unit>
      <trans-unit id="lexInvalidNumericLiteral">
        <source>This is not a valid numeric literal. Valid numeric literals include 1, 0x1, 0b0001 (int), 1u (uint32), 1L (int64), 1UL (uint64), 1s (int16), 1y (sbyte), 1uy (byte), 1.0 (float), 1.0f (float32), 1.0m (decimal), 1I (BigInteger).</source>
        <target state="translated">Bu geçerli bir sayısal sabit değer değil. Geçerli sayısal sabit değerler şunları içerir: 1, 0x1, 0b0001 (int), 1u (uint32), 1L (int64), 1UL (uint64), 1s (int16), 1y (sbyte), 1uy (byte), 1.0 (float), 1.0f (float32), 1.0m (decimal), 1I (BigInteger).</target>
        <note />
      </trans-unit>
      <trans-unit id="lexInvalidByteLiteral">
        <source>This is not a valid byte literal</source>
        <target state="translated">Bu geçerli bir bayt sabit değeri değil</target>
        <note />
      </trans-unit>
      <trans-unit id="lexInvalidCharLiteral">
        <source>This is not a valid character literal</source>
        <target state="translated">Bu geçerli bir karakter sabit değeri değil</target>
        <note />
      </trans-unit>
      <trans-unit id="lexThisUnicodeOnlyInStringLiterals">
        <source>This Unicode encoding is only valid in string literals</source>
        <target state="translated">Bu Unicode kodlaması yalnızca dize sabit değerlerinde geçerlidir</target>
        <note />
      </trans-unit>
      <trans-unit id="lexTokenReserved">
        <source>This token is reserved for future use</source>
        <target state="translated">Bu belirteç ileride kullanılmak üzere ayrılmıştır</target>
        <note />
      </trans-unit>
      <trans-unit id="lexTabsNotAllowed">
        <source>TABs are not allowed in F# code unless the #indent \"off\" option is used</source>
        <target state="translated">#indent \"off\" seçeneği kullanılmadığı sürece F# kodunda SEKMELERE izin verilmez</target>
        <note />
      </trans-unit>
      <trans-unit id="lexInvalidLineNumber">
        <source>Invalid line number: '{0}'</source>
        <target state="translated">Geçersiz satır numarası '{0}'</target>
        <note />
      </trans-unit>
      <trans-unit id="lexHashIfMustBeFirst">
        <source>#if directive must appear as the first non-whitespace character on a line</source>
        <target state="translated">#if yönergesi satırdaki ilk boşluk olmayan karakter olarak görünmelidir</target>
        <note />
      </trans-unit>
      <trans-unit id="lexHashElseNoMatchingIf">
        <source>#else has no matching #if</source>
        <target state="translated">#else ile eşleşen bir #if yok</target>
        <note />
      </trans-unit>
      <trans-unit id="lexHashEndifRequiredForElse">
        <source>#endif required for #else</source>
        <target state="translated">#else için #endif gerekli</target>
        <note />
      </trans-unit>
      <trans-unit id="lexHashElseMustBeFirst">
        <source>#else directive must appear as the first non-whitespace character on a line</source>
        <target state="translated">#else yönergesi satırdaki ilk boşluk olmayan karakter olarak görünmelidir</target>
        <note />
      </trans-unit>
      <trans-unit id="lexHashEndingNoMatchingIf">
        <source>#endif has no matching #if</source>
        <target state="translated">#endif ile eşleşen bir #if yok</target>
        <note />
      </trans-unit>
      <trans-unit id="lexHashEndifMustBeFirst">
        <source>#endif directive must appear as the first non-whitespace character on a line</source>
        <target state="translated">#endif yönergesi satırdaki ilk boşluk olmayan karakter olarak görünmelidir</target>
        <note />
      </trans-unit>
      <trans-unit id="lexHashIfMustHaveIdent">
        <source>#if directive should be immediately followed by an identifier</source>
        <target state="translated">#if yönergesinin hemen ardından tanımlayıcı gelmelidir</target>
        <note />
      </trans-unit>
      <trans-unit id="lexWrongNestedHashEndif">
        <source>Syntax error. Wrong nested #endif, unexpected tokens before it.</source>
        <target state="translated">Sözdizimi hatası. Yanlış girintiye yerleştirilmiş #endif, önünde beklenmeyen belirteçler var.</target>
        <note />
      </trans-unit>
      <trans-unit id="lexHashBangMustBeFirstInFile">
        <source>#! may only appear as the first line at the start of a file.</source>
        <target state="translated">#! yalnızca bir dosyanın başlangıcında ilk satırda geçebilir.</target>
        <note />
      </trans-unit>
      <trans-unit id="pplexExpectedSingleLineComment">
        <source>Expected single line comment or end of line</source>
        <target state="translated">Tek satırlık açıklama veya satır sonu bekleniyordu</target>
        <note />
      </trans-unit>
      <trans-unit id="memberOperatorDefinitionWithNoArguments">
        <source>Infix operator member '{0}' has no arguments. Expected a tuple of 2 arguments, e.g. static member (+) (x,y) = ...</source>
        <target state="translated">'{0}' Infix işleç üyesinde hiç bağımsız değişken yok. 2 bağımsız değişkenli bir demet bekleniyordu, ör. statik üye (+) (x,y) = ...</target>
        <note />
      </trans-unit>
      <trans-unit id="memberOperatorDefinitionWithNonPairArgument">
        <source>Infix operator member '{0}' has {1} initial argument(s). Expected a tuple of 2 arguments, e.g. static member (+) (x,y) = ...</source>
        <target state="translated">Infix işleç üyesi '{0}', {1} başlangıç bağımsız değişkenine sahip. 2 bağımsız değişkenli bir demet bekleniyordu, ör. statik üye (+) (x,y) = ...</target>
        <note />
      </trans-unit>
      <trans-unit id="memberOperatorDefinitionWithCurriedArguments">
        <source>Infix operator member '{0}' has extra curried arguments. Expected a tuple of 2 arguments, e.g. static member (+) (x,y) = ...</source>
        <target state="translated">Infix işleç üyesi '{0}', fazladan eksiltimli bağımsız değişkenlere sahip. 2 bağımsız değişkenli bir demet bekleniyordu, ör. statik üye (+) (x,y) = ...</target>
        <note />
      </trans-unit>
      <trans-unit id="tcFSharpCoreRequiresExplicit">
        <source>All record, union and struct types in FSharp.Core.dll must be explicitly labelled with 'StructuralComparison' or 'NoComparison'</source>
        <target state="translated">FSharp.Core.dll'sindeki tüm kayıt, birleşim ve yapı türleri 'StructuralComparison' veya 'NoComparison' ile açık olarak etiketlenmelidir</target>
        <note />
      </trans-unit>
      <trans-unit id="tcStructuralComparisonNotSatisfied1">
        <source>The struct, record or union type '{0}' has the 'StructuralComparison' attribute but the type parameter '{1}' does not satisfy the 'comparison' constraint. Consider adding the 'comparison' constraint to the type parameter</source>
        <target state="translated">Yapı, kayıt veya birleşim türü '{0}', 'StructuralComparison' özniteliğine sahip ancak tür parametresi '{1}' 'comparison' kısıtlamasını karşılamıyor. Tür parametresine 'comparison' kısıtlamasını eklemeyi düşünün</target>
        <note />
      </trans-unit>
      <trans-unit id="tcStructuralComparisonNotSatisfied2">
        <source>The struct, record or union type '{0}' has the 'StructuralComparison' attribute but the component type '{1}' does not satisfy the 'comparison' constraint</source>
        <target state="translated">Yapı, kayıt veya birleşim türü '{0}', 'StructuralComparison' özniteliğine sahip ancak bileşen türü '{1}' 'comparison' kısıtlamasını karşılamıyor</target>
        <note />
      </trans-unit>
      <trans-unit id="tcNoComparisonNeeded1">
        <source>The struct, record or union type '{0}' is not structurally comparable because the type parameter {1} does not satisfy the 'comparison' constraint. Consider adding the 'NoComparison' attribute to the type '{2}' to clarify that the type is not comparable</source>
        <target state="translated">Tür parametresi {1} 'comparison' kısıtlamasını yerine getirmediği için yapı, kayıt veya birleşim türü '{0}' yapısal olarak karşılaştırılabilir değil. Türün karşılaştırılabilir olmadığını netleştirmek için '{2}' türüne 'NoComparison' özniteliği eklemeyi düşünün</target>
        <note />
      </trans-unit>
      <trans-unit id="tcNoComparisonNeeded2">
        <source>The struct, record or union type '{0}' is not structurally comparable because the type '{1}' does not satisfy the 'comparison' constraint. Consider adding the 'NoComparison' attribute to the type '{2}' to clarify that the type is not comparable</source>
        <target state="translated">{1}' türü 'comparison' kısıtlamasını yerine getirmediği için yapı, kayıt veya birleşim türü '{0}' yapısal olarak karşılaştırılabilir değil. Türün karşılaştırılabilir olmadığını netleştirmek için '{2}' türüne 'NoComparison' özniteliği eklemeyi düşünün</target>
        <note />
      </trans-unit>
      <trans-unit id="tcNoEqualityNeeded1">
        <source>The struct, record or union type '{0}' does not support structural equality because the type parameter {1} does not satisfy the 'equality' constraint. Consider adding the 'NoEquality' attribute to the type '{2}' to clarify that the type does not support structural equality</source>
        <target state="translated">Tür parametresi {1} 'equality' kısıtlamasını yerine getirmediği için yapı, kayıt veya birleşim türü '{0}' yapısal eşitliği desteklemez. Türün yapısal eşitliği desteklemediğini netleştirmek için '{2}' türüne 'NoEquality' özniteliği eklemeyi düşünün</target>
        <note />
      </trans-unit>
      <trans-unit id="tcNoEqualityNeeded2">
        <source>The struct, record or union type '{0}' does not support structural equality because the type '{1}' does not satisfy the 'equality' constraint. Consider adding the 'NoEquality' attribute to the type '{2}' to clarify that the type does not support structural equality</source>
        <target state="translated">{1}' türü 'equality' kısıtlamasını yerine getirmediği için yapı, kayıt veya birleşim türü '{0}' yapısal eşitliği desteklemez. Türün yapısal eşitliği desteklemediğini netleştirmek için '{2}' türüne 'NoEquality' özniteliği eklemeyi düşünün</target>
        <note />
      </trans-unit>
      <trans-unit id="tcStructuralEqualityNotSatisfied1">
        <source>The struct, record or union type '{0}' has the 'StructuralEquality' attribute but the type parameter '{1}' does not satisfy the 'equality' constraint. Consider adding the 'equality' constraint to the type parameter</source>
        <target state="translated">Yapı, kayıt veya birleşim türü '{0}', 'StructuralEquality' özniteliğine sahip ancak tür parametresi '{1}' 'equality' kısıtlamasını karşılamıyor. Tür parametresine 'equality' kısıtlamasını eklemeyi düşünün</target>
        <note />
      </trans-unit>
      <trans-unit id="tcStructuralEqualityNotSatisfied2">
        <source>The struct, record or union type '{0}' has the 'StructuralEquality' attribute but the component type '{1}' does not satisfy the 'equality' constraint</source>
        <target state="translated">Yapı, kayıt veya birleşim türü '{0}', 'StructuralEquality' özniteliğine sahip ancak bileşen türü '{1}' 'equality' kısıtlamasını karşılamıyor</target>
        <note />
      </trans-unit>
      <trans-unit id="tcStructsMustDeclareTypesOfImplicitCtorArgsExplicitly">
        <source>Each argument of the primary constructor for a struct must be given a type, for example 'type S(x1:int, x2: int) = ...'. These arguments determine the fields of the struct.</source>
        <target state="translated">Bir struct türünün birincil oluşturucusunun her bağımsız değişkenine bir tür verilmelidir, örneğin 'type S(x1:int, x2: int) = ...'. Bu bağımsız değişkenler yapının alanlarını belirler.</target>
        <note />
      </trans-unit>
      <trans-unit id="chkUnusedValue">
        <source>The value '{0}' is unused</source>
        <target state="translated">'{0}' değeri kullanılmıyor</target>
        <note />
      </trans-unit>
      <trans-unit id="chkUnusedThisVariable">
        <source>The recursive object reference '{0}' is unused. The presence of a recursive object reference adds runtime initialization checks to members in this and derived types. Consider removing this recursive object reference.</source>
        <target state="translated">Özyinelemeli nesne başvurusu '{0}' kullanılmıyor. Özyinelemeli nesne başvurusunun varlığı, bu ve bundan türetilmiş türlerdeki üyelere çalışma zamanı başlatma denetimleri ekler. Bu özyinelemeli nesne başvurusunu kaldırmayı değerlendirin.</target>
        <note />
      </trans-unit>
      <trans-unit id="parsGetterAtMostOneArgument">
        <source>A getter property may have at most one argument group</source>
        <target state="translated">Alıcı özelliğinin en çok bir bağımsız değişken grubu olabilir</target>
        <note />
      </trans-unit>
      <trans-unit id="parsSetterAtMostTwoArguments">
        <source>A setter property may have at most two argument groups</source>
        <target state="translated">Ayarlayıcı özelliğinin en çok iki bağımsız değişken grubu olabilir</target>
        <note />
      </trans-unit>
      <trans-unit id="parsInvalidProperty">
        <source>Invalid property getter or setter</source>
        <target state="translated">Geçersiz özellik alıcı veya ayarlayıcı</target>
        <note />
      </trans-unit>
      <trans-unit id="parsIndexerPropertyRequiresAtLeastOneArgument">
        <source>An indexer property must be given at least one argument</source>
        <target state="translated">Dizin erişimcisi özelliğine en az bir bağımsız değişken verilmelidir</target>
        <note />
      </trans-unit>
      <trans-unit id="tastInvalidAddressOfMutableAcrossAssemblyBoundary">
        <source>This operation accesses a mutable top-level value defined in another assembly in an unsupported way. The value cannot be accessed through its address. Consider copying the expression to a mutable local, e.g. 'let mutable x = ...', and if necessary assigning the value back after the completion of the operation</source>
        <target state="translated">Bu işlem, başka bir bütünleştirilmiş kodda desteklenmeyen bir şekilde tanımlanmış değiştirilebilen bir üst düzey değere erişiyor. Değere adresi üzerinden erişilemiyor. İfadeyi değiştirilebilen bir yerel değere kopyalamayı, örn. 'let mutable x = ...' ve gerekirse işlem tamamlandıktan sonra değeri geri atamayı düşünün</target>
        <note />
      </trans-unit>
      <trans-unit id="parsNonAdjacentTypars">
        <source>Remove spaces between the type name and type parameter, e.g. \"type C&lt;'T&gt;\", not type \"C   &lt;'T&gt;\". Type parameters must be placed directly adjacent to the type name.</source>
        <target state="needs-review-translation">Tür parametreleri doğrudan tür adının bitişiğine yerleştirilmelidir, örn. type \"C   &lt;'T&gt;\" değil \"type C&lt;'T&gt;\"</target>
        <note />
      </trans-unit>
      <trans-unit id="parsNonAdjacentTyargs">
        <source>Remove spaces between the type name and type parameter, e.g. \"C&lt;'T&gt;\", not \"C &lt;'T&gt;\". Type parameters must be placed directly adjacent to the type name.</source>
        <target state="needs-review-translation">Tür bağımsız değişkenleri doğrudan tür adının bitişiğine yerleştirilmelidir, örn. \"C  &lt;'T&gt;\" değil \"C&lt;'T&gt;\"</target>
        <note />
      </trans-unit>
      <trans-unit id="parsNonAtomicType">
        <source>The use of the type syntax 'int C' and 'C  &lt;int&gt;' is not permitted here. Consider adjusting this type to be written in the form 'C&lt;int&gt;'</source>
        <target state="translated">'int C' ve 'C  &lt;int&gt;' tür sözdizimi kullanımına burada izin verilmez. Bu türü 'C&lt;int&gt;' biçiminde yazılacak şekilde ayarlamayı düşünün</target>
        <note />
      </trans-unit>
      <trans-unit id="tastUndefinedItemRefModuleNamespace">
        <source>The module/namespace '{0}' from compilation unit '{1}' did not contain the module/namespace '{2}'</source>
        <target state="translated">{1}' derleme birimindeki '{0}' modülü/ad alanı '{2}' modülünü/ad alanını içermiyordu</target>
        <note />
      </trans-unit>
      <trans-unit id="tastUndefinedItemRefVal">
        <source>The module/namespace '{0}' from compilation unit '{1}' did not contain the val '{2}'</source>
        <target state="translated">{1}' derleme birimindeki '{0}' modülü/ad alanı '{2}' değerini içermiyordu</target>
        <note />
      </trans-unit>
      <trans-unit id="tastUndefinedItemRefModuleNamespaceType">
        <source>The module/namespace '{0}' from compilation unit '{1}' did not contain the namespace, module or type '{2}'</source>
        <target state="translated">{1}' derleme birimindeki '{0}' modülü/ad alanı '{2}' ad alanını, modülünü veya türünü içermiyordu</target>
        <note />
      </trans-unit>
      <trans-unit id="tcInvalidUseNullAsTrueValue">
        <source>The 'UseNullAsTrueValue' attribute flag may only be used with union types that have one nullary case and at least one non-nullary case</source>
        <target state="translated">'UseNullAsTrueValue' öznitelik bayrağı yalnızca bir adet işlenensiz durumu ve en az bir adet işlenenli durumu olan birleşim türleriyle kullanılabilir</target>
        <note />
      </trans-unit>
      <trans-unit id="tcParameterInferredByref">
        <source>The parameter '{0}' was inferred to have byref type. Parameters of byref type must be given an explicit type annotation, e.g. 'x1: byref&lt;int&gt;'. When used, a byref parameter is implicitly dereferenced.</source>
        <target state="translated">'{0}' parametresinin byref türüne sahip olduğu çıkartıldı. byref türündeki parametrelerin açık bir türün ek açıklamasında verilmesi gerekir, örn. 'x1: byref&lt;int&gt;'. Kullanıldığında, örtük olarak byref parametresinin başvurusu kaldırılır.</target>
        <note />
      </trans-unit>
      <trans-unit id="tcNonUniformMemberUse">
        <source>The generic member '{0}' has been used at a non-uniform instantiation prior to this program point. Consider reordering the members so this member occurs first. Alternatively, specify the full type of the member explicitly, including argument types, return type and any additional generic parameters and constraints.</source>
        <target state="translated">'{0}' genel üyesi, bu program noktasından önce düzenli olmayan bir örneklemede kullanıldı. Bu üye önce olacak şekilde üyeleri yeniden sıralamayı düşünün. Alternatif olarak, bağımsız değişken türleri, dönüş türü ve diğer ek genel parametreler ve kısıtlamalar dahil üyenin tam türünü açık olarak belirtin.</target>
        <note />
      </trans-unit>
      <trans-unit id="tcAttribArgsDiffer">
        <source>The attribute '{0}' appears in both the implementation and the signature, but the attribute arguments differ. Only the attribute from the signature will be included in the compiled code.</source>
        <target state="translated">'{0}' özniteliği hem uygulamada hem de imzada görünüyor ancak özniteliğin bağımsız değişkenleri farklı. Derlenmiş koda yalnızca imzadaki öznitelik eklenecek.</target>
        <note />
      </trans-unit>
      <trans-unit id="tcCannotCallAbstractBaseMember">
        <source>Cannot call an abstract base member: '{0}'</source>
        <target state="translated">Soyut bir temel üye çağrılamaz: '{0}'</target>
        <note />
      </trans-unit>
      <trans-unit id="typrelCannotResolveAmbiguityInUnmanaged">
        <source>Could not resolve the ambiguity in the use of a generic construct with an 'unmanaged' constraint at or near this position</source>
        <target state="translated">'unmanaged' kısıtlaması olan bir genel yapının bu konumda veya yakınında kullanılmasındaki belirsizlik çözümlenemedi</target>
        <note />
      </trans-unit>
      <trans-unit id="mlCompatMessage">
        <source>This construct is for ML compatibility. {0}. You can disable this warning by using '--mlcompatibility' or '--nowarn:62'.</source>
        <target state="translated">Bu yapı ML uyumluluğu içindir. {0}. '--mlcompatibility' veya '--nowarn:62' kullanarak bu uyarıyı devre dışı bırakabilirsiniz.</target>
        <note />
      </trans-unit>
      <trans-unit id="ilFieldDoesNotHaveValidOffsetForStructureLayout">
        <source>The type '{0}' has been marked as having an Explicit layout, but the field '{1}' has not been marked with the 'FieldOffset' attribute</source>
        <target state="translated">{0}' türünün Açık düzeni olduğu işaretlenmiş, ancak '{1}' alanı 'FieldOffset' özniteliğiyle işaretlenmemiş</target>
        <note />
      </trans-unit>
      <trans-unit id="tcInterfacesShouldUseInheritNotInterface">
        <source>Interfaces inherited by other interfaces should be declared using 'inherit ...' instead of 'interface ...'</source>
        <target state="translated">Diğer arabirimlerce devralınan arabirimler 'interface ...' yerine 'inherit ...' kullanılarak tanımlanmalıdır</target>
        <note />
      </trans-unit>
      <trans-unit id="parsInvalidPrefixOperator">
        <source>Invalid prefix operator</source>
        <target state="translated">Geçersiz ön ek işleci</target>
        <note />
      </trans-unit>
      <trans-unit id="parsInvalidPrefixOperatorDefinition">
        <source>Invalid operator definition. Prefix operator definitions must use a valid prefix operator name.</source>
        <target state="translated">Geçersiz işleç tanımı. Ön ek işleç tanımları geçerli bir ön ek işleci adı kullanmalıdır.</target>
        <note />
      </trans-unit>
      <trans-unit id="buildCompilingExtensionIsForML">
        <source>The file extensions '.ml' and '.mli' are for ML compatibility</source>
        <target state="translated">'.ml' ve '.mli' dosya uzantıları ML uyumluluğu içindir</target>
        <note />
      </trans-unit>
      <trans-unit id="lexIndentOffForML">
        <source>Consider using a file with extension '.ml' or '.mli' instead</source>
        <target state="translated">Bunun yerine uzantısı '.ml' veya '.mli' olan dosya kullanmayı düşünün</target>
        <note />
      </trans-unit>
      <trans-unit id="activePatternIdentIsNotFunctionTyped">
        <source>Active pattern '{0}' is not a function</source>
        <target state="translated">'{0}' etkin deseni bir işlev değil</target>
        <note />
      </trans-unit>
      <trans-unit id="activePatternChoiceHasFreeTypars">
        <source>Active pattern '{0}' has a result type containing type variables that are not determined by the input. The common cause is a when a result case is not mentioned, e.g. 'let (|A|B|) (x:int) = A x'. This can be fixed with a type constraint, e.g. 'let (|A|B|) (x:int) : Choice&lt;int,unit&gt; = A x'</source>
        <target state="translated">'{0}' etkin deseninde, giriş tarafından belirlenmeyen tür değişkenleri içeren bir sonuç türü var. Sonuç örneğinin belirtilmemesi bunun yaygın görülen nedenidir, örn. 'let (|A|B|) (x:int) = A x'. Bu durum, tür kısıtlaması ile düzeltilebilir, örn. 'let (|A|B|) (x:int) : Choice&lt;int,unit&gt; = A x'</target>
        <note />
      </trans-unit>
      <trans-unit id="ilFieldHasOffsetForSequentialLayout">
        <source>The FieldOffset attribute can only be placed on members of types marked with the StructLayout(LayoutKind.Explicit)</source>
        <target state="translated">FieldOffset özniteliği yalnızca StructLayout(LayoutKind.Explicit) ile işaretlenmiş türlerdeki üyelere koyulabilir</target>
        <note />
      </trans-unit>
      <trans-unit id="tcOptionalArgsMustComeAfterNonOptionalArgs">
        <source>Optional arguments must come at the end of the argument list, after any non-optional arguments</source>
        <target state="translated">İsteğe bağlı bağımsız değişkenler bağımsız değişken listesinin sonunda, isteğe bağlı olmayan tüm bağımsız değişkenlerden sonra gelmelidir</target>
        <note />
      </trans-unit>
      <trans-unit id="tcConditionalAttributeUsage">
        <source>Attribute 'System.Diagnostics.ConditionalAttribute' is only valid on methods or attribute classes</source>
        <target state="translated">'System.Diagnostics.ConditionalAttribute' özniteliği yalnızca metotlarda veya öznitelik sınıflarında geçerlidir</target>
        <note />
      </trans-unit>
      <trans-unit id="tcMemberOperatorDefinitionInExtrinsic">
        <source>Extension members cannot provide operator overloads.  Consider defining the operator as part of the type definition instead.</source>
        <target state="translated">Uzantı üyeleri işleç aşırı yüklemeleri sağlayamaz. Bunun yerine işleci tür tanımının parçası olarak tanımlamayı düşünün.</target>
        <note />
      </trans-unit>
      <trans-unit id="ilwriteMDBFileNameCannotBeChangedWarning">
        <source>The name of the MDB file must be &lt;assembly-file-name&gt;.mdb. The --pdb option will be ignored.</source>
        <target state="translated">MDB dosyasının adı &lt;bütünleştirilmiş kod-dosyası-adı&gt;.mdb olmalıdır. --pdb seçeneği yok sayılacak.</target>
        <note />
      </trans-unit>
      <trans-unit id="ilwriteMDBMemberMissing">
        <source>MDB generation failed. Could not find compatible member {0}</source>
        <target state="translated">MDB oluşturulamadı. Uyumlu üye {0} bulunamadı</target>
        <note />
      </trans-unit>
      <trans-unit id="ilwriteErrorCreatingMdb">
        <source>Cannot generate MDB debug information. Failed to load the 'MonoSymbolWriter' type from the 'Mono.CompilerServices.SymbolWriter.dll' assembly.</source>
        <target state="translated">MDB hata ayıklama bilgileri oluşturulamıyor. 'MonoSymbolWriter' türü 'Mono.CompilerServices.SymbolWriter.dll' bütünleştirilmiş kodundan yüklenemedi.</target>
        <note />
      </trans-unit>
      <trans-unit id="tcUnionCaseNameConflictsWithGeneratedType">
        <source>The union case named '{0}' conflicts with the generated type '{1}'</source>
        <target state="translated">{0}' adlı birleşim durumu oluşturulan '{1}' türüyle çakışıyor</target>
        <note />
      </trans-unit>
      <trans-unit id="chkNoReflectedDefinitionOnStructMember">
        <source>ReflectedDefinitionAttribute may not be applied to an instance member on a struct type, because the instance member takes an implicit 'this' byref parameter</source>
        <target state="translated">Örnek üyesi örtük 'this' byref parametresini aldığı için ReflectedDefinitionAttribute, yapı türündeki bir örnek üyesine uygulanamaz</target>
        <note />
      </trans-unit>
      <trans-unit id="tcDllImportNotAllowed">
        <source>DLLImport bindings must be static members in a class or function definitions in a module</source>
        <target state="translated">DLLImport bağlamaları bir sınıf içinde statik üyeler veya bir modül içinde işlev tanımları olmalıdır</target>
        <note />
      </trans-unit>
      <trans-unit id="buildExplicitCoreLibRequiresNoFramework">
        <source>When mscorlib.dll or FSharp.Core.dll is explicitly referenced the {0} option must also be passed</source>
        <target state="translated">mscorlib.dll veya FSharp.Core.dll dosyalarına açık olarak başvurulduğunda {0} seçeneği de geçirilmelidir</target>
        <note />
      </trans-unit>
      <trans-unit id="buildExpectedSigdataFile">
        <source>FSharp.Core.sigdata not found alongside FSharp.Core. File expected in {0}. Consider upgrading to a more recent version of FSharp.Core, where this file is no longer be required.</source>
        <target state="translated">FSharp.Core.sigdata, FSharp.Core ile birlikte bulunamadı. Dosyanın {0} içinde olması bekleniyordu. Bu dosyayı gerektirmeyen daha yeni bir FSharp.Core sürümüne yükseltmeniz önerilir.</target>
        <note />
      </trans-unit>
      <trans-unit id="buildExpectedFileAlongSideFSharpCore">
        <source>File '{0}' not found alongside FSharp.Core. File expected in {1}. Consider upgrading to a more recent version of FSharp.Core, where this file is no longer be required.</source>
        <target state="translated">{0}' dosyası FSharp.Core ile birlikte bulunamadı. Dosyanın {1} içinde olması bekleniyordu. Bu dosyayı gerektirmeyen daha yeni bir FSharp.Core sürümüne yükseltmeniz önerilir.</target>
        <note />
      </trans-unit>
      <trans-unit id="buildUnexpectedFileNameCharacter">
        <source>Filename '{0}' contains invalid character '{1}'</source>
        <target state="translated">Dosya adı '{0}', geçersiz '{1}' karakterini içeriyor</target>
        <note />
      </trans-unit>
      <trans-unit id="tcInvalidUseBangBinding">
        <source>'use!' bindings must be of the form 'use! &lt;var&gt; = &lt;expr&gt;'</source>
        <target state="translated">'use!' bağlamaları 'use! &lt;var&gt; = &lt;expr&gt;' biçiminde olmalıdır</target>
        <note />
      </trans-unit>
      <trans-unit id="crefNoInnerGenericsInQuotations">
        <source>Inner generic functions are not permitted in quoted expressions. Consider adding some type constraints until this function is no longer generic.</source>
        <target state="translated">Tırnak içindeki ifadelerde iç genel işlevlere izin verilmez. Bu işlev artık genel olmayacak şekilde bazı tür kısıtlamaları eklemeyi düşünün.</target>
        <note />
      </trans-unit>
      <trans-unit id="tcEnumTypeCannotBeEnumerated">
        <source>The type '{0}' is not a valid enumerator type , i.e. does not have a 'MoveNext()' method returning a bool, and a 'Current' property</source>
        <target state="translated">'{0}' türü geçerli bir numaralandırıcı türü değil, yani bool döndüren bir 'MoveNext()' metodu ve 'Current' özelliği yok</target>
        <note />
      </trans-unit>
      <trans-unit id="parsEofInTripleQuoteString">
        <source>End of file in triple-quote string begun at or before here</source>
        <target state="translated">Üç tırnak işaretli dizede dosya sonu burada veya daha önce başlatıldı</target>
        <note />
      </trans-unit>
      <trans-unit id="parsEofInTripleQuoteStringInComment">
        <source>End of file in triple-quote string embedded in comment begun at or before here</source>
        <target state="translated">Üç tırnak işaretli açıklamaya gömülü dizede dosya sonu burada veya daha önce başlatıldı</target>
        <note />
      </trans-unit>
      <trans-unit id="tcTypeTestLosesMeasures">
        <source>This type test or downcast will ignore the unit-of-measure '{0}'</source>
        <target state="translated">Bu tür testi veya alt türe çevirme işlemi '{0}' ölçü birimini yok sayacak</target>
        <note />
      </trans-unit>
      <trans-unit id="parsMissingTypeArgs">
        <source>Expected type argument or static argument</source>
        <target state="translated">Tür bağımsız değişkeni veya statik bağımsız değişken bekleniyor</target>
        <note />
      </trans-unit>
      <trans-unit id="parsMissingGreaterThan">
        <source>Unmatched '&lt;'. Expected closing '&gt;'</source>
        <target state="translated">Eşleşmeyen '&lt;'. Kapanış karakteri '&gt;' bekleniyordu</target>
        <note />
      </trans-unit>
      <trans-unit id="parsUnexpectedQuotationOperatorInTypeAliasDidYouMeanVerbatimString">
        <source>Unexpected quotation operator '&lt;@' in type definition. If you intend to pass a verbatim string as a static argument to a type provider, put a space between the '&lt;' and '@' characters.</source>
        <target state="translated">Tür tanımında beklenmeyen alıntı işleci '&lt;@'. Statik bağımsız değişken olarak bir tam dizeyi tür sağlayıcısına geçirmeyi düşünüyorsanız '&lt;' ve '@' karakterleri arasına boşluk koyun.</target>
        <note />
      </trans-unit>
      <trans-unit id="parsErrorParsingAsOperatorName">
        <source>Attempted to parse this as an operator name, but failed</source>
        <target state="translated">Bu bir işleç adı olarak ayrıştırılmaya çalışıldı, ancak yapılamadı</target>
        <note />
      </trans-unit>
      <trans-unit id="lexInvalidUnicodeLiteral">
        <source>\U{0} is not a valid Unicode character escape sequence</source>
        <target state="translated">\U{0} geçerli bir Unicode karakter kaçış sırası değil</target>
        <note />
      </trans-unit>
      <trans-unit id="tcCallerInfoWrongType">
        <source>'{0}' must be applied to an argument of type '{1}', but has been applied to an argument of type '{2}'</source>
        <target state="translated">'{0}', '{1}' türündeki bağımsız değişkene uygulanmalıdır, ancak '{2}' türündeki bağımsız değişkene uygulanmış</target>
        <note />
      </trans-unit>
      <trans-unit id="tcCallerInfoNotOptional">
        <source>'{0}' can only be applied to optional arguments</source>
        <target state="translated">'{0}' sadece isteğe bağlı bağımsız değişkenlere uygulanabilir</target>
        <note />
      </trans-unit>
      <trans-unit id="toolLocationHelperUnsupportedFrameworkVersion">
        <source>The specified .NET Framework version '{0}' is not supported. Please specify a value from the enumeration Microsoft.Build.Utilities.TargetDotNetFrameworkVersion.</source>
        <target state="translated">Belirtilen '{0}' .NET Framework sürümü desteklenmiyor. Lütfen Microsoft.Build.Utilities.TargetDotNetFrameworkVersion sabit listesinden bir değer belirtin.</target>
        <note />
      </trans-unit>
      <trans-unit id="ilSignInvalidMagicValue">
        <source>Invalid Magic value in CLR Header</source>
        <target state="translated">CLR Üst Bilgisindeki Magic değeri geçersiz</target>
        <note />
      </trans-unit>
      <trans-unit id="ilSignBadImageFormat">
        <source>Bad image format</source>
        <target state="translated">Bozuk görüntü biçimi</target>
        <note />
      </trans-unit>
      <trans-unit id="ilSignPrivateKeyExpected">
        <source>Private key expected</source>
        <target state="translated">Özel anahtar bekleniyordu</target>
        <note />
      </trans-unit>
      <trans-unit id="ilSignRsaKeyExpected">
        <source>RSA key expected</source>
        <target state="translated">RSA anahtarı bekleniyordu</target>
        <note />
      </trans-unit>
      <trans-unit id="ilSignInvalidBitLen">
        <source>Invalid bit Length</source>
        <target state="translated">Bit Uzunluğu geçersiz</target>
        <note />
      </trans-unit>
      <trans-unit id="ilSignInvalidRSAParams">
        <source>Invalid RSAParameters structure - '{{0}}' expected</source>
        <target state="translated">Geçersiz RSAParameters yapısı - ' {{0}}' bekleniyordu</target>
        <note />
      </trans-unit>
      <trans-unit id="ilSignInvalidAlgId">
        <source>Invalid algId - 'Exponent' expected</source>
        <target state="translated">Geçersiz algId - 'Üs' bekleniyordu</target>
        <note />
      </trans-unit>
      <trans-unit id="ilSignInvalidSignatureSize">
        <source>Invalid signature size</source>
        <target state="translated">Geçersiz imza boyutu</target>
        <note />
      </trans-unit>
      <trans-unit id="ilSignNoSignatureDirectory">
        <source>No signature directory</source>
        <target state="translated">İmza dizini yok</target>
        <note />
      </trans-unit>
      <trans-unit id="ilSignInvalidPKBlob">
        <source>Invalid Public Key blob</source>
        <target state="translated">Ortak Anahtar blobu geçersiz</target>
        <note />
      </trans-unit>
      <trans-unit id="fscTooManyErrors">
        <source>Exiting - too many errors</source>
        <target state="translated">Çıkılıyor - çok fazla hata var</target>
        <note />
      </trans-unit>
      <trans-unit id="docfileNoXmlSuffix">
        <source>The documentation file has no .xml suffix</source>
        <target state="translated">Belge dosyasında bir .xml son eki yok</target>
        <note />
      </trans-unit>
      <trans-unit id="fscNoImplementationFiles">
        <source>No implementation files specified</source>
        <target state="translated">Bir uygulama dosyası belirtilmedi</target>
        <note />
      </trans-unit>
      <trans-unit id="fscBadAssemblyVersion">
        <source>The attribute {0} specified version '{1}', but this value is invalid and has been ignored</source>
        <target state="translated">{0} özniteliğinde '{1}' sürümü belirtildi, ancak bu değer geçersiz olduğundan yoksayıldı</target>
        <note />
      </trans-unit>
      <trans-unit id="fscTwoResourceManifests">
        <source>Conflicting options specified: 'win32manifest' and 'win32res'. Only one of these can be used.</source>
        <target state="translated">Çakışan seçenekler belirtildi: 'win32manifest' ve 'win32res'. Bunlardan yalnızca biri kullanılabilir.</target>
        <note />
      </trans-unit>
      <trans-unit id="fscQuotationLiteralsStaticLinking">
        <source>The code in assembly '{0}' makes uses of quotation literals. Static linking may not include components that make use of quotation literals unless all assemblies are compiled with at least F# 4.0.</source>
        <target state="translated">'{0}' bütünleştirilmiş kodundaki kod tırnak içinde sabit değerler kullanıyor. Bütün bütünleştirilmiş kodlar en az F# 4.0 ile derlenmediği sürece, statik bağlama tırnak içinde sabit değerler kullanan bileşenler içeremez.</target>
        <note />
      </trans-unit>
      <trans-unit id="fscQuotationLiteralsStaticLinking0">
        <source>Code in this assembly makes uses of quotation literals. Static linking may not include components that make use of quotation literals unless all assemblies are compiled with at least F# 4.0.</source>
        <target state="translated">Bu bütünleştirilmiş kod tırnak içinde sabit değerler kullanıyor. Tüm bütünleştirilmiş kodlar en az F# 4.0 ile derlenmediği sürece, statik bağlama tırnak içinde sabit değerler kullanan bileşenler içeremez.</target>
        <note />
      </trans-unit>
      <trans-unit id="fscStaticLinkingNoEXE">
        <source>Static linking may not include a .EXE</source>
        <target state="translated">Statik bağlama .EXE içeremez</target>
        <note />
      </trans-unit>
      <trans-unit id="fscStaticLinkingNoMixedDLL">
        <source>Static linking may not include a mixed managed/unmanaged DLL</source>
        <target state="translated">Statik bağlama karışık bir yönetilen/yönetilmeyen DLL içeremez</target>
        <note />
      </trans-unit>
      <trans-unit id="fscIgnoringMixedWhenLinking">
        <source>Ignoring mixed managed/unmanaged assembly '{0}' during static linking</source>
        <target state="translated">Yönetilen/yönetilmeyen karışık '{0}' bütünleştirilmiş kodu statik bağlama sırasında yok sayılıyor</target>
        <note />
      </trans-unit>
      <trans-unit id="fscAssumeStaticLinkContainsNoDependencies">
        <source>Assembly '{0}' was referenced transitively and the assembly could not be resolved automatically. Static linking will assume this DLL has no dependencies on the F# library or other statically linked DLLs. Consider adding an explicit reference to this DLL.</source>
        <target state="translated">'{0}' bütünleştirilmiş koduna geçişli olarak başvuruldu ve bütünleştirilmiş kod otomatik olarak çözümlenemedi. Statik bağlantı, bu DLL'nin F# kitaplığına veya statik bağlanmış diğer DLL'lere hiçbir bağımlılığı olmadığını kabul eder. Bu DLL'ye açık başvuru eklemeyi düşünün.</target>
        <note />
      </trans-unit>
      <trans-unit id="fscAssemblyNotFoundInDependencySet">
        <source>Assembly '{0}' not found in dependency set of target binary. Statically linked roots should be specified using an assembly name, without a DLL or EXE extension. If this assembly was referenced explicitly then it is possible the assembly was not actually required by the generated binary, in which case it should not be statically linked.</source>
        <target state="translated">'{0}' bütünleştirilmiş kodu hedef ikilinin bağımlılık kümesinde bulunamadı. Statik olarak bağlanmış kökler, DLL veya EXE uzantısı olmadan bütünleştirilmiş kod adı kullanılarak belirtilmelidir. Bu bütünleştirilmiş koda açık olarak başvurulmuşsa bütünleştirilmiş koda aslında oluşturulan ikili dosya tarafından ihtiyaç duyulmamış olması mümkündür ve bu durumda statik olarak bağlanmamalıdır.</target>
        <note />
      </trans-unit>
      <trans-unit id="fscKeyFileCouldNotBeOpened">
        <source>The key file '{0}' could not be opened</source>
        <target state="translated">Anahtar dosyası '{0}' açılamadı</target>
        <note />
      </trans-unit>
      <trans-unit id="fscProblemWritingBinary">
        <source>A problem occurred writing the binary '{0}': {1}</source>
        <target state="translated">{0}' ikili dosyası yazılırken bir sorun oluştu: {1}</target>
        <note />
      </trans-unit>
      <trans-unit id="fscAssemblyVersionAttributeIgnored">
        <source>The 'AssemblyVersionAttribute' has been ignored because a version was given using a command line option</source>
        <target state="translated">Komut satırı seçeneği kullanılarak sürüm verildiği için 'AssemblyVersionAttribute' yok sayıldı</target>
        <note />
      </trans-unit>
      <trans-unit id="fscAssemblyCultureAttributeError">
        <source>Error emitting 'System.Reflection.AssemblyCultureAttribute' attribute -- 'Executables cannot be satellite assemblies, Culture should always be empty'</source>
        <target state="translated">'System.Reflection.AssemblyCultureAttribute' özniteliği yayılırken hata oluştu -- 'Çalıştırılabilir dosyalar uydu bütünleştirilmiş kodlar olamaz, Kültür her zaman boş olmalıdır'</target>
        <note />
      </trans-unit>
      <trans-unit id="fscDelaySignWarning">
        <source>Option '--delaysign' overrides attribute 'System.Reflection.AssemblyDelaySignAttribute' given in a source file or added module</source>
        <target state="translated">'--delaysign' seçeneği kaynak dosyasında veya ekli modülde verilen 'System.Reflection.AssemblyDelaySignAttribute' özniteliğini geçersiz kılar</target>
        <note />
      </trans-unit>
      <trans-unit id="fscKeyFileWarning">
        <source>Option '--keyfile' overrides attribute 'System.Reflection.AssemblyKeyFileAttribute' given in a source file or added module</source>
        <target state="translated">'--keyfile' seçeneği kaynak dosyasında veya ekli modülde verilen 'System.Reflection.AssemblyKeyFileAttribute' özniteliğini geçersiz kılar</target>
        <note />
      </trans-unit>
      <trans-unit id="fscKeyNameWarning">
        <source>Option '--keycontainer' overrides attribute 'System.Reflection.AssemblyNameAttribute' given in a source file or added module</source>
        <target state="translated">'--keycontainer' seçeneği kaynak dosyasında veya ekli modülde verilen 'System.Reflection.AssemblyNameAttribute' özniteliğini geçersiz kılar</target>
        <note />
      </trans-unit>
      <trans-unit id="fscReferenceOnCommandLine">
        <source>The assembly '{0}' is listed on the command line. Assemblies should be referenced using a command line flag such as '-r'.</source>
        <target state="translated">'{0}' bütünleştirilmiş kodu komut satırında listeleniyor. Bütünleştirilmiş kodlara '-r' gibi bir komut satırı bayrağı kullanılarak başvurulmalıdır.</target>
        <note />
      </trans-unit>
      <trans-unit id="fscRemotingError">
        <source>The resident compilation service was not used because a problem occured in communicating with the server.</source>
        <target state="translated">Sunucuyla iletişimde bir sorun oluştuğu için yerleşik derleme hizmeti kullanılmadı.</target>
        <note />
      </trans-unit>
      <trans-unit id="pathIsInvalid">
        <source>Problem with filename '{0}': Illegal characters in path.</source>
        <target state="translated">'{0}' dosya adında sorun: Yolda geçersiz karakterler var.</target>
        <note />
      </trans-unit>
      <trans-unit id="fscResxSourceFileDeprecated">
        <source>Passing a .resx file ({0}) as a source file to the compiler is deprecated. Use resgen.exe to transform the .resx file into a .resources file to pass as a --resource option. If you are using MSBuild, this can be done via an &lt;EmbeddedResource&gt; item in the .fsproj project file.</source>
        <target state="translated">.resx dosyasını ({0}) kaynak dosya olarak derleyiciye geçirmek kullanım dışı bırakıldı. .resx dosyasını bir --resource seçeneği olarak geçirmek üzere .resources dosyasına dönüştürmek için resgen.exe kullanın. MSBuild kullanıyorsanız, .fsproj proje dosyasındaki &lt;EmbeddedResource&gt; öğesi aracılığıyla bu yapılabilir.</target>
        <note />
      </trans-unit>
      <trans-unit id="fscStaticLinkingNoProfileMismatches">
        <source>Static linking may not be used on an assembly referencing mscorlib (e.g. a .NET Framework assembly) when generating an assembly that references System.Runtime (e.g. a .NET Core or Portable assembly).</source>
        <target state="translated">System.Runtime'a başvuran bir bütünleştirilmiş kod oluşturulurken (örneğin, .NET Core veya Taşınabilir bütünleştirilmiş kod), mscorlib'e başvuran bir bütünleştirilmiş kodda (örneğin, .NET Framework bütünleştirilmiş kodu) statik bağlama kullanılamaz.</target>
        <note />
      </trans-unit>
      <trans-unit id="fscAssemblyWildcardAndDeterminism">
        <source>An {0} specified version '{1}', but this value is a wildcard, and you have requested a deterministic build, these are in conflict.</source>
        <target state="translated">Bir {0} tarafından '{1}' sürümü belirtildi. Ancak siz belirleyici bir derleme istediniz, bu ise bir joker karakter ve bunlar çakışıyor.</target>
        <note />
      </trans-unit>
      <trans-unit id="fscDeterministicDebugRequiresPortablePdb">
        <source>Determinstic builds only support portable PDBs (--debug:portable or --debug:embedded)</source>
        <target state="translated">Belirleyici derlemeler yalnızca taşınabilir PDB'leri (--debug:portable veya --debug:embedded) destekler</target>
        <note />
      </trans-unit>
      <trans-unit id="etIllegalCharactersInNamespaceName">
        <source>Character '{0}' is not allowed in provided namespace name '{1}'</source>
        <target state="translated">{1}' sağlanan ad alanı adında '{0}' karakterine izin verilmez</target>
        <note />
      </trans-unit>
      <trans-unit id="etNullOrEmptyMemberName">
        <source>The provided type '{0}' returned a member with a null or empty member name</source>
        <target state="translated">'{0}' sağlanan türü null veya boş üye adı olan bir üye döndürdü</target>
        <note />
      </trans-unit>
      <trans-unit id="etNullMember">
        <source>The provided type '{0}' returned a null member</source>
        <target state="translated">'{0}' sağlanan türü bir null üye döndürdü</target>
        <note />
      </trans-unit>
      <trans-unit id="etNullMemberDeclaringType">
        <source>The provided type '{0}' member info '{1}' has null declaring type</source>
        <target state="translated">{0}' sağlanan türünün '{1}' üye bilgisinde null tanımlama türü var</target>
        <note />
      </trans-unit>
      <trans-unit id="etNullMemberDeclaringTypeDifferentFromProvidedType">
        <source>The provided type '{0}' has member '{1}' which has declaring type '{2}'. Expected declaring type to be the same as provided type.</source>
        <target state="translated">{0}' sağlanan türünde '{2}' tanımlama türüne sahip '{1}' üyesi var. Tanımlama türünün sağlanan türle aynı olması bekleniyordu.</target>
        <note />
      </trans-unit>
      <trans-unit id="etHostingAssemblyFoundWithoutHosts">
        <source>Referenced assembly '{0}' has assembly level attribute '{1}' but no public type provider classes were found</source>
        <target state="translated">Başvurulan '{0}' bütünleştirilmiş kodunda '{1}' bütünleştirilmiş kod düzeyi özniteliği var ancak hiç ortak tür sağlayıcısı sınıfı bulunamadı</target>
        <note />
      </trans-unit>
      <trans-unit id="etEmptyNamespaceOfTypeNotAllowed">
        <source>Type '{0}' from type provider '{1}' has an empty namespace. Use 'null' for the global namespace.</source>
        <target state="translated">{1}' tür sağlayıcısından '{0}' türünün boş ad alanı var. Genel ad alanı için 'null' kullanın.</target>
        <note />
      </trans-unit>
      <trans-unit id="etEmptyNamespaceNotAllowed">
        <source>Empty namespace found from the type provider '{0}'. Use 'null' for the global namespace.</source>
        <target state="translated">'{0}' tür sağlayıcısından boş ad alanı bulundu. Genel ad alanı için 'null' kullanın.</target>
        <note />
      </trans-unit>
      <trans-unit id="etMustNotBeGeneric">
        <source>Provided type '{0}' has 'IsGenericType' as true, but generic types are not supported.</source>
        <target state="translated">'{0}' sağlanan türünde 'IsGenericType' true olarak mevcut, ancak genel türler desteklenmiyor.</target>
        <note />
      </trans-unit>
      <trans-unit id="etMustNotBeAnArray">
        <source>Provided type '{0}' has 'IsArray' as true, but array types are not supported.</source>
        <target state="translated">'{0}' sağlanan türünde 'IsArray' true olarak mevcut, ancak dizi türleri desteklenmiyor.</target>
        <note />
      </trans-unit>
      <trans-unit id="etMethodHasRequirements">
        <source>Invalid member '{0}' on provided type '{1}'. Provided type members must be public, and not be generic, virtual, or abstract.</source>
        <target state="translated">{1}' sağlanan türünde geçersiz '{0}' üyesi. Sağlanan tür üyeleri genel, sanal veya soyut değil ortak olmalıdır.</target>
        <note />
      </trans-unit>
      <trans-unit id="etUnsupportedMemberKind">
        <source>Invalid member '{0}' on provided type '{1}'. Only properties, methods and constructors are allowed</source>
        <target state="translated">{1}' sağlanan türünde geçersiz '{0}' üyesi. Yalnızca özelliklere, metotlara ve oluşturuculara izin verilir</target>
        <note />
      </trans-unit>
      <trans-unit id="etPropertyCanReadButHasNoGetter">
        <source>Property '{0}' on provided type '{1}' has CanRead=true but there was no value from GetGetMethod()</source>
        <target state="translated">{1}' sağlanan türündeki '{0}' özelliğinde CanRead=true var, ancak GetGetMethod() yönteminden bir değer yok</target>
        <note />
      </trans-unit>
      <trans-unit id="etPropertyHasGetterButNoCanRead">
        <source>Property '{0}' on provided type '{1}' has CanRead=false but GetGetMethod() returned a method</source>
        <target state="translated">{1}' sağlanan türündeki '{0}' özelliğinde CanRead=false var, ancak GetGetMethod() metodu bir metot döndürdü</target>
        <note />
      </trans-unit>
      <trans-unit id="etPropertyCanWriteButHasNoSetter">
        <source>Property '{0}' on provided type '{1}' has CanWrite=true but there was no value from GetSetMethod()</source>
        <target state="translated">{1}' sağlanan türündeki '{0}' özelliğinde CanWrite=true var, ancak GetSetMethod() yönteminden bir değer yok</target>
        <note />
      </trans-unit>
      <trans-unit id="etPropertyHasSetterButNoCanWrite">
        <source>Property '{0}' on provided type '{1}' has CanWrite=false but GetSetMethod() returned a method</source>
        <target state="translated">{1}' sağlanan türündeki '{0}' özelliğinde CanWrite=false var, ancak GetSetMethod() metodu bir metot döndürdü</target>
        <note />
      </trans-unit>
      <trans-unit id="etOneOrMoreErrorsSeenDuringExtensionTypeSetting">
        <source>One or more errors seen during provided type setup</source>
        <target state="translated">Sağlanan tür ayarları sırasında bir veya daha fazla hata görüldü</target>
        <note />
      </trans-unit>
      <trans-unit id="etUnexpectedExceptionFromProvidedTypeMember">
        <source>Unexpected exception from provided type '{0}' member '{1}': {2}</source>
        <target state="translated">{0}' sağlanan türü '{1}' üyesinden beklenmeyen özel durum: {2}</target>
        <note />
      </trans-unit>
      <trans-unit id="etUnsupportedConstantType">
        <source>Unsupported constant type '{0}'. Quotations provided by type providers can only contain simple constants. The implementation of the type provider may need to be adjusted by moving a value declared outside a provided quotation literal to be a 'let' binding inside the quotation literal.</source>
        <target state="translated">Desteklenmeyen sabit türü '{0}'. Tür sağlayıcıları tarafından sağlanan alıntılar yalnızca basit sabitler içerebilir. Tür sağlayıcısı uygulamasının; sağlanmış alıntı sabit değerinin dışında bildirilen bir değer, alıntı sabit değerinin içindeki bir 'let' bağlaması olacak şekilde taşınarak ayarlanması gerekebilir.</target>
        <note />
      </trans-unit>
      <trans-unit id="etUnsupportedProvidedExpression">
        <source>Unsupported expression '{0}' from type provider. If you are the author of this type provider, consider adjusting it to provide a different provided expression.</source>
        <target state="translated">Tür sağlayıcısından desteklenmeyen '{0}' ifadesi. Bu tür sağlayıcısının yazarı sizseniz, farklı bir sağlanan ifade sağlayacak şekilde ayarlamayı düşünün.</target>
        <note />
      </trans-unit>
      <trans-unit id="etProvidedTypeHasUnexpectedName">
        <source>Expected provided type named '{0}' but provided type has 'Name' with value '{1}'</source>
        <target state="translated">{0}' adlı sağlanan tür bekleniyordu ancak sağlanan türde '{1}' değerli 'Name' öğesi var</target>
        <note />
      </trans-unit>
      <trans-unit id="etEventNoAdd">
        <source>Event '{0}' on provided type '{1}' has no value from GetAddMethod()</source>
        <target state="translated">{1}' sağlanan türündeki '{0}' olayının bir GetAddMethod() değeri yok</target>
        <note />
      </trans-unit>
      <trans-unit id="etEventNoRemove">
        <source>Event '{0}' on provided type '{1}' has no value from GetRemoveMethod()</source>
        <target state="translated">{1}' sağlanan türündeki '{0}' olayının bir GetRemoveMethod() değeri yok</target>
        <note />
      </trans-unit>
      <trans-unit id="etProviderHasWrongDesignerAssembly">
        <source>Assembly attribute '{0}' refers to a designer assembly '{1}' which cannot be loaded or doesn't exist. {2}</source>
        <target state="translated">Bütünleştirilmiş kod özniteliği '{0}', yüklenemeyen veya var olmayan '{1}' tasarımcı bütünleştirilmiş koduna başvuruyor. {2}</target>
        <note />
      </trans-unit>
      <trans-unit id="etProviderDoesNotHaveValidConstructor">
        <source>The type provider does not have a valid constructor. A constructor taking either no arguments or one argument of type 'TypeProviderConfig' was expected.</source>
        <target state="translated">Tür sağlayıcısının geçerli bir oluşturucusu yok. Hiç bağımsız değişken almayan veya 'TypeProviderConfig' türü bağımsız değişken alan bir oluşturucu bekleniyordu.</target>
        <note />
      </trans-unit>
      <trans-unit id="etProviderError">
        <source>The type provider '{0}' reported an error: {1}</source>
        <target state="translated">Tür sağlayıcısı '{0}' bir hata bildirdi: {1}</target>
        <note />
      </trans-unit>
      <trans-unit id="etIncorrectParameterExpression">
        <source>The type provider '{0}' used an invalid parameter in the ParameterExpression: {1}</source>
        <target state="translated">Tür sağlayıcısı '{0}', ParameterExpression ifadesinde geçersiz parametre kullandı: {1}</target>
        <note />
      </trans-unit>
      <trans-unit id="etIncorrectProvidedMethod">
        <source>The type provider '{0}' provided a method with a name '{1}' and metadata token '{2}', which is not reported among its methods of its declaring type '{3}'</source>
        <target state="translated">Tür sağlayıcısı '{0}', kendisinin '{3}' tanımlayan türünün metotları arasında bildirilmeyen '{1}' adlı ve meta veri belirteci '{2}' olan bir metot sağladı</target>
        <note />
      </trans-unit>
      <trans-unit id="etIncorrectProvidedConstructor">
        <source>The type provider '{0}' provided a constructor which is not reported among the constructors of its declaring type '{1}'</source>
        <target state="translated">Tür sağlayıcısı '{0}', kendisinin '{1}' tanımlayan türünün oluşturucuları arasında bildirilmeyen bir oluşturucu sağladı</target>
        <note />
      </trans-unit>
      <trans-unit id="etDirectReferenceToGeneratedTypeNotAllowed">
        <source>A direct reference to the generated type '{0}' is not permitted. Instead, use a type definition, e.g. 'type TypeAlias = &lt;path&gt;'. This indicates that a type provider adds generated types to your assembly.</source>
        <target state="translated">'{0}' oluşturulmuş türüne doğrudan başvuruya izin verilmez. Onun yerine tür tanımını kullanın. örn. 'type TypeAlias = &lt;yol&gt;'. Bu, oluşturulmuş türleri bütünleştirilmiş kodunuza bir tür sağlayıcısının eklediğini gösterir.</target>
        <note />
      </trans-unit>
      <trans-unit id="etProvidedTypeHasUnexpectedPath">
        <source>Expected provided type with path '{0}' but provided type has path '{1}'</source>
        <target state="translated">Yolu '{0}' olan bir sağlanan tür bekleniyordu ancak sağlanan türde '{1}' yolu var</target>
        <note />
      </trans-unit>
      <trans-unit id="etUnexpectedNullFromProvidedTypeMember">
        <source>Unexpected 'null' return value from provided type '{0}' member '{1}'</source>
        <target state="translated">{0}' sağlanan türü '{1}' üyesinden beklenmeyen 'null' dönüş değeri</target>
        <note />
      </trans-unit>
      <trans-unit id="etUnexpectedExceptionFromProvidedMemberMember">
        <source>Unexpected exception from member '{0}' of provided type '{1}' member '{2}': {3}</source>
        <target state="translated">{1}' sağlanan türü '{2}' üyesinin '{0}' üyesinden beklenmeyen özel durum: {3}</target>
        <note />
      </trans-unit>
      <trans-unit id="etNestedProvidedTypesDoNotTakeStaticArgumentsOrGenericParameters">
        <source>Nested provided types do not take static arguments or generic parameters</source>
        <target state="translated">İç içe sağlanan türler bağımsız değişken veya genel parametre almaz</target>
        <note />
      </trans-unit>
      <trans-unit id="etInvalidStaticArgument">
        <source>Invalid static argument to provided type. Expected an argument of kind '{0}'.</source>
        <target state="translated">Sağlanan türe, geçersiz statik bağımsız değişken verildi. '{0}' türünden bir bağımsız değişken bekleniyordu.</target>
        <note />
      </trans-unit>
      <trans-unit id="etErrorApplyingStaticArgumentsToType">
        <source>An error occured applying the static arguments to a provided type</source>
        <target state="translated">Sağlanan türe statik bağımsız değişkenler uygulanırken bir hata oluştu</target>
        <note />
      </trans-unit>
      <trans-unit id="etUnknownStaticArgumentKind">
        <source>Unknown static argument kind '{0}' when resolving a reference to a provided type or method '{1}'</source>
        <target state="translated">Sağlanan '{1}' türüne yapılan bir başvuru çözümlenirken '{0}' türünde bilinmeyen statik bağımsız değişken</target>
        <note />
      </trans-unit>
      <trans-unit id="invalidNamespaceForProvidedType">
        <source>invalid namespace for provided type</source>
        <target state="translated">sağlanan tür için geçersiz ad alanı</target>
        <note />
      </trans-unit>
      <trans-unit id="invalidFullNameForProvidedType">
        <source>invalid full name for provided type</source>
        <target state="translated">sağlanan tür için geçersiz tam ad</target>
        <note />
      </trans-unit>
      <trans-unit id="etProviderReturnedNull">
        <source>The type provider returned 'null', which is not a valid return value from '{0}'</source>
        <target state="translated">Tür sağlayıcısı 'null' döndürdü; bu '{0}' öğesinden gelen geçerli bir dönüş değeri değil</target>
        <note />
      </trans-unit>
      <trans-unit id="etTypeProviderConstructorException">
        <source>The type provider constructor has thrown an exception: {0}</source>
        <target state="translated">Tür sağlayıcısı oluşturucu bir özel durum oluşturdu: {0}</target>
        <note />
      </trans-unit>
      <trans-unit id="etNullProvidedExpression">
        <source>Type provider '{0}' returned null from GetInvokerExpression.</source>
        <target state="translated">'{0}' tür sağlayıcısı GetInvokerExpression yönteminden null döndürdü.</target>
        <note />
      </trans-unit>
      <trans-unit id="etProvidedAppliedTypeHadWrongName">
        <source>The type provider '{0}' returned an invalid type from 'ApplyStaticArguments'. A type with name '{1}' was expected, but a type with name '{2}' was returned.</source>
        <target state="translated">{0}' tür sağlayıcısı 'ApplyStaticArguments' yönteminden geçersiz bir tür döndürdü. '{1}' adlı tür bekleniyordu, ancak '{2}' adlı tür döndürüldü.</target>
        <note />
      </trans-unit>
      <trans-unit id="etProvidedAppliedMethodHadWrongName">
        <source>The type provider '{0}' returned an invalid method from 'ApplyStaticArgumentsForMethod'. A method with name '{1}' was expected, but a method with name '{2}' was returned.</source>
        <target state="translated">Tür sağlayıcısı '{0}', 'ApplyStaticArgumentsForMethod' öğesinden geçersiz bir metot döndürdü. '{1}' adlı bir metot bekleniyordu ancak '{2}' adlı bir metot döndürüldü.</target>
        <note />
      </trans-unit>
      <trans-unit id="tcTypeTestLossy">
        <source>This type test or downcast will erase the provided type '{0}' to the type '{1}'</source>
        <target state="translated">Bu tür testi veya alt türe çevirme işlemi '{0}' sağlanan türünü '{1}' türüne silecek</target>
        <note />
      </trans-unit>
      <trans-unit id="tcTypeCastErased">
        <source>This downcast will erase the provided type '{0}' to the type '{1}'.</source>
        <target state="translated">Bu alt türe çevirme işlemi '{0}' sağlanan türünü '{1}' türüne siler.</target>
        <note />
      </trans-unit>
      <trans-unit id="tcTypeTestErased">
        <source>This type test with a provided type '{0}' is not allowed because this provided type will be erased to '{1}' at runtime.</source>
        <target state="translated">{0}' sağlanan türü çalışma zamanında '{1}' olarak silineceği için bu sağlanan türe sahip bu tür testine izin verilmez.</target>
        <note />
      </trans-unit>
      <trans-unit id="tcCannotInheritFromErasedType">
        <source>Cannot inherit from erased provided type</source>
        <target state="translated">Silinmiş sağlanan türden devralınamıyor</target>
        <note />
      </trans-unit>
      <trans-unit id="etInvalidTypeProviderAssemblyName">
        <source>Assembly '{0}' hase TypeProviderAssembly attribute with invalid value '{1}'. The value should be a valid assembly name</source>
        <target state="translated">{0}' bütünleştirilmiş kodunun geçersiz '{1}' değerli TypeProviderAssembly özniteliği var. Bu değer geçerli bir bütünleştirilmiş kod adı olmalıdır</target>
        <note />
      </trans-unit>
      <trans-unit id="tcInvalidMemberNameCtor">
        <source>Invalid member name. Members may not have name '.ctor' or '.cctor'</source>
        <target state="translated">Geçersiz üye adı. Üyelerin adı '.ctor' veya '.cctor' olamaz</target>
        <note />
      </trans-unit>
      <trans-unit id="tcInferredGenericTypeGivesRiseToInconsistency">
        <source>The function or member '{0}' is used in a way that requires further type annotations at its definition to ensure consistency of inferred types. The inferred signature is '{1}'.</source>
        <target state="translated">{0}' işlevi veya üyesi, çıkartılan türlerin tutarlı olmasını sağlamak için tanımında başka tür ek açıklamaları gerektirecek şekilde kullanılmış. Çıkartılan imza: '{1}'.</target>
        <note />
      </trans-unit>
      <trans-unit id="tcInvalidTypeArgumentCount">
        <source>The number of type arguments did not match: '{0}' given, '{1}' expected. This may be related to a previously reported error.</source>
        <target state="translated">Tür bağımsız değişkenlerinin sayısı eşleşmedi: '{0}' verildi, '{1}' bekleniyordu. Bu, önceden bildirilmiş bir hatayla ilişkili olabilir.</target>
        <note />
      </trans-unit>
      <trans-unit id="tcCannotOverrideSealedMethod">
        <source>Cannot override inherited member '{0}' because it is sealed</source>
        <target state="translated">Devralınan üye '{0}' mühürlü olduğu için geçersiz kılınamıyor</target>
        <note />
      </trans-unit>
      <trans-unit id="etProviderErrorWithContext">
        <source>The type provider '{0}' reported an error in the context of provided type '{1}', member '{2}'. The error: {3}</source>
        <target state="translated">Tür sağlayıcısı '{0}', sağlanan tür '{1}', üye '{2}' bağlamında bir hata bildirdi. Hata: {3}</target>
        <note />
      </trans-unit>
      <trans-unit id="etProvidedTypeWithNameException">
        <source>An exception occurred when accessing the '{0}' of a provided type: {1}</source>
        <target state="translated">{1} sağlanan türünün '{0}' öğesine erişirken bir özel durum oluştu</target>
        <note />
      </trans-unit>
      <trans-unit id="etProvidedTypeWithNullOrEmptyName">
        <source>The '{0}' of a provided type was null or empty.</source>
        <target state="translated">Sağlanan türün '{0}' öğesi null veya boştu.</target>
        <note />
      </trans-unit>
      <trans-unit id="etIllegalCharactersInTypeName">
        <source>Character '{0}' is not allowed in provided type name '{1}'</source>
        <target state="translated">{1}' sağlanan tür adında '{0}' karakterine izin verilmez</target>
        <note />
      </trans-unit>
      <trans-unit id="tcJoinMustUseSimplePattern">
        <source>In queries, '{0}' must use a simple pattern</source>
        <target state="translated">Sorgularda, '{0}' basit desen kullanmalıdır</target>
        <note />
      </trans-unit>
      <trans-unit id="tcMissingCustomOperation">
        <source>A custom query operation for '{0}' is required but not specified</source>
        <target state="translated">'{0}' için özel bir sorgu işlemi gerekiyor ancak belirtilmemiş</target>
        <note />
      </trans-unit>
      <trans-unit id="etBadUnnamedStaticArgs">
        <source>Named static arguments must come after all unnamed static arguments</source>
        <target state="translated">Adlandırılmış statik bağımsız değişkenler, adlandırılmamış statik bağımsız değişkenlerin tümünden sonra gelmelidir</target>
        <note />
      </trans-unit>
      <trans-unit id="etStaticParameterRequiresAValue">
        <source>The static parameter '{0}' of the provided type or method '{1}' requires a value. Static parameters to type providers may be optionally specified using named arguments, e.g. '{2}&lt;{3}=...&gt;'.</source>
        <target state="translated">{1}' sağlanan tür veya metodunun '{0}' statik parametresi için bir değer gerekiyor. Tür sağlayıcılarının statik parametreleri adlandırılmış bağımsız değişkenler kullanılarak isteğe göre belirtilebilir: Örn. '{2}&lt;{3}=...&gt;'.</target>
        <note />
      </trans-unit>
      <trans-unit id="etNoStaticParameterWithName">
        <source>No static parameter exists with name '{0}'</source>
        <target state="translated">'{0}' adında hiç statik parametre yok</target>
        <note />
      </trans-unit>
      <trans-unit id="etStaticParameterAlreadyHasValue">
        <source>The static parameter '{0}' has already been given a value</source>
        <target state="translated">'{0}' statik parametresine zaten bir değer verildi</target>
        <note />
      </trans-unit>
      <trans-unit id="etMultipleStaticParameterWithName">
        <source>Multiple static parameters exist with name '{0}'</source>
        <target state="translated">'{0}' adında birden çok statik parametre var</target>
        <note />
      </trans-unit>
      <trans-unit id="tcCustomOperationMayNotBeUsedInConjunctionWithNonSimpleLetBindings">
        <source>A custom operation may not be used in conjunction with a non-value or recursive 'let' binding in another part of this computation expression</source>
        <target state="translated">Özel işlem, bu hesaplama ifadesinin başka bir kısmında değersiz veya özyinelemeli 'let' bağlaması ile bağlantılı olarak kullanılamaz</target>
        <note />
      </trans-unit>
      <trans-unit id="tcCustomOperationMayNotBeUsedHere">
        <source>A custom operation may not be used in conjunction with 'use', 'try/with', 'try/finally', 'if/then/else' or 'match' operators within this computation expression</source>
        <target state="translated">Özel işlem, bu hesaplama ifadesi içinde 'use', 'try/with', 'try/finally', 'if/then/else' veya 'match' işleçleri ile bağlantılı olarak kullanılamaz</target>
        <note />
      </trans-unit>
      <trans-unit id="tcCustomOperationMayNotBeOverloaded">
        <source>The custom operation '{0}' refers to a method which is overloaded. The implementations of custom operations may not be overloaded.</source>
        <target state="translated">'{0}' özel işlemi aşırı yüklenmiş bir metoda başvuruyor. Özel işlemlerin uygulamaları aşırı yüklenemez.</target>
        <note />
      </trans-unit>
      <trans-unit id="tcIfThenElseMayNotBeUsedWithinQueries">
        <source>An if/then/else expression may not be used within queries. Consider using either an if/then expression, or use a sequence expression instead.</source>
        <target state="translated">Sorgularda if/then/else ifadesi kullanılamaz. Ya if/then ifadesi kullanmayı düşünün ya da onun yerine dizi ifadesi kullanın.</target>
        <note />
      </trans-unit>
      <trans-unit id="ilxgenUnexpectedArgumentToMethodHandleOfDuringCodegen">
        <source>Invalid argument to 'methodhandleof' during codegen</source>
        <target state="translated">Kod oluşturma sırasında geçersiz 'methodhandleof' bağımsız değişkeni</target>
        <note />
      </trans-unit>
      <trans-unit id="etProvidedTypeReferenceMissingArgument">
        <source>A reference to a provided type was missing a value for the static parameter '{0}'. You may need to recompile one or more referenced assemblies.</source>
        <target state="translated">Sağlanan türe yapılan başvuruda '{0}' statik parametresinin bir değeri yoktu. Bir veya daha fazla başvurulan bütünleştirilmiş kodu yeniden derlemeniz gerekiyor.</target>
        <note />
      </trans-unit>
      <trans-unit id="etProvidedTypeReferenceInvalidText">
        <source>A reference to a provided type had an invalid value '{0}' for a static parameter. You may need to recompile one or more referenced assemblies.</source>
        <target state="translated">Sağlanan türe yapılan başvuruda statik parametre için geçersiz '{0}' değeri vardı. Bir veya daha fazla başvurulan bütünleştirilmiş kodu yeniden derlemeniz gerekiyor.</target>
        <note />
      </trans-unit>
      <trans-unit id="tcCustomOperationNotUsedCorrectly">
        <source>'{0}' is not used correctly. This is a custom operation in this query or computation expression.</source>
        <target state="translated">'{0}' doğru kullanılmadı. Bu, geçerli sorguda veya hesaplama ifadesinde özel bir işlemdir.</target>
        <note />
      </trans-unit>
      <trans-unit id="tcCustomOperationNotUsedCorrectly2">
        <source>'{0}' is not used correctly. Usage: {1}. This is a custom operation in this query or computation expression.</source>
        <target state="translated">'{0}' doğru kullanılmadı. Kullanım: {1}. Bu, geçerli sorgudaki veya hesaplama ifadesindeki özel bir işlemdir.</target>
        <note />
      </trans-unit>
      <trans-unit id="customOperationTextLikeJoin">
        <source>{0} var in collection {1} (outerKey = innerKey). Note that parentheses are required after '{2}'</source>
        <target state="translated">{1} koleksiyonunda {0} değişkeni (outerKey = innerKey). '{2}' öğesinden sonra parantez eklenmesi gerektiğini unutmayın</target>
        <note />
      </trans-unit>
      <trans-unit id="customOperationTextLikeGroupJoin">
        <source>{0} var in collection {1} (outerKey = innerKey) into group. Note that parentheses are required after '{2}'</source>
        <target state="translated">{1} koleksiyonunda {0} değişkeni (outerKey = innerKey) gruba eklendi. '{2}' öğesinden sonra parantez eklenmesi gerektiğini unutmayın</target>
        <note />
      </trans-unit>
      <trans-unit id="customOperationTextLikeZip">
        <source>{0} var in collection</source>
        <target state="translated">Koleksiyonda {0} değişkeni</target>
        <note />
      </trans-unit>
      <trans-unit id="tcBinaryOperatorRequiresVariable">
        <source>'{0}' must be followed by a variable name. Usage: {1}.</source>
        <target state="translated">'{0}' ifadesini değişken adı izlemelidir. Kullanım: {1}.</target>
        <note />
      </trans-unit>
      <trans-unit id="tcOperatorIncorrectSyntax">
        <source>Incorrect syntax for '{0}'. Usage: {1}.</source>
        <target state="translated">{0}' için hatalı sözdizimi. Kullanım: {1}.</target>
        <note />
      </trans-unit>
      <trans-unit id="tcBinaryOperatorRequiresBody">
        <source>'{0}' must come after a 'for' selection clause and be followed by the rest of the query. Syntax: ... {1} ...</source>
        <target state="translated">'{0}' ifadesi bir 'for' seçim yan tümcesinden sonra gelmelidir ve bu ifadeyi sorgunun geri kalanı izlemelidir. Söz dizimi: ... {1} ...</target>
        <note />
      </trans-unit>
      <trans-unit id="tcCustomOperationHasIncorrectArgCount">
        <source>'{0}' is used with an incorrect number of arguments. This is a custom operation in this query or computation expression. Expected {1} argument(s), but given {2}.</source>
        <target state="translated">'{0}' hatalı sayıda bağımsız değişkenle kullanıldı. Bu, geçerli sorgudaki veya hesaplama ifadesindeki özel bir işlemdir. {1} bağımsız değişken bekleniyordu, ancak {2} verildi.</target>
        <note />
      </trans-unit>
      <trans-unit id="parsExpectedExpressionAfterToken">
        <source>Expected an expression after this point</source>
        <target state="translated">Bu noktadan sonra bir ifade bekleniyordu</target>
        <note />
      </trans-unit>
      <trans-unit id="parsExpectedTypeAfterToken">
        <source>Expected a type after this point</source>
        <target state="translated">Bu noktadan sonra bir tür bekleniyordu</target>
        <note />
      </trans-unit>
      <trans-unit id="parsUnmatchedLBrackLess">
        <source>Unmatched '[&lt;'. Expected closing '&gt;]'</source>
        <target state="translated">Eşleşmeyen '[&lt;'. Kapanış karakteri '&gt;]' bekleniyordu</target>
        <note />
      </trans-unit>
      <trans-unit id="parsUnexpectedEndOfFileMatch">
        <source>Unexpected end of input in 'match' expression. Expected 'match &lt;expr&gt; with | &lt;pat&gt; -&gt; &lt;expr&gt; | &lt;pat&gt; -&gt; &lt;expr&gt; ...'.</source>
        <target state="translated">'match' ifadesinde beklenmeyen giriş sonu. 'match &lt;ifade&gt; with | &lt;pat&gt; -&gt; &lt;ifade&gt; | &lt;pat&gt; -&gt; &lt;ifade&gt; ...' bekleniyordu.</target>
        <note />
      </trans-unit>
      <trans-unit id="parsUnexpectedEndOfFileTry">
        <source>Unexpected end of input in 'try' expression. Expected 'try &lt;expr&gt; with &lt;rules&gt;' or 'try &lt;expr&gt; finally &lt;expr&gt;'.</source>
        <target state="translated">'try' ifadesinde beklenmeyen giriş sonu. 'try &lt;ifade&gt; with &lt;kurallar&gt;' veya 'try &lt;ifade&gt; finally &lt;ifade&gt;' bekleniyordu.</target>
        <note />
      </trans-unit>
      <trans-unit id="parsUnexpectedEndOfFileWhile">
        <source>Unexpected end of input in 'while' expression. Expected 'while &lt;expr&gt; do &lt;expr&gt;'.</source>
        <target state="translated">'while' ifadesinde beklenmeyen giriş sonu. 'while &lt;expr&gt; do &lt;expr&gt;' bekleniyordu.</target>
        <note />
      </trans-unit>
      <trans-unit id="parsUnexpectedEndOfFileFor">
        <source>Unexpected end of input in 'for' expression. Expected 'for &lt;pat&gt; in &lt;expr&gt; do &lt;expr&gt;'.</source>
        <target state="translated">'for' ifadesinde beklenmeyen giriş sonu. 'for &lt;pat&gt; in &lt;ifade&gt; do &lt;ifade&gt;' bekleniyordu.</target>
        <note />
      </trans-unit>
      <trans-unit id="parsUnexpectedEndOfFileWith">
        <source>Unexpected end of input in 'match' or 'try' expression</source>
        <target state="translated">'match' veya 'try' ifadesinde beklenmeyen giriş sonu</target>
        <note />
      </trans-unit>
      <trans-unit id="parsUnexpectedEndOfFileThen">
        <source>Unexpected end of input in 'then' branch of conditional expression. Expected 'if &lt;expr&gt; then &lt;expr&gt;' or 'if &lt;expr&gt; then &lt;expr&gt; else &lt;expr&gt;'.</source>
        <target state="translated">Koşullu ifadenin 'then' dalında beklenmeyen giriş sonu. 'if &lt;ifade&gt; then &lt;ifade&gt;' veya 'if &lt;ifade&gt; then &lt;ifade&gt; else &lt;ifade&gt;' bekleniyordu.</target>
        <note />
      </trans-unit>
      <trans-unit id="parsUnexpectedEndOfFileElse">
        <source>Unexpected end of input in 'else' branch of conditional expression. Expected 'if &lt;expr&gt; then &lt;expr&gt;' or 'if &lt;expr&gt; then &lt;expr&gt; else &lt;expr&gt;'.</source>
        <target state="translated">Koşullu ifadenin 'else' dalında beklenmeyen giriş sonu. 'if &lt;ifade&gt; then &lt;ifade&gt;' veya 'if &lt;ifade&gt; then &lt;ifade&gt; else &lt;ifade&gt;' bekleniyordu.</target>
        <note />
      </trans-unit>
      <trans-unit id="parsUnexpectedEndOfFileFunBody">
        <source>Unexpected end of input in body of lambda expression. Expected 'fun &lt;pat&gt; ... &lt;pat&gt; -&gt; &lt;expr&gt;'.</source>
        <target state="translated">Lambda ifadesi gövdesinde beklenmeyen giriş sonu. 'fun &lt;pat&gt; ... &lt;pat&gt; -&gt; &lt;ifade&gt;' bekleniyordu.</target>
        <note />
      </trans-unit>
      <trans-unit id="parsUnexpectedEndOfFileTypeArgs">
        <source>Unexpected end of input in type arguments</source>
        <target state="translated">Tür bağımsız değişkenlerinde beklenmeyen giriş sonu</target>
        <note />
      </trans-unit>
      <trans-unit id="parsUnexpectedEndOfFileTypeSignature">
        <source>Unexpected end of input in type signature</source>
        <target state="translated">Tür imzasında beklenmeyen giriş sonu</target>
        <note />
      </trans-unit>
      <trans-unit id="parsUnexpectedEndOfFileTypeDefinition">
        <source>Unexpected end of input in type definition</source>
        <target state="translated">Tür tanımında beklenmeyen giriş sonu</target>
        <note />
      </trans-unit>
      <trans-unit id="parsUnexpectedEndOfFileObjectMembers">
        <source>Unexpected end of input in object members</source>
        <target state="translated">Nesne üyelerinde beklenmeyen giriş sonu</target>
        <note />
      </trans-unit>
      <trans-unit id="parsUnexpectedEndOfFileDefinition">
        <source>Unexpected end of input in value, function or member definition</source>
        <target state="translated">Değer, işlev veya üye tanımında beklenmeyen giriş sonu</target>
        <note />
      </trans-unit>
      <trans-unit id="parsUnexpectedEndOfFileExpression">
        <source>Unexpected end of input in expression</source>
        <target state="translated">İfadede beklenmeyen giriş sonu</target>
        <note />
      </trans-unit>
      <trans-unit id="parsExpectedNameAfterToken">
        <source>Unexpected end of type. Expected a name after this point.</source>
        <target state="translated">Beklenmeyen tür sonu. Bu noktadan sonra bir ad bekleniyordu.</target>
        <note />
      </trans-unit>
      <trans-unit id="parsUnmatchedLet">
        <source>Incomplete value or function definition. If this is in an expression, the body of the expression must be indented to the same column as the 'let' keyword.</source>
        <target state="translated">Eksik değer veya işlev tanımı. Bu bir ifadeyse ifadenin gövdesi 'let' anahtar sözcüğü ile aynı sütuna girintilenmelidir.</target>
        <note />
      </trans-unit>
      <trans-unit id="parsUnmatchedLetBang">
        <source>Incomplete value definition. If this is in an expression, the body of the expression must be indented to the same column as the 'let!' keyword.</source>
        <target state="translated">Eksik değer tanımı. Bu bir ifadeyse ifadenin gövdesi 'let!' anahtar sözcüğü ile aynı sütuna girintilenmelidir.</target>
        <note />
      </trans-unit>
      <trans-unit id="parsUnmatchedUseBang">
        <source>Incomplete value definition. If this is in an expression, the body of the expression must be indented to the same column as the 'use!' keyword.</source>
        <target state="translated">Eksik değer tanımı. Bu bir ifadeyse ifadenin gövdesi 'use!' anahtar sözcüğü ile aynı sütuna girintilenmelidir.</target>
        <note />
      </trans-unit>
      <trans-unit id="parsUnmatchedUse">
        <source>Incomplete value definition. If this is in an expression, the body of the expression must be indented to the same column as the 'use' keyword.</source>
        <target state="translated">Eksik değer tanımı. Bu bir ifadeyse ifadenin gövdesi 'use' anahtar sözcüğü ile aynı sütuna girintilenmelidir.</target>
        <note />
      </trans-unit>
      <trans-unit id="parsWhileDoExpected">
        <source>Missing 'do' in 'while' expression. Expected 'while &lt;expr&gt; do &lt;expr&gt;'.</source>
        <target state="translated">'while' ifadesinde eksik 'do'. 'while &lt;ifade&gt; do &lt;&lt;ifade&gt;' bekleniyordu.</target>
        <note />
      </trans-unit>
      <trans-unit id="parsForDoExpected">
        <source>Missing 'do' in 'for' expression. Expected 'for &lt;pat&gt; in &lt;expr&gt; do &lt;expr&gt;'.</source>
        <target state="translated">'for' ifadesinde eksik 'do'. 'for &lt;pat&gt; in &lt;ifade&gt; do &lt;ifade&gt;' bekleniyordu.</target>
        <note />
      </trans-unit>
      <trans-unit id="tcInvalidRelationInJoin">
        <source>Invalid join relation in '{0}'. Expected 'expr &lt;op&gt; expr', where &lt;op&gt; is =, =?, ?= or ?=?.</source>
        <target state="translated">'{0}' öğesinde geçersiz join ilişkisi. 'expr &lt;op&gt; expr' bekleniyordu, burada &lt;op&gt; ifadesi: =, =?, ?= veya ?=?.</target>
        <note />
      </trans-unit>
      <trans-unit id="typeInfoCallsWord">
        <source>Calls</source>
        <target state="translated">Çağrılar</target>
        <note />
      </trans-unit>
      <trans-unit id="impInvalidNumberOfGenericArguments">
        <source>Invalid number of generic arguments to type '{0}' in provided type. Expected '{1}' arguments, given '{2}'.</source>
        <target state="translated">Sağlanan türdeki '{0}' türünde geçersiz sayıda genel bağımsız değişken. '{1}' bağımsız değişken bekleniyordu, '{2}' verildi.</target>
        <note />
      </trans-unit>
      <trans-unit id="impInvalidMeasureArgument1">
        <source>Invalid value '{0}' for unit-of-measure parameter '{1}'</source>
        <target state="translated">Ölçü birimi parametresi '{1}' için geçersiz '{0}' değeri</target>
        <note />
      </trans-unit>
      <trans-unit id="impInvalidMeasureArgument2">
        <source>Invalid value unit-of-measure parameter '{0}'</source>
        <target state="translated">Geçersiz değerli ölçü birimi parametresi '{0}'</target>
        <note />
      </trans-unit>
      <trans-unit id="etPropertyNeedsCanWriteOrCanRead">
        <source>Property '{0}' on provided type '{1}' is neither readable nor writable as it has CanRead=false and CanWrite=false</source>
        <target state="translated">{1}' sağlanan türündeki '{0}' özelliğinde CanRead=false ve CanWrite=false olduğu için özellik okunabilir veya yazılabilir değil</target>
        <note />
      </trans-unit>
      <trans-unit id="tcIntoNeedsRestOfQuery">
        <source>A use of 'into' must be followed by the remainder of the computation</source>
        <target state="translated">'into' kullanımını hesaplamanın geri kalanı izlemelidir</target>
        <note />
      </trans-unit>
      <trans-unit id="tcOperatorDoesntAcceptInto">
        <source>The operator '{0}' does not accept the use of 'into'</source>
        <target state="translated">'{0}' işleci 'into' kullanımını kabul etmez</target>
        <note />
      </trans-unit>
      <trans-unit id="tcCustomOperationInvalid">
        <source>The definition of the custom operator '{0}' does not use a valid combination of attribute flags</source>
        <target state="translated">'{0}' özel işlecinin tanımı geçerli bir öznitelik bayrakları bileşimi kullanmıyor</target>
        <note />
      </trans-unit>
      <trans-unit id="tcThisTypeMayNotHaveACLIMutableAttribute">
        <source>This type definition may not have the 'CLIMutable' attribute. Only record types may have this attribute.</source>
        <target state="translated">Bu tür tanımının 'CLIMutable' özniteliği olamaz. Yalnızca kayıt türleri bu özniteliğe sahip olabilir.</target>
        <note />
      </trans-unit>
      <trans-unit id="tcAutoPropertyRequiresImplicitConstructionSequence">
        <source>'member val' definitions are only permitted in types with a primary constructor. Consider adding arguments to your type definition, e.g. 'type X(args) = ...'.</source>
        <target state="translated">'member val' tanımlarına yalnızca birincil oluşturucusu olan türlerde izin verilir. Tür tanımınıza bağımsız değişkenler eklemeyi düşünün, örn. 'type X(args) = ...'.</target>
        <note />
      </trans-unit>
      <trans-unit id="parsMutableOnAutoPropertyShouldBeGetSet">
        <source>Property definitions may not be declared mutable. To indicate that this property can be set, use 'member val PropertyName = expr with get,set'.</source>
        <target state="translated">Özellik tanımları değişebilir olarak tanımlanamaz. Bu özelliğin ayarlanabileceğini belirtmek için 'member val PropertyName = expr with get,set' kullanın.</target>
        <note />
      </trans-unit>
      <trans-unit id="parsMutableOnAutoPropertyShouldBeGetSetNotJustSet">
        <source>To indicate that this property can be set, use 'member val PropertyName = expr with get,set'.</source>
        <target state="translated">Bu özelliğin ayarlanabileceğini belirtmek için 'member val PropertyName = expr with get,set' kullanın.</target>
        <note />
      </trans-unit>
      <trans-unit id="chkNoByrefsOfByrefs">
        <source>Type '{0}' is illegal because in byref&lt;T&gt;, T cannot contain byref types.</source>
        <target state="translated">'{0}' türü byref&lt;T&gt; içinde olduğu için geçersiz, T byref türlerini içeremez.</target>
        <note />
      </trans-unit>
      <trans-unit id="tastopsMaxArrayThirtyTwo">
        <source>F# supports array ranks between 1 and 32. The value {0} is not allowed.</source>
        <target state="translated">F#, 1 ile 32 arasındaki dizi derecelerini destekler. {0} değeri kullanılamaz.</target>
        <note />
      </trans-unit>
      <trans-unit id="tcNoIntegerForLoopInQuery">
        <source>In queries, use the form 'for x in n .. m do ...' for ranging over integers</source>
        <target state="translated">Sorgularda, tamsayı aralığını belirlemek için 'for x in n .. m do ...' biçimini kullanın</target>
        <note />
      </trans-unit>
      <trans-unit id="tcNoWhileInQuery">
        <source>'while' expressions may not be used in queries</source>
        <target state="translated">'while' ifadeleri sorgularda kullanılamaz</target>
        <note />
      </trans-unit>
      <trans-unit id="tcNoTryFinallyInQuery">
        <source>'try/finally' expressions may not be used in queries</source>
        <target state="translated">'try/finally' ifadeleri sorgularda kullanılamaz</target>
        <note />
      </trans-unit>
      <trans-unit id="tcUseMayNotBeUsedInQueries">
        <source>'use' expressions may not be used in queries</source>
        <target state="translated">'use' ifadeleri sorgularda kullanılamaz</target>
        <note />
      </trans-unit>
      <trans-unit id="tcBindMayNotBeUsedInQueries">
        <source>'let!', 'use!' and 'do!' expressions may not be used in queries</source>
        <target state="translated">'let!', 'use!' ve 'do!' ifadeleri sorgularda kullanılamaz</target>
        <note />
      </trans-unit>
      <trans-unit id="tcReturnMayNotBeUsedInQueries">
        <source>'return' and 'return!' may not be used in queries</source>
        <target state="translated">'return' ve 'return!' sorgularda kullanılamaz</target>
        <note />
      </trans-unit>
      <trans-unit id="tcUnrecognizedQueryOperator">
        <source>This is not a known query operator. Query operators are identifiers such as 'select', 'where', 'sortBy', 'thenBy', 'groupBy', 'groupValBy', 'join', 'groupJoin', 'sumBy' and 'averageBy', defined using corresponding methods on the 'QueryBuilder' type.</source>
        <target state="translated">Bu bilinen bir sorgu işleci değil. Sorgu işleçleri, 'QueryBuilder' türündeki ilgili metotlar kullanılarak tanımlanan 'select', 'where', 'sortBy', 'thenBy', 'groupBy', 'groupValBy', 'join', 'groupJoin', 'sumBy' ve 'averageBy' gibi tanımlayıcılardır.</target>
        <note />
      </trans-unit>
      <trans-unit id="tcTryWithMayNotBeUsedInQueries">
        <source>'try/with' expressions may not be used in queries</source>
        <target state="translated">'try/with' ifadeleri sorgularda kullanılamaz</target>
        <note />
      </trans-unit>
      <trans-unit id="tcNonSimpleLetBindingInQuery">
        <source>This 'let' definition may not be used in a query. Only simple value definitions may be used in queries.</source>
        <target state="translated">Bu 'let' tanımı sorguda kullanılamaz. Sorgularda yalnızca basit değer tanımları kullanılabilir.</target>
        <note />
      </trans-unit>
      <trans-unit id="etTooManyStaticParameters">
        <source>Too many static parameters. Expected at most {0} parameters, but got {1} unnamed and {2} named parameters.</source>
        <target state="translated">Çok fazla statik parametre. En çok {0} parametre bekleniyordu, ancak {1} adlandırılmamış ve {2} adlandırılmış parametre alındı.</target>
        <note />
      </trans-unit>
      <trans-unit id="infosInvalidProvidedLiteralValue">
        <source>Invalid provided literal value '{0}'</source>
        <target state="translated">Sağlanan sabit değer '{0}' geçersiz</target>
        <note />
      </trans-unit>
      <trans-unit id="invalidPlatformTarget">
        <source>The 'anycpu32bitpreferred' platform can only be used with EXE targets. You must use 'anycpu' instead.</source>
        <target state="translated">'anycpu32bitpreferred' platformu yalnızca EXE hedefleriyle kullanılabilir. Onun yerine 'anycpu' kullanmalısınız.</target>
        <note />
      </trans-unit>
      <trans-unit id="tcThisValueMayNotBeInlined">
        <source>This member, function or value declaration may not be declared 'inline'</source>
        <target state="translated">Bu üye, işlev veya değer bildirimi 'inline' olarak tanımlanamaz</target>
        <note />
      </trans-unit>
      <trans-unit id="etErasedTypeUsedInGeneration">
        <source>The provider '{0}' returned a non-generated type '{1}' in the context of a set of generated types. Consider adjusting the type provider to only return generated types.</source>
        <target state="translated">{0}' sağlayıcısı, oluşturulmuş türler kümesi bağlamında oluşturulmamış '{1}' türünü döndürdü. Tür sağlayıcısını yalnızca oluşturulmuş türleri döndürecek şekilde ayarlamayı düşünün.</target>
        <note />
      </trans-unit>
      <trans-unit id="tcUnrecognizedQueryBinaryOperator">
        <source>Arguments to query operators may require parentheses, e.g. 'where (x &gt; y)' or 'groupBy (x.Length / 10)'</source>
        <target state="translated">Sorgu işleçlerinin bağımsız değişkenleri ayraç gerektirebilir, örn. 'where (x &gt; y)' veya 'groupBy (x.Length / 10)'</target>
        <note />
      </trans-unit>
      <trans-unit id="crefNoSetOfHole">
        <source>A quotation may not involve an assignment to or taking the address of a captured local variable</source>
        <target state="translated">Bir alıntı, yakalanan yerel değişkenin adresine atama içeremez veya bu adresi alamaz</target>
        <note />
      </trans-unit>
      <trans-unit id="nicePrintOtherOverloads1">
        <source>+ 1 overload</source>
        <target state="translated">+ 1 aşırı yükleme</target>
        <note />
      </trans-unit>
      <trans-unit id="nicePrintOtherOverloadsN">
        <source>+ {0} overloads</source>
        <target state="translated">+ {0} aşırı yükleme</target>
        <note />
      </trans-unit>
      <trans-unit id="erasedTo">
        <source>Erased to</source>
        <target state="translated">Silindiği öğe:</target>
        <note />
      </trans-unit>
      <trans-unit id="parsUnfinishedExpression">
        <source>Unexpected token '{0}' or incomplete expression</source>
        <target state="translated">Beklenmeyen '{0}' belirteci veya eksik ifade</target>
        <note />
      </trans-unit>
      <trans-unit id="parsAttributeOnIncompleteCode">
        <source>Cannot find code target for this attribute, possibly because the code after the attribute is incomplete.</source>
        <target state="translated">Bu özniteliğin kod hedefi, muhtemelen öznitelikten sonraki kod eksik olduğu için bulunamıyor.</target>
        <note />
      </trans-unit>
      <trans-unit id="parsTypeNameCannotBeEmpty">
        <source>Type name cannot be empty.</source>
        <target state="translated">Tür adı boş olamaz.</target>
        <note />
      </trans-unit>
      <trans-unit id="buildProblemReadingAssembly">
        <source>Problem reading assembly '{0}': {1}</source>
        <target state="translated">Bütünleştirilmiş kod okuma hatası: '{0}': {1}</target>
        <note />
      </trans-unit>
      <trans-unit id="tcTPFieldMustBeLiteral">
        <source>Invalid provided field. Provided fields of erased provided types must be literals.</source>
        <target state="translated">Geçersiz sağlanan alan. Silinmiş sağlanan türlerin sağlanan alanları sabit değerler olmalıdır.</target>
        <note />
      </trans-unit>
      <trans-unit id="loadingDescription">
        <source>(loading description...)</source>
        <target state="translated">(açıklama yükleniyor...)</target>
        <note />
      </trans-unit>
      <trans-unit id="descriptionUnavailable">
        <source>(description unavailable...)</source>
        <target state="translated">(açıklama yok...)</target>
        <note />
      </trans-unit>
      <trans-unit id="chkTyparMultipleClassConstraints">
        <source>A type variable has been constrained by multiple different class types. A type variable may only have one class constraint.</source>
        <target state="translated">Bir tür değişkeni, birden çok farklı sınıf türü tarafından kısıtlanmış. Bir tür değişkeninin yalnızca bir sınıf kısıtlaması olabilir.</target>
        <note />
      </trans-unit>
      <trans-unit id="tcMatchMayNotBeUsedWithQuery">
        <source>'match' expressions may not be used in queries</source>
        <target state="translated">'match' ifadeleri sorgularda kullanılamaz</target>
        <note />
      </trans-unit>
      <trans-unit id="memberOperatorDefinitionWithNonTripleArgument">
        <source>Infix operator member '{0}' has {1} initial argument(s). Expected a tuple of 3 arguments</source>
        <target state="translated">Infix işleç üyesi '{0}', {1} başlangıç bağımsız değişkenine sahip. 3 bağımsız değişkenli bir demet bekleniyordu</target>
        <note />
      </trans-unit>
      <trans-unit id="cannotResolveNullableOperators">
        <source>The operator '{0}' cannot be resolved. Consider opening the module 'Microsoft.FSharp.Linq.NullableOperators'.</source>
        <target state="translated">'{0}' işleci çözümlenemiyor. 'Microsoft.FSharp.Linq.NullableOperators' modülünü açmayı düşünün.</target>
        <note />
      </trans-unit>
      <trans-unit id="tcOperatorRequiresIn">
        <source>'{0}' must be followed by 'in'. Usage: {1}.</source>
        <target state="translated">'{0}' öğesinden sonra 'in' gelmelidir. Kullanım: {1}.</target>
        <note />
      </trans-unit>
      <trans-unit id="parsIllegalMemberVarInObjectImplementation">
        <source>Neither 'member val' nor 'override val' definitions are permitted in object expressions.</source>
        <target state="translated">Nesne ifadelerinde 'member val' ve 'override val' tanımlarına izin verilmez.</target>
        <note />
      </trans-unit>
      <trans-unit id="tcEmptyCopyAndUpdateRecordInvalid">
        <source>Copy-and-update record expressions must include at least one field.</source>
        <target state="translated">Kayıt kopyalama ve güncelleştirme ifadeleri en az bir alan içermelidir.</target>
        <note />
      </trans-unit>
      <trans-unit id="parsUnderscoreInvalidFieldName">
        <source>'_' cannot be used as field name</source>
        <target state="translated">'_' alan adı olarak kullanılamaz</target>
        <note />
      </trans-unit>
      <trans-unit id="tcGeneratedTypesShouldBeInternalOrPrivate">
        <source>The provided types generated by this use of a type provider may not be used from other F# assemblies and should be marked internal or private. Consider using 'type internal TypeName = ...' or 'type private TypeName = ...'.</source>
        <target state="translated">Tür sağlayıcısının bu kullanımının oluşturduğu sağlanan türler diğer F# bütünleştirilmiş kodlarından kullanılamaz ve iç veya özel olarak işaretlenmeleri gerekir. 'type internal TypeName = ...' veya 'type private TypeName = ...' kullanmayı düşünün.</target>
        <note />
      </trans-unit>
      <trans-unit id="chkGetterAndSetterHaveSamePropertyType">
        <source>A property's getter and setter must have the same type. Property '{0}' has getter of type '{1}' but setter of type '{2}'.</source>
        <target state="translated">Bir özelliğin alıcısı ve ayarlayıcısı aynı türde olmalıdır. '{0}' özelliğinin alıcı türü '{1}' ancak ayarlayıcı türü '{2}'.</target>
        <note />
      </trans-unit>
      <trans-unit id="tcRuntimeSuppliedMethodCannotBeUsedInUserCode">
        <source>Array method '{0}' is supplied by the runtime and cannot be directly used in code. For operations with array elements consider using family of GetArray/SetArray functions from LanguagePrimitives.IntrinsicFunctions module.</source>
        <target state="translated">Dizi metodu '{0}', çalışma zamanı tarafından sağlanır ve kodda doğrudan kullanılamaz. Dizi öğeleriyle işlemler için LanguagePrimitives.IntrinsicFunctions modülünden GetArray/SetArray işlev ailesini kullanmayı düşünün.</target>
        <note />
      </trans-unit>
      <trans-unit id="tcUnionCaseConstructorDoesNotHaveFieldWithGivenName">
        <source>The union case '{0}' does not have a field named '{1}'.</source>
        <target state="needs-review-translation">{0}' birleşim durumu/özel durumunda '{1}' adlı alan yok.</target>
        <note />
      </trans-unit>
      <trans-unit id="tcUnionCaseFieldCannotBeUsedMoreThanOnce">
        <source>Union case/exception field '{0}' cannot be used more than once.</source>
        <target state="translated">'{0}' birleşim durumu/özel durumu alanı birden çok kez kullanılamaz.</target>
        <note />
      </trans-unit>
      <trans-unit id="tcFieldNameIsUsedModeThanOnce">
        <source>Named field '{0}' is used more than once.</source>
        <target state="translated">Adlandırılmış alan '{0}', birden çok kez kullanıldı.</target>
        <note />
      </trans-unit>
      <trans-unit id="tcFieldNameConflictsWithGeneratedNameForAnonymousField">
        <source>Named field '{0}' conflicts with autogenerated name for anonymous field.</source>
        <target state="translated">Adlandırılmış alan '{0}', anonim alanın otomatik oluşturulmuş adıyla çakışıyor.</target>
        <note />
      </trans-unit>
      <trans-unit id="tastConstantExpressionOverflow">
        <source>This literal expression or attribute argument results in an arithmetic overflow.</source>
        <target state="translated">Bu sabit değer ifadesi veya öznitelik bağımsız değişkeni aritmetik taşma ile sonuçlanıyor.</target>
        <note />
      </trans-unit>
      <trans-unit id="tcIllegalStructTypeForConstantExpression">
        <source>This is not valid literal expression. The [&lt;Literal&gt;] attribute will be ignored.</source>
        <target state="translated">Bu geçerli bir sabit değer ifadesi değil. [&lt;Literal&gt;] özniteliği yoksayılacak.</target>
        <note />
      </trans-unit>
      <trans-unit id="fscSystemRuntimeInteropServicesIsRequired">
        <source>System.Runtime.InteropServices assembly is required to use UnknownWrapper\DispatchWrapper classes.</source>
        <target state="translated">UnknownWrapper\DispatchWrapper sınıflarını kullanmak için System.Runtime.InteropServices bütünleştirilmiş kodu gerekiyor.</target>
        <note />
      </trans-unit>
      <trans-unit id="abImplicitHeapAllocation">
        <source>The mutable local '{0}' is implicitly allocated as a reference cell because it has been captured by a closure. This warning is for informational purposes only to indicate where implicit allocations are performed.</source>
        <target state="translated">Değişebilir yerel '{0}' bir kapanış tarafından yakalandığından, örtülü bir biçimde bir başvuru hücresi olarak ayrıldı. Bu uyarı, yalnızca örtülü ayırma işlemlerinin gerçekleştirildiğine dair bilgilendirme amacı taşır.</target>
        <note />
      </trans-unit>
      <trans-unit id="estApplyStaticArgumentsForMethodNotImplemented">
        <source>A type provider implemented GetStaticParametersForMethod, but ApplyStaticArgumentsForMethod was not implemented or invalid</source>
        <target state="translated">Bir tür sağlayıcısı tarafından GetStaticParametersForMethod uygulandı, ancak ApplyStaticArgumentsForMethod uygulanmadı veya geçersiz</target>
        <note />
      </trans-unit>
      <trans-unit id="etErrorApplyingStaticArgumentsToMethod">
        <source>An error occured applying the static arguments to a provided method</source>
        <target state="translated">Sağlanan metoda statik bağımsız değişkenler uygulanırken bir sorun oluştu</target>
        <note />
      </trans-unit>
      <trans-unit id="pplexUnexpectedChar">
        <source>Unexpected character '{0}' in preprocessor expression</source>
        <target state="translated">Önişlemci ifadesinde beklenmeyen karakter: '{0}'</target>
        <note />
      </trans-unit>
      <trans-unit id="ppparsUnexpectedToken">
        <source>Unexpected token '{0}' in preprocessor expression</source>
        <target state="translated">Önişlemci ifadesinde beklenmeyen belirteç: '{0}'</target>
        <note />
      </trans-unit>
      <trans-unit id="ppparsIncompleteExpression">
        <source>Incomplete preprocessor expression</source>
        <target state="translated">Eksik önişlemci ifadesi</target>
        <note />
      </trans-unit>
      <trans-unit id="ppparsMissingToken">
        <source>Missing token '{0}' in preprocessor expression</source>
        <target state="translated">Önişlemci ifadesinde eksik belirteç: '{0}'</target>
        <note />
      </trans-unit>
      <trans-unit id="pickleMissingDefinition">
        <source>An error occurred while reading the F# metadata node at position {0} in table '{1}' of assembly '{2}'. The node had no matching declaration. Please report this warning. You may need to recompile the F# assembly you are using.</source>
        <target state="translated">{2}' bütünleştirilmiş kodunun '{1}' tablosundaki {0} konumunda bulunan F# meta veri düğümü okunurken bir hata oluştu. Düğüm, eşleşen bildirim içermiyor. Lütfen bu uyarıyı bildirin. Kullandığınız F# bütünleştirilmiş kodunu yeniden derlemeniz gerekebilir.</target>
        <note />
      </trans-unit>
      <trans-unit id="checkNotSufficientlyGenericBecauseOfScope">
        <source>Type inference caused the type variable {0} to escape its scope. Consider adding an explicit type parameter declaration or adjusting your code to be less generic.</source>
        <target state="translated">Tür çıkarımı, {0} tür değişkeninin kapsamından çıkmasına neden oldu. Açık bir tür parametresi bildirimi ekleyebilir ya da kodunuzu ayarlayarak daha az genel hale getirebilirsiniz.</target>
        <note />
      </trans-unit>
      <trans-unit id="checkNotSufficientlyGenericBecauseOfScopeAnon">
        <source>Type inference caused an inference type variable to escape its scope. Consider adding type annotations to make your code less generic.</source>
        <target state="translated">Tür çıkarımı, bir tür değişkeninin kapsamından çıkmasına neden oldu. Tür açıklamaları ekleyerek kodunuzu daha az genel hale getirebilirsiniz.</target>
        <note />
      </trans-unit>
      <trans-unit id="checkRaiseFamilyFunctionArgumentCount">
        <source>Redundant arguments are being ignored in function '{0}'. Expected {1} but got {2} arguments.</source>
        <target state="translated">{0}' işlevindeki gereksiz bağımsız değişkenler yoksayılıyor. {1} bekleniyordu, ancak {2} bağımsız değişken alındı.</target>
        <note />
      </trans-unit>
      <trans-unit id="checkLowercaseLiteralBindingInPattern">
        <source>Lowercase literal '{0}' is being shadowed by a new pattern with the same name. Only uppercase and module-prefixed literals can be used as named patterns.</source>
        <target state="translated">Küçük harf '{0}' değişmez değeri aynı ada sahip yeni bir desen tarafından engelleniyor. Adlandırılmış desenler olarak yalnızca büyük harf ve module ön eki almış değişmez değerler kullanılabilir.</target>
        <note />
      </trans-unit>
      <trans-unit id="tcLiteralDoesNotTakeArguments">
        <source>This literal pattern does not take arguments</source>
        <target state="translated">Bu sabit değer deseninde bağımsız değişken kullanılamaz</target>
        <note />
      </trans-unit>
      <trans-unit id="tcConstructorsIllegalInAugmentation">
        <source>Constructors are not permitted as extension members - they must be defined as part of the original definition of the type</source>
        <target state="translated">Oluşturucuların, uzantı üyesi olarak kullanılmalarına izin verilmez. Türün özgün tanımının bir parçası olarak tanımlanmaları gerekir.</target>
        <note />
      </trans-unit>
      <trans-unit id="optsInvalidResponseFile">
        <source>Invalid response file '{0}' ( '{1}' )</source>
        <target state="translated">Geçersiz yanıt dosyası '{0}' ( '{1}' )</target>
        <note />
      </trans-unit>
      <trans-unit id="optsResponseFileNotFound">
        <source>Response file '{0}' not found in '{1}'</source>
        <target state="translated">Yanıt dosyası '{0}', '{1}' içinde bulunamadı</target>
        <note />
      </trans-unit>
      <trans-unit id="optsResponseFileNameInvalid">
        <source>Response file name '{0}' is empty, contains invalid characters, has a drive specification without an absolute path, or is too long</source>
        <target state="translated">Yanıt dosyası adı '{0}' boş, geçersiz karakter içeriyor, mutlak yolu olmayan bir sürücüyü belirtiyor veya çok uzun</target>
        <note />
      </trans-unit>
      <trans-unit id="fsharpCoreNotFoundToBeCopied">
        <source>Cannot find FSharp.Core.dll in compiler's directory</source>
        <target state="translated">Derleyici dizininde FSharp.Core.dll bulunamıyor</target>
        <note />
      </trans-unit>
      <trans-unit id="tcTupleStructMismatch">
        <source>One tuple type is a struct tuple, the other is a reference tuple</source>
        <target state="translated">Demetlerden biri yapı demeti, diğeri ise başvuru demeti</target>
        <note />
      </trans-unit>
      <trans-unit id="etMissingStaticArgumentsToMethod">
        <source>This provided method requires static parameters</source>
        <target state="translated">Sağlanan bu metot statik parametreler gerektirir</target>
        <note />
      </trans-unit>
      <trans-unit id="considerUpcast">
        <source>The conversion from {0} to {1} is a compile-time safe upcast, not a downcast. Consider using 'upcast' instead of 'downcast'.</source>
        <target state="translated">{0} türünden {1} türüne dönüştürme, bir alt türe çevirme değil, derleme zamanında güvenli bir üst türe çevirmedir. 'downcast' yerine 'upcast' kullanmayı düşünün.</target>
        <note />
      </trans-unit>
      <trans-unit id="considerUpcastOperator">
        <source>The conversion from {0} to {1} is a compile-time safe upcast, not a downcast. Consider using the :&gt; (upcast) operator instead of the :?&gt; (downcast) operator.</source>
        <target state="translated">{0} türünden {1} türüne dönüştürme, bir alt türe çevirme değil, derleme zamanında güvenli bir üst türe çevirmedir. :?&gt; (alt türe çevirme) işleci yerine :&gt; (üst türe çevirme) işlecini kullanmayı düşünün.</target>
        <note />
      </trans-unit>
      <trans-unit id="tcRecImplied">
        <source>The 'rec' on this module is implied by an outer 'rec' declaration and is being ignored</source>
        <target state="translated">Bu modüldeki 'rec', bir dış 'rec' bildirimi tarafından kapsanıyor ve yoksayılıyor</target>
        <note />
      </trans-unit>
      <trans-unit id="tcOpenFirstInMutRec">
        <source>In a recursive declaration group, 'open' declarations must come first in each module</source>
        <target state="translated">Özyinelemeli bir bildirim grubunda, 'open' bildirimleri her modülde en başta olmalıdır</target>
        <note />
      </trans-unit>
      <trans-unit id="tcModuleAbbrevFirstInMutRec">
        <source>In a recursive declaration group, module abbreviations must come after all 'open' declarations and before other declarations</source>
        <target state="translated">Özyinelemeli bir bildirim grubunda modül kısaltmaları, tüm 'open' bildirimleri ve diğer bildirimlerden sonra gelmelidir</target>
        <note />
      </trans-unit>
      <trans-unit id="tcUnsupportedMutRecDecl">
        <source>This declaration is not supported in recursive declaration groups</source>
        <target state="translated">Bu bildirim, özyinelemeli bildirim gruplarında desteklenmez</target>
        <note />
      </trans-unit>
      <trans-unit id="parsInvalidUseOfRec">
        <source>Invalid use of 'rec' keyword</source>
        <target state="translated">'rec' anahtar sözcüğü geçersiz şekilde kullanıldı</target>
        <note />
      </trans-unit>
      <trans-unit id="tcStructUnionMultiCaseDistinctFields">
        <source>If a union type has more than one case and is a struct, then all fields within the union type must be given unique names.</source>
        <target state="translated">Bir birleşim türü büyük ve küçük harfler içeriyorsa ve bir yapıysa, birleşim türü içindeki tüm alanlara benzersiz adlar verilmelidir.</target>
        <note />
      </trans-unit>
      <trans-unit id="CallerMemberNameIsOverriden">
        <source>The CallerMemberNameAttribute applied to parameter '{0}' will have no effect. It is overridden by the CallerFilePathAttribute.</source>
        <target state="translated">'{0}' parametresine uygulanan CallerMemberNameAttribute etkisiz olacak. Bu işlem CallerFilePathAttribute tarafından geçersiz kılınmış.</target>
        <note />
      </trans-unit>
      <trans-unit id="tcFixedNotAllowed">
        <source>Invalid use of 'fixed'. 'fixed' may only be used in a declaration of the form 'use x = fixed expr' where the expression is an array, the address of a field, the address of an array element or a string'</source>
        <target state="translated">Geçersiz 'fixed' kullanımı. 'fixed' yalnızca 'use x = fixed expr' biçimindeki bir bildirimde kullanılabilir. Burada ifade bir dizi, bir alanın adresi, bir dizi öğesinin adresi veya bir dizedir</target>
        <note />
      </trans-unit>
      <trans-unit id="tcCouldNotFindOffsetToStringData">
        <source>Could not find method System.Runtime.CompilerServices.OffsetToStringData in references when building 'fixed' expression.</source>
        <target state="translated">'fixed' ifadesi derlenirken başvurularda System.Runtime.CompilerServices.OffsetToStringData metodu bulunamadı.</target>
        <note />
      </trans-unit>
      <trans-unit id="tcNamedActivePattern">
        <source>{0} is an active pattern and cannot be treated as a discriminated union case with named fields.</source>
        <target state="translated">{0} etkin bir desen ve adlandırılmış alanlar içeren bir ayırt edici birleşim durumu olarak değerlendirilemez.</target>
        <note />
      </trans-unit>
      <trans-unit id="DefaultParameterValueNotAppropriateForArgument">
        <source>The default value does not have the same type as the argument. The DefaultParameterValue attribute and any Optional attribute will be ignored. Note: 'null' needs to be annotated with the correct type, e.g. 'DefaultParameterValue(null:obj)'.</source>
        <target state="translated">Varsayılan değer, bağımsız değişkenle aynı türde değil. DefaultParameterValue özniteliği ve tüm İsteğe Bağlı öznitelikler yoksayılacak. Not: 'null'un doğru tür ile eklenmesi gerekir, örneğin 'DefaultParameterValue(null:obj)'.</target>
        <note />
      </trans-unit>
      <trans-unit id="tcGlobalsSystemTypeNotFound">
        <source>The system type '{0}' was required but no referenced system DLL contained this type</source>
        <target state="translated">'{0}' sistem türü gerekiyordu, ancak başvurulan hiçbir sistem DLL'si bu türü içermiyordu</target>
        <note />
      </trans-unit>
      <trans-unit id="typrelMemberHasMultiplePossibleDispatchSlots">
        <source>The member '{0}' matches multiple overloads of the same method.\nPlease restrict it to one of the following:{1}.</source>
        <target state="translated">{0}' adlı üye, aynı metodun birden fazla aşırı yüklemesiyle eşleşiyor.\nLütfen şunlardan biriyle kısıtlayın: {1}.</target>
        <note />
      </trans-unit>
      <trans-unit id="methodIsNotStatic">
        <source>Method or object constructor '{0}' is not static</source>
        <target state="translated">'{0}' metodu veya nesne oluşturucusu, statik değil</target>
        <note />
      </trans-unit>
      <trans-unit id="parsUnexpectedSymbolEqualsInsteadOfIn">
        <source>Unexpected symbol '=' in expression. Did you intend to use 'for x in y .. z do' instead?</source>
        <target state="translated">İfadede beklenmeyen '=' sembolü. Bunun yerine 'for x in y .. z do' kullanmak mı istemiştiniz?</target>
        <note />
      </trans-unit>
      <trans-unit id="keywordDescriptionAbstract">
        <source>Indicates a method that either has no implementation in the type in which it is declared or that is virtual and has a default implementation.</source>
        <target state="translated">İçinde bildirildiği türde hiç uygulaması olmayan veya sanal olup varsayılan uygulaması olan bir metodu belirtir.</target>
        <note />
      </trans-unit>
      <trans-unit id="keyworkDescriptionAnd">
        <source>Used in mutually recursive bindings, in property declarations, and with multiple constraints on generic parameters.</source>
        <target state="translated">Karşılıklı yinelemeli bağlamalarda, özellik bildirimlerinde ve genel parametreler üzerinde birden çok kısıtlamayla kullanılır.</target>
        <note />
      </trans-unit>
      <trans-unit id="keywordDescriptionAs">
        <source>Used to give the current class object an object name. Also used to give a name to a whole pattern within a pattern match.</source>
        <target state="translated">Geçerli sınıf nesnesine bir nesne adı vermek için kullanılır. Desen eşleştirmesi içindeki bir tam desene ad vermek için de kullanılır.</target>
        <note />
      </trans-unit>
      <trans-unit id="keywordDescriptionAssert">
        <source>Used to verify code during debugging.</source>
        <target state="translated">Hata ayıklama sırasında kodu doğrulamak için kullanılır.</target>
        <note />
      </trans-unit>
      <trans-unit id="keywordDescriptionBase">
        <source>Used as the name of the base class object.</source>
        <target state="translated">Temel sınıf nesnesinin adı olarak kullanılır.</target>
        <note />
      </trans-unit>
      <trans-unit id="keywordDescriptionBegin">
        <source>In verbose syntax, indicates the start of a code block.</source>
        <target state="translated">Ayrıntılı söz diziminde kod bloğunun başlangıcını gösterir.</target>
        <note />
      </trans-unit>
      <trans-unit id="keywordDescriptionClass">
        <source>In verbose syntax, indicates the start of a class definition.</source>
        <target state="translated">Ayrıntılı söz diziminde, sınıf tanımının başlangıcını belirtir.</target>
        <note />
      </trans-unit>
      <trans-unit id="keywordDescriptionDefault">
        <source>Indicates an implementation of an abstract method; used together with an abstract method declaration to create a virtual method.</source>
        <target state="translated">Soyut bir metodun uygulamasını belirtir; sanal metot oluşturmak üzere soyut metot bildirimi ile birlikte kullanılır.</target>
        <note />
      </trans-unit>
      <trans-unit id="keywordDescriptionDelegate">
        <source>Used to declare a delegate.</source>
        <target state="translated">Bir temsilci bildirmek için kullanılır.</target>
        <note />
      </trans-unit>
      <trans-unit id="keywordDescriptionDo">
        <source>Used in looping constructs or to execute imperative code.</source>
        <target state="translated">Döngü yapılarında veya kesinlik temelli kod yürütmek için kullanılır.</target>
        <note />
      </trans-unit>
      <trans-unit id="keywordDescriptionDone">
        <source>In verbose syntax, indicates the end of a block of code in a looping expression.</source>
        <target state="translated">Ayrıntılı söz diziminde, döngü ifadesindeki bir kod bloğunun sonunu gösterir.</target>
        <note />
      </trans-unit>
      <trans-unit id="keywordDescriptionDowncast">
        <source>Used to convert to a type that is lower in the inheritance chain.</source>
        <target state="translated">Devralma zincirinde daha aşağıda bulunan bir türe dönüştürmek için kullanılır.</target>
        <note />
      </trans-unit>
      <trans-unit id="keywordDescriptionDownto">
        <source>In a for expression, used when counting in reverse.</source>
        <target state="translated">Bir for ifadesinde, tersten sayım sırasında kullanılır.</target>
        <note />
      </trans-unit>
      <trans-unit id="keywordDescriptionElif">
        <source>Used in conditional branching. A short form of else if.</source>
        <target state="translated">Koşullu dallanmada kullanılır. else if'in kısa bir biçimidir.</target>
        <note />
      </trans-unit>
      <trans-unit id="keywordDescriptionElse">
        <source>Used in conditional branching.</source>
        <target state="translated">Koşullu dallanmada kullanılır.</target>
        <note />
      </trans-unit>
      <trans-unit id="keywordDescriptionEnd">
        <source>In type definitions and type extensions, indicates the end of a section of member definitions. In verbose syntax, used to specify the end of a code block that starts with the begin keyword.</source>
        <target state="translated">Tür tanımlarında ve tür uzantılarında, üye tanımları bölümünün sonunu gösterir. Ayrıntılı söz diziminde, begin anahtar sözcüğü ile başlayan bir kod bloğunun sonunu belirtmek için kullanılır.</target>
        <note />
      </trans-unit>
      <trans-unit id="keywordDescriptionException">
        <source>Used to declare an exception type.</source>
        <target state="translated">Bir özel durum türünü bildirmek için kullanılır.</target>
        <note />
      </trans-unit>
      <trans-unit id="keywordDescriptionExtern">
        <source>Indicates that a declared program element is defined in another binary or assembly.</source>
        <target state="translated">Bildirilen bir program öğesinin başka bir ikili dosyada veya bütünleştirilmiş kodda tanımlandığını belirtir.</target>
        <note />
      </trans-unit>
      <trans-unit id="keywordDescriptionTrueFalse">
        <source>Used as a Boolean literal.</source>
        <target state="translated">Boolean sabit değeri olarak kullanılır.</target>
        <note />
      </trans-unit>
      <trans-unit id="keywordDescriptionFinally">
        <source>Used together with try to introduce a block of code that executes regardless of whether an exception occurs.</source>
        <target state="translated">Özel durumun oluşup oluşmadığına bakılmaksızın yürütülen bir kod bloğunu tanıtmak için try ile birlikte kullanılır.</target>
        <note />
      </trans-unit>
      <trans-unit id="keywordDescriptionFor">
        <source>Used in looping constructs.</source>
        <target state="translated">Döngü yapılarında kullanılır.</target>
        <note />
      </trans-unit>
      <trans-unit id="keywordDescriptionFun">
        <source>Used in lambda expressions, also known as anonymous functions.</source>
        <target state="translated">Anonim işlevler olarak da bilinen lambda ifadelerinde kullanılır.</target>
        <note />
      </trans-unit>
      <trans-unit id="keywordDescriptionFunction">
        <source>Used as a shorter alternative to the fun keyword and a match expression in a lambda expression that has pattern matching on a single argument.</source>
        <target state="translated">Tek bir bağımsız değişkende desen eşleştirmesine sahip bir lambda ifadesinde fun anahtar sözcüğünün ve match ifadesinin daha kısa bir alternatifi olarak kullanılır.</target>
        <note />
      </trans-unit>
      <trans-unit id="keywordDescriptionGlobal">
        <source>Used to reference the top-level .NET namespace.</source>
        <target state="translated">En üst düzey .NET ad alanına başvurmak için kullanılır.</target>
        <note />
      </trans-unit>
      <trans-unit id="keywordDescriptionIf">
        <source>Used in conditional branching constructs.</source>
        <target state="translated">Koşullu dallanma yapılarında kullanılır.</target>
        <note />
      </trans-unit>
      <trans-unit id="keywordDescriptionIn">
        <source>Used for sequence expressions and, in verbose syntax, to separate expressions from bindings.</source>
        <target state="translated">Dizi ifadeleri için ve ayrıntılı söz diziminde ifadeleri bağlamalardan ayırmak için kullanılır.</target>
        <note />
      </trans-unit>
      <trans-unit id="keywordDescriptionInherit">
        <source>Used to specify a base class or base interface.</source>
        <target state="translated">Temel sınıfı veya temel arabirimi belirtmek için kullanılır.</target>
        <note />
      </trans-unit>
      <trans-unit id="keywordDescriptionInline">
        <source>Used to indicate a function that should be integrated directly into the caller's code.</source>
        <target state="translated">Doğrudan çağıranın koduyla tümleştirilmesi gereken bir işlevi belirtmek için kullanılır.</target>
        <note />
      </trans-unit>
      <trans-unit id="keywordDescriptionInterface">
        <source>Used to declare and implement interfaces.</source>
        <target state="translated">Arabirimleri bildirmek ve uygulamak için kullanılır.</target>
        <note />
      </trans-unit>
      <trans-unit id="keywordDescriptionInternal">
        <source>Used to specify that a member is visible inside an assembly but not outside it.</source>
        <target state="translated">Bir üyenin bütünleştirilmiş kodun içinde görünür olduğunu, dışında ise görünmediğini belirtmek için kullanılır.</target>
        <note />
      </trans-unit>
      <trans-unit id="keywordDescriptionLazy">
        <source>Used to specify a computation that is to be performed only when a result is needed.</source>
        <target state="translated">Yalnızca bir sonuç gerekli olduğunda gerçekleştirilecek bir hesaplamayı belirtmek için kullanılır.</target>
        <note />
      </trans-unit>
      <trans-unit id="keywordDescriptionLet">
        <source>Used to associate, or bind, a name to a value or function.</source>
        <target state="translated">Adı bir değer veya işlevle ilişkilendirmek ya da bağlamak için kullanılır.</target>
        <note />
      </trans-unit>
      <trans-unit id="keywordDescriptionLetBang">
        <source>Used in computation expressions to bind a name to the result of another computation expression.</source>
        <target state="review-required-translation">Zaman uyumsuz iş akışlarında adı zaman uyumsuz hesaplamanın sonucuna bağlamak için veya diğer hesaplama ifadelerinde adı hesaplama türünden bir sonuca bağlamak için kullanılır.</target>
        <note />
      </trans-unit>
      <trans-unit id="keywordDescriptionMatch">
        <source>Used to branch by comparing a value to a pattern.</source>
        <target state="translated">Değeri bir desenle karşılaştırarak dal oluşturmak için kullanılır.</target>
        <note />
      </trans-unit>
      <trans-unit id="keywordDescriptionMember">
        <source>Used to declare a property or method in an object type.</source>
        <target state="translated">Bir nesne türü içinde özellik veya metot bildirmek için kullanılır.</target>
        <note />
      </trans-unit>
      <trans-unit id="keywordDescriptionModule">
        <source>Used to associate a name with a group of related types, values, and functions, to logically separate it from other code.</source>
        <target state="translated">Bir adı diğer kodlardan mantıksal olarak ayırmak amacıyla, birbiriyle ilişkili bir tür, değer ve işlev grubuyla ilişkilendirmek için kullanılır.</target>
        <note />
      </trans-unit>
      <trans-unit id="keywordDescriptionMutable">
        <source>Used to declare a variable, that is, a value that can be changed.</source>
        <target state="translated">Bir değişkeni, başka bir deyişle değiştirilebilir bir değeri bildirmek için kullanılır.</target>
        <note />
      </trans-unit>
      <trans-unit id="keywordDescriptionNamespace">
        <source>Used to associate a name with a group of related types and modules, to logically separate it from other code.</source>
        <target state="translated">Bir adı diğer kodlardan mantıksal olarak ayırmak amacıyla, birbiriyle ilişkili bir tür ve modül grubuyla ilişkilendirmek için kullanılır.</target>
        <note />
      </trans-unit>
      <trans-unit id="keywordDescriptionNew">
        <source>Used to declare, define, or invoke a constructor that creates or that can create an object. Also used in generic parameter constraints to indicate that a type must have a certain constructor.</source>
        <target state="translated">Nesne oluşturan veya oluşturabilen bir oluşturucuyu bildirmek, tanımlamak veya çağırmak için kullanılır. Ayrıca bir türün belirli bir oluşturucusu olması gerektiğini belirtmek için genel parametre kısıtlamalarında kullanılır.</target>
        <note />
      </trans-unit>
      <trans-unit id="keywordDescriptionNot">
        <source>Not actually a keyword. However, not struct in combination is used as a generic parameter constraint.</source>
        <target state="translated">Aslında bir anahtar sözcük değildir. Ancak not yapısı, bir genel parametre kısıtlaması olarak kombine şekilde kullanılır.</target>
        <note />
      </trans-unit>
      <trans-unit id="keywordDescriptionNull">
        <source>Indicates the absence of an object. Also used in generic parameter constraints.</source>
        <target state="translated">Bir nesnenin olmadığını belirtir. Ayrıca genel parametre kısıtlamalarında kullanılır.</target>
        <note />
      </trans-unit>
      <trans-unit id="keywordDescriptionOf">
        <source>Used in discriminated unions to indicate the type of categories of values, and in delegate and exception declarations.</source>
        <target state="translated">Değer kategorilerinin türünü belirtmek için ayırt edici birleşimlerde, temsilci ve özel durum bildirimlerinde kullanılır.</target>
        <note />
      </trans-unit>
      <trans-unit id="keywordDescriptionOpen">
        <source>Used to make the contents of a namespace or module available without qualification.</source>
        <target state="translated">Bir ad alanının veya modülün içeriğinin sınırlama olmaksızın kullanılabilmesini sağlamak için kullanılır.</target>
        <note />
      </trans-unit>
      <trans-unit id="keywordDescriptionOr">
        <source>Used with Boolean conditions as a Boolean or operator. Equivalent to ||. Also used in member constraints.</source>
        <target state="translated">Bir Boolean değeri veya işleci olarak Boolean koşullarıyla birlikte kullanılır. Eşdeğeri || simgesidir. Ayrıca üye kısıtlamalarında kullanılır.</target>
        <note />
      </trans-unit>
      <trans-unit id="keywordDescriptionOverride">
        <source>Used to implement a version of an abstract or virtual method that differs from the base version.</source>
        <target state="translated">Soyut veya sanal metodun temel sürümden farklı olan bir sürümünü uygulamak için kullanılır.</target>
        <note />
      </trans-unit>
      <trans-unit id="keywordDescriptionPrivate">
        <source>Restricts access to a member to code in the same type or module.</source>
        <target state="translated">Üyeye erişimi aynı türdeki veya modüldeki kodla sınırlandırır.</target>
        <note />
      </trans-unit>
      <trans-unit id="keywordDescriptionPublic">
        <source>Allows access to a member from outside the type.</source>
        <target state="translated">Türün dışından üyeye erişim sağlar.</target>
        <note />
      </trans-unit>
      <trans-unit id="keywordDescriptionRec">
        <source>Used to indicate that a function is recursive.</source>
        <target state="translated">Bir işlevin özyinelemeli olduğunu belirtmek için kullanılır.</target>
        <note />
      </trans-unit>
      <trans-unit id="keywordDescriptionReturn">
        <source>Used to provide a value for the result of the containing computation expression.</source>
        <target state="review-required-translation">Bir hesaplama ifadesinin sonucu olarak sağlanacak değeri belirtmek için kullanılır.</target>
        <note />
      </trans-unit>
      <trans-unit id="keywordDescriptionReturnBang">
        <source>Used to provide a value for the result of the containing computation expression, where that value itself comes from the result another computation expression.</source>
        <target state="review-required-translation">Değerlendirildiğinde, içerdiği hesaplama ifadesinin sonucu veren bir hesaplama ifadesini belirtmek için kullanılır.</target>
        <note />
      </trans-unit>
      <trans-unit id="keywordDescriptionSelect">
        <source>Used in query expressions to specify what fields or columns to extract. Note that this is a contextual keyword, which means that it is not actually a reserved word and it only acts like a keyword in appropriate context.</source>
        <target state="translated">Hangi alanların veya sütunların ayıklanacağını belirtmek için sorgu ifadelerinde kullanılır. Bunun bağlamsal bir anahtar sözcük olduğuna dikkat edin, yani aslında bir ayrılmış anahtar sözcük değildir ve yalnızca uygun bağlamda anahtar sözcük gibi davranır.</target>
        <note />
      </trans-unit>
      <trans-unit id="keywordDescriptionStatic">
        <source>Used to indicate a method or property that can be called without an instance of a type, or a value member that is shared among all instances of a type.</source>
        <target state="translated">Bir türün örneği olmadan veya türün tüm örnekleri arasında paylaşılan bir değer üyesi olmadan çağrılabilecek bir metodu veya özelliği belirtmek için kullanılır.</target>
        <note />
      </trans-unit>
      <trans-unit id="keywordDescriptionStruct">
        <source>Used to declare a structure type. Also used in generic parameter constraints. Used for OCaml compatibility in module definitions.</source>
        <target state="translated">Yapı türü bildirmek için kullanılır. Ayrıca genel parametre kısıtlamaları içinde kullanılır. Modül tanımlarında OCaml uyumluluğu için kullanılır.</target>
        <note />
      </trans-unit>
      <trans-unit id="keywordDescriptionThen">
        <source>Used in conditional expressions. Also used to perform side effects after object construction.</source>
        <target state="translated">Koşullu ifadelerde kullanılır. Ayrıca nesne oluşturmadan sonra yan etkileri gerçekleştirmek için kullanılır.</target>
        <note />
      </trans-unit>
      <trans-unit id="keywordDescriptionTo">
        <source>Used in for loops to indicate a range.</source>
        <target state="translated">For döngülerinde aralık belirtmek için kullanılır.</target>
        <note />
      </trans-unit>
      <trans-unit id="keywordDescriptionTry">
        <source>Used to introduce a block of code that might generate an exception. Used together with with or finally.</source>
        <target state="translated">Özel durum oluşturabilen bir kod bloğunu tanıtmak için kullanılır. with veya finally ile birlikte kullanılır.</target>
        <note />
      </trans-unit>
      <trans-unit id="keywordDescriptionType">
        <source>Used to declare a class, record, structure, discriminated union, enumeration type, unit of measure, or type abbreviation.</source>
        <target state="translated">Bir sınıf, kayıt, yapı, ayırt edici birleşim, sabit listesi türü, ölçü birimi veya tür kısaltması bildirmek için kullanılır.</target>
        <note />
      </trans-unit>
      <trans-unit id="keywordDescriptionUpcast">
        <source>Used to convert to a type that is higher in the inheritance chain.</source>
        <target state="translated">Devralma zincirinde daha yukarıda bulunan bir türe dönüştürmek için kullanılır.</target>
        <note />
      </trans-unit>
      <trans-unit id="keywordDescriptionUse">
        <source>Used instead of let for values that implement IDisposable"</source>
        <target state="needs-review-translation">Dispose'un boş kaynaklara çağrılmasını gerektiren değerler için let yerine kullanılır.</target>
        <note />
      </trans-unit>
      <trans-unit id="keywordDescriptionUseBang">
        <source>Used instead of let! in computation expressions for computation expression results that implement IDisposable.</source>
        <target state="review-required-translation">Zaman uyumsuz iş akışlarında ve diğer hesaplama ifadelerinde Dispose'un boş kaynaklara çağrılmasını gerektiren değerler için let! yerine kullanılır.</target>
        <note />
      </trans-unit>
      <trans-unit id="keywordDescriptionVal">
        <source>Used in a signature to indicate a value, or in a type to declare a member, in limited situations.</source>
        <target state="translated">Değer belirtmek için imzada veya sınırlı durumlarda üye bildirmek için türde kullanılır.</target>
        <note />
      </trans-unit>
      <trans-unit id="keywordDescriptionVoid">
        <source>Indicates the .NET void type. Used when interoperating with other .NET languages.</source>
        <target state="translated">.NET void türünü belirtir. Diğer .NET dilleriyle birlikte çalışırken kullanılır.</target>
        <note />
      </trans-unit>
      <trans-unit id="keywordDescriptionWhen">
        <source>Used for Boolean conditions (when guards) on pattern matches and to introduce a constraint clause for a generic type parameter.</source>
        <target state="translated">Desen eşleştirmelerde ve genel türde bir parametreye yönelik olarak bir kısıtlama yan tümcesi eklemek amacıyla Boolean koşulları (when korumaları) için kullanılır.</target>
        <note />
      </trans-unit>
      <trans-unit id="keywordDescriptionWhile">
        <source>Introduces a looping construct.</source>
        <target state="translated">Döngü yapısını tanıtır.</target>
        <note />
      </trans-unit>
      <trans-unit id="keywordDescriptionWith">
        <source>Used together with the match keyword in pattern matching expressions. Also used in object expressions, record copying expressions, and type extensions to introduce member definitions, and to introduce exception handlers.</source>
        <target state="translated">Desen eşleştirme ifadelerinde match anahtar sözcüğü ile birlikte kullanılır. Ayrıca nesne ifadelerinde, kayıt kopyalama ifadelerinde ve tür uzantılarında üye tanımlarını ve özel durum işleyicilerini tanıtmak için kullanılır.</target>
        <note />
      </trans-unit>
      <trans-unit id="keywordDescriptionYield">
        <source>Used in a sequence expression to produce a value for a sequence.</source>
        <target state="translated">Diziye ait bir değer üretmek için dizi ifadesinde kullanılır.</target>
        <note />
      </trans-unit>
      <trans-unit id="keywordDescriptionYieldBang">
        <source>Used in a computation expression to append the result of a given computation expression to a collection of results for the containing computation expression.</source>
        <target state="translated">Verilen bir hesaplama ifadesinin sonucunu, bu hesaplama ifadesinin içerdiği sonuç koleksiyonuna eklemek için hesaplama ifadelerinde kullanılır.</target>
        <note />
      </trans-unit>
      <trans-unit id="keywordDescriptionRightArrow">
        <source>In function types, delimits arguments and return values. Yields an expression (in sequence expressions); equivalent to the yield keyword. Used in match expressions</source>
        <target state="translated">İşlev türlerinde, bağımsız değişkenleri ve dönüş değerlerini ayırır. Bir ifade verir (dizi ifadelerinde); yield anahtar sözcüğüne eşdeğerdir. Eşleştirme ifadelerinde kullanılır</target>
        <note />
      </trans-unit>
      <trans-unit id="keywordDescriptionLeftArrow">
        <source>Assigns a value to a variable.</source>
        <target state="translated">Değişkene değer atar.</target>
        <note />
      </trans-unit>
      <trans-unit id="keywordDescriptionCast">
        <source>Converts a type to type that is higher in the hierarchy.</source>
        <target state="translated">Bir türü hiyerarşide daha yukarıdaki bir türe dönüştürür.</target>
        <note />
      </trans-unit>
      <trans-unit id="keywordDescriptionDynamicCast">
        <source>Converts a type to a type that is lower in the hierarchy.</source>
        <target state="translated">Bir türü hiyerarşide daha aşağıdaki bir türe dönüştürür.</target>
        <note />
      </trans-unit>
      <trans-unit id="keywordDescriptionTypedQuotation">
        <source>Delimits a typed code quotation.</source>
        <target state="translated">Türü belirtilmiş kod alıntısını ayırır.</target>
        <note />
      </trans-unit>
      <trans-unit id="keywordDescriptionUntypedQuotation">
        <source>Delimits a untyped code quotation.</source>
        <target state="translated">Türü belirtilmemiş kod alıntısını ayırır.</target>
        <note />
      </trans-unit>
      <trans-unit id="itemNotFoundDuringDynamicCodeGen">
        <source>{0} '{1}' not found in assembly '{2}'. A possible cause may be a version incompatibility. You may need to explicitly reference the correct version of this assembly to allow all referenced components to use the correct version.</source>
        <target state="translated">{2}' bütünleştirilmiş kodunda {0} '{1}' bulunamadı. Bunun nedeni sürüm uyumsuzluğu olabilir. Başvurulan tüm bileşenlerin doğru sürümü kullanmasına izin vermek için bu bütünleştirilmiş kodun doğru sürümüne açıkça başvurmanız gerekebilir.</target>
        <note />
      </trans-unit>
      <trans-unit id="itemNotFoundInTypeDuringDynamicCodeGen">
        <source>{0} '{1}' not found in type '{2}' from assembly '{3}'. A possible cause may be a version incompatibility. You may need to explicitly reference the correct version of this assembly to allow all referenced components to use the correct version.</source>
        <target state="translated">{3}' bütünleştirilmiş kodundaki '{2}' türünde {0} '{1}' bulunamadı. Bunun nedeni sürüm uyumsuzluğu olabilir. Başvurulan tüm bileşenlerin doğru sürümü kullanmasına izin vermek için bu bütünleştirilmiş kodun doğru sürümüne açıkça başvurmanız gerekebilir.</target>
        <note />
      </trans-unit>
      <trans-unit id="descriptionWordIs">
        <source>is</source>
        <target state="translated">:</target>
        <note />
      </trans-unit>
      <trans-unit id="notAFunction">
        <source>This value is not a function and cannot be applied.</source>
        <target state="translated">Bu değer, bir işlev değil ve uygulanamaz.</target>
        <note />
      </trans-unit>
      <trans-unit id="notAFunctionButMaybeIndexerWithName">
        <source>This value is not a function and cannot be applied. Did you intend to access the indexer via {0}.[index] instead?</source>
        <target state="translated">Bu değer, bir işlev değil ve uygulanamaz. Dizin oluşturucuya bunun yerine {0}.[index] üzerinden erişmeye mi çalışıyordunuz?</target>
        <note />
      </trans-unit>
      <trans-unit id="notAFunctionButMaybeIndexer">
        <source>This expression is not a function and cannot be applied. Did you intend to access the indexer via expr.[index] instead?</source>
        <target state="translated">Bu ifade, bir işlev değil ve uygulanamaz. Dizin oluşturucuya bunun yerine expr.[index] üzerinden erişmeye mi çalışıyordunuz?</target>
        <note />
      </trans-unit>
      <trans-unit id="notAFunctionButMaybeDeclaration">
        <source>This value is not a function and cannot be applied. Did you forget to terminate a declaration?</source>
        <target state="translated">Bu değer bir işlev değil ve uygulanamaz. Bir bildirimi sonlandırmayı mı unuttunuz?</target>
        <note />
      </trans-unit>
      <trans-unit id="ArgumentsInSigAndImplMismatch">
        <source>The argument names in the signature '{0}' and implementation '{1}' do not match. The argument name from the signature file will be used. This may cause problems when debugging or profiling.</source>
        <target state="translated">{0}' imzası ve '{1}' uygulaması içindeki bağımsız değişken adları eşleşmiyor. İmza dosyasındaki bağımsız değişken adı kullanılacak. Bu, hata ayıklama veya profil oluşturma sırasında sorunlara neden olabilir.</target>
        <note />
      </trans-unit>
      <trans-unit id="pickleUnexpectedNonZero">
        <source>An error occurred while reading the F# metadata of assembly '{0}'. A reserved construct was utilized. You may need to upgrade your F# compiler or use an earlier version of the assembly that doesn't make use of a specific construct.</source>
        <target state="translated">'{0}' bütünleştirilmiş kodunun F# meta verileri okunurken bir hata oluştu. Ayrılmış bir yapı kullanıldı. F# derleyicinizi yükseltmeniz veya bütünleştirilmiş kodun belirli bir yapıyı kullanmayan daha eski bir sürümünü kullanmanız gerekebilir.</target>
        <note />
      </trans-unit>
      <trans-unit id="tcTupleMemberNotNormallyUsed">
        <source>This method or property is not normally used from F# code, use an explicit tuple pattern for deconstruction instead.</source>
        <target state="translated">Bu metot veya özellik normalde F# kodundan kullanılmaz, bunun yerine ayrıştırma için açıkça bir demet deseni kullanın.</target>
        <note />
      </trans-unit>
      <trans-unit id="implicitlyDiscardedInSequenceExpression">
        <source>This expression returns a value of type '{0}' but is implicitly discarded. Consider using 'let' to bind the result to a name, e.g. 'let result = expression'. If you intended to use the expression as a value in the sequence then use an explicit 'yield'.</source>
        <target state="translated">Bu ifade '{0}' türünde bir değer döndürür ancak örtük olarak atılır. Sonucu bir ada bağlamak için 'let' kullanabilirsiniz, örn. 'let sonuc = ifade'. İfadeyi dizide bir değer olarak kullanmayı amaçladıysanız açık bir 'yield' kullanın.</target>
        <note />
      </trans-unit>
      <trans-unit id="implicitlyDiscardedSequenceInSequenceExpression">
        <source>This expression returns a value of type '{0}' but is implicitly discarded. Consider using 'let' to bind the result to a name, e.g. 'let result = expression'. If you intended to use the expression as a value in the sequence then use an explicit 'yield!'.</source>
        <target state="translated">Bu ifade '{0}' türünde bir değer döndürür ancak örtük olarak atılır. Sonucu bir ada bağlamak için 'let' kullanabilirsiniz, örn. 'let sonuc = ifade'. İfadeyi dizide bir değer olarak kullanmayı amaçladıysanız açık bir 'yield!' kullanın.</target>
        <note />
      </trans-unit>
      <trans-unit id="keywordDescriptionMatchBang">
        <source>Used in computation expressions to pattern match directly over the result of another computation expression.</source>
        <target state="translated">Başka bir hesaplama ifadesinin sonucu üzerinde doğrudan desen eşleştirmesi için hesaplama ifadelerinde kullanılır.</target>
        <note />
      </trans-unit>
      <trans-unit id="ilreadFileChanged">
        <source>The file '{0}' changed on disk unexpectedly, please reload.</source>
        <target state="translated">Diskte '{0}' dosyası beklenmedik şekilde değiştirildi. Lütfen yeniden yükleyin.</target>
        <note />
      </trans-unit>
      <trans-unit id="writeToReadOnlyByref">
        <source>The byref pointer is readonly, so this write is not permitted.</source>
        <target state="translated">Byref işaretçisi salt okunur olduğundan bu yazma işlemine izin verilmiyor.</target>
        <note />
      </trans-unit>
      <trans-unit id="tastValueMustBeMutable">
        <source>A value must be mutable in order to mutate the contents or take the address of a value type, e.g. 'let mutable x = ...'</source>
        <target state="translated">İçeriği değiştirmek veya değer türünün adresini almak için bir değerin değiştirilebilir olması gerekir, örn. 'let mutable x = ...'</target>
        <note />
      </trans-unit>
      <trans-unit id="readOnlyAttributeOnStructWithMutableField">
        <source>A ReadOnly attribute has been applied to a struct type with a mutable field.</source>
        <target state="translated">Değiştirilebilir bir alana sahip bir yapı türüne ReadOnly özniteliği uygulandı.</target>
        <note />
      </trans-unit>
      <trans-unit id="tcByrefReturnImplicitlyDereferenced">
        <source>A byref pointer returned by a function or method is implicitly dereferenced as of F# 4.5. To acquire the return value as a pointer, use the address-of operator, e.g. '&amp;f(x)' or '&amp;obj.Method(arg1, arg2)'.</source>
        <target state="translated">Bir işlev veya metot tarafından döndürülen bir byref işaretçisinin başvurusu F# 4.5 itibarıyla örtük olarak kaldırıldı. Dönüş değerini bir işaretçi olarak edinmek için address-of işlecini kullanın. Örn. '&amp;f(x)' veya '&amp;obj.Method(arg1, arg2)'.</target>
        <note />
      </trans-unit>
      <trans-unit id="tcByRefLikeNotStruct">
        <source>A type annotated with IsByRefLike must also be a struct. Consider adding the [&lt;Struct&gt;] attribute to the type.</source>
        <target state="translated">IsByRefLike ek açıklaması eklenmiş bir tür aynı zamanda bir yapı olmalıdır. Türe [&lt;Struct&gt;] özniteliğini eklemeyi göz önünde bulundurun.</target>
        <note />
      </trans-unit>
      <trans-unit id="chkNoByrefAddressOfLocal">
        <source>The address of the variable '{0}' or a related expression cannot be used at this point. This is to ensure the address of the local value does not escape its scope.</source>
        <target state="translated">Bu noktada '{0}' değişkeninin veya ilgili bir değişkenin adresi kullanılamaz. Bunun amacı, yerel değerin adresinin kapsamı dışına kaçmasını engellemektir.</target>
        <note />
      </trans-unit>
      <trans-unit id="chkNoWriteToLimitedSpan">
        <source>This value can't be assigned because the target '{0}' may refer to non-stack-local memory, while the expression being assigned is assessed to potentially refer to stack-local memory. This is to help prevent pointers to stack-bound memory escaping their scope.</source>
        <target state="translated">'{0}' hedefi yığında yerel olmayan belleğe başvurabileceğinden ve atanmakta olan ifadenin yığında yerel belleğe başvurma olasılığının olduğu tespit edildiğinden bu değer atanamaz. Bunun amacı, yığınla sınırlı belleğe yönelik işaretçilerin kapsamlarından kaçmasının önlenmesine yardımcı olmaktır.</target>
        <note />
      </trans-unit>
      <trans-unit id="tastValueMustBeLocal">
        <source>A value defined in a module must be mutable in order to take its address, e.g. 'let mutable x = ...'</source>
        <target state="translated">Bir modülde tanımlanan bir değerin adresini alabilmesi için değiştirilebilir olması gerekir. Örn. 'let mutable x = ...'</target>
        <note />
      </trans-unit>
      <trans-unit id="tcIsReadOnlyNotStruct">
        <source>A type annotated with IsReadOnly must also be a struct. Consider adding the [&lt;Struct&gt;] attribute to the type.</source>
        <target state="translated">IsReadOnly ek açıklaması eklenmiş bir tür aynı zamanda bir yapı olmalıdır. Türe [&lt;Struct&gt;] özniteliğini eklemeyi göz önünde bulundurun.</target>
        <note />
      </trans-unit>
      <trans-unit id="chkStructsMayNotReturnAddressesOfContents">
        <source>Struct members cannot return the address of fields of the struct by reference</source>
        <target state="translated">Yapı üyeleri, başvuruya göre yapı alanlarının adreslerini döndüremez</target>
        <note />
      </trans-unit>
      <trans-unit id="chkNoByrefLikeFunctionCall">
        <source>The function or method call cannot be used at this point, because one argument that is a byref of a non-stack-local Span or IsByRefLike type is used with another argument that is a stack-local Span or IsByRefLike type. This is to ensure the address of the local value does not escape its scope.</source>
        <target state="translated">Yığında yerel olmayan bir Span veya IsByRefLike türünün byref’i olan bir bağımsız değişken yığında yerel olan başka bir Span veya IsByRefLike türüyle birlikte kullanıldığından işlev veya metot çağrısı bu noktada kullanılamaz. Bunun amacı, yerel değerin adresinin kapsamından kaçmasının önlenmesine yardımcı olmaktır.</target>
        <note />
      </trans-unit>
      <trans-unit id="chkNoByrefAddressOfValueFromExpression">
        <source>The address of a value returned from the expression cannot be used at this point. This is to ensure the address of the local value does not escape its scope.</source>
        <target state="translated">Bu noktada ifadeden döndürülen bir değerin adresi kullanılamaz. Bunun amacı, yerel değerin adresinin kapsamı dışına kaçmasını engellemektir.</target>
        <note />
      </trans-unit>
      <trans-unit id="chkNoSpanLikeVariable">
        <source>The Span or IsByRefLike variable '{0}' cannot be used at this point. This is to ensure the address of the local value does not escape its scope.</source>
        <target state="translated">Bu noktada Span veya IsByRefLike değişkeni '{0}' kullanılamaz. Bunun amacı, yerel değerin adresinin kapsamı dışına kaçmasını engellemektir.</target>
        <note />
      </trans-unit>
      <trans-unit id="chkNoSpanLikeValueFromExpression">
        <source>A Span or IsByRefLike value returned from the expression cannot be used at ths point. This is to ensure the address of the local value does not escape its scope.</source>
        <target state="translated">Bu noktada ifadeden döndürülen bir Span veya IsByRefLike değeri kullanılamaz. Bunun amacı, yerel değerin adresinin kapsamı dışına kaçmasını engellemektir.</target>
        <note />
      </trans-unit>
      <trans-unit id="tastCantTakeAddressOfExpression">
        <source>Cannot take the address of the value returned from the expression. Assign the returned value to a let-bound value before taking the address.</source>
        <target state="translated">İfadeden döndürülen değerin adresi alınamaz. Adresi almadan önce, döndürülen değeri let ile bağlanmış bir değere atayın.</target>
        <note />
      </trans-unit>
      <trans-unit id="chkNoReturnOfLimitedSpan">
        <source>The Span or IsByRefLike expression cannot be returned from this function or method, because it is composed using elements that may escape their scope.</source>
        <target state="new">The Span or IsByRefLike expression cannot be returned from this function or method, because it is composed using elements that may escape their scope.</target>
        <note />
      </trans-unit>
      <trans-unit id="tcTypeDoesNotInheritAttribute">
        <source>This type does not inherit Attribute, it will not work correctly with other .NET languages.</source>
        <target state="new">This type does not inherit Attribute, it will not work correctly with other .NET languages.</target>
        <note />
      </trans-unit>
<<<<<<< HEAD
      <trans-unit id="tcApplicativeComputationExpressionNotImmediatelyTerminatedWithReturn">
        <source>Expecting 'and!', 'anduse!' or 'return' but saw something else. Applicative computation expressions must be of the form 'let! &lt;pat1&gt; = &lt;expr2&gt; and! &lt;pat2&gt; = &lt;expr2&gt; and! ... and! &lt;patN&gt; = &lt;exprN&gt; return &lt;exprBody&gt;'.</source>
        <target state="new">Expecting 'and!', 'anduse!' or 'return' but saw something else. Applicative computation expressions must be of the form 'let! &lt;pat1&gt; = &lt;expr2&gt; and! &lt;pat2&gt; = &lt;expr2&gt; and! ... and! &lt;patN&gt; = &lt;exprN&gt; return &lt;exprBody&gt;'.</target>
        <note />
      </trans-unit>
      <trans-unit id="tcInvalidAndUseBangBinding">
        <source>Pattern matching is not allowed on the left-hand side of the equals. 'use! ... anduse! ...' bindings must be of the form 'use! &lt;var&gt; = &lt;expr&gt;' or 'anduse! &lt;var&gt; = &lt;expr&gt;'.</source>
        <target state="new">Pattern matching is not allowed on the left-hand side of the equals. 'use! ... anduse! ...' bindings must be of the form 'use! &lt;var&gt; = &lt;expr&gt;' or 'anduse! &lt;var&gt; = &lt;expr&gt;'.</target>
        <note />
      </trans-unit>
      <trans-unit id="parsNoBodyInApplicativeComputationExpression">
        <source>No body given after the applicative bindings. Expected a 'return' to terminate this applicative computation expression.</source>
        <target state="new">No body given after the applicative bindings. Expected a 'return' to terminate this applicative computation expression.</target>
        <note />
      </trans-unit>
      <trans-unit id="tcMoreAfterReturnInApplicativeComputationExpression">
        <source>Saw unexpected expression sequenced after 'return'. Applicative computation expressions must be terminated with a single 'return'.</source>
        <target state="new">Saw unexpected expression sequenced after 'return'. Applicative computation expressions must be terminated with a single 'return'.</target>
        <note />
      </trans-unit>
      <trans-unit id="tcInvalidKeywordInsteadOfReturnInApplicativeComputationExpression">
        <source>'{0}' is not valid in this position in an applicative computation expression. Did you mean 'return' instead?</source>
        <target state="new">'{0}' is not valid in this position in an applicative computation expression. Did you mean 'return' instead?</target>
=======
      <trans-unit id="tcExceptionConstructorDoesNotHaveFieldWithGivenName">
        <source>The exception '{0}' does not have a field named '{1}'.</source>
        <target state="new">The exception '{0}' does not have a field named '{1}'.</target>
        <note />
      </trans-unit>
      <trans-unit id="tcConstructorDoesNotHaveFieldWithGivenName">
        <source>The constructor does not have a field named '{0}'.</source>
        <target state="new">The constructor does not have a field named '{0}'.</target>
        <note />
      </trans-unit>
      <trans-unit id="tcActivePatternsDoNotHaveFields">
        <source>Active patterns do not have fields. This syntax is invalid.</source>
        <target state="new">Active patterns do not have fields. This syntax is invalid.</target>
>>>>>>> 11055119
        <note />
      </trans-unit>
    </body>
  </file>
</xliff><|MERGE_RESOLUTION|>--- conflicted
+++ resolved
@@ -7067,31 +7067,6 @@
         <target state="new">This type does not inherit Attribute, it will not work correctly with other .NET languages.</target>
         <note />
       </trans-unit>
-<<<<<<< HEAD
-      <trans-unit id="tcApplicativeComputationExpressionNotImmediatelyTerminatedWithReturn">
-        <source>Expecting 'and!', 'anduse!' or 'return' but saw something else. Applicative computation expressions must be of the form 'let! &lt;pat1&gt; = &lt;expr2&gt; and! &lt;pat2&gt; = &lt;expr2&gt; and! ... and! &lt;patN&gt; = &lt;exprN&gt; return &lt;exprBody&gt;'.</source>
-        <target state="new">Expecting 'and!', 'anduse!' or 'return' but saw something else. Applicative computation expressions must be of the form 'let! &lt;pat1&gt; = &lt;expr2&gt; and! &lt;pat2&gt; = &lt;expr2&gt; and! ... and! &lt;patN&gt; = &lt;exprN&gt; return &lt;exprBody&gt;'.</target>
-        <note />
-      </trans-unit>
-      <trans-unit id="tcInvalidAndUseBangBinding">
-        <source>Pattern matching is not allowed on the left-hand side of the equals. 'use! ... anduse! ...' bindings must be of the form 'use! &lt;var&gt; = &lt;expr&gt;' or 'anduse! &lt;var&gt; = &lt;expr&gt;'.</source>
-        <target state="new">Pattern matching is not allowed on the left-hand side of the equals. 'use! ... anduse! ...' bindings must be of the form 'use! &lt;var&gt; = &lt;expr&gt;' or 'anduse! &lt;var&gt; = &lt;expr&gt;'.</target>
-        <note />
-      </trans-unit>
-      <trans-unit id="parsNoBodyInApplicativeComputationExpression">
-        <source>No body given after the applicative bindings. Expected a 'return' to terminate this applicative computation expression.</source>
-        <target state="new">No body given after the applicative bindings. Expected a 'return' to terminate this applicative computation expression.</target>
-        <note />
-      </trans-unit>
-      <trans-unit id="tcMoreAfterReturnInApplicativeComputationExpression">
-        <source>Saw unexpected expression sequenced after 'return'. Applicative computation expressions must be terminated with a single 'return'.</source>
-        <target state="new">Saw unexpected expression sequenced after 'return'. Applicative computation expressions must be terminated with a single 'return'.</target>
-        <note />
-      </trans-unit>
-      <trans-unit id="tcInvalidKeywordInsteadOfReturnInApplicativeComputationExpression">
-        <source>'{0}' is not valid in this position in an applicative computation expression. Did you mean 'return' instead?</source>
-        <target state="new">'{0}' is not valid in this position in an applicative computation expression. Did you mean 'return' instead?</target>
-=======
       <trans-unit id="tcExceptionConstructorDoesNotHaveFieldWithGivenName">
         <source>The exception '{0}' does not have a field named '{1}'.</source>
         <target state="new">The exception '{0}' does not have a field named '{1}'.</target>
@@ -7105,7 +7080,6 @@
       <trans-unit id="tcActivePatternsDoNotHaveFields">
         <source>Active patterns do not have fields. This syntax is invalid.</source>
         <target state="new">Active patterns do not have fields. This syntax is invalid.</target>
->>>>>>> 11055119
         <note />
       </trans-unit>
     </body>
