﻿<?xml version="1.0" encoding="utf-8"?>
<root>
  <!--
    Microsoft ResX Schema 

    Version 2.0

    The primary goals of this format is to allow a simple XML format
    that is mostly human readable. The generation and parsing of the
    various data types are done through the TypeConverter classes
    associated with the data types.

    Example:

    ... ado.net/XML headers & schema ...
    <resheader name="resmimetype">text/microsoft-resx</resheader>
    <resheader name="version">2.0</resheader>
    <resheader name="reader">System.Resources.ResXResourceReader, System.Windows.Forms, ...</resheader>
    <resheader name="writer">System.Resources.ResXResourceWriter, System.Windows.Forms, ...</resheader>
    <data name="Name1"><value>this is my long string</value><comment>this is a comment</comment></data>
    <data name="Color1" type="System.Drawing.Color, System.Drawing">Blue</data>
    <data name="Bitmap1" mimetype="application/x-microsoft.net.object.binary.base64">
        <value>[base64 mime encoded serialized .NET Framework object]</value>
    </data>
    <data name="Icon1" type="System.Drawing.Icon, System.Drawing" mimetype="application/x-microsoft.net.object.bytearray.base64">
        <value>[base64 mime encoded string representing a byte array form of the .NET Framework object]</value>
        <comment>This is a comment</comment>
    </data>

    There are any number of "resheader" rows that contain simple 
    name/value pairs.

    Each data row contains a name, and value. The row also contains a
    type or mimetype. Type corresponds to a .NET class that support
    text/value conversion through the TypeConverter architecture.
    Classes that don't support this are serialized and stored with the
    mimetype set.

    The mimetype is used for serialized objects, and tells the
    ResXResourceReader how to depersist the object. This is currently not
    extensible. For a given mimetype the value must be set accordingly:

    Note - application/x-microsoft.net.object.binary.base64 is the format
    that the ResXResourceWriter will generate, however the reader can
    read any of the formats listed below.

    mimetype: application/x-microsoft.net.object.binary.base64
    value   : The object must be serialized with
            : System.Runtime.Serialization.Formatters.Binary.BinaryFormatter
            : and then encoded with base64 encoding.

    mimetype: application/x-microsoft.net.object.soap.base64
    value   : The object must be serialized with
            : System.Runtime.Serialization.Formatters.Soap.SoapFormatter
            : and then encoded with base64 encoding.

    mimetype: application/x-microsoft.net.object.bytearray.base64
    value   : The object must be serialized into a byte array
            : using a System.ComponentModel.TypeConverter
            : and then encoded with base64 encoding.
    -->
  <xsd:schema id="root" xmlns="" xmlns:xsd="http://www.w3.org/2001/XMLSchema" xmlns:msdata="urn:schemas-microsoft-com:xml-msdata">
    <xsd:import namespace="http://www.w3.org/XML/1998/namespace" />
    <xsd:element name="root" msdata:IsDataSet="true">
      <xsd:complexType>
        <xsd:choice maxOccurs="unbounded">
          <xsd:element name="metadata">
            <xsd:complexType>
              <xsd:sequence>
                <xsd:element name="value" type="xsd:string" minOccurs="0" />
              </xsd:sequence>
              <xsd:attribute name="name" use="required" type="xsd:string" />
              <xsd:attribute name="type" type="xsd:string" />
              <xsd:attribute name="mimetype" type="xsd:string" />
              <xsd:attribute ref="xml:space" />
            </xsd:complexType>
          </xsd:element>
          <xsd:element name="assembly">
            <xsd:complexType>
              <xsd:attribute name="alias" type="xsd:string" />
              <xsd:attribute name="name" type="xsd:string" />
            </xsd:complexType>
          </xsd:element>
          <xsd:element name="data">
            <xsd:complexType>
              <xsd:sequence>
                <xsd:element name="value" type="xsd:string" minOccurs="0" msdata:Ordinal="1" />
                <xsd:element name="comment" type="xsd:string" minOccurs="0" msdata:Ordinal="2" />
              </xsd:sequence>
              <xsd:attribute name="name" type="xsd:string" use="required" msdata:Ordinal="1" />
              <xsd:attribute name="type" type="xsd:string" msdata:Ordinal="3" />
              <xsd:attribute name="mimetype" type="xsd:string" msdata:Ordinal="4" />
              <xsd:attribute ref="xml:space" />
            </xsd:complexType>
          </xsd:element>
          <xsd:element name="resheader">
            <xsd:complexType>
              <xsd:sequence>
                <xsd:element name="value" type="xsd:string" minOccurs="0" msdata:Ordinal="1" />
              </xsd:sequence>
              <xsd:attribute name="name" type="xsd:string" use="required" />
            </xsd:complexType>
          </xsd:element>
        </xsd:choice>
      </xsd:complexType>
    </xsd:element>
  </xsd:schema>
  <resheader name="resmimetype">
    <value>text/microsoft-resx</value>
  </resheader>
  <resheader name="version">
    <value>2.0</value>
  </resheader>
  <resheader name="reader">
    <value>System.Resources.ResXResourceReader, System.Windows.Forms, Version=4.0.0.0, Culture=neutral, PublicKeyToken=b77a5c561934e089</value>
  </resheader>
  <resheader name="writer">
    <value>System.Resources.ResXResourceWriter, System.Windows.Forms, Version=4.0.0.0, Culture=neutral, PublicKeyToken=b77a5c561934e089</value>
  </resheader>
  <data name="undefinedNameNamespace" xml:space="preserve">
    <value>The namespace '{0}' is not defined.</value>
  </data>
  <data name="undefinedNameNamespaceOrModule" xml:space="preserve">
    <value>The namespace or module '{0}' is not defined.</value>
  </data>
  <data name="undefinedNameFieldConstructorOrMember" xml:space="preserve">
    <value>The field, constructor or member '{0}' is not defined.</value>
  </data>
  <data name="undefinedNameValueConstructorNamespaceOrType" xml:space="preserve">
    <value>The value, constructor, namespace or type '{0}' is not defined.</value>
  </data>
  <data name="undefinedNameValueOfConstructor" xml:space="preserve">
    <value>The value or constructor '{0}' is not defined.</value>
  </data>
  <data name="undefinedNameValueNamespaceTypeOrModule" xml:space="preserve">
    <value>The value, namespace, type or module '{0}' is not defined.</value>
  </data>
  <data name="undefinedNameConstructorModuleOrNamespace" xml:space="preserve">
    <value>The constructor, module or namespace '{0}' is not defined.</value>
  </data>
  <data name="undefinedNameType" xml:space="preserve">
    <value>The type '{0}' is not defined.</value>
  </data>
  <data name="undefinedNameTypeIn" xml:space="preserve">
    <value>The type '{0}' is not defined in '{1}'.</value>
  </data>
  <data name="undefinedNameRecordLabelOrNamespace" xml:space="preserve">
    <value>The record label or namespace '{0}' is not defined.</value>
  </data>
  <data name="undefinedNameRecordLabel" xml:space="preserve">
    <value>The record label '{0}' is not defined.</value>
  </data>
  <data name="undefinedNameSuggestionsIntro" xml:space="preserve">
    <value>Maybe you want one of the following:</value>
  </data>
  <data name="undefinedNameTypeParameter" xml:space="preserve">
    <value>The type parameter {0} is not defined.</value>
  </data>
  <data name="undefinedNamePatternDiscriminator" xml:space="preserve">
    <value>The pattern discriminator '{0}' is not defined.</value>
  </data>
  <data name="replaceWithSuggestion" xml:space="preserve">
    <value>Replace with '{0}'</value>
  </data>
  <data name="addIndexerDot" xml:space="preserve">
    <value>Add . for indexer access.</value>
  </data>
  <data name="listElementHasWrongType" xml:space="preserve">
    <value>All elements of a list constructor expression must have the same type. This expression was expected to have type '{0}', but here has type '{1}'.</value>
  </data>
  <data name="arrayElementHasWrongType" xml:space="preserve">
    <value>All elements of an array constructor expression must have the same type. This expression was expected to have type '{0}', but here has type '{1}'.</value>
  </data>
  <data name="missingElseBranch" xml:space="preserve">
    <value>The 'if' expression is missing an 'else' branch. The 'then' branch has type '{0}'. Because 'if' is an expression, and not a statement, add an 'else' branch which returns a value of the same type.</value>
  </data>
  <data name="ifExpression" xml:space="preserve">
    <value>The 'if' expression needs to have type '{0}' to satisfy context type requirements. It currently has type '{1}'.</value>
  </data>
  <data name="elseBranchHasWrongType" xml:space="preserve">
    <value>All branches of an 'if' expression must have the same type. This expression was expected to have type '{0}', but here has type '{1}'.</value>
  </data>
  <data name="followingPatternMatchClauseHasWrongType" xml:space="preserve">
    <value>All branches of a pattern match expression must return values of the same type. The first branch returned a value of type '{0}', but this branch returned a value of type '{1}'.</value>
  </data>
  <data name="patternMatchGuardIsNotBool" xml:space="preserve">
    <value>A pattern match guard must be of type 'bool', but this 'when' expression is of type '{0}'.</value>
  </data>
  <data name="commaInsteadOfSemicolonInRecord" xml:space="preserve">
    <value>A ';' is used to separate field values in records. Consider replacing ',' with ';'.</value>
  </data>
  <data name="derefInsteadOfNot" xml:space="preserve">
    <value>The '!' operator is used to dereference a ref cell. Consider using 'not expr' here.</value>
  </data>
  <data name="buildUnexpectedTypeArgs" xml:space="preserve">
    <value>The non-generic type '{0}' does not expect any type arguments, but here is given {1} type argument(s)</value>
  </data>
  <data name="returnUsedInsteadOfReturnBang" xml:space="preserve">
    <value>Consider using 'return!' instead of 'return'.</value>
  </data>
  <data name="yieldUsedInsteadOfYieldBang" xml:space="preserve">
    <value>Consider using 'yield!' instead of 'yield'.</value>
  </data>
  <data name="tupleRequiredInAbstractMethod" xml:space="preserve">
    <value>\nA tuple type is required for one or more arguments. Consider wrapping the given arguments in additional parentheses or review the definition of the interface.</value>
  </data>
  <data name="buildInvalidWarningNumber" xml:space="preserve">
    <value>Invalid warning number '{0}'</value>
  </data>
  <data name="buildInvalidVersionString" xml:space="preserve">
    <value>Invalid version string '{0}'</value>
  </data>
  <data name="buildInvalidVersionFile" xml:space="preserve">
    <value>Invalid version file '{0}'</value>
  </data>
  <data name="buildProductName" xml:space="preserve">
    <value>Microsoft (R) F# Compiler version {0}</value>
  </data>
  <data name="buildProductNameCommunity" xml:space="preserve">
    <value>F# Compiler for F# {0}</value>
  </data>
  <data name="buildProblemWithFilename" xml:space="preserve">
    <value>Problem with filename '{0}': {1}</value>
  </data>
  <data name="buildNoInputsSpecified" xml:space="preserve">
    <value>No inputs specified</value>
  </data>
  <data name="buildPdbRequiresDebug" xml:space="preserve">
    <value>The '--pdb' option requires the '--debug' option to be used</value>
  </data>
  <data name="buildInvalidSearchDirectory" xml:space="preserve">
    <value>The search directory '{0}' is invalid</value>
  </data>
  <data name="buildSearchDirectoryNotFound" xml:space="preserve">
    <value>The search directory '{0}' could not be found</value>
  </data>
  <data name="buildInvalidFilename" xml:space="preserve">
    <value>'{0}' is not a valid filename</value>
  </data>
  <data name="buildInvalidAssemblyName" xml:space="preserve">
    <value>'{0}' is not a valid assembly name</value>
  </data>
  <data name="buildInvalidPrivacy" xml:space="preserve">
    <value>Unrecognized privacy setting '{0}' for managed resource, valid options are 'public' and 'private'</value>
  </data>
  <data name="buildMultipleReferencesNotAllowed" xml:space="preserve">
    <value>Multiple references to '{0}.dll' are not permitted</value>
  </data>
  <data name="buildCouldNotReadVersionInfoFromMscorlib" xml:space="preserve">
    <value>Could not read version from mscorlib.dll</value>
  </data>
  <data name="buildCannotReadAssembly" xml:space="preserve">
    <value>Unable to read assembly '{0}'</value>
  </data>
  <data name="buildAssemblyResolutionFailed" xml:space="preserve">
    <value>Assembly resolution failure at or near this location</value>
  </data>
  <data name="buildImplicitModuleIsNotLegalIdentifier" xml:space="preserve">
    <value>The declarations in this file will be placed in an implicit module '{0}' based on the file name '{1}'. However this is not a valid F# identifier, so the contents will not be accessible from other files. Consider renaming the file or adding a 'module' or 'namespace' declaration at the top of the file.</value>
  </data>
  <data name="buildMultiFileRequiresNamespaceOrModule" xml:space="preserve">
    <value>Files in libraries or multiple-file applications must begin with a namespace or module declaration, e.g. 'namespace SomeNamespace.SubNamespace' or 'module SomeNamespace.SomeModule'. Only the last source file of an application may omit such a declaration.</value>
  </data>
  <data name="noEqualSignAfterModule" xml:space="preserve">
    <value>Files in libraries or multiple-file applications must begin with a namespace or module declaration. When using a module declaration at the start of a file the '=' sign is not allowed. If this is a top-level module, consider removing the = to resolve this error.</value>
  </data>
  <data name="buildMultipleToplevelModules" xml:space="preserve">
    <value>This file contains multiple declarations of the form 'module SomeNamespace.SomeModule'. Only one declaration of this form is permitted in a file. Change your file to use an initial namespace declaration and/or use 'module ModuleName = ...' to define your modules.</value>
  </data>
  <data name="buildOptionRequiresParameter" xml:space="preserve">
    <value>Option requires parameter: {0}</value>
  </data>
  <data name="buildCouldNotFindSourceFile" xml:space="preserve">
    <value>Source file '{0}' could not be found</value>
  </data>
  <data name="buildInvalidSourceFileExtension" xml:space="preserve">
    <value>The file extension of '{0}' is not recognized. Source files must have extension .fs, .fsi, .fsx, .fsscript, .ml or .mli.</value>
  </data>
  <data name="buildCouldNotResolveAssembly" xml:space="preserve">
    <value>Could not resolve assembly '{0}'</value>
  </data>
  <data name="buildCouldNotResolveAssemblyRequiredByFile" xml:space="preserve">
    <value>Could not resolve assembly '{0}' required by '{1}'</value>
  </data>
  <data name="buildErrorOpeningBinaryFile" xml:space="preserve">
    <value>Error opening binary file '{0}': {1}</value>
  </data>
  <data name="buildDifferentVersionMustRecompile" xml:space="preserve">
    <value>The F#-compiled DLL '{0}' needs to be recompiled to be used with this version of F#</value>
  </data>
  <data name="buildInvalidHashIDirective" xml:space="preserve">
    <value>Invalid directive. Expected '#I \"&lt;path&gt;\"'.</value>
  </data>
  <data name="buildInvalidHashrDirective" xml:space="preserve">
    <value>Invalid directive. Expected '#r \"&lt;file-or-assembly&gt;\"'.</value>
  </data>
  <data name="buildInvalidHashloadDirective" xml:space="preserve">
    <value>Invalid directive. Expected '#load \"&lt;file&gt;\" ... \"&lt;file&gt;\"'.</value>
  </data>
  <data name="buildInvalidHashtimeDirective" xml:space="preserve">
    <value>Invalid directive. Expected '#time', '#time \"on\"' or '#time \"off\"'.</value>
  </data>
  <data name="buildDirectivesInModulesAreIgnored" xml:space="preserve">
    <value>Directives inside modules are ignored</value>
  </data>
  <data name="buildSignatureAlreadySpecified" xml:space="preserve">
    <value>A signature for the file or module '{0}' has already been specified</value>
  </data>
  <data name="buildImplementationAlreadyGivenDetail" xml:space="preserve">
    <value>An implementation of file or module '{0}' has already been given. Compilation order is significant in F# because of type inference. You may need to adjust the order of your files to place the signature file before the implementation. In Visual Studio files are type-checked in the order they appear in the project file, which can be edited manually or adjusted using the solution explorer.</value>
  </data>
  <data name="buildImplementationAlreadyGiven" xml:space="preserve">
    <value>An implementation of the file or module '{0}' has already been given</value>
  </data>
  <data name="buildSignatureWithoutImplementation" xml:space="preserve">
    <value>The signature file '{0}' does not have a corresponding implementation file. If an implementation file exists then check the 'module' and 'namespace' declarations in the signature and implementation files match.</value>
  </data>
  <data name="buildArgInvalidInt" xml:space="preserve">
    <value>'{0}' is not a valid integer argument</value>
  </data>
  <data name="buildArgInvalidFloat" xml:space="preserve">
    <value>'{0}' is not a valid floating point argument</value>
  </data>
  <data name="buildUnrecognizedOption" xml:space="preserve">
    <value>Unrecognized option: '{0}'</value>
  </data>
  <data name="buildInvalidModuleOrNamespaceName" xml:space="preserve">
    <value>Invalid module or namespace name</value>
  </data>
  <data name="pickleErrorReadingWritingMetadata" xml:space="preserve">
    <value>Error reading/writing metadata for the F# compiled DLL '{0}'. Was the DLL compiled with an earlier version of the F# compiler? (error: '{1}').</value>
  </data>
  <data name="tastTypeOrModuleNotConcrete" xml:space="preserve">
    <value>The type/module '{0}' is not a concrete module or type</value>
  </data>
  <data name="tastTypeHasAssemblyCodeRepresentation" xml:space="preserve">
    <value>The type '{0}' has an inline assembly code representation</value>
  </data>
  <data name="tastNamespaceAndModuleWithSameNameInAssembly" xml:space="preserve">
    <value>A namespace and a module named '{0}' both occur in two parts of this assembly</value>
  </data>
  <data name="tastTwoModulesWithSameNameInAssembly" xml:space="preserve">
    <value>Two modules named '{0}' occur in two parts of this assembly</value>
  </data>
  <data name="tastDuplicateTypeDefinitionInAssembly" xml:space="preserve">
    <value>Two type definitions named '{0}' occur in namespace '{1}' in two parts of this assembly</value>
  </data>
  <data name="tastConflictingModuleAndTypeDefinitionInAssembly" xml:space="preserve">
    <value>A module and a type definition named '{0}' occur in namespace '{1}' in two parts of this assembly</value>
  </data>
  <data name="tastInvalidMemberSignature" xml:space="preserve">
    <value>Invalid member signature encountered because of an earlier error</value>
  </data>
  <data name="tastValueDoesNotHaveSetterType" xml:space="preserve">
    <value>This value does not have a valid property setter type</value>
  </data>
  <data name="tastInvalidFormForPropertyGetter" xml:space="preserve">
    <value>Invalid form for a property getter. At least one '()' argument is required when using the explicit syntax.</value>
  </data>
  <data name="tastInvalidFormForPropertySetter" xml:space="preserve">
    <value>Invalid form for a property setter. At least one argument is required.</value>
  </data>
  <data name="tastUnexpectedByRef" xml:space="preserve">
    <value>Unexpected use of a byref-typed variable</value>
  </data>
  <data name="tastValueMustBeMutable" xml:space="preserve">
    <value>A value must be mutable in order to mutate the contents or take the address of a value type, e.g. 'let mutable x = ...'</value>
  </data>
  <data name="tastInvalidMutationOfConstant" xml:space="preserve">
    <value>Invalid mutation of a constant expression. Consider copying the expression to a mutable local, e.g. 'let mutable x = ...'.</value>
  </data>
  <data name="tastValueHasBeenCopied" xml:space="preserve">
    <value>The value has been copied to ensure the original is not mutated by this operation or because the copy is implicit when returning a struct from a member and another member is then accessed</value>
  </data>
  <data name="tastRecursiveValuesMayNotBeInConstructionOfTuple" xml:space="preserve">
    <value>Recursively defined values cannot appear directly as part of the construction of a tuple value within a recursive binding</value>
  </data>
  <data name="tastRecursiveValuesMayNotAppearInConstructionOfType" xml:space="preserve">
    <value>Recursive values cannot appear directly as a construction of the type '{0}' within a recursive binding. This feature has been removed from the F# language. Consider using a record instead.</value>
  </data>
  <data name="tastRecursiveValuesMayNotBeAssignedToNonMutableField" xml:space="preserve">
    <value>Recursive values cannot be directly assigned to the non-mutable field '{0}' of the type '{1}' within a recursive binding. Consider using a mutable field instead.</value>
  </data>
  <data name="tastUnexpectedDecodeOfAutoOpenAttribute" xml:space="preserve">
    <value>Unexpected decode of AutoOpenAttribute</value>
  </data>
  <data name="tastUnexpectedDecodeOfInternalsVisibleToAttribute" xml:space="preserve">
    <value>Unexpected decode of InternalsVisibleToAttribute</value>
  </data>
  <data name="tastUnexpectedDecodeOfInterfaceDataVersionAttribute" xml:space="preserve">
    <value>Unexpected decode of InterfaceDataVersionAttribute</value>
  </data>
  <data name="tastActivePatternsLimitedToSeven" xml:space="preserve">
    <value>Active patterns cannot return more than 7 possibilities</value>
  </data>
  <data name="tastNotAConstantExpression" xml:space="preserve">
    <value>This is not a valid constant expression or custom attribute value</value>
  </data>
  <data name="ValueNotContainedMutabilityAttributesDiffer" xml:space="preserve">
    <value>Module '{0}' contains\n    {1}    \nbut its signature specifies\n    {2}    \nThe mutability attributes differ</value>
  </data>
  <data name="ValueNotContainedMutabilityNamesDiffer" xml:space="preserve">
    <value>Module '{0}' contains\n    {1}    \nbut its signature specifies\n    {2}    \nThe names differ</value>
  </data>
  <data name="ValueNotContainedMutabilityCompiledNamesDiffer" xml:space="preserve">
    <value>Module '{0}' contains\n    {1}    \nbut its signature specifies\n    {2}    \nThe compiled names differ</value>
  </data>
  <data name="ValueNotContainedMutabilityDisplayNamesDiffer" xml:space="preserve">
    <value>Module '{0}' contains\n    {1}    \nbut its signature specifies\n    {2}    \nThe display names differ</value>
  </data>
  <data name="ValueNotContainedMutabilityAccessibilityMore" xml:space="preserve">
    <value>Module '{0}' contains\n    {1}    \nbut its signature specifies\n    {2}    \nThe accessibility specified in the signature is more than that specified in the implementation</value>
  </data>
  <data name="ValueNotContainedMutabilityInlineFlagsDiffer" xml:space="preserve">
    <value>Module '{0}' contains\n    {1}    \nbut its signature specifies\n    {2}    \nThe inline flags differ</value>
  </data>
  <data name="ValueNotContainedMutabilityLiteralConstantValuesDiffer" xml:space="preserve">
    <value>Module '{0}' contains\n    {1}    \nbut its signature specifies\n    {2}    \nThe literal constant values and/or attributes differ</value>
  </data>
  <data name="ValueNotContainedMutabilityOneIsTypeFunction" xml:space="preserve">
    <value>Module '{0}' contains\n    {1}    \nbut its signature specifies\n    {2}    \nOne is a type function and the other is not. The signature requires explicit type parameters if they are present in the implementation.</value>
  </data>
  <data name="ValueNotContainedMutabilityParameterCountsDiffer" xml:space="preserve">
    <value>Module '{0}' contains\n    {1}    \nbut its signature specifies\n    {2}    \nThe respective type parameter counts differ</value>
  </data>
  <data name="ValueNotContainedMutabilityTypesDiffer" xml:space="preserve">
    <value>Module '{0}' contains\n    {1}    \nbut its signature specifies\n    {2}    \nThe types differ</value>
  </data>
  <data name="ValueNotContainedMutabilityExtensionsDiffer" xml:space="preserve">
    <value>Module '{0}' contains\n    {1}    \nbut its signature specifies\n    {2}    \nOne is an extension member and the other is not</value>
  </data>
  <data name="ValueNotContainedMutabilityArityNotInferred" xml:space="preserve">
    <value>Module '{0}' contains\n    {1}    \nbut its signature specifies\n    {2}    \nAn arity was not inferred for this value</value>
  </data>
  <data name="ValueNotContainedMutabilityGenericParametersDiffer" xml:space="preserve">
    <value>Module '{0}' contains\n    {1}    \nbut its signature specifies\n    {2}    \nThe number of generic parameters in the signature and implementation differ (the signature declares {3} but the implementation declares {4}</value>
  </data>
  <data name="ValueNotContainedMutabilityGenericParametersAreDifferentKinds" xml:space="preserve">
    <value>Module '{0}' contains\n    {1}    \nbut its signature specifies\n    {2}    \nThe generic parameters in the signature and implementation have different kinds. Perhaps there is a missing [&lt;Measure&gt;] attribute.</value>
  </data>
  <data name="ValueNotContainedMutabilityAritiesDiffer" xml:space="preserve">
    <value>Module '{0}' contains\n    {1}    \nbut its signature specifies\n    {2}    \nThe arities in the signature and implementation differ. The signature specifies that '{3}' is function definition or lambda expression accepting at least {4} argument(s), but the implementation is a computed function value. To declare that a computed function value is a permitted implementation simply parenthesize its type in the signature, e.g.\n\tval {5}: int -&gt; (int -&gt; int)\ninstead of\n\tval {6}: int -&gt; int -&gt; int.</value>
  </data>
  <data name="ValueNotContainedMutabilityDotNetNamesDiffer" xml:space="preserve">
    <value>Module '{0}' contains\n    {1}    \nbut its signature specifies\n    {2}    \nThe CLI member names differ</value>
  </data>
  <data name="ValueNotContainedMutabilityStaticsDiffer" xml:space="preserve">
    <value>Module '{0}' contains\n    {1}    \nbut its signature specifies\n    {2}    \nOne is static and the other isn't</value>
  </data>
  <data name="ValueNotContainedMutabilityVirtualsDiffer" xml:space="preserve">
    <value>Module '{0}' contains\n    {1}    \nbut its signature specifies\n    {2}    \nOne is virtual and the other isn't</value>
  </data>
  <data name="ValueNotContainedMutabilityAbstractsDiffer" xml:space="preserve">
    <value>Module '{0}' contains\n    {1}    \nbut its signature specifies\n    {2}    \nOne is abstract and the other isn't</value>
  </data>
  <data name="ValueNotContainedMutabilityFinalsDiffer" xml:space="preserve">
    <value>Module '{0}' contains\n    {1}    \nbut its signature specifies\n    {2}    \nOne is final and the other isn't</value>
  </data>
  <data name="ValueNotContainedMutabilityOverridesDiffer" xml:space="preserve">
    <value>Module '{0}' contains\n    {1}    \nbut its signature specifies\n    {2}    \nOne is marked as an override and the other isn't</value>
  </data>
  <data name="ValueNotContainedMutabilityOneIsConstructor" xml:space="preserve">
    <value>Module '{0}' contains\n    {1}    \nbut its signature specifies\n    {2}    \nOne is a constructor/property and the other is not</value>
  </data>
  <data name="ValueNotContainedMutabilityStaticButInstance" xml:space="preserve">
    <value>Module '{0}' contains\n    {1}    \nbut its signature specifies\n    {2}    \nThe compiled representation of this method is as a static member but the signature indicates its compiled representation is as an instance member</value>
  </data>
  <data name="ValueNotContainedMutabilityInstanceButStatic" xml:space="preserve">
    <value>Module '{0}' contains\n    {1}    \nbut its signature specifies\n    {2}    \nThe compiled representation of this method is as an instance member, but the signature indicates its compiled representation is as a static member</value>
  </data>
  <data name="DefinitionsInSigAndImplNotCompatibleNamesDiffer" xml:space="preserve">
    <value>The {0} definitions in the signature and implementation are not compatible because the names differ. The type is called '{1}' in the signature file but '{2}' in implementation.</value>
  </data>
  <data name="DefinitionsInSigAndImplNotCompatibleParameterCountsDiffer" xml:space="preserve">
    <value>The {0} definitions for type '{1}' in the signature and implementation are not compatible because the respective type parameter counts differ</value>
  </data>
  <data name="DefinitionsInSigAndImplNotCompatibleAccessibilityDiffer" xml:space="preserve">
    <value>The {0} definitions for type '{1}' in the signature and implementation are not compatible because the accessibility specified in the signature is more than that specified in the implementation</value>
  </data>
  <data name="DefinitionsInSigAndImplNotCompatibleMissingInterface" xml:space="preserve">
    <value>The {0} definitions for type '{1}' in the signature and implementation are not compatible because the signature requires that the type supports the interface {2} but the interface has not been implemented</value>
  </data>
  <data name="DefinitionsInSigAndImplNotCompatibleImplementationSaysNull" xml:space="preserve">
    <value>The {0} definitions for type '{1}' in the signature and implementation are not compatible because the implementation says this type may use nulls as a representation but the signature does not</value>
  </data>
  <data name="DefinitionsInSigAndImplNotCompatibleImplementationSaysNull2" xml:space="preserve">
    <value>The {0} definitions for type '{1}' in the signature and implementation are not compatible because the implementation says this type may use nulls as an extra value but the signature does not</value>
  </data>
  <data name="DefinitionsInSigAndImplNotCompatibleSignatureSaysNull" xml:space="preserve">
    <value>The {0} definitions for type '{1}' in the signature and implementation are not compatible because the signature says this type may use nulls as a representation but the implementation does not</value>
  </data>
  <data name="DefinitionsInSigAndImplNotCompatibleSignatureSaysNull2" xml:space="preserve">
    <value>The {0} definitions for type '{1}' in the signature and implementation are not compatible because the signature says this type may use nulls as an extra value but the implementation does not</value>
  </data>
  <data name="DefinitionsInSigAndImplNotCompatibleImplementationSealed" xml:space="preserve">
    <value>The {0} definitions for type '{1}' in the signature and implementation are not compatible because the implementation type is sealed but the signature implies it is not. Consider adding the [&lt;Sealed&gt;] attribute to the signature.</value>
  </data>
  <data name="DefinitionsInSigAndImplNotCompatibleImplementationIsNotSealed" xml:space="preserve">
    <value>The {0} definitions for type '{1}' in the signature and implementation are not compatible because the implementation type is not sealed but signature implies it is. Consider adding the [&lt;Sealed&gt;] attribute to the implementation.</value>
  </data>
  <data name="DefinitionsInSigAndImplNotCompatibleImplementationIsAbstract" xml:space="preserve">
    <value>The {0} definitions for type '{1}' in the signature and implementation are not compatible because the implementation is an abstract class but the signature is not. Consider adding the [&lt;AbstractClass&gt;] attribute to the signature.</value>
  </data>
  <data name="DefinitionsInSigAndImplNotCompatibleSignatureIsAbstract" xml:space="preserve">
    <value>The {0} definitions for type '{1}' in the signature and implementation are not compatible because the signature is an abstract class but the implementation is not. Consider adding the [&lt;AbstractClass&gt;] attribute to the implementation.</value>
  </data>
  <data name="DefinitionsInSigAndImplNotCompatibleTypesHaveDifferentBaseTypes" xml:space="preserve">
    <value>The {0} definitions for type '{1}' in the signature and implementation are not compatible because the types have different base types</value>
  </data>
  <data name="DefinitionsInSigAndImplNotCompatibleNumbersDiffer" xml:space="preserve">
    <value>The {0} definitions for type '{1}' in the signature and implementation are not compatible because the number of {2}s differ</value>
  </data>
  <data name="DefinitionsInSigAndImplNotCompatibleSignatureDefinesButImplDoesNot" xml:space="preserve">
    <value>The {0} definitions for type '{1}' in the signature and implementation are not compatible because the signature defines the {2} '{3}' but the implementation does not (or does, but not in the same order)</value>
  </data>
  <data name="DefinitionsInSigAndImplNotCompatibleImplDefinesButSignatureDoesNot" xml:space="preserve">
    <value>The {0} definitions for type '{1}' in the signature and implementation are not compatible because the implementation defines the {2} '{3}' but the signature does not (or does, but not in the same order)</value>
  </data>
  <data name="DefinitionsInSigAndImplNotCompatibleImplDefinesStruct" xml:space="preserve">
    <value>The {0} definitions for type '{1}' in the signature and implementation are not compatible because the implementation defines a struct but the signature defines a type with a hidden representation</value>
  </data>
  <data name="DefinitionsInSigAndImplNotCompatibleDotNetTypeRepresentationIsHidden" xml:space="preserve">
    <value>The {0} definitions for type '{1}' in the signature and implementation are not compatible because a CLI type representation is being hidden by a signature</value>
  </data>
  <data name="DefinitionsInSigAndImplNotCompatibleTypeIsHidden" xml:space="preserve">
    <value>The {0} definitions for type '{1}' in the signature and implementation are not compatible because a type representation is being hidden by a signature</value>
  </data>
  <data name="DefinitionsInSigAndImplNotCompatibleTypeIsDifferentKind" xml:space="preserve">
    <value>The {0} definitions for type '{1}' in the signature and implementation are not compatible because the types are of different kinds</value>
  </data>
  <data name="DefinitionsInSigAndImplNotCompatibleILDiffer" xml:space="preserve">
    <value>The {0} definitions for type '{1}' in the signature and implementation are not compatible because the IL representations differ</value>
  </data>
  <data name="DefinitionsInSigAndImplNotCompatibleRepresentationsDiffer" xml:space="preserve">
    <value>The {0} definitions for type '{1}' in the signature and implementation are not compatible because the representations differ</value>
  </data>
  <data name="DefinitionsInSigAndImplNotCompatibleFieldWasPresent" xml:space="preserve">
    <value>The {0} definitions for type '{1}' in the signature and implementation are not compatible because the field {2} was present in the implementation but not in the signature</value>
  </data>
  <data name="DefinitionsInSigAndImplNotCompatibleFieldOrderDiffer" xml:space="preserve">
    <value>The {0} definitions for type '{1}' in the signature and implementation are not compatible because the order of the fields is different in the signature and implementation</value>
  </data>
  <data name="DefinitionsInSigAndImplNotCompatibleFieldRequiredButNotSpecified" xml:space="preserve">
    <value>The {0} definitions for type '{1}' in the signature and implementation are not compatible because the field {2} was required by the signature but was not specified by the implementation</value>
  </data>
  <data name="DefinitionsInSigAndImplNotCompatibleFieldIsInImplButNotSig" xml:space="preserve">
    <value>The {0} definitions for type '{1}' in the signature and implementation are not compatible because the field '{2}' was present in the implementation but not in the signature. Struct types must now reveal their fields in the signature for the type, though the fields may still be labelled 'private' or 'internal'.</value>
  </data>
  <data name="DefinitionsInSigAndImplNotCompatibleAbstractMemberMissingInImpl" xml:space="preserve">
    <value>The {0} definitions for type '{1}' in the signature and implementation are not compatible because the abstract member '{2}' was required by the signature but was not specified by the implementation</value>
  </data>
  <data name="DefinitionsInSigAndImplNotCompatibleAbstractMemberMissingInSig" xml:space="preserve">
    <value>The {0} definitions for type '{1}' in the signature and implementation are not compatible because the abstract member '{2}' was present in the implementation but not in the signature</value>
  </data>
  <data name="DefinitionsInSigAndImplNotCompatibleSignatureDeclaresDiffer" xml:space="preserve">
    <value>The {0} definitions for type '{1}' in the signature and implementation are not compatible because the signature declares a {2} while the implementation declares a {3}</value>
  </data>
  <data name="DefinitionsInSigAndImplNotCompatibleAbbreviationsDiffer" xml:space="preserve">
    <value>The {0} definitions for type '{1}' in the signature and implementation are not compatible because the abbreviations differ: {2} versus {3}</value>
  </data>
  <data name="DefinitionsInSigAndImplNotCompatibleAbbreviationHiddenBySig" xml:space="preserve">
    <value>The {0} definitions for type '{1}' in the signature and implementation are not compatible because an abbreviation is being hidden by a signature. The abbreviation must be visible to other CLI languages. Consider making the abbreviation visible in the signature.</value>
  </data>
  <data name="DefinitionsInSigAndImplNotCompatibleSigHasAbbreviation" xml:space="preserve">
    <value>The {0} definitions for type '{1}' in the signature and implementation are not compatible because the signature has an abbreviation while the implementation does not</value>
  </data>
  <data name="ModuleContainsConstructorButNamesDiffer" xml:space="preserve">
    <value>The module contains the constructor\n    {0}    \nbut its signature specifies\n    {1}    \nThe names differ</value>
  </data>
  <data name="ModuleContainsConstructorButDataFieldsDiffer" xml:space="preserve">
    <value>The module contains the constructor\n    {0}    \nbut its signature specifies\n    {1}    \nThe respective number of data fields differ</value>
  </data>
  <data name="ModuleContainsConstructorButTypesOfFieldsDiffer" xml:space="preserve">
    <value>The module contains the constructor\n    {0}    \nbut its signature specifies\n    {1}    \nThe types of the fields differ</value>
  </data>
  <data name="ModuleContainsConstructorButAccessibilityDiffers" xml:space="preserve">
    <value>The module contains the constructor\n    {0}    \nbut its signature specifies\n    {1}    \nthe accessibility specified in the signature is more than that specified in the implementation</value>
  </data>
  <data name="FieldNotContainedNamesDiffer" xml:space="preserve">
    <value>The module contains the field\n    {0}    \nbut its signature specifies\n    {1}    \nThe names differ</value>
  </data>
  <data name="FieldNotContainedAccessibilitiesDiffer" xml:space="preserve">
    <value>The module contains the field\n    {0}    \nbut its signature specifies\n    {1}    \nthe accessibility specified in the signature is more than that specified in the implementation</value>
  </data>
  <data name="FieldNotContainedStaticsDiffer" xml:space="preserve">
    <value>The module contains the field\n    {0}    \nbut its signature specifies\n    {1}    \nThe 'static' modifiers differ</value>
  </data>
  <data name="FieldNotContainedMutablesDiffer" xml:space="preserve">
    <value>The module contains the field\n    {0}    \nbut its signature specifies\n    {1}    \nThe 'mutable' modifiers differ</value>
  </data>
  <data name="FieldNotContainedLiteralsDiffer" xml:space="preserve">
    <value>The module contains the field\n    {0}    \nbut its signature specifies\n    {1}    \nThe 'literal' modifiers differ</value>
  </data>
  <data name="FieldNotContainedTypesDiffer" xml:space="preserve">
    <value>The module contains the field\n    {0}    \nbut its signature specifies\n    {1}    \nThe types differ</value>
  </data>
  <data name="typrelCannotResolveImplicitGenericInstantiation" xml:space="preserve">
    <value>The implicit instantiation of a generic construct at or near this point could not be resolved because it could resolve to multiple unrelated types, e.g. '{0}' and '{1}'. Consider using type annotations to resolve the ambiguity</value>
  </data>
  <data name="typrelCannotResolveAmbiguityInPrintf" xml:space="preserve">
    <value>Could not resolve the ambiguity inherent in the use of a 'printf'-style format string</value>
  </data>
  <data name="typrelCannotResolveAmbiguityInEnum" xml:space="preserve">
    <value>Could not resolve the ambiguity in the use of a generic construct with an 'enum' constraint at or near this position</value>
  </data>
  <data name="typrelCannotResolveAmbiguityInDelegate" xml:space="preserve">
    <value>Could not resolve the ambiguity in the use of a generic construct with a 'delegate' constraint at or near this position</value>
  </data>
  <data name="typrelInvalidValue" xml:space="preserve">
    <value>Invalid value</value>
  </data>
  <data name="typrelSigImplNotCompatibleParamCountsDiffer" xml:space="preserve">
    <value>The signature and implementation are not compatible because the respective type parameter counts differ</value>
  </data>
  <data name="typrelSigImplNotCompatibleCompileTimeRequirementsDiffer" xml:space="preserve">
    <value>The signature and implementation are not compatible because the type parameter in the class/signature has a different compile-time requirement to the one in the member/implementation</value>
  </data>
  <data name="typrelSigImplNotCompatibleConstraintsDiffer" xml:space="preserve">
    <value>The signature and implementation are not compatible because the declaration of the type parameter '{0}' requires a constraint of the form {1}</value>
  </data>
  <data name="typrelSigImplNotCompatibleConstraintsDifferRemove" xml:space="preserve">
    <value>The signature and implementation are not compatible because the type parameter '{0}' has a constraint of the form {1} but the implementation does not. Either remove this constraint from the signature or add it to the implementation.</value>
  </data>
  <data name="typrelTypeImplementsIComparableShouldOverrideObjectEquals" xml:space="preserve">
    <value>The type '{0}' implements 'System.IComparable'. Consider also adding an explicit override for 'Object.Equals'</value>
  </data>
  <data name="typrelTypeImplementsIComparableDefaultObjectEqualsProvided" xml:space="preserve">
    <value>The type '{0}' implements 'System.IComparable' explicitly but provides no corresponding override for 'Object.Equals'. An implementation of 'Object.Equals' has been automatically provided, implemented via 'System.IComparable'. Consider implementing the override 'Object.Equals' explicitly</value>
  </data>
  <data name="typrelExplicitImplementationOfGetHashCodeOrEquals" xml:space="preserve">
    <value>The struct, record or union type '{0}' has an explicit implementation of 'Object.GetHashCode' or 'Object.Equals'. You must apply the 'CustomEquality' attribute to the type</value>
  </data>
  <data name="typrelExplicitImplementationOfGetHashCode" xml:space="preserve">
    <value>The struct, record or union type '{0}' has an explicit implementation of 'Object.GetHashCode'. Consider implementing a matching override for 'Object.Equals(obj)'</value>
  </data>
  <data name="typrelExplicitImplementationOfEquals" xml:space="preserve">
    <value>The struct, record or union type '{0}' has an explicit implementation of 'Object.Equals'. Consider implementing a matching override for 'Object.GetHashCode()'</value>
  </data>
  <data name="ExceptionDefsNotCompatibleHiddenBySignature" xml:space="preserve">
    <value>The exception definitions are not compatible because a CLI exception mapping is being hidden by a signature. The exception mapping must be visible to other modules. The module contains the exception definition\n    {0}    \nbut its signature specifies\n\t{1}</value>
  </data>
  <data name="ExceptionDefsNotCompatibleDotNetRepresentationsDiffer" xml:space="preserve">
    <value>The exception definitions are not compatible because the CLI representations differ. The module contains the exception definition\n    {0}    \nbut its signature specifies\n\t{1}</value>
  </data>
  <data name="ExceptionDefsNotCompatibleAbbreviationHiddenBySignature" xml:space="preserve">
    <value>The exception definitions are not compatible because the exception abbreviation is being hidden by the signature. The abbreviation must be visible to other CLI languages. Consider making the abbreviation visible in the signature. The module contains the exception definition\n    {0}    \nbut its signature specifies\n\t{1}.</value>
  </data>
  <data name="ExceptionDefsNotCompatibleSignaturesDiffer" xml:space="preserve">
    <value>The exception definitions are not compatible because the exception abbreviations in the signature and implementation differ. The module contains the exception definition\n    {0}    \nbut its signature specifies\n\t{1}.</value>
  </data>
  <data name="ExceptionDefsNotCompatibleExceptionDeclarationsDiffer" xml:space="preserve">
    <value>The exception definitions are not compatible because the exception declarations differ. The module contains the exception definition\n    {0}    \nbut its signature specifies\n\t{1}.</value>
  </data>
  <data name="ExceptionDefsNotCompatibleFieldInSigButNotImpl" xml:space="preserve">
    <value>The exception definitions are not compatible because the field '{0}' was required by the signature but was not specified by the implementation. The module contains the exception definition\n    {1}    \nbut its signature specifies\n\t{2}.</value>
  </data>
  <data name="ExceptionDefsNotCompatibleFieldInImplButNotSig" xml:space="preserve">
    <value>The exception definitions are not compatible because the field '{0}' was present in the implementation but not in the signature. The module contains the exception definition\n    {1}    \nbut its signature specifies\n\t{2}.</value>
  </data>
  <data name="ExceptionDefsNotCompatibleFieldOrderDiffers" xml:space="preserve">
    <value>The exception definitions are not compatible because the order of the fields is different in the signature and implementation. The module contains the exception definition\n    {0}    \nbut its signature specifies\n\t{1}.</value>
  </data>
  <data name="typrelModuleNamespaceAttributesDifferInSigAndImpl" xml:space="preserve">
    <value>The namespace or module attributes differ between signature and implementation</value>
  </data>
  <data name="typrelMethodIsOverconstrained" xml:space="preserve">
    <value>This method is over-constrained in its type parameters</value>
  </data>
  <data name="typrelOverloadNotFound" xml:space="preserve">
    <value>No implementations of '{0}' had the correct number of arguments and type parameters. The required signature is '{1}'.</value>
  </data>
  <data name="typrelOverrideWasAmbiguous" xml:space="preserve">
    <value>The override for '{0}' was ambiguous</value>
  </data>
  <data name="typrelMoreThenOneOverride" xml:space="preserve">
    <value>More than one override implements '{0}'</value>
  </data>
  <data name="typrelMethodIsSealed" xml:space="preserve">
    <value>The method '{0}' is sealed and cannot be overridden</value>
  </data>
  <data name="typrelOverrideImplementsMoreThenOneSlot" xml:space="preserve">
    <value>The override '{0}' implements more than one abstract slot, e.g. '{1}' and '{2}'</value>
  </data>
  <data name="typrelDuplicateInterface" xml:space="preserve">
    <value>Duplicate or redundant interface</value>
  </data>
  <data name="typrelNeedExplicitImplementation" xml:space="preserve">
    <value>The interface '{0}' is included in multiple explicitly implemented interface types. Add an explicit implementation of this interface.</value>
  </data>
  <data name="typrelNamedArgumentHasBeenAssignedMoreThenOnce" xml:space="preserve">
    <value>A named argument has been assigned more than one value</value>
  </data>
  <data name="typrelNoImplementationGiven" xml:space="preserve">
    <value>No implementation was given for '{0}'</value>
  </data>
  <data name="typrelNoImplementationGivenWithSuggestion" xml:space="preserve">
    <value>No implementation was given for '{0}'. Note that all interface members must be implemented and listed under an appropriate 'interface' declaration, e.g. 'interface ... with member ...'.</value>
  </data>
  <data name="typrelMemberDoesNotHaveCorrectNumberOfArguments" xml:space="preserve">
    <value>The member '{0}' does not have the correct number of arguments. The required signature is '{1}'.</value>
  </data>
  <data name="typrelMemberDoesNotHaveCorrectNumberOfTypeParameters" xml:space="preserve">
    <value>The member '{0}' does not have the correct number of method type parameters. The required signature is '{1}'.</value>
  </data>
  <data name="typrelMemberDoesNotHaveCorrectKindsOfGenericParameters" xml:space="preserve">
    <value>The member '{0}' does not have the correct kinds of generic parameters. The required signature is '{1}'.</value>
  </data>
  <data name="typrelMemberCannotImplement" xml:space="preserve">
    <value>The member '{0}' cannot be used to implement '{1}'. The required signature is '{2}'.</value>
  </data>
  <data name="astParseEmbeddedILError" xml:space="preserve">
    <value>Error while parsing embedded IL</value>
  </data>
  <data name="astParseEmbeddedILTypeError" xml:space="preserve">
    <value>Error while parsing embedded IL type</value>
  </data>
  <data name="astDeprecatedIndexerNotation" xml:space="preserve">
    <value>This indexer notation has been removed from the F# language</value>
  </data>
  <data name="astInvalidExprLeftHandOfAssignment" xml:space="preserve">
    <value>Invalid expression on left of assignment</value>
  </data>
  <data name="augNoRefEqualsOnStruct" xml:space="preserve">
    <value>The 'ReferenceEquality' attribute cannot be used on structs. Consider using the 'StructuralEquality' attribute instead, or implement an override for 'System.Object.Equals(obj)'.</value>
  </data>
  <data name="augInvalidAttrs" xml:space="preserve">
    <value>This type uses an invalid mix of the attributes 'NoEquality', 'ReferenceEquality', 'StructuralEquality', 'NoComparison' and 'StructuralComparison'</value>
  </data>
  <data name="augNoEqualityNeedsNoComparison" xml:space="preserve">
    <value>The 'NoEquality' attribute must be used in conjunction with the 'NoComparison' attribute</value>
  </data>
  <data name="augStructCompNeedsStructEquality" xml:space="preserve">
    <value>The 'StructuralComparison' attribute must be used in conjunction with the 'StructuralEquality' attribute</value>
  </data>
  <data name="augStructEqNeedsNoCompOrStructComp" xml:space="preserve">
    <value>The 'StructuralEquality' attribute must be used in conjunction with the 'NoComparison' or 'StructuralComparison' attributes</value>
  </data>
  <data name="augTypeCantHaveRefEqAndStructAttrs" xml:space="preserve">
    <value>A type cannot have both the 'ReferenceEquality' and 'StructuralEquality' or 'StructuralComparison' attributes</value>
  </data>
  <data name="augOnlyCertainTypesCanHaveAttrs" xml:space="preserve">
    <value>Only record, union, exception and struct types may be augmented with the 'ReferenceEquality', 'StructuralEquality' and 'StructuralComparison' attributes</value>
  </data>
  <data name="augRefEqCantHaveObjEquals" xml:space="preserve">
    <value>A type with attribute 'ReferenceEquality' cannot have an explicit implementation of 'Object.Equals(obj)', 'System.IEquatable&lt;_&gt;' or 'System.Collections.IStructuralEquatable'</value>
  </data>
  <data name="augCustomEqNeedsObjEquals" xml:space="preserve">
    <value>A type with attribute 'CustomEquality' must have an explicit implementation of at least one of 'Object.Equals(obj)', 'System.IEquatable&lt;_&gt;' or 'System.Collections.IStructuralEquatable'</value>
  </data>
  <data name="augCustomCompareNeedsIComp" xml:space="preserve">
    <value>A type with attribute 'CustomComparison' must have an explicit implementation of at least one of 'System.IComparable' or 'System.Collections.IStructuralComparable'</value>
  </data>
  <data name="augNoEqNeedsNoObjEquals" xml:space="preserve">
    <value>A type with attribute 'NoEquality' should not usually have an explicit implementation of 'Object.Equals(obj)'. Disable this warning if this is intentional for interoperability purposes</value>
  </data>
  <data name="augNoCompCantImpIComp" xml:space="preserve">
    <value>A type with attribute 'NoComparison' should not usually have an explicit implementation of 'System.IComparable', 'System.IComparable&lt;_&gt;' or 'System.Collections.IStructuralComparable'. Disable this warning if this is intentional for interoperability purposes</value>
  </data>
  <data name="augCustomEqNeedsNoCompOrCustomComp" xml:space="preserve">
    <value>The 'CustomEquality' attribute must be used in conjunction with the 'NoComparison' or 'CustomComparison' attributes</value>
  </data>
  <data name="forPositionalSpecifiersNotPermitted" xml:space="preserve">
    <value>Positional specifiers are not permitted in format strings</value>
  </data>
  <data name="forMissingFormatSpecifier" xml:space="preserve">
    <value>Missing format specifier</value>
  </data>
  <data name="forFlagSetTwice" xml:space="preserve">
    <value>'{0}' flag set twice</value>
  </data>
  <data name="forPrefixFlagSpacePlusSetTwice" xml:space="preserve">
    <value>Prefix flag (' ' or '+') set twice</value>
  </data>
  <data name="forHashSpecifierIsInvalid" xml:space="preserve">
    <value>The # formatting modifier is invalid in F#</value>
  </data>
  <data name="forBadPrecision" xml:space="preserve">
    <value>Bad precision in format specifier</value>
  </data>
  <data name="forBadWidth" xml:space="preserve">
    <value>Bad width in format specifier</value>
  </data>
  <data name="forDoesNotSupportZeroFlag" xml:space="preserve">
    <value>'{0}' format does not support '0' flag</value>
  </data>
  <data name="forPrecisionMissingAfterDot" xml:space="preserve">
    <value>Precision missing after the '.'</value>
  </data>
  <data name="forFormatDoesntSupportPrecision" xml:space="preserve">
    <value>'{0}' format does not support precision</value>
  </data>
  <data name="forBadFormatSpecifier" xml:space="preserve">
    <value>Bad format specifier (after l or L): Expected ld,li,lo,lu,lx or lX. In F# code you can use %d, %x, %o or %u instead, which are overloaded to work with all basic integer types.</value>
  </data>
  <data name="forLIsUnnecessary" xml:space="preserve">
    <value>The 'l' or 'L' in this format specifier is unnecessary. In F# code you can use %d, %x, %o or %u instead, which are overloaded to work with all basic integer types.</value>
  </data>
  <data name="forHIsUnnecessary" xml:space="preserve">
    <value>The 'h' or 'H' in this format specifier is unnecessary. You can use %d, %x, %o or %u instead, which are overloaded to work with all basic integer types.</value>
  </data>
  <data name="forDoesNotSupportPrefixFlag" xml:space="preserve">
    <value>'{0}' does not support prefix '{1}' flag</value>
  </data>
  <data name="forBadFormatSpecifierGeneral" xml:space="preserve">
    <value>Bad format specifier: '{0}'</value>
  </data>
  <data name="elSysEnvExitDidntExit" xml:space="preserve">
    <value>System.Environment.Exit did not exit</value>
  </data>
  <data name="elDeprecatedOperator" xml:space="preserve">
    <value>The treatment of this operator is now handled directly by the F# compiler and its meaning cannot be redefined</value>
  </data>
  <data name="chkProtectedOrBaseCalled" xml:space="preserve">
    <value>A protected member is called or 'base' is being used. This is only allowed in the direct implementation of members since they could escape their object scope.</value>
  </data>
  <data name="chkByrefUsedInInvalidWay" xml:space="preserve">
    <value>The byref-typed variable '{0}' is used in an invalid way. Byrefs cannot be captured by closures or passed to inner functions.</value>
  </data>
  <data name="chkBaseUsedInInvalidWay" xml:space="preserve">
    <value>The 'base' keyword is used in an invalid way. Base calls cannot be used in closures. Consider using a private member to make base calls.</value>
  </data>
  <data name="chkVariableUsedInInvalidWay" xml:space="preserve">
    <value>The variable '{0}' is used in an invalid way</value>
  </data>
  <data name="chkTypeLessAccessibleThanType" xml:space="preserve">
    <value>The type '{0}' is less accessible than the value, member or type '{1}' it is used in.</value>
  </data>
  <data name="chkSystemVoidOnlyInTypeof" xml:space="preserve">
    <value>'System.Void' can only be used as 'typeof&lt;System.Void&gt;' in F#</value>
  </data>
  <data name="chkErrorUseOfByref" xml:space="preserve">
    <value>A type instantiation involves a byref type. This is not permitted by the rules of Common IL.</value>
  </data>
  <data name="chkErrorContainsCallToRethrow" xml:space="preserve">
    <value>Calls to 'reraise' may only occur directly in a handler of a try-with</value>
  </data>
  <data name="chkSplicingOnlyInQuotations" xml:space="preserve">
    <value>Expression-splicing operators may only be used within quotations</value>
  </data>
  <data name="chkNoFirstClassSplicing" xml:space="preserve">
    <value>First-class uses of the expression-splicing operator are not permitted</value>
  </data>
  <data name="chkNoFirstClassAddressOf" xml:space="preserve">
    <value>First-class uses of the address-of operators are not permitted</value>
  </data>
  <data name="chkNoFirstClassRethrow" xml:space="preserve">
    <value>First-class uses of the 'reraise' function is not permitted</value>
  </data>
  <data name="chkNoByrefAtThisPoint" xml:space="preserve">
    <value>The byref typed value '{0}' cannot be used at this point</value>
  </data>
  <data name="chkLimitationsOfBaseKeyword" xml:space="preserve">
    <value>'base' values may only be used to make direct calls to the base implementations of overridden members</value>
  </data>
  <data name="chkObjCtorsCantUseExceptionHandling" xml:space="preserve">
    <value>Object constructors cannot directly use try/with and try/finally prior to the initialization of the object. This includes constructs such as 'for x in ...' that may elaborate to uses of these constructs. This is a limitation imposed by Common IL.</value>
  </data>
  <data name="chkNoAddressOfAtThisPoint" xml:space="preserve">
    <value>The address of the variable '{0}' cannot be used at this point</value>
  </data>
  <data name="chkNoAddressStaticFieldAtThisPoint" xml:space="preserve">
    <value>The address of the static field '{0}' cannot be used at this point</value>
  </data>
  <data name="chkNoAddressFieldAtThisPoint" xml:space="preserve">
    <value>The address of the field '{0}' cannot be used at this point</value>
  </data>
  <data name="chkNoAddressOfArrayElementAtThisPoint" xml:space="preserve">
    <value>The address of an array element cannot be used at this point</value>
  </data>
  <data name="chkFirstClassFuncNoByref" xml:space="preserve">
    <value>The type of a first-class function cannot contain byrefs</value>
  </data>
  <data name="chkReturnTypeNoByref" xml:space="preserve">
    <value>A method return type would contain byrefs which is not permitted</value>
  </data>
  <data name="chkInvalidCustAttrVal" xml:space="preserve">
    <value>Invalid custom attribute value (not a constant or literal)</value>
  </data>
  <data name="chkAttrHasAllowMultiFalse" xml:space="preserve">
    <value>The attribute type '{0}' has 'AllowMultiple=false'. Multiple instances of this attribute cannot be attached to a single language element.</value>
  </data>
  <data name="chkMemberUsedInInvalidWay" xml:space="preserve">
    <value>The member '{0}' is used in an invalid way. A use of '{1}' has been inferred prior to its definition at or near '{2}'. This is an invalid forward reference.</value>
  </data>
  <data name="chkNoByrefAsTopValue" xml:space="preserve">
    <value>A byref typed value would be stored here. Top-level let-bound byref values are not permitted.</value>
  </data>
  <data name="chkReflectedDefCantSplice" xml:space="preserve">
    <value>[&lt;ReflectedDefinition&gt;] terms cannot contain uses of the prefix splice operator '%'</value>
  </data>
  <data name="chkEntryPointUsage" xml:space="preserve">
    <value>A function labeled with the 'EntryPointAttribute' attribute must be the last declaration in the last file in the compilation sequence.</value>
  </data>
  <data name="chkUnionCaseCompiledForm" xml:space="preserve">
    <value>compiled form of the union case</value>
  </data>
  <data name="chkUnionCaseDefaultAugmentation" xml:space="preserve">
    <value>default augmentation of the union case</value>
  </data>
  <data name="chkPropertySameNameMethod" xml:space="preserve">
    <value>The property '{0}' has the same name as a method in type '{1}'.</value>
  </data>
  <data name="chkGetterSetterDoNotMatchAbstract" xml:space="preserve">
    <value>The property '{0}' of type '{1}' has a getter and a setter that do not match. If one is abstract then the other must be as well.</value>
  </data>
  <data name="chkPropertySameNameIndexer" xml:space="preserve">
    <value>The property '{0}' has the same name as another property in type '{1}', but one takes indexer arguments and the other does not. You may be missing an indexer argument to one of your properties.</value>
  </data>
  <data name="chkCantStoreByrefValue" xml:space="preserve">
    <value>A type would store a byref typed value. This is not permitted by Common IL.</value>
  </data>
  <data name="chkDuplicateMethod" xml:space="preserve">
    <value>Duplicate method. The method '{0}' has the same name and signature as another method in type '{1}'.</value>
  </data>
  <data name="chkDuplicateMethodWithSuffix" xml:space="preserve">
    <value>Duplicate method. The method '{0}' has the same name and signature as another method in type '{1}' once tuples, functions, units of measure and/or provided types are erased.</value>
  </data>
  <data name="chkDuplicateMethodCurried" xml:space="preserve">
    <value>The method '{0}' has curried arguments but has the same name as another method in type '{1}'. Methods with curried arguments cannot be overloaded. Consider using a method taking tupled arguments.</value>
  </data>
  <data name="chkCurriedMethodsCantHaveOutParams" xml:space="preserve">
    <value>Methods with curried arguments cannot declare 'out', 'ParamArray', 'optional', 'ReflectedDefinition', 'byref', 'CallerLineNumber', 'CallerMemberName', or 'CallerFilePath' arguments</value>
  </data>
  <data name="chkDuplicateProperty" xml:space="preserve">
    <value>Duplicate property. The property '{0}' has the same name and signature as another property in type '{1}'.</value>
  </data>
  <data name="chkDuplicatePropertyWithSuffix" xml:space="preserve">
    <value>Duplicate property. The property '{0}' has the same name and signature as another property in type '{1}' once tuples, functions, units of measure and/or provided types are erased.</value>
  </data>
  <data name="chkDuplicateMethodInheritedType" xml:space="preserve">
    <value>Duplicate method. The abstract method '{0}' has the same name and signature as an abstract method in an inherited type.</value>
  </data>
  <data name="chkDuplicateMethodInheritedTypeWithSuffix" xml:space="preserve">
    <value>Duplicate method. The abstract method '{0}' has the same name and signature as an abstract method in an inherited type once tuples, functions, units of measure and/or provided types are erased.</value>
  </data>
  <data name="chkMultipleGenericInterfaceInstantiations" xml:space="preserve">
    <value>This type implements the same interface at different generic instantiations '{0}' and '{1}'. This is not permitted in this version of F#.</value>
  </data>
  <data name="chkValueWithDefaultValueMustHaveDefaultValue" xml:space="preserve">
    <value>The type of a field using the 'DefaultValue' attribute must admit default initialization, i.e. have 'null' as a proper value or be a struct type whose fields all admit default initialization. You can use 'DefaultValue(false)' to disable this check</value>
  </data>
  <data name="chkNoByrefInTypeAbbrev" xml:space="preserve">
    <value>The type abbreviation contains byrefs. This is not permitted by F#.</value>
  </data>
  <data name="crefBoundVarUsedInSplice" xml:space="preserve">
    <value>The variable '{0}' is bound in a quotation but is used as part of a spliced expression. This is not permitted since it may escape its scope.</value>
  </data>
  <data name="crefQuotationsCantContainGenericExprs" xml:space="preserve">
    <value>Quotations cannot contain uses of generic expressions</value>
  </data>
  <data name="crefQuotationsCantContainGenericFunctions" xml:space="preserve">
    <value>Quotations cannot contain function definitions that are inferred or declared to be generic. Consider adding some type constraints to make this a valid quoted expression.</value>
  </data>
  <data name="crefQuotationsCantContainObjExprs" xml:space="preserve">
    <value>Quotations cannot contain object expressions</value>
  </data>
  <data name="crefQuotationsCantContainAddressOf" xml:space="preserve">
    <value>Quotations cannot contain expressions that take the address of a field</value>
  </data>
  <data name="crefQuotationsCantContainStaticFieldRef" xml:space="preserve">
    <value>Quotations cannot contain expressions that fetch static fields</value>
  </data>
  <data name="crefQuotationsCantContainInlineIL" xml:space="preserve">
    <value>Quotations cannot contain inline assembly code or pattern matching on arrays</value>
  </data>
  <data name="crefQuotationsCantContainDescendingForLoops" xml:space="preserve">
    <value>Quotations cannot contain descending for loops</value>
  </data>
  <data name="crefQuotationsCantFetchUnionIndexes" xml:space="preserve">
    <value>Quotations cannot contain expressions that fetch union case indexes</value>
  </data>
  <data name="crefQuotationsCantSetUnionFields" xml:space="preserve">
    <value>Quotations cannot contain expressions that set union case fields</value>
  </data>
  <data name="crefQuotationsCantSetExceptionFields" xml:space="preserve">
    <value>Quotations cannot contain expressions that set fields in exception values</value>
  </data>
  <data name="crefQuotationsCantRequireByref" xml:space="preserve">
    <value>Quotations cannot contain expressions that require byref pointers</value>
  </data>
  <data name="crefQuotationsCantCallTraitMembers" xml:space="preserve">
    <value>Quotations cannot contain expressions that make member constraint calls, or uses of operators that implicitly resolve to a member constraint call</value>
  </data>
  <data name="crefQuotationsCantContainThisConstant" xml:space="preserve">
    <value>Quotations cannot contain this kind of constant</value>
  </data>
  <data name="crefQuotationsCantContainThisPatternMatch" xml:space="preserve">
    <value>Quotations cannot contain this kind of pattern match</value>
  </data>
  <data name="crefQuotationsCantContainArrayPatternMatching" xml:space="preserve">
    <value>Quotations cannot contain array pattern matching</value>
  </data>
  <data name="crefQuotationsCantContainThisType" xml:space="preserve">
    <value>Quotations cannot contain this kind of type</value>
  </data>
  <data name="csTypeCannotBeResolvedAtCompileTime" xml:space="preserve">
    <value>The declared type parameter '{0}' cannot be used here since the type parameter cannot be resolved at compile time</value>
  </data>
  <data name="csCodeLessGeneric" xml:space="preserve">
    <value>This code is less generic than indicated by its annotations. A unit-of-measure specified using '_' has been determined to be '1', i.e. dimensionless. Consider making the code generic, or removing the use of '_'.</value>
  </data>
  <data name="csTypeInferenceMaxDepth" xml:space="preserve">
    <value>Type inference problem too complicated (maximum iteration depth reached). Consider adding further type annotations.</value>
  </data>
  <data name="csExpectedArguments" xml:space="preserve">
    <value>Expected arguments to an instance member</value>
  </data>
  <data name="csIndexArgumentMismatch" xml:space="preserve">
    <value>This indexer expects {0} arguments but is here given {1}</value>
  </data>
  <data name="csExpectTypeWithOperatorButGivenFunction" xml:space="preserve">
    <value>Expecting a type supporting the operator '{0}' but given a function type. You may be missing an argument to a function.</value>
  </data>
  <data name="csExpectTypeWithOperatorButGivenTuple" xml:space="preserve">
    <value>Expecting a type supporting the operator '{0}' but given a tuple type</value>
  </data>
  <data name="csTypesDoNotSupportOperator" xml:space="preserve">
    <value>None of the types '{0}' support the operator '{1}'</value>
  </data>
  <data name="csTypeDoesNotSupportOperator" xml:space="preserve">
    <value>The type '{0}' does not support the operator '{1}'</value>
  </data>
  <data name="csTypesDoNotSupportOperatorNullable" xml:space="preserve">
    <value>None of the types '{0}' support the operator '{1}'. Consider opening the module 'Microsoft.FSharp.Linq.NullableOperators'.</value>
  </data>
  <data name="csTypeDoesNotSupportOperatorNullable" xml:space="preserve">
    <value>The type '{0}' does not support the operator '{1}'. Consider opening the module 'Microsoft.FSharp.Linq.NullableOperators'.</value>
  </data>
  <data name="csTypeDoesNotSupportConversion" xml:space="preserve">
    <value>The type '{0}' does not support a conversion to the type '{1}'</value>
  </data>
  <data name="csMethodFoundButIsStatic" xml:space="preserve">
    <value>The type '{0}' has a method '{1}' (full name '{2}'), but the method is static</value>
  </data>
  <data name="csMethodFoundButIsNotStatic" xml:space="preserve">
    <value>The type '{0}' has a method '{1}' (full name '{2}'), but the method is not static</value>
  </data>
  <data name="csStructConstraintInconsistent" xml:space="preserve">
    <value>The constraints 'struct' and 'not struct' are inconsistent</value>
  </data>
  <data name="csTypeDoesNotHaveNull" xml:space="preserve">
    <value>The type '{0}' does not have 'null' as a proper value</value>
  </data>
  <data name="csNullableTypeDoesNotHaveNull" xml:space="preserve">
    <value>The type '{0}' does not have 'null' as a proper value. To create a null value for a Nullable type use 'System.Nullable()'.</value>
  </data>
  <data name="csTypeDoesNotSupportComparison1" xml:space="preserve">
    <value>The type '{0}' does not support the 'comparison' constraint because it has the 'NoComparison' attribute</value>
  </data>
  <data name="csTypeDoesNotSupportComparison2" xml:space="preserve">
    <value>The type '{0}' does not support the 'comparison' constraint. For example, it does not support the 'System.IComparable' interface</value>
  </data>
  <data name="csTypeDoesNotSupportComparison3" xml:space="preserve">
    <value>The type '{0}' does not support the 'comparison' constraint because it is a record, union or struct with one or more structural element types which do not support the 'comparison' constraint. Either avoid the use of comparison with this type, or add the 'StructuralComparison' attribute to the type to determine which field type does not support comparison</value>
  </data>
  <data name="csTypeDoesNotSupportEquality1" xml:space="preserve">
    <value>The type '{0}' does not support the 'equality' constraint because it has the 'NoEquality' attribute</value>
  </data>
  <data name="csTypeDoesNotSupportEquality2" xml:space="preserve">
    <value>The type '{0}' does not support the 'equality' constraint because it is a function type</value>
  </data>
  <data name="csTypeDoesNotSupportEquality3" xml:space="preserve">
    <value>The type '{0}' does not support the 'equality' constraint because it is a record, union or struct with one or more structural element types which do not support the 'equality' constraint. Either avoid the use of equality with this type, or add the 'StructuralEquality' attribute to the type to determine which field type does not support equality</value>
  </data>
  <data name="csTypeIsNotEnumType" xml:space="preserve">
    <value>The type '{0}' is not a CLI enum type</value>
  </data>
  <data name="csTypeHasNonStandardDelegateType" xml:space="preserve">
    <value>The type '{0}' has a non-standard delegate type</value>
  </data>
  <data name="csTypeIsNotDelegateType" xml:space="preserve">
    <value>The type '{0}' is not a CLI delegate type</value>
  </data>
  <data name="csTypeParameterCannotBeNullable" xml:space="preserve">
    <value>This type parameter cannot be instantiated to 'Nullable'. This is a restriction imposed in order to ensure the meaning of 'null' in some CLI languages is not confusing when used in conjunction with 'Nullable' values.</value>
  </data>
  <data name="csGenericConstructRequiresStructType" xml:space="preserve">
    <value>A generic construct requires that the type '{0}' is a CLI or F# struct type</value>
  </data>
  <data name="csGenericConstructRequiresUnmanagedType" xml:space="preserve">
    <value>A generic construct requires that the type '{0}' is an unmanaged type</value>
  </data>
  <data name="csTypeNotCompatibleBecauseOfPrintf" xml:space="preserve">
    <value>The type '{0}' is not compatible with any of the types {1}, arising from the use of a printf-style format string</value>
  </data>
  <data name="csGenericConstructRequiresReferenceSemantics" xml:space="preserve">
    <value>A generic construct requires that the type '{0}' have reference semantics, but it does not, i.e. it is a struct</value>
  </data>
  <data name="csGenericConstructRequiresNonAbstract" xml:space="preserve">
    <value>A generic construct requires that the type '{0}' be non-abstract</value>
  </data>
  <data name="csGenericConstructRequiresPublicDefaultConstructor" xml:space="preserve">
    <value>A generic construct requires that the type '{0}' have a public default constructor</value>
  </data>
  <data name="csTypeInstantiationLengthMismatch" xml:space="preserve">
    <value>Type instantiation length mismatch</value>
  </data>
  <data name="csOptionalArgumentNotPermittedHere" xml:space="preserve">
    <value>Optional arguments not permitted here</value>
  </data>
  <data name="csMemberIsNotStatic" xml:space="preserve">
    <value>{0} is not a static member</value>
  </data>
  <data name="csMemberIsNotInstance" xml:space="preserve">
    <value>{0} is not an instance member</value>
  </data>
  <data name="csArgumentLengthMismatch" xml:space="preserve">
    <value>Argument length mismatch</value>
  </data>
  <data name="csArgumentTypesDoNotMatch" xml:space="preserve">
    <value>The argument types don't match</value>
  </data>
  <data name="csMethodExpectsParams" xml:space="preserve">
    <value>This method expects a CLI 'params' parameter in this position. 'params' is a way of passing a variable number of arguments to a method in languages such as C#. Consider passing an array for this argument</value>
  </data>
  <data name="csMemberIsNotAccessible" xml:space="preserve">
    <value>The member or object constructor '{0}' is not {1}</value>
  </data>
  <data name="csMemberIsNotAccessible2" xml:space="preserve">
    <value>The member or object constructor '{0}' is not {1}. Private members may only be accessed from within the declaring type. Protected members may only be accessed from an extending type and cannot be accessed from inner lambda expressions.</value>
  </data>
  <data name="csMethodIsNotAStaticMethod" xml:space="preserve">
    <value>{0} is not a static method</value>
  </data>
  <data name="csMethodIsNotAnInstanceMethod" xml:space="preserve">
    <value>{0} is not an instance method</value>
  </data>
  <data name="csMemberHasNoArgumentOrReturnProperty" xml:space="preserve">
    <value>The member or object constructor '{0}' has no argument or settable return property '{1}'. {2}.</value>
  </data>
  <data name="csCtorHasNoArgumentOrReturnProperty" xml:space="preserve">
    <value>The object constructor '{0}' has no argument or settable return property '{1}'. {2}.</value>
  </data>
  <data name="csRequiredSignatureIs" xml:space="preserve">
    <value>The required signature is {0}</value>
  </data>
  <data name="csMemberSignatureMismatch" xml:space="preserve">
    <value>The member or object constructor '{0}' requires {1} argument(s). The required signature is '{2}'.</value>
  </data>
  <data name="csMemberSignatureMismatch2" xml:space="preserve">
    <value>The member or object constructor '{0}' requires {1} additional argument(s). The required signature is '{2}'.</value>
  </data>
  <data name="csMemberSignatureMismatch3" xml:space="preserve">
    <value>The member or object constructor '{0}' requires {1} argument(s). The required signature is '{2}'. Some names for missing arguments are {3}.</value>
  </data>
  <data name="csMemberSignatureMismatch4" xml:space="preserve">
    <value>The member or object constructor '{0}' requires {1} additional argument(s). The required signature is '{2}'. Some names for missing arguments are {3}.</value>
  </data>
  <data name="csMemberSignatureMismatchArityNamed" xml:space="preserve">
    <value>The member or object constructor '{0}' requires {1} argument(s) but is here given {2} unnamed and {3} named argument(s). The required signature is '{4}'.</value>
  </data>
  <data name="csMemberSignatureMismatchArity" xml:space="preserve">
    <value>The member or object constructor '{0}' takes {1} argument(s) but is here given {2}. The required signature is '{3}'.</value>
  </data>
  <data name="csCtorSignatureMismatchArity" xml:space="preserve">
    <value>The object constructor '{0}' takes {1} argument(s) but is here given {2}. The required signature is '{3}'.</value>
  </data>
  <data name="csCtorSignatureMismatchArityProp" xml:space="preserve">
    <value>The object constructor '{0}' takes {1} argument(s) but is here given {2}. The required signature is '{3}'. If some of the arguments are meant to assign values to properties, consider separating those arguments with a comma (',').</value>
  </data>
  <data name="csMemberSignatureMismatchArityType" xml:space="preserve">
    <value>The member or object constructor '{0}' takes {1} type argument(s) but is here given {2}. The required signature is '{3}'.</value>
  </data>
  <data name="csMemberNotAccessible" xml:space="preserve">
    <value>A member or object constructor '{0}' taking {1} arguments is not accessible from this code location. All accessible versions of method '{2}' take {3} arguments.</value>
  </data>
  <data name="csIncorrectGenericInstantiation" xml:space="preserve">
    <value>Incorrect generic instantiation. No {0} member named '{1}' takes {2} generic arguments.</value>
  </data>
  <data name="csMemberOverloadArityMismatch" xml:space="preserve">
    <value>The member or object constructor '{0}' does not take {1} argument(s). An overload was found taking {2} arguments.</value>
  </data>
  <data name="csNoMemberTakesTheseArguments" xml:space="preserve">
    <value>No {0} member or object constructor named '{1}' takes {2} arguments</value>
  </data>
  <data name="csNoMemberTakesTheseArguments2" xml:space="preserve">
    <value>No {0} member or object constructor named '{1}' takes {2} arguments. Note the call to this member also provides {3} named arguments.</value>
  </data>
  <data name="csNoMemberTakesTheseArguments3" xml:space="preserve">
    <value>No {0} member or object constructor named '{1}' takes {2} arguments. The named argument '{3}' doesn't correspond to any argument or settable return property for any overload.</value>
  </data>
  <data name="csMethodNotFound" xml:space="preserve">
    <value>Method or object constructor '{0}' not found</value>
  </data>
  <data name="csNoOverloadsFound" xml:space="preserve">
    <value>No overloads match for method '{0}'.</value>
  </data>
  <data name="csMethodIsOverloaded" xml:space="preserve">
    <value>A unique overload for method '{0}' could not be determined based on type information prior to this program point. A type annotation may be needed.</value>
  </data>
  <data name="csCandidates" xml:space="preserve">
    <value>Candidates: {0}</value>
  </data>
  <data name="csSeeAvailableOverloads" xml:space="preserve">
    <value>The available overloads are shown below.</value>
  </data>
  <data name="parsDoCannotHaveVisibilityDeclarations" xml:space="preserve">
    <value>Accessibility modifiers are not permitted on 'do' bindings, but '{0}' was given.</value>
  </data>
  <data name="parsEofInHashIf" xml:space="preserve">
    <value>End of file in #if section begun at or after here</value>
  </data>
  <data name="parsEofInString" xml:space="preserve">
    <value>End of file in string begun at or before here</value>
  </data>
  <data name="parsEofInVerbatimString" xml:space="preserve">
    <value>End of file in verbatim string begun at or before here</value>
  </data>
  <data name="parsEofInComment" xml:space="preserve">
    <value>End of file in comment begun at or before here</value>
  </data>
  <data name="parsEofInStringInComment" xml:space="preserve">
    <value>End of file in string embedded in comment begun at or before here</value>
  </data>
  <data name="parsEofInVerbatimStringInComment" xml:space="preserve">
    <value>End of file in verbatim string embedded in comment begun at or before here</value>
  </data>
  <data name="parsEofInIfOcaml" xml:space="preserve">
    <value>End of file in IF-OCAML section begun at or before here</value>
  </data>
  <data name="parsEofInDirective" xml:space="preserve">
    <value>End of file in directive begun at or before here</value>
  </data>
  <data name="parsNoHashEndIfFound" xml:space="preserve">
    <value>No #endif found for #if or #else</value>
  </data>
  <data name="parsAttributesIgnored" xml:space="preserve">
    <value>Attributes have been ignored in this construct</value>
  </data>
  <data name="parsUseBindingsIllegalInImplicitClassConstructors" xml:space="preserve">
    <value>'use' bindings are not permitted in primary constructors</value>
  </data>
  <data name="parsUseBindingsIllegalInModules" xml:space="preserve">
    <value>'use' bindings are not permitted in modules and are treated as 'let' bindings</value>
  </data>
  <data name="parsIntegerForLoopRequiresSimpleIdentifier" xml:space="preserve">
    <value>An integer for loop must use a simple identifier</value>
  </data>
  <data name="parsOnlyOneWithAugmentationAllowed" xml:space="preserve">
    <value>At most one 'with' augmentation is permitted</value>
  </data>
  <data name="parsUnexpectedSemicolon" xml:space="preserve">
    <value>A semicolon is not expected at this point</value>
  </data>
  <data name="parsUnexpectedEndOfFile" xml:space="preserve">
    <value>Unexpected end of input</value>
  </data>
  <data name="parsUnexpectedVisibilityDeclaration" xml:space="preserve">
    <value>Accessibility modifiers are not permitted here, but '{0}' was given.</value>
  </data>
  <data name="parsOnlyHashDirectivesAllowed" xml:space="preserve">
    <value>Only '#' compiler directives may occur prior to the first 'namespace' declaration</value>
  </data>
  <data name="parsVisibilityDeclarationsShouldComePriorToIdentifier" xml:space="preserve">
    <value>Accessibility modifiers should come immediately prior to the identifier naming a construct</value>
  </data>
  <data name="parsNamespaceOrModuleNotBoth" xml:space="preserve">
    <value>Files should begin with either a namespace or module declaration, e.g. 'namespace SomeNamespace.SubNamespace' or 'module SomeNamespace.SomeModule', but not both. To define a module within a namespace use 'module SomeModule = ...'</value>
  </data>
  <data name="parsModuleAbbreviationMustBeSimpleName" xml:space="preserve">
    <value>A module abbreviation must be a simple name, not a path</value>
  </data>
  <data name="parsIgnoreAttributesOnModuleAbbreviation" xml:space="preserve">
    <value>Ignoring attributes on module abbreviation</value>
  </data>
  <data name="parsIgnoreAttributesOnModuleAbbreviationAlwaysPrivate" xml:space="preserve">
    <value>The '{0}' accessibility attribute is not allowed on module abbreviation. Module abbreviations are always private.</value>
  </data>
  <data name="parsIgnoreVisibilityOnModuleAbbreviationAlwaysPrivate" xml:space="preserve">
    <value>The '{0}' visibility attribute is not allowed on module abbreviation. Module abbreviations are always private.</value>
  </data>
  <data name="parsUnClosedBlockInHashLight" xml:space="preserve">
    <value>Unclosed block</value>
  </data>
  <data name="parsUnmatchedBeginOrStruct" xml:space="preserve">
    <value>Unmatched 'begin' or 'struct'</value>
  </data>
  <data name="parsModuleDefnMustBeSimpleName" xml:space="preserve">
    <value>A module name must be a simple name, not a path</value>
  </data>
  <data name="parsUnexpectedEmptyModuleDefn" xml:space="preserve">
    <value>Unexpected empty type moduleDefn list</value>
  </data>
  <data name="parsAttributesMustComeBeforeVal" xml:space="preserve">
    <value>Attributes should be placed before 'val'</value>
  </data>
  <data name="parsAttributesAreNotPermittedOnInterfaceImplementations" xml:space="preserve">
    <value>Attributes are not permitted on interface implementations</value>
  </data>
  <data name="parsSyntaxError" xml:space="preserve">
    <value>Syntax error</value>
  </data>
  <data name="parsAugmentationsIllegalOnDelegateType" xml:space="preserve">
    <value>Augmentations are not permitted on delegate type moduleDefns</value>
  </data>
  <data name="parsUnmatchedClassInterfaceOrStruct" xml:space="preserve">
    <value>Unmatched 'class', 'interface' or 'struct'</value>
  </data>
  <data name="parsEmptyTypeDefinition" xml:space="preserve">
    <value>A type definition requires one or more members or other declarations. If you intend to define an empty class, struct or interface, then use 'type ... = class end', 'interface end' or 'struct end'.</value>
  </data>
  <data name="parsUnmatchedWith" xml:space="preserve">
    <value>Unmatched 'with' or badly formatted 'with' block</value>
  </data>
  <data name="parsGetOrSetRequired" xml:space="preserve">
    <value>'get', 'set' or 'get,set' required</value>
  </data>
  <data name="parsOnlyClassCanTakeValueArguments" xml:space="preserve">
    <value>Only class types may take value arguments</value>
  </data>
  <data name="parsUnmatchedBegin" xml:space="preserve">
    <value>Unmatched 'begin'</value>
  </data>
  <data name="parsInvalidDeclarationSyntax" xml:space="preserve">
    <value>Invalid declaration syntax</value>
  </data>
  <data name="parsGetAndOrSetRequired" xml:space="preserve">
    <value>'get' and/or 'set' required</value>
  </data>
  <data name="parsTypeAnnotationsOnGetSet" xml:space="preserve">
    <value>Type annotations on property getters and setters must be given after the 'get()' or 'set(v)', e.g. 'with get() : string = ...'</value>
  </data>
  <data name="parsGetterMustHaveAtLeastOneArgument" xml:space="preserve">
    <value>A getter property is expected to be a function, e.g. 'get() = ...' or 'get(index) = ...'</value>
  </data>
  <data name="parsMultipleAccessibilitiesForGetSet" xml:space="preserve">
    <value>Multiple accessibilities given for property getter or setter</value>
  </data>
  <data name="parsSetSyntax" xml:space="preserve">
    <value>Property setters must be defined using 'set value = ', 'set idx value = ' or 'set (idx1,...,idxN) value = ... '</value>
  </data>
  <data name="parsInterfacesHaveSameVisibilityAsEnclosingType" xml:space="preserve">
    <value>Interfaces always have the same visibility as the enclosing type</value>
  </data>
  <data name="parsAccessibilityModsIllegalForAbstract" xml:space="preserve">
    <value>Accessibility modifiers are not allowed on this member. Abstract slots always have the same visibility as the enclosing type.</value>
  </data>
  <data name="parsAttributesIllegalOnInherit" xml:space="preserve">
    <value>Attributes are not permitted on 'inherit' declarations</value>
  </data>
  <data name="parsVisibilityIllegalOnInherit" xml:space="preserve">
    <value>Accessibility modifiers are not permitted on an 'inherits' declaration</value>
  </data>
  <data name="parsInheritDeclarationsCannotHaveAsBindings" xml:space="preserve">
    <value>'inherit' declarations cannot have 'as' bindings. To access members of the base class when overriding a method, the syntax 'base.SomeMember' may be used; 'base' is a keyword. Remove this 'as' binding.</value>
  </data>
  <data name="parsAttributesIllegalHere" xml:space="preserve">
    <value>Attributes are not allowed here</value>
  </data>
  <data name="parsTypeAbbreviationsCannotHaveVisibilityDeclarations" xml:space="preserve">
    <value>Accessibility modifiers are not permitted in this position for type abbreviations</value>
  </data>
  <data name="parsEnumTypesCannotHaveVisibilityDeclarations" xml:space="preserve">
    <value>Accessibility modifiers are not permitted in this position for enum types</value>
  </data>
  <data name="parsAllEnumFieldsRequireValues" xml:space="preserve">
    <value>All enum fields must be given values</value>
  </data>
  <data name="parsInlineAssemblyCannotHaveVisibilityDeclarations" xml:space="preserve">
    <value>Accessibility modifiers are not permitted on inline assembly code types</value>
  </data>
  <data name="parsUnexpectedIdentifier" xml:space="preserve">
    <value>Unexpected identifier: '{0}'</value>
  </data>
  <data name="parsUnionCasesCannotHaveVisibilityDeclarations" xml:space="preserve">
    <value>Accessibility modifiers are not permitted on union cases. Use 'type U = internal ...' or 'type U = private ...' to give an accessibility to the whole representation.</value>
  </data>
  <data name="parsEnumFieldsCannotHaveVisibilityDeclarations" xml:space="preserve">
    <value>Accessibility modifiers are not permitted on enumeration fields</value>
  </data>
  <data name="parsConsiderUsingSeparateRecordType" xml:space="preserve">
    <value>Consider using a separate record type instead</value>
  </data>
  <data name="parsRecordFieldsCannotHaveVisibilityDeclarations" xml:space="preserve">
    <value>Accessibility modifiers are not permitted on record fields. Use 'type R = internal ...' or 'type R = private ...' to give an accessibility to the whole representation.</value>
  </data>
  <data name="parsLetAndForNonRecBindings" xml:space="preserve">
    <value>The declaration form 'let ... and ...' for non-recursive bindings is not used in F# code. Consider using a sequence of 'let' bindings</value>
  </data>
  <data name="parsUnmatchedParen" xml:space="preserve">
    <value>Unmatched '('</value>
  </data>
  <data name="parsSuccessivePatternsShouldBeSpacedOrTupled" xml:space="preserve">
    <value>Successive patterns should be separated by spaces or tupled</value>
  </data>
  <data name="parsNoMatchingInForLet" xml:space="preserve">
    <value>No matching 'in' found for this 'let'</value>
  </data>
  <data name="parsErrorInReturnForLetIncorrectIndentation" xml:space="preserve">
    <value>Error in the return expression for this 'let'. Possible incorrect indentation.</value>
  </data>
  <data name="parsExpectedExpressionAfterLet" xml:space="preserve">
    <value>The block following this '{0}' is unfinished. Every code block is an expression and must have a result. '{1}' cannot be the final code element in a block. Consider giving this block an explicit result.</value>
  </data>
  <data name="parsIncompleteIf" xml:space="preserve">
    <value>Incomplete conditional. Expected 'if &lt;expr&gt; then &lt;expr&gt;' or 'if &lt;expr&gt; then &lt;expr&gt; else &lt;expr&gt;'.</value>
  </data>
  <data name="parsAssertIsNotFirstClassValue" xml:space="preserve">
    <value>'assert' may not be used as a first class value. Use 'assert &lt;expr&gt;' instead.</value>
  </data>
  <data name="parsIdentifierExpected" xml:space="preserve">
    <value>Identifier expected</value>
  </data>
  <data name="parsInOrEqualExpected" xml:space="preserve">
    <value>'in' or '=' expected</value>
  </data>
  <data name="parsArrowUseIsLimited" xml:space="preserve">
    <value>The use of '-&gt;' in sequence and computation expressions is limited to the form 'for pat in expr -&gt; expr'. Use the syntax 'for ... in ... do ... yield...' to generate elements in more complex sequence expressions.</value>
  </data>
  <data name="parsSuccessiveArgsShouldBeSpacedOrTupled" xml:space="preserve">
    <value>Successive arguments should be separated by spaces or tupled, and arguments involving function or method applications should be parenthesized</value>
  </data>
  <data name="parsUnmatchedBracket" xml:space="preserve">
    <value>Unmatched '['</value>
  </data>
  <data name="parsMissingQualificationAfterDot" xml:space="preserve">
    <value>Missing qualification after '.'</value>
  </data>
  <data name="parsParenFormIsForML" xml:space="preserve">
    <value>In F# code you may use 'expr.[expr]'. A type annotation may be required to indicate the first expression is an array</value>
  </data>
  <data name="parsMismatchedQuote" xml:space="preserve">
    <value>Mismatched quotation, beginning with '{0}'</value>
  </data>
  <data name="parsUnmatched" xml:space="preserve">
    <value>Unmatched '{0}'</value>
  </data>
  <data name="parsUnmatchedBracketBar" xml:space="preserve">
    <value>Unmatched '[|'</value>
  </data>
  <data name="parsUnmatchedBrace" xml:space="preserve">
    <value>Unmatched '{{'</value>
  </data>
  <data name="parsFieldBinding" xml:space="preserve">
    <value>Field bindings must have the form 'id = expr;'</value>
  </data>
  <data name="parsMemberIllegalInObjectImplementation" xml:space="preserve">
    <value>This member is not permitted in an object implementation</value>
  </data>
  <data name="parsMissingFunctionBody" xml:space="preserve">
    <value>Missing function body</value>
  </data>
  <data name="parsSyntaxErrorInLabeledType" xml:space="preserve">
    <value>Syntax error in labelled type argument</value>
  </data>
  <data name="parsUnexpectedInfixOperator" xml:space="preserve">
    <value>Unexpected infix operator in type expression</value>
  </data>
  <data name="parsMultiArgumentGenericTypeFormDeprecated" xml:space="preserve">
    <value>The syntax '(typ,...,typ) ident' is not used in F# code. Consider using 'ident&lt;typ,...,typ&gt;' instead</value>
  </data>
  <data name="parsInvalidLiteralInType" xml:space="preserve">
    <value>Invalid literal in type</value>
  </data>
  <data name="parsUnexpectedOperatorForUnitOfMeasure" xml:space="preserve">
    <value>Unexpected infix operator in unit-of-measure expression. Legal operators are '*', '/' and '^'.</value>
  </data>
  <data name="parsUnexpectedIntegerLiteralForUnitOfMeasure" xml:space="preserve">
    <value>Unexpected integer literal in unit-of-measure expression</value>
  </data>
  <data name="parsUnexpectedTypeParameter" xml:space="preserve">
    <value>Syntax error: unexpected type parameter specification</value>
  </data>
  <data name="parsMismatchedQuotationName" xml:space="preserve">
    <value>Mismatched quotation operator name, beginning with '{0}'</value>
  </data>
  <data name="parsActivePatternCaseMustBeginWithUpperCase" xml:space="preserve">
    <value>Active pattern case identifiers must begin with an uppercase letter</value>
  </data>
  <data name="parsActivePatternCaseContainsPipe" xml:space="preserve">
    <value>The '|' character is not permitted in active pattern case identifiers</value>
  </data>
  <data name="parsIllegalDenominatorForMeasureExponent" xml:space="preserve">
    <value>Denominator must not be 0 in unit-of-measure exponent</value>
  </data>
  <data name="parsNoEqualShouldFollowNamespace" xml:space="preserve">
    <value>No '=' symbol should follow a 'namespace' declaration</value>
  </data>
  <data name="parsSyntaxModuleStructEndDeprecated" xml:space="preserve">
    <value>The syntax 'module ... = struct .. end' is not used in F# code. Consider using 'module ... = begin .. end'</value>
  </data>
  <data name="parsSyntaxModuleSigEndDeprecated" xml:space="preserve">
    <value>The syntax 'module ... : sig .. end' is not used in F# code. Consider using 'module ... = begin .. end'</value>
  </data>
  <data name="tcStaticFieldUsedWhenInstanceFieldExpected" xml:space="preserve">
    <value>A static field was used where an instance field is expected</value>
  </data>
  <data name="tcMethodNotAccessible" xml:space="preserve">
    <value>Method '{0}' is not accessible from this code location</value>
  </data>
  <data name="tcImplicitMeasureFollowingSlash" xml:space="preserve">
    <value>Implicit product of measures following /</value>
  </data>
  <data name="tcUnexpectedMeasureAnon" xml:space="preserve">
    <value>Unexpected SynMeasure.Anon</value>
  </data>
  <data name="tcNonZeroConstantCannotHaveGenericUnit" xml:space="preserve">
    <value>Non-zero constants cannot have generic units. For generic zero, write 0.0&lt;_&gt;.</value>
  </data>
  <data name="tcSeqResultsUseYield" xml:space="preserve">
    <value>In sequence expressions, results are generated using 'yield'</value>
  </data>
  <data name="tcUnexpectedBigRationalConstant" xml:space="preserve">
    <value>Unexpected big rational constant</value>
  </data>
  <data name="tcInvalidTypeForUnitsOfMeasure" xml:space="preserve">
    <value>Units-of-measure supported only on float, float32, decimal and signed integer types</value>
  </data>
  <data name="tcUnexpectedConstUint16Array" xml:space="preserve">
    <value>Unexpected Const_uint16array</value>
  </data>
  <data name="tcUnexpectedConstByteArray" xml:space="preserve">
    <value>Unexpected Const_bytearray</value>
  </data>
  <data name="tcParameterRequiresName" xml:space="preserve">
    <value>A parameter with attributes must also be given a name, e.g. '[&lt;Attribute&gt;] Name : Type'</value>
  </data>
  <data name="tcReturnValuesCannotHaveNames" xml:space="preserve">
    <value>Return values cannot have names</value>
  </data>
  <data name="tcMemberKindPropertyGetSetNotExpected" xml:space="preserve">
    <value>MemberKind.PropertyGetSet only expected in parse trees</value>
  </data>
  <data name="tcNamespaceCannotContainValues" xml:space="preserve">
    <value>Namespaces cannot contain values. Consider using a module to hold your value declarations.</value>
  </data>
  <data name="tcNamespaceCannotContainExtensionMembers" xml:space="preserve">
    <value>Namespaces cannot contain extension members except in the same file and namespace declaration group where the type is defined. Consider using a module to hold declarations of extension members.</value>
  </data>
  <data name="tcMultipleVisibilityAttributes" xml:space="preserve">
    <value>Multiple visibility attributes have been specified for this identifier</value>
  </data>
  <data name="tcMultipleVisibilityAttributesWithLet" xml:space="preserve">
    <value>Multiple visibility attributes have been specified for this identifier. 'let' bindings in classes are always private, as are any 'let' bindings inside expressions.</value>
  </data>
  <data name="tcInvalidMethodNameForRelationalOperator" xml:space="preserve">
    <value>The name '({0})' should not be used as a member name. To define comparison semantics for a type, implement the 'System.IComparable' interface. If defining a static member for use from other CLI languages then use the name '{1}' instead.</value>
  </data>
  <data name="tcInvalidMethodNameForEquality" xml:space="preserve">
    <value>The name '({0})' should not be used as a member name. To define equality semantics for a type, override the 'Object.Equals' member. If defining a static member for use from other CLI languages then use the name '{1}' instead.</value>
  </data>
  <data name="tcInvalidMemberName" xml:space="preserve">
    <value>The name '({0})' should not be used as a member name. If defining a static member for use from other CLI languages then use the name '{1}' instead.</value>
  </data>
  <data name="tcInvalidMemberNameFixedTypes" xml:space="preserve">
    <value>The name '({0})' should not be used as a member name because it is given a standard definition in the F# library over fixed types</value>
  </data>
  <data name="tcInvalidOperatorDefinitionRelational" xml:space="preserve">
    <value>The '{0}' operator should not normally be redefined. To define overloaded comparison semantics for a particular type, implement the 'System.IComparable' interface in the definition of that type.</value>
  </data>
  <data name="tcInvalidOperatorDefinitionEquality" xml:space="preserve">
    <value>The '{0}' operator should not normally be redefined. To define equality semantics for a type, override the 'Object.Equals' member in the definition of that type.</value>
  </data>
  <data name="tcInvalidOperatorDefinition" xml:space="preserve">
    <value>The '{0}' operator should not normally be redefined. Consider using a different operator name</value>
  </data>
  <data name="tcInvalidIndexOperatorDefinition" xml:space="preserve">
    <value>The '{0}' operator cannot be redefined. Consider using a different operator name</value>
  </data>
  <data name="tcExpectModuleOrNamespaceParent" xml:space="preserve">
    <value>Expected module or namespace parent {0}</value>
  </data>
  <data name="tcImplementsIComparableExplicitly" xml:space="preserve">
    <value>The struct, record or union type '{0}' implements the interface 'System.IComparable' explicitly. You must apply the 'CustomComparison' attribute to the type.</value>
  </data>
  <data name="tcImplementsGenericIComparableExplicitly" xml:space="preserve">
    <value>The struct, record or union type '{0}' implements the interface 'System.IComparable&lt;_&gt;' explicitly. You must apply the 'CustomComparison' attribute to the type, and should also provide a consistent implementation of the non-generic interface System.IComparable.</value>
  </data>
  <data name="tcImplementsIStructuralComparableExplicitly" xml:space="preserve">
    <value>The struct, record or union type '{0}' implements the interface 'System.IStructuralComparable' explicitly. Apply the 'CustomComparison' attribute to the type.</value>
  </data>
  <data name="tcRecordFieldInconsistentTypes" xml:space="preserve">
    <value>This record contains fields from inconsistent types</value>
  </data>
  <data name="tcDllImportStubsCannotBeInlined" xml:space="preserve">
    <value>DLLImport stubs cannot be inlined</value>
  </data>
  <data name="tcStructsCanOnlyBindThisAtMemberDeclaration" xml:space="preserve">
    <value>Structs may only bind a 'this' parameter at member declarations</value>
  </data>
  <data name="tcUnexpectedExprAtRecInfPoint" xml:space="preserve">
    <value>Unexpected expression at recursive inference point</value>
  </data>
  <data name="tcLessGenericBecauseOfAnnotation" xml:space="preserve">
    <value>This code is less generic than required by its annotations because the explicit type variable '{0}' could not be generalized. It was constrained to be '{1}'.</value>
  </data>
  <data name="tcConstrainedTypeVariableCannotBeGeneralized" xml:space="preserve">
    <value>One or more of the explicit class or function type variables for this binding could not be generalized, because they were constrained to other types</value>
  </data>
  <data name="tcGenericParameterHasBeenConstrained" xml:space="preserve">
    <value>A generic type parameter has been used in a way that constrains it to always be '{0}'</value>
  </data>
  <data name="tcTypeParameterHasBeenConstrained" xml:space="preserve">
    <value>This type parameter has been used in a way that constrains it to always be '{0}'</value>
  </data>
  <data name="tcTypeParametersInferredAreNotStable" xml:space="preserve">
    <value>The type parameters inferred for this value are not stable under the erasure of type abbreviations. This is due to the use of type abbreviations which drop or reorder type parameters, e.g. \n\ttype taggedInt&lt;'a&gt; = int or\n\ttype swap&lt;'a,'b&gt; = 'b * 'a.\nConsider declaring the type parameters for this value explicitly, e.g.\n\tlet f&lt;'a,'b&gt; ((x,y) : swap&lt;'b,'a&gt;) : swap&lt;'a,'b&gt; = (y,x).</value>
  </data>
  <data name="tcExplicitTypeParameterInvalid" xml:space="preserve">
    <value>Explicit type parameters may only be used on module or member bindings</value>
  </data>
  <data name="tcOverridingMethodRequiresAllOrNoTypeParameters" xml:space="preserve">
    <value>You must explicitly declare either all or no type parameters when overriding a generic abstract method</value>
  </data>
  <data name="tcFieldsDoNotDetermineUniqueRecordType" xml:space="preserve">
    <value>The field labels and expected type of this record expression or pattern do not uniquely determine a corresponding record type</value>
  </data>
  <data name="tcFieldAppearsTwiceInRecord" xml:space="preserve">
    <value>The field '{0}' appears twice in this record expression or pattern</value>
  </data>
  <data name="tcUnknownUnion" xml:space="preserve">
    <value>Unknown union case</value>
  </data>
  <data name="tcNotSufficientlyGenericBecauseOfScope" xml:space="preserve">
    <value>This code is not sufficiently generic. The type variable {0} could not be generalized because it would escape its scope.</value>
  </data>
  <data name="tcPropertyRequiresExplicitTypeParameters" xml:space="preserve">
    <value>A property cannot have explicit type parameters. Consider using a method instead.</value>
  </data>
  <data name="tcConstructorCannotHaveTypeParameters" xml:space="preserve">
    <value>A constructor cannot have explicit type parameters. Consider using a static construction method instead.</value>
  </data>
  <data name="tcInstanceMemberRequiresTarget" xml:space="preserve">
    <value>This instance member needs a parameter to represent the object being invoked. Make the member static or use the notation 'member x.Member(args) = ...'.</value>
  </data>
  <data name="tcUnexpectedPropertyInSyntaxTree" xml:space="preserve">
    <value>Unexpected source-level property specification in syntax tree</value>
  </data>
  <data name="tcStaticInitializerRequiresArgument" xml:space="preserve">
    <value>A static initializer requires an argument</value>
  </data>
  <data name="tcObjectConstructorRequiresArgument" xml:space="preserve">
    <value>An object constructor requires an argument</value>
  </data>
  <data name="tcStaticMemberShouldNotHaveThis" xml:space="preserve">
    <value>This static member should not have a 'this' parameter. Consider using the notation 'member Member(args) = ...'.</value>
  </data>
  <data name="tcExplicitStaticInitializerSyntax" xml:space="preserve">
    <value>An explicit static initializer should use the syntax 'static new(args) = expr'</value>
  </data>
  <data name="tcExplicitObjectConstructorSyntax" xml:space="preserve">
    <value>An explicit object constructor should use the syntax 'new(args) = expr'</value>
  </data>
  <data name="tcUnexpectedPropertySpec" xml:space="preserve">
    <value>Unexpected source-level property specification</value>
  </data>
  <data name="tcObjectExpressionFormDeprecated" xml:space="preserve">
    <value>This form of object expression is not used in F#. Use 'member this.MemberName ... = ...' to define member implementations in object expressions.</value>
  </data>
  <data name="tcInvalidDeclaration" xml:space="preserve">
    <value>Invalid declaration</value>
  </data>
  <data name="tcAttributesInvalidInPatterns" xml:space="preserve">
    <value>Attributes are not allowed within patterns</value>
  </data>
  <data name="tcFunctionRequiresExplicitTypeArguments" xml:space="preserve">
    <value>The generic function '{0}' must be given explicit type argument(s)</value>
  </data>
  <data name="tcDoesNotAllowExplicitTypeArguments" xml:space="preserve">
    <value>The method or function '{0}' should not be given explicit type argument(s) because it does not declare its type parameters explicitly</value>
  </data>
  <data name="tcTypeParameterArityMismatch" xml:space="preserve">
    <value>This value, type or method expects {0} type parameter(s) but was given {1}</value>
  </data>
  <data name="tcDefaultStructConstructorCall" xml:space="preserve">
    <value>The default, zero-initializing constructor of a struct type may only be used if all the fields of the struct type admit default initialization</value>
  </data>
  <data name="tcCouldNotFindIDisposable" xml:space="preserve">
    <value>Couldn't find Dispose on IDisposable, or it was overloaded</value>
  </data>
  <data name="tcNonLiteralCannotBeUsedInPattern" xml:space="preserve">
    <value>This value is not a literal and cannot be used in a pattern</value>
  </data>
  <data name="tcFieldIsReadonly" xml:space="preserve">
    <value>This field is readonly</value>
  </data>
  <data name="tcNameArgumentsMustAppearLast" xml:space="preserve">
    <value>Named arguments must appear after all other arguments</value>
  </data>
  <data name="tcFunctionRequiresExplicitLambda" xml:space="preserve">
    <value>This function value is being used to construct a delegate type whose signature includes a byref argument. You must use an explicit lambda expression taking {0} arguments.</value>
  </data>
  <data name="tcTypeCannotBeEnumerated" xml:space="preserve">
    <value>The type '{0}' is not a type whose values can be enumerated with this syntax, i.e. is not compatible with either seq&lt;_&gt;, IEnumerable&lt;_&gt; or IEnumerable and does not have a GetEnumerator method</value>
  </data>
  <data name="tcInvalidMixtureOfRecursiveForms" xml:space="preserve">
    <value>This recursive binding uses an invalid mixture of recursive forms</value>
  </data>
  <data name="tcInvalidObjectConstructionExpression" xml:space="preserve">
    <value>This is not a valid object construction expression. Explicit object constructors must either call an alternate constructor or initialize all fields of the object and specify a call to a super class constructor.</value>
  </data>
  <data name="tcInvalidConstraint" xml:space="preserve">
    <value>Invalid constraint</value>
  </data>
  <data name="tcInvalidConstraintTypeSealed" xml:space="preserve">
    <value>Invalid constraint: the type used for the constraint is sealed, which means the constraint could only be satisfied by at most one solution</value>
  </data>
  <data name="tcInvalidEnumConstraint" xml:space="preserve">
    <value>An 'enum' constraint must be of the form 'enum&lt;type&gt;'</value>
  </data>
  <data name="tcInvalidNewConstraint" xml:space="preserve">
    <value>'new' constraints must take one argument of type 'unit' and return the constructed type</value>
  </data>
  <data name="tcInvalidPropertyType" xml:space="preserve">
    <value>This property has an invalid type. Properties taking multiple indexer arguments should have types of the form 'ty1 * ty2 -&gt; ty3'. Properties returning functions should have types of the form '(ty1 -&gt; ty2)'.</value>
  </data>
  <data name="tcExpectedUnitOfMeasureMarkWithAttribute" xml:space="preserve">
    <value>Expected unit-of-measure parameter, not type parameter. Explicit unit-of-measure parameters must be marked with the [&lt;Measure&gt;] attribute.</value>
  </data>
  <data name="tcExpectedTypeParameter" xml:space="preserve">
    <value>Expected type parameter, not unit-of-measure parameter</value>
  </data>
  <data name="tcExpectedTypeNotUnitOfMeasure" xml:space="preserve">
    <value>Expected type, not unit-of-measure</value>
  </data>
  <data name="tcExpectedUnitOfMeasureNotType" xml:space="preserve">
    <value>Expected unit-of-measure, not type</value>
  </data>
  <data name="tcInvalidUnitsOfMeasurePrefix" xml:space="preserve">
    <value>Units-of-measure cannot be used as prefix arguments to a type. Rewrite as postfix arguments in angle brackets.</value>
  </data>
  <data name="tcUnitsOfMeasureInvalidInTypeConstructor" xml:space="preserve">
    <value>Unit-of-measure cannot be used in type constructor application</value>
  </data>
  <data name="tcRequireBuilderMethod" xml:space="preserve">
    <value>This control construct may only be used if the computation expression builder defines a '{0}' method</value>
  </data>
  <data name="tcTypeHasNoNestedTypes" xml:space="preserve">
    <value>This type has no nested types</value>
  </data>
  <data name="tcUnexpectedSymbolInTypeExpression" xml:space="preserve">
    <value>Unexpected {0} in type expression</value>
  </data>
  <data name="tcTypeParameterInvalidAsTypeConstructor" xml:space="preserve">
    <value>Type parameter cannot be used as type constructor</value>
  </data>
  <data name="tcIllegalSyntaxInTypeExpression" xml:space="preserve">
    <value>Illegal syntax in type expression</value>
  </data>
  <data name="tcAnonymousUnitsOfMeasureCannotBeNested" xml:space="preserve">
    <value>Anonymous unit-of-measure cannot be nested inside another unit-of-measure expression</value>
  </data>
  <data name="tcAnonymousTypeInvalidInDeclaration" xml:space="preserve">
    <value>Anonymous type variables are not permitted in this declaration</value>
  </data>
  <data name="tcUnexpectedSlashInType" xml:space="preserve">
    <value>Unexpected / in type</value>
  </data>
  <data name="tcUnexpectedTypeArguments" xml:space="preserve">
    <value>Unexpected type arguments</value>
  </data>
  <data name="tcOptionalArgsOnlyOnMembers" xml:space="preserve">
    <value>Optional arguments are only permitted on type members</value>
  </data>
  <data name="tcNameNotBoundInPattern" xml:space="preserve">
    <value>Name '{0}' not bound in pattern context</value>
  </data>
  <data name="tcInvalidNonPrimitiveLiteralInPatternMatch" xml:space="preserve">
    <value>Non-primitive numeric literal constants cannot be used in pattern matches because they can be mapped to multiple different types through the use of a NumericLiteral module. Consider using replacing with a variable, and use 'when &lt;variable&gt; = &lt;constant&gt;' at the end of the match clause.</value>
  </data>
  <data name="tcInvalidTypeArgumentUsage" xml:space="preserve">
    <value>Type arguments cannot be specified here</value>
  </data>
  <data name="tcRequireActivePatternWithOneResult" xml:space="preserve">
    <value>Only active patterns returning exactly one result may accept arguments</value>
  </data>
  <data name="tcInvalidArgForParameterizedPattern" xml:space="preserve">
    <value>Invalid argument to parameterized pattern label</value>
  </data>
  <data name="tcInvalidIndexIntoActivePatternArray" xml:space="preserve">
    <value>Internal error. Invalid index into active pattern array</value>
  </data>
  <data name="tcUnionCaseDoesNotTakeArguments" xml:space="preserve">
    <value>This union case does not take arguments</value>
  </data>
  <data name="tcUnionCaseRequiresOneArgument" xml:space="preserve">
    <value>This union case takes one argument</value>
  </data>
  <data name="tcUnionCaseExpectsTupledArguments" xml:space="preserve">
    <value>This union case expects {0} arguments in tupled form</value>
  </data>
  <data name="tcFieldIsNotStatic" xml:space="preserve">
    <value>Field '{0}' is not static</value>
  </data>
  <data name="tcFieldNotLiteralCannotBeUsedInPattern" xml:space="preserve">
    <value>This field is not a literal and cannot be used in a pattern</value>
  </data>
  <data name="tcRequireVarConstRecogOrLiteral" xml:space="preserve">
    <value>This is not a variable, constant, active recognizer or literal</value>
  </data>
  <data name="tcInvalidPattern" xml:space="preserve">
    <value>This is not a valid pattern</value>
  </data>
  <data name="tcUseWhenPatternGuard" xml:space="preserve">
    <value>Character range matches have been removed in F#. Consider using a 'when' pattern guard instead.</value>
  </data>
  <data name="tcIllegalPattern" xml:space="preserve">
    <value>Illegal pattern</value>
  </data>
  <data name="tcSyntaxErrorUnexpectedQMark" xml:space="preserve">
    <value>Syntax error - unexpected '?' symbol</value>
  </data>
  <data name="tcExpressionCountMisMatch" xml:space="preserve">
    <value>Expected {0} expressions, got {1}</value>
  </data>
  <data name="tcExprUndelayed" xml:space="preserve">
    <value>TcExprUndelayed: delayed</value>
  </data>
  <data name="tcExpressionRequiresSequence" xml:space="preserve">
    <value>This expression form may only be used in sequence and computation expressions</value>
  </data>
  <data name="tcInvalidObjectExpressionSyntaxForm" xml:space="preserve">
    <value>Invalid object expression. Objects without overrides or interfaces should use the expression form 'new Type(args)' without braces.</value>
  </data>
  <data name="tcInvalidObjectSequenceOrRecordExpression" xml:space="preserve">
    <value>Invalid object, sequence or record expression</value>
  </data>
  <data name="tcInvalidSequenceExpressionSyntaxForm" xml:space="preserve">
    <value>Invalid record, sequence or computation expression. Sequence expressions should be of the form 'seq {{ ... }}'</value>
  </data>
  <data name="tcExpressionWithIfRequiresParenthesis" xml:space="preserve">
    <value>This list or array expression includes an element of the form 'if ... then ... else'. Parenthesize this expression to indicate it is an individual element of the list or array, to disambiguate this from a list generated using a sequence expression</value>
  </data>
  <data name="tcUnableToParseFormatString" xml:space="preserve">
    <value>Unable to parse format string '{0}'</value>
  </data>
  <data name="tcListLiteralMaxSize" xml:space="preserve">
    <value>This list expression exceeds the maximum size for list literals. Use an array for larger literals and call Array.ToList.</value>
  </data>
  <data name="tcExpressionFormRequiresObjectConstructor" xml:space="preserve">
    <value>The expression form 'expr then expr' may only be used as part of an explicit object constructor</value>
  </data>
  <data name="tcNamedArgumentsCannotBeUsedInMemberTraits" xml:space="preserve">
    <value>Named arguments cannot be given to member trait calls</value>
  </data>
  <data name="tcNotValidEnumCaseName" xml:space="preserve">
    <value>This is not a valid name for an enumeration case</value>
  </data>
  <data name="tcFieldIsNotMutable" xml:space="preserve">
    <value>This field is not mutable</value>
  </data>
  <data name="tcConstructRequiresListArrayOrSequence" xml:space="preserve">
    <value>This construct may only be used within list, array and sequence expressions, e.g. expressions of the form 'seq {{ ... }}', '[ ... ]' or '[| ... |]'. These use the syntax 'for ... in ... do ... yield...' to generate elements</value>
  </data>
  <data name="tcConstructRequiresComputationExpressions" xml:space="preserve">
    <value>This construct may only be used within computation expressions. To return a value from an ordinary function simply write the expression without 'return'.</value>
  </data>
  <data name="tcConstructRequiresSequenceOrComputations" xml:space="preserve">
    <value>This construct may only be used within sequence or computation expressions</value>
  </data>
  <data name="tcConstructRequiresComputationExpression" xml:space="preserve">
    <value>This construct may only be used within computation expressions</value>
  </data>
  <data name="tcInvalidIndexerExpression" xml:space="preserve">
    <value>Invalid indexer expression</value>
  </data>
  <data name="tcObjectOfIndeterminateTypeUsedRequireTypeConstraint" xml:space="preserve">
    <value>The operator 'expr.[idx]' has been used on an object of indeterminate type based on information prior to this program point. Consider adding further type constraints</value>
  </data>
  <data name="tcCannotInheritFromVariableType" xml:space="preserve">
    <value>Cannot inherit from a variable type</value>
  </data>
  <data name="tcObjectConstructorsOnTypeParametersCannotTakeArguments" xml:space="preserve">
    <value>Calls to object constructors on type parameters cannot be given arguments</value>
  </data>
  <data name="tcCompiledNameAttributeMisused" xml:space="preserve">
    <value>The 'CompiledName' attribute cannot be used with this language element</value>
  </data>
  <data name="tcNamedTypeRequired" xml:space="preserve">
    <value>'{0}' may only be used with named types</value>
  </data>
  <data name="tcInheritCannotBeUsedOnInterfaceType" xml:space="preserve">
    <value>'inherit' cannot be used on interface types. Consider implementing the interface by using 'interface ... with ... end' instead.</value>
  </data>
  <data name="tcNewCannotBeUsedOnInterfaceType" xml:space="preserve">
    <value>'new' cannot be used on interface types. Consider using an object expression '{{ new ... with ... }}' instead.</value>
  </data>
  <data name="tcAbstractTypeCannotBeInstantiated" xml:space="preserve">
    <value>Instances of this type cannot be created since it has been marked abstract or not all methods have been given implementations. Consider using an object expression '{{ new ... with ... }}' instead.</value>
  </data>
  <data name="tcIDisposableTypeShouldUseNew" xml:space="preserve">
    <value>It is recommended that objects supporting the IDisposable interface are created using the syntax 'new Type(args)', rather than 'Type(args)' or 'Type' as a function value representing the constructor, to indicate that resources may be owned by the generated value</value>
  </data>
  <data name="tcSyntaxCanOnlyBeUsedToCreateObjectTypes" xml:space="preserve">
    <value>'{0}' may only be used to construct object types</value>
  </data>
  <data name="tcConstructorRequiresCall" xml:space="preserve">
    <value>Constructors for the type '{0}' must directly or indirectly call its implicit object constructor. Use a call to the implicit object constructor instead of a record expression.</value>
  </data>
  <data name="tcUndefinedField" xml:space="preserve">
    <value>The field '{0}' has been given a value, but is not present in the type '{1}'</value>
  </data>
  <data name="tcFieldRequiresAssignment" xml:space="preserve">
    <value>No assignment given for field '{0}' of type '{1}'</value>
  </data>
  <data name="tcExtraneousFieldsGivenValues" xml:space="preserve">
    <value>Extraneous fields have been given values</value>
  </data>
  <data name="tcObjectExpressionsCanOnlyOverrideAbstractOrVirtual" xml:space="preserve">
    <value>Only overrides of abstract and virtual members may be specified in object expressions</value>
  </data>
  <data name="tcNoAbstractOrVirtualMemberFound" xml:space="preserve">
    <value>The member '{0}' does not correspond to any abstract or virtual method available to override or implement.</value>
  </data>
  <data name="tcMemberFoundIsNotAbstractOrVirtual" xml:space="preserve">
    <value>The type {0} contains the member '{1}' but it is not a virtual or abstract method that is available to override or implement.</value>
  </data>
  <data name="tcArgumentArityMismatch" xml:space="preserve">
    <value>The member '{0}' does not accept the correct number of arguments. {1} argument(s) are expected, but {2} were given. The required signature is '{3}'.{4}</value>
  </data>
  <data name="tcArgumentArityMismatchOneOverload" xml:space="preserve">
    <value>The member '{0}' does not accept the correct number of arguments. One overload accepts {1} arguments, but {2} were given. The required signature is '{3}'.{4}</value>
  </data>
  <data name="tcSimpleMethodNameRequired" xml:space="preserve">
    <value>A simple method name is required here</value>
  </data>
  <data name="tcPredefinedTypeCannotBeUsedAsSuperType" xml:space="preserve">
    <value>The types System.ValueType, System.Enum, System.Delegate, System.MulticastDelegate and System.Array cannot be used as super types in an object expression or class</value>
  </data>
  <data name="tcNewMustBeUsedWithNamedType" xml:space="preserve">
    <value>'new' must be used with a named type</value>
  </data>
  <data name="tcCannotCreateExtensionOfSealedType" xml:space="preserve">
    <value>Cannot create an extension of a sealed type</value>
  </data>
  <data name="tcNoArgumentsForRecordValue" xml:space="preserve">
    <value>No arguments may be given when constructing a record value</value>
  </data>
  <data name="tcNoInterfaceImplementationForConstructionExpression" xml:space="preserve">
    <value>Interface implementations cannot be given on construction expressions</value>
  </data>
  <data name="tcObjectConstructionCanOnlyBeUsedInClassTypes" xml:space="preserve">
    <value>Object construction expressions may only be used to implement constructors in class types</value>
  </data>
  <data name="tcOnlySimpleBindingsCanBeUsedInConstructionExpressions" xml:space="preserve">
    <value>Only simple bindings of the form 'id = expr' can be used in construction expressions</value>
  </data>
  <data name="tcObjectsMustBeInitializedWithObjectExpression" xml:space="preserve">
    <value>Objects must be initialized by an object construction expression that calls an inherited object constructor and assigns a value to each field</value>
  </data>
  <data name="tcExpectedInterfaceType" xml:space="preserve">
    <value>Expected an interface type</value>
  </data>
  <data name="tcConstructorForInterfacesDoNotTakeArguments" xml:space="preserve">
    <value>Constructor expressions for interfaces do not take arguments</value>
  </data>
  <data name="tcConstructorRequiresArguments" xml:space="preserve">
    <value>This object constructor requires arguments</value>
  </data>
  <data name="tcNewRequiresObjectConstructor" xml:space="preserve">
    <value>'new' may only be used with object constructors</value>
  </data>
  <data name="tcAtLeastOneOverrideIsInvalid" xml:space="preserve">
    <value>At least one override did not correctly implement its corresponding abstract member</value>
  </data>
  <data name="tcNumericLiteralRequiresModule" xml:space="preserve">
    <value>This numeric literal requires that a module '{0}' defining functions FromZero, FromOne, FromInt32, FromInt64 and FromString be in scope</value>
  </data>
  <data name="tcInvalidRecordConstruction" xml:space="preserve">
    <value>Invalid record construction</value>
  </data>
  <data name="tcExpressionFormRequiresRecordTypes" xml:space="preserve">
    <value>The expression form {{ expr with ... }} may only be used with record types. To build object types use {{ new Type(...) with ... }}</value>
  </data>
  <data name="tcInheritedTypeIsNotObjectModelType" xml:space="preserve">
    <value>The inherited type is not an object model type</value>
  </data>
  <data name="tcObjectConstructionExpressionCanOnlyImplementConstructorsInObjectModelTypes" xml:space="preserve">
    <value>Object construction expressions (i.e. record expressions with inheritance specifications) may only be used to implement constructors in object model types. Use 'new ObjectType(args)' to construct instances of object model types outside of constructors</value>
  </data>
  <data name="tcEmptyRecordInvalid" xml:space="preserve">
    <value>'{{ }}' is not a valid expression. Records must include at least one field. Empty sequences are specified by using Seq.empty or an empty list '[]'.</value>
  </data>
  <data name="tcTypeIsNotARecordTypeNeedConstructor" xml:space="preserve">
    <value>This type is not a record type. Values of class and struct types must be created using calls to object constructors.</value>
  </data>
  <data name="tcTypeIsNotARecordType" xml:space="preserve">
    <value>This type is not a record type</value>
  </data>
  <data name="tcConstructIsAmbiguousInComputationExpression" xml:space="preserve">
    <value>This construct is ambiguous as part of a computation expression. Nested expressions may be written using 'let _ = (...)' and nested computations using 'let! res = builder {{ ... }}'.</value>
  </data>
  <data name="tcConstructIsAmbiguousInSequenceExpression" xml:space="preserve">
    <value>This construct is ambiguous as part of a sequence expression. Nested expressions may be written using 'let _ = (...)' and nested sequences using 'yield! seq {{... }}'.</value>
  </data>
  <data name="tcDoBangIllegalInSequenceExpression" xml:space="preserve">
    <value>'do!' cannot be used within sequence expressions</value>
  </data>
  <data name="tcUseForInSequenceExpression" xml:space="preserve">
    <value>The use of 'let! x = coll' in sequence expressions is not permitted. Use 'for x in coll' instead.</value>
  </data>
  <data name="tcTryIllegalInSequenceExpression" xml:space="preserve">
    <value>'try'/'with' cannot be used within sequence expressions</value>
  </data>
  <data name="tcUseYieldBangForMultipleResults" xml:space="preserve">
    <value>In sequence expressions, multiple results are generated using 'yield!'</value>
  </data>
  <data name="tcInvalidAssignment" xml:space="preserve">
    <value>Invalid assignment</value>
  </data>
  <data name="tcInvalidUseOfTypeName" xml:space="preserve">
    <value>Invalid use of a type name</value>
  </data>
  <data name="tcTypeHasNoAccessibleConstructor" xml:space="preserve">
    <value>This type has no accessible object constructors</value>
  </data>
  <data name="tcInvalidUseOfInterfaceType" xml:space="preserve">
    <value>Invalid use of an interface type</value>
  </data>
  <data name="tcInvalidUseOfDelegate" xml:space="preserve">
    <value>Invalid use of a delegate constructor. Use the syntax 'new Type(args)' or just 'Type(args)'.</value>
  </data>
  <data name="tcPropertyIsNotStatic" xml:space="preserve">
    <value>Property '{0}' is not static</value>
  </data>
  <data name="tcPropertyIsNotReadable" xml:space="preserve">
    <value>Property '{0}' is not readable</value>
  </data>
  <data name="tcLookupMayNotBeUsedHere" xml:space="preserve">
    <value>This lookup cannot be used here</value>
  </data>
  <data name="tcPropertyIsStatic" xml:space="preserve">
    <value>Property '{0}' is static</value>
  </data>
  <data name="tcPropertyCannotBeSet1" xml:space="preserve">
    <value>Property '{0}' cannot be set</value>
  </data>
  <data name="tcConstructorsCannotBeFirstClassValues" xml:space="preserve">
    <value>Constructors must be applied to arguments and cannot be used as first-class values. If necessary use an anonymous function '(fun arg1 ... argN -&gt; new Type(arg1,...,argN))'.</value>
  </data>
  <data name="tcSyntaxFormUsedOnlyWithRecordLabelsPropertiesAndFields" xml:space="preserve">
    <value>The syntax 'expr.id' may only be used with record labels, properties and fields</value>
  </data>
  <data name="tcEventIsStatic" xml:space="preserve">
    <value>Event '{0}' is static</value>
  </data>
  <data name="tcEventIsNotStatic" xml:space="preserve">
    <value>Event '{0}' is not static</value>
  </data>
  <data name="tcNamedArgumentDidNotMatch" xml:space="preserve">
    <value>The named argument '{0}' did not match any argument or mutable property</value>
  </data>
  <data name="tcOverloadsCannotHaveCurriedArguments" xml:space="preserve">
    <value>One or more of the overloads of this method has curried arguments. Consider redesigning these members to take arguments in tupled form.</value>
  </data>
  <data name="tcUnnamedArgumentsDoNotFormPrefix" xml:space="preserve">
    <value>The unnamed arguments do not form a prefix of the arguments of the method called</value>
  </data>
  <data name="tcStaticOptimizationConditionalsOnlyForFSharpLibrary" xml:space="preserve">
    <value>Static optimization conditionals are only for use within the F# library</value>
  </data>
  <data name="tcFormalArgumentIsNotOptional" xml:space="preserve">
    <value>The corresponding formal argument is not optional</value>
  </data>
  <data name="tcInvalidOptionalAssignmentToPropertyOrField" xml:space="preserve">
    <value>Invalid optional assignment to a property or field</value>
  </data>
  <data name="tcDelegateConstructorMustBePassed" xml:space="preserve">
    <value>A delegate constructor must be passed a single function value</value>
  </data>
  <data name="tcBindingCannotBeUseAndRec" xml:space="preserve">
    <value>A binding cannot be marked both 'use' and 'rec'</value>
  </data>
  <data name="tcVolatileOnlyOnClassLetBindings" xml:space="preserve">
    <value>The 'VolatileField' attribute may only be used on 'let' bindings in classes</value>
  </data>
  <data name="tcAttributesAreNotPermittedOnLetBindings" xml:space="preserve">
    <value>Attributes are not permitted on 'let' bindings in expressions</value>
  </data>
  <data name="tcDefaultValueAttributeRequiresVal" xml:space="preserve">
    <value>The 'DefaultValue' attribute may only be used on 'val' declarations</value>
  </data>
  <data name="tcConditionalAttributeRequiresMembers" xml:space="preserve">
    <value>The 'ConditionalAttribute' attribute may only be used on members</value>
  </data>
  <data name="tcInvalidActivePatternName" xml:space="preserve">
    <value>This is not a valid name for an active pattern</value>
  </data>
  <data name="tcEntryPointAttributeRequiresFunctionInModule" xml:space="preserve">
    <value>The 'EntryPointAttribute' attribute may only be used on function definitions in modules</value>
  </data>
  <data name="tcMutableValuesCannotBeInline" xml:space="preserve">
    <value>Mutable values cannot be marked 'inline'</value>
  </data>
  <data name="tcMutableValuesMayNotHaveGenericParameters" xml:space="preserve">
    <value>Mutable values cannot have generic parameters</value>
  </data>
  <data name="tcMutableValuesSyntax" xml:space="preserve">
    <value>Mutable function values should be written 'let mutable f = (fun args -&gt; ...)'</value>
  </data>
  <data name="tcOnlyFunctionsCanBeInline" xml:space="preserve">
    <value>Only functions may be marked 'inline'</value>
  </data>
  <data name="tcIllegalAttributesForLiteral" xml:space="preserve">
    <value>A literal value cannot be given the [&lt;ThreadStatic&gt;] or [&lt;ContextStatic&gt;] attributes</value>
  </data>
  <data name="tcLiteralCannotBeMutable" xml:space="preserve">
    <value>A literal value cannot be marked 'mutable'</value>
  </data>
  <data name="tcLiteralCannotBeInline" xml:space="preserve">
    <value>A literal value cannot be marked 'inline'</value>
  </data>
  <data name="tcLiteralCannotHaveGenericParameters" xml:space="preserve">
    <value>Literal values cannot have generic parameters</value>
  </data>
  <data name="tcInvalidConstantExpression" xml:space="preserve">
    <value>This is not a valid constant expression</value>
  </data>
  <data name="tcTypeIsInaccessible" xml:space="preserve">
    <value>This type is not accessible from this code location</value>
  </data>
  <data name="tcUnexpectedConditionInImportedAssembly" xml:space="preserve">
    <value>Unexpected condition in imported assembly: failed to decode AttributeUsage attribute</value>
  </data>
  <data name="tcUnrecognizedAttributeTarget" xml:space="preserve">
    <value>Unrecognized attribute target. Valid attribute targets are 'assembly', 'module', 'type', 'method', 'property', 'return', 'param', 'field', 'event', 'constructor'.</value>
  </data>
  <data name="tcAttributeIsNotValidForLanguageElementUseDo" xml:space="preserve">
    <value>This attribute is not valid for use on this language element. Assembly attributes should be attached to a 'do ()' declaration, if necessary within an F# module.</value>
  </data>
  <data name="tcAttributeIsNotValidForLanguageElement" xml:space="preserve">
    <value>This attribute is not valid for use on this language element</value>
  </data>
  <data name="tcOptionalArgumentsCannotBeUsedInCustomAttribute" xml:space="preserve">
    <value>Optional arguments cannot be used in custom attributes</value>
  </data>
  <data name="tcPropertyCannotBeSet0" xml:space="preserve">
    <value>This property cannot be set</value>
  </data>
  <data name="tcPropertyOrFieldNotFoundInAttribute" xml:space="preserve">
    <value>This property or field was not found on this custom attribute type</value>
  </data>
  <data name="tcCustomAttributeMustBeReferenceType" xml:space="preserve">
    <value>A custom attribute must be a reference type</value>
  </data>
  <data name="tcCustomAttributeArgumentMismatch" xml:space="preserve">
    <value>The number of args for a custom attribute does not match the expected number of args for the attribute constructor</value>
  </data>
  <data name="tcCustomAttributeMustInvokeConstructor" xml:space="preserve">
    <value>A custom attribute must invoke an object constructor</value>
  </data>
  <data name="tcAttributeExpressionsMustBeConstructorCalls" xml:space="preserve">
    <value>Attribute expressions must be calls to object constructors</value>
  </data>
  <data name="tcUnsupportedAttribute" xml:space="preserve">
    <value>This attribute cannot be used in this version of F#</value>
  </data>
  <data name="tcInvalidInlineSpecification" xml:space="preserve">
    <value>Invalid inline specification</value>
  </data>
  <data name="tcInvalidUseBinding" xml:space="preserve">
    <value>'use' bindings must be of the form 'use &lt;var&gt; = &lt;expr&gt;'</value>
  </data>
  <data name="tcAbstractMembersIllegalInAugmentation" xml:space="preserve">
    <value>Abstract members are not permitted in an augmentation - they must be defined as part of the type itself</value>
  </data>
  <data name="tcMethodOverridesIllegalHere" xml:space="preserve">
    <value>Method overrides and interface implementations are not permitted here</value>
  </data>
  <data name="tcNoMemberFoundForOverride" xml:space="preserve">
    <value>No abstract or interface member was found that corresponds to this override</value>
  </data>
  <data name="tcOverrideArityMismatch" xml:space="preserve">
    <value>This override takes a different number of arguments to the corresponding abstract member. The following abstract members were found:{0}</value>
  </data>
  <data name="tcDefaultImplementationAlreadyExists" xml:space="preserve">
    <value>This method already has a default implementation</value>
  </data>
  <data name="tcDefaultAmbiguous" xml:space="preserve">
    <value>The method implemented by this default is ambiguous</value>
  </data>
  <data name="tcNoPropertyFoundForOverride" xml:space="preserve">
    <value>No abstract property was found that corresponds to this override</value>
  </data>
  <data name="tcAbstractPropertyMissingGetOrSet" xml:space="preserve">
    <value>This property overrides or implements an abstract property but the abstract property doesn't have a corresponding {0}</value>
  </data>
  <data name="tcInvalidSignatureForSet" xml:space="preserve">
    <value>Invalid signature for set member</value>
  </data>
  <data name="tcNewMemberHidesAbstractMember" xml:space="preserve">
    <value>This new member hides the abstract member '{0}'. Rename the member or use 'override' instead.</value>
  </data>
  <data name="tcNewMemberHidesAbstractMemberWithSuffix" xml:space="preserve">
    <value>This new member hides the abstract member '{0}' once tuples, functions, units of measure and/or provided types are erased. Rename the member or use 'override' instead.</value>
  </data>
  <data name="tcStaticInitializersIllegalInInterface" xml:space="preserve">
    <value>Interfaces cannot contain definitions of static initializers</value>
  </data>
  <data name="tcObjectConstructorsIllegalInInterface" xml:space="preserve">
    <value>Interfaces cannot contain definitions of object constructors</value>
  </data>
  <data name="tcMemberOverridesIllegalInInterface" xml:space="preserve">
    <value>Interfaces cannot contain definitions of member overrides</value>
  </data>
  <data name="tcConcreteMembersIllegalInInterface" xml:space="preserve">
    <value>Interfaces cannot contain definitions of concrete members. You may need to define a constructor on your type to indicate that the type is a class.</value>
  </data>
  <data name="tcConstructorsDisallowedInExceptionAugmentation" xml:space="preserve">
    <value>Constructors cannot be specified in exception augmentations</value>
  </data>
  <data name="tcStructsCannotHaveConstructorWithNoArguments" xml:space="preserve">
    <value>Structs cannot have an object constructor with no arguments. This is a restriction imposed on all CLI languages as structs automatically support a default constructor.</value>
  </data>
  <data name="tcConstructorsIllegalForThisType" xml:space="preserve">
    <value>Constructors cannot be defined for this type</value>
  </data>
  <data name="tcRecursiveBindingsWithMembersMustBeDirectAugmentation" xml:space="preserve">
    <value>Recursive bindings that include member specifications can only occur as a direct augmentation of a type</value>
  </data>
  <data name="tcOnlySimplePatternsInLetRec" xml:space="preserve">
    <value>Only simple variable patterns can be bound in 'let rec' constructs</value>
  </data>
  <data name="tcOnlyRecordFieldsAndSimpleLetCanBeMutable" xml:space="preserve">
    <value>Only record fields and simple, non-recursive 'let' bindings may be marked mutable</value>
  </data>
  <data name="tcMemberIsNotSufficientlyGeneric" xml:space="preserve">
    <value>This member is not sufficiently generic</value>
  </data>
  <data name="tcLiteralAttributeRequiresConstantValue" xml:space="preserve">
    <value>A declaration may only be the [&lt;Literal&gt;] attribute if a constant value is also given, e.g. 'val x : int = 1'</value>
  </data>
  <data name="tcValueInSignatureRequiresLiteralAttribute" xml:space="preserve">
    <value>A declaration may only be given a value in a signature if the declaration has the [&lt;Literal&gt;] attribute</value>
  </data>
  <data name="tcThreadStaticAndContextStaticMustBeStatic" xml:space="preserve">
    <value>Thread-static and context-static variables must be static and given the [&lt;DefaultValue&gt;] attribute to indicate that the value is initialized to the default value on each new thread</value>
  </data>
  <data name="tcVolatileFieldsMustBeMutable" xml:space="preserve">
    <value>Volatile fields must be marked 'mutable' and cannot be thread-static</value>
  </data>
  <data name="tcUninitializedValFieldsMustBeMutable" xml:space="preserve">
    <value>Uninitialized 'val' fields must be mutable and marked with the '[&lt;DefaultValue&gt;]' attribute. Consider using a 'let' binding instead of a 'val' field.</value>
  </data>
  <data name="tcStaticValFieldsMustBeMutableAndPrivate" xml:space="preserve">
    <value>Static 'val' fields in types must be mutable, private and marked with the '[&lt;DefaultValue&gt;]' attribute. They are initialized to the 'null' or 'zero' value for their type. Consider also using a 'static let mutable' binding in a class type.</value>
  </data>
  <data name="tcFieldRequiresName" xml:space="preserve">
    <value>This field requires a name</value>
  </data>
  <data name="tcInvalidNamespaceModuleTypeUnionName" xml:space="preserve">
    <value>Invalid namespace, module, type or union case name</value>
  </data>
  <data name="tcIllegalFormForExplicitTypeDeclaration" xml:space="preserve">
    <value>Explicit type declarations for constructors must be of the form 'ty1 * ... * tyN -&gt; resTy'. Parentheses may be required around 'resTy'</value>
  </data>
  <data name="tcReturnTypesForUnionMustBeSameAsType" xml:space="preserve">
    <value>Return types of union cases must be identical to the type being defined, up to abbreviations</value>
  </data>
  <data name="tcInvalidEnumerationLiteral" xml:space="preserve">
    <value>This is not a valid value for an enumeration literal</value>
  </data>
  <data name="tcTypeIsNotInterfaceType1" xml:space="preserve">
    <value>The type '{0}' is not an interface type</value>
  </data>
  <data name="tcDuplicateSpecOfInterface" xml:space="preserve">
    <value>Duplicate specification of an interface</value>
  </data>
  <data name="tcFieldValIllegalHere" xml:space="preserve">
    <value>A field/val declaration is not permitted here</value>
  </data>
  <data name="tcInheritIllegalHere" xml:space="preserve">
    <value>A inheritance declaration is not permitted here</value>
  </data>
  <data name="tcModuleRequiresQualifiedAccess" xml:space="preserve">
    <value>This declaration opens the module '{0}', which is marked as 'RequireQualifiedAccess'. Adjust your code to use qualified references to the elements of the module instead, e.g. 'List.map' instead of 'map'. This change will ensure that your code is robust as new constructs are added to libraries.</value>
  </data>
  <data name="tcOpenUsedWithPartiallyQualifiedPath" xml:space="preserve">
    <value>This declaration opens the namespace or module '{0}' through a partially qualified path. Adjust this code to use the full path of the namespace. This change will make your code more robust as new constructs are added to the F# and CLI libraries.</value>
  </data>
  <data name="tcLocalClassBindingsCannotBeInline" xml:space="preserve">
    <value>Local class bindings cannot be marked inline. Consider lifting the definition out of the class or else do not mark it as inline.</value>
  </data>
  <data name="tcTypeAbbreviationsMayNotHaveMembers" xml:space="preserve">
    <value>Type abbreviations cannot have members</value>
  </data>
  <data name="tcTypeAbbreviationsCheckedAtCompileTime" xml:space="preserve">
    <value>As of F# 4.1, the accessibility of type abbreviations is checked at compile-time. Consider changing the accessibility of the type abbreviation. Ignoring this warning might lead to runtime errors.</value>
  </data>
  <data name="tcEnumerationsMayNotHaveMembers" xml:space="preserve">
    <value>Enumerations cannot have members</value>
  </data>
  <data name="tcMeasureDeclarationsRequireStaticMembers" xml:space="preserve">
    <value>Measure declarations may have only static members</value>
  </data>
  <data name="tcStructsMayNotContainDoBindings" xml:space="preserve">
    <value>Structs cannot contain 'do' bindings because the default constructor for structs would not execute these bindings</value>
  </data>
  <data name="tcStructsMayNotContainLetBindings" xml:space="preserve">
    <value>Structs cannot contain value definitions because the default constructor for structs will not execute these bindings. Consider adding additional arguments to the primary constructor for the type.</value>
  </data>
  <data name="tcStaticLetBindingsRequireClassesWithImplicitConstructors" xml:space="preserve">
    <value>Static value definitions may only be used in types with a primary constructor. Consider adding arguments to the type definition, e.g. 'type X(args) = ...'.</value>
  </data>
  <data name="tcMeasureDeclarationsRequireStaticMembersNotConstructors" xml:space="preserve">
    <value>Measure declarations may have only static members: constructors are not available</value>
  </data>
  <data name="tcMemberAndLocalClassBindingHaveSameName" xml:space="preserve">
    <value>A member and a local class binding both have the name '{0}'</value>
  </data>
  <data name="tcTypeAbbreviationsCannotHaveInterfaceDeclaration" xml:space="preserve">
    <value>Type abbreviations cannot have interface declarations</value>
  </data>
  <data name="tcEnumerationsCannotHaveInterfaceDeclaration" xml:space="preserve">
    <value>Enumerations cannot have interface declarations</value>
  </data>
  <data name="tcTypeIsNotInterfaceType0" xml:space="preserve">
    <value>This type is not an interface type</value>
  </data>
  <data name="tcAllImplementedInterfacesShouldBeDeclared" xml:space="preserve">
    <value>All implemented interfaces should be declared on the initial declaration of the type</value>
  </data>
  <data name="tcDefaultImplementationForInterfaceHasAlreadyBeenAdded" xml:space="preserve">
    <value>A default implementation of this interface has already been added because the explicit implementation of the interface was not specified at the definition of the type</value>
  </data>
  <data name="tcMemberNotPermittedInInterfaceImplementation" xml:space="preserve">
    <value>This member is not permitted in an interface implementation</value>
  </data>
  <data name="tcDeclarationElementNotPermittedInAugmentation" xml:space="preserve">
    <value>This declaration element is not permitted in an augmentation</value>
  </data>
  <data name="tcTypesCannotContainNestedTypes" xml:space="preserve">
    <value>Types cannot contain nested type definitions</value>
  </data>
  <data name="tcTypeExceptionOrModule" xml:space="preserve">
    <value>type, exception or module</value>
  </data>
  <data name="tcTypeOrModule" xml:space="preserve">
    <value>type or module</value>
  </data>
  <data name="tcImplementsIStructuralEquatableExplicitly" xml:space="preserve">
    <value>The struct, record or union type '{0}' implements the interface 'System.IStructuralEquatable' explicitly. Apply the 'CustomEquality' attribute to the type.</value>
  </data>
  <data name="tcImplementsIEquatableExplicitly" xml:space="preserve">
    <value>The struct, record or union type '{0}' implements the interface 'System.IEquatable&lt;_&gt;' explicitly. Apply the 'CustomEquality' attribute to the type and provide a consistent implementation of the non-generic override 'System.Object.Equals(obj)'.</value>
  </data>
  <data name="tcExplicitTypeSpecificationCannotBeUsedForExceptionConstructors" xml:space="preserve">
    <value>Explicit type specifications cannot be used for exception constructors</value>
  </data>
  <data name="tcExceptionAbbreviationsShouldNotHaveArgumentList" xml:space="preserve">
    <value>Exception abbreviations should not have argument lists</value>
  </data>
  <data name="tcAbbreviationsFordotNetExceptionsCannotTakeArguments" xml:space="preserve">
    <value>Abbreviations for Common IL exceptions cannot take arguments</value>
  </data>
  <data name="tcExceptionAbbreviationsMustReferToValidExceptions" xml:space="preserve">
    <value>Exception abbreviations must refer to existing exceptions or F# types deriving from System.Exception</value>
  </data>
  <data name="tcAbbreviationsFordotNetExceptionsMustHaveMatchingObjectConstructor" xml:space="preserve">
    <value>Abbreviations for Common IL exception types must have a matching object constructor</value>
  </data>
  <data name="tcNotAnException" xml:space="preserve">
    <value>Not an exception</value>
  </data>
  <data name="tcInvalidModuleName" xml:space="preserve">
    <value>Invalid module name</value>
  </data>
  <data name="tcInvalidTypeExtension" xml:space="preserve">
    <value>Invalid type extension</value>
  </data>
  <data name="tcAttributesOfTypeSpecifyMultipleKindsForType" xml:space="preserve">
    <value>The attributes of this type specify multiple kinds for the type</value>
  </data>
  <data name="tcKindOfTypeSpecifiedDoesNotMatchDefinition" xml:space="preserve">
    <value>The kind of the type specified by its attributes does not match the kind implied by its definition</value>
  </data>
  <data name="tcMeasureDefinitionsCannotHaveTypeParameters" xml:space="preserve">
    <value>Measure definitions cannot have type parameters</value>
  </data>
  <data name="tcTypeRequiresDefinition" xml:space="preserve">
    <value>This type requires a definition</value>
  </data>
  <data name="tcTypeAbbreviationHasTypeParametersMissingOnType" xml:space="preserve">
    <value>This type abbreviation has one or more declared type parameters that do not appear in the type being abbreviated. Type abbreviations must use all declared type parameters in the type being abbreviated. Consider removing one or more type parameters, or use a concrete type definition that wraps an underlying type, such as 'type C&lt;'a&gt; = C of ...'.</value>
  </data>
  <data name="tcStructsInterfacesEnumsDelegatesMayNotInheritFromOtherTypes" xml:space="preserve">
    <value>Structs, interfaces, enums and delegates cannot inherit from other types</value>
  </data>
  <data name="tcTypesCannotInheritFromMultipleConcreteTypes" xml:space="preserve">
    <value>Types cannot inherit from multiple concrete types</value>
  </data>
  <data name="tcRecordsUnionsAbbreviationsStructsMayNotHaveAllowNullLiteralAttribute" xml:space="preserve">
    <value>Records, union, abbreviations and struct types cannot have the 'AllowNullLiteral' attribute</value>
  </data>
  <data name="tcAllowNullTypesMayOnlyInheritFromAllowNullTypes" xml:space="preserve">
    <value>Types with the 'AllowNullLiteral' attribute may only inherit from or implement types which also allow the use of the null literal</value>
  </data>
  <data name="tcGenericTypesCannotHaveStructLayout" xml:space="preserve">
    <value>Generic types cannot be given the 'StructLayout' attribute</value>
  </data>
  <data name="tcOnlyStructsCanHaveStructLayout" xml:space="preserve">
    <value>Only structs and classes without primary constructors may be given the 'StructLayout' attribute</value>
  </data>
  <data name="tcRepresentationOfTypeHiddenBySignature" xml:space="preserve">
    <value>The representation of this type is hidden by the signature. It must be given an attribute such as [&lt;Sealed&gt;], [&lt;Class&gt;] or [&lt;Interface&gt;] to indicate the characteristics of the type.</value>
  </data>
  <data name="tcOnlyClassesCanHaveAbstract" xml:space="preserve">
    <value>Only classes may be given the 'AbstractClass' attribute</value>
  </data>
  <data name="tcOnlyTypesRepresentingUnitsOfMeasureCanHaveMeasure" xml:space="preserve">
    <value>Only types representing units-of-measure may be given the 'Measure' attribute</value>
  </data>
  <data name="tcOverridesCannotHaveVisibilityDeclarations" xml:space="preserve">
    <value>Accessibility modifiers are not permitted on overrides or interface implementations</value>
  </data>
  <data name="tcTypesAreAlwaysSealedDU" xml:space="preserve">
    <value>Discriminated union types are always sealed</value>
  </data>
  <data name="tcTypesAreAlwaysSealedRecord" xml:space="preserve">
    <value>Record types are always sealed</value>
  </data>
  <data name="tcTypesAreAlwaysSealedAssemblyCode" xml:space="preserve">
    <value>Assembly code types are always sealed</value>
  </data>
  <data name="tcTypesAreAlwaysSealedStruct" xml:space="preserve">
    <value>Struct types are always sealed</value>
  </data>
  <data name="tcTypesAreAlwaysSealedDelegate" xml:space="preserve">
    <value>Delegate types are always sealed</value>
  </data>
  <data name="tcTypesAreAlwaysSealedEnum" xml:space="preserve">
    <value>Enum types are always sealed</value>
  </data>
  <data name="tcInterfaceTypesAndDelegatesCannotContainFields" xml:space="preserve">
    <value>Interface types and delegate types cannot contain fields</value>
  </data>
  <data name="tcAbbreviatedTypesCannotBeSealed" xml:space="preserve">
    <value>Abbreviated types cannot be given the 'Sealed' attribute</value>
  </data>
  <data name="tcCannotInheritFromSealedType" xml:space="preserve">
    <value>Cannot inherit a sealed type</value>
  </data>
  <data name="tcCannotInheritFromInterfaceType" xml:space="preserve">
    <value>Cannot inherit from interface type. Use interface ... with instead.</value>
  </data>
  <data name="tcStructTypesCannotContainAbstractMembers" xml:space="preserve">
    <value>Struct types cannot contain abstract members</value>
  </data>
  <data name="tcInterfaceTypesCannotBeSealed" xml:space="preserve">
    <value>Interface types cannot be sealed</value>
  </data>
  <data name="tcInvalidDelegateSpecification" xml:space="preserve">
    <value>Delegate specifications must be of the form 'typ -&gt; typ'</value>
  </data>
  <data name="tcDelegatesCannotBeCurried" xml:space="preserve">
    <value>Delegate specifications must not be curried types. Use 'typ * ... * typ -&gt; typ' for multi-argument delegates, and 'typ -&gt; (typ -&gt; typ)' for delegates returning function values.</value>
  </data>
  <data name="tcInvalidTypeForLiteralEnumeration" xml:space="preserve">
    <value>Literal enumerations must have type int, uint, int16, uint16, int64, uint64, byte, sbyte or char</value>
  </data>
  <data name="tcTypeDefinitionIsCyclic" xml:space="preserve">
    <value>This type definition involves an immediate cyclic reference through an abbreviation</value>
  </data>
  <data name="tcTypeDefinitionIsCyclicThroughInheritance" xml:space="preserve">
    <value>This type definition involves an immediate cyclic reference through a struct field or inheritance relation</value>
  </data>
  <data name="tcReservedSyntaxForAugmentation" xml:space="preserve">
    <value>The syntax 'type X with ...' is reserved for augmentations. Types whose representations are hidden but which have members are now declared in signatures using 'type X = ...'. You may also need to add the '[&lt;Sealed&gt;] attribute to the type definition in the signature</value>
  </data>
  <data name="tcMembersThatExtendInterfaceMustBePlacedInSeparateModule" xml:space="preserve">
    <value>Members that extend interface, delegate or enum types must be placed in a module separate to the definition of the type. This module must either have the AutoOpen attribute or be opened explicitly by client code to bring the extension members into scope.</value>
  </data>
  <data name="tcDeclaredTypeParametersForExtensionDoNotMatchOriginal" xml:space="preserve">
    <value>One or more of the declared type parameters for this type extension have a missing or wrong type constraint not matching the original type constraints on '{0}'</value>
  </data>
  <data name="tcTypeDefinitionsWithImplicitConstructionMustHaveOneInherit" xml:space="preserve">
    <value>Type definitions may only have one 'inherit' specification and it must be the first declaration</value>
  </data>
  <data name="tcTypeDefinitionsWithImplicitConstructionMustHaveLocalBindingsBeforeMembers" xml:space="preserve">
    <value>'let' and 'do' bindings must come before member and interface definitions in type definitions</value>
  </data>
  <data name="tcInheritDeclarationMissingArguments" xml:space="preserve">
    <value>This 'inherit' declaration specifies the inherited type but no arguments. Consider supplying arguments, e.g. 'inherit BaseType(args)'.</value>
  </data>
  <data name="tcInheritConstructionCallNotPartOfImplicitSequence" xml:space="preserve">
    <value>This 'inherit' declaration has arguments, but is not in a type with a primary constructor. Consider adding arguments to your type definition, e.g. 'type X(args) = ...'.</value>
  </data>
  <data name="tcLetAndDoRequiresImplicitConstructionSequence" xml:space="preserve">
    <value>This definition may only be used in a type with a primary constructor. Consider adding arguments to your type definition, e.g. 'type X(args) = ...'.</value>
  </data>
  <data name="tcTypeAbbreviationsCannotHaveAugmentations" xml:space="preserve">
    <value>Type abbreviations cannot have augmentations</value>
  </data>
  <data name="tcModuleAbbreviationForNamespace" xml:space="preserve">
    <value>The path '{0}' is a namespace. A module abbreviation may not abbreviate a namespace.</value>
  </data>
  <data name="tcTypeUsedInInvalidWay" xml:space="preserve">
    <value>The type '{0}' is used in an invalid way. A value prior to '{1}' has an inferred type involving '{2}', which is an invalid forward reference.</value>
  </data>
  <data name="tcMemberUsedInInvalidWay" xml:space="preserve">
    <value>The member '{0}' is used in an invalid way. A use of '{1}' has been inferred prior to the definition of '{2}', which is an invalid forward reference.</value>
  </data>
  <data name="tcAttributeAutoOpenWasIgnored" xml:space="preserve">
    <value>The attribute 'AutoOpen(\"{0}\")' in the assembly '{1}' did not refer to a valid module or namespace in that assembly and has been ignored</value>
  </data>
  <data name="ilUndefinedValue" xml:space="preserve">
    <value>Undefined value '{0}'</value>
  </data>
  <data name="ilLabelNotFound" xml:space="preserve">
    <value>Label {0} not found</value>
  </data>
  <data name="ilIncorrectNumberOfTypeArguments" xml:space="preserve">
    <value>Incorrect number of type arguments to local call</value>
  </data>
  <data name="ilDynamicInvocationNotSupported" xml:space="preserve">
    <value>Dynamic invocation of {0} is not supported</value>
  </data>
  <data name="ilAddressOfLiteralFieldIsInvalid" xml:space="preserve">
    <value>Taking the address of a literal field is invalid</value>
  </data>
  <data name="ilAddressOfValueHereIsInvalid" xml:space="preserve">
    <value>This operation involves taking the address of a value '{0}' represented using a local variable or other special representation. This is invalid.</value>
  </data>
  <data name="ilCustomMarshallersCannotBeUsedInFSharp" xml:space="preserve">
    <value>Custom marshallers cannot be specified in F# code. Consider using a C# helper function.</value>
  </data>
  <data name="ilMarshalAsAttributeCannotBeDecoded" xml:space="preserve">
    <value>The MarshalAs attribute could not be decoded</value>
  </data>
  <data name="ilSignatureForExternalFunctionContainsTypeParameters" xml:space="preserve">
    <value>The signature for this external function contains type parameters. Constrain the argument and return types to indicate the types of the corresponding C function.</value>
  </data>
  <data name="ilDllImportAttributeCouldNotBeDecoded" xml:space="preserve">
    <value>The DllImport attribute could not be decoded</value>
  </data>
  <data name="ilLiteralFieldsCannotBeSet" xml:space="preserve">
    <value>Literal fields cannot be set</value>
  </data>
  <data name="ilStaticMethodIsNotLambda" xml:space="preserve">
    <value>GenSetStorage: {0} was represented as a static method but was not an appropriate lambda expression</value>
  </data>
  <data name="ilMutableVariablesCannotEscapeMethod" xml:space="preserve">
    <value>Mutable variables cannot escape their method</value>
  </data>
  <data name="ilUnexpectedUnrealizedValue" xml:space="preserve">
    <value>Compiler error: unexpected unrealized value</value>
  </data>
  <data name="ilMainModuleEmpty" xml:space="preserve">
    <value>Main module of program is empty: nothing will happen when it is run</value>
  </data>
  <data name="ilTypeCannotBeUsedForLiteralField" xml:space="preserve">
    <value>This type cannot be used for a literal field</value>
  </data>
  <data name="ilUnexpectedGetSetAnnotation" xml:space="preserve">
    <value>Unexpected GetSet annotation on a property</value>
  </data>
  <data name="ilFieldOffsetAttributeCouldNotBeDecoded" xml:space="preserve">
    <value>The FieldOffset attribute could not be decoded</value>
  </data>
  <data name="ilStructLayoutAttributeCouldNotBeDecoded" xml:space="preserve">
    <value>The StructLayout attribute could not be decoded</value>
  </data>
  <data name="ilDefaultAugmentationAttributeCouldNotBeDecoded" xml:space="preserve">
    <value>The DefaultAugmentation attribute could not be decoded</value>
  </data>
  <data name="ilReflectedDefinitionsCannotUseSliceOperator" xml:space="preserve">
    <value>Reflected definitions cannot contain uses of the prefix splice operator '%'</value>
  </data>
  <data name="optsProblemWithCodepage" xml:space="preserve">
    <value>Problem with codepage '{0}': {1}</value>
  </data>
  <data name="optsCopyright" xml:space="preserve">
    <value>Copyright (c) Microsoft Corporation. All Rights Reserved.</value>
  </data>
  <data name="optsCopyrightCommunity" xml:space="preserve">
    <value>Freely distributed under the MIT Open Source License.  https://github.com/Microsoft/visualfsharp/blob/master/License.txt</value>
  </data>
  <data name="optsNameOfOutputFile" xml:space="preserve">
    <value>Name of the output file (Short form: -o)</value>
  </data>
  <data name="optsBuildConsole" xml:space="preserve">
    <value>Build a console executable</value>
  </data>
  <data name="optsBuildWindows" xml:space="preserve">
    <value>Build a Windows executable</value>
  </data>
  <data name="optsBuildLibrary" xml:space="preserve">
    <value>Build a library (Short form: -a)</value>
  </data>
  <data name="optsBuildModule" xml:space="preserve">
    <value>Build a module that can be added to another assembly</value>
  </data>
  <data name="optsDelaySign" xml:space="preserve">
    <value>Delay-sign the assembly using only the public portion of the strong name key</value>
  </data>
  <data name="optsPublicSign" xml:space="preserve">
    <value>Public-sign the assembly using only the public portion of the strong name key, and mark the assembly as signed</value>
  </data>
  <data name="optsWriteXml" xml:space="preserve">
    <value>Write the xmldoc of the assembly to the given file</value>
  </data>
  <data name="optsStrongKeyFile" xml:space="preserve">
    <value>Specify a strong name key file</value>
  </data>
  <data name="optsStrongKeyContainer" xml:space="preserve">
    <value>Specify a strong name key container</value>
  </data>
  <data name="optsPlatform" xml:space="preserve">
    <value>Limit which platforms this code can run on: x86, Itanium, x64, anycpu32bitpreferred, or anycpu. The default is anycpu.</value>
  </data>
  <data name="optsNoOpt" xml:space="preserve">
    <value>Only include optimization information essential for implementing inlined constructs. Inhibits cross-module inlining but improves binary compatibility.</value>
  </data>
  <data name="optsNoInterface" xml:space="preserve">
    <value>Don't add a resource to the generated assembly containing F#-specific metadata</value>
  </data>
  <data name="optsSig" xml:space="preserve">
    <value>Print the inferred interface of the assembly to a file</value>
  </data>
  <data name="optsReference" xml:space="preserve">
    <value>Reference an assembly (Short form: -r)</value>
  </data>
  <data name="optsWin32res" xml:space="preserve">
    <value>Specify a Win32 resource file (.res)</value>
  </data>
  <data name="optsWin32manifest" xml:space="preserve">
    <value>Specify a Win32 manifest file</value>
  </data>
  <data name="optsNowin32manifest" xml:space="preserve">
    <value>Do not include the default Win32 manifest</value>
  </data>
  <data name="optsEmbedAllSource" xml:space="preserve">
    <value>Embed all source files in the portable PDB file</value>
  </data>
  <data name="optsEmbedSource" xml:space="preserve">
    <value>Embed specific source files in the portable PDB file</value>
  </data>
  <data name="optsSourceLink" xml:space="preserve">
    <value>Source link information file to embed in the portable PDB file</value>
  </data>
  <data name="optsEmbeddedSourceRequirePortablePDBs" xml:space="preserve">
    <value>--embed switch only supported when emitting a Portable PDB (--debug:portable or --debug:embedded)</value>
  </data>
  <data name="optsSourceLinkRequirePortablePDBs" xml:space="preserve">
    <value>--sourcelink switch only supported when emitting a Portable PDB (--debug:portable or --debug:embedded)</value>
  </data>
  <data name="srcFileTooLarge" xml:space="preserve">
    <value>Source file is too large to embed in a portable PDB</value>
  </data>
  <data name="optsResource" xml:space="preserve">
    <value>Embed the specified managed resource</value>
  </data>
  <data name="optsLinkresource" xml:space="preserve">
    <value>Link the specified resource to this assembly where the resinfo format is &lt;file&gt;[,&lt;string name&gt;[,public|private]]</value>
  </data>
  <data name="optsDebugPM" xml:space="preserve">
    <value>Emit debug information (Short form: -g)</value>
  </data>
  <data name="optsDebug" xml:space="preserve">
    <value>Specify debugging type: full, portable, embedded, pdbonly. ('{0}' is the default if no debuggging type specified and enables attaching a debugger to a running program, 'portable' is a cross-platform format, 'embedded' is a cross-platform format embedded into the output file).</value>
  </data>
  <data name="optsOptimize" xml:space="preserve">
    <value>Enable optimizations (Short form: -O)</value>
  </data>
  <data name="optsTailcalls" xml:space="preserve">
    <value>Enable or disable tailcalls</value>
  </data>
  <data name="optsDeterministic" xml:space="preserve">
    <value>Produce a deterministic assembly (including module version GUID and timestamp)</value>
  </data>
  <data name="optsCrossoptimize" xml:space="preserve">
    <value>Enable or disable cross-module optimizations</value>
  </data>
  <data name="optsWarnaserrorPM" xml:space="preserve">
    <value>Report all warnings as errors</value>
  </data>
  <data name="optsWarnaserror" xml:space="preserve">
    <value>Report specific warnings as errors</value>
  </data>
  <data name="optsWarn" xml:space="preserve">
    <value>Set a warning level (0-5)</value>
  </data>
  <data name="optsNowarn" xml:space="preserve">
    <value>Disable specific warning messages</value>
  </data>
  <data name="optsWarnOn" xml:space="preserve">
    <value>Enable specific warnings that may be off by default</value>
  </data>
  <data name="optsChecked" xml:space="preserve">
    <value>Generate overflow checks</value>
  </data>
  <data name="optsDefine" xml:space="preserve">
    <value>Define conditional compilation symbols (Short form: -d)</value>
  </data>
  <data name="optsMlcompatibility" xml:space="preserve">
    <value>Ignore ML compatibility warnings</value>
  </data>
  <data name="optsNologo" xml:space="preserve">
    <value>Suppress compiler copyright message</value>
  </data>
  <data name="optsHelp" xml:space="preserve">
    <value>Display this usage message (Short form: -?)</value>
  </data>
  <data name="optsResponseFile" xml:space="preserve">
    <value>Read response file for more options</value>
  </data>
  <data name="optsCodepage" xml:space="preserve">
    <value>Specify the codepage used to read source files</value>
  </data>
  <data name="optsUtf8output" xml:space="preserve">
    <value>Output messages in UTF-8 encoding</value>
  </data>
  <data name="optsFullpaths" xml:space="preserve">
    <value>Output messages with fully qualified paths</value>
  </data>
  <data name="optsLib" xml:space="preserve">
    <value>Specify a directory for the include path which is used to resolve source files and assemblies (Short form: -I)</value>
  </data>
  <data name="optsBaseaddress" xml:space="preserve">
    <value>Base address for the library to be built</value>
  </data>
  <data name="optsNoframework" xml:space="preserve">
    <value>Do not reference the default CLI assemblies by default</value>
  </data>
  <data name="optsStandalone" xml:space="preserve">
    <value>Statically link the F# library and all referenced DLLs that depend on it into the assembly being generated</value>
  </data>
  <data name="optsStaticlink" xml:space="preserve">
    <value>Statically link the given assembly and all referenced DLLs that depend on this assembly. Use an assembly name e.g. mylib, not a DLL name.</value>
  </data>
  <data name="optsResident" xml:space="preserve">
    <value>Use a resident background compilation service to improve compiler startup times.</value>
  </data>
  <data name="optsPdb" xml:space="preserve">
    <value>Name the output debug file</value>
  </data>
  <data name="optsSimpleresolution" xml:space="preserve">
    <value>Resolve assembly references using directory-based rules rather than MSBuild resolution</value>
  </data>
  <data name="optsUnrecognizedTarget" xml:space="preserve">
    <value>Unrecognized target '{0}', expected 'exe', 'winexe', 'library' or 'module'</value>
  </data>
  <data name="optsUnrecognizedDebugType" xml:space="preserve">
    <value>Unrecognized debug type '{0}', expected 'pdbonly' or 'full'</value>
  </data>
  <data name="optsInvalidWarningLevel" xml:space="preserve">
    <value>Invalid warning level '{0}'</value>
  </data>
  <data name="optsShortFormOf" xml:space="preserve">
    <value>Short form of '{0}'</value>
  </data>
  <data name="optsClirootDeprecatedMsg" xml:space="preserve">
    <value>The command-line option '--cliroot' has been deprecated. Use an explicit reference to a specific copy of mscorlib.dll instead.</value>
  </data>
  <data name="optsClirootDescription" xml:space="preserve">
    <value>Use to override where the compiler looks for mscorlib.dll and framework components</value>
  </data>
  <data name="optsHelpBannerOutputFiles" xml:space="preserve">
    <value>- OUTPUT FILES -</value>
  </data>
  <data name="optsHelpBannerInputFiles" xml:space="preserve">
    <value>- INPUT FILES -</value>
  </data>
  <data name="optsHelpBannerResources" xml:space="preserve">
    <value>- RESOURCES -</value>
  </data>
  <data name="optsHelpBannerCodeGen" xml:space="preserve">
    <value>- CODE GENERATION -</value>
  </data>
  <data name="optsHelpBannerAdvanced" xml:space="preserve">
    <value>- ADVANCED -</value>
  </data>
  <data name="optsHelpBannerMisc" xml:space="preserve">
    <value>- MISCELLANEOUS -</value>
  </data>
  <data name="optsHelpBannerLanguage" xml:space="preserve">
    <value>- LANGUAGE -</value>
  </data>
  <data name="optsHelpBannerErrsAndWarns" xml:space="preserve">
    <value>- ERRORS AND WARNINGS -</value>
  </data>
  <data name="optsUnknownArgumentToTheTestSwitch" xml:space="preserve">
    <value>Unknown --test argument: '{0}'</value>
  </data>
  <data name="optsUnknownPlatform" xml:space="preserve">
    <value>Unrecognized platform '{0}', valid values are 'x86', 'x64', 'Itanium', 'anycpu32bitpreferred', and 'anycpu'</value>
  </data>
  <data name="optsInternalNoDescription" xml:space="preserve">
    <value>The command-line option '{0}' is for test purposes only</value>
  </data>
  <data name="optsDCLONoDescription" xml:space="preserve">
    <value>The command-line option '{0}' has been deprecated</value>
  </data>
  <data name="optsDCLODeprecatedSuggestAlternative" xml:space="preserve">
    <value>The command-line option '{0}' has been deprecated. Use '{1}' instead.</value>
  </data>
  <data name="optsDCLOHtmlDoc" xml:space="preserve">
    <value>The command-line option '{0}' has been deprecated. HTML document generation is now part of the F# Power Pack, via the tool FsHtmlDoc.exe.</value>
  </data>
  <data name="optsConsoleColors" xml:space="preserve">
    <value>Output warning and error messages in color</value>
  </data>
  <data name="optsUseHighEntropyVA" xml:space="preserve">
    <value>Enable high-entropy ASLR</value>
  </data>
  <data name="optsSubSystemVersion" xml:space="preserve">
    <value>Specify subsystem version of this assembly</value>
  </data>
  <data name="optsTargetProfile" xml:space="preserve">
    <value>Specify target framework profile of this assembly. Valid values are mscorlib, netcore or netstandard. Default - mscorlib</value>
  </data>
  <data name="optsEmitDebugInfoInQuotations" xml:space="preserve">
    <value>Emit debug information in quotations</value>
  </data>
  <data name="optsPreferredUiLang" xml:space="preserve">
    <value>Specify the preferred output language culture name (e.g. es-ES, ja-JP)</value>
  </data>
  <data name="optsNoCopyFsharpCore" xml:space="preserve">
    <value>Don't copy FSharp.Core.dll along the produced binaries</value>
  </data>
  <data name="optsInvalidSubSystemVersion" xml:space="preserve">
    <value>Invalid version '{0}' for '--subsystemversion'. The version must be 4.00 or greater.</value>
  </data>
  <data name="optsInvalidTargetProfile" xml:space="preserve">
    <value>Invalid value '{0}' for '--targetprofile', valid values are 'mscorlib', 'netcore' or 'netstandard'.</value>
  </data>
  <data name="typeInfoFullName" xml:space="preserve">
    <value>Full name</value>
  </data>
  <data name="typeInfoOtherOverloads" xml:space="preserve">
    <value>and {0} other overloads</value>
  </data>
  <data name="typeInfoUnionCase" xml:space="preserve">
    <value>union case</value>
  </data>
  <data name="typeInfoActivePatternResult" xml:space="preserve">
    <value>active pattern result</value>
  </data>
  <data name="typeInfoActiveRecognizer" xml:space="preserve">
    <value>active recognizer</value>
  </data>
  <data name="typeInfoField" xml:space="preserve">
    <value>field</value>
  </data>
  <data name="typeInfoEvent" xml:space="preserve">
    <value>event</value>
  </data>
  <data name="typeInfoProperty" xml:space="preserve">
    <value>property</value>
  </data>
  <data name="typeInfoExtension" xml:space="preserve">
    <value>extension</value>
  </data>
  <data name="typeInfoCustomOperation" xml:space="preserve">
    <value>custom operation</value>
  </data>
  <data name="typeInfoArgument" xml:space="preserve">
    <value>argument</value>
  </data>
  <data name="typeInfoPatternVariable" xml:space="preserve">
    <value>patvar</value>
  </data>
  <data name="typeInfoNamespace" xml:space="preserve">
    <value>namespace</value>
  </data>
  <data name="typeInfoModule" xml:space="preserve">
    <value>module</value>
  </data>
  <data name="typeInfoNamespaceOrModule" xml:space="preserve">
    <value>namespace/module</value>
  </data>
  <data name="typeInfoFromFirst" xml:space="preserve">
    <value>from {0}</value>
  </data>
  <data name="typeInfoFromNext" xml:space="preserve">
    <value>also from {0}</value>
  </data>
  <data name="typeInfoGeneratedProperty" xml:space="preserve">
    <value>generated property</value>
  </data>
  <data name="typeInfoGeneratedType" xml:space="preserve">
    <value>generated type</value>
  </data>
  <data name="assemblyResolutionFoundByAssemblyFoldersKey" xml:space="preserve">
    <value>Found by AssemblyFolders registry key</value>
  </data>
  <data name="assemblyResolutionFoundByAssemblyFoldersExKey" xml:space="preserve">
    <value>Found by AssemblyFoldersEx registry key</value>
  </data>
  <data name="assemblyResolutionNetFramework" xml:space="preserve">
    <value>.NET Framework</value>
  </data>
  <data name="assemblyResolutionGAC" xml:space="preserve">
    <value>Global Assembly Cache</value>
  </data>
  <data name="recursiveClassHierarchy" xml:space="preserve">
    <value>Recursive class hierarchy in type '{0}'</value>
  </data>
  <data name="InvalidRecursiveReferenceToAbstractSlot" xml:space="preserve">
    <value>Invalid recursive reference to an abstract slot</value>
  </data>
  <data name="eventHasNonStandardType" xml:space="preserve">
    <value>The event '{0}' has a non-standard type. If this event is declared in another CLI language, you may need to access this event using the explicit {1} and {2} methods for the event. If this event is declared in F#, make the type of the event an instantiation of either 'IDelegateEvent&lt;_&gt;' or 'IEvent&lt;_,_&gt;'.</value>
  </data>
  <data name="typeIsNotAccessible" xml:space="preserve">
    <value>The type '{0}' is not accessible from this code location</value>
  </data>
  <data name="unionCasesAreNotAccessible" xml:space="preserve">
    <value>The union cases or fields of the type '{0}' are not accessible from this code location</value>
  </data>
  <data name="valueIsNotAccessible" xml:space="preserve">
    <value>The value '{0}' is not accessible from this code location</value>
  </data>
  <data name="unionCaseIsNotAccessible" xml:space="preserve">
    <value>The union case '{0}' is not accessible from this code location</value>
  </data>
  <data name="fieldIsNotAccessible" xml:space="preserve">
    <value>The record, struct or class field '{0}' is not accessible from this code location</value>
  </data>
  <data name="structOrClassFieldIsNotAccessible" xml:space="preserve">
    <value>The struct or class field '{0}' is not accessible from this code location</value>
  </data>
  <data name="experimentalConstruct" xml:space="preserve">
    <value>This construct is experimental</value>
  </data>
  <data name="noInvokeMethodsFound" xml:space="preserve">
    <value>No Invoke methods found for delegate type</value>
  </data>
  <data name="moreThanOneInvokeMethodFound" xml:space="preserve">
    <value>More than one Invoke method found for delegate type</value>
  </data>
  <data name="delegatesNotAllowedToHaveCurriedSignatures" xml:space="preserve">
    <value>Delegates are not allowed to have curried signatures</value>
  </data>
  <data name="tlrUnexpectedTExpr" xml:space="preserve">
    <value>Unexpected Expr.TyChoose</value>
  </data>
  <data name="tlrLambdaLiftingOptimizationsNotApplied" xml:space="preserve">
    <value>Note: Lambda-lifting optimizations have not been applied because of the use of this local constrained generic function as a first class value. Adding type constraints may resolve this condition.</value>
  </data>
  <data name="lexhlpIdentifiersContainingAtSymbolReserved" xml:space="preserve">
    <value>Identifiers containing '@' are reserved for use in F# code generation</value>
  </data>
  <data name="lexhlpIdentifierReserved" xml:space="preserve">
    <value>The identifier '{0}' is reserved for future use by F#</value>
  </data>
  <data name="patcMissingVariable" xml:space="preserve">
    <value>Missing variable '{0}'</value>
  </data>
  <data name="patcPartialActivePatternsGenerateOneResult" xml:space="preserve">
    <value>Partial active patterns may only generate one result</value>
  </data>
  <data name="impTypeRequiredUnavailable" xml:space="preserve">
    <value>The type '{0}' is required here and is unavailable. You must add a reference to assembly '{1}'.</value>
  </data>
  <data name="impReferencedTypeCouldNotBeFoundInAssembly" xml:space="preserve">
    <value>A reference to the type '{0}' in assembly '{1}' was found, but the type could not be found in that assembly</value>
  </data>
  <data name="impNotEnoughTypeParamsInScopeWhileImporting" xml:space="preserve">
    <value>Internal error or badly formed metadata: not enough type parameters were in scope while importing</value>
  </data>
  <data name="impReferenceToDllRequiredByAssembly" xml:space="preserve">
    <value>A reference to the DLL {0} is required by assembly {1}. The imported type {2} is located in the first assembly and could not be resolved.</value>
  </data>
  <data name="impImportedAssemblyUsesNotPublicType" xml:space="preserve">
    <value>An imported assembly uses the type '{0}' but that type is not public</value>
  </data>
  <data name="optValueMarkedInlineButIncomplete" xml:space="preserve">
    <value>The value '{0}' was marked inline but its implementation makes use of an internal or private function which is not sufficiently accessible</value>
  </data>
  <data name="optValueMarkedInlineButWasNotBoundInTheOptEnv" xml:space="preserve">
    <value>The value '{0}' was marked inline but was not bound in the optimization environment</value>
  </data>
  <data name="optLocalValueNotFoundDuringOptimization" xml:space="preserve">
    <value>Local value {0} not found during optimization</value>
  </data>
  <data name="optValueMarkedInlineHasUnexpectedValue" xml:space="preserve">
    <value>A value marked as 'inline' has an unexpected value</value>
  </data>
  <data name="optValueMarkedInlineCouldNotBeInlined" xml:space="preserve">
    <value>A value marked as 'inline' could not be inlined</value>
  </data>
  <data name="optFailedToInlineValue" xml:space="preserve">
    <value>Failed to inline the value '{0}' marked 'inline', perhaps because a recursive value was marked 'inline'</value>
  </data>
  <data name="optRecursiveValValue" xml:space="preserve">
    <value>Recursive ValValue {0}</value>
  </data>
  <data name="lexfltIncorrentIndentationOfIn" xml:space="preserve">
    <value>The indentation of this 'in' token is incorrect with respect to the corresponding 'let'</value>
  </data>
  <data name="lexfltTokenIsOffsideOfContextStartedEarlier" xml:space="preserve">
    <value>Possible incorrect indentation: this token is offside of context started at position {0}. Try indenting this token further or using standard formatting conventions.</value>
  </data>
  <data name="lexfltSeparatorTokensOfPatternMatchMisaligned" xml:space="preserve">
    <value>The '|' tokens separating rules of this pattern match are misaligned by one column. Consider realigning your code or using further indentation.</value>
  </data>
  <data name="nrInvalidModuleExprType" xml:space="preserve">
    <value>Invalid module/expression/type</value>
  </data>
  <data name="nrTypeInstantiationNeededToDisambiguateTypesWithSameName" xml:space="preserve">
    <value>Multiple types exist called '{0}', taking different numbers of generic parameters. Provide a type instantiation to disambiguate the type resolution, e.g. '{1}'.</value>
  </data>
  <data name="nrTypeInstantiationIsMissingAndCouldNotBeInferred" xml:space="preserve">
    <value>The instantiation of the generic type '{0}' is missing and can't be inferred from the arguments or return type of this member. Consider providing a type instantiation when accessing this type, e.g. '{1}'.</value>
  </data>
  <data name="nrGlobalUsedOnlyAsFirstName" xml:space="preserve">
    <value>'global' may only be used as the first name in a qualified path</value>
  </data>
  <data name="nrIsNotConstructorOrLiteral" xml:space="preserve">
    <value>This is not a constructor or literal, or a constructor is being used incorrectly</value>
  </data>
  <data name="nrUnexpectedEmptyLongId" xml:space="preserve">
    <value>Unexpected empty long identifier</value>
  </data>
  <data name="nrRecordDoesNotContainSuchLabel" xml:space="preserve">
    <value>The record type '{0}' does not contain a label '{1}'.</value>
  </data>
  <data name="nrInvalidFieldLabel" xml:space="preserve">
    <value>Invalid field label</value>
  </data>
  <data name="nrInvalidExpression" xml:space="preserve">
    <value>Invalid expression '{0}'</value>
  </data>
  <data name="nrNoConstructorsAvailableForType" xml:space="preserve">
    <value>No constructors are available for the type '{0}'</value>
  </data>
  <data name="nrUnionTypeNeedsQualifiedAccess" xml:space="preserve">
    <value>The union type for union case '{0}' was defined with the RequireQualifiedAccessAttribute. Include the name of the union type ('{1}') in the name you are using.</value>
  </data>
  <data name="nrRecordTypeNeedsQualifiedAccess" xml:space="preserve">
    <value>The record type for the record field '{0}' was defined with the RequireQualifiedAccessAttribute. Include the name of the record type ('{1}') in the name you are using.</value>
  </data>
  <data name="ilwriteErrorCreatingPdb" xml:space="preserve">
    <value>Unexpected error creating debug information file '{0}'</value>
  </data>
  <data name="lexOutsideIntegerRange" xml:space="preserve">
    <value>This number is outside the allowable range for this integer type</value>
  </data>
  <data name="lexCharNotAllowedInOperatorNames" xml:space="preserve">
    <value>'{0}' is not permitted as a character in operator names and is reserved for future use</value>
  </data>
  <data name="lexUnexpectedChar" xml:space="preserve">
    <value>Unexpected character '{0}'</value>
  </data>
  <data name="lexByteArrayCannotEncode" xml:space="preserve">
    <value>This byte array literal contains characters that do not encode as a single byte</value>
  </data>
  <data name="lexIdentEndInMarkReserved" xml:space="preserve">
    <value>Identifiers followed by '{0}' are reserved for future use</value>
  </data>
  <data name="lexOutsideEightBitSigned" xml:space="preserve">
    <value>This number is outside the allowable range for 8-bit signed integers</value>
  </data>
  <data name="lexOutsideEightBitSignedHex" xml:space="preserve">
    <value>This number is outside the allowable range for hexadecimal 8-bit signed integers</value>
  </data>
  <data name="lexOutsideEightBitUnsigned" xml:space="preserve">
    <value>This number is outside the allowable range for 8-bit unsigned integers</value>
  </data>
  <data name="lexOutsideSixteenBitSigned" xml:space="preserve">
    <value>This number is outside the allowable range for 16-bit signed integers</value>
  </data>
  <data name="lexOutsideSixteenBitUnsigned" xml:space="preserve">
    <value>This number is outside the allowable range for 16-bit unsigned integers</value>
  </data>
  <data name="lexOutsideThirtyTwoBitSigned" xml:space="preserve">
    <value>This number is outside the allowable range for 32-bit signed integers</value>
  </data>
  <data name="lexOutsideThirtyTwoBitUnsigned" xml:space="preserve">
    <value>This number is outside the allowable range for 32-bit unsigned integers</value>
  </data>
  <data name="lexOutsideSixtyFourBitSigned" xml:space="preserve">
    <value>This number is outside the allowable range for 64-bit signed integers</value>
  </data>
  <data name="lexOutsideSixtyFourBitUnsigned" xml:space="preserve">
    <value>This number is outside the allowable range for 64-bit unsigned integers</value>
  </data>
  <data name="lexOutsideNativeSigned" xml:space="preserve">
    <value>This number is outside the allowable range for signed native integers</value>
  </data>
  <data name="lexOutsideNativeUnsigned" xml:space="preserve">
    <value>This number is outside the allowable range for unsigned native integers</value>
  </data>
  <data name="lexInvalidFloat" xml:space="preserve">
    <value>Invalid floating point number</value>
  </data>
  <data name="lexOusideDecimal" xml:space="preserve">
    <value>This number is outside the allowable range for decimal literals</value>
  </data>
  <data name="lexOusideThirtyTwoBitFloat" xml:space="preserve">
    <value>This number is outside the allowable range for 32-bit floats</value>
  </data>
  <data name="lexInvalidNumericLiteral" xml:space="preserve">
    <value>This is not a valid numeric literal. Valid numeric literals include 1, 0x1, 0b0001 (int), 1u (uint32), 1L (int64), 1UL (uint64), 1s (int16), 1y (sbyte), 1uy (byte), 1.0 (float), 1.0f (float32), 1.0m (decimal), 1I (BigInteger).</value>
  </data>
  <data name="lexInvalidByteLiteral" xml:space="preserve">
    <value>This is not a valid byte literal</value>
  </data>
  <data name="lexInvalidCharLiteral" xml:space="preserve">
    <value>This is not a valid character literal</value>
  </data>
  <data name="lexThisUnicodeOnlyInStringLiterals" xml:space="preserve">
    <value>This Unicode encoding is only valid in string literals</value>
  </data>
  <data name="lexTokenReserved" xml:space="preserve">
    <value>This token is reserved for future use</value>
  </data>
  <data name="lexTabsNotAllowed" xml:space="preserve">
    <value>TABs are not allowed in F# code unless the #indent \"off\" option is used</value>
  </data>
  <data name="lexInvalidLineNumber" xml:space="preserve">
    <value>Invalid line number: '{0}'</value>
  </data>
  <data name="lexHashIfMustBeFirst" xml:space="preserve">
    <value>#if directive must appear as the first non-whitespace character on a line</value>
  </data>
  <data name="lexHashElseNoMatchingIf" xml:space="preserve">
    <value>#else has no matching #if</value>
  </data>
  <data name="lexHashEndifRequiredForElse" xml:space="preserve">
    <value>#endif required for #else</value>
  </data>
  <data name="lexHashElseMustBeFirst" xml:space="preserve">
    <value>#else directive must appear as the first non-whitespace character on a line</value>
  </data>
  <data name="lexHashEndingNoMatchingIf" xml:space="preserve">
    <value>#endif has no matching #if</value>
  </data>
  <data name="lexHashEndifMustBeFirst" xml:space="preserve">
    <value>#endif directive must appear as the first non-whitespace character on a line</value>
  </data>
  <data name="lexHashIfMustHaveIdent" xml:space="preserve">
    <value>#if directive should be immediately followed by an identifier</value>
  </data>
  <data name="lexWrongNestedHashEndif" xml:space="preserve">
    <value>Syntax error. Wrong nested #endif, unexpected tokens before it.</value>
  </data>
  <data name="lexHashBangMustBeFirstInFile" xml:space="preserve">
    <value>#! may only appear as the first line at the start of a file.</value>
  </data>
  <data name="pplexExpectedSingleLineComment" xml:space="preserve">
    <value>Expected single line comment or end of line</value>
  </data>
  <data name="memberOperatorDefinitionWithNoArguments" xml:space="preserve">
    <value>Infix operator member '{0}' has no arguments. Expected a tuple of 2 arguments, e.g. static member (+) (x,y) = ...</value>
  </data>
  <data name="memberOperatorDefinitionWithNonPairArgument" xml:space="preserve">
    <value>Infix operator member '{0}' has {1} initial argument(s). Expected a tuple of 2 arguments, e.g. static member (+) (x,y) = ...</value>
  </data>
  <data name="memberOperatorDefinitionWithCurriedArguments" xml:space="preserve">
    <value>Infix operator member '{0}' has extra curried arguments. Expected a tuple of 2 arguments, e.g. static member (+) (x,y) = ...</value>
  </data>
  <data name="tcFSharpCoreRequiresExplicit" xml:space="preserve">
    <value>All record, union and struct types in FSharp.Core.dll must be explicitly labelled with 'StructuralComparison' or 'NoComparison'</value>
  </data>
  <data name="tcStructuralComparisonNotSatisfied1" xml:space="preserve">
    <value>The struct, record or union type '{0}' has the 'StructuralComparison' attribute but the type parameter '{1}' does not satisfy the 'comparison' constraint. Consider adding the 'comparison' constraint to the type parameter</value>
  </data>
  <data name="tcStructuralComparisonNotSatisfied2" xml:space="preserve">
    <value>The struct, record or union type '{0}' has the 'StructuralComparison' attribute but the component type '{1}' does not satisfy the 'comparison' constraint</value>
  </data>
  <data name="tcNoComparisonNeeded1" xml:space="preserve">
    <value>The struct, record or union type '{0}' is not structurally comparable because the type parameter {1} does not satisfy the 'comparison' constraint. Consider adding the 'NoComparison' attribute to the type '{2}' to clarify that the type is not comparable</value>
  </data>
  <data name="tcNoComparisonNeeded2" xml:space="preserve">
    <value>The struct, record or union type '{0}' is not structurally comparable because the type '{1}' does not satisfy the 'comparison' constraint. Consider adding the 'NoComparison' attribute to the type '{2}' to clarify that the type is not comparable</value>
  </data>
  <data name="tcNoEqualityNeeded1" xml:space="preserve">
    <value>The struct, record or union type '{0}' does not support structural equality because the type parameter {1} does not satisfy the 'equality' constraint. Consider adding the 'NoEquality' attribute to the type '{2}' to clarify that the type does not support structural equality</value>
  </data>
  <data name="tcNoEqualityNeeded2" xml:space="preserve">
    <value>The struct, record or union type '{0}' does not support structural equality because the type '{1}' does not satisfy the 'equality' constraint. Consider adding the 'NoEquality' attribute to the type '{2}' to clarify that the type does not support structural equality</value>
  </data>
  <data name="tcStructuralEqualityNotSatisfied1" xml:space="preserve">
    <value>The struct, record or union type '{0}' has the 'StructuralEquality' attribute but the type parameter '{1}' does not satisfy the 'equality' constraint. Consider adding the 'equality' constraint to the type parameter</value>
  </data>
  <data name="tcStructuralEqualityNotSatisfied2" xml:space="preserve">
    <value>The struct, record or union type '{0}' has the 'StructuralEquality' attribute but the component type '{1}' does not satisfy the 'equality' constraint</value>
  </data>
  <data name="tcStructsMustDeclareTypesOfImplicitCtorArgsExplicitly" xml:space="preserve">
    <value>Each argument of the primary constructor for a struct must be given a type, for example 'type S(x1:int, x2: int) = ...'. These arguments determine the fields of the struct.</value>
  </data>
  <data name="chkUnusedValue" xml:space="preserve">
    <value>The value '{0}' is unused</value>
  </data>
  <data name="chkUnusedThisVariable" xml:space="preserve">
    <value>The recursive object reference '{0}' is unused. The presence of a recursive object reference adds runtime initialization checks to members in this and derived types. Consider removing this recursive object reference.</value>
  </data>
  <data name="parsGetterAtMostOneArgument" xml:space="preserve">
    <value>A getter property may have at most one argument group</value>
  </data>
  <data name="parsSetterAtMostTwoArguments" xml:space="preserve">
    <value>A setter property may have at most two argument groups</value>
  </data>
  <data name="parsInvalidProperty" xml:space="preserve">
    <value>Invalid property getter or setter</value>
  </data>
  <data name="parsIndexerPropertyRequiresAtLeastOneArgument" xml:space="preserve">
    <value>An indexer property must be given at least one argument</value>
  </data>
  <data name="tastInvalidAddressOfMutableAcrossAssemblyBoundary" xml:space="preserve">
    <value>This operation accesses a mutable top-level value defined in another assembly in an unsupported way. The value cannot be accessed through its address. Consider copying the expression to a mutable local, e.g. 'let mutable x = ...', and if necessary assigning the value back after the completion of the operation</value>
  </data>
  <data name="parsNonAdjacentTypars" xml:space="preserve">
    <value>Type parameters must be placed directly adjacent to the type name, e.g. \"type C&lt;'T&gt;\", not     type \"C   &lt;'T&gt;\"</value>
  </data>
  <data name="parsNonAdjacentTyargs" xml:space="preserve">
    <value>Type arguments must be placed directly adjacent to the type name, e.g. \"C&lt;'T&gt;\", not \"C  &lt;'T&gt;\"</value>
  </data>
  <data name="parsNonAtomicType" xml:space="preserve">
    <value>The use of the type syntax 'int C' and 'C  &lt;int&gt;' is not permitted here. Consider adjusting this type to be written in the form 'C&lt;int&gt;'</value>
  </data>
  <data name="tastUndefinedItemRefModuleNamespace" xml:space="preserve">
    <value>The module/namespace '{0}' from compilation unit '{1}' did not contain the module/namespace '{2}'</value>
  </data>
  <data name="tastUndefinedItemRefVal" xml:space="preserve">
    <value>The module/namespace '{0}' from compilation unit '{1}' did not contain the val '{2}'</value>
  </data>
  <data name="tastUndefinedItemRefModuleNamespaceType" xml:space="preserve">
    <value>The module/namespace '{0}' from compilation unit '{1}' did not contain the namespace, module or type '{2}'</value>
  </data>
  <data name="tcInvalidUseNullAsTrueValue" xml:space="preserve">
    <value>The 'UseNullAsTrueValue' attribute flag may only be used with union types that have one nullary case and at least one non-nullary case</value>
  </data>
  <data name="tcParameterInferredByref" xml:space="preserve">
    <value>The parameter '{0}' was inferred to have byref type. Parameters of byref type must be given an explicit type annotation, e.g. 'x1: byref&lt;int&gt;'. When used, a byref parameter is implicitly dereferenced.</value>
  </data>
  <data name="tcNonUniformMemberUse" xml:space="preserve">
    <value>The generic member '{0}' has been used at a non-uniform instantiation prior to this program point. Consider reordering the members so this member occurs first. Alternatively, specify the full type of the member explicitly, including argument types, return type and any additional generic parameters and constraints.</value>
  </data>
  <data name="tcAttribArgsDiffer" xml:space="preserve">
    <value>The attribute '{0}' appears in both the implementation and the signature, but the attribute arguments differ. Only the attribute from the signature will be included in the compiled code.</value>
  </data>
  <data name="tcCannotCallAbstractBaseMember" xml:space="preserve">
    <value>Cannot call an abstract base member: '{0}'</value>
  </data>
  <data name="typrelCannotResolveAmbiguityInUnmanaged" xml:space="preserve">
    <value>Could not resolve the ambiguity in the use of a generic construct with an 'unmanaged' constraint at or near this position</value>
  </data>
  <data name="mlCompatMessage" xml:space="preserve">
    <value>This construct is for ML compatibility. {0}. You can disable this warning by using '--mlcompatibility' or '--nowarn:62'.</value>
  </data>
  <data name="ilFieldDoesNotHaveValidOffsetForStructureLayout" xml:space="preserve">
    <value>The type '{0}' has been marked as having an Explicit layout, but the field '{1}' has not been marked with the 'FieldOffset' attribute</value>
  </data>
  <data name="tcInterfacesShouldUseInheritNotInterface" xml:space="preserve">
    <value>Interfaces inherited by other interfaces should be declared using 'inherit ...' instead of 'interface ...'</value>
  </data>
  <data name="parsInvalidPrefixOperator" xml:space="preserve">
    <value>Invalid prefix operator</value>
  </data>
  <data name="parsInvalidPrefixOperatorDefinition" xml:space="preserve">
    <value>Invalid operator definition. Prefix operator definitions must use a valid prefix operator name.</value>
  </data>
  <data name="buildCompilingExtensionIsForML" xml:space="preserve">
    <value>The file extensions '.ml' and '.mli' are for ML compatibility</value>
  </data>
  <data name="lexIndentOffForML" xml:space="preserve">
    <value>Consider using a file with extension '.ml' or '.mli' instead</value>
  </data>
  <data name="activePatternIdentIsNotFunctionTyped" xml:space="preserve">
    <value>Active pattern '{0}' is not a function</value>
  </data>
  <data name="activePatternChoiceHasFreeTypars" xml:space="preserve">
    <value>Active pattern '{0}' has a result type containing type variables that are not determined by the input. The common cause is a when a result case is not mentioned, e.g. 'let (|A|B|) (x:int) = A x'. This can be fixed with a type constraint, e.g. 'let (|A|B|) (x:int) : Choice&lt;int,unit&gt; = A x'</value>
  </data>
  <data name="ilFieldHasOffsetForSequentialLayout" xml:space="preserve">
    <value>The FieldOffset attribute can only be placed on members of types marked with the StructLayout(LayoutKind.Explicit)</value>
  </data>
  <data name="tcOptionalArgsMustComeAfterNonOptionalArgs" xml:space="preserve">
    <value>Optional arguments must come at the end of the argument list, after any non-optional arguments</value>
  </data>
  <data name="tcConditionalAttributeUsage" xml:space="preserve">
    <value>Attribute 'System.Diagnostics.ConditionalAttribute' is only valid on methods or attribute classes</value>
  </data>
  <data name="tcMemberOperatorDefinitionInExtrinsic" xml:space="preserve">
    <value>Extension members cannot provide operator overloads.  Consider defining the operator as part of the type definition instead.</value>
  </data>
  <data name="ilwriteMDBFileNameCannotBeChangedWarning" xml:space="preserve">
    <value>The name of the MDB file must be &lt;assembly-file-name&gt;.mdb. The --pdb option will be ignored.</value>
  </data>
  <data name="ilwriteMDBMemberMissing" xml:space="preserve">
    <value>MDB generation failed. Could not find compatible member {0}</value>
  </data>
  <data name="ilwriteErrorCreatingMdb" xml:space="preserve">
    <value>Cannot generate MDB debug information. Failed to load the 'MonoSymbolWriter' type from the 'Mono.CompilerServices.SymbolWriter.dll' assembly.</value>
  </data>
  <data name="tcUnionCaseNameConflictsWithGeneratedType" xml:space="preserve">
    <value>The union case named '{0}' conflicts with the generated type '{1}'</value>
  </data>
  <data name="chkNoReflectedDefinitionOnStructMember" xml:space="preserve">
    <value>ReflectedDefinitionAttribute may not be applied to an instance member on a struct type, because the instance member takes an implicit 'this' byref parameter</value>
  </data>
  <data name="tcDllImportNotAllowed" xml:space="preserve">
    <value>DLLImport bindings must be static members in a class or function definitions in a module</value>
  </data>
  <data name="buildExplicitCoreLibRequiresNoFramework" xml:space="preserve">
    <value>When mscorlib.dll or FSharp.Core.dll is explicitly referenced the {0} option must also be passed</value>
  </data>
  <data name="buildExpectedSigdataFile" xml:space="preserve">
    <value>FSharp.Core.sigdata not found alongside FSharp.Core. File expected in {0}. Consider upgrading to a more recent version of FSharp.Core, where this file is no longer be required.</value>
  </data>
  <data name="buildExpectedFileAlongSideFSharpCore" xml:space="preserve">
    <value>File '{0}' not found alongside FSharp.Core. File expected in {1}. Consider upgrading to a more recent version of FSharp.Core, where this file is no longer be required.</value>
  </data>
  <data name="buildUnexpectedFileNameCharacter" xml:space="preserve">
    <value>Filename '{0}' contains invalid character '{1}'</value>
  </data>
  <data name="tcInvalidUseBangBinding" xml:space="preserve">
    <value>'use!' bindings must be of the form 'use! &lt;var&gt; = &lt;expr&gt;'</value>
  </data>
  <data name="crefNoInnerGenericsInQuotations" xml:space="preserve">
    <value>Inner generic functions are not permitted in quoted expressions. Consider adding some type constraints until this function is no longer generic.</value>
  </data>
  <data name="tcEnumTypeCannotBeEnumerated" xml:space="preserve">
    <value>The type '{0}' is not a valid enumerator type , i.e. does not have a 'MoveNext()' method returning a bool, and a 'Current' property</value>
  </data>
  <data name="parsEofInTripleQuoteString" xml:space="preserve">
    <value>End of file in triple-quote string begun at or before here</value>
  </data>
  <data name="parsEofInTripleQuoteStringInComment" xml:space="preserve">
    <value>End of file in triple-quote string embedded in comment begun at or before here</value>
  </data>
  <data name="tcTypeTestLosesMeasures" xml:space="preserve">
    <value>This type test or downcast will ignore the unit-of-measure '{0}'</value>
  </data>
  <data name="parsMissingTypeArgs" xml:space="preserve">
    <value>Expected type argument or static argument</value>
  </data>
  <data name="parsMissingGreaterThan" xml:space="preserve">
    <value>Unmatched '&lt;'. Expected closing '&gt;'</value>
  </data>
  <data name="parsUnexpectedQuotationOperatorInTypeAliasDidYouMeanVerbatimString" xml:space="preserve">
    <value>Unexpected quotation operator '&lt;@' in type definition. If you intend to pass a verbatim string as a static argument to a type provider, put a space between the '&lt;' and '@' characters.</value>
  </data>
  <data name="parsErrorParsingAsOperatorName" xml:space="preserve">
    <value>Attempted to parse this as an operator name, but failed</value>
  </data>
  <data name="lexInvalidUnicodeLiteral" xml:space="preserve">
    <value>\U{0} is not a valid Unicode character escape sequence</value>
  </data>
  <data name="tcCallerInfoWrongType" xml:space="preserve">
    <value>'{0}' must be applied to an argument of type '{1}', but has been applied to an argument of type '{2}'</value>
  </data>
  <data name="tcCallerInfoNotOptional" xml:space="preserve">
    <value>'{0}' can only be applied to optional arguments</value>
  </data>
  <data name="toolLocationHelperUnsupportedFrameworkVersion" xml:space="preserve">
    <value>The specified .NET Framework version '{0}' is not supported. Please specify a value from the enumeration Microsoft.Build.Utilities.TargetDotNetFrameworkVersion.</value>
  </data>
  <data name="ilSignInvalidMagicValue" xml:space="preserve">
    <value>Invalid Magic value in CLR Header</value>
  </data>
  <data name="ilSignBadImageFormat" xml:space="preserve">
    <value>Bad image format</value>
  </data>
  <data name="ilSignPrivateKeyExpected" xml:space="preserve">
    <value>Private key expected</value>
  </data>
  <data name="ilSignRsaKeyExpected" xml:space="preserve">
    <value>RSA key expected</value>
  </data>
  <data name="ilSignInvalidBitLen" xml:space="preserve">
    <value>Invalid bit Length</value>
  </data>
  <data name="ilSignInvalidRSAParams" xml:space="preserve">
    <value>Invalid RSAParameters structure - '{{0}}' expected</value>
  </data>
  <data name="ilSignInvalidAlgId" xml:space="preserve">
    <value>Invalid algId - 'Exponent' expected</value>
  </data>
  <data name="ilSignInvalidSignatureSize" xml:space="preserve">
    <value>Invalid signature size</value>
  </data>
  <data name="ilSignNoSignatureDirectory" xml:space="preserve">
    <value>No signature directory</value>
  </data>
  <data name="ilSignInvalidPKBlob" xml:space="preserve">
    <value>Invalid Public Key blob</value>
  </data>
  <data name="fscTooManyErrors" xml:space="preserve">
    <value>Exiting - too many errors</value>
  </data>
  <data name="docfileNoXmlSuffix" xml:space="preserve">
    <value>The documentation file has no .xml suffix</value>
  </data>
  <data name="fscNoImplementationFiles" xml:space="preserve">
    <value>No implementation files specified</value>
  </data>
  <data name="fscBadAssemblyVersion" xml:space="preserve">
    <value>The attribute {0} specified version '{1}', but this value is invalid and has been ignored</value>
  </data>
  <data name="fscTwoResourceManifests" xml:space="preserve">
    <value>Conflicting options specified: 'win32manifest' and 'win32res'. Only one of these can be used.</value>
  </data>
  <data name="fscQuotationLiteralsStaticLinking" xml:space="preserve">
    <value>The code in assembly '{0}' makes uses of quotation literals. Static linking may not include components that make use of quotation literals unless all assemblies are compiled with at least F# 4.0.</value>
  </data>
  <data name="fscQuotationLiteralsStaticLinking0" xml:space="preserve">
    <value>Code in this assembly makes uses of quotation literals. Static linking may not include components that make use of quotation literals unless all assemblies are compiled with at least F# 4.0.</value>
  </data>
  <data name="fscStaticLinkingNoEXE" xml:space="preserve">
    <value>Static linking may not include a .EXE</value>
  </data>
  <data name="fscStaticLinkingNoMixedDLL" xml:space="preserve">
    <value>Static linking may not include a mixed managed/unmanaged DLL</value>
  </data>
  <data name="fscIgnoringMixedWhenLinking" xml:space="preserve">
    <value>Ignoring mixed managed/unmanaged assembly '{0}' during static linking</value>
  </data>
  <data name="fscAssumeStaticLinkContainsNoDependencies" xml:space="preserve">
    <value>Assembly '{0}' was referenced transitively and the assembly could not be resolved automatically. Static linking will assume this DLL has no dependencies on the F# library or other statically linked DLLs. Consider adding an explicit reference to this DLL.</value>
  </data>
  <data name="fscAssemblyNotFoundInDependencySet" xml:space="preserve">
    <value>Assembly '{0}' not found in dependency set of target binary. Statically linked roots should be specified using an assembly name, without a DLL or EXE extension. If this assembly was referenced explicitly then it is possible the assembly was not actually required by the generated binary, in which case it should not be statically linked.</value>
  </data>
  <data name="fscKeyFileCouldNotBeOpened" xml:space="preserve">
    <value>The key file '{0}' could not be opened</value>
  </data>
  <data name="fscProblemWritingBinary" xml:space="preserve">
    <value>A problem occurred writing the binary '{0}': {1}</value>
  </data>
  <data name="fscAssemblyVersionAttributeIgnored" xml:space="preserve">
    <value>The 'AssemblyVersionAttribute' has been ignored because a version was given using a command line option</value>
  </data>
  <data name="fscAssemblyCultureAttributeError" xml:space="preserve">
    <value>Error emitting 'System.Reflection.AssemblyCultureAttribute' attribute -- 'Executables cannot be satellite assemblies, Culture should always be empty'</value>
  </data>
  <data name="fscDelaySignWarning" xml:space="preserve">
    <value>Option '--delaysign' overrides attribute 'System.Reflection.AssemblyDelaySignAttribute' given in a source file or added module</value>
  </data>
  <data name="fscKeyFileWarning" xml:space="preserve">
    <value>Option '--keyfile' overrides attribute 'System.Reflection.AssemblyKeyFileAttribute' given in a source file or added module</value>
  </data>
  <data name="fscKeyNameWarning" xml:space="preserve">
    <value>Option '--keycontainer' overrides attribute 'System.Reflection.AssemblyNameAttribute' given in a source file or added module</value>
  </data>
  <data name="fscReferenceOnCommandLine" xml:space="preserve">
    <value>The assembly '{0}' is listed on the command line. Assemblies should be referenced using a command line flag such as '-r'.</value>
  </data>
  <data name="fscRemotingError" xml:space="preserve">
    <value>The resident compilation service was not used because a problem occured in communicating with the server.</value>
  </data>
  <data name="pathIsInvalid" xml:space="preserve">
    <value>Problem with filename '{0}': Illegal characters in path.</value>
  </data>
  <data name="fscResxSourceFileDeprecated" xml:space="preserve">
    <value>Passing a .resx file ({0}) as a source file to the compiler is deprecated. Use resgen.exe to transform the .resx file into a .resources file to pass as a --resource option. If you are using MSBuild, this can be done via an &lt;EmbeddedResource&gt; item in the .fsproj project file.</value>
  </data>
  <data name="fscStaticLinkingNoProfileMismatches" xml:space="preserve">
    <value>Static linking may not be used on an assembly referencing mscorlib (e.g. a .NET Framework assembly) when generating an assembly that references System.Runtime (e.g. a .NET Core or Portable assembly).</value>
  </data>
  <data name="fscAssemblyWildcardAndDeterminism" xml:space="preserve">
    <value>An {0} specified version '{1}', but this value is a wildcard, and you have requested a deterministic build, these are in conflict.</value>
  </data>
  <data name="fscDeterministicDebugRequiresPortablePdb" xml:space="preserve">
    <value>Determinstic builds only support portable PDBs (--debug:portable or --debug:embedded)</value>
  </data>
  <data name="etIllegalCharactersInNamespaceName" xml:space="preserve">
    <value>Character '{0}' is not allowed in provided namespace name '{1}'</value>
  </data>
  <data name="etNullOrEmptyMemberName" xml:space="preserve">
    <value>The provided type '{0}' returned a member with a null or empty member name</value>
  </data>
  <data name="etNullMember" xml:space="preserve">
    <value>The provided type '{0}' returned a null member</value>
  </data>
  <data name="etNullMemberDeclaringType" xml:space="preserve">
    <value>The provided type '{0}' member info '{1}' has null declaring type</value>
  </data>
  <data name="etNullMemberDeclaringTypeDifferentFromProvidedType" xml:space="preserve">
    <value>The provided type '{0}' has member '{1}' which has declaring type '{2}'. Expected declaring type to be the same as provided type.</value>
  </data>
  <data name="etHostingAssemblyFoundWithoutHosts" xml:space="preserve">
    <value>Referenced assembly '{0}' has assembly level attribute '{1}' but no public type provider classes were found</value>
  </data>
  <data name="etEmptyNamespaceOfTypeNotAllowed" xml:space="preserve">
    <value>Type '{0}' from type provider '{1}' has an empty namespace. Use 'null' for the global namespace.</value>
  </data>
  <data name="etEmptyNamespaceNotAllowed" xml:space="preserve">
    <value>Empty namespace found from the type provider '{0}'. Use 'null' for the global namespace.</value>
  </data>
  <data name="etMustNotBeGeneric" xml:space="preserve">
    <value>Provided type '{0}' has 'IsGenericType' as true, but generic types are not supported.</value>
  </data>
  <data name="etMustNotBeAnArray" xml:space="preserve">
    <value>Provided type '{0}' has 'IsArray' as true, but array types are not supported.</value>
  </data>
  <data name="etMethodHasRequirements" xml:space="preserve">
    <value>Invalid member '{0}' on provided type '{1}'. Provided type members must be public, and not be generic, virtual, or abstract.</value>
  </data>
  <data name="etUnsupportedMemberKind" xml:space="preserve">
    <value>Invalid member '{0}' on provided type '{1}'. Only properties, methods and constructors are allowed</value>
  </data>
  <data name="etPropertyCanReadButHasNoGetter" xml:space="preserve">
    <value>Property '{0}' on provided type '{1}' has CanRead=true but there was no value from GetGetMethod()</value>
  </data>
  <data name="etPropertyHasGetterButNoCanRead" xml:space="preserve">
    <value>Property '{0}' on provided type '{1}' has CanRead=false but GetGetMethod() returned a method</value>
  </data>
  <data name="etPropertyCanWriteButHasNoSetter" xml:space="preserve">
    <value>Property '{0}' on provided type '{1}' has CanWrite=true but there was no value from GetSetMethod()</value>
  </data>
  <data name="etPropertyHasSetterButNoCanWrite" xml:space="preserve">
    <value>Property '{0}' on provided type '{1}' has CanWrite=false but GetSetMethod() returned a method</value>
  </data>
  <data name="etOneOrMoreErrorsSeenDuringExtensionTypeSetting" xml:space="preserve">
    <value>One or more errors seen during provided type setup</value>
  </data>
  <data name="etUnexpectedExceptionFromProvidedTypeMember" xml:space="preserve">
    <value>Unexpected exception from provided type '{0}' member '{1}': {2}</value>
  </data>
  <data name="etUnsupportedConstantType" xml:space="preserve">
    <value>Unsupported constant type '{0}'. Quotations provided by type providers can only contain simple constants. The implementation of the type provider may need to be adjusted by moving a value declared outside a provided quotation literal to be a 'let' binding inside the quotation literal.</value>
  </data>
  <data name="etUnsupportedProvidedExpression" xml:space="preserve">
    <value>Unsupported expression '{0}' from type provider. If you are the author of this type provider, consider adjusting it to provide a different provided expression.</value>
  </data>
  <data name="etProvidedTypeHasUnexpectedName" xml:space="preserve">
    <value>Expected provided type named '{0}' but provided type has 'Name' with value '{1}'</value>
  </data>
  <data name="etEventNoAdd" xml:space="preserve">
    <value>Event '{0}' on provided type '{1}' has no value from GetAddMethod()</value>
  </data>
  <data name="etEventNoRemove" xml:space="preserve">
    <value>Event '{0}' on provided type '{1}' has no value from GetRemoveMethod()</value>
  </data>
  <data name="etProviderHasWrongDesignerAssembly" xml:space="preserve">
    <value>Assembly attribute '{0}' refers to a designer assembly '{1}' which cannot be loaded or doesn't exist. {2}</value>
  </data>
  <data name="etProviderDoesNotHaveValidConstructor" xml:space="preserve">
    <value>The type provider does not have a valid constructor. A constructor taking either no arguments or one argument of type 'TypeProviderConfig' was expected.</value>
  </data>
  <data name="etProviderError" xml:space="preserve">
    <value>The type provider '{0}' reported an error: {1}</value>
  </data>
  <data name="etIncorrectParameterExpression" xml:space="preserve">
    <value>The type provider '{0}' used an invalid parameter in the ParameterExpression: {1}</value>
  </data>
  <data name="etIncorrectProvidedMethod" xml:space="preserve">
    <value>The type provider '{0}' provided a method with a name '{1}' and metadata token '{2}', which is not reported among its methods of its declaring type '{3}'</value>
  </data>
  <data name="etIncorrectProvidedConstructor" xml:space="preserve">
    <value>The type provider '{0}' provided a constructor which is not reported among the constructors of its declaring type '{1}'</value>
  </data>
  <data name="etDirectReferenceToGeneratedTypeNotAllowed" xml:space="preserve">
    <value>A direct reference to the generated type '{0}' is not permitted. Instead, use a type definition, e.g. 'type TypeAlias = &lt;path&gt;'. This indicates that a type provider adds generated types to your assembly.</value>
  </data>
  <data name="etProvidedTypeHasUnexpectedPath" xml:space="preserve">
    <value>Expected provided type with path '{0}' but provided type has path '{1}'</value>
  </data>
  <data name="etUnexpectedNullFromProvidedTypeMember" xml:space="preserve">
    <value>Unexpected 'null' return value from provided type '{0}' member '{1}'</value>
  </data>
  <data name="etUnexpectedExceptionFromProvidedMemberMember" xml:space="preserve">
    <value>Unexpected exception from member '{0}' of provided type '{1}' member '{2}': {3}</value>
  </data>
  <data name="etNestedProvidedTypesDoNotTakeStaticArgumentsOrGenericParameters" xml:space="preserve">
    <value>Nested provided types do not take static arguments or generic parameters</value>
  </data>
  <data name="etInvalidStaticArgument" xml:space="preserve">
    <value>Invalid static argument to provided type. Expected an argument of kind '{0}'.</value>
  </data>
  <data name="etErrorApplyingStaticArgumentsToType" xml:space="preserve">
    <value>An error occured applying the static arguments to a provided type</value>
  </data>
  <data name="etUnknownStaticArgumentKind" xml:space="preserve">
    <value>Unknown static argument kind '{0}' when resolving a reference to a provided type or method '{1}'</value>
  </data>
  <data name="invalidNamespaceForProvidedType" xml:space="preserve">
    <value>invalid namespace for provided type</value>
  </data>
  <data name="invalidFullNameForProvidedType" xml:space="preserve">
    <value>invalid full name for provided type</value>
  </data>
  <data name="etProviderReturnedNull" xml:space="preserve">
    <value>The type provider returned 'null', which is not a valid return value from '{0}'</value>
  </data>
  <data name="etTypeProviderConstructorException" xml:space="preserve">
    <value>The type provider constructor has thrown an exception: {0}</value>
  </data>
  <data name="etNullProvidedExpression" xml:space="preserve">
    <value>Type provider '{0}' returned null from GetInvokerExpression.</value>
  </data>
  <data name="etProvidedAppliedTypeHadWrongName" xml:space="preserve">
    <value>The type provider '{0}' returned an invalid type from 'ApplyStaticArguments'. A type with name '{1}' was expected, but a type with name '{2}' was returned.</value>
  </data>
  <data name="etProvidedAppliedMethodHadWrongName" xml:space="preserve">
    <value>The type provider '{0}' returned an invalid method from 'ApplyStaticArgumentsForMethod'. A method with name '{1}' was expected, but a method with name '{2}' was returned.</value>
  </data>
  <data name="tcTypeTestLossy" xml:space="preserve">
    <value>This type test or downcast will erase the provided type '{0}' to the type '{1}'</value>
  </data>
  <data name="tcTypeCastErased" xml:space="preserve">
    <value>This downcast will erase the provided type '{0}' to the type '{1}'.</value>
  </data>
  <data name="tcTypeTestErased" xml:space="preserve">
    <value>This type test with a provided type '{0}' is not allowed because this provided type will be erased to '{1}' at runtime.</value>
  </data>
  <data name="tcCannotInheritFromErasedType" xml:space="preserve">
    <value>Cannot inherit from erased provided type</value>
  </data>
  <data name="etInvalidTypeProviderAssemblyName" xml:space="preserve">
    <value>Assembly '{0}' hase TypeProviderAssembly attribute with invalid value '{1}'. The value should be a valid assembly name</value>
  </data>
  <data name="tcInvalidMemberNameCtor" xml:space="preserve">
    <value>Invalid member name. Members may not have name '.ctor' or '.cctor'</value>
  </data>
  <data name="tcInferredGenericTypeGivesRiseToInconsistency" xml:space="preserve">
    <value>The function or member '{0}' is used in a way that requires further type annotations at its definition to ensure consistency of inferred types. The inferred signature is '{1}'.</value>
  </data>
  <data name="tcInvalidTypeArgumentCount" xml:space="preserve">
    <value>The number of type arguments did not match: '{0}' given, '{1}' expected. This may be related to a previously reported error.</value>
  </data>
  <data name="tcCannotOverrideSealedMethod" xml:space="preserve">
    <value>Cannot override inherited member '{0}' because it is sealed</value>
  </data>
  <data name="etProviderErrorWithContext" xml:space="preserve">
    <value>The type provider '{0}' reported an error in the context of provided type '{1}', member '{2}'. The error: {3}</value>
  </data>
  <data name="etProvidedTypeWithNameException" xml:space="preserve">
    <value>An exception occurred when accessing the '{0}' of a provided type: {1}</value>
  </data>
  <data name="etProvidedTypeWithNullOrEmptyName" xml:space="preserve">
    <value>The '{0}' of a provided type was null or empty.</value>
  </data>
  <data name="etIllegalCharactersInTypeName" xml:space="preserve">
    <value>Character '{0}' is not allowed in provided type name '{1}'</value>
  </data>
  <data name="tcJoinMustUseSimplePattern" xml:space="preserve">
    <value>In queries, '{0}' must use a simple pattern</value>
  </data>
  <data name="tcMissingCustomOperation" xml:space="preserve">
    <value>A custom query operation for '{0}' is required but not specified</value>
  </data>
  <data name="etBadUnnamedStaticArgs" xml:space="preserve">
    <value>Named static arguments must come after all unnamed static arguments</value>
  </data>
  <data name="etStaticParameterRequiresAValue" xml:space="preserve">
    <value>The static parameter '{0}' of the provided type or method '{1}' requires a value. Static parameters to type providers may be optionally specified using named arguments, e.g. '{2}&lt;{3}=...&gt;'.</value>
  </data>
  <data name="etNoStaticParameterWithName" xml:space="preserve">
    <value>No static parameter exists with name '{0}'</value>
  </data>
  <data name="etStaticParameterAlreadyHasValue" xml:space="preserve">
    <value>The static parameter '{0}' has already been given a value</value>
  </data>
  <data name="etMultipleStaticParameterWithName" xml:space="preserve">
    <value>Multiple static parameters exist with name '{0}'</value>
  </data>
  <data name="tcCustomOperationMayNotBeUsedInConjunctionWithNonSimpleLetBindings" xml:space="preserve">
    <value>A custom operation may not be used in conjunction with a non-value or recursive 'let' binding in another part of this computation expression</value>
  </data>
  <data name="tcCustomOperationMayNotBeUsedHere" xml:space="preserve">
    <value>A custom operation may not be used in conjunction with 'use', 'try/with', 'try/finally', 'if/then/else' or 'match' operators within this computation expression</value>
  </data>
  <data name="tcCustomOperationMayNotBeOverloaded" xml:space="preserve">
    <value>The custom operation '{0}' refers to a method which is overloaded. The implementations of custom operations may not be overloaded.</value>
  </data>
  <data name="tcIfThenElseMayNotBeUsedWithinQueries" xml:space="preserve">
    <value>An if/then/else expression may not be used within queries. Consider using either an if/then expression, or use a sequence expression instead.</value>
  </data>
  <data name="ilxgenUnexpectedArgumentToMethodHandleOfDuringCodegen" xml:space="preserve">
    <value>Invalid argument to 'methodhandleof' during codegen</value>
  </data>
  <data name="etProvidedTypeReferenceMissingArgument" xml:space="preserve">
    <value>A reference to a provided type was missing a value for the static parameter '{0}'. You may need to recompile one or more referenced assemblies.</value>
  </data>
  <data name="etProvidedTypeReferenceInvalidText" xml:space="preserve">
    <value>A reference to a provided type had an invalid value '{0}' for a static parameter. You may need to recompile one or more referenced assemblies.</value>
  </data>
  <data name="tcCustomOperationNotUsedCorrectly" xml:space="preserve">
    <value>'{0}' is not used correctly. This is a custom operation in this query or computation expression.</value>
  </data>
  <data name="tcCustomOperationNotUsedCorrectly2" xml:space="preserve">
    <value>'{0}' is not used correctly. Usage: {1}. This is a custom operation in this query or computation expression.</value>
  </data>
  <data name="customOperationTextLikeJoin" xml:space="preserve">
    <value>{0} var in collection {1} (outerKey = innerKey). Note that parentheses are required after '{2}'</value>
  </data>
  <data name="customOperationTextLikeGroupJoin" xml:space="preserve">
    <value>{0} var in collection {1} (outerKey = innerKey) into group. Note that parentheses are required after '{2}'</value>
  </data>
  <data name="customOperationTextLikeZip" xml:space="preserve">
    <value>{0} var in collection</value>
  </data>
  <data name="tcBinaryOperatorRequiresVariable" xml:space="preserve">
    <value>'{0}' must be followed by a variable name. Usage: {1}.</value>
  </data>
  <data name="tcOperatorIncorrectSyntax" xml:space="preserve">
    <value>Incorrect syntax for '{0}'. Usage: {1}.</value>
  </data>
  <data name="tcBinaryOperatorRequiresBody" xml:space="preserve">
    <value>'{0}' must come after a 'for' selection clause and be followed by the rest of the query. Syntax: ... {1} ...</value>
  </data>
  <data name="tcCustomOperationHasIncorrectArgCount" xml:space="preserve">
    <value>'{0}' is used with an incorrect number of arguments. This is a custom operation in this query or computation expression. Expected {1} argument(s), but given {2}.</value>
  </data>
  <data name="parsExpectedExpressionAfterToken" xml:space="preserve">
    <value>Expected an expression after this point</value>
  </data>
  <data name="parsExpectedTypeAfterToken" xml:space="preserve">
    <value>Expected a type after this point</value>
  </data>
  <data name="parsUnmatchedLBrackLess" xml:space="preserve">
    <value>Unmatched '[&lt;'. Expected closing '&gt;]'</value>
  </data>
  <data name="parsUnexpectedEndOfFileMatch" xml:space="preserve">
    <value>Unexpected end of input in 'match' expression. Expected 'match &lt;expr&gt; with | &lt;pat&gt; -&gt; &lt;expr&gt; | &lt;pat&gt; -&gt; &lt;expr&gt; ...'.</value>
  </data>
  <data name="parsUnexpectedEndOfFileTry" xml:space="preserve">
    <value>Unexpected end of input in 'try' expression. Expected 'try &lt;expr&gt; with &lt;rules&gt;' or 'try &lt;expr&gt; finally &lt;expr&gt;'.</value>
  </data>
  <data name="parsUnexpectedEndOfFileWhile" xml:space="preserve">
    <value>Unexpected end of input in 'while' expression. Expected 'while &lt;expr&gt; do &lt;expr&gt;'.</value>
  </data>
  <data name="parsUnexpectedEndOfFileFor" xml:space="preserve">
    <value>Unexpected end of input in 'for' expression. Expected 'for &lt;pat&gt; in &lt;expr&gt; do &lt;expr&gt;'.</value>
  </data>
  <data name="parsUnexpectedEndOfFileWith" xml:space="preserve">
    <value>Unexpected end of input in 'match' or 'try' expression</value>
  </data>
  <data name="parsUnexpectedEndOfFileThen" xml:space="preserve">
    <value>Unexpected end of input in 'then' branch of conditional expression. Expected 'if &lt;expr&gt; then &lt;expr&gt;' or 'if &lt;expr&gt; then &lt;expr&gt; else &lt;expr&gt;'.</value>
  </data>
  <data name="parsUnexpectedEndOfFileElse" xml:space="preserve">
    <value>Unexpected end of input in 'else' branch of conditional expression. Expected 'if &lt;expr&gt; then &lt;expr&gt;' or 'if &lt;expr&gt; then &lt;expr&gt; else &lt;expr&gt;'.</value>
  </data>
  <data name="parsUnexpectedEndOfFileFunBody" xml:space="preserve">
    <value>Unexpected end of input in body of lambda expression. Expected 'fun &lt;pat&gt; ... &lt;pat&gt; -&gt; &lt;expr&gt;'.</value>
  </data>
  <data name="parsUnexpectedEndOfFileTypeArgs" xml:space="preserve">
    <value>Unexpected end of input in type arguments</value>
  </data>
  <data name="parsUnexpectedEndOfFileTypeSignature" xml:space="preserve">
    <value>Unexpected end of input in type signature</value>
  </data>
  <data name="parsUnexpectedEndOfFileTypeDefinition" xml:space="preserve">
    <value>Unexpected end of input in type definition</value>
  </data>
  <data name="parsUnexpectedEndOfFileObjectMembers" xml:space="preserve">
    <value>Unexpected end of input in object members</value>
  </data>
  <data name="parsUnexpectedEndOfFileDefinition" xml:space="preserve">
    <value>Unexpected end of input in value, function or member definition</value>
  </data>
  <data name="parsUnexpectedEndOfFileExpression" xml:space="preserve">
    <value>Unexpected end of input in expression</value>
  </data>
  <data name="parsExpectedNameAfterToken" xml:space="preserve">
    <value>Unexpected end of type. Expected a name after this point.</value>
  </data>
  <data name="parsUnmatchedLet" xml:space="preserve">
    <value>Incomplete value or function definition. If this is in an expression, the body of the expression must be indented to the same column as the 'let' keyword.</value>
  </data>
  <data name="parsUnmatchedLetBang" xml:space="preserve">
    <value>Incomplete value definition. If this is in an expression, the body of the expression must be indented to the same column as the 'let!' keyword.</value>
  </data>
  <data name="parsUnmatchedUseBang" xml:space="preserve">
    <value>Incomplete value definition. If this is in an expression, the body of the expression must be indented to the same column as the 'use!' keyword.</value>
  </data>
  <data name="parsUnmatchedUse" xml:space="preserve">
    <value>Incomplete value definition. If this is in an expression, the body of the expression must be indented to the same column as the 'use' keyword.</value>
  </data>
  <data name="parsWhileDoExpected" xml:space="preserve">
    <value>Missing 'do' in 'while' expression. Expected 'while &lt;expr&gt; do &lt;expr&gt;'.</value>
  </data>
  <data name="parsForDoExpected" xml:space="preserve">
    <value>Missing 'do' in 'for' expression. Expected 'for &lt;pat&gt; in &lt;expr&gt; do &lt;expr&gt;'.</value>
  </data>
  <data name="tcInvalidRelationInJoin" xml:space="preserve">
    <value>Invalid join relation in '{0}'. Expected 'expr &lt;op&gt; expr', where &lt;op&gt; is =, =?, ?= or ?=?.</value>
  </data>
  <data name="typeInfoCallsWord" xml:space="preserve">
    <value>Calls</value>
  </data>
  <data name="impInvalidNumberOfGenericArguments" xml:space="preserve">
    <value>Invalid number of generic arguments to type '{0}' in provided type. Expected '{1}' arguments, given '{2}'.</value>
  </data>
  <data name="impInvalidMeasureArgument1" xml:space="preserve">
    <value>Invalid value '{0}' for unit-of-measure parameter '{1}'</value>
  </data>
  <data name="impInvalidMeasureArgument2" xml:space="preserve">
    <value>Invalid value unit-of-measure parameter '{0}'</value>
  </data>
  <data name="etPropertyNeedsCanWriteOrCanRead" xml:space="preserve">
    <value>Property '{0}' on provided type '{1}' is neither readable nor writable as it has CanRead=false and CanWrite=false</value>
  </data>
  <data name="tcIntoNeedsRestOfQuery" xml:space="preserve">
    <value>A use of 'into' must be followed by the remainder of the computation</value>
  </data>
  <data name="tcOperatorDoesntAcceptInto" xml:space="preserve">
    <value>The operator '{0}' does not accept the use of 'into'</value>
  </data>
  <data name="tcCustomOperationInvalid" xml:space="preserve">
    <value>The definition of the custom operator '{0}' does not use a valid combination of attribute flags</value>
  </data>
  <data name="tcThisTypeMayNotHaveACLIMutableAttribute" xml:space="preserve">
    <value>This type definition may not have the 'CLIMutable' attribute. Only record types may have this attribute.</value>
  </data>
  <data name="tcAutoPropertyRequiresImplicitConstructionSequence" xml:space="preserve">
    <value>'member val' definitions are only permitted in types with a primary constructor. Consider adding arguments to your type definition, e.g. 'type X(args) = ...'.</value>
  </data>
  <data name="parsMutableOnAutoPropertyShouldBeGetSet" xml:space="preserve">
    <value>Property definitions may not be declared mutable. To indicate that this property can be set, use 'member val PropertyName = expr with get,set'.</value>
  </data>
  <data name="parsMutableOnAutoPropertyShouldBeGetSetNotJustSet" xml:space="preserve">
    <value>To indicate that this property can be set, use 'member val PropertyName = expr with get,set'.</value>
  </data>
  <data name="chkNoByrefsOfByrefs" xml:space="preserve">
    <value>Type '{0}' is illegal because in byref&lt;T&gt;, T cannot contain byref types.</value>
  </data>
  <data name="tastopsMaxArrayThirtyTwo" xml:space="preserve">
    <value>F# supports array ranks between 1 and 32. The value {0} is not allowed.</value>
  </data>
  <data name="tcNoIntegerForLoopInQuery" xml:space="preserve">
    <value>In queries, use the form 'for x in n .. m do ...' for ranging over integers</value>
  </data>
  <data name="tcNoWhileInQuery" xml:space="preserve">
    <value>'while' expressions may not be used in queries</value>
  </data>
  <data name="tcNoTryFinallyInQuery" xml:space="preserve">
    <value>'try/finally' expressions may not be used in queries</value>
  </data>
  <data name="tcUseMayNotBeUsedInQueries" xml:space="preserve">
    <value>'use' expressions may not be used in queries</value>
  </data>
  <data name="tcBindMayNotBeUsedInQueries" xml:space="preserve">
    <value>'let!', 'use!' and 'do!' expressions may not be used in queries</value>
  </data>
  <data name="tcReturnMayNotBeUsedInQueries" xml:space="preserve">
    <value>'return' and 'return!' may not be used in queries</value>
  </data>
  <data name="tcUnrecognizedQueryOperator" xml:space="preserve">
    <value>This is not a known query operator. Query operators are identifiers such as 'select', 'where', 'sortBy', 'thenBy', 'groupBy', 'groupValBy', 'join', 'groupJoin', 'sumBy' and 'averageBy', defined using corresponding methods on the 'QueryBuilder' type.</value>
  </data>
  <data name="tcTryWithMayNotBeUsedInQueries" xml:space="preserve">
    <value>'try/with' expressions may not be used in queries</value>
  </data>
  <data name="tcNonSimpleLetBindingInQuery" xml:space="preserve">
    <value>This 'let' definition may not be used in a query. Only simple value definitions may be used in queries.</value>
  </data>
  <data name="etTooManyStaticParameters" xml:space="preserve">
    <value>Too many static parameters. Expected at most {0} parameters, but got {1} unnamed and {2} named parameters.</value>
  </data>
  <data name="infosInvalidProvidedLiteralValue" xml:space="preserve">
    <value>Invalid provided literal value '{0}'</value>
  </data>
  <data name="invalidPlatformTarget" xml:space="preserve">
    <value>The 'anycpu32bitpreferred' platform can only be used with EXE targets. You must use 'anycpu' instead.</value>
  </data>
  <data name="tcThisValueMayNotBeInlined" xml:space="preserve">
    <value>This member, function or value declaration may not be declared 'inline'</value>
  </data>
  <data name="etErasedTypeUsedInGeneration" xml:space="preserve">
    <value>The provider '{0}' returned a non-generated type '{1}' in the context of a set of generated types. Consider adjusting the type provider to only return generated types.</value>
  </data>
  <data name="tcUnrecognizedQueryBinaryOperator" xml:space="preserve">
    <value>Arguments to query operators may require parentheses, e.g. 'where (x &gt; y)' or 'groupBy (x.Length / 10)'</value>
  </data>
  <data name="crefNoSetOfHole" xml:space="preserve">
    <value>A quotation may not involve an assignment to or taking the address of a captured local variable</value>
  </data>
  <data name="nicePrintOtherOverloads1" xml:space="preserve">
    <value>+ 1 overload</value>
  </data>
  <data name="nicePrintOtherOverloadsN" xml:space="preserve">
    <value>+ {0} overloads</value>
  </data>
  <data name="erasedTo" xml:space="preserve">
    <value>Erased to</value>
  </data>
  <data name="parsUnfinishedExpression" xml:space="preserve">
    <value>Unexpected token '{0}' or incomplete expression</value>
  </data>
  <data name="parsAttributeOnIncompleteCode" xml:space="preserve">
    <value>Cannot find code target for this attribute, possibly because the code after the attribute is incomplete.</value>
  </data>
  <data name="parsTypeNameCannotBeEmpty" xml:space="preserve">
    <value>Type name cannot be empty.</value>
  </data>
  <data name="buildProblemReadingAssembly" xml:space="preserve">
    <value>Problem reading assembly '{0}': {1}</value>
  </data>
  <data name="tcTPFieldMustBeLiteral" xml:space="preserve">
    <value>Invalid provided field. Provided fields of erased provided types must be literals.</value>
  </data>
  <data name="loadingDescription" xml:space="preserve">
    <value>(loading description...)</value>
  </data>
  <data name="descriptionUnavailable" xml:space="preserve">
    <value>(description unavailable...)</value>
  </data>
  <data name="chkTyparMultipleClassConstraints" xml:space="preserve">
    <value>A type variable has been constrained by multiple different class types. A type variable may only have one class constraint.</value>
  </data>
  <data name="tcMatchMayNotBeUsedWithQuery" xml:space="preserve">
    <value>'match' expressions may not be used in queries</value>
  </data>
  <data name="memberOperatorDefinitionWithNonTripleArgument" xml:space="preserve">
    <value>Infix operator member '{0}' has {1} initial argument(s). Expected a tuple of 3 arguments</value>
  </data>
  <data name="cannotResolveNullableOperators" xml:space="preserve">
    <value>The operator '{0}' cannot be resolved. Consider opening the module 'Microsoft.FSharp.Linq.NullableOperators'.</value>
  </data>
  <data name="tcOperatorRequiresIn" xml:space="preserve">
    <value>'{0}' must be followed by 'in'. Usage: {1}.</value>
  </data>
  <data name="parsIllegalMemberVarInObjectImplementation" xml:space="preserve">
    <value>Neither 'member val' nor 'override val' definitions are permitted in object expressions.</value>
  </data>
  <data name="tcEmptyCopyAndUpdateRecordInvalid" xml:space="preserve">
    <value>Copy-and-update record expressions must include at least one field.</value>
  </data>
  <data name="parsUnderscoreInvalidFieldName" xml:space="preserve">
    <value>'_' cannot be used as field name</value>
  </data>
  <data name="tcGeneratedTypesShouldBeInternalOrPrivate" xml:space="preserve">
    <value>The provided types generated by this use of a type provider may not be used from other F# assemblies and should be marked internal or private. Consider using 'type internal TypeName = ...' or 'type private TypeName = ...'.</value>
  </data>
  <data name="chkGetterAndSetterHaveSamePropertyType" xml:space="preserve">
    <value>A property's getter and setter must have the same type. Property '{0}' has getter of type '{1}' but setter of type '{2}'.</value>
  </data>
  <data name="tcRuntimeSuppliedMethodCannotBeUsedInUserCode" xml:space="preserve">
    <value>Array method '{0}' is supplied by the runtime and cannot be directly used in code. For operations with array elements consider using family of GetArray/SetArray functions from LanguagePrimitives.IntrinsicFunctions module.</value>
  </data>
  <data name="tcUnionCaseConstructorDoesNotHaveFieldWithGivenName" xml:space="preserve">
    <value>Union case/exception '{0}' does not have field named '{1}'.</value>
  </data>
  <data name="tcUnionCaseFieldCannotBeUsedMoreThanOnce" xml:space="preserve">
    <value>Union case/exception field '{0}' cannot be used more than once.</value>
  </data>
  <data name="tcFieldNameIsUsedModeThanOnce" xml:space="preserve">
    <value>Named field '{0}' is used more than once.</value>
  </data>
  <data name="tcFieldNameConflictsWithGeneratedNameForAnonymousField" xml:space="preserve">
    <value>Named field '{0}' conflicts with autogenerated name for anonymous field.</value>
  </data>
  <data name="tastConstantExpressionOverflow" xml:space="preserve">
    <value>This literal expression or attribute argument results in an arithmetic overflow.</value>
  </data>
  <data name="tcIllegalStructTypeForConstantExpression" xml:space="preserve">
    <value>This is not valid literal expression. The [&lt;Literal&gt;] attribute will be ignored.</value>
  </data>
  <data name="fscSystemRuntimeInteropServicesIsRequired" xml:space="preserve">
    <value>System.Runtime.InteropServices assembly is required to use UnknownWrapper\DispatchWrapper classes.</value>
  </data>
  <data name="abImplicitHeapAllocation" xml:space="preserve">
    <value>The mutable local '{0}' is implicitly allocated as a reference cell because it has been captured by a closure. This warning is for informational purposes only to indicate where implicit allocations are performed.</value>
  </data>
  <data name="estApplyStaticArgumentsForMethodNotImplemented" xml:space="preserve">
    <value>A type provider implemented GetStaticParametersForMethod, but ApplyStaticArgumentsForMethod was not implemented or invalid</value>
  </data>
  <data name="etErrorApplyingStaticArgumentsToMethod" xml:space="preserve">
    <value>An error occured applying the static arguments to a provided method</value>
  </data>
  <data name="pplexUnexpectedChar" xml:space="preserve">
    <value>Unexpected character '{0}' in preprocessor expression</value>
  </data>
  <data name="ppparsUnexpectedToken" xml:space="preserve">
    <value>Unexpected token '{0}' in preprocessor expression</value>
  </data>
  <data name="ppparsIncompleteExpression" xml:space="preserve">
    <value>Incomplete preprocessor expression</value>
  </data>
  <data name="ppparsMissingToken" xml:space="preserve">
    <value>Missing token '{0}' in preprocessor expression</value>
  </data>
  <data name="pickleMissingDefinition" xml:space="preserve">
    <value>An error occurred while reading the F# metadata node at position {0} in table '{1}' of assembly '{2}'. The node had no matching declaration. Please report this warning. You may need to recompile the F# assembly you are using.</value>
  </data>
  <data name="checkNotSufficientlyGenericBecauseOfScope" xml:space="preserve">
    <value>Type inference caused the type variable {0} to escape its scope. Consider adding an explicit type parameter declaration or adjusting your code to be less generic.</value>
  </data>
  <data name="checkNotSufficientlyGenericBecauseOfScopeAnon" xml:space="preserve">
    <value>Type inference caused an inference type variable to escape its scope. Consider adding type annotations to make your code less generic.</value>
  </data>
  <data name="checkRaiseFamilyFunctionArgumentCount" xml:space="preserve">
    <value>Redundant arguments are being ignored in function '{0}'. Expected {1} but got {2} arguments.</value>
  </data>
  <data name="checkLowercaseLiteralBindingInPattern" xml:space="preserve">
    <value>Lowercase literal '{0}' is being shadowed by a new pattern with the same name. Only uppercase and module-prefixed literals can be used as named patterns.</value>
  </data>
  <data name="tcLiteralDoesNotTakeArguments" xml:space="preserve">
    <value>This literal pattern does not take arguments</value>
  </data>
  <data name="tcConstructorsIllegalInAugmentation" xml:space="preserve">
    <value>Constructors are not permitted as extension members - they must be defined as part of the original definition of the type</value>
  </data>
  <data name="optsInvalidResponseFile" xml:space="preserve">
    <value>Invalid response file '{0}' ( '{1}' )</value>
  </data>
  <data name="optsResponseFileNotFound" xml:space="preserve">
    <value>Response file '{0}' not found in '{1}'</value>
  </data>
  <data name="optsResponseFileNameInvalid" xml:space="preserve">
    <value>Response file name '{0}' is empty, contains invalid characters, has a drive specification without an absolute path, or is too long</value>
  </data>
  <data name="fsharpCoreNotFoundToBeCopied" xml:space="preserve">
    <value>Cannot find FSharp.Core.dll in compiler's directory</value>
  </data>
  <data name="tcTupleStructMismatch" xml:space="preserve">
    <value>One tuple type is a struct tuple, the other is a reference tuple</value>
  </data>
  <data name="etMissingStaticArgumentsToMethod" xml:space="preserve">
    <value>This provided method requires static parameters</value>
  </data>
  <data name="considerUpcast" xml:space="preserve">
    <value>The conversion from {0} to {1} is a compile-time safe upcast, not a downcast. Consider using 'upcast' instead of 'downcast'.</value>
  </data>
  <data name="considerUpcastOperator" xml:space="preserve">
    <value>The conversion from {0} to {1} is a compile-time safe upcast, not a downcast. Consider using the :&gt; (upcast) operator instead of the :?&gt; (downcast) operator.</value>
  </data>
  <data name="tcRecImplied" xml:space="preserve">
    <value>The 'rec' on this module is implied by an outer 'rec' declaration and is being ignored</value>
  </data>
  <data name="tcOpenFirstInMutRec" xml:space="preserve">
    <value>In a recursive declaration group, 'open' declarations must come first in each module</value>
  </data>
  <data name="tcModuleAbbrevFirstInMutRec" xml:space="preserve">
    <value>In a recursive declaration group, module abbreviations must come after all 'open' declarations and before other declarations</value>
  </data>
  <data name="tcUnsupportedMutRecDecl" xml:space="preserve">
    <value>This declaration is not supported in recursive declaration groups</value>
  </data>
  <data name="parsInvalidUseOfRec" xml:space="preserve">
    <value>Invalid use of 'rec' keyword</value>
  </data>
  <data name="tcStructUnionMultiCaseDistinctFields" xml:space="preserve">
    <value>If a union type has more than one case and is a struct, then all fields within the union type must be given unique names.</value>
  </data>
  <data name="CallerMemberNameIsOverriden" xml:space="preserve">
    <value>The CallerMemberNameAttribute applied to parameter '{0}' will have no effect. It is overridden by the CallerFilePathAttribute.</value>
  </data>
  <data name="tcFixedNotAllowed" xml:space="preserve">
    <value>Invalid use of 'fixed'. 'fixed' may only be used in a declaration of the form 'use x = fixed expr' where the expression is an array, the address of a field, the address of an array element or a string'</value>
  </data>
  <data name="tcCouldNotFindOffsetToStringData" xml:space="preserve">
    <value>Could not find method System.Runtime.CompilerServices.OffsetToStringData in references when building 'fixed' expression.</value>
  </data>
  <data name="chkNoByrefAddressOfLocal" xml:space="preserve">
    <value>The address of the variable '{0}' or a related expression cannot be used at this point. This is to ensure the address of the local value does not escape its scope.</value>
  </data>
  <data name="tcNamedActivePattern" xml:space="preserve">
    <value>{0} is an active pattern and cannot be treated as a discriminated union case with named fields.</value>
  </data>
  <data name="DefaultParameterValueNotAppropriateForArgument" xml:space="preserve">
    <value>The default value does not have the same type as the argument. The DefaultParameterValue attribute and any Optional attribute will be ignored. Note: 'null' needs to be annotated with the correct type, e.g. 'DefaultParameterValue(null:obj)'.</value>
  </data>
  <data name="tcGlobalsSystemTypeNotFound" xml:space="preserve">
    <value>The system type '{0}' was required but no referenced system DLL contained this type</value>
  </data>
  <data name="typrelMemberHasMultiplePossibleDispatchSlots" xml:space="preserve">
    <value>The member '{0}' matches multiple overloads of the same method.\nPlease restrict it to one of the following:{1}.</value>
  </data>
  <data name="methodIsNotStatic" xml:space="preserve">
    <value>Method or object constructor '{0}' is not static</value>
  </data>
  <data name="parsUnexpectedSymbolEqualsInsteadOfIn" xml:space="preserve">
    <value>Unexpected symbol '=' in expression. Did you intend to use 'for x in y .. z do' instead?</value>
  </data>
  <data name="keywordDescriptionAbstract" xml:space="preserve">
    <value>Indicates a method that either has no implementation in the type in which it is declared or that is virtual and has a default implementation.</value>
  </data>
  <data name="keyworkDescriptionAnd" xml:space="preserve">
    <value>Used in mutually recursive bindings, in property declarations, and with multiple constraints on generic parameters.</value>
  </data>
  <data name="keywordDescriptionAs" xml:space="preserve">
    <value>Used to give the current class object an object name. Also used to give a name to a whole pattern within a pattern match.</value>
  </data>
  <data name="keywordDescriptionAssert" xml:space="preserve">
    <value>Used to verify code during debugging.</value>
  </data>
  <data name="keywordDescriptionBase" xml:space="preserve">
    <value>Used as the name of the base class object.</value>
  </data>
  <data name="keywordDescriptionBegin" xml:space="preserve">
    <value>In verbose syntax, indicates the start of a code block.</value>
  </data>
  <data name="keywordDescriptionClass" xml:space="preserve">
    <value>In verbose syntax, indicates the start of a class definition.</value>
  </data>
  <data name="keywordDescriptionDefault" xml:space="preserve">
    <value>Indicates an implementation of an abstract method; used together with an abstract method declaration to create a virtual method.</value>
  </data>
  <data name="keywordDescriptionDelegate" xml:space="preserve">
    <value>Used to declare a delegate.</value>
  </data>
  <data name="keywordDescriptionDo" xml:space="preserve">
    <value>Used in looping constructs or to execute imperative code.</value>
  </data>
  <data name="keywordDescriptionDone" xml:space="preserve">
    <value>In verbose syntax, indicates the end of a block of code in a looping expression.</value>
  </data>
  <data name="keywordDescriptionDowncast" xml:space="preserve">
    <value>Used to convert to a type that is lower in the inheritance chain.</value>
  </data>
  <data name="keywordDescriptionDownto" xml:space="preserve">
    <value>In a for expression, used when counting in reverse.</value>
  </data>
  <data name="keywordDescriptionElif" xml:space="preserve">
    <value>Used in conditional branching. A short form of else if.</value>
  </data>
  <data name="keywordDescriptionElse" xml:space="preserve">
    <value>Used in conditional branching.</value>
  </data>
  <data name="keywordDescriptionEnd" xml:space="preserve">
    <value>In type definitions and type extensions, indicates the end of a section of member definitions. In verbose syntax, used to specify the end of a code block that starts with the begin keyword.</value>
  </data>
  <data name="keywordDescriptionException" xml:space="preserve">
    <value>Used to declare an exception type.</value>
  </data>
  <data name="keywordDescriptionExtern" xml:space="preserve">
    <value>Indicates that a declared program element is defined in another binary or assembly.</value>
  </data>
  <data name="keywordDescriptionTrueFalse" xml:space="preserve">
    <value>Used as a Boolean literal.</value>
  </data>
  <data name="keywordDescriptionFinally" xml:space="preserve">
    <value>Used together with try to introduce a block of code that executes regardless of whether an exception occurs.</value>
  </data>
  <data name="keywordDescriptionFor" xml:space="preserve">
    <value>Used in looping constructs.</value>
  </data>
  <data name="keywordDescriptionFun" xml:space="preserve">
    <value>Used in lambda expressions, also known as anonymous functions.</value>
  </data>
  <data name="keywordDescriptionFunction" xml:space="preserve">
    <value>Used as a shorter alternative to the fun keyword and a match expression in a lambda expression that has pattern matching on a single argument.</value>
  </data>
  <data name="keywordDescriptionGlobal" xml:space="preserve">
    <value>Used to reference the top-level .NET namespace.</value>
  </data>
  <data name="keywordDescriptionIf" xml:space="preserve">
    <value>Used in conditional branching constructs.</value>
  </data>
  <data name="keywordDescriptionIn" xml:space="preserve">
    <value>Used for sequence expressions and, in verbose syntax, to separate expressions from bindings.</value>
  </data>
  <data name="keywordDescriptionInherit" xml:space="preserve">
    <value>Used to specify a base class or base interface.</value>
  </data>
  <data name="keywordDescriptionInline" xml:space="preserve">
    <value>Used to indicate a function that should be integrated directly into the caller's code.</value>
  </data>
  <data name="keywordDescriptionInterface" xml:space="preserve">
    <value>Used to declare and implement interfaces.</value>
  </data>
  <data name="keywordDescriptionInternal" xml:space="preserve">
    <value>Used to specify that a member is visible inside an assembly but not outside it.</value>
  </data>
  <data name="keywordDescriptionLazy" xml:space="preserve">
    <value>Used to specify a computation that is to be performed only when a result is needed.</value>
  </data>
  <data name="keywordDescriptionLet" xml:space="preserve">
    <value>Used to associate, or bind, a name to a value or function.</value>
  </data>
  <data name="keywordDescriptionLetBang" xml:space="preserve">
    <value>Used in asynchronous workflows to bind a name to the result of an asynchronous computation, or, in other computation expressions, used to bind a name to a result, which is of the computation type.</value>
  </data>
  <data name="keywordDescriptionMatch" xml:space="preserve">
    <value>Used to branch by comparing a value to a pattern.</value>
  </data>
  <data name="keywordDescriptionMatchBang" xml:space="preserve">
    <value>Used in computation expressions to pattern match directly over the result of another computation expression.</value>
  </data>
  <data name="keywordDescriptionMember" xml:space="preserve">
    <value>Used to declare a property or method in an object type.</value>
  </data>
  <data name="keywordDescriptionModule" xml:space="preserve">
    <value>Used to associate a name with a group of related types, values, and functions, to logically separate it from other code.</value>
  </data>
  <data name="keywordDescriptionMutable" xml:space="preserve">
    <value>Used to declare a variable, that is, a value that can be changed.</value>
  </data>
  <data name="keywordDescriptionNamespace" xml:space="preserve">
    <value>Used to associate a name with a group of related types and modules, to logically separate it from other code.</value>
  </data>
  <data name="keywordDescriptionNew" xml:space="preserve">
    <value>Used to declare, define, or invoke a constructor that creates or that can create an object. Also used in generic parameter constraints to indicate that a type must have a certain constructor.</value>
  </data>
  <data name="keywordDescriptionNot" xml:space="preserve">
    <value>Not actually a keyword. However, not struct in combination is used as a generic parameter constraint.</value>
  </data>
  <data name="keywordDescriptionNull" xml:space="preserve">
    <value>Indicates the absence of an object. Also used in generic parameter constraints.</value>
  </data>
  <data name="keywordDescriptionOf" xml:space="preserve">
    <value>Used in discriminated unions to indicate the type of categories of values, and in delegate and exception declarations.</value>
  </data>
  <data name="keywordDescriptionOpen" xml:space="preserve">
    <value>Used to make the contents of a namespace or module available without qualification.</value>
  </data>
  <data name="keywordDescriptionOr" xml:space="preserve">
    <value>Used with Boolean conditions as a Boolean or operator. Equivalent to ||. Also used in member constraints.</value>
  </data>
  <data name="keywordDescriptionOverride" xml:space="preserve">
    <value>Used to implement a version of an abstract or virtual method that differs from the base version.</value>
  </data>
  <data name="keywordDescriptionPrivate" xml:space="preserve">
    <value>Restricts access to a member to code in the same type or module.</value>
  </data>
  <data name="keywordDescriptionPublic" xml:space="preserve">
    <value>Allows access to a member from outside the type.</value>
  </data>
  <data name="keywordDescriptionRec" xml:space="preserve">
    <value>Used to indicate that a function is recursive.</value>
  </data>
  <data name="keywordDescriptionReturn" xml:space="preserve">
    <value>Used to indicate a value to provide as the result of a computation expression.</value>
  </data>
  <data name="keywordDescriptionReturnBang" xml:space="preserve">
    <value>Used to indicate a computation expression that, when evaluated, provides the result of the containing computation expression.</value>
  </data>
  <data name="keywordDescriptionSelect" xml:space="preserve">
    <value>Used in query expressions to specify what fields or columns to extract. Note that this is a contextual keyword, which means that it is not actually a reserved word and it only acts like a keyword in appropriate context.</value>
  </data>
  <data name="keywordDescriptionStatic" xml:space="preserve">
    <value>Used to indicate a method or property that can be called without an instance of a type, or a value member that is shared among all instances of a type.</value>
  </data>
  <data name="keywordDescriptionStruct" xml:space="preserve">
    <value>Used to declare a structure type. Also used in generic parameter constraints. Used for OCaml compatibility in module definitions.</value>
  </data>
  <data name="keywordDescriptionThen" xml:space="preserve">
    <value>Used in conditional expressions. Also used to perform side effects after object construction.</value>
  </data>
  <data name="keywordDescriptionTo" xml:space="preserve">
    <value>Used in for loops to indicate a range.</value>
  </data>
  <data name="keywordDescriptionTry" xml:space="preserve">
    <value>Used to introduce a block of code that might generate an exception. Used together with with or finally.</value>
  </data>
  <data name="keywordDescriptionType" xml:space="preserve">
    <value>Used to declare a class, record, structure, discriminated union, enumeration type, unit of measure, or type abbreviation.</value>
  </data>
  <data name="keywordDescriptionUpcast" xml:space="preserve">
    <value>Used to convert to a type that is higher in the inheritance chain.</value>
  </data>
  <data name="keywordDescriptionUse" xml:space="preserve">
    <value>Used instead of let for values that require Dispose to be called to free resources.</value>
  </data>
  <data name="keywordDescriptionUseBang" xml:space="preserve">
    <value>Used instead of let! in asynchronous workflows and other computation expressions for values that require Dispose to be called to free resources.</value>
  </data>
  <data name="keywordDescriptionVal" xml:space="preserve">
    <value>Used in a signature to indicate a value, or in a type to declare a member, in limited situations.</value>
  </data>
  <data name="keywordDescriptionVoid" xml:space="preserve">
    <value>Indicates the .NET void type. Used when interoperating with other .NET languages.</value>
  </data>
  <data name="keywordDescriptionWhen" xml:space="preserve">
    <value>Used for Boolean conditions (when guards) on pattern matches and to introduce a constraint clause for a generic type parameter.</value>
  </data>
  <data name="keywordDescriptionWhile" xml:space="preserve">
    <value>Introduces a looping construct.</value>
  </data>
  <data name="keywordDescriptionWith" xml:space="preserve">
    <value>Used together with the match keyword in pattern matching expressions. Also used in object expressions, record copying expressions, and type extensions to introduce member definitions, and to introduce exception handlers.</value>
  </data>
  <data name="keywordDescriptionYield" xml:space="preserve">
    <value>Used in a sequence expression to produce a value for a sequence.</value>
  </data>
  <data name="keywordDescriptionYieldBang" xml:space="preserve">
    <value>Used in a computation expression to append the result of a given computation expression to a collection of results for the containing computation expression.</value>
  </data>
  <data name="keywordDescriptionRightArrow" xml:space="preserve">
    <value>In function types, delimits arguments and return values. Yields an expression (in sequence expressions); equivalent to the yield keyword. Used in match expressions</value>
  </data>
  <data name="keywordDescriptionLeftArrow" xml:space="preserve">
    <value>Assigns a value to a variable.</value>
  </data>
  <data name="keywordDescriptionCast" xml:space="preserve">
    <value>Converts a type to type that is higher in the hierarchy.</value>
  </data>
  <data name="keywordDescriptionDynamicCast" xml:space="preserve">
    <value>Converts a type to a type that is lower in the hierarchy.</value>
  </data>
  <data name="keywordDescriptionTypedQuotation" xml:space="preserve">
    <value>Delimits a typed code quotation.</value>
  </data>
  <data name="keywordDescriptionUntypedQuotation" xml:space="preserve">
    <value>Delimits a untyped code quotation.</value>
  </data>
  <data name="itemNotFoundDuringDynamicCodeGen" xml:space="preserve">
    <value>{0} '{1}' not found in assembly '{2}'. A possible cause may be a version incompatibility. You may need to explicitly reference the correct version of this assembly to allow all referenced components to use the correct version.</value>
  </data>
  <data name="itemNotFoundInTypeDuringDynamicCodeGen" xml:space="preserve">
    <value>{0} '{1}' not found in type '{2}' from assembly '{3}'. A possible cause may be a version incompatibility. You may need to explicitly reference the correct version of this assembly to allow all referenced components to use the correct version.</value>
  </data>
  <data name="descriptionWordIs" xml:space="preserve">
    <value>is</value>
  </data>
  <data name="notAFunction" xml:space="preserve">
    <value>This value is not a function and cannot be applied.</value>
  </data>
  <data name="notAFunctionButMaybeIndexerWithName" xml:space="preserve">
    <value>This value is not a function and cannot be applied. Did you intend to access the indexer via {0}.[index] instead?</value>
  </data>
  <data name="notAFunctionButMaybeIndexer" xml:space="preserve">
    <value>This expression is not a function and cannot be applied. Did you intend to access the indexer via expr.[index] instead?</value>
  </data>
  <data name="notAFunctionButMaybeIndexerErrorCode" xml:space="preserve">
    <value>
    </value>
  </data>
  <data name="notAFunctionButMaybeDeclaration" xml:space="preserve">
    <value>This value is not a function and cannot be applied. Did you forget to terminate a declaration?</value>
  </data>
  <data name="ArgumentsInSigAndImplMismatch" xml:space="preserve">
    <value>The argument names in the signature '{0}' and implementation '{1}' do not match. The argument name from the signature file will be used. This may cause problems when debugging or profiling.</value>
  </data>
  <data name="pickleUnexpectedNonZero" xml:space="preserve">
    <value>An error occurred while reading the F# metadata of assembly '{0}'. A reserved construct was utilized. You may need to upgrade your F# compiler or use an earlier version of the assembly that doesn't make use of a specific construct.</value>
  </data>
  <data name="tcTupleMemberNotNormallyUsed" xml:space="preserve">
    <value>This method or property is not normally used from F# code, use an explicit tuple pattern for deconstruction instead.</value>
  </data>
  <data name="implicitlyDiscardedInSequenceExpression" xml:space="preserve">
    <value>This expression returns a value of type '{0}' but is implicitly discarded. Consider using 'let' to bind the result to a name, e.g. 'let result = expression'. If you intended to use the expression as a value in the sequence then use an explicit 'yield'.</value>
  </data>
  <data name="implicitlyDiscardedSequenceInSequenceExpression" xml:space="preserve">
    <value>This expression returns a value of type '{0}' but is implicitly discarded. Consider using 'let' to bind the result to a name, e.g. 'let result = expression'. If you intended to use the expression as a value in the sequence then use an explicit 'yield!'.</value>
  </data>
  <data name="ilreadFileChanged" xml:space="preserve">
    <value>The file '{0}' changed on disk unexpectedly, please reload.</value>
  </data>
  <data name="writeToReadOnlyByref" xml:space="preserve">
    <value>The byref pointer is readonly, so this write is not permitted.</value>
  </data>
  <data name="readOnlyAttributeOnStructWithMutableField" xml:space="preserve">
    <value>A ReadOnly attribute has been applied to a struct type with a mutable field.</value>
  </data>
  <data name="tcByrefReturnImplicitlyDereferenced" xml:space="preserve">
    <value>A byref pointer returned by a function or method is implicitly dereferenced as of F# 4.5. To acquire the return value as a pointer, use the address-of operator, e.g. '&amp;f(x)' or '&amp;obj.Method(arg1, arg2)'.</value>
  </data>
  <data name="tcByRefLikeNotStruct" xml:space="preserve">
    <value>A type annotated with IsByRefLike must also be a struct. Consider adding the [&lt;Struct&gt;] attribute to the type.</value>
  </data>
  <data name="chkNoByrefAddressOfValueFromExpression" xml:space="preserve">
    <value>The address of a value returned from the expression cannot be used at this point. This is to ensure the address of the local value does not escape its scope.</value>
  </data>
  <data name="chkNoReturnOfLimitedSpan" xml:space="preserve">
    <value>The Span or IsByRefLike expression cannot be returned from this function or method, because it is composed using elements that may escape their scope.</value>
  </data>
  <data name="chkNoWriteToLimitedSpan" xml:space="preserve">
    <value>This value can't be assigned because the target '{0}' may refer to non-stack-local memory, while the expression being assigned is assessed to potentially refer to stack-local memory. This is to help prevent pointers to stack-bound memory escaping their scope.</value>
  </data>
  <data name="tastValueMustBeLocal" xml:space="preserve">
    <value>A value defined in a module must be mutable in order to take its address, e.g. 'let mutable x = ...'</value>
  </data>
  <data name="tcIsReadOnlyNotStruct" xml:space="preserve">
    <value>A type annotated with IsReadOnly must also be a struct. Consider adding the [&lt;Struct&gt;] attribute to the type.</value>
  </data>
  <data name="chkStructsMayNotReturnAddressesOfContents" xml:space="preserve">
    <value>Struct members cannot return the address of fields of the struct by reference</value>
  </data>
  <data name="chkNoByrefLikeFunctionCall" xml:space="preserve">
    <value>The function or method call cannot be used at this point, because one argument that is a byref of a non-stack-local Span or IsByRefLike type is used with another argument that is a stack-local Span or IsByRefLike type. This is to ensure the address of the local value does not escape its scope.</value>
  </data>
  <data name="chkNoSpanLikeVariable" xml:space="preserve">
    <value>The Span or IsByRefLike variable '{0}' cannot be used at this point. This is to ensure the address of the local value does not escape its scope.</value>
  </data>
  <data name="chkNoSpanLikeValueFromExpression" xml:space="preserve">
    <value>A Span or IsByRefLike value returned from the expression cannot be used at ths point. This is to ensure the address of the local value does not escape its scope.</value>
  </data>
<<<<<<< HEAD
  <data name="tcTypeDoesNotInheritAttribute" xml:space="preserve">
    <value>This type is not an attribute</value>
=======
  <data name="tastCantTakeAddressOfExpression" xml:space="preserve">
    <value>Cannot take the address of the value returned from the expression. Assign the returned value to a let-bound value before taking the address.</value>
>>>>>>> 8d39484b
  </data>
</root><|MERGE_RESOLUTION|>--- conflicted
+++ resolved
@@ -4354,12 +4354,10 @@
   <data name="chkNoSpanLikeValueFromExpression" xml:space="preserve">
     <value>A Span or IsByRefLike value returned from the expression cannot be used at ths point. This is to ensure the address of the local value does not escape its scope.</value>
   </data>
-<<<<<<< HEAD
+  <data name="tastCantTakeAddressOfExpression" xml:space="preserve">
+    <value>Cannot take the address of the value returned from the expression. Assign the returned value to a let-bound value before taking the address.</value>
+  </data>
   <data name="tcTypeDoesNotInheritAttribute" xml:space="preserve">
     <value>This type is not an attribute</value>
-=======
-  <data name="tastCantTakeAddressOfExpression" xml:space="preserve">
-    <value>Cannot take the address of the value returned from the expression. Assign the returned value to a let-bound value before taking the address.</value>
->>>>>>> 8d39484b
   </data>
 </root>