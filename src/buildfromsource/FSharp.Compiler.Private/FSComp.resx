--- conflicted
+++ resolved
@@ -4357,7 +4357,6 @@
   <data name="tastCantTakeAddressOfExpression" xml:space="preserve">
     <value>Cannot take the address of the value returned from the expression. Assign the returned value to a let-bound value before taking the address.</value>
   </data>
-<<<<<<< HEAD
   <data name="tcCannotCallExtensionMemberInrefToByref" xml:space="preserve">
     <value>Cannot call the extension member as it requires the value to be mutable or a byref type due to the extending type being used as a byref.</value>
   </data>
@@ -4370,14 +4369,13 @@
   <data name="tcCannotPartiallyApplyExtensionMethodForByref" xml:space="preserve">
     <value>Cannot partially apply the extension method '{0}' because the first parameter is a byref type.</value>
   </data>
+  <data name="tcTypeDoesNotInheritAttribute" xml:space="preserve">
+    <value>This type does not inherit Attribute, it will not work correctly with other .NET languages.</value>
+  </data>
   <data name="chkInvalidFunctionParameterType" xml:space="preserve">
     <value>The parameter '{0}' has an invalid type '{1}'. This is not permitted by the rules of Common IL.</value>
   </data>
   <data name="chkInvalidFunctionReturnType" xml:space="preserve">
     <value>The function or method has an invalid return type '{0}'. This is not permitted by the rules of Common IL.</value>
-=======
-  <data name="tcTypeDoesNotInheritAttribute" xml:space="preserve">
-    <value>This type does not inherit Attribute, it will not work correctly with other .NET languages.</value>
->>>>>>> 81894434
   </data>
 </root>