--- conflicted
+++ resolved
@@ -4342,11 +4342,6 @@
     /// Struct members cannot return the address of fields of the struct by reference
     /// (Originally from ..\FSComp.txt:1438)
     static member chkStructsMayNotReturnAddressesOfContents() = (3234, GetStringFunc("chkStructsMayNotReturnAddressesOfContents",",,,") )
-<<<<<<< HEAD
-    /// This type is not an attribute
-    /// (Originally from ..\FSComp.txt:1439)
-    static member tcTypeDoesNotInheritAttribute() = (3235, GetStringFunc("tcTypeDoesNotInheritAttribute",",,,") )
-=======
     /// The function or method call cannot be used at this point, because one argument that is a byref of a non-stack-local Span or IsByRefLike type is used with another argument that is a stack-local Span or IsByRefLike type. This is to ensure the address of the local value does not escape its scope.
     /// (Originally from ..\FSComp.txt:1439)
     static member chkNoByrefLikeFunctionCall() = (3235, GetStringFunc("chkNoByrefLikeFunctionCall",",,,") )
@@ -4356,7 +4351,9 @@
     /// A Span or IsByRefLike value returned from the expression cannot be used at ths point. This is to ensure the address of the local value does not escape its scope.
     /// (Originally from ..\FSComp.txt:1441)
     static member chkNoSpanLikeValueFromExpression() = (3237, GetStringFunc("chkNoSpanLikeValueFromExpression",",,,") )
->>>>>>> fead0aac
+    /// This type is not an attribute
+    /// (Originally from ..\FSComp.txt:1439)
+    static member tcTypeDoesNotInheritAttribute() = (3235, GetStringFunc("tcTypeDoesNotInheritAttribute",",,,") )
 
     /// Call this method once to validate that all known resources are valid; throws if not
     static member RunStartupValidation() =
@@ -5769,11 +5766,8 @@
         ignore(GetString("tastValueMustBeLocal"))
         ignore(GetString("tcIsReadOnlyNotStruct"))
         ignore(GetString("chkStructsMayNotReturnAddressesOfContents"))
-<<<<<<< HEAD
-        ignore(GetString("tcTypeDoesNotInheritAttribute"))
-=======
         ignore(GetString("chkNoByrefLikeFunctionCall"))
         ignore(GetString("chkNoSpanLikeVariable"))
         ignore(GetString("chkNoSpanLikeValueFromExpression"))
->>>>>>> fead0aac
+        ignore(GetString("tcTypeDoesNotInheritAttribute"))
         ()