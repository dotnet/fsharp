﻿<?xml version="1.0" encoding="utf-8"?>
<!-- Copyright (c) Microsoft Corporation.  All Rights Reserved.  See License.txt in the project root for license information. -->
<Project Sdk="Microsoft.NET.Sdk">

  <PropertyGroup>
    <TargetFrameworks>net472;netstandard2.0</TargetFrameworks>
    <OutputType>Library</OutputType>
    <NoWarn>$(NoWarn);44</NoWarn> <!-- Obsolete -->
    <NoWarn>$(NoWarn);57</NoWarn> <!-- Experimental -->
    <NoWarn>$(NoWarn);75</NoWarn> <!-- InternalCommandLineOption -->
    <NoWarn>$(NoWarn);1204</NoWarn> <!-- This construct is for use in the FSharp.Core library and should not be used directly -->
    <NoWarn>$(NoWarn);NU5125</NoWarn>
    <AssemblyName>FSharp.Compiler.Service</AssemblyName>
    <AllowCrossTargeting>true</AllowCrossTargeting>
    <DefineConstants>$(DefineConstants);COMPILER</DefineConstants>
    <DefineConstants>$(DefineConstants);ENABLE_MONO_SUPPORT</DefineConstants>
    <DefineConstants Condition="'$(FSHARPCORE_USE_PACKAGE)' == 'true'">$(DefineConstants);USE_SHIPPED_FSCORE</DefineConstants>
    <OtherFlags>$(OtherFlags) --extraoptimizationloops:1 --times</OtherFlags>
    <!-- 1182: Unused variables -->
    <OtherFlags>$(OtherFlags) --warnon:1182</OtherFlags>
    <!-- 3218: ArgumentsInSigAndImplMismatch -->
    <OtherFlags>$(OtherFlags) --warnon:3218</OtherFlags>
    <!-- 3390: xmlDocBadlyFormed -->
    <OtherFlags>$(OtherFlags) --warnon:3390</OtherFlags>
    <Tailcalls>true</Tailcalls> <!-- .tail annotations always emitted for this binary, even in debug mode -->
    <FsYaccOutputFolder>$(IntermediateOutputPath)$(TargetFramework)\</FsYaccOutputFolder>
    <FsLexOutputFolder>$(IntermediateOutputPath)$(TargetFramework)\</FsLexOutputFolder>
    <EnableDefaultEmbeddedResourceItems>false</EnableDefaultEmbeddedResourceItems>
  </PropertyGroup>

  <PropertyGroup>
    <FsYaccOutputFolder>$(IntermediateOutputPath)$(TargetFramework)\</FsYaccOutputFolder>
    <FsLexOutputFolder>$(IntermediateOutputPath)$(TargetFramework)\</FsLexOutputFolder>
  </PropertyGroup>

  <PropertyGroup>
    <PackageId>FSharp.Compiler.Service</PackageId>
    <NuspecFile>FSharp.Compiler.Service.nuspec</NuspecFile>
    <IsPackable>true</IsPackable>
    <PackageDescription>The F# Compiler Services package for F# $(FSLanguageVersion) exposes additional functionality for implementing F# language bindings, additional tools based on the compiler or refactoring tools. The package also includes F# interactive service that can be used for embedding F# scripting into your applications.  Contains code from the F# Software Foundation.</PackageDescription>
    <PackageReleaseNotes>/blob/main/release-notes.md#FSharp-Compiler-Service-$(FSharpCompilerServiceReleaseNotesVersion)</PackageReleaseNotes>
    <PackageTags>F#, fsharp, interactive, compiler, editor</PackageTags>
    <PreReleaseVersionLabel>preview</PreReleaseVersionLabel>
    <PackageIconFullPath>$(MSBuildThisFileDirectory)logo.png</PackageIconFullPath>
  </PropertyGroup>

  <ItemGroup>
    <NuspecProperty Include="FSharpCorePackageVersion=$(FSCorePackageVersionValue)" Condition="'$(VersionSuffix)'==''" />
    <NuspecProperty Include="FSharpCorePackageVersion=$(FSCorePackageVersionValue)-$(VersionSuffix)" Condition="'$(VersionSuffix)'!=''" />
    <NuspecProperty Include="MicrosoftBuildFrameworkPackageVersion=$(MicrosoftBuildFrameworkVersion)" />
    <NuspecProperty Include="MicrosoftBuildTasksCorePackageVersion=$(MicrosoftBuildTasksCoreVersion)" />
    <NuspecProperty Include="MicrosoftBuildUtilitiesCorePackageVersion=$(MicrosoftBuildUtilitiesCoreVersion)" />
    <NuspecProperty Include="SystemBuffersPackageVersion=$(SystemBuffersVersion)" />
    <NuspecProperty Include="SystemCollectionsImmutablePackageVersion=$(SystemCollectionsImmutableVersion)" />
    <NuspecProperty Include="SystemDiagnosticsProcessPackageVersion=$(SystemDiagnosticsProcessVersion)" />
    <NuspecProperty Include="SystemDiagnosticsTraceSourcePackageVersion=$(SystemDiagnosticsTraceSourceVersion)" />
    <NuspecProperty Include="SystemLinqExpressionsPackageVersion=$(SystemLinqExpressionsVersion)" />
    <NuspecProperty Include="SystemLinqQueryablePackageVersion=$(SystemLinqQueryableVersion)" />
    <NuspecProperty Include="SystemMemoryPackageVersion=$(SystemMemoryVersion)" />
    <NuspecProperty Include="SystemNetRequestsPackageVersion=$(SystemNetRequestsVersion)" />
    <NuspecProperty Include="SystemNetSecurityPackageVersion=$(SystemNetSecurityVersion)" />
    <NuspecProperty Include="SystemReflectionEmitPackageVersion=$(SystemReflectionEmitVersion)" />
    <NuspecProperty Include="SystemReflectionMetadataPackageVersion=$(SystemReflectionMetadataVersion)" />
    <NuspecProperty Include="SystemReflectionTypeExtensionsPackageVersion=$(SystemReflectionTypeExtensionsVersion)" />
    <NuspecProperty Include="SystemRuntimePackageVersion=$(SystemRuntimeVersion)" />
    <NuspecProperty Include="SystemRuntimeInteropServicesPackageVersion=$(SystemRuntimeInteropServicesVersion)" />
    <NuspecProperty Include="SystemRuntimeLoaderPackageVersion=$(SystemRuntimeLoaderVersion)" />
    <NuspecProperty Include="SystemSecurityClaimsPackageVersion=$(SystemSecurityClaimsVersion)" />
    <NuspecProperty Include="SystemSecurityCryptographyAlgorithmsPackageVersion=$(SystemSecurityCryptographyAlgorithmsVersion)" />
    <NuspecProperty Include="SystemSecurityPrincipalPackageVersion=$(SystemSecurityPrincipalVersion)" />
    <NuspecProperty Include="SystemThreadingTasksParallelPackageVersion=$(SystemThreadingTasksParallelVersion)" />
    <NuspecProperty Include="SystemThreadingThreadPackageVersion=$(SystemThreadingThreadVersion)" />
    <NuspecProperty Include="SystemThreadingThreadPoolPackageVersion=$(SystemThreadingThreadPoolVersion)" />
    <NuspecProperty Include="SystemRuntimeCompilerServicesUnsafePackageVersion=$(SystemRuntimeCompilerServicesUnsafeVersion)" />
  </ItemGroup>

  <ItemGroup>
    <InternalsVisibleTo Include="fsc" />
    <InternalsVisibleTo Include="fscAnyCpu" />
    <InternalsVisibleTo Include="fsi" />
    <InternalsVisibleTo Include="fsiAnyCpu" />
    <InternalsVisibleTo Include="FSharp.Compiler.Server.Shared" />
    <InternalsVisibleTo Include="VisualFSharp.Salsa" />
    <InternalsVisibleTo Include="VisualFSharp.UnitTests" />
    <InternalsVisibleTo Include="FSharp.Compiler.UnitTests" />
    <InternalsVisibleTo Include="FSharp.Compiler.Service.Tests" />
    <InternalsVisibleTo Include="HostedCompilerServer" />
    <InternalsVisibleTo Include="FSharp.Tests.FSharpSuite" />
    <InternalsVisibleTo Include="LanguageServiceProfiling" />
    <InternalsVisibleTo Include="FSharp.Compiler.Benchmarks" />
  </ItemGroup>

  <ItemGroup>
    <EmbeddedText Include="FSComp.txt">
      <Link>FSComp.txt</Link>
    </EmbeddedText>
    <EmbeddedText Include="Interactive\FSIstrings.txt">
      <Link>FSIstrings.txt</Link>
    </EmbeddedText>
    <EmbeddedResource Include="FSStrings.resx">
      <Link>FSStrings.resx</Link>
      <LogicalName>FSStrings.resources</LogicalName>
    </EmbeddedResource>
    <Compile Include="Utilities\sformat.fsi" />
    <Compile Include="Utilities\sformat.fs" />
    <Compile Include="Utilities\sr.fsi" />
    <Compile Include="Utilities\sr.fs" />
    <Compile Include="Utilities\ResizeArray.fsi" />
    <Compile Include="Utilities\ResizeArray.fs" />
    <Compile Include="Utilities\HashMultiMap.fsi" />
    <Compile Include="Utilities\HashMultiMap.fs" />
    <Compile Include="Utilities\EditDistance.fsi" />
    <Compile Include="Utilities\EditDistance.fs" />
    <Compile Include="Utilities\TaggedCollections.fsi" />
    <Compile Include="Utilities\TaggedCollections.fs" />
    <Compile Include="Utilities\illib.fsi" />
    <Compile Include="Utilities\illib.fs" />
    <Compile Include="Utilities\FileSystem.fsi" />
    <Compile Include="Utilities\FileSystem.fs" />
    <Compile Include="Utilities\ildiag.fsi" />
    <Compile Include="Utilities\ildiag.fs" />
    <Compile Include="Utilities\zmap.fsi" />
    <Compile Include="Utilities\zmap.fs" />
    <Compile Include="Utilities\zset.fsi" />
    <Compile Include="Utilities\zset.fs" />
    <Compile Include="Utilities\XmlAdapters.fsi" />
    <Compile Include="Utilities\XmlAdapters.fs" />
    <Compile Include="Utilities\InternalCollections.fsi" />
    <Compile Include="Utilities\InternalCollections.fs" />
    <Compile Include="Utilities\QueueList.fsi" />
    <Compile Include="Utilities\QueueList.fs" />
    <Compile Include="Utilities\lib.fsi" />
    <Compile Include="Utilities\lib.fs" />
    <Compile Include="Utilities\ImmutableArray.fsi" />
    <Compile Include="Utilities\ImmutableArray.fs" />
    <Compile Include="Utilities\rational.fsi" />
    <Compile Include="Utilities\rational.fs" />
    <Compile Include="Utilities\PathMap.fsi" />
    <Compile Include="Utilities\PathMap.fs" />
    <Compile Include="Utilities\RidHelpers.fs" />
    <Compile Include="Utilities\range.fsi" />
    <Compile Include="Utilities\range.fs" />
    <EmbeddedText Include="Facilities\UtilsStrings.txt" />
    <Compile Include="Facilities\Logger.fsi" />
    <Compile Include="Facilities\Logger.fs" />
    <Compile Include="Facilities\LanguageFeatures.fsi" />
    <Compile Include="Facilities\LanguageFeatures.fs" />
    <Compile Include="Facilities\DiagnosticOptions.fsi" />
    <Compile Include="Facilities\DiagnosticOptions.fs" />
    <Compile Include="Facilities\TextLayoutRender.fsi" />
    <Compile Include="Facilities\TextLayoutRender.fs" />
    <Compile Include="Facilities\DiagnosticsLogger.fsi" />
    <Compile Include="Facilities\DiagnosticsLogger.fs" />
    <Compile Include="Facilities\DiagnosticResolutionHints.fsi" />
    <Compile Include="Facilities\DiagnosticResolutionHints.fs" />
    <Compile Include="Facilities\prim-lexing.fsi" />
    <Compile Include="Facilities\prim-lexing.fs" />
    <Compile Include="Facilities\prim-parsing.fsi" />
    <Compile Include="Facilities\prim-parsing.fs" />
    <Compile Include="Facilities\ReferenceResolver.fsi" />
    <Compile Include="Facilities\ReferenceResolver.fs" />
    <Compile Include="Facilities\SimulatedMSBuildReferenceResolver.fsi" />
    <Compile Include="Facilities\SimulatedMSBuildReferenceResolver.fs" />
    <Compile Include="Facilities\CompilerLocation.fsi" />
    <Compile Include="Facilities\CompilerLocation.fs" />
    <Compile Include="Facilities\BuildGraph.fsi" />
    <Compile Include="Facilities\BuildGraph.fs" />
    <FsLex Include="AbstractIL\illex.fsl">
      <OtherFlags>--unicode --lexlib Internal.Utilities.Text.Lexing</OtherFlags>
      <Link>AbstractIL\illex.fsl</Link>
    </FsLex>
    <None Include="AbstractIL\illex.fsl">
      <Link>AbstractIL\illex.fsl</Link>
    </None>
    <FsYacc Include="AbstractIL\ilpars.fsy">
      <OtherFlags>--module FSharp.Compiler.AbstractIL.AsciiParser --open FSharp.Compiler.AbstractIL --internal --lexlib Internal.Utilities.Text.Lexing --parslib Internal.Utilities.Text.Parsing</OtherFlags>
      <Link>AbstractIL\ilpars.fsy</Link>
    </FsYacc>
    <None Include="AbstractIL\ilpars.fsy">
      <Link>AbstractIL\FsYacc\ilpars.fsy</Link>
    </None>
    <Compile Include="AbstractIL\il.fsi" />
    <Compile Include="AbstractIL\il.fs" />
    <Compile Include="AbstractIL\ilx.fsi" />
    <Compile Include="AbstractIL\ilx.fs" />
    <Compile Include="AbstractIL\ilascii.fsi" />
    <Compile Include="AbstractIL\ilascii.fs" />
    <Compile Include="$(FsYaccOutputFolder)ilpars.fs">
      <Link>AbstractIL\FsYaccOut\ilpars.fs</Link>
    </Compile>
    <Compile Include="$(FsLexOutputFolder)illex.fs">
      <Link>AbstractIL\FsLexOut\illex.fs</Link>
    </Compile>
    <Compile Include="AbstractIL\ilprint.fsi" />
    <Compile Include="AbstractIL\ilprint.fs" />
    <Compile Include="AbstractIL\ilmorph.fsi" />
    <Compile Include="AbstractIL\ilmorph.fs" />
    <Compile Include="AbstractIL\ilsign.fsi" />
    <Compile Include="AbstractIL\ilsign.fs" />
    <Compile Include="AbstractIL\ilnativeres.fsi" />
    <Compile Include="AbstractIL\ilnativeres.fs" />
    <Compile Include="AbstractIL\ilsupp.fsi" />
    <Compile Include="AbstractIL\ilsupp.fs" />
    <Compile Include="AbstractIL\ilbinary.fsi" />
    <Compile Include="AbstractIL\ilbinary.fs" />
    <Compile Include="AbstractIL\ilread.fsi" />
    <Compile Include="AbstractIL\ilread.fs" />
    <Compile Include="AbstractIL\ilwritepdb.fsi" />
    <Compile Include="AbstractIL\ilwritepdb.fs" />
    <Compile Include="AbstractIL\ilwrite.fsi" />
    <Compile Include="AbstractIL\ilwrite.fs" />
    <Compile Include="AbstractIL\ilreflect.fsi" />
    <Compile Include="AbstractIL\ilreflect.fs" />
    <Compile Include="SyntaxTree\PrettyNaming.fsi" />
    <Compile Include="SyntaxTree\PrettyNaming.fs" />
    <FsLex Include="pplex.fsl">
      <OtherFlags>--unicode --lexlib Internal.Utilities.Text.Lexing</OtherFlags>
      <Link>SyntaxTree\pplex.fsl</Link>
    </FsLex>
    <FsYacc Include="pppars.fsy">
      <OtherFlags>--module FSharp.Compiler.PPParser --open FSharp.Compiler --open FSharp.Compiler.Syntax --internal --lexlib Internal.Utilities.Text.Lexing --parslib Internal.Utilities.Text.Parsing</OtherFlags>
      <Link>SyntaxTree\pppars.fsy</Link>
    </FsYacc>
    <FsLex Include="lex.fsl">
      <OtherFlags>--unicode --lexlib Internal.Utilities.Text.Lexing</OtherFlags>
      <Link>SyntaxTree\lex.fsl</Link>
    </FsLex>
    <FsYacc Include="pars.fsy">
      <OtherFlags>-v --module FSharp.Compiler.Parser --open FSharp.Compiler --open FSharp.Compiler.Syntax --internal --lexlib Internal.Utilities.Text.Lexing --parslib Internal.Utilities.Text.Parsing</OtherFlags>
      <Link>SyntaxTree\pars.fsy</Link>
    </FsYacc>
    <None Include="pplex.fsl">
      <Link>SyntaxTree\FsLex\pplex.fsl</Link>
    </None>
    <None Include="lex.fsl">
      <Link>SyntaxTree\FsLex\lex.fsl</Link>
    </None>
    <None Include="pppars.fsy">
      <Link>SyntaxTree\FsYacc\pppars.fsy</Link>
    </None>
    <None Include="pars.fsy">
      <Link>SyntaxTree\FsYacc\pars.fsy</Link>
    </None>
    <Compile Include="SyntaxTree\UnicodeLexing.fsi" />
    <Compile Include="SyntaxTree\UnicodeLexing.fs" />
    <Compile Include="SyntaxTree\XmlDoc.fsi" />
    <Compile Include="SyntaxTree\XmlDoc.fs" />
    <Compile Include="SyntaxTree\SyntaxTrivia.fsi" />
    <Compile Include="SyntaxTree\SyntaxTrivia.fs" />
    <Compile Include="SyntaxTree\SyntaxTree.fsi" />
    <Compile Include="SyntaxTree\SyntaxTree.fs" />
    <Compile Include="SyntaxTree\SyntaxTreeOps.fsi" />
    <Compile Include="SyntaxTree\SyntaxTreeOps.fs" />
    <Compile Include="SyntaxTree\ParseHelpers.fsi" />
    <Compile Include="SyntaxTree\ParseHelpers.fs" />
    <Compile Include="$(FsYaccOutputFolder)pppars.fs">
      <Link>SyntaxTree\FsYaccOutput\pppars.fs</Link>
    </Compile>
    <Compile Include="$(FsYaccOutputFolder)pars.fs">
      <Link>SyntaxTree\FsYaccOutput\pars.fs</Link>
    </Compile>
    <Compile Include="SyntaxTree\LexHelpers.fsi">
      <Link>SyntaxTree\LexHelpers.fsi</Link>
    </Compile>
    <Compile Include="SyntaxTree\LexHelpers.fs">
      <Link>SyntaxTree\LexHelpers.fs</Link>
    </Compile>
    <Compile Include="$(FsYaccOutputFolder)pplex.fs">
      <Link>SyntaxTree\FsLexOutput\pplex.fs</Link>
    </Compile>
    <Compile Include="$(FsYaccOutputFolder)\lex.fs">
      <Link>SyntaxTree\FsLexOutput\lex.fs</Link>
    </Compile>
<<<<<<< HEAD
    <Compile Include="SyntaxTree\LexFilter.fsi">
      <Link>SyntaxTree\LexFilter.fsi</Link>
    </Compile>
    <Compile Include="SyntaxTree\LexFilter.fs">
      <Link>SyntaxTree\LexFilter.fs</Link>
    </Compile>
    <Compile Include="TypedTree\tainted.fsi">
      <Link>TypedTree\tainted.fsi</Link>
    </Compile>
    <Compile Include="TypedTree\tainted.fs">
      <Link>TypedTree\tainted.fs</Link>
    </Compile>
    <Compile Include="TypedTree\TypeProviders.fsi">
      <Link>TypedTree\TypeProviders.fsi</Link>
    </Compile>
    <Compile Include="TypedTree\TypeProviders.fs">
      <Link>TypedTree\TypeProviders.fs</Link>
    </Compile>
    <Compile Include="TypedTree\QuotationPickler.fsi">
      <Link>TypedTree\QuotationPickler.fsi</Link>
    </Compile>
    <Compile Include="TypedTree\QuotationPickler.fs">
      <Link>TypedTree\QuotationPickler.fs</Link>
    </Compile>
    <Compile Include="TypedTree\CompilerGlobalState.fsi">
      <Link>TypedTree\CompilerGlobalState.fsi</Link>
    </Compile>
    <Compile Include="TypedTree\CompilerGlobalState.fs">
      <Link>TypedTree\CompilerGlobalState.fs</Link>
    </Compile>
    <Compile Include="TypedTree\TypedTree.fsi">
      <Link>TypedTree\TypedTree.fsi</Link>
    </Compile>
    <Compile Include="TypedTree\TypedTree.fs">
      <Link>TypedTree\TypedTree.fs</Link>
    </Compile>
    <Compile Include="TypedTree\TypedTreeBasics.fsi">
      <Link>TypedTree\TypedTreeBasics.fsi</Link>
    </Compile>
    <Compile Include="TypedTree\TypedTreeBasics.fs">
      <Link>TypedTree\TypedTreeBasics.fs</Link>
    </Compile>
    <Compile Include="TypedTree\TcGlobals.fs">
      <Link>TypedTree\TcGlobals.fs</Link>
    </Compile>
    <Compile Include="TypedTree\TypedTreeOps.fsi">
      <Link>TypedTree\TypedTreeOps.fsi</Link>
    </Compile>
    <Compile Include="TypedTree\TypedTreeOps.fs">
      <Link>TypedTree\TypedTreeOps.fs</Link>
    </Compile>
    <Compile Include="TypedTree\TypedTreePickle.fsi">
      <Link>TypedTree\TypedTreePickle.fsi</Link>
    </Compile>
    <Compile Include="TypedTree\TypedTreePickle.fs">
      <Link>TypedTree\TypedTreePickle.fs</Link>
    </Compile>
    <Compile Include="Checking\import.fsi">
      <Link>Checking\import.fsi</Link>
    </Compile>
    <Compile Include="Checking\import.fs">
      <Link>Checking\import.fs</Link>
    </Compile>
    <Compile Include="Checking\TypeHierarchy.fsi">
      <Link>Checking\TypeHierarchy.fsi</Link>
    </Compile>
    <Compile Include="Checking\TypeHierarchy.fs">
      <Link>Checking\TypeHierarchy.fs</Link>
    </Compile>
    <Compile Include="Checking\infos.fsi">
      <Link>Checking\infos.fsi</Link>
    </Compile>
    <Compile Include="Checking\infos.fs">
      <Link>Checking\infos.fs</Link>
    </Compile>
    <Compile Include="Checking\AccessibilityLogic.fsi">
      <Link>Checking\AccessibilityLogic.fsi</Link>
    </Compile>
    <Compile Include="Checking\AccessibilityLogic.fs">
      <Link>Checking\AccessibilityLogic.fs</Link>
    </Compile>
    <Compile Include="Checking\AttributeChecking.fsi">
      <Link>Checking\AttributeChecking.fsi</Link>
    </Compile>
    <Compile Include="Checking\AttributeChecking.fs">
      <Link>Checking\AttributeChecking.fs</Link>
    </Compile>
    <Compile Include="Checking\TypeRelations.fsi">
      <Link>Checking\TypeRelations.fsi</Link>
    </Compile>
    <Compile Include="Checking\TypeRelations.fs">
      <Link>Checking\TypeRelations.fs</Link>
    </Compile>
    <Compile Include="Checking\InfoReader.fsi">
      <Link>Checking\InfoReader.fsi</Link>
    </Compile>
    <Compile Include="Checking\InfoReader.fs">
      <Link>Checking\InfoReader.fs</Link>
    </Compile>
    <Compile Include="Checking\NicePrint.fsi">
      <Link>Checking\NicePrint.fsi</Link>
    </Compile>
    <Compile Include="Checking\NicePrint.fs">
      <Link>Checking\NicePrint.fs</Link>
    </Compile>
    <Compile Include="Checking\AugmentWithHashCompare.fsi">
      <Link>Checking\AugmentWithHashCompare.fsi</Link>
    </Compile>
    <Compile Include="Checking\AugmentWithHashCompare.fs">
      <Link>Checking\AugmentWithHashCompare.fs</Link>
    </Compile>
    <Compile Include="Checking\NameResolution.fsi">
      <Link>Checking\NameResolution.fsi</Link>
    </Compile>
    <Compile Include="Checking\NameResolution.fs">
      <Link>Checking\NameResolution.fs</Link>
    </Compile>
    <Compile Include="Checking\SignatureConformance.fsi">
      <Link>Checking\SignatureConformance.fsi</Link>
    </Compile>
    <Compile Include="Checking\SignatureConformance.fs">
      <Link>Checking\SignatureConformance.fs</Link>
    </Compile>
    <Compile Include="Checking\MethodOverrides.fsi">
      <Link>Checking\MethodOverrides.fsi</Link>
    </Compile>
    <Compile Include="Checking\MethodOverrides.fs">
      <Link>Checking\MethodOverrides.fs</Link>
    </Compile>
    <Compile Include="Checking\MethodCalls.fsi">
      <Link>Checking\MethodCalls.fsi</Link>
    </Compile>
    <Compile Include="Checking\MethodCalls.fs">
      <Link>Checking\MethodCalls.fs</Link>
    </Compile>
    <Compile Include="Checking\PatternMatchCompilation.fsi">
      <Link>Checking\PatternMatchCompilation.fsi</Link>
    </Compile>
    <Compile Include="Checking\PatternMatchCompilation.fs">
      <Link>Checking\PatternMatchCompilation.fs</Link>
    </Compile>
    <Compile Include="..\FindUnsolved.fsi">
      <Link>Logic\FindUnsolved.fsi</Link>
    </Compile>
    <Compile Include="..\FindUnsolved.fs">
      <Link>Logic\FindUnsolved.fs</Link>
    </Compile>
    <Compile Include="..\ConstraintSolver.fsi">
      <Link>Logic\ConstraintSolver.fsi</Link>
    <Compile Include="Checking\ConstraintSolver.fsi">
      <Link>Checking\ConstraintSolver.fsi</Link>
    </Compile>
    <Compile Include="Checking\ConstraintSolver.fs">
      <Link>Checking\ConstraintSolver.fs</Link>
    </Compile>
    <Compile Include="Checking\CheckFormatStrings.fsi">
      <Link>Checking\CheckFormatStrings.fsi</Link>
    </Compile>
    <Compile Include="Checking\CheckFormatStrings.fs">
      <Link>Checking\CheckFormatStrings.fs</Link>
    </Compile>
    <Compile Include="..\QuotationTranslator.fsi">
      <Link>Logic\QuotationTranslator.fsi</Link>
    <Compile Include="Checking\FindUnsolved.fsi">
      <Link>Checking\FindUnsolved.fsi</Link>
    </Compile>
    <Compile Include="Checking\FindUnsolved.fs">
      <Link>Checking\FindUnsolved.fs</Link>
    </Compile>
    <Compile Include="Checking\QuotationTranslator.fsi">
      <Link>Checking\QuotationTranslator.fsi</Link>
    </Compile>
    <Compile Include="Checking\QuotationTranslator.fs">
      <Link>Checking\QuotationTranslator.fs</Link>
    </Compile>
    <Compile Include="Checking\PostInferenceChecks.fsi">
      <Link>Checking\PostInferenceChecks.fsi</Link>
    </Compile>
    <Compile Include="Checking\PostInferenceChecks.fs">
      <Link>Checking\PostInferenceChecks.fs</Link>
    </Compile>
    <Compile Include="Checking\CheckExpressions.fsi">
      <Link>Checking\CheckExpressions.fsi</Link>
    </Compile>
    <Compile Include="Checking\CheckExpressions.fs">
      <Link>Checking\CheckExpressions.fs</Link>
    </Compile>
    <Compile Include="Checking\CheckComputationExpressions.fsi">
      <Link>Checking\CheckComputationExpressions.fsi</Link>
    </Compile>
    <Compile Include="Checking\CheckComputationExpressions.fs">
      <Link>Checking\CheckComputationExpressions.fs</Link>
    </Compile>
    <Compile Include="Checking\CheckDeclarations.fsi">
      <Link>Checking\CheckDeclarations.fsi</Link>
    </Compile>
    <Compile Include="Checking\CheckDeclarations.fs">
      <Link>Checking\CheckDeclarations.fs</Link>
    </Compile>
    <Compile Include="Optimize\Optimizer.fsi">
      <Link>Optimize\Optimizer.fsi</Link>
    </Compile>
    <Compile Include="Optimize\Optimizer.fs">
      <Link>Optimize\Optimizer.fs</Link>
    </Compile>
    <Compile Include="Optimize\DetupleArgs.fsi">
      <Link>Optimize\DetupleArgs.fsi</Link>
    </Compile>
    <Compile Include="Optimize\DetupleArgs.fs">
      <Link>Optimize\DetupleArgs.fs</Link>
    </Compile>
    <Compile Include="Optimize\InnerLambdasToTopLevelFuncs.fsi">
      <Link>Optimize\InnerLambdasToTopLevelFuncs.fsi</Link>
    </Compile>
    <Compile Include="Optimize\InnerLambdasToTopLevelFuncs.fs">
      <Link>Optimize\InnerLambdasToTopLevelFuncs.fs</Link>
    </Compile>
    <Compile Include="Optimize\LowerCalls.fsi">
      <Link>Optimize\LowerCalls.fsi</Link>
    </Compile>
    <Compile Include="Optimize\LowerCalls.fs">
      <Link>Optimize\LowerCalls.fs</Link>
    </Compile>
    <Compile Include="Optimize\LowerSequences.fsi">
      <Link>Optimize\LowerSequences.fsi</Link>
    </Compile>
    <Compile Include="Optimize\LowerSequences.fs">
      <Link>Optimize\LowerSequences.fs</Link>
    </Compile>
    <Compile Include="Optimize\LowerComputedCollections.fsi">
      <Link>Optimize\LowerComputedCollections.fsi</Link>
    </Compile>
    <Compile Include="Optimize\LowerComputedCollections.fs">
      <Link>Optimize\LowerComputedCollections.fs</Link>
    </Compile>
    <Compile Include="Optimize\LowerStateMachines.fsi">
      <Link>Optimize\LowerStateMachines.fsi</Link>
    </Compile>
    <Compile Include="Optimize\LowerStateMachines.fs">
      <Link>Optimize\LowerStateMachines.fs</Link>
    </Compile>
    <Compile Include="Optimize\LowerLocalMutables.fsi">
      <Link>Optimize\LowerLocalMutables.fsi</Link>
    </Compile>
    <Compile Include="Optimize\LowerLocalMutables.fs">
      <Link>Optimize\LowerLocalMutables.fs</Link>
    </Compile>
    <Compile Include="CodeGen\EraseClosures.fsi">
      <Link>CodeGen\EraseClosures.fsi</Link>
    </Compile>
    <Compile Include="CodeGen\EraseClosures.fs">
      <Link>CodeGen\EraseClosures.fs</Link>
    </Compile>
    <Compile Include="CodeGen\EraseUnions.fsi">
      <Link>CodeGen\EraseUnions.fsi</Link>
    </Compile>
    <Compile Include="CodeGen\EraseUnions.fs">
      <Link>CodeGen\EraseUnions.fs</Link>
    </Compile>
    <Compile Include="CodeGen\IlxGen.fsi">
      <Link>CodeGen\IlxGen.fsi</Link>
    </Compile>
    <Compile Include="CodeGen\IlxGen.fs">
      <Link>CodeGen\IlxGen.fs</Link>
    </Compile>
    <Compile Include="Driver\FxResolver.fsi">
      <Link>Driver\FxResolver.fsi</Link>
    </Compile>
    <Compile Include="Driver\FxResolver.fs">
      <Link>Driver\FxResolver.fs</Link>
    </Compile>
=======
    <Compile Include="SyntaxTree\LexFilter.fsi" />
    <Compile Include="SyntaxTree\LexFilter.fs" />
    <Compile Include="TypedTree\tainted.fsi" />
    <Compile Include="TypedTree\tainted.fs" />
    <Compile Include="TypedTree\TypeProviders.fsi" />
    <Compile Include="TypedTree\TypeProviders.fs" />
    <Compile Include="TypedTree\QuotationPickler.fsi" />
    <Compile Include="TypedTree\QuotationPickler.fs" />
    <Compile Include="TypedTree\CompilerGlobalState.fsi" />
    <Compile Include="TypedTree\CompilerGlobalState.fs" />
    <Compile Include="TypedTree\TypedTree.fsi" />
    <Compile Include="TypedTree\TypedTree.fs" />
    <Compile Include="TypedTree\TypedTreeBasics.fsi" />
    <Compile Include="TypedTree\TypedTreeBasics.fs" />
    <Compile Include="TypedTree\TcGlobals.fs" />
    <Compile Include="TypedTree\TypedTreeOps.fsi" />
    <Compile Include="TypedTree\TypedTreeOps.fs" />
    <Compile Include="TypedTree\TypedTreePickle.fsi" />
    <Compile Include="TypedTree\TypedTreePickle.fs" />
    <Compile Include="Checking\import.fsi" />
    <Compile Include="Checking\import.fs" />
    <Compile Include="Checking\TypeHierarchy.fsi" />
    <Compile Include="Checking\TypeHierarchy.fs" />
    <Compile Include="Checking\infos.fsi" />
    <Compile Include="Checking\infos.fs" />
    <Compile Include="Checking\AccessibilityLogic.fsi" />
    <Compile Include="Checking\AccessibilityLogic.fs" />
    <Compile Include="Checking\AttributeChecking.fsi" />
    <Compile Include="Checking\AttributeChecking.fs" />
    <Compile Include="Checking\TypeRelations.fsi" />
    <Compile Include="Checking\TypeRelations.fs" />
    <Compile Include="Checking\InfoReader.fsi" />
    <Compile Include="Checking\InfoReader.fs" />
    <Compile Include="Checking\NicePrint.fsi" />
    <Compile Include="Checking\NicePrint.fs" />
    <Compile Include="Checking\AugmentWithHashCompare.fsi" />
    <Compile Include="Checking\AugmentWithHashCompare.fs" />
    <Compile Include="Checking\NameResolution.fsi" />
    <Compile Include="Checking\NameResolution.fs" />
    <Compile Include="Checking\SignatureConformance.fsi" />
    <Compile Include="Checking\SignatureConformance.fs" />
    <Compile Include="Checking\MethodOverrides.fsi" />
    <Compile Include="Checking\MethodOverrides.fs" />
    <Compile Include="Checking\MethodCalls.fsi" />
    <Compile Include="Checking\MethodCalls.fs" />
    <Compile Include="Checking\PatternMatchCompilation.fsi" />
    <Compile Include="Checking\PatternMatchCompilation.fs" />
    <Compile Include="Checking\ConstraintSolver.fsi" />
    <Compile Include="Checking\ConstraintSolver.fs" />
    <Compile Include="Checking\CheckFormatStrings.fsi" />
    <Compile Include="Checking\CheckFormatStrings.fs" />
    <Compile Include="Checking\FindUnsolved.fsi" />
    <Compile Include="Checking\FindUnsolved.fs" />
    <Compile Include="Checking\QuotationTranslator.fsi" />
    <Compile Include="Checking\QuotationTranslator.fs" />
    <Compile Include="Checking\PostInferenceChecks.fsi" />
    <Compile Include="Checking\PostInferenceChecks.fs" />
    <Compile Include="Checking\CheckExpressions.fsi" />
    <Compile Include="Checking\CheckExpressions.fs" />
    <Compile Include="Checking\CheckPatterns.fsi" />
    <Compile Include="Checking\CheckPatterns.fs" />
    <Compile Include="Checking\CheckComputationExpressions.fsi" />
    <Compile Include="Checking\CheckComputationExpressions.fs" />
    <Compile Include="Checking\CheckDeclarations.fsi" />
    <Compile Include="Checking\CheckDeclarations.fs" />
    <Compile Include="Optimize\Optimizer.fsi" />
    <Compile Include="Optimize\Optimizer.fs" />
    <Compile Include="Optimize\DetupleArgs.fsi" />
    <Compile Include="Optimize\DetupleArgs.fs" />
    <Compile Include="Optimize\InnerLambdasToTopLevelFuncs.fsi" />
    <Compile Include="Optimize\InnerLambdasToTopLevelFuncs.fs" />
    <Compile Include="Optimize\LowerCalls.fsi" />
    <Compile Include="Optimize\LowerCalls.fs" />
    <Compile Include="Optimize\LowerSequences.fsi" />
    <Compile Include="Optimize\LowerSequences.fs" />
    <Compile Include="Optimize\LowerComputedCollections.fsi" />
    <Compile Include="Optimize\LowerComputedCollections.fs" />
    <Compile Include="Optimize\LowerStateMachines.fsi" />
    <Compile Include="Optimize\LowerStateMachines.fs" />
    <Compile Include="Optimize\LowerLocalMutables.fsi" />
    <Compile Include="Optimize\LowerLocalMutables.fs" />
    <Compile Include="CodeGen\EraseClosures.fsi" />
    <Compile Include="CodeGen\EraseClosures.fs" />
    <Compile Include="CodeGen\EraseUnions.fsi" />
    <Compile Include="CodeGen\EraseUnions.fs" />
    <Compile Include="CodeGen\IlxGen.fsi" />
    <Compile Include="CodeGen\IlxGen.fs" />
    <Compile Include="Driver\FxResolver.fsi" />
    <Compile Include="Driver\FxResolver.fs" />
>>>>>>> 4990f64f
    <Compile Include="DependencyManager/AssemblyResolveHandler.fsi">
      <Link>Driver\AssemblyResolveHandler.fsi</Link>
    </Compile>
    <Compile Include="DependencyManager/AssemblyResolveHandler.fs">
      <Link>Driver\AssemblyResolveHandler.fs</Link>
    </Compile>
    <Compile Include="DependencyManager/NativeDllResolveHandler.fsi">
      <Link>Driver\NativeDllResolveHandler.fsi</Link>
    </Compile>
    <Compile Include="DependencyManager/NativeDllResolveHandler.fs">
      <Link>Driver\NativeDllResolveHandler.fs</Link>
    </Compile>
    <Compile Include="DependencyManager/DependencyProvider.fsi">
      <Link>Driver\DependencyProvider.fsi</Link>
    </Compile>
    <Compile Include="DependencyManager/DependencyProvider.fs">
      <Link>Driver\DependencyProvider.fs</Link>
    </Compile>
    <Compile Include="Driver\CompilerConfig.fsi" />
    <Compile Include="Driver\CompilerConfig.fs" />
    <Compile Include="Driver\CompilerImports.fsi" />
    <Compile Include="Driver\CompilerImports.fs" />
    <Compile Include="Driver\CompilerDiagnostics.fsi" />
    <Compile Include="Driver\CompilerDiagnostics.fs" />
    <Compile Include="Driver\ParseAndCheckInputs.fsi" />
    <Compile Include="Driver\ParseAndCheckInputs.fs" />
    <Compile Include="Driver\ScriptClosure.fsi" />
    <Compile Include="Driver\ScriptClosure.fs" />
    <Compile Include="Driver\CompilerOptions.fsi" />
    <Compile Include="Driver\CompilerOptions.fs" />
    <Compile Include="Driver\OptimizeInputs.fsi" />
    <Compile Include="Driver\OptimizeInputs.fs" />
    <Compile Include="Driver\XmlDocFileWriter.fsi" />
    <Compile Include="Driver\XmlDocFileWriter.fs" />
    <Compile Include="Driver\BinaryResourceFormats.fsi" />
    <Compile Include="Driver\BinaryResourceFormats.fs" />
    <Compile Include="Driver\StaticLinking.fsi" />
    <Compile Include="Driver\StaticLinking.fs" />
    <Compile Include="Driver\CreateILModule.fsi" />
    <Compile Include="Driver\CreateILModule.fs" />
    <Compile Include="Driver\fsc.fsi" />
    <Compile Include="Driver\fsc.fs" />

    <!-- the symbol API. -->
    <Compile Include="Symbols\FSharpDiagnostic.fsi" />
    <Compile Include="Symbols\FSharpDiagnostic.fs" />
    <Compile Include="Symbols\SymbolHelpers.fsi" />
    <Compile Include="Symbols\SymbolHelpers.fs" />
    <Compile Include="Symbols\Symbols.fsi" />
    <Compile Include="Symbols\Symbols.fs" />
    <Compile Include="Symbols\Exprs.fsi" />
    <Compile Include="Symbols\Exprs.fs" />
    <Compile Include="Symbols\SymbolPatterns.fsi" />
    <Compile Include="Symbols\SymbolPatterns.fs" />

    <!-- the incremental builder and service . -->
    <Compile Include="Service\SemanticClassification.fsi" />
    <Compile Include="Service\SemanticClassification.fs" />
    <Compile Include="Service\ItemKey.fsi" />
    <Compile Include="Service\ItemKey.fs" />
    <Compile Include="Service\SemanticClassificationKey.fsi" />
	  <Compile Include="Service\SemanticClassificationKey.fs" />
	  <Compile Include="Service\FSharpSource.fsi" />
    <Compile Include="Service\FSharpSource.fs" />
    <Compile Include="Service\IncrementalBuild.fsi" />
    <Compile Include="Service\IncrementalBuild.fs" />
    <Compile Include="Service\ServiceCompilerDiagnostics.fsi" />
    <Compile Include="Service\ServiceCompilerDiagnostics.fs" />
    <Compile Include="Service\ServiceConstants.fs" />
    <Compile Include="Service\ServiceDeclarationLists.fsi" />
    <Compile Include="Service\ServiceDeclarationLists.fs" />
    <Compile Include="Service\ServiceLexing.fsi" />
    <Compile Include="Service\ServiceLexing.fs" />
    <Compile Include="Service\ServiceParseTreeWalk.fsi" />
    <Compile Include="Service\ServiceParseTreeWalk.fs" />
    <Compile Include="Service\ServiceNavigation.fsi" />
    <Compile Include="Service\ServiceNavigation.fs" />
    <Compile Include="Service\ServiceParamInfoLocations.fsi" />
    <Compile Include="Service\ServiceParamInfoLocations.fs" />
    <Compile Include="Service\FSharpParseFileResults.fsi" />
    <Compile Include="Service\FSharpParseFileResults.fs" />
    <Compile Include="Service\ServiceParsedInputOps.fsi" />
    <Compile Include="Service\ServiceParsedInputOps.fs" />
    <Compile Include="Service\ServiceAssemblyContent.fsi" />
    <Compile Include="Service\ServiceAssemblyContent.fs" />
    <Compile Include="Service\ServiceXmlDocParser.fsi" />
    <Compile Include="Service\ServiceXmlDocParser.fs" />
    <Compile Include="Service\ExternalSymbol.fsi" />
    <Compile Include="Service\ExternalSymbol.fs" />
    <Compile Include="Service\QuickParse.fsi" />
    <Compile Include="Service\QuickParse.fs" />
    <Compile Include="Service\FSharpCheckerResults.fsi" />
    <Compile Include="Service\FSharpCheckerResults.fs" />
    <Compile Include="Service\service.fsi" />
    <Compile Include="Service\service.fs" />
    <Compile Include="Service\ServiceInterfaceStubGenerator.fsi" />
    <Compile Include="Service\ServiceInterfaceStubGenerator.fs" />
    <Compile Include="Service\ServiceStructure.fsi" />
    <Compile Include="Service\ServiceStructure.fs" />
    <Compile Include="Service\ServiceAnalysis.fsi" />
    <Compile Include="Service\ServiceAnalysis.fs" />
    <Compile Include="Interactive\fsi.fsi" />
    <Compile Include="Interactive\fsi.fs" />

    <!-- A legacy resolver used to help with scripting diagnostics in the Visual Studio tools -->
    <Compile Include="Legacy\LegacyMSBuildReferenceResolver.fsi" Condition="'$(MonoPackaging)' != 'true'" />
    <Compile Include="Legacy\LegacyMSBuildReferenceResolver.fs" Condition="'$(MonoPackaging)' != 'true'" />
    <!-- an old API for testing the compiler and gathering diagnostics in-memory -->
    <Compile Include="Legacy\LegacyHostedCompilerForTesting.fs" Condition="'$(MonoPackaging)' != 'true'" />
  </ItemGroup>

  <ItemGroup>
    <None Include="default.win32manifest">
      <CopyToOutputDirectory>PreserveNewest</CopyToOutputDirectory>
    </None>
  </ItemGroup>

  <ItemGroup>
    <ProjectReference Include="$(MSBuildThisFileDirectory)..\FSharp.DependencyManager.Nuget\FSharp.DependencyManager.Nuget.fsproj" />
  </ItemGroup>


  <ItemGroup Condition="'$(FSHARPCORE_USE_PACKAGE)' != 'true'">
    <ProjectReference Include="$(MSBuildThisFileDirectory)..\FSharp.Core\FSharp.Core.fsproj" />
  </ItemGroup>

  <ItemGroup Condition="'$(FSHARPCORE_USE_PACKAGE)' == 'true'">
    <PackageReference Include="FSharp.Core" Version="$(FSharpCoreShippedPackageVersionValue)" />
  </ItemGroup>

  <ItemGroup>
    <PackageReference Include="System.Runtime.Loader" Version="$(SystemRuntimeLoaderVersion)" />
    <PackageReference Include="System.Collections.Immutable" Version="$(SystemCollectionsImmutableVersion)" />
    <PackageReference Include="System.Diagnostics.Process" Version="$(SystemDiagnosticsProcessVersion)" />
    <PackageReference Include="System.Diagnostics.TraceSource" Version="$(SystemDiagnosticsTraceSourceVersion)" />
    <PackageReference Include="System.Linq.Expressions" Version="$(SystemLinqExpressionsVersion)" />
    <PackageReference Include="System.Linq.Queryable" Version="$(SystemLinqExpressionsVersion)" />
    <PackageReference Include="System.Net.Requests" Version="$(SystemNetRequestsVersion)" />
    <PackageReference Include="System.Net.Security" Version="$(SystemNetSecurityVersion)" />
    <PackageReference Include="System.Reflection.Emit" Version="$(SystemReflectionEmitVersion)" />
    <PackageReference Include="System.Reflection.Metadata" Version="$(SystemReflectionMetadataVersion)" />
    <PackageReference Include="System.Reflection.TypeExtensions" Version="$(SystemReflectionTypeExtensionsVersion)" />
    <PackageReference Include="System.Runtime" Version="$(SystemRuntimeVersion)" />
    <PackageReference Include="System.Runtime.InteropServices" Version="$(SystemRuntimeInteropServicesVersion)" />
    <PackageReference Include="System.Security.Claims" Version="$(SystemSecurityClaimsVersion)" />
    <PackageReference Include="System.Security.Cryptography.Algorithms" Version="$(SystemSecurityCryptographyAlgorithmsVersion)" />
    <PackageReference Include="System.Security.Principal" Version="$(SystemSecurityPrincipalVersion)" />
    <PackageReference Include="System.Threading.Tasks.Parallel" Version="$(SystemThreadingTasksParallelVersion)" />
    <PackageReference Include="System.Threading.Thread" Version="$(SystemThreadingThreadVersion)" />
    <PackageReference Include="System.Threading.ThreadPool" Version="$(SystemThreadingThreadPoolVersion)" />
    <PackageReference Include="System.Buffers" Version="$(SystemBuffersVersion)" />
    <PackageReference Include="System.Memory" Version="$(SystemMemoryVersion)" />
    <PackageReference Include="System.Runtime.CompilerServices.Unsafe" Version="$(SystemRuntimeCompilerServicesUnsafeVersion)" />
    <PackageReference Include="Microsoft.Build.Framework" Version="$(MicrosoftBuildVersion)" />
    <PackageReference Include="Microsoft.Build.Tasks.Core" Version="$(MicrosoftBuildVersion)" />
    <PackageReference Include="Microsoft.Build.Utilities.Core" Version="$(MicrosoftBuildVersion)" />
  </ItemGroup>

</Project><|MERGE_RESOLUTION|>--- conflicted
+++ resolved
@@ -271,7 +271,6 @@
     <Compile Include="$(FsYaccOutputFolder)\lex.fs">
       <Link>SyntaxTree\FsLexOutput\lex.fs</Link>
     </Compile>
-<<<<<<< HEAD
     <Compile Include="SyntaxTree\LexFilter.fsi">
       <Link>SyntaxTree\LexFilter.fsi</Link>
     </Compile>
@@ -543,7 +542,6 @@
     <Compile Include="Driver\FxResolver.fs">
       <Link>Driver\FxResolver.fs</Link>
     </Compile>
-=======
     <Compile Include="SyntaxTree\LexFilter.fsi" />
     <Compile Include="SyntaxTree\LexFilter.fs" />
     <Compile Include="TypedTree\tainted.fsi" />
@@ -633,7 +631,6 @@
     <Compile Include="CodeGen\IlxGen.fs" />
     <Compile Include="Driver\FxResolver.fsi" />
     <Compile Include="Driver\FxResolver.fs" />
->>>>>>> 4990f64f
     <Compile Include="DependencyManager/AssemblyResolveHandler.fsi">
       <Link>Driver\AssemblyResolveHandler.fsi</Link>
     </Compile>
