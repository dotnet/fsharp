<?xml version="1.0" encoding="utf-8"?>
<!-- Copyright (c) Microsoft Corporation.  All Rights Reserved.  See License.txt in the project root for license information. -->
<Project Sdk="Microsoft.NET.Sdk">

  <PropertyGroup>
    <TargetFrameworks>netstandard2.0</TargetFrameworks>
    <OutputType>Library</OutputType>
    <NoWarn>$(NoWarn);44</NoWarn> <!-- Obsolete -->
    <NoWarn>$(NoWarn);57</NoWarn> <!-- Experimental -->
    <NoWarn>$(NoWarn);75</NoWarn> <!-- InternalCommandLineOption -->
    <NoWarn>$(NoWarn);1204</NoWarn> <!-- This construct is for use in the FSharp.Core library and should not be used directly -->
    <NoWarn>$(NoWarn);NU5125</NoWarn>
    <AssemblyName>FSharp.Compiler.Service</AssemblyName>
    <AllowCrossTargeting>true</AllowCrossTargeting>
    <DefineConstants>$(DefineConstants);COMPILER</DefineConstants>
    <DefineConstants Condition="'$(FSHARPCORE_USE_PACKAGE)' == 'true'">$(DefineConstants);FSHARPCORE_USE_PACKAGE</DefineConstants>
    <OtherFlags>$(OtherFlags) --extraoptimizationloops:1</OtherFlags>
    <!-- 1182: Unused variables -->
    <OtherFlags>$(OtherFlags) --warnon:1182</OtherFlags>
    <!-- 3218: ArgumentsInSigAndImplMismatch -->
    <OtherFlags>$(OtherFlags) --warnon:3218</OtherFlags>
    <!-- 3390: xmlDocBadlyFormed -->
    <OtherFlags>$(OtherFlags) --warnon:3390</OtherFlags>
    <Tailcalls>true</Tailcalls> <!-- .tail annotations always emitted for this binary, even in debug mode -->
    <FsYaccOutputFolder>$(IntermediateOutputPath)$(TargetFramework)\</FsYaccOutputFolder>
    <FsLexOutputFolder>$(IntermediateOutputPath)$(TargetFramework)\</FsLexOutputFolder>
    <EnableDefaultEmbeddedResourceItems>false</EnableDefaultEmbeddedResourceItems>
    <Configurations>Debug;Release;ReleaseCompressed</Configurations>
  </PropertyGroup>

  <!--  The FSharp.Compiler.Service dll provides a referencable public interface for tool builders -->
  <PropertyGroup Condition="'$(Configuration)' != 'Proto'">
    <CompressMetadata Condition="'$(CompressAllMetadata)' != 'true'">false</CompressMetadata>
  </PropertyGroup>

  <PropertyGroup>
    <PackageId>FSharp.Compiler.Service</PackageId>
    <NuspecFile>FSharp.Compiler.Service.nuspec</NuspecFile>
    <IsPackable>true</IsPackable>
    <PackageDescription>The F# Compiler Services package for F# $(FSLanguageVersion) exposes additional functionality for implementing F# language bindings, additional tools based on the compiler or refactoring tools. The package also includes F# interactive service that can be used for embedding F# scripting into your applications.  Contains code from the F# Software Foundation.</PackageDescription>
    <PackageReleaseNotes>/blob/main/release-notes.md#FSharp-Compiler-Service-$(FSharpCompilerServiceReleaseNotesVersion)</PackageReleaseNotes>
    <PackageTags>F#, fsharp, interactive, compiler, editor</PackageTags>
    <PreReleaseVersionLabel>preview</PreReleaseVersionLabel>
    <PackageIconFullPath>$(MSBuildThisFileDirectory)logo.png</PackageIconFullPath>
  </PropertyGroup>

  <ItemGroup>
    <NuspecProperty Include="FSharpCorePackageVersion=$(FSCorePackageVersionValue)" Condition="'$(VersionSuffix)'==''" />
    <NuspecProperty Include="FSharpCorePackageVersion=$(FSCorePackageVersionValue)-$(VersionSuffix)" Condition="'$(VersionSuffix)'!=''" />
    <NuspecProperty Include="MicrosoftBuildFrameworkPackageVersion=$(MicrosoftBuildFrameworkVersion)" />
    <NuspecProperty Include="MicrosoftBuildTasksCorePackageVersion=$(MicrosoftBuildTasksCoreVersion)" />
    <NuspecProperty Include="MicrosoftBuildUtilitiesCorePackageVersion=$(MicrosoftBuildUtilitiesCoreVersion)" />
    <NuspecProperty Include="SystemBuffersPackageVersion=$(SystemBuffersVersion)" />
    <NuspecProperty Include="SystemCollectionsImmutablePackageVersion=$(SystemCollectionsImmutableVersion)" />
    <NuspecProperty Include="SystemMemoryPackageVersion=$(SystemMemoryVersion)" />
    <NuspecProperty Include="SystemDiagnosticsDiagnosticSourcePackageVersion=$(SystemDiagnosticsDiagnosticSourceVersion)" />
    <NuspecProperty Include="SystemReflectionEmitPackageVersion=$(SystemReflectionEmitVersion)" />
    <NuspecProperty Include="SystemReflectionMetadataPackageVersion=$(SystemReflectionMetadataVersion)" />
    <NuspecProperty Include="SystemRuntimeCompilerServicesUnsafePackageVersion=$(SystemRuntimeCompilerServicesUnsafeVersion)" />
  </ItemGroup>

  <ItemGroup>
    <InternalsVisibleTo Include="fsc" />
    <InternalsVisibleTo Include="fscAnyCpu" />
    <InternalsVisibleTo Include="fscArm64" />
    <InternalsVisibleTo Include="fsi" />
    <InternalsVisibleTo Include="fsiAnyCpu" />
    <InternalsVisibleTo Include="fsiArm64" />
    <InternalsVisibleTo Include="VisualFSharp.Salsa" />
    <InternalsVisibleTo Include="VisualFSharp.UnitTests" />
    <InternalsVisibleTo Include="FSharp.Compiler.ComponentTests" />
    <InternalsVisibleTo Include="FSharp.Compiler.UnitTests" />
    <InternalsVisibleTo Include="FSharp.Compiler.Service.Tests" />
    <InternalsVisibleTo Include="HostedCompilerServer" />
    <InternalsVisibleTo Include="FSharp.Tests.FSharpSuite" />
    <InternalsVisibleTo Include="LanguageServiceProfiling" />
    <InternalsVisibleTo Include="FSharp.Compiler.Benchmarks" />
    <InternalsVisibleTo Include="HistoricalBenchmark" />
    <InternalsVisibleTo Include="FSharp.Test.Utilities" />
    <InternalsVisibleTo Include="FSharp.Editor" />
<<<<<<< HEAD
=======
    <InternalsVisibleTo Include="FSharp.Compiler.LanguageServer" />
>>>>>>> a59eee07
  </ItemGroup>

  <ItemGroup>
    <EmbeddedText Include="FSComp.txt">
      <Link>FSComp.txt</Link>
    </EmbeddedText>
    <EmbeddedText Include="Interactive\FSIstrings.txt">
      <Link>FSIstrings.txt</Link>
    </EmbeddedText>
    <EmbeddedResource Include="FSStrings.resx">
      <Link>FSStrings.resx</Link>
      <LogicalName>FSStrings.resources</LogicalName>
    </EmbeddedResource>

    <Compile Include="Utilities\Activity.fsi" />
    <Compile Include="Utilities\Activity.fs" />
    <Compile Include="Utilities\sformat.fsi" />
    <Compile Include="Utilities\sformat.fs" />
    <Compile Include="Utilities\sr.fsi" />
    <Compile Include="Utilities\sr.fs" />
    <Compile Include="Utilities\ResizeArray.fsi" />
    <Compile Include="Utilities\ResizeArray.fs" />
    <Compile Include="Utilities\HashMultiMap.fsi" />
    <Compile Include="Utilities\HashMultiMap.fs" />
    <Compile Include="Utilities\EditDistance.fsi" />
    <Compile Include="Utilities\EditDistance.fs" />
    <Compile Include="Utilities\TaggedCollections.fsi" />
    <Compile Include="Utilities\TaggedCollections.fs" />
    <Compile Include="Utilities\illib.fsi" />
    <Compile Include="Utilities\illib.fs" />
    <Compile Include="Utilities\Cancellable.fsi" />
    <Compile Include="Utilities\Cancellable.fs" />
    <Compile Include="Utilities\FileSystem.fsi" />
    <Compile Include="Utilities\FileSystem.fs" />
    <Compile Include="Utilities\ildiag.fsi" />
    <Compile Include="Utilities\ildiag.fs" />
    <Compile Include="Utilities\zmap.fsi" />
    <Compile Include="Utilities\zmap.fs" />
    <Compile Include="Utilities\zset.fsi" />
    <Compile Include="Utilities\zset.fs" />
    <Compile Include="Utilities\XmlAdapters.fsi" />
    <Compile Include="Utilities\XmlAdapters.fs" />
    <Compile Include="Utilities\InternalCollections.fsi" />
    <Compile Include="Utilities\InternalCollections.fs" />
    <Compile Include="Utilities\QueueList.fsi" />
    <Compile Include="Utilities\QueueList.fs" />
    <Compile Include="Utilities\lib.fsi" />
    <Compile Include="Utilities\lib.fs" />
    <Compile Include="Utilities\LruCache.fsi" />
    <Compile Include="Utilities\LruCache.fs" />
    <Compile Include="Utilities\ImmutableArray.fsi" />
    <Compile Include="Utilities\ImmutableArray.fs" />
    <Compile Include="Utilities\rational.fsi" />
    <Compile Include="Utilities\rational.fs" />
    <Compile Include="Utilities\PathMap.fsi" />
    <Compile Include="Utilities\PathMap.fs" />
    <Compile Include="Utilities\RidHelpers.fs" />
    <Compile Include="Utilities\range.fsi" />
    <Compile Include="Utilities\range.fs" />
    <EmbeddedText Include="Facilities\UtilsStrings.txt" />
    <Compile Include="Facilities\LanguageFeatures.fsi" />
    <Compile Include="Facilities\LanguageFeatures.fs" />
    <Compile Include="Facilities\DiagnosticOptions.fsi" />
    <Compile Include="Facilities\DiagnosticOptions.fs" />
    <Compile Include="Facilities\TextLayoutRender.fsi" />
    <Compile Include="Facilities\TextLayoutRender.fs" />
    <Compile Include="Facilities\DiagnosticsLogger.fsi" />
    <Compile Include="Facilities\DiagnosticsLogger.fs" />
    <Compile Include="Facilities\DiagnosticResolutionHints.fsi" />
    <Compile Include="Facilities\DiagnosticResolutionHints.fs" />
    <Compile Include="Facilities\Hashing.fsi" />
    <Compile Include="Facilities\Hashing.fs" />
    <Compile Include="Facilities\prim-lexing.fsi" />
    <Compile Include="Facilities\prim-lexing.fs" />
    <Compile Include="Facilities\prim-parsing.fsi" />
    <Compile Include="Facilities\prim-parsing.fs" />
    <Compile Include="Facilities\ReferenceResolver.fsi" />
    <Compile Include="Facilities\ReferenceResolver.fs" />
    <Compile Include="Facilities\SimulatedMSBuildReferenceResolver.fsi" />
    <Compile Include="Facilities\SimulatedMSBuildReferenceResolver.fs" />
    <Compile Include="Facilities\CompilerLocation.fsi" />
    <Compile Include="Facilities\CompilerLocation.fs" />
    <Compile Include="Facilities\BuildGraph.fsi" />
    <Compile Include="Facilities\BuildGraph.fs" />
    <Compile Include="Facilities\AsyncMemoize.fsi" />
    <Compile Include="Facilities\AsyncMemoize.fs" />
    <Compile Include="Utilities\ReadOnlySpan.fsi" />
    <Compile Include="Utilities\ReadOnlySpan.fs" />
    <FsLex Include="AbstractIL\illex.fsl">
      <OtherFlags>--module FSharp.Compiler.AbstractIL.AsciiLexer --internal --open Internal.Utilities.Text.Lexing --open FSharp.Compiler.AbstractIL.AsciiParser --unicode --lexlib Internal.Utilities.Text.Lexing</OtherFlags>
      <Link>AbstractIL\illex.fsl</Link>
    </FsLex>
    <None Include="AbstractIL\illex.fsl">
      <Link>AbstractIL\illex.fsl</Link>
    </None>
    <FsYacc Include="AbstractIL\ilpars.fsy">
      <OtherFlags>--module FSharp.Compiler.AbstractIL.AsciiParser --open FSharp.Compiler.AbstractIL.AsciiConstants --open FSharp.Compiler.AbstractIL.IL --internal --lexlib Internal.Utilities.Text.Lexing --parslib Internal.Utilities.Text.Parsing --buffer-type-argument char</OtherFlags>
      <Link>AbstractIL\ilpars.fsy</Link>
    </FsYacc>
    <None Include="AbstractIL\ilpars.fsy">
      <Link>AbstractIL\FsYacc\ilpars.fsy</Link>
    </None>
    <Compile Include="AbstractIL\il.fsi" />
    <Compile Include="AbstractIL\il.fs" />
    <Compile Include="AbstractIL\ilx.fsi" />
    <Compile Include="AbstractIL\ilx.fs" />
    <Compile Include="AbstractIL\ilascii.fsi" />
    <Compile Include="AbstractIL\ilascii.fs" />
    <Compile Include="$(FsYaccOutputFolder)ilpars.fsi">
      <Link>AbstractIL\FsYaccOut\ilpars.fsi</Link>
    </Compile>
    <Compile Include="$(FsYaccOutputFolder)ilpars.fs">
      <Link>AbstractIL\FsYaccOut\ilpars.fs</Link>
    </Compile>
    <Compile Include="$(FsLexOutputFolder)illex.fsi">
      <Link>AbstractIL\FsLexOut\illex.fsi</Link>
    </Compile>
    <Compile Include="$(FsLexOutputFolder)illex.fs">
      <Link>AbstractIL\FsLexOut\illex.fs</Link>
    </Compile>
    <Compile Include="AbstractIL\ilprint.fsi" />
    <Compile Include="AbstractIL\ilprint.fs" />
    <Compile Include="AbstractIL\ilmorph.fsi" />
    <Compile Include="AbstractIL\ilmorph.fs" />
    <Compile Include="AbstractIL\ilsign.fsi" />
    <Compile Include="AbstractIL\ilsign.fs" />
    <Compile Include="AbstractIL\ilnativeres.fsi" />
    <Compile Include="AbstractIL\ilnativeres.fs" />
    <Compile Include="AbstractIL\ilsupp.fsi" />
    <Compile Include="AbstractIL\ilsupp.fs" />
    <Compile Include="AbstractIL\ilbinary.fsi" />
    <Compile Include="AbstractIL\ilbinary.fs" />
    <Compile Include="AbstractIL\ilread.fsi" />
    <Compile Include="AbstractIL\ilread.fs" />
    <Compile Include="AbstractIL\ilwritepdb.fsi" />
    <Compile Include="AbstractIL\ilwritepdb.fs" />
    <Compile Include="AbstractIL\ilwrite.fsi" />
    <Compile Include="AbstractIL\ilwrite.fs" />
    <Compile Include="AbstractIL\ilreflect.fsi" />
    <Compile Include="AbstractIL\ilreflect.fs" />
    <Compile Include="SyntaxTree\PrettyNaming.fsi" />
    <Compile Include="SyntaxTree\PrettyNaming.fs" />
    <FsLex Include="pplex.fsl">
      <OtherFlags>--module FSharp.Compiler.PPLexer --internal --open FSharp.Compiler.Lexhelp --open Internal.Utilities.Text.Lexing --open FSharp.Compiler.PPParser --unicode --lexlib Internal.Utilities.Text.Lexing</OtherFlags>
      <Link>SyntaxTree\pplex.fsl</Link>
    </FsLex>
    <FsYacc Include="pppars.fsy">
      <OtherFlags>--module FSharp.Compiler.PPParser --open FSharp.Compiler.ParseHelpers --internal --lexlib Internal.Utilities.Text.Lexing --parslib Internal.Utilities.Text.Parsing --buffer-type-argument char</OtherFlags>
      <Link>SyntaxTree\pppars.fsy</Link>
    </FsYacc>
    <FsLex Include="lex.fsl">
      <OtherFlags>--module FSharp.Compiler.Lexer --open FSharp.Compiler.Lexhelp --open Internal.Utilities.Text.Lexing --open FSharp.Compiler.Parser --open FSharp.Compiler.Text --open FSharp.Compiler.ParseHelpers --internal --unicode --lexlib Internal.Utilities.Text.Lexing</OtherFlags>
      <Link>SyntaxTree\lex.fsl</Link>
    </FsLex>
    <FsYacc Include="pars.fsy">
      <OtherFlags>-v --module FSharp.Compiler.Parser --open FSharp.Compiler --open FSharp.Compiler.Syntax --open FSharp.Compiler.Text --internal --lexlib Internal.Utilities.Text.Lexing --parslib Internal.Utilities.Text.Parsing --buffer-type-argument char</OtherFlags>
      <Link>SyntaxTree\pars.fsy</Link>
    </FsYacc>
    <None Include="pplex.fsl">
      <Link>SyntaxTree\FsLex\pplex.fsl</Link>
    </None>
    <None Include="lex.fsl">
      <Link>SyntaxTree\FsLex\lex.fsl</Link>
    </None>
    <None Include="pppars.fsy">
      <Link>SyntaxTree\FsYacc\pppars.fsy</Link>
    </None>
    <None Include="pars.fsy">
      <Link>SyntaxTree\FsYacc\pars.fsy</Link>
    </None>
    <Compile Include="SyntaxTree\UnicodeLexing.fsi" />
    <Compile Include="SyntaxTree\UnicodeLexing.fs" />
    <Compile Include="SyntaxTree\XmlDoc.fsi" />
    <Compile Include="SyntaxTree\XmlDoc.fs" />
    <Compile Include="SyntaxTree\SyntaxTrivia.fsi" />
    <Compile Include="SyntaxTree\SyntaxTrivia.fs" />
    <Compile Include="SyntaxTree\SyntaxTree.fsi" />
    <Compile Include="SyntaxTree\SyntaxTree.fs" />
    <Compile Include="SyntaxTree\SyntaxTreeOps.fsi" />
    <Compile Include="SyntaxTree\SyntaxTreeOps.fs" />
    <Compile Include="SyntaxTree\ParseHelpers.fsi" />
    <Compile Include="SyntaxTree\ParseHelpers.fs" />
    <Compile Include="$(FsYaccOutputFolder)pppars.fsi">
      <Link>SyntaxTree\FsYaccOutput\pppars.fsi</Link>
    </Compile>
    <Compile Include="$(FsYaccOutputFolder)pppars.fs">
      <Link>SyntaxTree\FsYaccOutput\pppars.fs</Link>
    </Compile>
    <Compile Include="$(FsYaccOutputFolder)pars.fsi">
      <Link>SyntaxTree\FsYaccOutput\pars.fsi</Link>
    </Compile>
    <Compile Include="$(FsYaccOutputFolder)pars.fs">
      <Link>SyntaxTree\FsYaccOutput\pars.fs</Link>
    </Compile>
    <Compile Include="SyntaxTree\LexHelpers.fsi">
      <Link>SyntaxTree\LexHelpers.fsi</Link>
    </Compile>
    <Compile Include="SyntaxTree\LexHelpers.fs">
      <Link>SyntaxTree\LexHelpers.fs</Link>
    </Compile>
    <Compile Include="$(FsYaccOutputFolder)pplex.fsi">
      <Link>SyntaxTree\FsLexOutput\pplex.fsi</Link>
    </Compile>
    <Compile Include="$(FsYaccOutputFolder)pplex.fs">
      <Link>SyntaxTree\FsLexOutput\pplex.fs</Link>
    </Compile>
    <Compile Include="$(FsYaccOutputFolder)\lex.fsi">
      <Link>SyntaxTree\FsLexOutput\lex.fsi</Link>
    </Compile>
    <Compile Include="$(FsYaccOutputFolder)\lex.fs">
      <Link>SyntaxTree\FsLexOutput\lex.fs</Link>
    </Compile>
    <Compile Include="SyntaxTree\LexFilter.fsi" />
    <Compile Include="SyntaxTree\LexFilter.fs" />
    <Compile Include="TypedTree\tainted.fsi" />
    <Compile Include="TypedTree\tainted.fs" />
    <Compile Include="TypedTree\TypeProviders.fsi" />
    <Compile Include="TypedTree\TypeProviders.fs" />
    <Compile Include="TypedTree\QuotationPickler.fsi" />
    <Compile Include="TypedTree\QuotationPickler.fs" />
    <Compile Include="TypedTree\CompilerGlobalState.fsi" />
    <Compile Include="TypedTree\CompilerGlobalState.fs" />
    <Compile Include="TypedTree\TypedTree.fsi" />
    <Compile Include="TypedTree\TypedTree.fs" />
    <Compile Include="TypedTree\TypedTreeBasics.fsi" />
    <Compile Include="TypedTree\TypedTreeBasics.fs" />
    <Compile Include="TypedTree\TcGlobals.fs" />
    <Compile Include="TypedTree\TypedTreeOps.fsi" />
    <Compile Include="TypedTree\TypedTreeOps.fs" />
    <Compile Include="TypedTree\TypedTreePickle.fsi" />
    <Compile Include="TypedTree\TypedTreePickle.fs" />
    <Compile Include="TypedTree\UpdatePrettyTyparNames.fsi" />
    <Compile Include="TypedTree\UpdatePrettyTyparNames.fs" />
    <Compile Include="Checking\import.fsi" />
    <Compile Include="Checking\import.fs" />
    <Compile Include="Checking\TypeHierarchy.fsi" />
    <Compile Include="Checking\TypeHierarchy.fs" />
    <Compile Include="Checking\infos.fsi" />
    <Compile Include="Checking\infos.fs" />
    <Compile Include="Checking\AccessibilityLogic.fsi" />
    <Compile Include="Checking\AccessibilityLogic.fs" />
    <Compile Include="Checking\AttributeChecking.fsi" />
    <Compile Include="Checking\AttributeChecking.fs" />
    <Compile Include="Checking\TypeRelations.fsi" />
    <Compile Include="Checking\TypeRelations.fs" />
    <Compile Include="Checking\InfoReader.fsi" />
    <Compile Include="Checking\InfoReader.fs" />
    <Compile Include="Checking\NicePrint.fsi" />
    <Compile Include="Checking\NicePrint.fs" />
    <Compile Include="Checking\AugmentWithHashCompare.fsi" />
    <Compile Include="Checking\AugmentWithHashCompare.fs" />
    <Compile Include="Checking\NameResolution.fsi" />
    <Compile Include="Checking\NameResolution.fs" />
    <Compile Include="Checking\SignatureConformance.fsi" />
    <Compile Include="Checking\SignatureConformance.fs" />
    <Compile Include="Checking\MethodOverrides.fsi" />
    <Compile Include="Checking\MethodOverrides.fs" />
    <Compile Include="Checking\MethodCalls.fsi" />
    <Compile Include="Checking\MethodCalls.fs" />
    <Compile Include="Checking\PatternMatchCompilation.fsi" />
    <Compile Include="Checking\PatternMatchCompilation.fs" />
    <Compile Include="Checking\ConstraintSolver.fsi" />
    <Compile Include="Checking\ConstraintSolver.fs" />
    <Compile Include="Checking\CheckFormatStrings.fsi" />
    <Compile Include="Checking\CheckFormatStrings.fs" />
    <Compile Include="Checking\FindUnsolved.fsi" />
    <Compile Include="Checking\FindUnsolved.fs" />
    <Compile Include="Checking\QuotationTranslator.fsi" />
    <Compile Include="Checking\QuotationTranslator.fs" />
    <Compile Include="Checking\PostInferenceChecks.fsi" />
    <Compile Include="Checking\PostInferenceChecks.fs" />
    <Compile Include="Checking\TailCallChecks.fsi" />
    <Compile Include="Checking\TailCallChecks.fs" />
    <Compile Include="Checking\CheckBasics.fsi" />
    <Compile Include="Checking\CheckBasics.fs" />
    <Compile Include="Checking\CheckRecordSyntaxHelpers.fsi" />
    <Compile Include="Checking\CheckRecordSyntaxHelpers.fs" />
    <Compile Include="Checking\CheckExpressions.fsi" />
    <Compile Include="Checking\CheckExpressions.fs" />
    <Compile Include="Checking\CheckPatterns.fsi" />
    <Compile Include="Checking\CheckPatterns.fs" />
    <Compile Include="Checking\CheckComputationExpressions.fsi" />
    <Compile Include="Checking\CheckComputationExpressions.fs" />
    <Compile Include="Checking\CheckIncrementalClasses.fsi" />
    <Compile Include="Checking\CheckIncrementalClasses.fs" />
    <Compile Include="Checking\CheckDeclarations.fsi" />
    <Compile Include="Checking\CheckDeclarations.fs" />
    <Compile Include="Checking\SignatureHash.fsi" />
    <Compile Include="Checking\SignatureHash.fs" />
    <Compile Include="Optimize\Optimizer.fsi" />
    <Compile Include="Optimize\Optimizer.fs" />
    <Compile Include="Optimize\DetupleArgs.fsi" />
    <Compile Include="Optimize\DetupleArgs.fs" />
    <Compile Include="Optimize\InnerLambdasToTopLevelFuncs.fsi" />
    <Compile Include="Optimize\InnerLambdasToTopLevelFuncs.fs" />
    <Compile Include="Optimize\LowerCalls.fsi" />
    <Compile Include="Optimize\LowerCalls.fs" />
    <Compile Include="Optimize\LowerSequences.fsi" />
    <Compile Include="Optimize\LowerSequences.fs" />
    <Compile Include="Optimize\LowerComputedCollections.fsi" />
    <Compile Include="Optimize\LowerComputedCollections.fs" />
    <Compile Include="Optimize\LowerStateMachines.fsi" />
    <Compile Include="Optimize\LowerStateMachines.fs" />
    <Compile Include="Optimize\LowerLocalMutables.fsi" />
    <Compile Include="Optimize\LowerLocalMutables.fs" />
    <Compile Include="CodeGen\IlxGenSupport.fsi" />
    <Compile Include="CodeGen\IlxGenSupport.fs" />
    <Compile Include="CodeGen\EraseClosures.fsi" />
    <Compile Include="CodeGen\EraseClosures.fs" />
    <Compile Include="CodeGen\EraseUnions.fsi" />
    <Compile Include="CodeGen\EraseUnions.fs" />
    <Compile Include="CodeGen\IlxGen.fsi" />
    <Compile Include="CodeGen\IlxGen.fs" />
    <Compile Include="Driver\FxResolver.fsi" />
    <Compile Include="Driver\FxResolver.fs" />
    <Compile Include="DependencyManager/AssemblyResolveHandler.fsi">
      <Link>Driver\AssemblyResolveHandler.fsi</Link>
    </Compile>
    <Compile Include="DependencyManager/AssemblyResolveHandler.fs">
      <Link>Driver\AssemblyResolveHandler.fs</Link>
    </Compile>
    <Compile Include="DependencyManager/NativeDllResolveHandler.fsi">
      <Link>Driver\NativeDllResolveHandler.fsi</Link>
    </Compile>
    <Compile Include="DependencyManager/NativeDllResolveHandler.fs">
      <Link>Driver\NativeDllResolveHandler.fs</Link>
    </Compile>
    <Compile Include="DependencyManager/DependencyProvider.fsi">
      <Link>Driver\DependencyProvider.fsi</Link>
    </Compile>
    <Compile Include="DependencyManager/DependencyProvider.fs">
      <Link>Driver\DependencyProvider.fs</Link>
    </Compile>
    <Compile Include="Driver\CompilerConfig.fsi" />
    <Compile Include="Driver\CompilerConfig.fs" />
    <Compile Include="Driver\CompilerImports.fsi" />
    <Compile Include="Driver\CompilerImports.fs" />
    <Compile Include="Driver\CompilerDiagnostics.fsi" />
    <Compile Include="Driver\CompilerDiagnostics.fs" />
    <Compile Include="Driver\GraphChecking\Continuation.fsi" />
    <Compile Include="Driver\GraphChecking\Continuation.fs" />
    <Compile Include="Driver\GraphChecking\Types.fsi" />
    <Compile Include="Driver\GraphChecking\Types.fs" />
    <Compile Include="Driver\GraphChecking\Graph.fsi" />
    <Compile Include="Driver\GraphChecking\Graph.fs" />
    <Compile Include="Driver\GraphChecking\TrieMapping.fsi" />
    <Compile Include="Driver\GraphChecking\TrieMapping.fs" />
    <Compile Include="Driver\GraphChecking\FileContentMapping.fsi" />
    <Compile Include="Driver\GraphChecking\FileContentMapping.fs" />
    <Compile Include="Driver\GraphChecking\DependencyResolution.fsi" />
    <Compile Include="Driver\GraphChecking\DependencyResolution.fs" />
    <Compile Include="Driver\GraphChecking\GraphProcessing.fsi" />
    <Compile Include="Driver\GraphChecking\GraphProcessing.fs" />
    <Content Include="Driver\GraphChecking\Docs.md" />
    <Compile Include="Driver\ParseAndCheckInputs.fsi" />
    <Compile Include="Driver\ParseAndCheckInputs.fs" />
    <Compile Include="Driver\ScriptClosure.fsi" />
    <Compile Include="Driver\ScriptClosure.fs" />
    <Compile Include="Driver\CompilerOptions.fsi" />
    <Compile Include="Driver\CompilerOptions.fs" />
    <Compile Include="Driver\OptimizeInputs.fsi" />
    <Compile Include="Driver\OptimizeInputs.fs" />
    <Compile Include="Driver\XmlDocFileWriter.fsi" />
    <Compile Include="Driver\XmlDocFileWriter.fs" />
    <Compile Include="Driver\BinaryResourceFormats.fsi" />
    <Compile Include="Driver\BinaryResourceFormats.fs" />
    <Compile Include="Driver\StaticLinking.fsi" />
    <Compile Include="Driver\StaticLinking.fs" />
    <Compile Include="Driver\CreateILModule.fsi" />
    <Compile Include="Driver\CreateILModule.fs" />
    <Compile Include="Driver\fsc.fsi" />
    <Compile Include="Driver\fsc.fs" />

    <!-- the symbol API. -->
    <Compile Include="Symbols\SymbolHelpers.fsi" />
    <Compile Include="Symbols\SymbolHelpers.fs" />
    <Compile Include="Symbols\Symbols.fsi" />
    <Compile Include="Symbols\Symbols.fs" />
    <Compile Include="Symbols\FSharpDiagnostic.fsi" />
    <Compile Include="Symbols\FSharpDiagnostic.fs" />
    <Compile Include="Symbols\Exprs.fsi" />
    <Compile Include="Symbols\Exprs.fs" />
    <Compile Include="Symbols\SymbolPatterns.fsi" />
    <Compile Include="Symbols\SymbolPatterns.fs" />

    <!-- the incremental builder and service . -->
    <Compile Include="Service\SemanticClassification.fsi" />
    <Compile Include="Service\SemanticClassification.fs" />
    <Compile Include="Service\ItemKey.fsi" />
    <Compile Include="Service\ItemKey.fs" />
    <Compile Include="Service\SemanticClassificationKey.fsi" />
    <Compile Include="Service\SemanticClassificationKey.fs" />
    <Compile Include="Service\FSharpSource.fsi" />
    <Compile Include="Service\FSharpSource.fs" />
    <Compile Include="Service\IncrementalBuild.fsi" />
    <Compile Include="Service\IncrementalBuild.fs" />
    <Compile Include="Service\ServiceCompilerDiagnostics.fsi" />
    <Compile Include="Service\ServiceCompilerDiagnostics.fs" />
    <Compile Include="Service\ServiceConstants.fs" />
    <Compile Include="Service\ServiceDeclarationLists.fsi" />
    <Compile Include="Service\ServiceDeclarationLists.fs" />
    <Compile Include="Service\ServiceLexing.fsi" />
    <Compile Include="Service\ServiceLexing.fs" />
    <Compile Include="Service\ServiceParseTreeWalk.fsi" />
    <Compile Include="Service\ServiceParseTreeWalk.fs" />
    <Compile Include="Service\SynExpr.fsi" />
    <Compile Include="Service\SynExpr.fs" />
    <Compile Include="Service\SynPat.fsi" />
    <Compile Include="Service\SynPat.fs" />
    <Compile Include="Service\ServiceNavigation.fsi" />
    <Compile Include="Service\ServiceNavigation.fs" />
    <Compile Include="Service\ServiceParamInfoLocations.fsi" />
    <Compile Include="Service\ServiceParamInfoLocations.fs" />
    <Compile Include="Service\FSharpParseFileResults.fsi" />
    <Compile Include="Service\FSharpParseFileResults.fs" />
    <Compile Include="Service\ServiceParsedInputOps.fsi" />
    <Compile Include="Service\ServiceParsedInputOps.fs" />
    <Compile Include="Service\ServiceAssemblyContent.fsi" />
    <Compile Include="Service\ServiceAssemblyContent.fs" />
    <Compile Include="Service\ServiceXmlDocParser.fsi" />
    <Compile Include="Service\ServiceXmlDocParser.fs" />
    <Compile Include="Service\ExternalSymbol.fsi" />
    <Compile Include="Service\ExternalSymbol.fs" />
    <Compile Include="Service\QuickParse.fsi" />
    <Compile Include="Service\QuickParse.fs" />
    <Compile Include="Service\FSharpCheckerResults.fsi" />
    <Compile Include="Service\FSharpCheckerResults.fs" />
    <Compile Include="Service\FSharpProjectSnapshot.fs" />
    <Compile Include="Service\BackgroundCompiler.fsi" />
    <Compile Include="Service\BackgroundCompiler.fs" />
    <Compile Include="Service\TransparentCompiler.fsi" />
    <Compile Include="Service\TransparentCompiler.fs" />
    <Compile Include="Service\service.fsi" />
    <Compile Include="Service\service.fs" />
    <Compile Include="Service\ServiceInterfaceStubGenerator.fsi" />
    <Compile Include="Service\ServiceInterfaceStubGenerator.fs" />
    <Compile Include="Service\ServiceStructure.fsi" />
    <Compile Include="Service\ServiceStructure.fs" />
    <Compile Include="Service\ServiceAnalysis.fsi" />
    <Compile Include="Service\ServiceAnalysis.fs" />
    <Compile Include="Interactive\FSharpInteractiveServer.fsi" />
    <Compile Include="Interactive\FSharpInteractiveServer.fs" />
    <Compile Include="Interactive\ControlledExecution.fs" />
    <Compile Include="Interactive\fsi.fsi" />
    <Compile Include="Interactive\fsi.fs" />
    <!-- A legacy resolver used to help with scripting diagnostics in the Visual Studio tools -->
    <!-- an old API for testing the compiler and gathering diagnostics in-memory -->
    <Compile Include="Legacy\LegacyHostedCompilerForTesting.fs" Condition="'$(MonoPackaging)' != 'true'" />
  </ItemGroup>

  <ItemGroup>
    <None Include="default.win32manifest">
      <CopyToOutputDirectory>PreserveNewest</CopyToOutputDirectory>
    </None>
  </ItemGroup>

  <PropertyGroup Condition="'$(BUILDING_USING_DOTNET)' == 'true'">
    <OutputPath>$(ArtifactsDir)/bin/$(MSBuildProjectName)/$(Configuration)/</OutputPath>
    <IntermediateOutputPath>$(ArtifactsDir)obj/$(MSBuildProjectName)/$(Configuration)/</IntermediateOutputPath>
  </PropertyGroup>

  <ItemGroup Condition="'$(BUILDING_USING_DOTNET)' == 'true'">
    <!-- We are setting TFM explicitly here, since we are only using fslexyacc's dlls in msbuild -->
    <ProjectReference Include="$(RepoRoot)\buildtools\fslex\fslex.fsproj" ReferenceOutputAssembly="False">
      <SetTargetFramework>TargetFramework=$(FSharpNetCoreProductTargetFramework)</SetTargetFramework>
      <ExcludeAssets>compile</ExcludeAssets>
    </ProjectReference>
    <ProjectReference Include="$(RepoRoot)\buildtools\fsyacc\fsyacc.fsproj" ReferenceOutputAssembly="False">
      <SetTargetFramework>TargetFramework=$(FSharpNetCoreProductTargetFramework)</SetTargetFramework>
      <ExcludeAssets>compile</ExcludeAssets>
    </ProjectReference>
    <ProjectReference Include="$(RepoRoot)\buildtools\AssemblyCheck\AssemblyCheck.fsproj" ReferenceOutputAssembly="False">
      <SetTargetFramework>TargetFramework=$(FSharpNetCoreProductTargetFramework)</SetTargetFramework>
      <ExcludeAssets>compile</ExcludeAssets>
    </ProjectReference>
  </ItemGroup>

  <ItemGroup>
    <ProjectReference Include="$(MSBuildThisFileDirectory)..\FSharp.DependencyManager.Nuget\FSharp.DependencyManager.Nuget.fsproj" />
  </ItemGroup>

  <ItemGroup Condition="'$(FSHARPCORE_USE_PACKAGE)' != 'true'">
    <ProjectReference Include="$(MSBuildThisFileDirectory)..\FSharp.Core\FSharp.Core.fsproj" />
  </ItemGroup>

  <ItemGroup Condition="'$(FSHARPCORE_USE_PACKAGE)' == 'true'">
    <PackageReference Include="FSharp.Core" Version="$(FSharpCoreShippedPackageVersionValue)" />
  </ItemGroup>

  <ItemGroup>
    <PackageReference Include="System.Collections.Immutable" Version="$(SystemCollectionsImmutableVersion)" />
    <PackageReference Include="System.Reflection.Emit" Version="$(SystemReflectionEmitVersion)" />
    <PackageReference Include="System.Reflection.Metadata" Version="$(SystemReflectionMetadataVersion)" />
    <PackageReference Include="System.Buffers" Version="$(SystemBuffersVersion)" />
    <PackageReference Include="System.Diagnostics.DiagnosticSource" Version="$(SystemDiagnosticsDiagnosticSourceVersion)" />
    <PackageReference Include="System.Memory" Version="$(SystemMemoryVersion)" />
    <PackageReference Include="System.Runtime.CompilerServices.Unsafe" Version="$(SystemRuntimeCompilerServicesUnsafeVersion)" />
  </ItemGroup>

  <ItemGroup>
    <None Include="Driver\parallel-optimization.md" />
    <None Include="Driver\parallel-optimization.drawio.svg" />
  </ItemGroup>

</Project><|MERGE_RESOLUTION|>--- conflicted
+++ resolved
@@ -78,10 +78,7 @@
     <InternalsVisibleTo Include="HistoricalBenchmark" />
     <InternalsVisibleTo Include="FSharp.Test.Utilities" />
     <InternalsVisibleTo Include="FSharp.Editor" />
-<<<<<<< HEAD
-=======
     <InternalsVisibleTo Include="FSharp.Compiler.LanguageServer" />
->>>>>>> a59eee07
   </ItemGroup>
 
   <ItemGroup>
