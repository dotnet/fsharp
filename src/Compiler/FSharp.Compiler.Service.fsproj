﻿<?xml version="1.0" encoding="utf-8"?>
<!-- Copyright (c) Microsoft Corporation.  All Rights Reserved.  See License.txt in the project root for license information. -->
<Project Sdk="Microsoft.NET.Sdk">

  <PropertyGroup>
<<<<<<< HEAD
    <TargetFrameworks>netstandard2.0;net472;</TargetFrameworks>
=======
    <TargetFrameworks>netstandard2.0</TargetFrameworks>
>>>>>>> 0063f20f
    <OutputType>Library</OutputType>
    <NoWarn>$(NoWarn);44</NoWarn> <!-- Obsolete -->
    <NoWarn>$(NoWarn);57</NoWarn> <!-- Experimental -->
    <NoWarn>$(NoWarn);75</NoWarn> <!-- InternalCommandLineOption -->
    <NoWarn>$(NoWarn);1204</NoWarn> <!-- This construct is for use in the FSharp.Core library and should not be used directly -->
    <NoWarn>$(NoWarn);NU5125</NoWarn>
    <AssemblyName>FSharp.Compiler.Service</AssemblyName>
    <AllowCrossTargeting>true</AllowCrossTargeting>
    <DefineConstants>$(DefineConstants);COMPILER</DefineConstants>
    <DefineConstants Condition="'$(FSHARPCORE_USE_PACKAGE)' == 'true'">$(DefineConstants);USE_SHIPPED_FSCORE</DefineConstants>
    <OtherFlags>$(OtherFlags) --extraoptimizationloops:1</OtherFlags>
    <!-- 1182: Unused variables -->
    <OtherFlags>$(OtherFlags) --warnon:1182</OtherFlags>
    <!-- 3218: ArgumentsInSigAndImplMismatch -->
    <OtherFlags>$(OtherFlags) --warnon:3218</OtherFlags>
    <!-- 3390: xmlDocBadlyFormed -->
    <OtherFlags>$(OtherFlags) --warnon:3390</OtherFlags>
    <Tailcalls>true</Tailcalls> <!-- .tail annotations always emitted for this binary, even in debug mode -->
    <FsYaccOutputFolder>$(IntermediateOutputPath)$(TargetFramework)\</FsYaccOutputFolder>
    <FsLexOutputFolder>$(IntermediateOutputPath)$(TargetFramework)\</FsLexOutputFolder>
    <EnableDefaultEmbeddedResourceItems>false</EnableDefaultEmbeddedResourceItems>
  </PropertyGroup>

  <!--  The FSharp.Compiler.Service dll provides a referencable public interface for tool builders -->
  <PropertyGroup Condition="'$(Configuration)' != 'Proto'">
      <CompressMetadata Condition="'$(CompressAllMetadata)' != 'true'">false</CompressMetadata>
  </PropertyGroup>

  <PropertyGroup>
    <FsYaccOutputFolder>$(IntermediateOutputPath)$(TargetFramework)\</FsYaccOutputFolder>
    <FsLexOutputFolder>$(IntermediateOutputPath)$(TargetFramework)\</FsLexOutputFolder>
  </PropertyGroup>

  <PropertyGroup>
    <PackageId>FSharp.Compiler.Service</PackageId>
    <NuspecFile>FSharp.Compiler.Service.nuspec</NuspecFile>
    <IsPackable>true</IsPackable>
    <PackageDescription>The F# Compiler Services package for F# $(FSLanguageVersion) exposes additional functionality for implementing F# language bindings, additional tools based on the compiler or refactoring tools. The package also includes F# interactive service that can be used for embedding F# scripting into your applications.  Contains code from the F# Software Foundation.</PackageDescription>
    <PackageReleaseNotes>/blob/main/release-notes.md#FSharp-Compiler-Service-$(FSharpCompilerServiceReleaseNotesVersion)</PackageReleaseNotes>
    <PackageTags>F#, fsharp, interactive, compiler, editor</PackageTags>
    <PreReleaseVersionLabel>preview</PreReleaseVersionLabel>
    <PackageIconFullPath>$(MSBuildThisFileDirectory)logo.png</PackageIconFullPath>
  </PropertyGroup>

  <ItemGroup>
    <NuspecProperty Include="FSharpCorePackageVersion=$(FSCorePackageVersionValue)" Condition="'$(VersionSuffix)'==''" />
    <NuspecProperty Include="FSharpCorePackageVersion=$(FSCorePackageVersionValue)-$(VersionSuffix)" Condition="'$(VersionSuffix)'!=''" />
    <NuspecProperty Include="MicrosoftBuildFrameworkPackageVersion=$(MicrosoftBuildFrameworkVersion)" />
    <NuspecProperty Include="MicrosoftBuildTasksCorePackageVersion=$(MicrosoftBuildTasksCoreVersion)" />
    <NuspecProperty Include="MicrosoftBuildUtilitiesCorePackageVersion=$(MicrosoftBuildUtilitiesCoreVersion)" />
    <NuspecProperty Include="SystemBuffersPackageVersion=$(SystemBuffersVersion)" />
    <NuspecProperty Include="SystemCollectionsImmutablePackageVersion=$(SystemCollectionsImmutableVersion)" />
    <NuspecProperty Include="SystemDiagnosticsProcessPackageVersion=$(SystemDiagnosticsProcessVersion)" />
    <NuspecProperty Include="SystemDiagnosticsTraceSourcePackageVersion=$(SystemDiagnosticsTraceSourceVersion)" />
    <NuspecProperty Include="SystemLinqExpressionsPackageVersion=$(SystemLinqExpressionsVersion)" />
    <NuspecProperty Include="SystemLinqQueryablePackageVersion=$(SystemLinqQueryableVersion)" />
    <NuspecProperty Include="SystemMemoryPackageVersion=$(SystemMemoryVersion)" />
    <NuspecProperty Include="SystemNetRequestsPackageVersion=$(SystemNetRequestsVersion)" />
    <NuspecProperty Include="SystemNetSecurityPackageVersion=$(SystemNetSecurityVersion)" />
    <NuspecProperty Include="SystemReflectionEmitPackageVersion=$(SystemReflectionEmitVersion)" />
    <NuspecProperty Include="SystemReflectionMetadataPackageVersion=$(SystemReflectionMetadataVersion)" />
    <NuspecProperty Include="SystemReflectionTypeExtensionsPackageVersion=$(SystemReflectionTypeExtensionsVersion)" />
    <NuspecProperty Include="SystemRuntimePackageVersion=$(SystemRuntimeVersion)" />
    <NuspecProperty Include="SystemRuntimeInteropServicesPackageVersion=$(SystemRuntimeInteropServicesVersion)" />
    <NuspecProperty Include="SystemRuntimeLoaderPackageVersion=$(SystemRuntimeLoaderVersion)" />
    <NuspecProperty Include="SystemSecurityClaimsPackageVersion=$(SystemSecurityClaimsVersion)" />
    <NuspecProperty Include="SystemSecurityCryptographyAlgorithmsPackageVersion=$(SystemSecurityCryptographyAlgorithmsVersion)" />
    <NuspecProperty Include="SystemSecurityPrincipalPackageVersion=$(SystemSecurityPrincipalVersion)" />
    <NuspecProperty Include="SystemThreadingTasksParallelPackageVersion=$(SystemThreadingTasksParallelVersion)" />
    <NuspecProperty Include="SystemThreadingThreadPackageVersion=$(SystemThreadingThreadVersion)" />
    <NuspecProperty Include="SystemThreadingThreadPoolPackageVersion=$(SystemThreadingThreadPoolVersion)" />
    <NuspecProperty Include="SystemRuntimeCompilerServicesUnsafePackageVersion=$(SystemRuntimeCompilerServicesUnsafeVersion)" />
  </ItemGroup>

  <ItemGroup>
    <InternalsVisibleTo Include="fsc" />
    <InternalsVisibleTo Include="fscAnyCpu" />
    <InternalsVisibleTo Include="fscArm64" />
    <InternalsVisibleTo Include="fsi" />
    <InternalsVisibleTo Include="fsiAnyCpu" />
    <InternalsVisibleTo Include="fsiArm64" />
    <InternalsVisibleTo Include="FSharp.Compiler.Server.Shared" />
    <InternalsVisibleTo Include="VisualFSharp.Salsa" />
    <InternalsVisibleTo Include="VisualFSharp.UnitTests" />
    <InternalsVisibleTo Include="FSharp.Compiler.UnitTests" />
    <InternalsVisibleTo Include="FSharp.Compiler.Service.Tests" />
    <InternalsVisibleTo Include="HostedCompilerServer" />
    <InternalsVisibleTo Include="FSharp.Tests.FSharpSuite" />
    <InternalsVisibleTo Include="LanguageServiceProfiling" />
    <InternalsVisibleTo Include="FSharp.Compiler.Benchmarks" />
    <InternalsVisibleTo Include="HistoricalBenchmark" />
  </ItemGroup>

  <ItemGroup>
    <EmbeddedText Include="FSComp.txt">
      <Link>FSComp.txt</Link>
    </EmbeddedText>
    <EmbeddedText Include="Interactive\FSIstrings.txt">
      <Link>FSIstrings.txt</Link>
    </EmbeddedText>
    <EmbeddedResource Include="FSStrings.resx">
      <Link>FSStrings.resx</Link>
      <LogicalName>FSStrings.resources</LogicalName>
    </EmbeddedResource>
    <Compile Include="Utilities\sformat.fsi" />
    <Compile Include="Utilities\sformat.fs" />
    <Compile Include="Utilities\sr.fsi" />
    <Compile Include="Utilities\sr.fs" />
    <Compile Include="Utilities\ResizeArray.fsi" />
    <Compile Include="Utilities\ResizeArray.fs" />
    <Compile Include="Utilities\HashMultiMap.fsi" />
    <Compile Include="Utilities\HashMultiMap.fs" />
    <Compile Include="Utilities\EditDistance.fsi" />
    <Compile Include="Utilities\EditDistance.fs" />
    <Compile Include="Utilities\TaggedCollections.fsi" />
    <Compile Include="Utilities\TaggedCollections.fs" />
    <Compile Include="Utilities\illib.fsi" />
    <Compile Include="Utilities\illib.fs" />
    <Compile Include="Utilities\FileSystem.fsi" />
    <Compile Include="Utilities\FileSystem.fs" />
    <Compile Include="Utilities\ildiag.fsi" />
    <Compile Include="Utilities\ildiag.fs" />
    <Compile Include="Utilities\zmap.fsi" />
    <Compile Include="Utilities\zmap.fs" />
    <Compile Include="Utilities\zset.fsi" />
    <Compile Include="Utilities\zset.fs" />
    <Compile Include="Utilities\XmlAdapters.fsi" />
    <Compile Include="Utilities\XmlAdapters.fs" />
    <Compile Include="Utilities\InternalCollections.fsi" />
    <Compile Include="Utilities\InternalCollections.fs" />
    <Compile Include="Utilities\QueueList.fsi" />
    <Compile Include="Utilities\QueueList.fs" />
    <Compile Include="Utilities\lib.fsi" />
    <Compile Include="Utilities\lib.fs" />
    <Compile Include="Utilities\ImmutableArray.fsi" />
    <Compile Include="Utilities\ImmutableArray.fs" />
    <Compile Include="Utilities\rational.fsi" />
    <Compile Include="Utilities\rational.fs" />
    <Compile Include="Utilities\PathMap.fsi" />
    <Compile Include="Utilities\PathMap.fs" />
    <Compile Include="Utilities\RidHelpers.fs" />
    <Compile Include="Utilities\range.fsi" />
    <Compile Include="Utilities\range.fs" />
    <EmbeddedText Include="Facilities\UtilsStrings.txt" />
    <Compile Include="Facilities\Logger.fsi" />
    <Compile Include="Facilities\Logger.fs" />
    <Compile Include="Facilities\LanguageFeatures.fsi" />
    <Compile Include="Facilities\LanguageFeatures.fs" />
    <Compile Include="Facilities\DiagnosticOptions.fsi" />
    <Compile Include="Facilities\DiagnosticOptions.fs" />
    <Compile Include="Facilities\TextLayoutRender.fsi" />
    <Compile Include="Facilities\TextLayoutRender.fs" />
    <Compile Include="Facilities\DiagnosticsLogger.fsi" />
    <Compile Include="Facilities\DiagnosticsLogger.fs" />
    <Compile Include="Facilities\DiagnosticResolutionHints.fsi" />
    <Compile Include="Facilities\DiagnosticResolutionHints.fs" />
    <Compile Include="Facilities\prim-lexing.fsi" />
    <Compile Include="Facilities\prim-lexing.fs" />
    <Compile Include="Facilities\prim-parsing.fsi" />
    <Compile Include="Facilities\prim-parsing.fs" />
    <Compile Include="Facilities\ReferenceResolver.fsi" />
    <Compile Include="Facilities\ReferenceResolver.fs" />
    <Compile Include="Facilities\SimulatedMSBuildReferenceResolver.fsi" />
    <Compile Include="Facilities\SimulatedMSBuildReferenceResolver.fs" />
    <Compile Include="Facilities\CompilerLocation.fsi" />
    <Compile Include="Facilities\CompilerLocation.fs" />
    <Compile Include="Facilities\BuildGraph.fsi" />
    <Compile Include="Facilities\BuildGraph.fs" />
    <FsLex Include="AbstractIL\illex.fsl">
      <OtherFlags>--unicode --lexlib Internal.Utilities.Text.Lexing</OtherFlags>
      <Link>AbstractIL\illex.fsl</Link>
    </FsLex>
    <None Include="AbstractIL\illex.fsl">
      <Link>AbstractIL\illex.fsl</Link>
    </None>
    <FsYacc Include="AbstractIL\ilpars.fsy">
      <OtherFlags>--module FSharp.Compiler.AbstractIL.AsciiParser --open FSharp.Compiler.AbstractIL --internal --lexlib Internal.Utilities.Text.Lexing --parslib Internal.Utilities.Text.Parsing</OtherFlags>
      <Link>AbstractIL\ilpars.fsy</Link>
    </FsYacc>
    <None Include="AbstractIL\ilpars.fsy">
      <Link>AbstractIL\FsYacc\ilpars.fsy</Link>
    </None>
    <Compile Include="AbstractIL\il.fsi" />
    <Compile Include="AbstractIL\il.fs" />
    <Compile Include="AbstractIL\ilx.fsi" />
    <Compile Include="AbstractIL\ilx.fs" />
    <Compile Include="AbstractIL\ilascii.fsi" />
    <Compile Include="AbstractIL\ilascii.fs" />
    <Compile Include="$(FsYaccOutputFolder)ilpars.fs">
      <Link>AbstractIL\FsYaccOut\ilpars.fs</Link>
    </Compile>
    <Compile Include="$(FsLexOutputFolder)illex.fs">
      <Link>AbstractIL\FsLexOut\illex.fs</Link>
    </Compile>
    <Compile Include="AbstractIL\ilprint.fsi" />
    <Compile Include="AbstractIL\ilprint.fs" />
    <Compile Include="AbstractIL\ilmorph.fsi" />
    <Compile Include="AbstractIL\ilmorph.fs" />
    <Compile Include="AbstractIL\ilsign.fsi" />
    <Compile Include="AbstractIL\ilsign.fs" />
    <Compile Include="AbstractIL\ilnativeres.fsi" />
    <Compile Include="AbstractIL\ilnativeres.fs" />
    <Compile Include="AbstractIL\ilsupp.fsi" />
    <Compile Include="AbstractIL\ilsupp.fs" />
    <Compile Include="AbstractIL\ilbinary.fsi" />
    <Compile Include="AbstractIL\ilbinary.fs" />
    <Compile Include="AbstractIL\ilread.fsi" />
    <Compile Include="AbstractIL\ilread.fs" />
    <Compile Include="AbstractIL\ilwritepdb.fsi" />
    <Compile Include="AbstractIL\ilwritepdb.fs" />
    <Compile Include="AbstractIL\ilwrite.fsi" />
    <Compile Include="AbstractIL\ilwrite.fs" />
    <Compile Include="AbstractIL\ilreflect.fsi" />
    <Compile Include="AbstractIL\ilreflect.fs" />
    <Compile Include="SyntaxTree\PrettyNaming.fsi" />
    <Compile Include="SyntaxTree\PrettyNaming.fs" />
    <FsLex Include="pplex.fsl">
      <OtherFlags>--unicode --lexlib Internal.Utilities.Text.Lexing</OtherFlags>
      <Link>SyntaxTree\pplex.fsl</Link>
    </FsLex>
    <FsYacc Include="pppars.fsy">
      <OtherFlags>--module FSharp.Compiler.PPParser --open FSharp.Compiler --open FSharp.Compiler.Syntax --internal --lexlib Internal.Utilities.Text.Lexing --parslib Internal.Utilities.Text.Parsing</OtherFlags>
      <Link>SyntaxTree\pppars.fsy</Link>
    </FsYacc>
    <FsLex Include="lex.fsl">
      <OtherFlags>--unicode --lexlib Internal.Utilities.Text.Lexing</OtherFlags>
      <Link>SyntaxTree\lex.fsl</Link>
    </FsLex>
    <FsYacc Include="pars.fsy">
      <OtherFlags>-v --module FSharp.Compiler.Parser --open FSharp.Compiler --open FSharp.Compiler.Syntax --internal --lexlib Internal.Utilities.Text.Lexing --parslib Internal.Utilities.Text.Parsing</OtherFlags>
      <Link>SyntaxTree\pars.fsy</Link>
    </FsYacc>
    <None Include="pplex.fsl">
      <Link>SyntaxTree\FsLex\pplex.fsl</Link>
    </None>
    <None Include="lex.fsl">
      <Link>SyntaxTree\FsLex\lex.fsl</Link>
    </None>
    <None Include="pppars.fsy">
      <Link>SyntaxTree\FsYacc\pppars.fsy</Link>
    </None>
    <None Include="pars.fsy">
      <Link>SyntaxTree\FsYacc\pars.fsy</Link>
    </None>
    <Compile Include="SyntaxTree\UnicodeLexing.fsi" />
    <Compile Include="SyntaxTree\UnicodeLexing.fs" />
    <Compile Include="SyntaxTree\XmlDoc.fsi" />
    <Compile Include="SyntaxTree\XmlDoc.fs" />
    <Compile Include="SyntaxTree\SyntaxTrivia.fsi" />
    <Compile Include="SyntaxTree\SyntaxTrivia.fs" />
    <Compile Include="SyntaxTree\SyntaxTree.fsi" />
    <Compile Include="SyntaxTree\SyntaxTree.fs" />
    <Compile Include="SyntaxTree\SyntaxTreeOps.fsi" />
    <Compile Include="SyntaxTree\SyntaxTreeOps.fs" />
    <Compile Include="SyntaxTree\ParseHelpers.fsi" />
    <Compile Include="SyntaxTree\ParseHelpers.fs" />
    <Compile Include="$(FsYaccOutputFolder)pppars.fs">
      <Link>SyntaxTree\FsYaccOutput\pppars.fs</Link>
    </Compile>
    <Compile Include="$(FsYaccOutputFolder)pars.fs">
      <Link>SyntaxTree\FsYaccOutput\pars.fs</Link>
    </Compile>
    <Compile Include="SyntaxTree\LexHelpers.fsi">
      <Link>SyntaxTree\LexHelpers.fsi</Link>
    </Compile>
    <Compile Include="SyntaxTree\LexHelpers.fs">
      <Link>SyntaxTree\LexHelpers.fs</Link>
    </Compile>
    <Compile Include="$(FsYaccOutputFolder)pplex.fs">
      <Link>SyntaxTree\FsLexOutput\pplex.fs</Link>
    </Compile>
    <Compile Include="$(FsYaccOutputFolder)\lex.fs">
      <Link>SyntaxTree\FsLexOutput\lex.fs</Link>
    </Compile>
    <Compile Include="SyntaxTree\LexFilter.fsi" />
    <Compile Include="SyntaxTree\LexFilter.fs" />
    <Compile Include="TypedTree\tainted.fsi" />
    <Compile Include="TypedTree\tainted.fs" />
    <Compile Include="TypedTree\TypeProviders.fsi" />
    <Compile Include="TypedTree\TypeProviders.fs" />
    <Compile Include="TypedTree\QuotationPickler.fsi" />
    <Compile Include="TypedTree\QuotationPickler.fs" />
    <Compile Include="TypedTree\CompilerGlobalState.fsi" />
    <Compile Include="TypedTree\CompilerGlobalState.fs" />
    <Compile Include="TypedTree\TypedTree.fsi" />
    <Compile Include="TypedTree\TypedTree.fs" />
    <Compile Include="TypedTree\TypedTreeBasics.fsi" />
    <Compile Include="TypedTree\TypedTreeBasics.fs" />
    <Compile Include="TypedTree\TcGlobals.fs" />
    <Compile Include="TypedTree\TypedTreeOps.fsi" />
    <Compile Include="TypedTree\TypedTreeOps.fs" />
    <Compile Include="TypedTree\TypedTreePickle.fsi" />
    <Compile Include="TypedTree\TypedTreePickle.fs" />
    <Compile Include="Checking\import.fsi" />
    <Compile Include="Checking\import.fs" />
    <Compile Include="Checking\TypeHierarchy.fsi" />
    <Compile Include="Checking\TypeHierarchy.fs" />
    <Compile Include="Checking\infos.fsi" />
    <Compile Include="Checking\infos.fs" />
    <Compile Include="Checking\AccessibilityLogic.fsi" />
    <Compile Include="Checking\AccessibilityLogic.fs" />
    <Compile Include="Checking\AttributeChecking.fsi" />
    <Compile Include="Checking\AttributeChecking.fs" />
    <Compile Include="Checking\TypeRelations.fsi" />
    <Compile Include="Checking\TypeRelations.fs" />
    <Compile Include="Checking\InfoReader.fsi" />
    <Compile Include="Checking\InfoReader.fs" />
    <Compile Include="Checking\NicePrint.fsi" />
    <Compile Include="Checking\NicePrint.fs" />
    <Compile Include="Checking\AugmentWithHashCompare.fsi" />
    <Compile Include="Checking\AugmentWithHashCompare.fs" />
    <Compile Include="Checking\NameResolution.fsi" />
    <Compile Include="Checking\NameResolution.fs" />
    <Compile Include="Checking\SignatureConformance.fsi" />
    <Compile Include="Checking\SignatureConformance.fs" />
    <Compile Include="Checking\MethodOverrides.fsi" />
    <Compile Include="Checking\MethodOverrides.fs" />
    <Compile Include="Checking\MethodCalls.fsi" />
    <Compile Include="Checking\MethodCalls.fs" />
    <Compile Include="Checking\PatternMatchCompilation.fsi" />
    <Compile Include="Checking\PatternMatchCompilation.fs" />
    <Compile Include="Checking\ConstraintSolver.fsi" />
    <Compile Include="Checking\ConstraintSolver.fs" />
    <Compile Include="Checking\CheckFormatStrings.fsi" />
    <Compile Include="Checking\CheckFormatStrings.fs" />
    <Compile Include="Checking\FindUnsolved.fsi" />
    <Compile Include="Checking\FindUnsolved.fs" />
    <Compile Include="Checking\QuotationTranslator.fsi" />
    <Compile Include="Checking\QuotationTranslator.fs" />
    <Compile Include="Checking\PostInferenceChecks.fsi" />
    <Compile Include="Checking\PostInferenceChecks.fs" />
    <Compile Include="Checking\CheckBasics.fsi" />
    <Compile Include="Checking\CheckBasics.fs" />
    <Compile Include="Checking\CheckExpressions.fsi" />
    <Compile Include="Checking\CheckExpressions.fs" />
    <Compile Include="Checking\CheckPatterns.fsi" />
    <Compile Include="Checking\CheckPatterns.fs" />
    <Compile Include="Checking\CheckComputationExpressions.fsi" />
    <Compile Include="Checking\CheckComputationExpressions.fs" />
    <Compile Include="Checking\CheckIncrementalClasses.fsi" />
    <Compile Include="Checking\CheckIncrementalClasses.fs" />
    <Compile Include="Checking\CheckDeclarations.fsi" />
    <Compile Include="Checking\CheckDeclarations.fs" />
    <Compile Include="Optimize\Optimizer.fsi" />
    <Compile Include="Optimize\Optimizer.fs" />
    <Compile Include="Optimize\DetupleArgs.fsi" />
    <Compile Include="Optimize\DetupleArgs.fs" />
    <Compile Include="Optimize\InnerLambdasToTopLevelFuncs.fsi" />
    <Compile Include="Optimize\InnerLambdasToTopLevelFuncs.fs" />
    <Compile Include="Optimize\LowerCalls.fsi" />
    <Compile Include="Optimize\LowerCalls.fs" />
    <Compile Include="Optimize\LowerSequences.fsi" />
    <Compile Include="Optimize\LowerSequences.fs" />
    <Compile Include="Optimize\LowerComputedCollections.fsi" />
    <Compile Include="Optimize\LowerComputedCollections.fs" />
    <Compile Include="Optimize\LowerStateMachines.fsi" />
    <Compile Include="Optimize\LowerStateMachines.fs" />
    <Compile Include="Optimize\LowerLocalMutables.fsi" />
    <Compile Include="Optimize\LowerLocalMutables.fs" />
    <Compile Include="CodeGen\EraseClosures.fsi" />
    <Compile Include="CodeGen\EraseClosures.fs" />
    <Compile Include="CodeGen\EraseUnions.fsi" />
    <Compile Include="CodeGen\EraseUnions.fs" />
    <Compile Include="CodeGen\IlxGen.fsi" />
    <Compile Include="CodeGen\IlxGen.fs" />
    <Compile Include="Driver\FxResolver.fsi" />
    <Compile Include="Driver\FxResolver.fs" />
    <Compile Include="DependencyManager/AssemblyResolveHandler.fsi">
      <Link>Driver\AssemblyResolveHandler.fsi</Link>
    </Compile>
    <Compile Include="DependencyManager/AssemblyResolveHandler.fs">
      <Link>Driver\AssemblyResolveHandler.fs</Link>
    </Compile>
    <Compile Include="DependencyManager/NativeDllResolveHandler.fsi">
      <Link>Driver\NativeDllResolveHandler.fsi</Link>
    </Compile>
    <Compile Include="DependencyManager/NativeDllResolveHandler.fs">
      <Link>Driver\NativeDllResolveHandler.fs</Link>
    </Compile>
    <Compile Include="DependencyManager/DependencyProvider.fsi">
      <Link>Driver\DependencyProvider.fsi</Link>
    </Compile>
    <Compile Include="DependencyManager/DependencyProvider.fs">
      <Link>Driver\DependencyProvider.fs</Link>
    </Compile>
    <Compile Include="Driver\CompilerConfig.fsi" />
    <Compile Include="Driver\CompilerConfig.fs" />
    <Compile Include="Driver\CompilerImports.fsi" />
    <Compile Include="Driver\CompilerImports.fs" />
    <Compile Include="Driver\CompilerDiagnostics.fsi" />
    <Compile Include="Driver\CompilerDiagnostics.fs" />
    <Compile Include="Driver\ParseAndCheckInputs.fsi" />
    <Compile Include="Driver\ParseAndCheckInputs.fs" />
    <Compile Include="Driver\ScriptClosure.fsi" />
    <Compile Include="Driver\ScriptClosure.fs" />
    <Compile Include="Driver\CompilerOptions.fsi" />
    <Compile Include="Driver\CompilerOptions.fs" />
    <Compile Include="Driver\OptimizeInputs.fsi" />
    <Compile Include="Driver\OptimizeInputs.fs" />
    <Compile Include="Driver\XmlDocFileWriter.fsi" />
    <Compile Include="Driver\XmlDocFileWriter.fs" />
    <Compile Include="Driver\BinaryResourceFormats.fsi" />
    <Compile Include="Driver\BinaryResourceFormats.fs" />
    <Compile Include="Driver\StaticLinking.fsi" />
    <Compile Include="Driver\StaticLinking.fs" />
    <Compile Include="Driver\CreateILModule.fsi" />
    <Compile Include="Driver\CreateILModule.fs" />
    <Compile Include="Driver\fsc.fsi" />
    <Compile Include="Driver\fsc.fs" />

    <!-- the symbol API. -->
    <Compile Include="Symbols\FSharpDiagnostic.fsi" />
    <Compile Include="Symbols\FSharpDiagnostic.fs" />
    <Compile Include="Symbols\SymbolHelpers.fsi" />
    <Compile Include="Symbols\SymbolHelpers.fs" />
    <Compile Include="Symbols\Symbols.fsi" />
    <Compile Include="Symbols\Symbols.fs" />
    <Compile Include="Symbols\Exprs.fsi" />
    <Compile Include="Symbols\Exprs.fs" />
    <Compile Include="Symbols\SymbolPatterns.fsi" />
    <Compile Include="Symbols\SymbolPatterns.fs" />

    <!-- the incremental builder and service . -->
    <Compile Include="Service\SemanticClassification.fsi" />
    <Compile Include="Service\SemanticClassification.fs" />
    <Compile Include="Service\ItemKey.fsi" />
    <Compile Include="Service\ItemKey.fs" />
    <Compile Include="Service\SemanticClassificationKey.fsi" />
	  <Compile Include="Service\SemanticClassificationKey.fs" />
	  <Compile Include="Service\FSharpSource.fsi" />
    <Compile Include="Service\FSharpSource.fs" />
    <Compile Include="Service\IncrementalBuild.fsi" />
    <Compile Include="Service\IncrementalBuild.fs" />
    <Compile Include="Service\ServiceCompilerDiagnostics.fsi" />
    <Compile Include="Service\ServiceCompilerDiagnostics.fs" />
    <Compile Include="Service\ServiceConstants.fs" />
    <Compile Include="Service\ServiceDeclarationLists.fsi" />
    <Compile Include="Service\ServiceDeclarationLists.fs" />
    <Compile Include="Service\ServiceLexing.fsi" />
    <Compile Include="Service\ServiceLexing.fs" />
    <Compile Include="Service\ServiceParseTreeWalk.fsi" />
    <Compile Include="Service\ServiceParseTreeWalk.fs" />
    <Compile Include="Service\ServiceNavigation.fsi" />
    <Compile Include="Service\ServiceNavigation.fs" />
    <Compile Include="Service\ServiceParamInfoLocations.fsi" />
    <Compile Include="Service\ServiceParamInfoLocations.fs" />
    <Compile Include="Service\FSharpParseFileResults.fsi" />
    <Compile Include="Service\FSharpParseFileResults.fs" />
    <Compile Include="Service\ServiceParsedInputOps.fsi" />
    <Compile Include="Service\ServiceParsedInputOps.fs" />
    <Compile Include="Service\ServiceAssemblyContent.fsi" />
    <Compile Include="Service\ServiceAssemblyContent.fs" />
    <Compile Include="Service\ServiceXmlDocParser.fsi" />
    <Compile Include="Service\ServiceXmlDocParser.fs" />
    <Compile Include="Service\ExternalSymbol.fsi" />
    <Compile Include="Service\ExternalSymbol.fs" />
    <Compile Include="Service\QuickParse.fsi" />
    <Compile Include="Service\QuickParse.fs" />
    <Compile Include="Service\FSharpCheckerResults.fsi" />
    <Compile Include="Service\FSharpCheckerResults.fs" />
    <Compile Include="Service\service.fsi" />
    <Compile Include="Service\service.fs" />
    <Compile Include="Service\ServiceInterfaceStubGenerator.fsi" />
    <Compile Include="Service\ServiceInterfaceStubGenerator.fs" />
    <Compile Include="Service\ServiceStructure.fsi" />
    <Compile Include="Service\ServiceStructure.fs" />
    <Compile Include="Service\ServiceAnalysis.fsi" />
    <Compile Include="Service\ServiceAnalysis.fs" />
    <Compile Include="Interactive\ControlledExecution.fs" />
    <Compile Include="Interactive\fsi.fsi" />
    <Compile Include="Interactive\fsi.fs" />
    <!-- A legacy resolver used to help with scripting diagnostics in the Visual Studio tools -->
    <Compile Include="Legacy\LegacyMSBuildReferenceResolver.fsi" Condition="'$(MonoPackaging)' != 'true'" />
    <Compile Include="Legacy\LegacyMSBuildReferenceResolver.fs" Condition="'$(MonoPackaging)' != 'true'" />
    <!-- an old API for testing the compiler and gathering diagnostics in-memory -->
    <Compile Include="Legacy\LegacyHostedCompilerForTesting.fs" Condition="'$(MonoPackaging)' != 'true'" />
  </ItemGroup>

  <ItemGroup>
    <None Include="default.win32manifest">
      <CopyToOutputDirectory>PreserveNewest</CopyToOutputDirectory>
    </None>
  </ItemGroup>

  <ItemGroup>
    <ProjectReference Include="$(MSBuildThisFileDirectory)..\FSharp.DependencyManager.Nuget\FSharp.DependencyManager.Nuget.fsproj" />
  </ItemGroup>

  <ItemGroup Condition="'$(FSHARPCORE_USE_PACKAGE)' != 'true'">
    <ProjectReference Include="$(MSBuildThisFileDirectory)..\FSharp.Core\FSharp.Core.fsproj" />
  </ItemGroup>

  <ItemGroup Condition="'$(FSHARPCORE_USE_PACKAGE)' == 'true'">
    <PackageReference Include="FSharp.Core" Version="$(FSharpCoreShippedPackageVersionValue)" />
  </ItemGroup>

  <ItemGroup>
    <PackageReference Include="System.Runtime.Loader" Version="$(SystemRuntimeLoaderVersion)" />
    <PackageReference Include="System.Collections.Immutable" Version="$(SystemCollectionsImmutableVersion)" />
    <PackageReference Include="System.Diagnostics.DiagnosticSource" Version="$(SystemdiagnosticsDiagnosticSourceVersion)" />
    <PackageReference Include="System.Diagnostics.Process" Version="$(SystemDiagnosticsProcessVersion)" />
    <PackageReference Include="System.Diagnostics.TraceSource" Version="$(SystemDiagnosticsTraceSourceVersion)" />
    <PackageReference Include="System.Linq.Expressions" Version="$(SystemLinqExpressionsVersion)" />
    <PackageReference Include="System.Linq.Queryable" Version="$(SystemLinqExpressionsVersion)" />
    <PackageReference Include="System.Net.Requests" Version="$(SystemNetRequestsVersion)" />
    <PackageReference Include="System.Net.Security" Version="$(SystemNetSecurityVersion)" />
    <PackageReference Include="System.Reflection.Emit" Version="$(SystemReflectionEmitVersion)" />
    <PackageReference Include="System.Reflection.Metadata" Version="$(SystemReflectionMetadataVersion)" />
    <PackageReference Include="System.Reflection.TypeExtensions" Version="$(SystemReflectionTypeExtensionsVersion)" />
    <PackageReference Include="System.Runtime" Version="$(SystemRuntimeVersion)" />
    <PackageReference Include="System.Runtime.InteropServices" Version="$(SystemRuntimeInteropServicesVersion)" />
    <PackageReference Include="System.Security.Claims" Version="$(SystemSecurityClaimsVersion)" />
    <PackageReference Include="System.Security.Cryptography.Algorithms" Version="$(SystemSecurityCryptographyAlgorithmsVersion)" />
    <PackageReference Include="System.Security.Principal" Version="$(SystemSecurityPrincipalVersion)" />
    <PackageReference Include="System.Threading.Tasks.Parallel" Version="$(SystemThreadingTasksParallelVersion)" />
    <PackageReference Include="System.Threading.Thread" Version="$(SystemThreadingThreadVersion)" />
    <PackageReference Include="System.Threading.ThreadPool" Version="$(SystemThreadingThreadPoolVersion)" />
    <PackageReference Include="System.Buffers" Version="$(SystemBuffersVersion)" />
    <PackageReference Include="System.Memory" Version="$(SystemMemoryVersion)" />
    <PackageReference Include="System.Runtime.CompilerServices.Unsafe" Version="$(SystemRuntimeCompilerServicesUnsafeVersion)" />
    <PackageReference Include="Microsoft.Build.Framework" Version="$(MicrosoftBuildVersion)" />
    <PackageReference Include="Microsoft.Build.Tasks.Core" Version="$(MicrosoftBuildVersion)" />
    <PackageReference Include="Microsoft.Build.Utilities.Core" Version="$(MicrosoftBuildVersion)" />
  </ItemGroup>

</Project><|MERGE_RESOLUTION|>--- conflicted
+++ resolved
@@ -3,11 +3,8 @@
 <Project Sdk="Microsoft.NET.Sdk">
 
   <PropertyGroup>
-<<<<<<< HEAD
     <TargetFrameworks>netstandard2.0;net472;</TargetFrameworks>
-=======
     <TargetFrameworks>netstandard2.0</TargetFrameworks>
->>>>>>> 0063f20f
     <OutputType>Library</OutputType>
     <NoWarn>$(NoWarn);44</NoWarn> <!-- Obsolete -->
     <NoWarn>$(NoWarn);57</NoWarn> <!-- Experimental -->
