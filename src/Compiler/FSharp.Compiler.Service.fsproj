--- conflicted
+++ resolved
@@ -544,16 +544,13 @@
     <Compile Include="Service\TransparentCompiler.fs" />
     <Compile Include="Service\service.fsi" />
     <Compile Include="Service\service.fs" />
-<<<<<<< HEAD
     <Compile Include="Service\FSharpWorkspaceState.fsi" />
     <Compile Include="Service\FSharpWorkspaceState.fs" />
     <Compile Include="Service\FSharpWorkspaceQuery.fsi" />
     <Compile Include="Service\FSharpWorkspaceQuery.fs" />
     <Compile Include="Service\FSharpWorkspace.fsi" />
-=======
     <Compile Include="Service\FSharpWorkspaceState.fs" />
     <Compile Include="Service\FSharpWorkspaceQuery.fs" />
->>>>>>> 00d5cf23
     <Compile Include="Service\FSharpWorkspace.fs" />
     <Compile Include="Service\ServiceInterfaceStubGenerator.fsi" />
     <Compile Include="Service\ServiceInterfaceStubGenerator.fs" />
