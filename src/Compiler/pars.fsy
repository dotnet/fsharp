// Copyright (c) Microsoft Corporation.  All Rights Reserved.  See License.txt in the project root for license information.

%{

#nowarn "1182"  // generated code has lots of unused "parseState"

open System

open Internal.Utilities
open Internal.Utilities.Text.Parsing
open Internal.Utilities.Library
open Internal.Utilities.Library.Extras

open FSharp.Compiler
open FSharp.Compiler.AbstractIL
open FSharp.Compiler.AbstractIL
open FSharp.Compiler.DiagnosticsLogger
open FSharp.Compiler.Features
open FSharp.Compiler.ParseHelpers
open FSharp.Compiler.Syntax
open FSharp.Compiler.SyntaxTrivia
open FSharp.Compiler.Syntax.PrettyNaming
open FSharp.Compiler.SyntaxTreeOps
open FSharp.Compiler.SyntaxTreeOps
open FSharp.Compiler.Text
open FSharp.Compiler.Text.Position
open FSharp.Compiler.Text.Range
open FSharp.Compiler.Xml

// This function is called by the generated parser code. Returning initiates error recovery
// It must be called precisely "parse_error_rich"
let parse_error_rich = Some(fun (ctxt: ParseErrorContext<_>) ->
    errorR(SyntaxError(box ctxt, ctxt.ParseState.LexBuffer.LexemeRange)))

%}

// Producing these changes the lex state, e.g. string --> token, or nesting level of braces in interpolated strings
%token <byte[] * SynByteStringKind * ParseHelpers.LexerContinuation> BYTEARRAY
%token <string * SynStringKind * ParseHelpers.LexerContinuation> STRING
%token <string * SynStringKind * ParseHelpers.LexerContinuation> INTERP_STRING_BEGIN_END
%token <string * SynStringKind * ParseHelpers.LexerContinuation> INTERP_STRING_BEGIN_PART
%token <string * ParseHelpers.LexerContinuation> INTERP_STRING_PART
%token <string * ParseHelpers.LexerContinuation> INTERP_STRING_END
%token <ParseHelpers.LexerContinuation> LBRACE RBRACE

%token <string * string> KEYWORD_STRING // Like __SOURCE_DIRECTORY__
%token <string> IDENT
%token <string> HASH_IDENT
%token <string> INFIX_STAR_STAR_OP
%token <string> INFIX_COMPARE_OP
%token <string> INFIX_AT_HAT_OP
%token <string> INFIX_BAR_OP
%token <string> PREFIX_OP
%token <string> INFIX_STAR_DIV_MOD_OP
%token <string> INFIX_AMP_OP
%token <string> PLUS_MINUS_OP
%token <string> ADJACENT_PREFIX_OP
%token <string> FUNKY_OPERATOR_NAME

/* bool indicates if INT8 was 'bad' max_int+1, e.g. '128' */
%token <sbyte * bool> INT8
%token <int16 * bool> INT16
%token <int32 * bool> INT32 INT32_DOT_DOT
%token <int64 * bool> INT64
%token <int64 * bool> NATIVEINT

%token <byte> UINT8
%token <uint16> UINT16
%token <uint32> UINT32
%token <uint64> UINT64
%token <uint64> UNATIVEINT
%token <single> IEEE32
%token <double> IEEE64
%token <char> CHAR
%token <System.Decimal> DECIMAL
%token <(string * string)> BIGNUM
%token <bool> LET YIELD YIELD_BANG AND_BANG
%token <bool> LESS GREATER /* here the bool indicates if the tokens are part of a type application or type parameter declaration, e.g. C<int>, detected by the lex filter */
%token <string> PERCENT_OP BINDER
%token <string * bool> LQUOTE RQUOTE RQUOTE_DOT
%token BAR_BAR UPCAST DOWNCAST NULL RESERVED MODULE NAMESPACE DELEGATE CONSTRAINT BASE
%token AND AS ASSERT OASSERT ASR BEGIN DO DONE DOWNTO ELSE ELIF END DOT_DOT DOT_DOT_HAT
%token EXCEPTION FALSE FOR FUN FUNCTION IF IN JOIN_IN FINALLY DO_BANG
%token LAZY OLAZY MATCH MATCH_BANG MUTABLE NEW OF
%token OPEN OR REC THEN TO TRUE TRY TYPE VAL INLINE INTERFACE INSTANCE CONST
%token WHEN WHILE WITH HASH AMP AMP_AMP QUOTE LPAREN RPAREN RPAREN_COMING_SOON RPAREN_IS_HERE STAR COMMA RARROW GREATER_BAR_RBRACK LPAREN_STAR_RPAREN
<<<<<<< HEAD
%token QMARK QMARK_QMARK DOT COLON COLON_COLON COLON_GREATER  COLON_QMARK_GREATER COLON_QMARK COLON_EQUALS SEMICOLON 
%token SEMICOLON_SEMICOLON LARROW EQUALS  LBRACK  LBRACK_BAR LBRACK_COLON LBRACE_BAR  LBRACK_LESS 
%token BAR_RBRACK COLON_RBRACK BAR_RBRACE UNDERSCORE
=======
%token QMARK QMARK_QMARK DOT COLON COLON_COLON COLON_GREATER COLON_QMARK_GREATER COLON_QMARK COLON_EQUALS SEMICOLON
%token SEMICOLON_SEMICOLON LARROW EQUALS LBRACK LBRACK_BAR LBRACE_BAR LBRACK_LESS
%token BAR_RBRACK BAR_RBRACE UNDERSCORE
>>>>>>> ec122d90
%token BAR RBRACK RBRACE_COMING_SOON RBRACE_IS_HERE MINUS DOLLAR
%token GREATER_RBRACK STRUCT SIG
%token STATIC MEMBER CLASS ABSTRACT OVERRIDE DEFAULT CONSTRUCTOR INHERIT
%token EXTERN VOID PUBLIC PRIVATE INTERNAL GLOBAL

/* for parser 'escape hatch' out of expression context without consuming the 'recover' token */
%token TYPE_COMING_SOON TYPE_IS_HERE MODULE_COMING_SOON MODULE_IS_HERE

/* for high-precedence tyapps and apps */
%token HIGH_PRECEDENCE_BRACK_APP   /* inserted for f[x], but not f [x] */
%token HIGH_PRECEDENCE_PAREN_APP   /* inserted for f(x) and f<int>(x), but not f (x) */
%token HIGH_PRECEDENCE_TYAPP /* inserted for x<y>, but not x<y */

/* for offside rule */
%token <bool> OLET      /* LexFilter #light converts 'LET' tokens to 'OLET' when starting (CtxtLetDecl(blockLet=true)) */
%token <string> OBINDER /* LexFilter #light converts 'BINDER' tokens to 'OBINDER' when starting (CtxtLetDecl(blockLet=true)) */
%token <bool> OAND_BANG /* LexFilter #light converts 'AND_BANG' tokens to 'OAND_BANG' when starting (CtxtLetDecl(blockLet=true)) */
%token ODO              /* LexFilter #light converts 'DO' tokens to 'ODO' */
%token ODO_BANG         /* LexFilter #light converts 'DO_BANG' tokens to 'ODO_BANG' */
%token OTHEN            /* LexFilter #light converts 'THEN' tokens to 'OTHEN' */
%token OELSE            /* LexFilter #light converts 'ELSE' tokens to 'OELSE' except if immeditely followed by 'if', when they become 'ELIF' */
%token OWITH            /* LexFilter #light converts SOME (but not all) 'WITH' tokens to 'OWITH' */
%token OFUNCTION        /* LexFilter #light converts 'FUNCTION' tokens to 'OFUNCTION' */
%token OFUN             /* LexFilter #light converts 'FUN' tokens to 'OFUN' */


%token ORESET           /* LexFilter uses internally to force a complete reset on a ';;' */

%token OBLOCKBEGIN      /* LexFilter #light inserts for:
                                  - just after first '=' or ':' when in 'CtxtModuleHead', i.e. after 'module' and sequence of dot/identifier/access tokens
                                  - just after first '=' when in 'CtxtMemberHead'
                                  - just after first '=' when in 'CtxtType'
                                  - just after 'do' in any context (when opening CtxtDo)
                                  - just after 'finally' in any context
                                  - just after 'with' (when opening CtxtWithAsAugment)
                                  - just after 'else' (when opening CtxtElse)
                                  - just after 'then' (when opening CtxtThen)
                                  - just after 'interface' (when pushing CtxtParen(INTERFACE), i.e. next token is DEFAULT | OVERRIDE | INTERFACE | NEW | TYPE | STATIC | END | MEMBER | ABSTRACT  | INHERIT | LBRACK_LESS)
                                  - just after 'class' (when pushing CtxtParen(CLASS)
                                  - just after 'class'
                           But not when opening these CtxtSeqBlocks:
                                  - just after first non-dot/identifier token past 'namespace'
                                  - just after first '=' when in 'CtxtLetDecl' or 'CtxtWithAsLet'
                                  - just after 'lazy' in any context
                                  - just after '->' in any context
                                  - when opening CtxtNamespaceHead, CtxtModuleHead
                        */
%token OBLOCKSEP        /* LexFilter #light inserts when transforming CtxtSeqBlock(NotFirstInSeqBlock, _, AddBlockEnd) to CtxtSeqBlock(FirstInSeqBlock, _, AddBlockEnd) on exact alignment */

/*    REVIEW: merge OEND, ODECLEND, OBLOCKEND and ORIGHT_BLOCK_END into one token */
%token OEND             /* LexFilter #light inserts when closing CtxtFun, CtxtMatchClauses, CtxtWithAsLet _ */
%token ODECLEND         /* LexFilter #light inserts when closing CtxtDo and CtxtLetDecl(block) */
%token ORIGHT_BLOCK_END /* LexFilter #light inserts when closing CtxtSeqBlock(_, _, AddOneSidedBlockEnd) */
%token OBLOCKEND OBLOCKEND_COMING_SOON OBLOCKEND_IS_HERE       /* LexFilter #light inserts when closing CtxtSeqBlock(_, _, AddBlockEnd) */

%token OINTERFACE_MEMBER /* inserted for non-paranthetical use of 'INTERFACE', i.e. not INTERFACE/END */
%token FIXED
%token <token> ODUMMY

/* These are artificial */
%token <string> LEX_FAILURE
%token <ParseHelpers.LexerContinuation> COMMENT WHITESPACE HASH_LINE HASH_LIGHT INACTIVECODE LINE_COMMENT STRING_TEXT EOF
%token <range * string * ParseHelpers.LexerContinuation> HASH_IF HASH_ELSE HASH_ENDIF

%start signatureFile implementationFile interaction typedSequentialExprEOF typEOF
%type <SynExpr> typedSequentialExprEOF
%type <ParsedImplFile> implementationFile
%type <ParsedSigFile> signatureFile
%type <ParsedScriptInteraction> interaction
%type <Ident> ident
%type <SynType> typ typEOF
%type <SynTypeDefnSig list> tyconSpfnList
%type <SynArgPats * Range> atomicPatsOrNamePatPairs
%type <SynPat list> atomicPatterns
%type <Range * SynExpr> patternResult
%type <SynExpr> declExpr
%type <SynExpr> minusExpr
%type <SynExpr> appExpr
%type <SynExpr> argExpr
%type <SynExpr> declExprBlock
%type <SynPat> headBindingPattern
%type <SynExpr> atomicExprAfterType
%type <SynExpr> typedSequentialExprBlock
%type <SynExpr * bool> atomicExpr
%type <SynTypeDefnSimpleRepr> tyconDefnOrSpfnSimpleRepr
%type <Choice<SynEnumCase, SynUnionCase> list> unionTypeRepr
%type <range * SynMemberDefns> tyconDefnAugmentation
%type <SynExceptionDefn> exconDefn
%type <SynExceptionDefnRepr> exconCore
%type <SynModuleDecl list> moduleDefnsOrExprPossiblyEmptyOrBlock
%type <SynLongIdent> path
%type <SynLongIdent> pathOp
/* LESS GREATER parsedOk typeArgs m for each mWhole */
%type <range * range option * bool     * SynType list * range list * range> typeArgsActual
/* LESS GREATER typeArgs m for each mWhole */
%type <range * range option * SynType list * range list * range> typeArgsNoHpaDeprecated
%type <SynTypar> typar

/* About precedence rules:
 *
 * Tokens and dummy-terminals are given precedence below (lowest first).
 * A rule has precedence of the first token or the dummy terminal given after %prec.
 * The precedence resolve shift/reduce conflicts:
 *   (a) If either rule has no precedence:
 *       S/R: shift over reduce, and
 *       R/R: reduce earlier rule over later rule.
 *   (b) If both rules have precedence:
 *       S/R: choose highest precedence action (precedence of reduce rule vs shift token)
 *            if same precedence: leftassoc gives reduce, rightassoc gives shift, nonassoc error.
 *       R/R: reduce the rule that comes first (textually first in the yacc file)
 *
 * Advice from: http://dinosaur.compilertools.net/yacc/
 *
 *   'Conflicts resolved by precedence are not counted in the number of S/R and R/R
 *    conflicts reported by Yacc. This means that mistakes in the moduleSpfn of
 *    precedences may disguise errors in the input grammar; it is a good idea to be
 *    sparing with precedences, and use them in an essentially ``cookbook'' fashion,
 *    until some experience has been gained'
 *
 * Observation:
 *   It is possible to eliminate conflicts by giving precedence to rules and tokens.
 *   Dummy tokens can be used for the rule and the tokens also need precedence.
 *   The danger is that giving precedence to the tokens may twist the grammar elsewhere.
 *   Maybe it would be good to assign precedence at given locations, e.g.
 *
 *   order: precShort precLong
 *
 *   rule: TokA TokB %@precShort        {action1}     -- assign prec to rule.
 *       | TokA TokB TokC@precLong TokD {action2}     -- assign prec to TokC at this point.
 *
 * Observation: reduce/reduce
 *   If there is a common prefix with a reduce/reduce conflict,
 *   e.g "OPEN path" for topopens and moduleDefns then can factor
 *   opendef = "OPEN path" which can be on both paths.
 *
 * Debugging and checking precedence rules.
 *   - comment out a rule's %prec and see what conflicts are introduced.
 *
 * Dummy terminals (like prec_type_prefix) can assign precedence to a rule.
 * Doc says rule and (shift) token precedence resolves shift/reduce conflict.
 * It seems like dummy terminals can not assign precedence to the shift,
 * but including the tokens in the precedences below will order them.
 * e.g. prec_type_prefix lower precedence than RARROW, LBRACK, IDENT, STAR (all extend types).
 */

/* start with lowest */

%nonassoc prec_args_error            /* less than RPAREN */
%nonassoc prec_atomexpr_lparen_error /* less than RPAREN */

%right AS

/* prec_wheretyp_prefix = "where typ" lower than extensions, i.e. "WHEN" */
%nonassoc prec_wheretyp_prefix        /* lower than WHEN and RPAREN */
%nonassoc RPAREN RPAREN_COMING_SOON RPAREN_IS_HERE

%right WHEN

/* prec_pat_pat_action = "pattern when expr -> expr"
 * Lower than match extensions - i.e. BAR.
 */
%nonassoc prec_pat_pat_action /* lower than BAR */

/* "a then b" as an object constructor is very low precedence */
/* Lower than "if a then b" */
%left prec_then_before
%nonassoc prec_then_if
%left BAR

%right SEMICOLON prec_semiexpr_sep OBLOCKSEP
%right prec_defn_sep

/* prec_atompat_pathop = precedence of at atomic pattern, e.g "Constructor".
 * Lower than possible pattern extensions, so "pathOp . extension" does shift not reduce.
 * possible extensions are:
 *  - constant terminals.
 *  - null
 *  - LBRACK = [
 *  - TRUE, FALSE

 */
%nonassoc prec_atompat_pathop
%nonassoc INT8 UINT8 INT16 UINT16 INT32 UINT32 INT64 UINT64 NATIVEINT UNATIVEINT IEEE32 IEEE64 CHAR KEYWORD_STRING STRING BYTEARRAY BIGNUM DECIMAL
%nonassoc INTERP_STRING_BEGIN INTERP_STRING_PART INTERP_STRING_END
<<<<<<< HEAD
%nonassoc LPAREN LBRACE LBRACK_BAR LBRACK_COLON
=======
%nonassoc LPAREN LBRACE LBRACK_BAR
>>>>>>> ec122d90
%nonassoc TRUE FALSE UNDERSCORE NULL


/* prec_typ_prefix        lower than "T  -> T  -> T" extensions.
 * prec_tuptyp_prefix     lower than "T * T * T * T" extensions.
 * prec_tuptyptail_prefix lower than "T * T * T * T" extensions.
 * Lower than possible extensions:
 *  - STAR, IDENT, RARROW
 *  - LBRACK = [ - for "base[]" types
 * Shifts not reduces.
 */
%nonassoc prec_typ_prefix             /* lower than STAR, IDENT, RARROW etc */
%nonassoc prec_tuptyp_prefix          /* ditto */
%nonassoc prec_tuptyptail_prefix      /* ditto */
%nonassoc prec_toptuptyptail_prefix      /* ditto */

%right RARROW
%nonassoc IDENT LBRACK

/* prec_opt_attributes_none = precedence of no attributes
 * These can prefix LET-moduleDefns.
 * Committing to an opt_attribute (reduce) forces the decision that a following LET is a moduleDefn.
 * At the top-level, it could turn out to be an expr, so prefer to shift and find out...
 */
%nonassoc prec_opt_attributes_none  /* lower than LET, NEW */

/* LET, NEW higher than SEMICOLON so shift
 *   "seqExpr = seqExpr; . let x = y in z"
 *   "seqExpr = seqExpr; . new...."
 */
%nonassoc LET NEW


/* Redundant dummies: expr_let, expr_function, expr_fun, expr_match */
/* Resolves conflict: expr_try, expr_if */
%nonassoc expr_let
%nonassoc decl_let
%nonassoc expr_function expr_fun expr_match expr_try expr_do
%nonassoc decl_match decl_do
%nonassoc expr_if                     /* lower than ELSE to disambiguate "if _ then if _ then _ else _" */
%nonassoc ELSE

/* prec_atomtyp_path = precedence of atomType "path"
 * Lower than possible extension "path<T1, T2>" to allow "path . <" shift.
 * Extensions: LESS
 */
%nonassoc prec_atomtyp_path     /* lower than LESS */
%nonassoc prec_atomtyp_get_path /* lower than LESS */

/* prec_no_more_attr_bindings = precedence of "moreLocalBindings = ."
 * Lower precedence than AND so further bindings are shifted.
 */
%nonassoc prec_no_more_attr_bindings /* lower than AND */
%nonassoc OPEN

/* prec_interfaces_prefix - lower than extensions, i.e. INTERFACE */
%nonassoc prec_interfaces_prefix      /* lower than INTERFACE */
%nonassoc INTERFACE

%right LARROW
%right COLON_EQUALS
%nonassoc pat_tuple expr_tuple
%left COMMA
%nonassoc open_range_expr
%left DOT_DOT /* for matrix.[1..2, 3..4] the ".." has higher precedence than expression "2 COMMA 3" */
%nonassoc interpolation_fill /* "...{3,N4}..." .NET style fill has higher precedence than "e COMMA e" */
%nonassoc paren_pat_colon
%nonassoc paren_pat_attribs
%left OR BAR_BAR JOIN_IN
%left AND
%left AND_BANG
%left AMP AMP_AMP
%nonassoc pat_conj
%nonassoc expr_not
%left COLON_GREATER COLON_QMARK_GREATER
%left INFIX_COMPARE_OP DOLLAR LESS GREATER EQUALS INFIX_BAR_OP INFIX_AMP_OP
%right INFIX_AT_HAT_OP
%right COLON_COLON
%nonassoc pat_isinst
%left COLON_QMARK
%left PLUS_MINUS_OP MINUS expr_prefix_plus_minus ADJACENT_PREFIX_OP
%left INFIX_STAR_DIV_MOD_OP STAR PERCENT_OP
%right INFIX_STAR_STAR_OP
%left QMARK_QMARK
%left head_expr_adjacent_minus
%left expr_app expr_assert expr_lazy LAZY ASSERT
%left arg_expr_adjacent_minus
%left expr_args
%right matching_bar
%left pat_app
%left pat_args
%left PREFIX_OP
%left DOT QMARK
%left HIGH_PRECEDENCE_BRACK_APP
%left HIGH_PRECEDENCE_PAREN_APP
%left HIGH_PRECEDENCE_TYAPP

%nonassoc prec_interaction_empty

%%

/*--------------------------------------------------------------------------*/
/* F# Interactive */

/* A SEMICOLON_SEMICOLON (or EOF) will mark the end of all interaction blocks. */
/* The end of interaction blocks must be determined without needing to lookahead one more token. */
/* A lookahead token would be dropped between parser calls. See bug 1027. */

/* An interaction in F# Interactive */
interaction:
  | interactiveItemsTerminator
     { ParsedScriptInteraction.Definitions($1, lhs parseState) }

  | SEMICOLON
     { warning(Error(FSComp.SR.parsUnexpectedSemicolon(), rhs parseState 1))
       ParsedScriptInteraction.Definitions([], lhs parseState) }

  | OBLOCKSEP
     { ParsedScriptInteraction.Definitions([], lhs parseState) }


interactiveTerminator:
  | SEMICOLON_SEMICOLON {}
  | EOF { checkEndOfFileError $1 }


/* An group of items considered to be one interaction, plus a terminator */
/* Represents the sequence of items swallowed in one interaction by F# Interactive */
/* It is important to make this as large as possible given the chunk of input */
/* text. More or less identical to 'moduleDefns' but where SEMICOLON_SEMICOLON is */
/* not part of the grammar of topSeps and HASH interactions are not part of */
/* the swalloed blob, since things like #use must be processed separately. */
/* REVIEW: limiting the input chunks until the next # directive can lead to */
/* discrepencies between whole-file type checking in FSI and FSC. */

interactiveItemsTerminator:
  | interactiveTerminator
     { [] }

  | interactiveDefns interactiveTerminator
     { $1 }

  | interactiveExpr interactiveTerminator
     { $1 }

  | interactiveHash interactiveTerminator
     { $1 }

  | interactiveDefns interactiveSeparators interactiveItemsTerminator
     { $1 @ $3 }

  | interactiveExpr interactiveSeparators interactiveItemsTerminator
     { $1 @ $3 }

  | interactiveHash interactiveSeparators interactiveItemsTerminator
     { $1 @ $3 }


/* A group of definitions as part of in one interaction in F# Interactive */
interactiveDefns:
  | moduleDefn
      { $1 }

  | moduleDefn interactiveDefns
      { $1 @ $2 }


/* An expression as part of one interaction in F# Interactive */
interactiveExpr:
  | opt_attributes opt_access declExpr
      { match $2 with
        | Some vis -> errorR(Error(FSComp.SR.parsUnexpectedVisibilityDeclaration(vis.ToString()), rhs parseState 3))
        | _ -> ()
        let attrDecls = if not (isNil $1) then [ SynModuleDecl.Attributes($1, rangeOfNonNilAttrs $1) ] else []
        attrDecls @ [ mkSynExprDecl $3 ] }

/* A #directive interaction in F# Interactive */
interactiveHash:
  | hashDirective
      { [SynModuleDecl.HashDirective($1, rhs parseState 1)] }

/* One or more separators between interactions in F# Interactive */
interactiveSeparators:
  | interactiveSeparator { }

  | interactiveSeparator interactiveSeparators { }

/* One separator between interactions in F# Interactive */
interactiveSeparator:
  | SEMICOLON { }
  | OBLOCKSEP { }

/*--------------------------------------------------------------------------*/
/* #directives - used by both F# Interactive directives and #nowarn etc.    */


/* A #directive in a module, namespace or an interaction */
hashDirective:
  | HASH IDENT hashDirectiveArgs
     { let m = match $3 with [] -> rhs2  parseState 1 2 | _ -> rhs2  parseState 1 3
       ParsedHashDirective($2, $3, m) }


/* The arguments to a #directive */
hashDirectiveArgs:
  | /* EMPTY */
     { [] }

  | hashDirectiveArgs hashDirectiveArg
     { $1 @ [$2] }


/* One argument to a #directive */
hashDirectiveArg:
  | string
      { let s, kind = $1
        ParsedHashDirectiveArgument.String(s, kind, lhs parseState) }
  | sourceIdentifier
      { let c, v = $1
        ParsedHashDirectiveArgument.SourceIdentifier(c, v, lhs parseState) }


/*--------------------------------------------------------------------------*/
/* F# Language Proper - signature files */

/* The contents of a signature file */
signatureFile:
  | fileNamespaceSpecs EOF
     { checkEndOfFileError $2; $1 }

  | fileNamespaceSpecs error EOF
     { $1 }

  /* If this rule fires it is kind of catastrophic: error recovery yields no results! */
  /* This will result in NO intellisense for the file! Ideally we wouldn't need this rule */
  /* Note: the compiler assumes there is at least one "fragment", so an empty one is used (see 4488) */
  | error EOF
     { let emptySigFileFrag = ParsedSigFileFragment.AnonModule([], rhs parseState 1)
       ParsedSigFile([], [emptySigFileFrag]) }


/* The start of a module declaration */
moduleIntro:
  | moduleKeyword opt_attributes opt_access opt_rec path
      { if not (isNil $2) then
            parseState.LexBuffer.CheckLanguageFeatureAndRecover LanguageFeature.AttributesToRightOfModuleKeyword (rhs parseState 4)
        let mModule = rhs parseState 1
        mModule, $4, $5.LongIdent, $3, $2 }


/* The start of a namespace declaration */
namespaceIntro:
  | NAMESPACE opt_rec path
      { let mNamespace = rhs parseState 1
        mNamespace, $2, $3.LongIdent, grabXmlDoc(parseState, [], 1) }


/* The contents of a signature file */
fileNamespaceSpecs:
  | fileModuleSpec
      { ParsedSigFile([], [ ($1 (None, false, [], PreXmlDoc.Empty)) ]) }

  | fileModuleSpec fileNamespaceSpecList
      { // If there are namespaces, the first fileModuleImpl may only contain # directives
        let decls =
            match ($1 (None, false, [], PreXmlDoc.Empty)) with
            | ParsedSigFileFragment.AnonModule(decls, m) -> decls
            | ParsedSigFileFragment.NamespaceFragment(decls = decls) -> decls
            | ParsedSigFileFragment.NamedModule(SynModuleOrNamespaceSig(range = m)) ->
                raiseParseErrorAt m (FSComp.SR.parsOnlyHashDirectivesAllowed())
        let decls =
            decls |> List.collect (function
                | (SynModuleSigDecl.HashDirective(hd, _)) -> [hd]
                | d ->
                     reportParseErrorAt d.Range (FSComp.SR.parsOnlyHashDirectivesAllowed())
                     [])
        ParsedSigFile(decls, $2) }


fileNamespaceSpecList:
  | fileNamespaceSpec fileNamespaceSpecList
     { $1 :: $2 }

  | fileNamespaceSpec
     { [$1] }

fileNamespaceSpec:
  | namespaceIntro deprecated_opt_equals fileModuleSpec
     { let mNamespace, isRec, path, xml = $1
       $3 (Some mNamespace, isRec, path, xml) }


/* The single module declaration that can make up a signature file */
fileModuleSpec:
  | opt_attributes opt_access moduleIntro moduleSpfnsPossiblyEmptyBlock
    { if Option.isSome $2 then errorR(Error(FSComp.SR.parsVisibilityDeclarationsShouldComePriorToIdentifier(), rhs parseState 2))
      let m2 = rhs parseState 3
      let mDeclsAndAttrs = (List.map (fun (a: SynAttributeList) -> a.Range) $1) @ (List.map (fun (d: SynModuleSigDecl) -> d.Range) $4)
      let mModule, isRec, path2, vis, attribs2 = $3
      let xmlDoc = grabXmlDoc(parseState, $1, 1)
      let m = (m2, mDeclsAndAttrs) ||> unionRangeWithListBy id |> unionRangeWithXmlDoc xmlDoc
      (fun (mNamespaceOpt, isRec2, path, _) ->
        if not (isNil path) then errorR(Error(FSComp.SR.parsNamespaceOrModuleNotBoth(), m2))
        let lid = path@path2
        let trivia: SynModuleOrNamespaceSigTrivia = { LeadingKeyword = SynModuleOrNamespaceLeadingKeyword.Module mModule }
        ParsedSigFileFragment.NamedModule(SynModuleOrNamespaceSig(lid, (isRec || isRec2), SynModuleOrNamespaceKind.NamedModule, $4, xmlDoc, $1 @ attribs2, vis, m, trivia))) }

  | moduleSpfnsPossiblyEmptyBlock
    { let m = (rhs parseState 1)
      (fun (mNamespaceOpt, isRec, path, xml) ->
        match path with
        | [] -> ParsedSigFileFragment.AnonModule($1, m)
        | _ ->
            let lastDeclRange = List.tryLast $1 |> Option.map (fun decl -> decl.Range) |> Option.defaultValue (rhs parseState 1)
            let m = mkRange lastDeclRange.FileName (lhs parseState).Start lastDeclRange.End
            xml.MarkAsInvalid()
            let trivia: SynModuleOrNamespaceSigTrivia =
                match mNamespaceOpt with
                | None -> { LeadingKeyword = SynModuleOrNamespaceLeadingKeyword.None }
                | Some mNamespace -> { LeadingKeyword = SynModuleOrNamespaceLeadingKeyword.Namespace mNamespace }
            ParsedSigFileFragment.NamespaceFragment(path, isRec, SynModuleOrNamespaceKind.DeclaredNamespace, $1, PreXmlDoc.Empty, [], m, trivia)) }


moduleSpfnsPossiblyEmptyBlock:
  | moduleSpfnsPossiblyEmpty
      { $1 }

  | OBLOCKBEGIN moduleSpfnsPossiblyEmpty oblockend opt_OBLOCKSEP
      { $2 }

  | OBLOCKBEGIN moduleSpfnsPossiblyEmpty recover
       { // The lex filter ensures we can only get a mismatch in OBLOCKBEGIN/OBLOCKEND tokens if there was some other kind of error, hence we don't need to report this error
         // reportParseErrorAt (rhs parseState 1) (FSComp.SR.parsUnClosedBlockInHashLight())
         $2
       }

  | OBLOCKBEGIN error oblockend
       { [] }


moduleSpfnsPossiblyEmpty:
  | moduleSpfns
      { $1 }

  | error
      { [] }

  | /* EMPTY */
      { [] }


moduleSpfns:
  | moduleSpfn opt_topSeparators moduleSpfns
     { $1 :: $3 }

  | error topSeparators moduleSpfns
     { (* silent recovery *) $3 }

  | moduleSpfn opt_topSeparators
     { [$1] }


moduleSpfn:
  | hashDirective
      { SynModuleSigDecl.HashDirective($1, rhs2 parseState 1 1) }

  | valSpfn
      { $1 }

  | opt_attributes opt_access moduleIntro colonOrEquals namedModuleAbbrevBlock
      { if Option.isSome $2 then errorR(Error(FSComp.SR.parsVisibilityDeclarationsShouldComePriorToIdentifier(), rhs parseState 2))
        let mModule, isRec, path, vis, attribs2 = $3
        if isRec then raiseParseErrorAt (rhs parseState 3) (FSComp.SR.parsInvalidUseOfRec())
        if not (isSingleton path) then raiseParseErrorAt (rhs parseState 3) (FSComp.SR.parsModuleAbbreviationMustBeSimpleName())
        if not (isNil $1) then raiseParseErrorAt (rhs parseState 1) (FSComp.SR.parsIgnoreAttributesOnModuleAbbreviation())
        if not (isNil attribs2) then raiseParseErrorAt (rhs parseState 3) (FSComp.SR.parsIgnoreAttributesOnModuleAbbreviation())
        match vis with
        | Some vis -> raiseParseErrorAt (rhs parseState 1) (FSComp.SR.parsIgnoreVisibilityOnModuleAbbreviationAlwaysPrivate(vis.ToString()))
        | _ ->
            let lid: SynLongIdent = $5
            let m = unionRanges mModule lid.Range
            SynModuleSigDecl.ModuleAbbrev(List.head path, lid.LongIdent, m) }

  | opt_attributes opt_access moduleIntro colonOrEquals moduleSpecBlock
      { let mModule, isRec, path, vis, attribs2 = $3
        let xmlDoc = grabXmlDoc(parseState, $1, 1)
        if not (isSingleton path) then raiseParseErrorAt (rhs parseState 3) (FSComp.SR.parsModuleDefnMustBeSimpleName())
        if isRec then raiseParseErrorAt (rhs parseState 3) (FSComp.SR.parsInvalidUseOfRec())
        let info = SynComponentInfo($1 @ attribs2, None, [], path, xmlDoc, false, vis, rhs parseState 3)
        if Option.isSome $2 then errorR(Error(FSComp.SR.parsVisibilityDeclarationsShouldComePriorToIdentifier(), rhs parseState 2))
        let decls, mOptEnd = $5
        let m = (rhs2 parseState 1 4, decls)
                ||> unionRangeWithListBy (fun (d: SynModuleSigDecl) -> d.Range)
                |> unionRangeWithXmlDoc xmlDoc
        let m = match mOptEnd with | None -> m | Some mEnd -> unionRanges m mEnd
        let trivia: SynModuleSigDeclNestedModuleTrivia = { ModuleKeyword = Some mModule; EqualsRange = $4 }
        SynModuleSigDecl.NestedModule(info, isRec, decls, m, trivia) }

  | opt_attributes opt_access moduleIntro error
      { let mModule, isRec, path, vis, attribs2 = $3
        let xmlDoc = grabXmlDoc(parseState, $1, 1)
        if not (isSingleton path) then raiseParseErrorAt (rhs parseState 3) (FSComp.SR.parsModuleDefnMustBeSimpleName())
        if isRec then raiseParseErrorAt (rhs parseState 3) (FSComp.SR.parsInvalidUseOfRec())
        let info = SynComponentInfo($1 @ attribs2, None, [], path, xmlDoc, false, vis, rhs parseState 3)
        if Option.isSome $2 then errorR(Error(FSComp.SR.parsVisibilityDeclarationsShouldComePriorToIdentifier(), rhs parseState 2))
        let mWhole = rhs2 parseState 1 3 |> unionRangeWithXmlDoc xmlDoc
        let trivia: SynModuleSigDeclNestedModuleTrivia = { ModuleKeyword = Some mModule; EqualsRange = None }
        SynModuleSigDecl.NestedModule(info, isRec, [], mWhole, trivia) }

  | opt_attributes opt_access typeKeyword tyconSpfn tyconSpfnList
      { if Option.isSome $2 then errorR (Error (FSComp.SR.parsVisibilityDeclarationsShouldComePriorToIdentifier (), rhs parseState 2))
        let leadingKeyword = SynTypeDefnLeadingKeyword.Type(rhs parseState 3)
        let (SynTypeDefnSig (SynComponentInfo (cas, a, cs, b, _xmlDoc, d, d2, d3), typeRepr, members, range, trivia)) = $4 leadingKeyword
        _xmlDoc.MarkAsInvalid()
        let attrs = $1 @ cas
        let xmlDoc = grabXmlDoc(parseState, $1, 1)
        let mDefn =
            (d3, attrs) ||> unionRangeWithListBy (fun (a: SynAttributeList) -> a.Range)
            |> unionRanges range
            |> unionRangeWithXmlDoc xmlDoc
        let tc = (SynTypeDefnSig(SynComponentInfo(attrs, a, cs, b, xmlDoc, d, d2, d3), typeRepr, members, mDefn, trivia))
        let m = (mDefn, $5) ||> unionRangeWithListBy (fun (a: SynTypeDefnSig) -> a.Range) |> unionRanges (rhs parseState 3)
        SynModuleSigDecl.Types(tc :: $5, m) }

  | opt_attributes opt_access exconSpfn
      { if Option.isSome $2 then errorR(Error(FSComp.SR.parsVisibilityDeclarationsShouldComePriorToIdentifier(), rhs parseState 2))
        let (SynExceptionSig(SynExceptionDefnRepr(cas, a, b, c, d, d2), withKeyword, members, range)) = $3
        let xmlDoc = grabXmlDoc(parseState, $1, 1)
        let mDefnReprWithAttributes = (d2, $1) ||> unionRangeWithListBy (fun a -> a.Range) |> unionRangeWithXmlDoc xmlDoc
        let mWhole = (mDefnReprWithAttributes, members) ||> unionRangeWithListBy (fun (m: SynMemberSig) -> m.Range)
        let synExnDefn = SynExceptionSig(SynExceptionDefnRepr($1@cas, a, b, xmlDoc, d, mDefnReprWithAttributes), withKeyword, members, mWhole)
        SynModuleSigDecl.Exception(synExnDefn, mWhole) }

  | openDecl
      { SynModuleSigDecl.Open($1, (rhs parseState 1)) }

valSpfn:
  | opt_attributes opt_access VAL opt_attributes opt_inline opt_mutable opt_access nameop opt_explicitValTyparDecls COLON topTypeWithTypeConstraints optLiteralValueSpfn
      { if Option.isSome $2 then errorR(Error(FSComp.SR.parsVisibilityDeclarationsShouldComePriorToIdentifier(), rhs parseState 2))
        let attr1, attr2, isInline, isMutable, vis2, id, doc, explicitValTyparDecls, (ty, arity), (mEquals, konst: SynExpr option) = ($1), ($4), (Option.isSome $5), ($6), ($7), ($8), grabXmlDoc(parseState, $1, 1), ($9), ($11), ($12)
        if not (isNil attr2) then errorR(Deprecated(FSComp.SR.parsAttributesMustComeBeforeVal(), rhs parseState 4))
        let m =
            rhs2 parseState 1 11
            |> unionRangeWithXmlDoc doc
            |> fun m ->
                match konst with
                | None -> m
                | Some e -> unionRanges m e.Range
        let mVal = rhs parseState 3
        let trivia: SynValSigTrivia = { LeadingKeyword = SynLeadingKeyword.Val mVal; InlineKeyword = $5; WithKeyword = None; EqualsRange = mEquals }
        let valSpfn = SynValSig((attr1@attr2), id, explicitValTyparDecls, ty, arity, isInline, isMutable, doc, vis2, konst, m, trivia)
        SynModuleSigDecl.Val(valSpfn, m)
      }

/* The optional literal value on a literal specification in a signature */
optLiteralValueSpfn:
  | /* EMPTY */
      { None, None }

  | EQUALS declExpr
      { let mEquals = rhs parseState 1
        Some(mEquals), Some($2) }

  | EQUALS OBLOCKBEGIN declExpr oblockend opt_ODECLEND
      { let mEquals = rhs parseState 1
        Some(mEquals), Some($3) }


/* A block of definitions in a module in a signature file */
moduleSpecBlock:

  /* #light-syntax, with no sig/end or begin/end */
  | OBLOCKBEGIN moduleSpfns oblockend
      { $2, None }

  /* #light-syntax, with sig/end or begin/end */
  | OBLOCKBEGIN sigOrBegin moduleSpfnsPossiblyEmpty END oblockend
      { let mEnd = rhs parseState 4
        $3, Some mEnd }

  /* non-#light-syntax, with sig/end or begin/end */
  | sigOrBegin moduleSpfnsPossiblyEmpty END
      { let mEnd = rhs parseState 3
        $2, Some mEnd }


tyconSpfnList:
  | AND tyconSpfn tyconSpfnList
     { let xmlDoc = grabXmlDoc(parseState, [], 1)
       let tyconSpfn =
           let leadingKeyword = SynTypeDefnLeadingKeyword.And(rhs parseState 1)
           let (SynTypeDefnSig(componentInfo, typeRepr, members, range, trivia) as typeDefnSig) = $2 leadingKeyword
           let (SynComponentInfo(a, typars, c, lid, _xmlDoc, fixity, vis, mLongId)) = componentInfo
           if xmlDoc.IsEmpty then
               if _xmlDoc.IsEmpty then typeDefnSig else
               let range = unionRangeWithXmlDoc _xmlDoc range
               SynTypeDefnSig(componentInfo, typeRepr, members, range, trivia)

           else
               _xmlDoc.MarkAsInvalid()
               let range = unionRangeWithXmlDoc xmlDoc range
               let componentInfo = SynComponentInfo (a, typars, c, lid, xmlDoc, fixity, vis, mLongId)
               SynTypeDefnSig(componentInfo, typeRepr, members, range, trivia)
       tyconSpfn :: $3 }

  |
     { [] }


/* A type definition in a signature */
tyconSpfn:
  | typeNameInfo EQUALS tyconSpfnRhsBlock
      { let mLhs = rhs parseState 1
        let mEquals = rhs parseState 2
        fun leadingKeyword -> $3 leadingKeyword mLhs $1 (Some mEquals) }
  | typeNameInfo opt_classSpfn
      { let mWithKwd, members = $2
        let (SynComponentInfo(range = range)) = $1
        let m =
            match members with
            | [] ->
                match mWithKwd with
                | None -> range
                | Some mWithKwd -> unionRanges range mWithKwd
            | decls ->
                (range, decls) ||> unionRangeWithListBy (fun (s: SynMemberSig) -> s.Range)
        fun leadingKeyword ->
            let trivia: SynTypeDefnSigTrivia = { LeadingKeyword = leadingKeyword; EqualsRange = None; WithKeyword = mWithKwd }
            SynTypeDefnSig($1, SynTypeDefnSigRepr.Simple(SynTypeDefnSimpleRepr.None m, m), members, m, trivia) }


/* The right-hand-side of a type definition in a signature */
tyconSpfnRhsBlock:
  /* This rule allows members to be given for record and union types in the #light syntax */
  /* without the use of 'with' ... 'end'. For example: */
  /*     type R = */
  /*         { a: int } */
  /*         member r.A = a */
  /* It also takes into account that any existing 'with' */
  /* block still needs to be considered and may occur indented or undented from the core type */
  /* representation. */
  | OBLOCKBEGIN tyconSpfnRhs opt_OBLOCKSEP classSpfnMembers opt_classSpfn oblockend opt_classSpfn
     { let m = lhs parseState
       (fun leadingKeyword mLhs nameInfo mEquals ->
           let members = $4 @ (snd $5)
           $2 leadingKeyword mLhs nameInfo mEquals (checkForMultipleAugmentations m members (snd $7))) }

  | tyconSpfnRhs opt_classSpfn
     { let m = lhs parseState
       (fun leadingKeyword mLhs nameInfo mEquals ->
           let _, members = $2
           $1 leadingKeyword mLhs nameInfo mEquals members) }


/* The right-hand-side of a type definition in a signature */
tyconSpfnRhs:
  | tyconDefnOrSpfnSimpleRepr
     { (fun leadingKeyword mLhs nameInfo mEquals augmentation ->
           let declRange = unionRanges mLhs $1.Range
           let mWhole = (declRange, augmentation) ||> unionRangeWithListBy (fun (mem: SynMemberSig) -> mem.Range)
           let trivia: SynTypeDefnSigTrivia = { LeadingKeyword = leadingKeyword; WithKeyword = None; EqualsRange = mEquals }
           SynTypeDefnSig(nameInfo, SynTypeDefnSigRepr.Simple($1, $1.Range), augmentation, mWhole, trivia)) }

  | tyconClassSpfn
     { let needsCheck, (kind, decls) = $1
       let objectModelRange =
           match decls with
           | [] -> lhs parseState
           | decls ->
               let start = mkSynRange parseState.ResultStartPosition parseState.ResultStartPosition
               (start, decls) ||> unionRangeWithListBy (fun (s: SynMemberSig) -> s.Range)

       (fun leadingKeyword nameRange nameInfo mEquals augmentation ->
           if needsCheck && isNil decls then
              reportParseErrorAt nameRange (FSComp.SR.parsEmptyTypeDefinition())

           let declRange = unionRanges nameRange objectModelRange
           let mWhole = (declRange, augmentation) ||> unionRangeWithListBy (fun (mem: SynMemberSig) -> mem.Range)
           let trivia: SynTypeDefnSigTrivia = { LeadingKeyword = leadingKeyword; WithKeyword = None; EqualsRange = mEquals }
           SynTypeDefnSig(nameInfo, SynTypeDefnSigRepr.ObjectModel(kind, decls, objectModelRange), augmentation, mWhole, trivia)) }

  | DELEGATE OF topType
     { let m = lhs parseState
       let ty, arity = $3
       let flags = AbstractMemberFlags true SynMemberKind.Member
       let valSig = SynValSig([], (SynIdent(mkSynId m "Invoke", None)), inferredTyparDecls, ty, arity, false, false, PreXmlDoc.Empty, None, None, m, SynValSigTrivia.Zero)
       let invoke = SynMemberSig.Member(valSig, flags, m, SynMemberSigMemberTrivia.Zero)
       (fun leadingKeyword nameRange nameInfo mEquals augmentation ->
           if not (isNil augmentation) then raiseParseErrorAt m (FSComp.SR.parsAugmentationsIllegalOnDelegateType())
           let mWhole = unionRanges nameRange m
           let trivia: SynTypeDefnSigTrivia = { LeadingKeyword = leadingKeyword; WithKeyword = None; EqualsRange = mEquals }
           SynTypeDefnSig(nameInfo, SynTypeDefnSigRepr.ObjectModel(SynTypeDefnKind.Delegate(ty, arity), [invoke], m), [], mWhole, trivia)) }


/* The right-hand-side of an object type definition in a signature */
tyconClassSpfn:
  | classSpfnBlockKindUnspecified
     { let needsCheck, decls = $1
       needsCheck, (SynTypeDefnKind.Unspecified, decls) }

  | classOrInterfaceOrStruct classSpfnBlock END
     { false, ($1, $2) }

  | classOrInterfaceOrStruct classSpfnBlock recover
     { reportParseErrorAt (rhs parseState 1) (FSComp.SR.parsUnmatchedClassInterfaceOrStruct())
       false, ($1, $2) }

  | classOrInterfaceOrStruct error END
     { // silent recovery
       false, ($1, []) }


/* The right-hand-side of an object type definition in a signature with no explicit kind */
classSpfnBlockKindUnspecified:
  | OBLOCKBEGIN classSpfnMembers oblockend
     { true, $2 }

  | OBLOCKBEGIN classSpfnMembers recover
     { if not $3 then reportParseErrorAt (rhs parseState 3) (FSComp.SR.parsUnexpectedEndOfFileTypeSignature())
       false, $2 }

  /* NOTE: these rules enable the non-#light syntax to omit the kind of a type. */
  | BEGIN classSpfnBlock END
     { false, $2 }

  | BEGIN classSpfnBlock recover
     { false, $2 }


/* The right-hand-side of an object type definition in a signature */
classSpfnBlock:
  | OBLOCKBEGIN classSpfnMembers oblockend
      { $2 }

  | OBLOCKBEGIN classSpfnMembers recover
      { if not $3 then reportParseErrorAt (rhs parseState 3) (FSComp.SR.parsUnexpectedEndOfFileTypeSignature())
        $2 }
  | classSpfnMembers
      { $1 }

/* The members of an object type definition in a signature, possibly empty */
classSpfnMembers:
  | classSpfnMembersAtLeastOne
     { $1 }

  | /* EMPTY */
     { [] }


/* The members of an object type definition in a signature */
classSpfnMembersAtLeastOne:
  | classMemberSpfn opt_seps classSpfnMembers
     { $1 :: $3 }


/* A object member in a signature */
classMemberSpfn:
  | opt_attributes opt_access memberSpecFlags opt_inline opt_access nameop opt_explicitValTyparDecls COLON topTypeWithTypeConstraints classMemberSpfnGetSet optLiteralValueSpfn
     { if Option.isSome $2 then errorR(Error(FSComp.SR.parsVisibilityDeclarationsShouldComePriorToIdentifier(), rhs parseState 2))
       let isInline, doc, vis2, id, explicitValTyparDecls, (ty, arity), (mEquals, optLiteralValue) = (Option.isSome $4), grabXmlDoc(parseState, $1, 1), $5, $6, $7, $9, $11
       let mWith, (getSet, getSetRangeOpt) = $10
       let getSetAdjuster arity = match arity, getSet with SynValInfo([], _), SynMemberKind.Member -> SynMemberKind.PropertyGet | _ -> getSet
       let mWhole =
           let m = rhs parseState 3
           match getSetRangeOpt with
           | None -> unionRanges m ty.Range
           | Some gs -> unionRanges m (gs: GetSetKeywords).Range
           |> fun m -> (m, $1) ||> unionRangeWithListBy (fun (a: SynAttributeList) -> a.Range)
           |> unionRangeWithXmlDoc doc
           |> fun m ->
               match optLiteralValue with
               | None -> m
               | Some e -> unionRanges m e.Range

       let flags, leadingKeyword = $3
       let flags = flags (getSetAdjuster arity)
       let trivia = { LeadingKeyword = leadingKeyword; InlineKeyword = $4; WithKeyword = mWith; EqualsRange = mEquals }
       let valSpfn = SynValSig($1, id, explicitValTyparDecls, ty, arity, isInline, false, doc, vis2, optLiteralValue, mWhole, trivia)
       let trivia: SynMemberSigMemberTrivia = { GetSetKeywords = getSetRangeOpt }
       SynMemberSig.Member(valSpfn, flags, mWhole, trivia) }

  | opt_attributes opt_access interfaceMember appType
     { if Option.isSome $2 then errorR(Error(FSComp.SR.parsVisibilityDeclarationsShouldComePriorToIdentifier(), rhs parseState 2))
       SynMemberSig.Interface($4, unionRanges (rhs parseState 3) ($4).Range) }

  | opt_attributes opt_access INHERIT appType
     { if Option.isSome $2 then errorR(Error(FSComp.SR.parsVisibilityDeclarationsShouldComePriorToIdentifier(), rhs parseState 2))
       SynMemberSig.Inherit($4, unionRanges (rhs parseState 3) ($4).Range) }

  | opt_attributes opt_access VAL fieldDecl
     { let mWhole = rhs2 parseState 1 4
       if Option.isSome $2 then errorR (Error (FSComp.SR.parsVisibilityDeclarationsShouldComePriorToIdentifier (), rhs parseState 2))
       let mVal = rhs parseState 3
       let (SynField(xmlDoc = xmlDoc)) as field = $4 $1 false mWhole (Some(SynLeadingKeyword.Val mVal))
       let mWhole = unionRangeWithXmlDoc xmlDoc mWhole
       SynMemberSig.ValField(field, mWhole) }

  | opt_attributes opt_access STATIC VAL fieldDecl
     { let mWhole = rhs2 parseState 1 5
       if Option.isSome $2 then errorR (Error (FSComp.SR.parsVisibilityDeclarationsShouldComePriorToIdentifier (), rhs parseState 2))
       let mStatic = rhs parseState 3
       let mVal = rhs parseState 4
       let (SynField(xmlDoc = xmlDoc)) as field = $5 $1 true mWhole (Some(SynLeadingKeyword.StaticVal(mStatic, mVal)))
       let mWhole = unionRangeWithXmlDoc xmlDoc mWhole
       SynMemberSig.ValField(field, mWhole) }

  | opt_attributes opt_access STATIC typeKeyword tyconSpfn
     { let leadingKeyword = SynTypeDefnLeadingKeyword.StaticType(rhs parseState 3, rhs parseState 4)
       if Option.isSome $2 then errorR(Error(FSComp.SR.parsVisibilityDeclarationsShouldComePriorToIdentifier(), rhs parseState 2))
       SynMemberSig.NestedType($5 leadingKeyword, rhs2 parseState 1 5) }

  | opt_attributes opt_access NEW COLON topTypeWithTypeConstraints
     { let vis, doc, (ty, valSynInfo) = $2, grabXmlDoc(parseState, $1, 1), $5
       let mNew = rhs parseState 3
       let m = unionRanges (rhs parseState 1) ty.Range |> unionRangeWithXmlDoc doc
       let isInline = false
       let trivia: SynValSigTrivia = { LeadingKeyword = SynLeadingKeyword.New mNew; InlineKeyword = None; WithKeyword = None; EqualsRange = None }
       let valSpfn = SynValSig ($1, (SynIdent(mkSynId (rhs parseState 3) "new", None)), noInferredTypars, ty, valSynInfo, isInline, false, doc, vis, None, m, trivia)
       SynMemberSig.Member(valSpfn, CtorMemberFlags, m, SynMemberSigMemberTrivia.Zero) }


/* The optional "with get, set" on a member in a signature */
classMemberSpfnGetSet:
  | /* EMPTY */
    { None, (SynMemberKind.Member, None) }

  | WITH classMemberSpfnGetSetElements
    { let mWith = rhs parseState 1
      Some mWith, $2 }

  | OWITH classMemberSpfnGetSetElements OEND
    { let mWith = rhs parseState 1
      Some mWith, $2 }

  | OWITH classMemberSpfnGetSetElements error
    { let mWith = rhs parseState 1
      reportParseErrorAt mWith (FSComp.SR.parsUnmatchedWith())
      Some mWith, $2 }


/* The "get, set" on a property member in a signature */
classMemberSpfnGetSetElements:
  | nameop
    { (let (SynIdent(id:Ident, _)) = $1
       if id.idText = "get" then
           SynMemberKind.PropertyGet, Some(GetSetKeywords.Get id.idRange)
       else if id.idText = "set" then
           SynMemberKind.PropertySet, Some(GetSetKeywords.Set id.idRange)
       else
           raiseParseErrorAt (rhs parseState 1) (FSComp.SR.parsGetOrSetRequired())) }

  | nameop COMMA nameop
    { let (SynIdent(id, _)) = $1
      let (SynIdent(id2, _)) = $3
      if not ((id.idText = "get" && id2.idText = "set") ||
              (id.idText = "set" && id2.idText = "get")) then
         raiseParseErrorAt (rhs2 parseState 1 3) (FSComp.SR.parsGetOrSetRequired())

      if id.idText = "get" then
          SynMemberKind.PropertyGetSet, Some(GetSetKeywords.GetSet(id.idRange, id2.idRange))
      else
          SynMemberKind.PropertyGetSet, Some(GetSetKeywords.GetSet(id2.idRange, id.idRange)) }

memberSpecFlags:
  | memberFlags { $1 }
  | abstractMemberFlags { $1 }


/* Part of an exception definition in a signature file */
exconSpfn:
  | exconCore opt_classSpfn
     { let mWithKwd, members = $2
       SynExceptionSig($1, mWithKwd, members, lhs parseState) }


/* The optional augmentation on a type definition in a signature */
opt_classSpfn:
  | WITH classSpfnBlock declEnd
     { let mWithKwd = rhs parseState 1
       (Some mWithKwd), $2 }

  | /* EMPTY */
     { None, [] }


/*--------------------------------------------------------------------------*/
/* F# Language Proper - implementation files */

/* The contents of an implementation file */
implementationFile:
  | fileNamespaceImpls EOF
     { checkEndOfFileError $2; $1 }

  | fileNamespaceImpls error EOF
     { $1 }

  /* If this rule fires it is kind of catastrophic: error recovery yields no results! */
  /* This will result in NO intellisense for the file! Ideally we wouldn't need this rule */
  /* Note: the compiler assumes there is at least one "fragment", so an empty one is used (see 4488) */
  | error EOF
     { let emptyImplFileFrag = ParsedImplFileFragment.AnonModule([], rhs parseState 1)
       ParsedImplFile ([], [emptyImplFileFrag]) }


/* The sequence of namespace definitions or a single module definition that makes up an implementation file */
fileNamespaceImpls:
  | fileModuleImpl
      { ParsedImplFile ([], [ ($1 (None, false, [], PreXmlDoc.Empty)) ]) }

  | fileModuleImpl fileNamespaceImplList
      { // If there are namespaces, the first fileModuleImpl may only contain # directives
        let decls =
            match ($1 (None, false, [], PreXmlDoc.Empty)) with
            | ParsedImplFileFragment.AnonModule(decls, m) -> decls
            | ParsedImplFileFragment.NamespaceFragment(decls = decls) -> decls
            | ParsedImplFileFragment.NamedModule(SynModuleOrNamespace(range = m)) ->
                raiseParseErrorAt m (FSComp.SR.parsOnlyHashDirectivesAllowed())
        let decls =
            decls |> List.collect (function
                | (SynModuleDecl.HashDirective(hd, _)) -> [hd]
                | d ->
                     reportParseErrorAt d.Range (FSComp.SR.parsOnlyHashDirectivesAllowed())
                     [])
        ParsedImplFile (decls, $2) }


/* The sequence of namespace definitions that can make up an implementation file */
fileNamespaceImplList:
  | fileNamespaceImpl fileNamespaceImplList
     { $1 :: $2 }

  | fileNamespaceImpl
     { [$1] }


/* A single namespace definition in an implementation file */
fileNamespaceImpl:
  | namespaceIntro deprecated_opt_equals fileModuleImpl
     { let mNamespace, isRec, path, xml = $1
       $3 (Some mNamespace, isRec, path, xml) }


/* A single module definition in an implementation file */
fileModuleImpl:
  | opt_attributes opt_access moduleIntro moduleDefnsOrExprPossiblyEmptyOrBlock
    { if Option.isSome $2 then errorR(Error(FSComp.SR.parsVisibilityDeclarationsShouldComePriorToIdentifier(), rhs parseState 2))
      let m2 = rhs parseState 3
      let mDeclsAndAttrs = (List.map (fun (a: SynAttributeList) -> a.Range) $1) @ (List.map (fun (d: SynModuleDecl) -> d.Range) $4)
      let xmlDoc = grabXmlDoc(parseState, $1, 1)
      let m = (m2, mDeclsAndAttrs) ||> unionRangeWithListBy id |> unionRangeWithXmlDoc xmlDoc
      let mModule, isRec2, path2, vis, attribs2 = $3
      (fun (mNamespaceOpt, isRec, path, _) ->
        if not (isNil path) then errorR(Error(FSComp.SR.parsNamespaceOrModuleNotBoth(), m2))
        let lid = path@path2
        let trivia: SynModuleOrNamespaceTrivia = { LeadingKeyword = SynModuleOrNamespaceLeadingKeyword.Module mModule }
        ParsedImplFileFragment.NamedModule(SynModuleOrNamespace(lid, (isRec || isRec2), SynModuleOrNamespaceKind.NamedModule, $4, xmlDoc, $1@attribs2, vis, m, trivia))) }

  | moduleDefnsOrExprPossiblyEmptyOrBlock
    { let m = (rhs parseState 1)
      (fun (mNamespaceOpt, isRec, path, xml) ->
        match path with
        | [] -> ParsedImplFileFragment.AnonModule($1, m)
        | _ ->
            let lastDeclRange = List.tryLast $1 |> Option.map (fun decl -> decl.Range) |> Option.defaultValue (rhs parseState 1)
            let m = mkRange lastDeclRange.FileName (lhs parseState).Start lastDeclRange.End
            xml.MarkAsInvalid()
            let trivia: SynModuleOrNamespaceTrivia =
                match mNamespaceOpt with
                 | None -> { LeadingKeyword = SynModuleOrNamespaceLeadingKeyword.None }
                 | Some mNamespace -> { LeadingKeyword = SynModuleOrNamespaceLeadingKeyword.Namespace mNamespace }
            ParsedImplFileFragment.NamespaceFragment(path, isRec, SynModuleOrNamespaceKind.DeclaredNamespace, $1, PreXmlDoc.Empty, [], m, trivia)) }


/* A collection/block of definitions or expressions making up a module or namespace, possibly empty */
moduleDefnsOrExprPossiblyEmptyOrBlock:
  | OBLOCKBEGIN moduleDefnsOrExprPossiblyEmpty oblockend opt_OBLOCKSEP
     { $2 }

  | OBLOCKBEGIN moduleDefnsOrExprPossiblyEmpty recover
     { // The lex filter ensures we can only get a mismatch in OBLOCKBEGIN/OBLOCKEND tokens if there was some other kind of error, hence we don't need to report this error
       // reportParseErrorAt (rhs parseState 1) (FSComp.SR.parsUnClosedBlockInHashLight())
       $2 }

  | OBLOCKBEGIN error oblockend
     { [] }

  | moduleDefnsOrExprPossiblyEmpty
     { $1 }


/* A collection of definitions or expressions making up a module or namespace, possibly empty */
moduleDefnsOrExprPossiblyEmpty:
  | moduleDefnsOrExpr
     { $1 }

  | /* EMPTY */
     { [] }


/* A collection of definitions or expressions making up a module or namespace */
/* A naked expression is only allowed at the start of a module/file, or straight after a topSeparators */
moduleDefnsOrExpr:
  | opt_attributes opt_access declExpr topSeparators moduleDefnsOrExpr
      { match $2 with
        | Some vis -> errorR(Error(FSComp.SR.parsUnexpectedVisibilityDeclaration(vis.ToString()), rhs parseState 3))
        | _ -> ()
        let attrDecls = if not (isNil $1) then [ SynModuleDecl.Attributes($1, rangeOfNonNilAttrs $1) ] else []
        attrDecls @ mkSynExprDecl $3 :: $5 }

  | opt_attributes opt_access declExpr topSeparators
      { match $2 with
        | Some vis -> errorR(Error(FSComp.SR.parsUnexpectedVisibilityDeclaration(vis.ToString()), rhs parseState 3))
        | _ -> ()
        let attrDecls = if not (isNil $1) then [ SynModuleDecl.Attributes($1, rangeOfNonNilAttrs $1) ] else []
        attrDecls @ [ mkSynExprDecl $3 ] }

  | opt_attributes opt_access declExpr
      { match $2 with
        | Some vis -> errorR(Error(FSComp.SR.parsUnexpectedVisibilityDeclaration(vis.ToString()), rhs parseState 3))
        | _ -> ()
        let attrDecls = if not (isNil $1) then [ SynModuleDecl.Attributes($1, rangeOfNonNilAttrs $1) ] else []
        attrDecls @ [ mkSynExprDecl $3 ] }

  | moduleDefns
      { $1 }

  | opt_attributes error
     { if not (isNil $1) then [ SynModuleDecl.Attributes($1, rangeOfNonNilAttrs $1) ] else [] }


/* A sequence of definitions in a namespace or module */
moduleDefns:
  | moduleDefnOrDirective moduleDefns
      { $1 @ $2 }

  | moduleDefnOrDirective topSeparators moduleDefnsOrExpr
      { $1 @ $3 }

  | moduleDefnOrDirective
      { $1 }

  | moduleDefnOrDirective topSeparators
      { $1 }

  | error topSeparators moduleDefnsOrExpr
      { $3 }


/* A single definition in a namespace, module or F# Interactive file*/
moduleDefnOrDirective:
  | moduleDefn
      { $1 }

  | hashDirective
      { [ SynModuleDecl.HashDirective($1, rhs2 parseState 1 1) ] }


/* A single definition in a namespace, module or interaction. */
/* This is used by both "fsi" interactions and "source file" fragments defined by moduleDefns */
moduleDefn:

  /* 'let' definitions in non-#light*/
  | opt_attributes opt_access defnBindings %prec decl_let
      { if Option.isSome $2 then errorR(Error(FSComp.SR.parsVisibilityDeclarationsShouldComePriorToIdentifier(), rhs parseState 2))
        parseState.ResetSynArgNameGenerator()
        let (BindingSetPreAttrs(_, _, _, _, mWhole)) = $3
        mkDefnBindings (mWhole, $3, $1, $2, mWhole) }

  /* 'let' or 'do' definitions in #light */
  | opt_attributes opt_access hardwhiteLetBindings %prec decl_let
      { let hwlb, m, _ = $3
        if Option.isSome $2 then errorR(Error(FSComp.SR.parsVisibilityDeclarationsShouldComePriorToIdentifier(), rhs parseState 2))
        parseState.ResetSynArgNameGenerator()
        mkDefnBindings (m, hwlb, $1, $2, m) }

  /* 'do' definitions in non-#light*/
  | opt_attributes opt_access doBinding %prec decl_let
      { if Option.isSome $2 then errorR(Error(FSComp.SR.parsVisibilityDeclarationsShouldComePriorToIdentifier(), rhs parseState 2))
        let mWhole = rhs parseState 3
        mkDefnBindings (mWhole, $3, $1, $2, mWhole) }

  /* 'type' definitions */
  | opt_attributes opt_access typeKeyword tyconDefn tyconDefnList
      { if Option.isSome $2 then errorR(Error(FSComp.SR.parsVisibilityDeclarationsShouldComePriorToIdentifier(), rhs parseState 2))
        let xmlDoc = grabXmlDoc(parseState, $1, 1)
        let leadingKeyword = SynTypeDefnLeadingKeyword.Type(rhs parseState 3)
        let (SynTypeDefn(SynComponentInfo(cas, a, cs, b, _xmlDoc, d, d2, d3), e, f, g, h, trivia)) = $4 leadingKeyword
        _xmlDoc.MarkAsInvalid()
        let attrs = $1@cas
        let mDefn = (h, attrs) ||> unionRangeWithListBy (fun (a: SynAttributeList) -> a.Range) |> unionRangeWithXmlDoc xmlDoc
        let tc = SynTypeDefn(SynComponentInfo(attrs, a, cs, b, xmlDoc, d, d2, d3), e, f, g, mDefn, trivia)
        let types = tc :: $5
        [ SynModuleDecl.Types(types, (rhs parseState 3, types) ||> unionRangeWithListBy (fun t -> t.Range)) ] }

  /* 'exception' definitions */
  | opt_attributes opt_access exconDefn
      { if Option.isSome $2 then errorR(Error(FSComp.SR.parsVisibilityDeclarationsShouldComePriorToIdentifier(), rhs parseState 2))
        let (SynExceptionDefn(SynExceptionDefnRepr(cas, a, b, c, d, d2), withKeyword, e, f)) = $3
        let xmlDoc = grabXmlDoc(parseState, $1, 1)
        let defnReprRange = (d2, $1) ||> unionRangeWithListBy (fun a -> a.Range) |> unionRangeWithXmlDoc xmlDoc
        let mWhole = (f, $1) ||> unionRangeWithListBy (fun a -> a.Range) |> unionRangeWithXmlDoc xmlDoc
        let synExnDefn = SynExceptionDefn(SynExceptionDefnRepr($1@cas, a, b, xmlDoc, d, defnReprRange), withKeyword, e, mWhole)
        [ SynModuleDecl.Exception(synExnDefn, mWhole) ] }

  /* 'module' definitions */
  | opt_attributes opt_access moduleIntro EQUALS namedModuleDefnBlock
      { if Option.isSome $2 then errorR(Error(FSComp.SR.parsVisibilityDeclarationsShouldComePriorToIdentifier(), rhs parseState 2))
        let attribs, (mModule, isRec, path, vis, attribs2) = $1, $3
        let xmlDoc = grabXmlDoc(parseState, $1, 1)
        match $5 with
        | Choice1Of2 eqn ->
            if Option.isSome $2 then errorR(Error(FSComp.SR.parsVisibilityDeclarationsShouldComePriorToIdentifier(), rhs parseState 2))
            if isRec then raiseParseErrorAt (rhs parseState 3) (FSComp.SR.parsInvalidUseOfRec())
            if not (isSingleton path) then raiseParseErrorAt (rhs parseState 3) (FSComp.SR.parsModuleAbbreviationMustBeSimpleName())
            if not (isNil attribs) then raiseParseErrorAt (rhs parseState 1) (FSComp.SR.parsIgnoreAttributesOnModuleAbbreviation())
            if not (isNil attribs2) then raiseParseErrorAt (rhs parseState 3) (FSComp.SR.parsIgnoreAttributesOnModuleAbbreviation())
            match vis with
            | Some vis -> raiseParseErrorAt (rhs parseState 1) (FSComp.SR.parsIgnoreAttributesOnModuleAbbreviationAlwaysPrivate(vis.ToString()))
            | None -> ()
            [ SynModuleDecl.ModuleAbbrev(List.head path, eqn, (rhs parseState 3, eqn) ||> unionRangeWithListBy (fun id -> id.idRange)) ]
        | Choice2Of2 (def, mEndOpt) ->
            if not (isSingleton path) then raiseParseErrorAt (rhs parseState 3) (FSComp.SR.parsModuleAbbreviationMustBeSimpleName())
            let info = SynComponentInfo(attribs @ attribs2, None, [], path, xmlDoc, false, vis, rhs parseState 3)
            let mEquals = rhs parseState 4
            let trivia: SynModuleDeclNestedModuleTrivia = { ModuleKeyword = Some mModule; EqualsRange = Some mEquals }
            let m =
                (rhs2 parseState 1 4, def)
                ||> unionRangeWithListBy (fun (d: SynModuleDecl) -> d.Range)
                |> unionRangeWithXmlDoc xmlDoc
            let m = match mEndOpt with | None -> m | Some mEnd -> unionRanges m mEnd
            [ SynModuleDecl.NestedModule(info, isRec, def, false, m, trivia) ] }

  /* incomplete 'module' definitions */
  | opt_attributes opt_access moduleIntro error
      { let xmlDoc = grabXmlDoc(parseState, $1, 1)
        let mWhole = rhs2 parseState 1 3 |> unionRangeWithXmlDoc xmlDoc
        let attribs, (mModule, isRec, path, vis, attribs2) = $1, $3
        let info = SynComponentInfo(attribs @ attribs2, None, [], path, xmlDoc, false, vis, rhs parseState 3)
        let trivia: SynModuleDeclNestedModuleTrivia = { ModuleKeyword = Some mModule; EqualsRange = None }
        [ SynModuleDecl.NestedModule(info, isRec, [], false, mWhole, trivia) ] }

  /* unattached custom attributes */
  | attributes recover
      { errorR(Error(FSComp.SR.parsAttributeOnIncompleteCode(), rhs parseState 1))
        [ SynModuleDecl.Attributes($1, rhs parseState 1) ] }

  /* 'open' declarations */
  | openDecl
      { [ SynModuleDecl.Open($1, (rhs parseState 1)) ] }

openDecl:
  /* 'open' declarations */
  | OPEN path
      { SynOpenDeclTarget.ModuleOrNamespace($2, (rhs parseState 2)) }

  | OPEN typeKeyword appType
      { SynOpenDeclTarget.Type($3, (rhs parseState 3)) }

/* The right-hand-side of a module abbreviation definition */
/* This occurs on the right of a module abbreviation (#light encloses the r.h.s. with OBLOCKBEGIN/OBLOCKEND) */
/* We don't use it in signature files */
namedModuleAbbrevBlock:
  | OBLOCKBEGIN path oblockend
     { $2 }

  | path
     { $1 }


/* The right-hand-side of a module definition */
namedModuleDefnBlock:
  | OBLOCKBEGIN wrappedNamedModuleDefn oblockend
     { Choice2Of2 $2 }

  | OBLOCKBEGIN wrappedNamedModuleDefn recover
     { // The lex filter ensures we can only get a mismatch in OBLOCKBEGIN/OBLOCKEND tokens if there was some other kind of error, hence we don't need to report this error
       Choice2Of2 $2 }

  | OBLOCKBEGIN moduleDefnsOrExpr oblockend
       { // There is an ambiguity here
         // In particular, consider the following two:
         //
         // module M2 =
         //    System.DateTime.Now
         // module M2 =
         //    Microsoft.FSharp.Core.List
         // The second is a module abbreviation, the first a module containing a single expression.
         // The resolution is in favour of the module abbreviation, i.e. anything of the form
         //    module M2 = ID.ID.ID.ID
         // will be taken as a module abbreviation, regardles of the identifiers themselves.
         //
         // This is similar to the ambiguitty between
         //    type X = int
         // and
         //    type X = OneValue
         // However in that case we do use type name lookup to make the resolution.

         match $2 with
         | [ SynModuleDecl.Expr(LongOrSingleIdent(false, SynLongIdent(path, _, _), None, _), _) ] ->
             Choice1Of2  path
         | _ ->
             Choice2Of2 ($2, None)
       }

  | OBLOCKBEGIN moduleDefnsOrExpr recover
     { // The lex filter ensures we can only get a mismatch in OBLOCKBEGIN/OBLOCKEND tokens if there was some other kind of error, hence we don't need to report this error
       // reportParseErrorAt (rhs parseState 1) (FSComp.SR.parsUnClosedBlockInHashLight())
       Choice2Of2 ($2, None) }

  | OBLOCKBEGIN error oblockend
     { let mEnd = rhs parseState 3
       Choice2Of2 ([], Some mEnd) }

  | wrappedNamedModuleDefn
     { Choice2Of2 $1 }

  | path
     { Choice1Of2 $1.LongIdent }


/* A module definition that includes a 'begin'...'end' (rarely used in F# with #light syntax) */
wrappedNamedModuleDefn:
  | structOrBegin moduleDefnsOrExprPossiblyEmpty END
     { let mEnd = rhs parseState 3
       $2, Some mEnd }

  | structOrBegin moduleDefnsOrExprPossiblyEmpty recover
     { reportParseErrorAt (rhs parseState 1) (FSComp.SR.parsUnmatchedBeginOrStruct())
       $2, None }

  | structOrBegin error END
     { let mEnd = rhs parseState 3
       [], Some mEnd }


tyconDefnAugmentation:
  | WITH classDefnBlock declEnd
     { let mWithKwd = rhs parseState 1
       mWithKwd, $2 }


/* An optional list of custom attributes */
opt_attributes:
  | attributes
      { $1 }

  | %prec prec_opt_attributes_none
      { [] }

/* A list of sets of custom attributes */
attributes:
  | attributeList
     { $1 }

  | attributeList attributes
     { $1 @ $2 }


/* One set of custom attributes, including [< ... >] */
attributeList:
  | LBRACK_LESS attributeListElements opt_seps GREATER_RBRACK opt_OBLOCKSEP
      { mkAttributeList $2 (rhs2 parseState 1 4) }

  | LBRACK_LESS error GREATER_RBRACK opt_OBLOCKSEP
      { mkAttributeList [] (rhs2 parseState 1 3) }

  | LBRACK_LESS attributeListElements opt_seps ends_coming_soon_or_recover
      { if not $4 then reportParseErrorAt (rhs parseState 1) (FSComp.SR.parsUnmatchedLBrackLess())
        mkAttributeList $2 (rhs2 parseState 1 2) }

  | LBRACK_LESS ends_coming_soon_or_recover
      { if not $2 then reportParseErrorAt (rhs parseState 1) (FSComp.SR.parsUnmatchedLBrackLess())
        mkAttributeList [] (rhs parseState 1) }


/* One set of custom attributes, not including [< ... >] */
attributeListElements:
  | attribute
     { [$1] }

  | attributeListElements seps attribute
     { $1 @ [$3] }


/* One custom attribute */
attribute:
  /* A custom attribute */
  | path opt_HIGH_PRECEDENCE_APP opt_atomicExprAfterType
     { let arg = match $3 with None -> mkSynUnit $1.Range | Some e -> e
       let m = unionRanges $1.Range arg.Range
       ({ TypeName = $1; ArgExpr = arg; Target = None; AppliesToGetterAndSetter = false; Range = m }: SynAttribute) }

  /* A custom attribute with an attribute target */
  | attributeTarget path opt_HIGH_PRECEDENCE_APP opt_atomicExprAfterType
     { let arg = match $4 with None -> mkSynUnit $2.Range | Some e -> e
       let startRange = match $1 with Some(ident:Ident) -> ident.idRange | None -> $2.Range
       let m = unionRanges startRange arg.Range
       ({ TypeName = $2; ArgExpr = arg; Target = $1; AppliesToGetterAndSetter = false; Range = m }: SynAttribute) }

  /* A custom attribute with an attribute target */
  | attributeTarget OBLOCKBEGIN path oblockend opt_HIGH_PRECEDENCE_APP opt_atomicExprAfterType
     { let arg = match $6 with None -> mkSynUnit $3.Range | Some e -> e
       let startRange = match $1 with Some ident -> ident.idRange | None -> $3.Range
       let m = unionRanges startRange arg.Range
       ({ TypeName = $3; ArgExpr = arg; Target = $1; AppliesToGetterAndSetter = false; Range = m }: SynAttribute) }


/* The target of a custom attribute */
attributeTarget:
  | moduleKeyword COLON
      { Some(ident("module", (rhs parseState 1))) }

  | typeKeyword COLON
      { Some(ident("type", (rhs parseState 1))) }

  | ident COLON { Some($1) }

  /* return */
  | YIELD COLON
      { if $1 then reportParseErrorAt (rhs parseState 1) (FSComp.SR.parsSyntaxError())
        Some(ident("return", (rhs parseState 1))) }

/* Flags on a member */
memberFlags:
  | STATIC MEMBER
      { let mStatic = rhs parseState 1
        let mMember = rhs parseState 2
        StaticMemberFlags, (SynLeadingKeyword.StaticMember(mStatic, mMember)) }
  | MEMBER
      { let mMember = rhs parseState 1
        NonVirtualMemberFlags, (SynLeadingKeyword.Member mMember) }
  | OVERRIDE
      { let mOverride = rhs parseState 1
        OverrideMemberFlags, (SynLeadingKeyword.Override mOverride) }
  | DEFAULT
      { let mDefault = rhs parseState 1
        OverrideMemberFlags, (SynLeadingKeyword.Default mDefault) }

/* The name of a type in a signature or implementation, possibly with type parameters and constraints */
typeNameInfo:
  | opt_attributes tyconNameAndTyparDecls opt_typeConstraints
     { let typars, lid, fixity, vis = $2
       let xmlDoc = grabXmlDoc(parseState, $1, 1)
       SynComponentInfo ($1, typars, $3, lid, xmlDoc, fixity, vis, rangeOfLid lid) }

/* Part of a set of type definitions */
tyconDefnList:
  | AND tyconDefn tyconDefnList
     { let xmlDoc = grabXmlDoc(parseState, [], 1)
       let tyconDefn =
           let leadingKeyword = SynTypeDefnLeadingKeyword.And(rhs parseState 1)
           let (SynTypeDefn(componentInfo, typeRepr, members, implicitConstructor, range, trivia) as typeDefn) = $2 leadingKeyword
           let (SynComponentInfo(a, typars, c, lid, _xmlDoc, fixity, vis, mLongId)) = componentInfo
           if xmlDoc.IsEmpty then
               if _xmlDoc.IsEmpty then typeDefn else
               let range = unionRangeWithXmlDoc _xmlDoc range
               SynTypeDefn(componentInfo, typeRepr, members, implicitConstructor, range, trivia)

           else
               _xmlDoc.MarkAsInvalid()
               let range = unionRangeWithXmlDoc xmlDoc range
               let componentInfo = SynComponentInfo (a, typars, c, lid, xmlDoc, fixity, vis, mLongId)
               SynTypeDefn(componentInfo, typeRepr, members, implicitConstructor, range, trivia)
       tyconDefn :: $3 }
  |
     { [] }

/* A type definition */
tyconDefn:
  | typeNameInfo
     { fun leadingKeyword ->
           let trivia: SynTypeDefnTrivia = { LeadingKeyword = leadingKeyword; EqualsRange = None; WithKeyword = None }
           SynTypeDefn($1, SynTypeDefnRepr.Simple(SynTypeDefnSimpleRepr.None($1.Range), $1.Range), [], None, $1.Range, trivia) }

  | typeNameInfo opt_equals tyconDefnRhsBlock
     { match $2 with
       | Some _ -> ()
       | None ->
            let (SynComponentInfo(_, _, _, lid, _, _, _, _)) = $1
            // While the spec doesn't allow long idents here, the parser doesn't enforce this, so take one ident
            let typeNameId = List.last lid
            raiseParseErrorAt (rhs parseState 2) (FSComp.SR.parsEqualsMissingInTypeDefinition(typeNameId.ToString()))

       let nameRange = rhs parseState 1
       let (tcDefRepr: SynTypeDefnRepr), mWith, members = $3 nameRange
       let declRange = unionRanges (rhs parseState 1) tcDefRepr.Range
       let mWhole = (declRange, members) ||> unionRangeWithListBy (fun (mem: SynMemberDefn) -> mem.Range)

       fun leadingKeyword ->
           let trivia: SynTypeDefnTrivia = { LeadingKeyword = leadingKeyword; EqualsRange = $2; WithKeyword = mWith }
           SynTypeDefn($1, tcDefRepr, members, None, mWhole, trivia) }

  | typeNameInfo tyconDefnAugmentation
     { let mWithKwd, classDefns = $2
       let m = (rhs parseState 1, classDefns) ||> unionRangeWithListBy (fun mem -> mem.Range)
       fun leadingKeyword ->
           let trivia: SynTypeDefnTrivia = { LeadingKeyword = leadingKeyword; EqualsRange = None; WithKeyword = None }
           SynTypeDefn($1, SynTypeDefnRepr.ObjectModel(SynTypeDefnKind.Augmentation mWithKwd, [], m), classDefns, None, m, trivia) }

  | typeNameInfo opt_attributes opt_access opt_HIGH_PRECEDENCE_APP simplePatterns optAsSpec EQUALS tyconDefnRhsBlock
     { let vis, spats, az = $3, $5, $6
       let nameRange = rhs parseState 1
       let (tcDefRepr, mWith, members) = $8 nameRange
       let (SynComponentInfo(_, _, _, lid, _, _, _, _)) = $1
       let mEquals = rhs parseState 7
       // Gets the XML doc comments prior to the implicit constructor
       let xmlDoc = grabXmlDoc(parseState, $2, 2)
       let memberCtorPattern = SynMemberDefn.ImplicitCtor(vis, $2, spats, Option.map snd az, xmlDoc, rangeOfLid lid, { AsKeyword = Option.map fst az })
       let tcDefRepr =
         match tcDefRepr with
         | SynTypeDefnRepr.ObjectModel (k, cspec, m) -> SynTypeDefnRepr.ObjectModel(k, memberCtorPattern :: cspec, m)
         | _ -> reportParseErrorAt (rhs2 parseState 1 5) (FSComp.SR.parsOnlyClassCanTakeValueArguments()); tcDefRepr
       let declRange = unionRanges (rhs parseState 1) tcDefRepr.Range
       let mWhole = (declRange, members)
                    ||> unionRangeWithListBy (fun (mem: SynMemberDefn) -> mem.Range)
                    |> unionRangeWithXmlDoc xmlDoc
       fun leadingKeyword ->
           let trivia: SynTypeDefnTrivia = { LeadingKeyword = leadingKeyword; EqualsRange = Some mEquals; WithKeyword = mWith }
           SynTypeDefn($1, tcDefRepr, members, Some memberCtorPattern, mWhole, trivia) }


/* The right-hand-side of a type definition */
tyconDefnRhsBlock:
  /* This rule allows members to be given for record and union types in the #light syntax */
  /* without the use of 'with' ... 'end'. For example: */
  /*     type R = */
  /*         { a: int } */
  /*         member r.A = a */
  /* It also takes into account that any existing 'with' */
  /* block still needs to be considered and may occur indented or undented from the core type */
  /* representation. */
  | OBLOCKBEGIN tyconDefnRhs opt_OBLOCKSEP classDefnMembers opt_classDefn oblockend opt_classDefn
     { let mWith, optClassDefn = $5
       let mWith2, optClassDefn2 = $7
       let m = unionRanges (rhs parseState 1) (match optClassDefn2 with [] -> (match optClassDefn with [] -> (rhs parseState 4) | _ -> (rhs parseState 5)) | _ -> (rhs parseState 7))
       (fun nameRange ->
           let tcDefRepr, members = $2 nameRange (checkForMultipleAugmentations m ($4 @ optClassDefn) optClassDefn2)
           let mWith = Option.orElse mWith2 mWith
           tcDefRepr, mWith, members) }

  | OBLOCKBEGIN tyconDefnRhs opt_OBLOCKSEP classDefnMembers opt_classDefn recover
     { if not $6 then reportParseErrorAt (rhs parseState 6) (FSComp.SR.parsUnexpectedEndOfFileTypeDefinition())
       let mWith, optClassDefn = $5
       let m = unionRanges (rhs parseState 1) (match optClassDefn with [] -> (rhs parseState 4) | _ -> (rhs parseState 5))
       (fun nameRange ->
           let tcDefRepr, members = $2 nameRange (checkForMultipleAugmentations m ($4 @ optClassDefn) [])
           tcDefRepr, mWith, members) }

  | tyconDefnRhs opt_classDefn
     { let m = rhs parseState 1
       let mWith, optClassDefn = $2
       (fun nameRange ->
           let tcDefRepr, members = $1 nameRange optClassDefn
           tcDefRepr, mWith, members) }


/* The right-hand-side of a type definition */
tyconDefnRhs:

  /* A simple type definition */
  | tyconDefnOrSpfnSimpleRepr
     { let m = $1.Range
       (fun nameRange augmentation -> SynTypeDefnRepr.Simple($1, m), augmentation) }

  /* An object type definition */
  | tyconClassDefn
     { let needsCheck, (kind, decls), mopt = $1
       let m = match mopt with
               | None -> (lhs parseState).StartRange // create a zero-width range
               | Some m -> m
       (fun nameRange augmentation ->
           if needsCheck && isNil decls then
               reportParseErrorAt nameRange (FSComp.SR.parsEmptyTypeDefinition())
           SynTypeDefnRepr.ObjectModel(kind, decls, m), augmentation) }

  /* A delegate type definition */
  | DELEGATE OF topType
     { let m = lhs parseState
       let ty, arity = $3
       (fun nameRange augmentation ->
           let valSig = SynValSig([], (SynIdent(mkSynId m "Invoke", None)), inferredTyparDecls, ty, arity, false, false, PreXmlDoc.Empty, None, None, m, SynValSigTrivia.Zero)
           let flags = AbstractMemberFlags true SynMemberKind.Member
           let invoke = SynMemberDefn.AbstractSlot(valSig, flags, m, SynMemberDefnAbstractSlotTrivia.Zero)
           if not (isNil augmentation) then raiseParseErrorAt m (FSComp.SR.parsAugmentationsIllegalOnDelegateType())
           SynTypeDefnRepr.ObjectModel(SynTypeDefnKind.Delegate(ty, arity), [invoke], m), []) }


/* The right-hand-side of a object type definition */
tyconClassDefn:
  | classDefnBlockKindUnspecified
     { let needsCheck, decls, mopt = $1
       needsCheck, (SynTypeDefnKind.Unspecified, decls), mopt }

  | classOrInterfaceOrStruct classDefnBlock END
     { false, ($1, $2), Some(rhs2 parseState 1 3) }

  | classOrInterfaceOrStruct classDefnBlock recover
     { reportParseErrorAt (rhs parseState 1) (FSComp.SR.parsUnmatchedClassInterfaceOrStruct())
       let m = (rhs parseState 1, $2) ||> unionRangeWithListBy (fun (d: SynMemberDefn) -> d.Range)
       false, ($1, $2), Some(m) }

  | classOrInterfaceOrStruct error END
     { // silent recovery
       false, ($1, []), Some(rhs2 parseState 1 3) }


/* The right-hand-side of a object type definition where the class/interface/struct kind has not been specified */
classDefnBlockKindUnspecified:
  | OBLOCKBEGIN classDefnMembers recover
     { if not $3 then reportParseErrorAt (rhs parseState 3) (FSComp.SR.parsUnexpectedEndOfFileTypeDefinition())
       let mopt =
           match $2 with
           | _ :: _ -> Some((rhs parseState 1, $2) ||> unionRangeWithListBy (fun (d: SynMemberDefn) -> d.Range))
           | _ -> None
       false, $2, mopt }

  | OBLOCKBEGIN classDefnMembers oblockend
     { let mopt =
           match $2 with
           | _ :: _ -> Some((rhs parseState 1, $2) ||> unionRangeWithListBy (fun (d: SynMemberDefn) -> d.Range))
           | _ -> None
       true, $2, mopt }


/* The contents of an object type definition or type augmentation */
classDefnBlock:
  | OBLOCKBEGIN classDefnMembers recover
      { if not $3 then reportParseErrorAt (rhs parseState 3) (FSComp.SR.parsUnexpectedEndOfFileTypeDefinition())
        $2 }

  | OBLOCKBEGIN classDefnMembers oblockend
      { $2 }

  | classDefnMembers
      { $1 }


/* The members of an object type definition or type augmentation, possibly empty */
classDefnMembers:
  | classDefnMembersAtLeastOne
     { $1 }

  /* REVIEW: Error recovery rules that are followed by potentially empty productions are suspicious! */
  | error classDefnMembers
     { $2 }

  | /* EMPTY */
     { [] }


/* The members of an object type definition or type augmentation */
classDefnMembersAtLeastOne:
  | classDefnMember opt_seps classDefnMembers
     { match $1, $3 with
       | [ SynMemberDefn.Interface(members=Some []; range=m) ], nextMember :: _ ->
           warning(IndentationProblem(FSComp.SR.lexfltTokenIsOffsideOfContextStartedEarlier(warningStringOfPos m.Start), nextMember.Range))
       | _ -> ()
       $1 @ $3 }


/* The "with get, set" part of a member definition */
classDefnMemberGetSet:
  | WITH classDefnMemberGetSetElements
     { let mWithKwd = rhs parseState 1
       mWithKwd, $2 }

  | OWITH classDefnMemberGetSetElements OEND
     { let mWithKwd = rhs parseState 1
       mWithKwd, $2 }

  | OWITH classDefnMemberGetSetElements error
     { let mWithKwd = rhs parseState 1
       reportParseErrorAt (rhs parseState 1) (FSComp.SR.parsUnmatchedWith())
       mWithKwd, $2 }

/* The "get, set" part of a member definition */
classDefnMemberGetSetElements:
  | classDefnMemberGetSetElement
     { [$1], None }

  | classDefnMemberGetSetElement AND classDefnMemberGetSetElement
     { let mAnd = rhs parseState 2
       [$1;$3], Some mAnd }

classDefnMemberGetSetElement:
  | opt_inline opt_attributes bindingPattern opt_topReturnTypeWithTypeConstraints EQUALS typedSequentialExprBlock
     { let mEquals = rhs parseState 5
       let mRhs = ($6: SynExpr).Range
       ($1, $2, $3, $4, Some mEquals, $6, mRhs) }


/* The core of a member definition */
memberCore:
  /* Methods and simple getter properties */
  | opt_inline bindingPattern opt_topReturnTypeWithTypeConstraints EQUALS typedSequentialExprBlock
     { let mRhs = $5.Range
       let optReturnType = $3
       let mEquals = rhs parseState 4
       let bindingPat, mBindLhs = $2
       (fun vis flagsBuilderAndLeadingKeyword attrs rangeStart ->
            let xmlDoc = grabXmlDocAtRangeStart(parseState, attrs, rangeStart)
            let memFlagsBuilder, leadingKeyword = flagsBuilderAndLeadingKeyword
            let memberFlags = memFlagsBuilder SynMemberKind.Member
            let mWholeBindLhs = (mBindLhs, attrs) ||> unionRangeWithListBy (fun (a: SynAttributeList) -> a.Range)
            let trivia: SynBindingTrivia = { LeadingKeyword = leadingKeyword; InlineKeyword = $1; EqualsRange = Some mEquals }
            let binding = mkSynBinding (xmlDoc, bindingPat) (vis, (Option.isSome $1), false, mWholeBindLhs, DebugPointAtBinding.NoneAtInvisible, optReturnType, $5, mRhs, [], attrs, Some memberFlags, trivia)
            let memberRange = unionRanges rangeStart mRhs |> unionRangeWithXmlDoc xmlDoc
            [ SynMemberDefn.Member(binding, memberRange) ]) }

  /* Properties with explicit get/set, also indexer properties */
  | opt_inline bindingPattern opt_topReturnTypeWithTypeConstraints classDefnMemberGetSet
     { let mWith, (classDefnMemberGetSetElements, mAnd) = $4
       let mWhole = (rhs parseState 2, classDefnMemberGetSetElements) ||> unionRangeWithListBy (fun (_, _, _, _, _, _, m2) -> m2)
       let propertyNameBindingPat, _ = $2
       let optPropertyType = $3

       mkSynMemberDefnGetSet
           parseState
           $1
           mWith
           classDefnMemberGetSetElements
           mAnd
           mWhole
           propertyNameBindingPat
           optPropertyType }

abstractMemberFlags:
  | ABSTRACT
      { let mAbstract = rhs parseState 1
        AbstractMemberFlags true, SynLeadingKeyword.Abstract mAbstract }

  | ABSTRACT MEMBER
      { let mAbstract = rhs parseState 1
        let mMember = rhs parseState 2
        AbstractMemberFlags true, SynLeadingKeyword.AbstractMember(mAbstract, mMember) }

  | STATIC ABSTRACT
      { let mWhole = rhs2 parseState 1 2
        parseState.LexBuffer.CheckLanguageFeatureAndRecover LanguageFeature.InterfacesWithAbstractStaticMembers mWhole
        if parseState.LexBuffer.SupportsFeature LanguageFeature.InterfacesWithAbstractStaticMembers then
            warning(Error(FSComp.SR.tcUsingInterfacesWithStaticAbstractMethods(), mWhole))
        let mStatic = rhs parseState 1
        let mAbstract = rhs parseState 2
        AbstractMemberFlags false, SynLeadingKeyword.StaticAbstract(mStatic, mAbstract) }

  | STATIC ABSTRACT MEMBER
      { let mWhole = rhs2 parseState 1 2
        parseState.LexBuffer.CheckLanguageFeatureAndRecover LanguageFeature.InterfacesWithAbstractStaticMembers mWhole
        if parseState.LexBuffer.SupportsFeature LanguageFeature.InterfacesWithAbstractStaticMembers then
            warning(Error(FSComp.SR.tcUsingInterfacesWithStaticAbstractMethods(), mWhole))
        let mStatic = rhs parseState 1
        let mAbstract = rhs parseState 2
        let mMember = rhs parseState 3
        AbstractMemberFlags false, SynLeadingKeyword.StaticAbstractMember(mStatic, mAbstract, mMember) }

/* A member definition */
classDefnMember:
  | opt_attributes opt_access classDefnBindings
     { if Option.isSome $2 then errorR(Error(FSComp.SR.parsVisibilityDeclarationsShouldComePriorToIdentifier(), rhs parseState 2))
       [mkClassMemberLocalBindings(false, None, $1, $2, $3)] }

  | opt_attributes opt_access STATIC classDefnBindings
     { if Option.isSome $2 then errorR(Error(FSComp.SR.parsVisibilityDeclarationsShouldComePriorToIdentifier(), rhs parseState 2))
       [mkClassMemberLocalBindings(true, Some(rhs parseState 3), $1, $2, $4)] }

  | opt_attributes opt_access memberFlags memberCore opt_ODECLEND
     { let rangeStart = rhs parseState 1
       if Option.isSome $2 then
           errorR (Error (FSComp.SR.parsVisibilityDeclarationsShouldComePriorToIdentifier (), rhs parseState 2))
       let flags = $3
       $4 $2 flags $1 rangeStart }

  | opt_attributes opt_access interfaceMember appType opt_interfaceImplDefn
     { if not (isNil $1) then errorR(Error(FSComp.SR.parsAttributesAreNotPermittedOnInterfaceImplementations(), rhs parseState 1))
       if Option.isSome $2 then errorR(Error(FSComp.SR.parsInterfacesHaveSameVisibilityAsEnclosingType(), rhs parseState 3))
       let mWithKwd, members, mWhole =
           match $5 with
           | None -> None, None, rhs2 parseState 1 4
           | Some(mWithKwd, members, m) -> Some mWithKwd, Some members, unionRanges (rhs2 parseState 1 4) m
       [ SynMemberDefn.Interface($4, mWithKwd, members, mWhole) ] }

  | opt_attributes opt_access abstractMemberFlags opt_inline nameop opt_explicitValTyparDecls COLON topTypeWithTypeConstraints classMemberSpfnGetSet opt_ODECLEND
     { let ty, arity = $8
       let isInline, doc, id, explicitValTyparDecls = (Option.isSome $4), grabXmlDoc(parseState, $1, 1), $5, $6
       let mWith, (getSet, getSetRangeOpt) = $9
       let getSetAdjuster arity = match arity, getSet with SynValInfo([], _), SynMemberKind.Member -> SynMemberKind.PropertyGet | _ -> getSet
       let mWhole =
           let m = rhs parseState 1
           match getSetRangeOpt with
           | None -> unionRanges m ty.Range
           | Some gs -> unionRanges m gs.Range
           |> unionRangeWithXmlDoc doc
       if Option.isSome $2 then errorR(Error(FSComp.SR.parsAccessibilityModsIllegalForAbstract(), mWhole))
       let mkFlags, leadingKeyword = $3
       let trivia = { LeadingKeyword = leadingKeyword; InlineKeyword = $4; WithKeyword = mWith; EqualsRange = None }
       let valSpfn = SynValSig($1, id, explicitValTyparDecls, ty, arity, isInline, false, doc, None, None, mWhole, trivia)
       let trivia: SynMemberDefnAbstractSlotTrivia = { GetSetKeywords = getSetRangeOpt }
       [ SynMemberDefn.AbstractSlot(valSpfn, mkFlags (getSetAdjuster arity), mWhole, trivia) ] }

  | opt_attributes opt_access inheritsDefn
     { if not (isNil $1) then errorR(Error(FSComp.SR.parsAttributesIllegalOnInherit(), rhs parseState 1))
       if Option.isSome $2 then errorR(Error(FSComp.SR.parsVisibilityIllegalOnInherit(), rhs parseState 1))
       [ $3 ] }

  | opt_attributes opt_access valDefnDecl opt_ODECLEND
     { if Option.isSome $2 then errorR(Error(FSComp.SR.parsVisibilityDeclarationsShouldComePriorToIdentifier(), rhs parseState 2))
       let rangeStart = rhs parseState 1
       $3 rangeStart $1 None }

  | opt_attributes opt_access STATIC valDefnDecl opt_ODECLEND
     { if Option.isSome $2 then errorR(Error(FSComp.SR.parsVisibilityDeclarationsShouldComePriorToIdentifier(), rhs parseState 2))
       let mStatic = rhs parseState 3
       let rangeStart = rhs parseState 1
       $4 rangeStart $1 (Some mStatic) }

  | opt_attributes opt_access memberFlags autoPropsDefnDecl opt_ODECLEND
     { let rangeStart = rhs parseState 1
       if Option.isSome $2 then
           errorR(Error(FSComp.SR.parsVisibilityDeclarationsShouldComePriorToIdentifier(), rhs parseState 2))
       let flags = $3
       $4 $1 flags rangeStart }

  | opt_attributes opt_access NEW atomicPattern optAsSpec EQUALS typedSequentialExprBlock opt_ODECLEND
     { let mWholeBindLhs = rhs2 parseState 1 (if Option.isSome $5 then 5 else 4)
       let mNew = rhs parseState 3
       let xmlDoc = grabXmlDoc(parseState, $1, 1)
       let m = unionRanges mWholeBindLhs $7.Range |> unionRangeWithXmlDoc xmlDoc
       let mEquals = rhs parseState 6
       let expr = $7
       let valSynData = SynValData (Some CtorMemberFlags, SynValInfo([SynInfo.InferSynArgInfoFromPat $4], SynInfo.unnamedRetVal), Option.map snd $5)
       let vis = $2
       let declPat = SynPat.LongIdent(SynLongIdent([mkSynId (rhs parseState 3) "new"], [], [None]), None, Some noInferredTypars, SynArgPats.Pats [$4], vis, rhs parseState 3)
       // Check that 'SynPatForConstructorDecl' matches this correctly
       assert (match declPat with SynPatForConstructorDecl _ -> true | _ -> false)
       let synBindingTrivia: SynBindingTrivia = { LeadingKeyword = SynLeadingKeyword.New mNew; InlineKeyword = None; EqualsRange = Some mEquals }
       [ SynMemberDefn.Member(SynBinding (None, SynBindingKind.Normal, false, false, $1, xmlDoc, valSynData, declPat, None, expr, mWholeBindLhs, DebugPointAtBinding.NoneAtInvisible, synBindingTrivia), m) ] }

  | opt_attributes opt_access STATIC typeKeyword tyconDefn
     { if Option.isSome $2 then errorR(Error(FSComp.SR.parsVisibilityDeclarationsShouldComePriorToIdentifier(), rhs parseState 2))
       let leadingKeyword = SynTypeDefnLeadingKeyword.StaticType(rhs parseState 3, rhs parseState 4)
       [ SynMemberDefn.NestedType($5 leadingKeyword, None, rhs2 parseState 1 5) ] }


/* A 'val' definition in an object type definition */
valDefnDecl:
  | VAL opt_mutable opt_access ident COLON typ
     { let mVal = rhs parseState 1
       let mRhs = rhs2 parseState 4 6
       let mValDecl = rhs2 parseState 1 6
       (fun rangeStart attribs mStaticOpt ->
           let isStatic = Option.isSome mStaticOpt
           let xmlDoc = grabXmlDocAtRangeStart(parseState, attribs, rangeStart)
           let mValDecl = unionRanges rangeStart mValDecl |> unionRangeWithXmlDoc xmlDoc
           let leadingKeyword =
               match mStaticOpt with
               | None -> SynLeadingKeyword.Val mVal
               | Some mStatic -> SynLeadingKeyword.StaticVal(mStatic, mVal)
           let fld = SynField(attribs, isStatic, Some $4, $6, $2, xmlDoc, $3, mRhs, { LeadingKeyword = Some leadingKeyword })
           [ SynMemberDefn.ValField(fld, mValDecl) ]) }


/* An auto-property definition in an object type definition */
autoPropsDefnDecl:
  | VAL opt_mutable opt_access ident opt_typ EQUALS typedSequentialExprBlock classMemberSpfnGetSet
     { let mVal = rhs parseState 1
       let mWith, (getSet, getSetOpt) = $8
       let mEquals = rhs parseState 6
       if $2 then
           errorR (Error (FSComp.SR.parsMutableOnAutoPropertyShouldBeGetSet (), rhs parseState 3))
       (fun attribs flags rangeStart ->
           let xmlDoc = grabXmlDocAtRangeStart(parseState, attribs, rangeStart)
           let memberRange = unionRanges rangeStart $7.Range |> unionRangeWithXmlDoc xmlDoc
           let flags, leadingKeyword = flags
           let leadingKeyword = appendValToLeadingKeyword mVal leadingKeyword
           let memberFlags = flags SynMemberKind.Member
           let memberFlagsForSet = flags SynMemberKind.PropertySet
           let isStatic = not memberFlags.IsInstance
           let trivia = { LeadingKeyword = leadingKeyword; WithKeyword = mWith; EqualsRange = Some mEquals; GetSetKeywords = getSetOpt }
           [ SynMemberDefn.AutoProperty(attribs, isStatic, $4, $5, getSet, memberFlags, memberFlagsForSet, xmlDoc, $3, $7, memberRange, trivia) ]) }

/* An optional type on an auto-property definition */
opt_typ:
   | /* EMPTY */ { None }
   | COLON typ { Some $2 }


atomicPatternLongIdent:
  | UNDERSCORE DOT pathOp
     { if not (parseState.LexBuffer.SupportsFeature LanguageFeature.SingleUnderscorePattern) then
          raiseParseErrorAt (rhs parseState 2) (FSComp.SR.parsUnexpectedSymbolDot())

       let underscore = ident("_", rhs parseState 1)
       let mDot = rhs parseState 2
       None, prependIdentInLongIdentWithTrivia (SynIdent(underscore, None)) mDot $3 }

  | GLOBAL DOT pathOp
     { let globalIdent = ident(MangledGlobalName, rhs parseState 1)
       let mDot = rhs parseState 2
       None, prependIdentInLongIdentWithTrivia (SynIdent(globalIdent, (Some(IdentTrivia.OriginalNotation "global")))) mDot $3 }

  | pathOp
     { (None, $1) }

  | access UNDERSCORE DOT pathOp
     { if not (parseState.LexBuffer.SupportsFeature LanguageFeature.SingleUnderscorePattern) then
          raiseParseErrorAt (rhs parseState 3) (FSComp.SR.parsUnexpectedSymbolDot())

       let underscore = ident("_", rhs parseState 2)
       let mDot = rhs parseState 3
       Some($1), prependIdentInLongIdentWithTrivia (SynIdent(underscore, None)) mDot $4 }

  | access pathOp
     { (Some($1), $2) }


opt_access:
  | /* EMPTY */
     { None }

  | access
     { Some($1) }


access:
  | PRIVATE
     { let m = rhs parseState 1
       SynAccess.Private m }

  | PUBLIC
     { let m = rhs parseState 1
       SynAccess.Public m }

  | INTERNAL
     { let m = rhs parseState 1
       SynAccess.Internal m }


opt_interfaceImplDefn:
  | WITH objectImplementationBlock declEnd
     { let mWithKwd = rhs parseState 1
       let members = $2
       let m = (rhs parseState 1, members) ||> unionRangeWithListBy (fun (mem: SynMemberDefn) -> mem.Range)
       Some(mWithKwd, members, m) }

  | WITH
     { let mWithKwd = rhs parseState 1
       Some(mWithKwd, [], mWithKwd) }

  | /* EMPTY */
     { None }


opt_classDefn:
  | WITH classDefnBlock declEnd
     { let mWithKwd = rhs parseState 1
       (Some mWithKwd), $2 }

  | /* EMPTY */
     { None, [] }


/* An 'inherits' definition in an object type definition */
inheritsDefn:
  | INHERIT atomTypeNonAtomicDeprecated optBaseSpec
     { let mDecl = unionRanges (rhs parseState 1) (($2): SynType).Range
       SynMemberDefn.Inherit($2, $3, mDecl) }

  | INHERIT atomTypeNonAtomicDeprecated opt_HIGH_PRECEDENCE_APP atomicExprAfterType optBaseSpec
     { let mDecl = unionRanges (rhs parseState 1) $4.Range
       SynMemberDefn.ImplicitInherit($2, $4, $5, mDecl) }

  | INHERIT ends_coming_soon_or_recover
     { let mDecl = (rhs parseState 1)
       if not $2 then errorR(Error(FSComp.SR.parsTypeNameCannotBeEmpty(), mDecl))
       SynMemberDefn.Inherit(SynType.LongIdent(SynLongIdent([], [], [])), None, mDecl) }

optAsSpec:
  | asSpec
      { Some($1) }

  | /* EMPTY */
      { None }

asSpec:
  | AS ident
     { rhs parseState 1, $2 }

optBaseSpec:
  | baseSpec
     { Some($1) }

  | /* EMPTY */
     { None }

baseSpec:
  | AS ident
      { if ($2).idText <> "base" then
             errorR(Error(FSComp.SR.parsInheritDeclarationsCannotHaveAsBindings(), rhs2 parseState 1 2))
        ident("base", rhs parseState 2) }

  | AS BASE
      { errorR(Error(FSComp.SR.parsInheritDeclarationsCannotHaveAsBindings(), rhs2 parseState 1 2))
        ident("base", rhs parseState 2) }


/* The members in an object expression or interface implementation */
objectImplementationBlock:
  | OBLOCKBEGIN objectImplementationMembers oblockend
      { $2 }

  | OBLOCKBEGIN objectImplementationMembers recover
      { if not $3 then reportParseErrorAt (rhs parseState 3) (FSComp.SR.parsUnexpectedEndOfFileObjectMembers())
        $2 }

  | objectImplementationMembers
      { $1 }


/* The members in an object expression or interface implementation */
objectImplementationMembers:
  | objectImplementationMember opt_seps objectImplementationMembers
      { $1 @  $3 }

  | objectImplementationMember opt_seps
      { $1 }


/* One member in an object expression or interface implementation */
objectImplementationMember:
  | opt_attributes staticMemberOrMemberOrOverride memberCore opt_ODECLEND
     { let rangeStart = rhs parseState 1
       $3 None $2 $1 rangeStart }

  | opt_attributes staticMemberOrMemberOrOverride autoPropsDefnDecl opt_ODECLEND
     { let rangeStart = rhs parseState 1
       $3 $1 $2 rangeStart }

  | opt_attributes staticMemberOrMemberOrOverride error
      { [] }

  | opt_attributes error memberCore opt_ODECLEND
      { [] }


staticMemberOrMemberOrOverride:
  | STATIC MEMBER
      { let mStatic = rhs parseState 1
        let mMember = rhs parseState 2
        ImplementStaticMemberFlags, (SynLeadingKeyword.StaticMember(mStatic, mMember)) }
  | MEMBER
      { let mMember = rhs parseState 1
        OverrideMemberFlags, (SynLeadingKeyword.Member mMember) }
  | OVERRIDE
      { let mOverride = rhs parseState 1
        OverrideMemberFlags, (SynLeadingKeyword.Override mOverride) }


/* The core of the right-hand-side of a simple type definition */
tyconDefnOrSpfnSimpleRepr:

  /* type MyAlias = SomeTypeProvider<@"foo">    is a common error, special-case it */
  | opt_attributes opt_access path LQUOTE STRING recover
     { errorR(Error(FSComp.SR.parsUnexpectedQuotationOperatorInTypeAliasDidYouMeanVerbatimString(), rhs parseState 4))
       SynTypeDefnSimpleRepr.TypeAbbrev(ParserDetail.ErrorRecovery, SynType.LongIdent($3), unionRanges (rhs parseState 1) $3.Range) }

  /* A type abbreviation */
  | opt_attributes opt_access typ
     { if not (isNil $1) then errorR(Error(FSComp.SR.parsAttributesIllegalHere(), rhs parseState 1))
       if Option.isSome $2 then errorR(Error(FSComp.SR.parsTypeAbbreviationsCannotHaveVisibilityDeclarations(), rhs parseState 2))
       SynTypeDefnSimpleRepr.TypeAbbrev(ParserDetail.Ok, $3, unionRanges (rhs parseState 1) $3.Range) }

  /* A union type definition */
  | opt_attributes opt_access unionTypeRepr
     { if not (isNil $1) then errorR(Error(FSComp.SR.parsAttributesIllegalHere(), rhs parseState 1))
       let rangesOf3 = $3 |> List.map (function Choice1Of2 ec -> ec.Range | Choice2Of2 uc -> uc.Range)
       let mWhole = (rhs2 parseState 1 2, rangesOf3) ||> List.fold unionRanges
       if $3 |> List.exists (function Choice1Of2 _ -> true | _ -> false) then (
           if Option.isSome $2 then errorR(Error(FSComp.SR.parsEnumTypesCannotHaveVisibilityDeclarations(), rhs parseState 2))
           SynTypeDefnSimpleRepr.Enum($3 |> List.choose (function
                                              | Choice1Of2 data ->
                                                Some(data)
                                              | Choice2Of2(SynUnionCase(range=m)) ->
                                                errorR(Error(FSComp.SR.parsAllEnumFieldsRequireValues(), m)); None),
                           mWhole)
       ) else
           SynTypeDefnSimpleRepr.Union($2,
                            $3 |> List.choose (function Choice2Of2 data -> Some(data) | Choice1Of2 _ -> failwith "huh?"),
                            mWhole) }

  /* A record type definition */
  | opt_attributes opt_access braceFieldDeclList
     { if not (isNil $1) then errorR(Error(FSComp.SR.parsAttributesIllegalHere(), rhs parseState 1))
       SynTypeDefnSimpleRepr.Record($2, $3, lhs parseState) }

  /* An inline-assembly type definition, for FSharp.Core library only */
  | opt_attributes opt_access LPAREN HASH string HASH rparen
     { if not (isNil $1) then errorR(Error(FSComp.SR.parsAttributesIllegalHere(), rhs parseState 1))
       let mLhs = lhs parseState
       if parseState.LexBuffer.ReportLibraryOnlyFeatures then libraryOnlyError mLhs
       if Option.isSome $2 then errorR(Error(FSComp.SR.parsInlineAssemblyCannotHaveVisibilityDeclarations(), rhs parseState 2))
       let s, _ = $5
       let ilType = ParseAssemblyCodeType s parseState.LexBuffer.ReportLibraryOnlyFeatures parseState.LexBuffer.LanguageVersion (rhs parseState 5)
       SynTypeDefnSimpleRepr.LibraryOnlyILAssembly(box ilType, mLhs) }


/* The core of a record type definition */
braceFieldDeclList:
  | LBRACE recdFieldDeclList rbrace
     { $2 }

  | LBRACE recdFieldDeclList recover
     { reportParseErrorAt (rhs parseState 1) (FSComp.SR.parsUnmatchedBrace())
       $2 }

  | LBRACE error rbrace
     { [] }

anonRecdType:
    | STRUCT braceBarFieldDeclListCore
        { $2, true }
    | braceBarFieldDeclListCore
        { $1, false }

/* The core of a record type definition */
braceBarFieldDeclListCore:
  | LBRACE_BAR recdFieldDeclList bar_rbrace
     { $2 }

  | LBRACE_BAR recdFieldDeclList recover
     { reportParseErrorAt (rhs parseState 1) (FSComp.SR.parsUnmatchedBraceBar())
       $2 }

  | LBRACE_BAR error bar_rbrace
     { [] }

classOrInterfaceOrStruct:
  | CLASS
     { SynTypeDefnKind.Class }

  | INTERFACE
     { SynTypeDefnKind.Interface }

  | STRUCT
     { SynTypeDefnKind.Struct }

interfaceMember:
  | INTERFACE { }
  | OINTERFACE_MEMBER { }

tyconNameAndTyparDecls:
  | opt_access path
      { None, $2.LongIdent, false, $1 }

  | opt_access prefixTyparDecls path
      { Some $2, $3.LongIdent, false, $1 }

  | opt_access path postfixTyparDecls
      { Some $3, $2.LongIdent, true, $1 }

prefixTyparDecls:
  | typar
      { SynTyparDecls.SinglePrefix(SynTyparDecl([], $1), rhs parseState 1) }

  | LPAREN typarDeclList rparen
      { SynTyparDecls.PrefixList(List.rev $2, rhs2 parseState 1 3) }

typarDeclList:
  | typarDeclList COMMA typarDecl { $3 :: $1 }
  | typarDecl { [$1] }

typarDecl :
  | opt_attributes typar
      { SynTyparDecl($1, $2) }

/* Any tokens in this grammar must be added to the lex filter rule 'peekAdjacentTypars' */
/* See the F# specification "Lexical analysis of type applications and type parameter definitions" */
postfixTyparDecls:
  | opt_HIGH_PRECEDENCE_TYAPP LESS typarDeclList opt_typeConstraints GREATER
      { let m = rhs2 parseState 2 5
        if not $2 then warning(Error(FSComp.SR.parsNonAdjacentTypars(), m))
        SynTyparDecls.PostfixList(List.rev $3, $4, m) }

/* Any tokens in this grammar must be added to the lex filter rule 'peekAdjacentTypars' */
/* See the F# specification "Lexical analysis of type applications and type parameter definitions" */
explicitValTyparDeclsCore:
  | typarDeclList COMMA DOT_DOT
      { (List.rev $1, true) }

  | typarDeclList
      { (List.rev $1, false) }

  | /* EMPTY */
      { ([], false) }

explicitValTyparDecls:
  | opt_HIGH_PRECEDENCE_TYAPP LESS explicitValTyparDeclsCore opt_typeConstraints GREATER
      { let m = rhs2 parseState 2 5
        if not $2 then warning(Error(FSComp.SR.parsNonAdjacentTypars(), m))
        let tps, flex = $3
        let tps = SynTyparDecls.PostfixList(tps, $4, m)
        SynValTyparDecls(Some tps, flex) }

opt_explicitValTyparDecls:
  | explicitValTyparDecls
      { $1 }
  |
      { SynValTyparDecls(None, true) }

/* Any tokens in this grammar must be added to the lex filter rule 'peekAdjacentTypars' */
/* See the F# specification "Lexical analysis of type applications and type parameter definitions" */
opt_typeConstraints:
  | /* EMPTY */
     { [] }

  | WHEN typeConstraints
     { List.rev $2 }

/* Any tokens in this grammar must be added to the lex filter rule 'peekAdjacentTypars' */
/* See the F# specification "Lexical analysis of type applications and type parameter definitions" */
typeConstraints:
  | typeConstraints AND typeConstraint
     { $3 :: $1 }

  | typeConstraint
     { [$1] }

/* Any tokens in this grammar must be added to the lex filter rule 'peekAdjacentTypars' */
/* See the F# specification "Lexical analysis of type applications and type parameter definitions" */
typeConstraint:
  | DEFAULT typar COLON typ
     { if parseState.LexBuffer.ReportLibraryOnlyFeatures then libraryOnlyError (lhs parseState)
       SynTypeConstraint.WhereTyparDefaultsToType($2, $4, lhs parseState) }

  | typar COLON_GREATER typ
     { SynTypeConstraint.WhereTyparSubtypeOfType($1, $3, lhs parseState) }

  | typar COLON STRUCT
     { SynTypeConstraint.WhereTyparIsValueType($1, lhs parseState) }

  | typar COLON IDENT STRUCT
     { if $3 <> "not" then reportParseErrorAt (rhs parseState 3) (FSComp.SR.parsUnexpectedIdentifier($3))
       SynTypeConstraint.WhereTyparIsReferenceType($1, lhs parseState) }

  | typar COLON NULL
     { SynTypeConstraint.WhereTyparSupportsNull($1, lhs parseState) }

  | typar COLON LPAREN classMemberSpfn rparen
     { let tp = $1
       SynTypeConstraint.WhereTyparSupportsMember(SynType.Var(tp, tp.Range), $4, lhs parseState) }

  | LPAREN typeAlts rparen COLON LPAREN classMemberSpfn rparen
     { let mParen = rhs2 parseState 1 3
       let t = SynType.Paren($2, mParen)
       SynTypeConstraint.WhereTyparSupportsMember(t, $6, lhs parseState) }

  | typar COLON DELEGATE typeArgsNoHpaDeprecated
     { let _ltm, _gtm, args, _commas, mWhole = $4
       SynTypeConstraint.WhereTyparIsDelegate($1, args, unionRanges $1.Range mWhole) }

  | typar COLON IDENT typeArgsNoHpaDeprecated
     { match $3 with
       | "enum" ->
           let _ltm, _gtm, args, _commas, mWhole = $4
           SynTypeConstraint.WhereTyparIsEnum($1, args, unionRanges $1.Range mWhole)
       | nm -> raiseParseErrorAt (rhs parseState 3) (FSComp.SR.parsUnexpectedIdentifier(nm)) }

  | typar COLON IDENT
     { match $3 with
       | "comparison" -> SynTypeConstraint.WhereTyparIsComparable($1, lhs parseState)
       | "equality" -> SynTypeConstraint.WhereTyparIsEquatable($1, lhs parseState)
       | "unmanaged" -> SynTypeConstraint.WhereTyparIsUnmanaged($1, lhs parseState)
       | nm -> raiseParseErrorAt (rhs parseState 3) (FSComp.SR.parsUnexpectedIdentifier(nm)) }

  | appType
     { SynTypeConstraint.WhereSelfConstrained($1, lhs parseState) }

typeAlts:
  | typeAlts OR appType
     { let mOr = rhs parseState 2
       let m = unionRanges $1.Range $3.Range
       SynType.Or($1, $3, m, { OrKeyword = mOr }) }

  | appType
     { $1 }

/* The core of a union type definition */
unionTypeRepr:
  /* Note the next three rules are required to disambiguate this from type x = y */
  /* Attributes can only appear on a single constructor if you've used a | */
  | barAndgrabXmlDoc attrUnionCaseDecls
     { $2 $1 }

  | firstUnionCaseDeclOfMany barAndgrabXmlDoc attrUnionCaseDecls
     { $1 :: $3 $2 }

  | firstUnionCaseDecl
     { [$1] }

barAndgrabXmlDoc:
  | BAR
     { let mBar = rhs parseState 1
       grabXmlDoc(parseState, [], 1), mBar }

attrUnionCaseDecls:
  | attrUnionCaseDecl barAndgrabXmlDoc attrUnionCaseDecls
     { (fun xmlDocAndBar -> $1 xmlDocAndBar :: $3 $2) }

  | attrUnionCaseDecl
     { (fun xmlDocAndBar -> [ $1 xmlDocAndBar ]) }

/* The core of a union case definition */
attrUnionCaseDecl:
  | opt_attributes opt_access unionCaseName
      { if Option.isSome $2 then errorR(Error(FSComp.SR.parsUnionCasesCannotHaveVisibilityDeclarations(), rhs parseState 2))
        let mDecl = rhs parseState 3
        (fun (xmlDoc, mBar) ->
            let trivia: SynUnionCaseTrivia = { BarRange = Some mBar }
            let mDecl = unionRangeWithXmlDoc xmlDoc mDecl
            Choice2Of2 (SynUnionCase ($1, $3, SynUnionCaseKind.Fields [], xmlDoc, None, mDecl, trivia))) }

  | opt_attributes opt_access recover
      { if Option.isSome $2 then errorR(Error(FSComp.SR.parsUnionCasesCannotHaveVisibilityDeclarations(), rhs parseState 2))
        (fun (xmlDoc, mBar) ->
            let id = SynIdent(mkSynId mBar.EndRange "", None)
            let trivia: SynUnionCaseTrivia = { BarRange = Some mBar }
            let mDecl = unionRangeWithXmlDoc xmlDoc mBar
            Choice2Of2 (SynUnionCase ($1, id, SynUnionCaseKind.Fields [], xmlDoc, None, mDecl, trivia))) }

  | opt_attributes opt_access unionCaseName OF unionCaseRepr
      { if Option.isSome $2 then errorR(Error(FSComp.SR.parsUnionCasesCannotHaveVisibilityDeclarations(), rhs parseState 2))
        let mDecl = rhs2 parseState 1 5
        (fun (xmlDoc, mBar) ->
            let trivia: SynUnionCaseTrivia = { BarRange = Some mBar }
            let mDecl = unionRangeWithXmlDoc xmlDoc mDecl
            Choice2Of2 (SynUnionCase ($1, $3, SynUnionCaseKind.Fields $5, xmlDoc, None, mDecl, trivia))) }

  | opt_attributes opt_access OF unionCaseRepr
      { if Option.isSome $2 then errorR(Error(FSComp.SR.parsUnionCasesCannotHaveVisibilityDeclarations(), rhs parseState 2))
        let mOf = rhs parseState 3
        let mId = mOf.StartRange
        errorR (Error(FSComp.SR.parsMissingUnionCaseName(), mOf))
        let mDecl = rhs2 parseState 1 4
        (fun (xmlDoc, mBar) ->
            let id = SynIdent(mkSynId mId "", None)
            let trivia: SynUnionCaseTrivia = { BarRange = Some mBar }
            let mDecl = unionRangeWithXmlDoc xmlDoc mDecl
            Choice2Of2(SynUnionCase($1, id, SynUnionCaseKind.Fields $4, xmlDoc, None, mDecl, trivia))) }

  | opt_attributes opt_access OF recover
      { if Option.isSome $2 then errorR(Error(FSComp.SR.parsUnionCasesCannotHaveVisibilityDeclarations(), rhs parseState 2))
        let mOf = rhs parseState 3
        let mId = mOf.StartRange
        errorR (Error(FSComp.SR.parsMissingUnionCaseName(), mOf))
        let mDecl = rhs2 parseState 1 3
        (fun (xmlDoc, mBar) ->
            let id = SynIdent(mkSynId mId "", None)
            let trivia: SynUnionCaseTrivia = { BarRange = Some mBar }
            let mDecl = unionRangeWithXmlDoc xmlDoc mDecl
            Choice2Of2(SynUnionCase($1, id, SynUnionCaseKind.Fields [], xmlDoc, None, mDecl, trivia))) }

  | opt_attributes opt_access unionCaseName OF recover
      { if Option.isSome $2 then errorR(Error(FSComp.SR.parsUnionCasesCannotHaveVisibilityDeclarations(), rhs parseState 2))
        let mDecl = rhs2 parseState 1 4
        (fun (xmlDoc, mBar) ->
            let trivia: SynUnionCaseTrivia = { BarRange = Some mBar }
            let mDecl = unionRangeWithXmlDoc xmlDoc mDecl
            Choice2Of2 (SynUnionCase ($1, $3, SynUnionCaseKind.Fields [], xmlDoc, None, mDecl, trivia))) }

  | opt_attributes opt_access unionCaseName COLON topType
      { if Option.isSome $2 then errorR(Error(FSComp.SR.parsUnionCasesCannotHaveVisibilityDeclarations(), rhs parseState 2))
        if parseState.LexBuffer.ReportLibraryOnlyFeatures then libraryOnlyWarning(lhs parseState)
        let mDecl = rhs2 parseState 1 5
        (fun (xmlDoc, mBar) ->
            let trivia: SynUnionCaseTrivia = { BarRange = Some mBar }
            let mDecl = unionRangeWithXmlDoc xmlDoc mDecl
            Choice2Of2 (SynUnionCase ($1, $3, SynUnionCaseKind.FullType $5, xmlDoc, None, mDecl, trivia))) }

  | opt_attributes opt_access unionCaseName EQUALS atomicExpr
      { if Option.isSome $2 then errorR(Error(FSComp.SR.parsEnumFieldsCannotHaveVisibilityDeclarations(), rhs parseState 2))
        let mEquals = rhs parseState 4
        let mDecl = rhs2 parseState 1 5
        (fun (xmlDoc, mBar) ->
            let trivia: SynEnumCaseTrivia = { BarRange = Some mBar; EqualsRange = mEquals }
            let mDecl = unionRangeWithXmlDoc xmlDoc mDecl
            Choice1Of2 (SynEnumCase ($1, $3, fst $5, xmlDoc, mDecl, trivia))) }

/* The name of a union case */
unionCaseName:
  | nameop
      { $1 }

  | LPAREN COLON_COLON rparen
      { let lpr = rhs parseState 1
        let rpr = rhs parseState 3
        SynIdent(ident(opNameCons, rhs parseState 2), Some(IdentTrivia.OriginalNotationWithParen(lpr, "::", rpr))) }

  | LPAREN LBRACK RBRACK rparen
      { let lpr = rhs parseState 1
        let rpr = rhs parseState 3
        SynIdent(ident(opNameNil, rhs2 parseState 2 3), Some(IdentTrivia.OriginalNotationWithParen(lpr, "[]", rpr))) }

firstUnionCaseDeclOfMany:
  | ident opt_OBLOCKSEP
      { let trivia: SynUnionCaseTrivia = { BarRange = None }
        let xmlDoc = grabXmlDoc(parseState, [], 1)
        let mDecl = (rhs parseState 1) |> unionRangeWithXmlDoc xmlDoc
        Choice2Of2 (SynUnionCase ([], (SynIdent($1, None)), SynUnionCaseKind.Fields [], xmlDoc, None, mDecl, trivia)) }

  | ident EQUALS atomicExpr opt_OBLOCKSEP
      { let mEquals = rhs parseState 2
        let trivia: SynEnumCaseTrivia = { BarRange = None; EqualsRange = mEquals }
        let xmlDoc = grabXmlDoc(parseState, [], 1)
        let mDecl = (rhs2 parseState 1 3) |> unionRangeWithXmlDoc xmlDoc
        Choice1Of2 (SynEnumCase ([], SynIdent($1, None), fst $3, xmlDoc, mDecl, trivia)) }

  | firstUnionCaseDecl opt_OBLOCKSEP
      { $1 }

firstUnionCaseDecl:
  | ident OF unionCaseRepr
      { let trivia: SynUnionCaseTrivia = { BarRange = None }
        let xmlDoc = grabXmlDoc (parseState, [], 1)
        let mDecl = rhs2 parseState 1 3 |> unionRangeWithXmlDoc xmlDoc
        Choice2Of2(SynUnionCase([], SynIdent($1, None), SynUnionCaseKind.Fields $3, xmlDoc, None, mDecl, trivia)) }

  | ident OF recover
      { let trivia: SynUnionCaseTrivia = { BarRange = None }
        let xmlDoc = grabXmlDoc (parseState, [], 1)
        let mDecl = rhs2 parseState 1 2 |> unionRangeWithXmlDoc xmlDoc
        Choice2Of2(SynUnionCase([], SynIdent($1, None), SynUnionCaseKind.Fields [], xmlDoc, None, mDecl, trivia)) }

  | OF unionCaseRepr
     { let mOf = rhs parseState 1
       let mId = mOf.StartRange
       errorR (Error(FSComp.SR.parsMissingUnionCaseName(), mOf))
       let id = SynIdent(mkSynId mId "", None)
       let trivia: SynUnionCaseTrivia = { BarRange = None }
       let xmlDoc = grabXmlDoc (parseState, [], 1)
       let mDecl = rhs2 parseState 1 2 |> unionRangeWithXmlDoc xmlDoc
       Choice2Of2(SynUnionCase([], id, SynUnionCaseKind.Fields $2, xmlDoc, None, mDecl, trivia)) }

  | ident EQUALS atomicExpr opt_OBLOCKSEP
      { let mEquals = rhs parseState 2
        let trivia: SynEnumCaseTrivia = { BarRange = None; EqualsRange = mEquals }
        let xmlDoc = grabXmlDoc (parseState, [], 1)
        let mDecl = rhs2 parseState 1 3 |> unionRangeWithXmlDoc xmlDoc
        Choice1Of2(SynEnumCase([], SynIdent($1, None), fst $3, xmlDoc, mDecl, trivia)) }

unionCaseReprElements:
  | unionCaseReprElement STAR unionCaseReprElements
     { $1 :: $3 }

  | unionCaseReprElement %prec prec_toptuptyptail_prefix
     { [$1] }

unionCaseReprElement:
  | ident COLON appType
     { let xmlDoc = grabXmlDoc(parseState, [], 1)
       let mWhole = rhs2 parseState 1 3 |> unionRangeWithXmlDoc xmlDoc
       mkSynNamedField ($1, $3, xmlDoc, mWhole) }

  | appType
     { let xmlDoc = grabXmlDoc(parseState, [], 1)
       mkSynAnonField ($1, xmlDoc) }

unionCaseRepr:
  | braceFieldDeclList
     { errorR(Deprecated(FSComp.SR.parsConsiderUsingSeparateRecordType(), lhs parseState))
       $1 }

  | unionCaseReprElements
     { $1 }

/* A list of field declarations in a record type */
recdFieldDeclList:
  | recdFieldDecl seps recdFieldDeclList
     { $1 :: $3 }

  | recdFieldDecl opt_seps
     { [$1] }

/* A field declaration in a record type */
recdFieldDecl:
  | opt_attributes fieldDecl
     { let mWhole = rhs2 parseState 1 2
       let fld = $2 $1 false mWhole None
       let (SynField (a, b, c, d, e, xmlDoc, vis, mWhole, trivia)) = fld
       if Option.isSome vis then errorR (Error (FSComp.SR.parsRecordFieldsCannotHaveVisibilityDeclarations (), rhs parseState 2))
       let mWhole = unionRangeWithXmlDoc xmlDoc mWhole
       SynField (a, b, c, d, e, xmlDoc, None, mWhole, trivia) }

/* Part of a field or val declaration in a record type or object type */
fieldDecl:
  | opt_mutable opt_access ident COLON typ
     { fun attrs stat mWhole leadingKeyword ->
           let xmlDoc = grabXmlDocAtRangeStart(parseState, attrs, mWhole)
           SynField(attrs, stat, Some $3, $5, $1, xmlDoc, $2, mWhole, { LeadingKeyword = leadingKeyword }) }

/* An exception definition */
exconDefn:
  | exconCore opt_classDefn
     { let mWith, optClassDefn = $2
       SynExceptionDefn($1, mWith, optClassDefn, ($1.Range, optClassDefn) ||> unionRangeWithListBy (fun cd -> cd.Range)) }

/* Part of an exception definition */
exconCore:
  | EXCEPTION opt_attributes opt_access exconIntro exconRepr
      { let m =
            match $5 with
            | None -> rhs2 parseState 1 4
            | Some p -> unionRanges (rangeOfLongIdent p) (rhs2 parseState 1 4)
        SynExceptionDefnRepr($2, $4, $5, PreXmlDoc.Empty, $3, m) }

  | EXCEPTION opt_attributes opt_access recover
      { let m =
            match $3 with
            | Some access -> unionRanges (rhs parseState 1) access.Range
            | _ ->

            match $2 with
            | [] -> rhs parseState 1
            | attrs -> ((rhs parseState 1), attrs) ||> unionRangeWithListBy (fun (a: SynAttributeList) -> a.Range)

        let id = SynIdent(mkSynId m.EndRange "", None)
        let unionCase = SynUnionCase([], id, SynUnionCaseKind.Fields [], PreXmlDoc.Empty, None, m, { BarRange = None })

        SynExceptionDefnRepr($2, unionCase, None, PreXmlDoc.Empty, $3, m) }

/* Part of an exception definition */
exconIntro:
  | ident
      { SynUnionCase([], SynIdent($1, None), SynUnionCaseKind.Fields [], PreXmlDoc.Empty, None, lhs parseState, { BarRange = None }) }

  | ident OF unionCaseRepr
      { SynUnionCase([], SynIdent($1, None), SynUnionCaseKind.Fields $3, PreXmlDoc.Empty, None, lhs parseState, { BarRange = None }) }

  | ident OF recover
      { SynUnionCase([], SynIdent($1, None), SynUnionCaseKind.Fields [], PreXmlDoc.Empty, None, lhs parseState, { BarRange = None }) }

exconRepr:
  | /* EMPTY */
     { None }

  | EQUALS path
     { Some($2.LongIdent) }

/*-------------------------------------------------------------------------*/
/* F# Definitions, Types, Patterns and Expressions */

/* A 'let ...' or 'do ...' statement in the non-#light syntax */
defnBindings:
  | LET opt_rec localBindings
      { let mLetKwd = rhs parseState 1
        let isUse = $1
        let isRec = $2
        let leadingKeyword =
            if isRec then
                SynLeadingKeyword.LetRec(mLetKwd, rhs parseState 2)
            else
                SynLeadingKeyword.Let(mLetKwd)

        let localBindingsLastRangeOpt, localBindingsBuilder = $3

        // Calculate the precise range of the binding set, up to the end of the last r.h.s. expression
        let bindingSetRange =
            match localBindingsLastRangeOpt with
            | None -> rhs2 parseState 1 2 (* there was some error - this will be an approximate range *)
            | Some lastRange -> unionRanges mLetKwd lastRange

        // The first binding swallows any attributes prior to the 'let'
        BindingSetPreAttrs(mLetKwd, isRec, isUse,
            (fun attrs vis ->
                let xmlDoc = grabXmlDoc(parseState, attrs, 1)
                // apply the builder
                let binds = localBindingsBuilder xmlDoc attrs vis leadingKeyword
                if not isRec && not (isNilOrSingleton binds) then
                      reportParseErrorAt mLetKwd (FSComp.SR.parsLetAndForNonRecBindings())
                [], binds),
            bindingSetRange) }

  | cPrototype
      { let bindRange = lhs parseState
        BindingSetPreAttrs(bindRange, false, false, $1, bindRange) }


/* A 'do ...' statement in the non-#light syntax */
doBinding:
  | DO typedSequentialExprBlock
      { let mDoKwd = rhs parseState 1
        let mWhole = unionRanges mDoKwd $2.Range
        // any attributes prior to the 'let' are left free, e.g. become top-level attributes
        // associated with the module, 'main' function or assembly depending on their target
        BindingSetPreAttrs(mDoKwd, false, false, (fun attrs vis -> attrs, [mkSynDoBinding (vis, mDoKwd, $2, mWhole)]), mWhole) }


/* A 'let ....' binding in the #light syntax */
hardwhiteLetBindings:
  | OLET opt_rec localBindings hardwhiteDefnBindingsTerminator
      { let mLetKwd = rhs parseState 1
        let isUse = $1
        let isRec = $2
        let leadingKeyword =
            if not isUse && isRec then
                SynLeadingKeyword.LetRec(mLetKwd, rhs parseState 2)
            elif isUse && not isRec then
                SynLeadingKeyword.Use mLetKwd
            elif isUse && isRec then
                SynLeadingKeyword.UseRec(mLetKwd, rhs parseState 2)
            else
                SynLeadingKeyword.Let(mLetKwd)

        let report, mIn = $4
        report (if isUse then "use" else "let") mLetKwd // report unterminated error

        let localBindingsLastRangeOpt, localBindingsBuilder = $3

        // Calculate the precise range of the binding set, up to the end of the last r.h.s. expression
        let bindingSetRange =
            match localBindingsLastRangeOpt with
            | None -> rhs parseState 1 (* there was some error - this will be an approximate range *)
            | Some lastRange -> unionRanges mLetKwd lastRange

        // the first binding swallow any attributes prior to the 'let'
        BindingSetPreAttrs(mLetKwd, isRec, isUse,
          (fun attrs vis ->
            let xmlDoc = grabXmlDoc(parseState, attrs, 1)
            let binds = localBindingsBuilder xmlDoc attrs vis leadingKeyword
            if not isRec && not (isNilOrSingleton binds) then
                reportParseErrorAt mLetKwd (FSComp.SR.parsLetAndForNonRecBindings())
            [], binds),
          bindingSetRange),
          (unionRanges mLetKwd bindingSetRange),
          mIn }


/* A 'do ...' statement */
hardwhiteDoBinding:
  | ODO typedSequentialExprBlock hardwhiteDefnBindingsTerminator
      { let mDoKwd = rhs parseState 1
        let bindingSetRange = unionRanges mDoKwd $2.Range
        let seqPt = DebugPointAtBinding.NoneAtDo
        // any attributes prior to the 'let' are left free, e.g. become top-level attributes
        // associated with the module, 'main' function or assembly depending on their target
        BindingSetPreAttrs(mDoKwd, false, false, (fun attrs vis -> attrs, [mkSynDoBinding (vis, mDoKwd, $2, bindingSetRange)]), bindingSetRange), $2 }


/* The bindings in a class type definition */
classDefnBindings:
  | defnBindings
     { $1 }

  | doBinding
     { $1 }

  | hardwhiteLetBindings
     { let b, m, _ = $1
       b }

  | hardwhiteDoBinding
     { fst $1 }


/* The terminator for a 'let ....' binding in the #light syntax */
hardwhiteDefnBindingsTerminator:
  | ODECLEND
     { let mToken = rhs parseState 1
       // In LexFilter.fs the IN token could have been transformed to an ODECLEND one.
       let mIn = if (mToken.EndColumn - mToken.StartColumn) = 2 then Some mToken else None
       (fun _ m -> ()), mIn }

  | recover
     { (fun kwd m ->
         let msg =
             match kwd with
             | "let!" -> FSComp.SR.parsUnmatchedLetBang()
             | "use!" -> FSComp.SR.parsUnmatchedUseBang()
             | "use" -> FSComp.SR.parsUnmatchedUse()
             | _ (*"let" *) -> FSComp.SR.parsUnmatchedLet()
         reportParseErrorAt m msg), None }

/* An 'extern' DllImport function definition in C-style syntax */
cPrototype:
  | EXTERN cRetType opt_access ident opt_HIGH_PRECEDENCE_APP LPAREN externArgs rparen
      { let mExtern = rhs parseState 1
        let rty, vis, nm, args = $2, $3, $4, $7
        let nmm = rhs parseState 3
        let argsm = rhs parseState 6
        let mBindLhs = lhs parseState
        let mWhole = lhs parseState
        let mRhs = lhs parseState
        let rhsExpr =
            SynExpr.App(
                ExprAtomicFlag.NonAtomic,
                false,
                SynExpr.Ident(ident("failwith", rhs parseState 6)),
                SynExpr.Const(SynConst.String("extern was not given a DllImport attribute", SynStringKind.Regular, rhs parseState 8), rhs parseState 8),
                mRhs)
        (fun attrs _ ->
            let bindingPat = SynPat.LongIdent(SynLongIdent([nm], [], [None]), None, Some noInferredTypars, SynArgPats.Pats [SynPat.Tuple(false, args, argsm)], vis, nmm)
            let mWholeBindLhs = (mBindLhs, attrs) ||> unionRangeWithListBy (fun (a: SynAttributeList) -> a.Range)
            let xmlDoc = grabXmlDoc(parseState, attrs, 1)
            let trivia = { LeadingKeyword = SynLeadingKeyword.Extern mExtern; InlineKeyword = None; EqualsRange = None }
            let binding =
                mkSynBinding
                    (xmlDoc, bindingPat)
                    (vis, false, false, mWholeBindLhs, DebugPointAtBinding.NoneAtInvisible, Some(None, rty), rhsExpr, mRhs, [], attrs, None, trivia)
            [], [binding]) }

/* A list of arguments in an 'extern' DllImport function definition */
externArgs:
  | externMoreArgs
     { List.rev $1 }

  | externArg
     { [$1] }
  |
     { [] }


/* Part of the list of arguments in an 'extern' DllImport function definition */
externMoreArgs:
  | externMoreArgs COMMA externArg
     { $3 :: $1 }

  | externArg COMMA externArg
     { [$3; $1] }


/* A single argument in an 'extern' DllImport function definition */
externArg:
  | opt_attributes cType
     { let m = lhs parseState
       SynPat.Typed(SynPat.Wild m, $2, m) |> addAttribs $1 }

  | opt_attributes cType ident
     { let m = lhs parseState
       SynPat.Typed(SynPat.Named(SynIdent($3, None), false, None, m), $2, m) |> addAttribs $1 }

/* An type in an 'extern' DllImport function definition */
cType:
  | path
     { let m = $1.Range
       SynType.App(SynType.LongIdent($1), None, [], [], None, false, m) }

  | cType opt_HIGH_PRECEDENCE_APP LBRACK RBRACK
     { let m = lhs parseState
       SynType.App(SynType.LongIdent(SynLongIdent([ident("[]", m)], [], [None])), None, [$1], [], None, true, m) }

  | cType STAR
     { let m = lhs parseState
       SynType.App(SynType.LongIdent(SynLongIdent([ident("nativeptr", m)], [], [ Some(IdentTrivia.OriginalNotation "*") ])), None, [$1], [], None, true, m) }

  | cType AMP
     { let m = lhs parseState
       SynType.App(SynType.LongIdent(SynLongIdent([ident("byref", m)], [], [ Some(IdentTrivia.OriginalNotation "&") ])), None, [$1], [], None, true, m) }

  | VOID STAR
     { let m = lhs parseState
       SynType.App(SynType.LongIdent(SynLongIdent([ident("nativeint", m)], [], [ Some(IdentTrivia.OriginalNotation "void*") ])), None, [], [], None, true, m) }


/* A return type in an 'extern' DllImport function definition */
cRetType:
  | opt_attributes cType
     { SynReturnInfo(($2, SynArgInfo($1, false, None)), rhs parseState 2) }

  | opt_attributes VOID
     { let m = rhs parseState 2
       SynReturnInfo((SynType.App(SynType.LongIdent(SynLongIdent([ident("unit", m)], [], [ Some(IdentTrivia.OriginalNotation "void") ])), None, [], [], None, false, m), SynArgInfo($1, false, None)), m) }


localBindings:
  | attr_localBinding moreLocalBindings
      { let (moreBindings, moreBindingRanges) = List.unzip $2
        let moreLocalBindingsLastRange = if moreBindingRanges.IsEmpty then None else Some(List.last moreBindingRanges)
        match $1 with
        | Some(localBindingRange, attrLocalBindingBuilder) ->
           let lastRange =
               match moreLocalBindingsLastRange with
               | None -> localBindingRange
               | Some m -> m
           Some lastRange, (fun xmlDoc attrs vis leadingKeyword -> attrLocalBindingBuilder xmlDoc attrs vis leadingKeyword true :: moreBindings)
        | None ->
           moreLocalBindingsLastRange, (fun _xmlDoc _attrs _vis _leadingKeyword -> moreBindings) }


moreLocalBindings:
  | AND attr_localBinding moreLocalBindings
      { let leadingKeyword = SynLeadingKeyword.And(rhs parseState 1)
        (match $2 with
         | Some(localBindingRange, attrLocalBindingBuilder) ->
            let xmlDoc = grabXmlDoc(parseState, [], 1)
            let xmlDoc = if xmlDoc.IsEmpty then grabXmlDoc(parseState, [], 2) else xmlDoc
            (attrLocalBindingBuilder xmlDoc [] None leadingKeyword false, localBindingRange) :: $3
         | None -> $3) }

  | %prec prec_no_more_attr_bindings
      { [] }


/* A single binding, possibly with custom attributes */
attr_localBinding:
  | opt_attributes localBinding
      { let attrs2 = $1
        let localBindingRange, localBindingBuilder = $2
        let attrLocalBindingBuilder = (fun xmlDoc attrs vis leadingKeyword _ -> localBindingBuilder xmlDoc (attrs@attrs2) vis leadingKeyword)
        Some(localBindingRange, attrLocalBindingBuilder) }

  | error
      { None }


/* A single binding in an expression or definition */
localBinding:
  | opt_inline opt_mutable bindingPattern opt_topReturnTypeWithTypeConstraints EQUALS typedExprWithStaticOptimizationsBlock
      { let (expr: SynExpr), opts = $6
        let mEquals = rhs parseState 5
        let mRhs = expr.Range
        let optReturnType = $4
        let bindingPat, mBindLhs = $3
        let localBindingRange = unionRanges (rhs2 parseState 1 5) mRhs
        let localBindingBuilder =
          (fun xmlDoc attrs vis (leadingKeyword: SynLeadingKeyword) ->
            let mWhole = (unionRanges leadingKeyword.Range mRhs, attrs) ||> unionRangeWithListBy (fun (a: SynAttributeList) -> a.Range)
            let spBind = if IsDebugPointBinding bindingPat expr then DebugPointAtBinding.Yes mWhole else DebugPointAtBinding.NoneAtLet
            let mWholeBindLhs = (mBindLhs, attrs) ||> unionRangeWithListBy (fun (a: SynAttributeList) -> a.Range)
            let trivia: SynBindingTrivia = { LeadingKeyword = leadingKeyword; InlineKeyword = $1; EqualsRange = Some mEquals }
            mkSynBinding (xmlDoc, bindingPat) (vis, Option.isSome $1, $2, mWholeBindLhs, spBind, optReturnType, expr, mRhs, opts, attrs, None, trivia))
        localBindingRange, localBindingBuilder }

  | opt_inline opt_mutable bindingPattern opt_topReturnTypeWithTypeConstraints EQUALS error
      { let mWhole = rhs2 parseState 1 5
        let mRhs = rhs parseState 5
        let optReturnType = $4
        let bindingPat, mBindLhs = $3
        let localBindingBuilder =
          (fun xmlDoc attrs vis leadingKeyword ->
            let mEquals = rhs parseState 5
            let zeroWidthAtEnd = mEquals.EndRange
            let rhsExpr = arbExpr ("localBinding1", zeroWidthAtEnd)
            let spBind = if IsDebugPointBinding bindingPat rhsExpr then DebugPointAtBinding.Yes mWhole else DebugPointAtBinding.NoneAtLet
            let trivia: SynBindingTrivia = { LeadingKeyword = leadingKeyword; InlineKeyword = $1; EqualsRange = Some mEquals }
            mkSynBinding (xmlDoc, bindingPat) (vis, Option.isSome $1, $2, mBindLhs, spBind, optReturnType, rhsExpr, mRhs, [], attrs, None, trivia))
        mWhole, localBindingBuilder }

  | opt_inline opt_mutable bindingPattern opt_topReturnTypeWithTypeConstraints recover
      { if not $5 then reportParseErrorAt (rhs parseState 5) (FSComp.SR.parsUnexpectedEndOfFileDefinition())
        let optReturnType = $4
        let mWhole = rhs2 parseState 1 (match optReturnType with None -> 3 | _ -> 4)
        let mRhs = mWhole.EndRange // zero-width range at end of last good token
        let bindingPat, mBindLhs = $3
        let localBindingBuilder =
          (fun xmlDoc attrs vis (leadingKeyword: SynLeadingKeyword) ->
            let spBind = DebugPointAtBinding.Yes(unionRanges leadingKeyword.Range mRhs)
            let trivia = { LeadingKeyword = leadingKeyword; InlineKeyword = $1; EqualsRange = None }
            let rhsExpr = arbExpr ("localBinding2", mRhs)
            mkSynBinding (xmlDoc, bindingPat) (vis, Option.isSome $1, $2, mBindLhs, spBind, optReturnType, rhsExpr, mRhs, [], attrs, None, trivia))
        mWhole, localBindingBuilder }

/* A single expression with an optional type annotation, and an optional static optimization block */
typedExprWithStaticOptimizationsBlock:
  | OBLOCKBEGIN typedExprWithStaticOptimizations oblockend
      { $2 }

  | OBLOCKBEGIN typedExprWithStaticOptimizations recover
      { if not $3 then reportParseErrorAt (rhs parseState 3) (FSComp.SR.parsUnexpectedEndOfFile())
        let a, b = $2
        (exprFromParseError a, b) }

  | typedExprWithStaticOptimizations
      { $1 }

typedExprWithStaticOptimizations :
  | typedSequentialExpr opt_staticOptimizations
      { $1, List.rev $2 }

opt_staticOptimizations:
  | opt_staticOptimizations staticOptimization
      { $2 :: $1 }

  | /* EMPTY */
      { [] }

staticOptimization:
  | WHEN staticOptimizationConditions EQUALS typedSequentialExprBlock
      { ($2, $4) }

staticOptimizationConditions:
  | staticOptimizationConditions AND staticOptimizationCondition
      { $3 :: $1 }

  | staticOptimizationCondition
      { [$1 ] }

staticOptimizationCondition:
  | typar COLON typ
      { SynStaticOptimizationConstraint.WhenTyparTyconEqualsTycon($1, $3, lhs parseState) }

  | typar STRUCT
      { SynStaticOptimizationConstraint.WhenTyparIsStruct($1, lhs parseState) }

rawConstant:
  | INT8
    { if snd $1 then errorR(Error(FSComp.SR.lexOutsideEightBitSigned(), lhs parseState))
      SynConst.SByte(fst $1) }

  | UINT8
    { SynConst.Byte $1 }

  | INT16
    { if snd $1 then errorR(Error(FSComp.SR.lexOutsideSixteenBitSigned(), lhs parseState))
      SynConst.Int16 (fst $1) }

  | UINT16
    { SynConst.UInt16 $1 }

  | INT32
    { if snd $1 then errorR(Error(FSComp.SR.lexOutsideThirtyTwoBitSigned(), lhs parseState))
      SynConst.Int32 (fst $1) }

  | UINT32
    { SynConst.UInt32 $1 }

  | INT64
    { if snd $1 then errorR(Error(FSComp.SR.lexOutsideSixtyFourBitSigned(), lhs parseState))
      SynConst.Int64 (fst $1) }

  | UINT64
    { SynConst.UInt64 $1 }

  | NATIVEINT
    { if snd $1 then errorR(Error(FSComp.SR.lexOutsideNativeSigned(), lhs parseState))
      SynConst.IntPtr(fst $1) }

  | UNATIVEINT
    { SynConst.UIntPtr $1 }

  | IEEE32
    { SynConst.Single $1 }

  | IEEE64
    { SynConst.Double $1 }

  | CHAR
    { SynConst.Char $1 }

  | DECIMAL
    { SynConst.Decimal $1 }

  | BIGNUM
    { SynConst.UserNum $1 }

  | string
    { let s, synStringKind = $1
      SynConst.String(s, synStringKind, lhs parseState) }

  | sourceIdentifier
    { let c, v = $1
      SynConst.SourceIdentifier(c, v, lhs parseState) }

  | BYTEARRAY
    { let (v, synByteStringKind, _) = $1
      SynConst.Bytes(v, synByteStringKind, lhs parseState) }

rationalConstant:
  | INT32 INFIX_STAR_DIV_MOD_OP INT32
    { if $2 <> "/" then reportParseErrorAt (rhs parseState 2) (FSComp.SR.parsUnexpectedOperatorForUnitOfMeasure())
      if fst $3 = 0 then reportParseErrorAt (rhs parseState 3) (FSComp.SR.parsIllegalDenominatorForMeasureExponent())
      if (snd $1) || (snd $3) then errorR(Error(FSComp.SR.lexOutsideThirtyTwoBitSigned(), lhs parseState))
      SynRationalConst.Rational(fst $1, fst $3, lhs parseState) }

  | MINUS INT32 INFIX_STAR_DIV_MOD_OP INT32
    { if $3 <> "/" then reportParseErrorAt (rhs parseState 3) (FSComp.SR.parsUnexpectedOperatorForUnitOfMeasure())
      if fst $4 = 0 then reportParseErrorAt (rhs parseState 4) (FSComp.SR.parsIllegalDenominatorForMeasureExponent())
      if (snd $2) || (snd $4) then errorR(Error(FSComp.SR.lexOutsideThirtyTwoBitSigned(), lhs parseState))
      SynRationalConst.Negate(SynRationalConst.Rational(fst $2, fst $4, lhs parseState)) }

  | INT32
    { if snd $1 then errorR(Error(FSComp.SR.lexOutsideThirtyTwoBitSigned(), lhs parseState))
      SynRationalConst.Integer(fst $1) }

  | MINUS INT32
    { if snd $2 then errorR(Error(FSComp.SR.lexOutsideThirtyTwoBitSigned(), lhs parseState))
      SynRationalConst.Negate(SynRationalConst.Integer(fst $2)) }

atomicUnsignedRationalConstant:
  | INT32 { if snd $1 then errorR(Error(FSComp.SR.lexOutsideThirtyTwoBitSigned(), lhs parseState))
            SynRationalConst.Integer(fst $1) }

  | LPAREN rationalConstant rparen
    { $2 }

atomicRationalConstant:
  | atomicUnsignedRationalConstant { $1 }

  | MINUS atomicUnsignedRationalConstant
    { SynRationalConst.Negate($2) }

constant:
  | rawConstant
    { $1, rhs parseState 1 }

  | rawConstant HIGH_PRECEDENCE_TYAPP measureTypeArg
    { SynConst.Measure($1, rhs parseState 1, $3), lhs parseState }

bindingPattern:
  | headBindingPattern
    { $1, rhs parseState 1 }

// Subset of patterns allowed to be used in implicit ctors.
// For a better error recovery we could replace these rules with the actual SynPat parsing
// and use allowed patterns only at a later analysis stage reporting errors along the way.
simplePattern:
  | ident
      { let m = rhs parseState 1
        SynPat.Named(SynIdent($1, None), false, None, m) }

  | QMARK ident
      { SynPat.OptionalVal($2, rhs parseState 2) }

  | simplePattern COLON typeWithTypeConstraints
      { SynPat.Typed($1, $3, lhs parseState) }

  | simplePattern COLON recover
      { let mColon = rhs parseState 2
        let ty = SynType.FromParseError(mColon.EndRange)
        SynPat.Typed($1, ty, unionRanges $1.Range mColon) }

  | attributes simplePattern %prec paren_pat_attribs
      { SynPat.Attrib($2, $1, lhs parseState) }

simplePatternCommaList:
  | simplePattern
      { $1 }

  | simplePattern COMMA simplePatternCommaList
      { match $3 with
        | SynPat.Tuple(_, pats, _) -> SynPat.Tuple(false, $1 :: pats, rhs2 parseState 1 3)
        | _ -> SynPat.Tuple(false, [$1; $3], rhs2 parseState 1 3) }

simplePatterns:
  | LPAREN simplePatternCommaList rparen
      { let parenPat = SynPat.Paren($2, rhs2 parseState 1 3)
        let simplePats, _ = SimplePatsOfPat parseState.SynArgNameGenerator parenPat
        simplePats }

  | LPAREN rparen
      { let pat = SynPat.Const(SynConst.Unit, rhs2 parseState 1 2)
        let simplePats, _ = SimplePatsOfPat parseState.SynArgNameGenerator pat
        simplePats }

  | LPAREN simplePatternCommaList recover
      { reportParseErrorAt (rhs parseState 1) (FSComp.SR.parsUnmatchedParen())
        let parenPat = SynPat.Paren(SynPat.Tuple(false, [], rhs2 parseState 1 2), rhs2 parseState 1 2) // todo: report parsed pats anyway?
        let simplePats, _ = SimplePatsOfPat parseState.SynArgNameGenerator parenPat
        simplePats }

  | LPAREN error rparen
      { let parenPat = SynPat.Paren(SynPat.Wild(rhs parseState 2), rhs2 parseState 1 3) // silent recovery
        let simplePats, _ = SimplePatsOfPat parseState.SynArgNameGenerator parenPat
        simplePats }

  | LPAREN recover
      { reportParseErrorAt (rhs parseState 1) (FSComp.SR.parsUnmatchedParen())
        let pat = SynPat.Wild(lhs parseState)
        let simplePats, _ = SimplePatsOfPat parseState.SynArgNameGenerator pat
        simplePats }


headBindingPattern:
  | headBindingPattern AS constrPattern
      { SynPat.As($1, $3, rhs2 parseState 1 3) }

  | headBindingPattern BAR headBindingPattern
      { let mBar = rhs parseState 2
        SynPat.Or($1, $3, rhs2 parseState 1 3, { BarRange = mBar }) }

  | headBindingPattern COLON_COLON headBindingPattern
      { let mColonColon = rhs parseState 2
        SynPat.ListCons($1, $3, rhs2 parseState 1 3, { ColonColonRange = mColonColon }) }

  | tuplePatternElements %prec pat_tuple
      { let pats = normalizeTuplePat $1
        let m = (rhs parseState 1, pats) ||> unionRangeWithListBy (fun p -> p.Range)
        SynPat.Tuple(false, List.rev pats, m) }

  | conjPatternElements %prec pat_conj
      { SynPat.Ands(List.rev $1, lhs parseState) }

  | constrPattern
      { $1 }

tuplePatternElements:
  | tuplePatternElements COMMA headBindingPattern
      { $3 :: $1 }

  | headBindingPattern COMMA headBindingPattern
      { [$3; $1] }

  | tuplePatternElements COMMA ends_coming_soon_or_recover
        { let commaRange = rhs parseState 2
          reportParseErrorAt commaRange (FSComp.SR.parsExpectingPatternInTuple ())
          let pat2 = SynPat.Wild(commaRange.EndRange)
          pat2 :: $1 }

  | headBindingPattern COMMA ends_coming_soon_or_recover
      { let commaRange = rhs parseState 2
        reportParseErrorAt commaRange (FSComp.SR.parsExpectingPatternInTuple ())
        let pat2 = SynPat.Wild(commaRange.EndRange)
        [pat2; $1] }

  | COMMA headBindingPattern
      { let commaRange = rhs parseState 1
        reportParseErrorAt commaRange (FSComp.SR.parsExpectingPatternInTuple ())
        let pat1 = SynPat.Wild(commaRange.StartRange)
        [$2; pat1] }

  | COMMA ends_coming_soon_or_recover
      { let commaRange = rhs parseState 1
        if not $2 then reportParseErrorAt commaRange (FSComp.SR.parsExpectedPatternAfterToken ())
        let pat1 = SynPat.Wild(commaRange.StartRange)
        let pat2 = SynPat.Wild(commaRange.EndRange)
        [pat2; pat1] }

conjPatternElements:
  | conjPatternElements AMP headBindingPattern
     { $3 :: $1 }

  | headBindingPattern AMP headBindingPattern
     { $3 :: $1 :: [] }

namePatPairs:
   | namePatPair opt_seps
     { [$1], lhs parseState }

   | namePatPair seps namePatPairs
     { let (rs, _) = $3
       ($1 :: rs), lhs parseState }

namePatPair:
   | ident EQUALS parenPattern
     { let mEquals = rhs parseState 2
       ($1, Some mEquals, $3) }
   | ident EQUALS recover
     { let mEquals = rhs parseState 2
       ($1, Some mEquals, patFromParseError (SynPat.Wild mEquals.EndRange)) }
   | ident recover
     { ($1, None, patFromParseError (SynPat.Wild $1.idRange.EndRange)) }

constrPattern:
  | atomicPatternLongIdent explicitValTyparDecls
      { let vis, lid = $1
        SynPat.LongIdent(lid, None, Some $2, SynArgPats.Pats [], vis, lhs parseState) }

  | atomicPatternLongIdent explicitValTyparDecls atomicPatsOrNamePatPairs %prec pat_app
      { let vis, lid = $1
        let args, argsM = $3
        let m = unionRanges (rhs2 parseState 1 2) argsM
        SynPat.LongIdent(lid, None, Some $2, args, vis, m) }

  | atomicPatternLongIdent explicitValTyparDecls HIGH_PRECEDENCE_PAREN_APP atomicPatsOrNamePatPairs
      { let vis, lid = $1
        let args, argsM = $4
        let m = unionRanges (rhs2 parseState 1 2) argsM
        SynPat.LongIdent(lid, None, Some $2, args, vis, m) }

  | atomicPatternLongIdent explicitValTyparDecls HIGH_PRECEDENCE_BRACK_APP atomicPatsOrNamePatPairs
      { let vis, lid = $1
        let args, argsM = $4
        let m = unionRanges (rhs2 parseState 1 2) argsM
        SynPat.LongIdent(lid, None, Some $2, args, vis, m) }

  | atomicPatternLongIdent atomicPatsOrNamePatPairs %prec pat_app
      { let vis, lid = $1
        let args, argsM = $2
        let m = unionRanges (rhs parseState 1) argsM
        SynPat.LongIdent(lid, None, None, args, vis, m) }

  | atomicPatternLongIdent HIGH_PRECEDENCE_PAREN_APP atomicPatsOrNamePatPairs
      { let vis, lid = $1
        let args, argsM = $3
        let m = unionRanges (rhs parseState 1) argsM
        SynPat.LongIdent(lid, None, None, args, vis, m) }

  | atomicPatternLongIdent HIGH_PRECEDENCE_BRACK_APP atomicPatsOrNamePatPairs
      { let vis, lid = $1
        let args, argsM = $3
        let m = unionRanges (rhs parseState 1) argsM
        SynPat.LongIdent(lid, None, None, args, vis, m) }

  | COLON_QMARK atomTypeOrAnonRecdType %prec pat_isinst
      { SynPat.IsInst($2, lhs parseState) }

  | atomicPattern
      { $1 }

atomicPatsOrNamePatPairs:
  | LPAREN namePatPairs rparen
      { let mParen = rhs2 parseState 1 3
        let pats, m = $2
        let trivia = { ParenRange = mParen }
        SynArgPats.NamePatPairs(pats, m, trivia), snd $2 }

  | atomicPatterns
      { let mParsed = rhs parseState 1
        let mAll = (mParsed.StartRange, $1) ||> unionRangeWithListBy (fun p -> p.Range)
        SynArgPats.Pats $1, mAll }

atomicPatterns:
  | atomicPattern atomicPatterns %prec pat_args
      { $1 :: $2 }

  | atomicPattern HIGH_PRECEDENCE_BRACK_APP atomicPatterns
      { reportParseErrorAt (rhs parseState 1) (FSComp.SR.parsSuccessivePatternsShouldBeSpacedOrTupled())
        $1 :: $3 }

  | atomicPattern HIGH_PRECEDENCE_PAREN_APP atomicPatterns
      { reportParseErrorAt (rhs parseState 1) (FSComp.SR.parsSuccessivePatternsShouldBeSpacedOrTupled())
        $1 :: $3 }

  | atomicPattern
      { [$1] }


atomicPattern:
  | quoteExpr
      { SynPat.QuoteExpr($1, lhs parseState) }

  | CHAR DOT_DOT CHAR
      { SynPat.DeprecatedCharRange($1, $3, rhs2 parseState 1 3) }

  | LBRACE recordPatternElementsAux rbrace
      { let rs, m = $2
        SynPat.Record(rs, rhs2 parseState 1 3) }

  | LBRACK listPatternElements RBRACK
      { SynPat.ArrayOrList(CollectionType.List, $2, lhs parseState) }

  | LBRACK_BAR listPatternElements BAR_RBRACK
<<<<<<< HEAD
      { SynPat.ArrayOrList(CollectionType.Array, $2, lhs parseState) }

  | LBRACK_COLON listPatternElements COLON_RBRACK
      { SynPat.ArrayOrList(CollectionType.ImmutableArray, $2, lhs parseState) }
=======
      { SynPat.ArrayOrList(true, $2, lhs parseState) }
>>>>>>> ec122d90

  | UNDERSCORE
      { SynPat.Wild(lhs parseState) }

  | QMARK ident
      { SynPat.OptionalVal($2, lhs parseState) }

  | atomicPatternLongIdent %prec prec_atompat_pathop
      { let vis, lidwd = $1
        if not (isNilOrSingleton lidwd.LongIdent) || String.isLeadingIdentifierCharacterUpperCase (List.head lidwd.LongIdent).idText then
            mkSynPatMaybeVar lidwd vis (lhs parseState)
        else
           let synIdent = List.head lidwd.IdentsWithTrivia
           let (SynIdent(id, _)) = synIdent
           SynPat.Named(synIdent, false, vis, id.idRange) }

  | constant
      { SynPat.Const(fst $1, snd $1) }

  | FALSE
      { SynPat.Const(SynConst.Bool false, lhs parseState) }

  | TRUE
      { SynPat.Const(SynConst.Bool true, lhs parseState) }

  | NULL
      { SynPat.Null(lhs parseState) }

  | LPAREN parenPatternBody rparen
      { let m = lhs parseState
        SynPat.Paren($2 m, m) }

  | LPAREN parenPatternBody recover
      { reportParseErrorAt (rhs parseState 1) (FSComp.SR.parsUnmatchedParen())
        let m = rhs2 parseState 1 2
        let parenPat = SynPat.Paren($2 m, m)
        patFromParseError parenPat }

  | LPAREN error rparen
      { let innerPat = patFromParseError (SynPat.Wild(rhs parseState 2))
        SynPat.Paren(innerPat, lhs parseState) }

  | LPAREN recover
      { let parenM = rhs parseState 1
        reportParseErrorAt parenM (FSComp.SR.parsUnmatchedParen())
        let innerPat = patFromParseError (SynPat.Wild parenM.EndRange)
        let parenPat = SynPat.Paren(innerPat, parenM)
        patFromParseError parenPat }

  | STRUCT LPAREN tupleParenPatternElements rparen
      { SynPat.Tuple(true, List.rev $3, lhs parseState) }

  | STRUCT LPAREN tupleParenPatternElements recover
      { reportParseErrorAt (rhs parseState 2) (FSComp.SR.parsUnmatchedParen())
        SynPat.Tuple(true, List.rev $3, lhs parseState) }

  | STRUCT LPAREN error rparen
      { (* silent recovery *) SynPat.Wild(lhs parseState) }

  | STRUCT LPAREN recover
      { reportParseErrorAt (rhs parseState 2) (FSComp.SR.parsUnmatchedParen())
        SynPat.Wild(lhs parseState) }

parenPatternBody:
  | parenPattern
      { (fun m -> $1) }

  | /* EMPTY */
      { (fun m -> SynPat.Const(SynConst.Unit, m)) }

/* This duplicates out 'patterns' in order to give type annotations */
/* the desired precedence w.r.t. patterns, tuple patterns in particular. */
/* Duplication requried to minimize the disturbance to the grammar, */
/* in particular the expected property that "pat" parses the same as */
/* "(pat)"!  Here are some examples: */
/*    a, b                  parses as (a, b) */
/*    (a, b)           also parses as (a, b) */
/*    (a, b: t)            parses as (a, (b: t)) */
/*    a, b as t             parses as ((a, b) as t) */
/*    (a, b as t)      also parses as ((a, b) as t) */
/*    a, b | c, d            parses as ((a, b) | (c, d)) */
/*    (a, b | c, d)     also parses as ((a, b) | (c, d)) */
/*    (a: t, b)            parses as ((a: t), b) */
/*    (a: t1, b: t2)      parses as ((a: t), (b: t2)) */
/*    (a, b as nm: t)      parses as (((a, b) as nm): t) */
/*    (a, b :: c: t)       parses as (((a, b) :: c): t) */
/* */
/* Probably the most unexpected thing here is that 'as nm' binds the */
/* whole pattern to the left, whereas ': t' binds only the pattern */
/* immediately preceding in the tuple. */
/* */
/* Also, it is unexpected that '(a, b: t)' in a pattern (a, (b: 't)) binds differently to */
/* '(a, b: t)' in an expression ((a, b): 't). It's not that easy to solve that without */
/* duplicating the entire expression grammar, or making a fairly severe breaking change */
/* to the language. */
parenPattern:
  | parenPattern AS constrPattern
      { SynPat.As($1, $3, rhs2 parseState 1 3) }

  | parenPattern BAR parenPattern
      { let mBar = rhs parseState 2
        SynPat.Or($1, $3, rhs2 parseState 1 3, { BarRange = mBar }) }

  | tupleParenPatternElements
      { let pats = normalizeTuplePat $1
        let m = (rhs parseState 1, pats) ||> unionRangeWithListBy (fun p -> p.Range)
        SynPat.Tuple(false, List.rev pats, m) }

  | conjParenPatternElements
      { SynPat.Ands(List.rev $1, rhs2 parseState 1 3) }

  | parenPattern COLON typeWithTypeConstraints %prec paren_pat_colon
      { let mLhs = lhs parseState
        SynPat.Typed($1, $3, mLhs) }

  | parenPattern COLON recover
      { let mColon = rhs parseState 2
        let ty = SynType.FromParseError(mColon.EndRange)
        SynPat.Typed($1, ty, unionRanges $1.Range mColon) }

  | attributes parenPattern %prec paren_pat_attribs
      { let mLhs = lhs parseState
        SynPat.Attrib($2, $1, mLhs) }

  | parenPattern COLON_COLON parenPattern
      { let mColonColon = rhs parseState 2
        SynPat.ListCons($1, $3, rhs2 parseState 1 3, { ColonColonRange = mColonColon }) }

  | constrPattern { $1 }

tupleParenPatternElements:
  | tupleParenPatternElements COMMA parenPattern
      { $3 :: $1 }

  | parenPattern COMMA parenPattern
      { [$3; $1] }

  | tupleParenPatternElements COMMA ends_coming_soon_or_recover
        { let commaRange = rhs parseState 2
          reportParseErrorAt commaRange (FSComp.SR.parsExpectingPatternInTuple())
          let pat2 = SynPat.Wild(commaRange.EndRange)
          pat2 :: $1 }

  | parenPattern COMMA ends_coming_soon_or_recover
      { let commaRange = rhs parseState 2
        reportParseErrorAt commaRange (FSComp.SR.parsExpectingPatternInTuple())
        let pat2 = SynPat.Wild(commaRange.EndRange)
        [pat2; $1] }

  | COMMA parenPattern
      { let commaRange = rhs parseState 1
        reportParseErrorAt commaRange (FSComp.SR.parsExpectingPatternInTuple())
        let pat1 = SynPat.Wild(commaRange.StartRange)
        [$2; pat1] }

  | COMMA ends_coming_soon_or_recover
      { let commaRange = rhs parseState 1
        if not $2 then reportParseErrorAt commaRange (FSComp.SR.parsExpectedPatternAfterToken ())
        let pat1 = SynPat.Wild(commaRange.StartRange)
        let pat2 = SynPat.Wild(commaRange.EndRange)
        [pat2; pat1] }

conjParenPatternElements:
  | conjParenPatternElements AMP parenPattern
      { $3 :: $1 }

  | parenPattern AMP parenPattern
      { $3 :: $1 :: [] }

recordPatternElementsAux: /* Fix 1190 */
  | recordPatternElement opt_seps
      { [$1], lhs parseState }

  | recordPatternElement seps recordPatternElementsAux
      { let r = $1
        let (rs, dropMark) = $3
        (r :: rs), lhs parseState }

recordPatternElement:
  | path EQUALS parenPattern
    { let mEquals = rhs parseState 2
      (List.frontAndBack $1.LongIdent, mEquals, $3) }

listPatternElements:
  | /* EMPTY */
      { [] }

  | parenPattern opt_seps
      { [$1] }

  | parenPattern seps listPatternElements
      { $1 :: $3 }

/* The lexfilter likes to insert OBLOCKBEGIN/OBLOCKEND pairs */
typedSequentialExprBlock:
  | OBLOCKBEGIN typedSequentialExpr oblockend
      { $2 }

  | OBLOCKBEGIN typedSequentialExpr recover
      { if not $3 then reportParseErrorAt (rhs parseState 3) (FSComp.SR.parsUnexpectedEndOfFileExpression())
        exprFromParseError $2 }

  | typedSequentialExpr
      { $1 }

/* The lexfilter likes to insert OBLOCKBEGIN/OBLOCKEND pairs */
declExprBlock:
  | OBLOCKBEGIN typedSequentialExpr oblockend
      { $2 }

  | declExpr
      { $1 }

/* For some constructs the lex filter can't be sure to insert a matching OBLOCKEND, e.g. "function a -> b | c -> d" all in one line */
/* for these it only inserts a trailing ORIGHT_BLOCK_END */
typedSequentialExprBlockR:
  | typedSequentialExpr ORIGHT_BLOCK_END
    { fun _ -> $1 }

  | typedSequentialExpr
    { fun _ -> $1 }

  | recover
    { fun mStart -> arbExpr ("typedSequentialExprBlockR", mStart) }

typedSequentialExpr:
  | sequentialExpr COLON typeWithTypeConstraints
      { SynExpr.Typed($1, $3, unionRanges $1.Range $3.Range) }

  | sequentialExpr COLON recover
    { let mColon = rhs parseState 2
      let ty = SynType.FromParseError(mColon.EndRange)
      SynExpr.Typed($1, ty, unionRanges $1.Range mColon) }

  | sequentialExpr
    { $1 }

typedSequentialExprEOF:
  | typedSequentialExpr EOF
    { checkEndOfFileError $2; $1 }

sequentialExpr:
  | declExpr seps sequentialExpr
      { SynExpr.Sequential(DebugPointAtSequential.SuppressNeither, true, $1, $3, unionRanges $1.Range $3.Range) }

  | declExpr seps
      { $1 }

  | declExpr %prec SEMICOLON
      { $1 }

  | declExpr THEN sequentialExpr %prec prec_then_before
      { SynExpr.Sequential(DebugPointAtSequential.SuppressNeither, false, $1, $3, unionRanges $1.Range $3.Range) }

  | declExpr OTHEN OBLOCKBEGIN typedSequentialExpr oblockend %prec prec_then_before
      { SynExpr.Sequential(DebugPointAtSequential.SuppressNeither, false, $1, $4, unionRanges $1.Range $4.Range) }

  | hardwhiteLetBindings %prec prec_args_error
     { let hwlb, m, mIn = $1
       let mLetKwd, isUse = match hwlb with (BindingSetPreAttrs(m, _, isUse, _, _)) -> m, isUse
       let usedKeyword = if isUse then "use" else "let"
       reportParseErrorAt mLetKwd (FSComp.SR.parsExpectedExpressionAfterLet(usedKeyword, usedKeyword))
       let fauxRange = m.EndRange // zero width range at end of m
       mkLocalBindings (m, hwlb, mIn, arbExpr ("seqExpr", fauxRange)) }

/* Use this as the last terminal when performing error recovery */
/* The contract for using this is that (a) if EOF occurs then the */
/* the using production must report an error and (b) the using production */
/* can report an error anyway if it is helpful, e.g. "unclosed '('" (giving two errors) */
recover:
   | error
      { debugPrint("recovering via error"); true }

   | EOF
      { debugPrint("recovering via EOF"); false }

moreBinders:
  | AND_BANG headBindingPattern EQUALS typedSequentialExprBlock IN moreBinders %prec expr_let
     { let spBind = DebugPointAtBinding.Yes(rhs2 parseState 1 5) (* TODO Pretty sure this is wrong *)
       let mEquals = rhs parseState 3
       let m = unionRanges (rhs parseState 1) $4.Range
       let mIn = rhs parseState 5
       SynExprAndBang(spBind, $1, true, $2, $4, m, { EqualsRange = mEquals; InKeyword = Some mIn }) :: $6 }

  | OAND_BANG headBindingPattern EQUALS typedSequentialExprBlock hardwhiteDefnBindingsTerminator opt_OBLOCKSEP moreBinders %prec expr_let
     { let report, mIn = $5
       report "and!" (rhs parseState 1)  // report unterminated error
       let spBind = DebugPointAtBinding.Yes(rhs2 parseState 1 5) (* TODO Pretty sure this is wrong *)
       let mEquals = rhs parseState 3
       let m = unionRanges (rhs parseState 1) $4.Range
       SynExprAndBang(spBind, $1, true, $2, $4, m, { EqualsRange = mEquals; InKeyword = mIn }) :: $7 }

  | %prec prec_no_more_attr_bindings
      { [] }

declExpr:
  | defnBindings IN typedSequentialExpr %prec expr_let
     { let mIn = rhs parseState 2 |> Some
       mkLocalBindings (unionRanges (rhs2 parseState 1 2) $3.Range, $1, mIn, $3) }

  | defnBindings IN error %prec expr_let
     { let mIn = rhs parseState 2 |> Some
       mkLocalBindings (rhs2 parseState 1 2, $1, mIn, arbExpr ("declExpr1", (rhs parseState 3))) }
/*
    FSComp.SR.parsNoMatchingInForLet() -- leave this in for now - it's an unused error string
*/

  | hardwhiteLetBindings typedSequentialExprBlock %prec expr_let
     { let hwlb, m, mIn = $1
       mkLocalBindings (unionRanges m $2.Range, hwlb, mIn, $2) }

  | hardwhiteLetBindings error %prec expr_let
     { let hwlb, m, mIn = $1
       reportParseErrorAt (match hwlb with (BindingSetPreAttrs(m, _, _, _, _)) -> m) (FSComp.SR.parsErrorInReturnForLetIncorrectIndentation())
       mkLocalBindings (m, hwlb, mIn, arbExpr ("declExpr2", (rhs parseState 2))) }

  | hardwhiteLetBindings OBLOCKSEP typedSequentialExprBlock %prec expr_let
     { let hwlb, m, mIn = $1
       mkLocalBindings (unionRanges m $3.Range, hwlb, mIn, $3) }

  | hardwhiteLetBindings OBLOCKSEP error %prec expr_let
     { let hwlb, m, mIn = $1
       //reportParseErrorAt (match hwlb with (BindingSetPreAttrs(m, _, _, _, _)) -> m) (FSComp.SR.parsErrorInReturnForLetIncorrectIndentation())
       mkLocalBindings (unionRanges m (rhs parseState 3), hwlb, mIn, arbExpr ("declExpr3", (rhs parseState 3))) }

  | hardwhiteDoBinding %prec expr_let
     { let e = snd $1
       SynExpr.Do(e, unionRanges (rhs parseState 1).StartRange e.Range) }

  | anonMatchingExpr %prec expr_function
      { $1 }

  | anonLambdaExpr %prec expr_fun
      { $1 }

  | MATCH typedSequentialExpr withClauses %prec expr_match
      { let mMatch = rhs parseState 1
        let mWith, (clauses, mLast) = $3
        let spBind = DebugPointAtBinding.Yes(unionRanges mMatch mWith)
        let trivia = { MatchKeyword = mMatch; WithKeyword = mWith }
        SynExpr.Match(spBind, $2, clauses, unionRanges mMatch mLast, trivia) }

  | MATCH typedSequentialExpr recover %prec expr_match
      { if not $3 then reportParseErrorAt (rhs parseState 1) (FSComp.SR.parsUnexpectedEndOfFileMatch())
        // Produce approximate expression during error recovery
        exprFromParseError $2 }

  | MATCH_BANG typedSequentialExpr withClauses %prec expr_match
      { let mMatch = (rhs parseState 1)
        let mWith, (clauses, mLast) = $3
        let spBind = DebugPointAtBinding.Yes(unionRanges mMatch mWith)
        let trivia = { MatchBangKeyword = mMatch; WithKeyword = mWith }
        SynExpr.MatchBang(spBind, $2, clauses, unionRanges mMatch mLast, trivia) }

  | MATCH_BANG typedSequentialExpr recover %prec expr_match
      { if not $3 then reportParseErrorAt (rhs parseState 1) (FSComp.SR.parsUnexpectedEndOfFileMatch())
        // Produce approximate expression during error recovery
        exprFromParseError $2 }

  | TRY typedSequentialExprBlockR withClauses %prec expr_try
      { let mTry = rhs parseState 1
        let expr = $2 mTry
        let spTry = DebugPointAtTry.Yes mTry
        let mWith, (clauses, mLast) = $3
        let spWith = DebugPointAtWith.Yes mWith
        let mTryToWith = unionRanges mTry mWith
        let mWithToLast = unionRanges mWith mLast
        let mTryToLast = unionRanges mTry mLast
        let trivia: SynExprTryWithTrivia =
            { TryKeyword = mTry
              TryToWithRange = mTryToWith
              WithKeyword = mWith
              WithToEndRange = mWithToLast }
        SynExpr.TryWith(expr, clauses, mTryToLast, spTry, spWith, trivia) }

  | TRY typedSequentialExprBlockR recover %prec expr_try
      { let mTry = rhs parseState 1
        let spTry = DebugPointAtTry.Yes mTry
        if not $3 then reportParseErrorAt mTry (FSComp.SR.parsUnexpectedEndOfFileTry ())
        let expr = $2 mTry
        let mExpr = expr.Range
        let mEnd = mExpr.EndRange
        let spWith = DebugPointAtWith.Yes mEnd
        let mWhole = unionRanges mTry mEnd
        let trivia: SynExprTryWithTrivia =
            { TryKeyword = mTry
              TryToWithRange = mWhole
              WithKeyword = mEnd
              WithToEndRange = mWhole }
        SynExpr.TryWith(expr, [], mWhole, spTry, spWith, trivia) }

  | TRY typedSequentialExprBlockR FINALLY typedSequentialExprBlock %prec expr_try
      { let mTry = rhs parseState 1
        let tryExpr = $2 mTry
        let spTry = DebugPointAtTry.Yes mTry
        let mFinally = rhs parseState 3
        let finallyExpr = $4
        let spFinally = DebugPointAtFinally.Yes mFinally
        let mTryToLast = unionRanges mTry finallyExpr.Range
        let trivia = { TryKeyword = mTry; FinallyKeyword = mFinally }
        SynExpr.TryFinally(tryExpr, finallyExpr, mTryToLast, spTry, spFinally, trivia) }

  | IF declExpr ifExprCases %prec expr_if
      { let mIf = rhs parseState 1
        $3 $2 mIf false }

  | IF declExpr recover %prec expr_if
      { reportParseErrorAt (rhs parseState 1) (FSComp.SR.parsIncompleteIf())
        // Produce an approximate expression during error recovery.
        // Include expressions to make sure they get type checked in case that generates useful results for intellisense.
        // Generate a throwAway for the expression so it isn't forced to have a type 'bool'
        // from the context it is used in.
        exprFromParseError $2 }

  | IF recover %prec expr_if
      { reportParseErrorAt (rhs parseState 1) (FSComp.SR.parsIncompleteIf())
        // Produce an approximate expression during error recovery. There can still be value in doing this even
        // for this pathological case.
        let m = rhs parseState 1
        let mEnd = m.EndRange
        let spIfToThen = DebugPointAtBinding.Yes mEnd
        let trivia = { IfKeyword = m; IsElif = false; ThenKeyword = m; ElseKeyword = None; IfToThenRange = m }
        exprFromParseError (SynExpr.IfThenElse(arbExpr ("ifGuard1", mEnd), arbExpr ("thenBody1", mEnd), None, spIfToThen, true, m, trivia)) }

  | LAZY declExpr %prec expr_lazy
      { SynExpr.Lazy($2, unionRanges (rhs parseState 1) $2.Range) }

  | ASSERT declExpr %prec expr_assert
      { SynExpr.Assert($2, unionRanges (rhs parseState 1) $2.Range) }

  | ASSERT %prec expr_assert
      { raiseParseErrorAt (rhs parseState 1) (FSComp.SR.parsAssertIsNotFirstClassValue()) }

  | OLAZY declExprBlock %prec expr_lazy
      { SynExpr.Lazy($2, unionRanges (rhs parseState 1) $2.Range) }

  | OASSERT declExprBlock %prec expr_assert
      { SynExpr.Assert($2, unionRanges (rhs parseState 1) $2.Range) }

  | OASSERT %prec expr_assert
      { raiseParseErrorAt (rhs parseState 1) (FSComp.SR.parsAssertIsNotFirstClassValue()) }

  | WHILE declExpr doToken typedSequentialExprBlock doneDeclEnd
      { let mWhileHeader = unionRanges (rhs parseState 1) $2.Range
        let spWhile = DebugPointAtWhile.Yes mWhileHeader
        let mWhileAll = unionRanges (rhs parseState 1) $4.Range
        SynExpr.While(spWhile, $2, $4, mWhileAll) }

  | WHILE declExpr doToken typedSequentialExprBlock recover
      { if not $5 then reportParseErrorAt (rhs parseState 1) (FSComp.SR.parsUnexpectedEndOfFileWhile())
        let mWhileHeader = unionRanges (rhs parseState 1) $2.Range
        let spWhile = DebugPointAtWhile.Yes mWhileHeader
        let mWhileAll = unionRanges (rhs parseState 1) $4.Range
        exprFromParseError (SynExpr.While(spWhile, $2, $4, mWhileAll)) }

  | WHILE declExpr doToken error doneDeclEnd
      { // silent recovery
        let mWhileHeader = unionRanges (rhs parseState 1) $2.Range
        let spWhile = DebugPointAtWhile.Yes mWhileHeader
        let mWhileBodyArb = unionRanges (rhs parseState 4) (rhs parseState 5)
        let mWhileAll = unionRanges (rhs parseState 1) (rhs parseState 5)
        SynExpr.While(spWhile, $2, arbExpr ("whileBody1", mWhileBodyArb), mWhileAll) }

  | WHILE declExpr recover
      { reportParseErrorAt (rhs parseState 1) (FSComp.SR.parsWhileDoExpected())
        let mWhileHeader = unionRanges (rhs parseState 1) $2.Range
        let spWhile = DebugPointAtWhile.Yes mWhileHeader
        let mWhileBodyArb = rhs parseState 3
        let mWhileAll = unionRanges (rhs parseState 1) (rhs parseState 3)
        exprFromParseError (SynExpr.While(spWhile, $2, arbExpr ("whileBody2", mWhileBodyArb), mWhileAll)) }

  | WHILE recover
      { if not $2 then reportParseErrorAt (rhs parseState 1) (FSComp.SR.parsUnexpectedEndOfFileWhile())
        arbExpr ("whileLoop1", rhs parseState 1) }

  | WHILE error doneDeclEnd
      { //silent recovery
        let mWhileHeader = rhs parseState 1
        let spWhile = DebugPointAtWhile.Yes mWhileHeader
        let mWhileBodyArb = rhs parseState 3
        let mWhileAll = unionRanges (rhs parseState 1) (rhs parseState 3)
        exprFromParseError (SynExpr.While(spWhile, arbExpr ("whileGuard1", mWhileHeader), arbExpr ("whileBody3", mWhileBodyArb), mWhileAll)) }

  | FOR forLoopBinder doToken typedSequentialExprBlock doneDeclEnd
      { let mFor = rhs parseState 1
        let mDo = rhs parseState 3
        let spFor = DebugPointAtFor.Yes mFor
        let (a, b, _, spIn) = $2
        SynExpr.ForEach(spFor, spIn, SeqExprOnly false, true, a, b, $4, unionRanges (rhs parseState 1) $4.Range) }

  | FOR forLoopBinder doToken typedSequentialExprBlock ends_coming_soon_or_recover
      { if not $5 then reportParseErrorAt (rhs parseState 1) (FSComp.SR.parsUnexpectedEndOfFileFor())
        let mFor = rhs parseState 1
        let spFor = DebugPointAtFor.Yes mFor
        let (a, b, _, spIn) = $2
        let mForLoopAll = unionRanges (rhs parseState 1) $4.Range
        SynExpr.ForEach(spFor, spIn, SeqExprOnly false, true, a, b, $4, mForLoopAll) }

  | FOR forLoopBinder doToken error doneDeclEnd
      { // Silent recovery
        let mFor = rhs parseState 1
        let spFor = DebugPointAtFor.Yes mFor
        let (a, b, _, spIn) = $2
        let mForLoopBodyArb = rhs parseState 5
        let mForLoopAll = rhs2 parseState 1 5
        SynExpr.ForEach(spFor, spIn, SeqExprOnly false, true, a, b, arbExpr ("forLoopBody2a", mForLoopBodyArb), mForLoopAll) }

  | FOR forLoopBinder doToken ends_coming_soon_or_recover
      { if not $4 then reportParseErrorAt (rhs parseState 3) (FSComp.SR.parsExpectedExpressionAfterToken())
        let mFor = rhs parseState 1
        let spFor = DebugPointAtFor.Yes mFor
        let (a, b, _, spIn) = $2
        let mForLoopBodyArb = rhs parseState 3
        let mForLoopAll = rhs2 parseState 1 3
        SynExpr.ForEach(spFor, spIn, SeqExprOnly false, true, a, b, arbExpr ("forLoopBody2", mForLoopBodyArb), mForLoopAll) }

  | FOR forLoopBinder ends_coming_soon_or_recover
      { let (a, b, ok, spIn) = $2
        if not $3 then reportParseErrorAt (rhs parseState 1) (FSComp.SR.parsForDoExpected())
        let mFor = rhs parseState 1
        let spFor = DebugPointAtFor.Yes mFor
        let mForLoopBodyArb = rhs parseState 3
        let mForLoopAll = rhs2 parseState 1 3
        SynExpr.ForEach(spFor, spIn, SeqExprOnly false, true, a, b, arbExpr ("forLoopBody1", mForLoopBodyArb), mForLoopAll) }

  | FOR forLoopBinder opt_OBLOCKSEP arrowThenExprR %prec expr_let
     { let spFor = DebugPointAtFor.Yes(rhs parseState 1)
       let (a, b, _, spIn) = $2
       SynExpr.ForEach(spFor, spIn, SeqExprOnly true, true, a, b, $4, unionRanges (rhs parseState 1) $4.Range) }

  | FOR forLoopRange doToken typedSequentialExprBlock doneDeclEnd
      { let mFor = rhs parseState 1
        let spFor = DebugPointAtFor.Yes mFor
        let (a, b, c, d, e, spTo) = $2
        let mForLoopAll = unionRanges (rhs parseState 1) $4.Range
        SynExpr.For(spFor, spTo, a, b, c, d, e, $4, mForLoopAll) }

  | FOR forLoopRange doToken typedSequentialExprBlock recover
      { if not $5 then reportParseErrorAt (rhs parseState 1) (FSComp.SR.parsUnexpectedEndOfFileFor())
        // Still produce an expression
        let mFor = rhs parseState 1
        let spFor = DebugPointAtFor.Yes mFor
        let (a, b, c, d, e, spTo) = $2
        let mForLoopAll = unionRanges (rhs parseState 1) $4.Range
        exprFromParseError (SynExpr.For(spFor, spTo, a, b, c, d, e, $4, mForLoopAll)) }

  | FOR forLoopRange doToken error doneDeclEnd
      { // silent recovery
        let mFor = rhs parseState 1
        let spFor = DebugPointAtFor.Yes mFor
        let (a, b, c, d, e, spTo) = $2
        let mForLoopBodyArb = rhs parseState 5
        let mForLoopAll = rhs2 parseState 1 5
        SynExpr.For(spFor, spTo, a, b, c, d, e, arbExpr ("declExpr11", mForLoopBodyArb), mForLoopAll) }

  | FOR forLoopRange doToken recover
      { if not $4 then reportParseErrorAt (rhs parseState 1) (FSComp.SR.parsUnexpectedEndOfFileFor())
        let mFor = rhs parseState 1
        let spFor = DebugPointAtFor.Yes mFor
        let (a, b, c, d, e, spTo) = $2
        let mForLoopBodyArb = rhs parseState 3
        let mForLoopAll = rhs2 parseState 1 3
        exprFromParseError (SynExpr.For(spFor, spTo, a, b, c, d, e, arbExpr ("declExpr11", mForLoopBodyArb), mForLoopAll)) }

  | FOR forLoopRange recover
      { if not $3 then reportParseErrorAt (rhs parseState 1) (FSComp.SR.parsUnexpectedEndOfFileFor())
        let mFor = rhs parseState 1
        let spFor = DebugPointAtFor.Yes mFor
        let (a, b, c, d, e, spTo) = $2
        let mForLoopBodyArb = (rhs parseState 2).EndRange
        let mForLoopAll = rhs2 parseState 1 2
        exprFromParseError (SynExpr.For(spFor, spTo, a, b, c, d, e, arbExpr ("declExpr11", mForLoopBodyArb), mForLoopAll)) }

  | FOR error doToken typedSequentialExprBlock doneDeclEnd
      { // silent recovery
        let mFor = rhs parseState 1
        let spToFake = DebugPointAtInOrTo.Yes mFor
        let mForLoopAll = unionRanges (rhs parseState 1) $4.Range
        let spFor = DebugPointAtFor.Yes mFor
        SynExpr.For(spFor, spToFake, mkSynId mFor "_loopVar", None, arbExpr ("startLoopRange1", mFor), true, arbExpr ("endLoopRange1", rhs parseState 3), $4, mForLoopAll) }

  | FOR ends_coming_soon_or_recover
      { reportParseErrorAt (rhs parseState 2) (FSComp.SR.parsIdentifierExpected())
        arbExpr ("declExpr12", (rhs parseState 1)) }

  | FOR parenPattern error doneDeclEnd
      { reportParseErrorAt (rhs parseState 3) (FSComp.SR.parsInOrEqualExpected())
        let mFor = rhs parseState 1
        let spFor = DebugPointAtFor.Yes mFor
        let spInFake = DebugPointAtInOrTo.Yes mFor
        let mForLoopBodyArb = rhs parseState 4
        let mForLoopAll = rhs2 parseState 1 4
        SynExpr.ForEach(spFor, spInFake, SeqExprOnly false, true, $2, arbExpr ("forLoopCollection", mFor), arbExpr ("forLoopBody3", mForLoopBodyArb), mForLoopAll) }

  | FOR parenPattern recover
      { if not $3 then reportParseErrorAt (rhs parseState 1) (FSComp.SR.parsUnexpectedEndOfFileFor())
        let mFor = rhs parseState 1
        let mIn = rhs parseState 1
        let spFor = DebugPointAtFor.Yes mFor
        let spIn = DebugPointAtInOrTo.Yes mIn
        let mForLoopBodyArb = (rhs parseState 2).EndRange
        let mForLoopAll = rhs2 parseState 1 2
        exprFromParseError (SynExpr.ForEach(spFor, spIn, SeqExprOnly false, true, $2, arbExpr ("forLoopCollection", mFor), arbExpr ("forLoopBody3", mForLoopBodyArb), mForLoopAll)) }

  | YIELD declExpr
     { SynExpr.YieldOrReturn(($1, not $1), $2, unionRanges (rhs parseState 1) $2.Range) }

  | YIELD_BANG declExpr
     { SynExpr.YieldOrReturnFrom(($1, not $1), $2, unionRanges (rhs parseState 1) $2.Range) }

  | YIELD recover
     { let mYieldAll = rhs parseState 1
       SynExpr.YieldOrReturn(($1, not $1), arbExpr ("yield", mYieldAll), mYieldAll) }

  | YIELD_BANG recover
     { let mYieldAll = rhs parseState 1
       SynExpr.YieldOrReturnFrom(($1, not $1), arbExpr ("yield!", mYieldAll), mYieldAll) }

  | BINDER headBindingPattern EQUALS typedSequentialExprBlock IN opt_OBLOCKSEP moreBinders typedSequentialExprBlock %prec expr_let
     { let spBind = DebugPointAtBinding.Yes(rhs2 parseState 1 5)
       let mEquals = rhs parseState 3
       let m = unionRanges (rhs parseState 1) $8.Range
       let trivia: SynExprLetOrUseBangTrivia = { EqualsRange = Some mEquals }
       SynExpr.LetOrUseBang(spBind, ($1 = "use"), true, $2, $4, $7, $8, m, trivia) }

  | OBINDER headBindingPattern EQUALS typedSequentialExprBlock hardwhiteDefnBindingsTerminator opt_OBLOCKSEP moreBinders typedSequentialExprBlock %prec expr_let
     { let report, mIn = $5
       report (if $1 = "use" then "use!" else "let!") (rhs parseState 1)  // report unterminated error
       let spBind = DebugPointAtBinding.Yes(unionRanges (rhs parseState 1) $4.Range)
       let mEquals = rhs parseState 3
       let m = unionRanges (rhs parseState 1) $8.Range
       let trivia: SynExprLetOrUseBangTrivia = { EqualsRange = Some mEquals }
       SynExpr.LetOrUseBang(spBind, ($1 = "use"), true, $2, $4, $7, $8, m, trivia) }

  | OBINDER headBindingPattern EQUALS typedSequentialExprBlock hardwhiteDefnBindingsTerminator opt_OBLOCKSEP error %prec expr_let
     { // error recovery that allows intellisense when writing incomplete computation expressions
       let spBind = DebugPointAtBinding.Yes(unionRanges (rhs parseState 1) $4.Range)
       let mEquals = rhs parseState 3
       let mAll = unionRanges (rhs parseState 1) (rhs parseState 7)
       let m = $4.Range.EndRange // zero-width range
       let trivia: SynExprLetOrUseBangTrivia = { EqualsRange = Some mEquals }
       SynExpr.LetOrUseBang(spBind, ($1 = "use"), true, $2, $4, [], SynExpr.ImplicitZero m, mAll, trivia) }

  | DO_BANG typedSequentialExpr IN opt_OBLOCKSEP typedSequentialExprBlock %prec expr_let
     { let spBind = DebugPointAtBinding.NoneAtDo
       let trivia: SynExprLetOrUseBangTrivia = { EqualsRange = None }
       SynExpr.LetOrUseBang(spBind, false, true, SynPat.Const(SynConst.Unit, $2.Range), $2, [], $5, unionRanges (rhs parseState 1) $5.Range, trivia) }

  | ODO_BANG typedSequentialExprBlock hardwhiteDefnBindingsTerminator %prec expr_let
     { SynExpr.DoBang($2, unionRanges (rhs parseState 1) $2.Range) }

  | FIXED declExpr
     { SynExpr.Fixed($2, (unionRanges (rhs parseState 1) $2.Range)) }

  | RARROW typedSequentialExprBlockR
     { errorR(Error(FSComp.SR.parsArrowUseIsLimited(), lhs parseState))
       let mArrow = rhs parseState 1
       let expr = $2 mArrow
       SynExpr.YieldOrReturn((true, true), expr, (unionRanges mArrow expr.Range)) }

  | declExpr COLON_QMARK typ
      { SynExpr.TypeTest($1, $3, unionRanges $1.Range $3.Range) }

  | declExpr COLON_QMARK recover
      { let mColon = rhs parseState 2
        let ty = SynType.FromParseError(mColon.EndRange)
        SynExpr.TypeTest($1, ty, unionRanges $1.Range mColon) }

  | declExpr COLON_GREATER typ
      { SynExpr.Upcast($1, $3, unionRanges $1.Range $3.Range) }

  | declExpr COLON_GREATER recover
      { let mOp = rhs parseState 2
        let ty = SynType.FromParseError(mOp.EndRange)
        SynExpr.Upcast($1, ty, unionRanges $1.Range mOp) }

  | declExpr COLON_QMARK_GREATER typ
     { SynExpr.Downcast($1, $3, unionRanges $1.Range $3.Range) }

  | declExpr COLON_QMARK_GREATER recover
      { let mOp = rhs parseState 2
        let ty = SynType.FromParseError(mOp.EndRange)
        SynExpr.Downcast($1, ty, unionRanges $1.Range mOp) }

  | declExpr COLON_EQUALS declExpr
     { mkSynInfix (rhs parseState 2) $1 ":=" $3 }

  | minusExpr LARROW declExprBlock
     { mkSynAssign $1 $3 }

  | tupleExpr %prec expr_tuple
     { let exprs, commas = $1
       let exprs, commas =
           // Nested non-struct tuple is only possible during error recovery,
           // in other situations there are intermediate nodes.
           match exprs with
           | SynExpr.Tuple(false, _, _, _) :: _ -> normalizeTupleExpr exprs commas
           | _ -> exprs, commas

       SynExpr.Tuple(false, List.rev exprs, List.rev commas, (commas.Head, exprs) ||> unionRangeWithListBy (fun e -> e.Range)) }

  | declExpr JOIN_IN declExpr
     { SynExpr.JoinIn($1, rhs parseState 2, $3, unionRanges $1.Range $3.Range) }

  | declExpr BAR_BAR declExpr
     { mkSynInfix (rhs parseState 2) $1 "||" $3 }

  | declExpr INFIX_BAR_OP declExpr
     { mkSynInfix (rhs parseState 2) $1 $2 $3 }

  | declExpr OR declExpr
     { mkSynInfix (rhs parseState 2) $1 "or" $3 }

  | declExpr AMP declExpr
     { mkSynInfix (rhs parseState 2) $1 "&" $3 }

  | declExpr AMP_AMP declExpr
     { mkSynInfix (rhs parseState 2) $1 "&&" $3 }

  | declExpr INFIX_AMP_OP declExpr
     { mkSynInfix (rhs parseState 2) $1 $2 $3 }

  | declExpr EQUALS declExpr
     { mkSynInfix (rhs parseState 2) $1 "=" $3 }

  | declExpr INFIX_COMPARE_OP declExpr
     { mkSynInfix (rhs parseState 2) $1 $2 $3 }

  | declExpr DOLLAR declExpr
     { mkSynInfix (rhs parseState 2) $1 "$" $3 }

  | declExpr LESS declExpr
     { mkSynInfix (rhs parseState 2) $1 "<" $3 }

  | declExpr LESS recover
     { if not $3 then reportParseErrorAt (rhs parseState 2) (FSComp.SR.parsUnfinishedExpression("<"))
       exprFromParseError (mkSynInfix (rhs parseState 2) $1 "<" (arbExpr ("declExprInfix", (rhs parseState 3).StartRange))) }

  | declExpr GREATER declExpr
     { mkSynInfix (rhs parseState 2) $1 ">" $3 }

  | declExpr INFIX_AT_HAT_OP declExpr
     { mkSynInfix (rhs parseState 2) $1 $2 $3 }

  | declExpr PERCENT_OP declExpr
     { mkSynInfix (rhs parseState 2) $1 $2 $3 }

  | declExpr COLON_COLON declExpr
     { let tupExpr = SynExpr.Tuple(false, [$1;$3], [rhs parseState 2], unionRanges $1.Range $3.Range)
       let identExpr = mkSynOperator (rhs parseState 2) "::"
       SynExpr.App(ExprAtomicFlag.NonAtomic, true, identExpr, tupExpr, unionRanges $1.Range $3.Range) }

  | declExpr PLUS_MINUS_OP declExpr
     { mkSynInfix (rhs parseState 2) $1 $2 $3 }

  | declExpr MINUS declExpr
     { mkSynInfix (rhs parseState 2) $1 "-" $3 }

  | declExpr STAR declExpr
     { mkSynInfix (rhs parseState 2) $1 "*" $3 }

  | declExpr INFIX_STAR_DIV_MOD_OP declExpr
     { mkSynInfix (rhs parseState 2) $1 $2 $3 }

  | declExpr INFIX_STAR_STAR_OP declExpr
     { mkSynInfix (rhs parseState 2) $1 $2 $3 }

  | declExpr JOIN_IN OBLOCKEND_COMING_SOON
     { reportParseErrorAt (rhs parseState 2) (FSComp.SR.parsUnfinishedExpression("in"))
       exprFromParseError(mkSynInfix (rhs parseState 2) $1 "@in" (arbExpr ("declExprInfix", (rhs parseState 3).StartRange))) }

  | declExpr BAR_BAR OBLOCKEND_COMING_SOON
     { reportParseErrorAt (rhs parseState 2) (FSComp.SR.parsUnfinishedExpression("||"))
       exprFromParseError(mkSynInfix (rhs parseState 2) $1 "||" (arbExpr ("declExprInfix", (rhs parseState 3).StartRange))) }

  | declExpr INFIX_BAR_OP OBLOCKEND_COMING_SOON
     { reportParseErrorAt (rhs parseState 2) (FSComp.SR.parsUnfinishedExpression($2))
       exprFromParseError(mkSynInfix (rhs parseState 2) $1 $2 (arbExpr ("declExprInfix", (rhs parseState 3).StartRange))) }

  | declExpr OR OBLOCKEND_COMING_SOON
     { reportParseErrorAt (rhs parseState 2) (FSComp.SR.parsUnfinishedExpression("or"))
       exprFromParseError(mkSynInfix (rhs parseState 2) $1 "or" (arbExpr ("declExprInfix", (rhs parseState 3).StartRange))) }

  | declExpr AMP OBLOCKEND_COMING_SOON
     { reportParseErrorAt (rhs parseState 2) (FSComp.SR.parsUnfinishedExpression("&"))
       exprFromParseError(mkSynInfix (rhs parseState 2) $1 "&" (arbExpr ("declExprInfix", (rhs parseState 3).StartRange))) }

  | declExpr AMP_AMP OBLOCKEND_COMING_SOON
     { reportParseErrorAt (rhs parseState 2) (FSComp.SR.parsUnfinishedExpression("&&"))
       exprFromParseError(mkSynInfix (rhs parseState 2) $1 "&&" (arbExpr ("declExprInfix", (rhs parseState 3).StartRange))) }

  | declExpr INFIX_AMP_OP OBLOCKEND_COMING_SOON
     { reportParseErrorAt (rhs parseState 2) (FSComp.SR.parsUnfinishedExpression($2))
       exprFromParseError(mkSynInfix (rhs parseState 2) $1 $2 (arbExpr ("declExprInfix", (rhs parseState 3).StartRange))) }

  | declExpr EQUALS OBLOCKEND_COMING_SOON
     { reportParseErrorAt (rhs parseState 2) (FSComp.SR.parsUnfinishedExpression("="))
       exprFromParseError(mkSynInfix (rhs parseState 2) $1 "=" (arbExpr ("declExprInfix", (rhs parseState 3).StartRange))) }

  | declExpr INFIX_COMPARE_OP OBLOCKEND_COMING_SOON
     { reportParseErrorAt (rhs parseState 2) (FSComp.SR.parsUnfinishedExpression($2))
       exprFromParseError(mkSynInfix (rhs parseState 2) $1 $2 (arbExpr ("declExprInfix", (rhs parseState 3).StartRange))) }

  | declExpr DOLLAR OBLOCKEND_COMING_SOON
     { reportParseErrorAt (rhs parseState 2) (FSComp.SR.parsUnfinishedExpression("$"))
       exprFromParseError(mkSynInfix (rhs parseState 2) $1 "$" (arbExpr ("declExprInfix", (rhs parseState 3).StartRange))) }

  | declExpr LESS OBLOCKEND_COMING_SOON
     { reportParseErrorAt (rhs parseState 2) (FSComp.SR.parsUnfinishedExpression("<"))
       exprFromParseError(mkSynInfix (rhs parseState 2) $1 "<" (arbExpr ("declExprInfix", (rhs parseState 3).StartRange))) }

  | declExpr GREATER OBLOCKEND_COMING_SOON
     { reportParseErrorAt (rhs parseState 2) (FSComp.SR.parsUnfinishedExpression(">"))
       exprFromParseError(mkSynInfix (rhs parseState 2) $1 ">" (arbExpr ("declExprInfix", (rhs parseState 3).StartRange))) }

  | declExpr INFIX_AT_HAT_OP OBLOCKEND_COMING_SOON  %prec infix_at_hat_op_binary
     { reportParseErrorAt (rhs parseState 2) (FSComp.SR.parsUnfinishedExpression($2))
       exprFromParseError(mkSynInfix (rhs parseState 2) $1 $2 (arbExpr ("declExprInfix", (rhs parseState 3).StartRange))) }

  | declExpr PERCENT_OP OBLOCKEND_COMING_SOON
     { reportParseErrorAt (rhs parseState 2) (FSComp.SR.parsUnfinishedExpression($2))
       exprFromParseError(mkSynInfix (rhs parseState 2) $1 $2 (arbExpr ("declExprInfix", (rhs parseState 3).StartRange))) }

  | declExpr COLON_COLON OBLOCKEND_COMING_SOON
     { reportParseErrorAt (rhs parseState 2) (FSComp.SR.parsUnfinishedExpression("::"))
       let identExpr = mkSynOperator (rhs parseState 2) "::"
       let tupExpr = SynExpr.Tuple(false, [$1;(arbExpr ("declExprInfix", (rhs parseState 3).StartRange))], [rhs parseState 2], unionRanges $1.Range (rhs parseState 3).StartRange)
       SynExpr.App(ExprAtomicFlag.NonAtomic, true, identExpr, tupExpr, unionRanges $1.Range (rhs parseState 3).StartRange) }

  | declExpr PLUS_MINUS_OP OBLOCKEND_COMING_SOON
     { reportParseErrorAt (rhs parseState 2) (FSComp.SR.parsUnfinishedExpression($2))
       exprFromParseError(mkSynInfix (rhs parseState 2) $1 $2 (arbExpr ("declExprInfix", (rhs parseState 3).StartRange))) }

  | declExpr MINUS OBLOCKEND_COMING_SOON
     { reportParseErrorAt (rhs parseState 2) (FSComp.SR.parsUnfinishedExpression("-"))
       exprFromParseError(mkSynInfix (rhs parseState 2) $1 "-" (arbExpr ("declExprInfix", (rhs parseState 3).StartRange))) }

  | declExpr STAR OBLOCKEND_COMING_SOON
     { reportParseErrorAt (rhs parseState 2) (FSComp.SR.parsUnfinishedExpression("*"))
       exprFromParseError(mkSynInfix (rhs parseState 2) $1 "*" (arbExpr ("declExprInfix", (rhs parseState 3).StartRange))) }

  | declExpr INFIX_STAR_DIV_MOD_OP OBLOCKEND_COMING_SOON
     { reportParseErrorAt (rhs parseState 2) (FSComp.SR.parsUnfinishedExpression($2))
       exprFromParseError(mkSynInfix (rhs parseState 2) $1 $2 (arbExpr ("declExprInfix", (rhs parseState 3).StartRange))) }

  | declExpr INFIX_STAR_STAR_OP OBLOCKEND_COMING_SOON
     { reportParseErrorAt (rhs parseState 2) (FSComp.SR.parsUnfinishedExpression($2))
       exprFromParseError(mkSynInfix (rhs parseState 2) $1 $2 (arbExpr ("declExprInfix", (rhs parseState 3).StartRange))) }

  | declExpr DOT_DOT declExpr
      { let wholem = rhs2 parseState 1 3
        let mOperator = rhs parseState 2
        SynExpr.IndexRange(Some $1, mOperator, Some $3, rhs parseState 1, rhs parseState 3, wholem) }

  | declExpr DOT_DOT %prec open_range_expr
      { let wholem = rhs2 parseState 1 2
        let mOperator = rhs parseState 2
        SynExpr.IndexRange(Some $1, mOperator, None, rhs parseState 1, mOperator, wholem) }

  | DOT_DOT declExpr %prec open_range_expr
      { let wholem = rhs2 parseState 1 2
        let mOperator = rhs parseState 1
        SynExpr.IndexRange(None, mOperator, Some $2, mOperator, rhs parseState 2, wholem) }

  | STAR
      { let m = rhs parseState 1
        SynExpr.IndexRange(None, m, None, m, m, m) }

  | minusExpr %prec expr_prefix_plus_minus { $1 }

dynamicArg:
  | IDENT
      { let m = rhs parseState 1
        SynExpr.Ident(Ident($1, m)) }

  | LPAREN typedSequentialExpr rparen
      { let lpr = rhs parseState 1
        let rpr = rhs parseState 3
        let m = unionRanges lpr rpr
        SynExpr.Paren($2, lpr, Some rpr, m) }

withClauses:
  | WITH withPatternClauses
      { rhs parseState 1, $2 }

  | OWITH withPatternClauses OEND
      { rhs parseState 1, $2 }

  | OWITH withPatternClauses recover
      { if not $3 then reportParseErrorAt (rhs parseState 1) (FSComp.SR.parsUnexpectedEndOfFileWith())
        rhs parseState 1, $2 }

withPatternClauses:
  | patternClauses
      { $1 None }

  | BAR patternClauses
      { let mBar = rhs parseState 1 |> Some
        $2 mBar }

  | BAR error
      { // silent recovery
        let mLast = rhs parseState 1
        [], mLast }

  | error
      { // silent recovery
        let mLast = rhs parseState 1
        [], mLast }


patternAndGuard:
  | parenPattern patternGuard
      { $1, $2 }

patternClauses:
  | patternAndGuard patternResult %prec prec_pat_pat_action
     { let pat, guard = $1
       let mArrow, resultExpr = $2
       let mLast = resultExpr.Range
       let m = unionRanges resultExpr.Range pat.Range
       fun mBar ->
           [SynMatchClause(pat, guard, resultExpr, m, DebugPointAtTarget.Yes, { ArrowRange = Some mArrow; BarRange = mBar })], mLast }

  | patternAndGuard patternResult BAR patternClauses
     { let pat, guard = $1
       let mArrow, resultExpr = $2
       let mNextBar = rhs parseState 3 |> Some
       let clauses, mLast = $4 mNextBar
       let m = unionRanges resultExpr.Range pat.Range
       fun mBar ->
           (SynMatchClause(pat, guard, resultExpr, m, DebugPointAtTarget.Yes, { ArrowRange = Some mArrow; BarRange = mBar }) :: clauses), mLast }

  | patternAndGuard error BAR patternClauses
     { let pat, guard = $1
       let mNextBar = rhs parseState 3 |> Some
       let clauses, mLast = $4 mNextBar
       let patm = pat.Range
       let m = guard |> Option.map (fun e -> unionRanges patm e.Range) |> Option.defaultValue patm
       fun _mBar ->
           (SynMatchClause(pat, guard, arbExpr ("patternClauses1", m.EndRange), m, DebugPointAtTarget.Yes, SynMatchClauseTrivia.Zero) :: clauses), mLast }

  | patternAndGuard patternResult BAR recover
     { let pat, guard = $1
       let mArrow, resultExpr = $2
       let mLast = rhs parseState 3
       let m = unionRanges resultExpr.Range pat.Range
       fun mBar ->
           [SynMatchClause(pat, guard, resultExpr, m, DebugPointAtTarget.Yes, { ArrowRange = Some mArrow; BarRange = mBar })], mLast }

  | patternAndGuard patternResult recover
     { let pat, guard = $1
       let mArrow, resultExpr = $2
       let m = unionRanges resultExpr.Range pat.Range
       fun mBar ->
           [SynMatchClause(pat, guard, resultExpr, m, DebugPointAtTarget.Yes, { ArrowRange = Some mArrow; BarRange = mBar })], m }

  | patternAndGuard recover
     { let pat, guard = $1
       let patm = pat.Range
       let m = guard |> Option.map (fun e -> unionRanges patm e.Range) |> Option.defaultValue patm
       fun mBar ->
           [SynMatchClause(pat, guard, arbExpr ("patternClauses2", m.EndRange), m, DebugPointAtTarget.Yes, { ArrowRange = None; BarRange = mBar })], m }

patternGuard:
  | WHEN declExpr
     { Some $2 }

  | /* EMPTY */
     { None }

patternResult:
  | RARROW typedSequentialExprBlockR
      { let mArrow = rhs parseState 1
        let expr = $2 mArrow
        mArrow, expr }

ifExprCases:
  | ifExprThen ifExprElifs
      { let exprThen, mThen = $1
        let mElse, elseExpr = $2
        (fun exprGuard mIf isElif ->
            let mIfToThen = unionRanges mIf mThen
            let lastBranch: SynExpr = match elseExpr with None -> exprThen | Some e -> e
            let mIfToEndOfLastBranch = unionRanges mIf lastBranch.Range
            let spIfToThen = DebugPointAtBinding.Yes(mIfToThen)
            let trivia = { IfKeyword = mIf; IsElif = isElif; ThenKeyword = mThen; ElseKeyword = mElse; IfToThenRange = mIfToThen }
            SynExpr.IfThenElse(exprGuard, exprThen, elseExpr, spIfToThen, false, mIfToEndOfLastBranch, trivia)) }

ifExprThen:
  | THEN declExpr %prec prec_then_if
      { $2, rhs parseState 1 }

  | OTHEN OBLOCKBEGIN typedSequentialExpr oblockend %prec prec_then_if
      { $3, rhs parseState 1 }

  | OTHEN OBLOCKBEGIN typedSequentialExpr recover %prec prec_then_if
      { if not $4 then reportParseErrorAt (rhs parseState 1) (FSComp.SR.parsUnexpectedEndOfFileThen())
        exprFromParseError $3, rhs parseState 1 }

ifExprElifs:
  | /* EMPTY */
      { None, None }

  | ELSE declExpr
      { let mElse = rhs parseState 1
        Some mElse, Some $2 }

  | OELSE OBLOCKBEGIN typedSequentialExpr oblockend
      { let mElse = rhs parseState 1
        Some mElse, Some $3 }

  | OELSE OBLOCKBEGIN typedSequentialExpr recover
      { let mElse = rhs parseState 1
        if not $4 then reportParseErrorAt (rhs parseState 1) (FSComp.SR.parsUnexpectedEndOfFileElse())
        Some mElse, Some(exprFromParseError $3) }

  | ELIF declExpr ifExprCases
      { let mElif = rhs parseState 1
        // verify if `ELIF` is not a merged token
        let length = mElif.EndColumn - mElif.StartColumn
        if length > 4 then
            let mElse = mkRange mElif.FileName (mkPos mElif.StartLine mElif.StartColumn) (mkPos mElif.StartLine (mElif.StartColumn + 4))
            let mIf = mkRange mElif.FileName (mkPos mElif.StartLine (mElif.EndColumn - 2)) (mkPos mElif.StartLine mElif.EndColumn)
            Some mElse, (Some($3 $2 mIf false))
        else
            None, Some($3 $2 mElif true) }

  | ELIF declExpr recover
      { if not $3 then reportParseErrorAt (rhs parseState 1) (FSComp.SR.parsUnexpectedEndOfFileElif())
        None, Some(exprFromParseError $2) }

tupleExpr:
  | tupleExpr COMMA declExpr
      { let exprs, commas = $1
        $3 :: exprs, (rhs parseState 2 :: commas) }

  | tupleExpr COMMA ends_coming_soon_or_recover
      { let commaRange = rhs parseState 2
        if not $3 then reportParseErrorAt commaRange (FSComp.SR.parsExpectedExpressionAfterToken ())
        let exprs, commas = $1
        arbExpr ("tupleExpr1", commaRange.EndRange) :: exprs, commaRange :: commas }

  | declExpr COMMA ends_coming_soon_or_recover
      { let commaRange = rhs parseState 2
        if not $3 then reportParseErrorAt commaRange (FSComp.SR.parsExpectedExpressionAfterToken ())
        [arbExpr ("tupleExpr2", commaRange.EndRange); $1], [commaRange] }

  | declExpr COMMA declExpr
      { [$3; $1], [rhs parseState 2] }

  | COMMA declExpr
      { let commaRange = rhs parseState 1
        reportParseErrorAt commaRange (FSComp.SR.parsExpectingExpressionInTuple ())
        [$2; arbExpr ("tupleExpr3", commaRange.StartRange)], [commaRange] }

  | COMMA ends_coming_soon_or_recover
      { let commaRange = rhs parseState 1
        if not $2 then reportParseErrorAt commaRange (FSComp.SR.parsExpectedExpressionAfterToken ())
        [arbExpr ("tupleExpr4", commaRange.EndRange); arbExpr ("tupleExpr5", commaRange.StartRange)], [commaRange] }

minusExpr:
  | INFIX_AT_HAT_OP minusExpr
    { if $1 <> "^" then reportParseErrorAt (rhs parseState 1) (FSComp.SR.parsInvalidPrefixOperator())
      let m = (rhs2 parseState 1 2)
      SynExpr.IndexFromEnd($2, m) }

  | MINUS minusExpr %prec expr_prefix_plus_minus
      { mkSynPrefix (rhs parseState 1) (unionRanges (rhs parseState 1) $2.Range) "~-" $2 }

  | PLUS_MINUS_OP minusExpr
      { if not (IsValidPrefixOperatorUse $1) then reportParseErrorAt $2.Range (FSComp.SR.parsInvalidPrefixOperator())
        mkSynPrefix (rhs parseState 1) (unionRanges (rhs parseState 1) $2.Range) ("~" + ($1)) $2 }

  | ADJACENT_PREFIX_OP minusExpr
      { if not (IsValidPrefixOperatorUse $1) then reportParseErrorAt $2.Range (FSComp.SR.parsInvalidPrefixOperator())
        mkSynPrefix (rhs parseState 1) (unionRanges (rhs parseState 1) $2.Range) ("~" + ($1)) $2 }

  | PERCENT_OP minusExpr
      { if not (IsValidPrefixOperatorUse $1) then reportParseErrorAt $2.Range (FSComp.SR.parsInvalidPrefixOperator())
        mkSynPrefix (rhs parseState 1) (unionRanges (rhs parseState 1) $2.Range) ("~" + ($1)) $2 }

  | AMP minusExpr
      { SynExpr.AddressOf(true, $2, rhs parseState 1, unionRanges (rhs parseState 1) $2.Range) }

  | AMP_AMP minusExpr
      { SynExpr.AddressOf(false, $2, rhs parseState 1, unionRanges (rhs parseState 1) $2.Range) }

  | NEW atomTypeNonAtomicDeprecated opt_HIGH_PRECEDENCE_APP atomicExprAfterType DOT atomicExprQualification
      { errorR (Error (FSComp.SR.parsNewExprMemberAccess (), rhs parseState 6))
        let newExpr = SynExpr.New(false, $2, $4, unionRanges (rhs parseState 1) $4.Range)
        $6 newExpr (lhs parseState) (rhs parseState 5) }

  | NEW atomTypeNonAtomicDeprecated opt_HIGH_PRECEDENCE_APP atomicExprAfterType
      { SynExpr.New(false, $2, $4, unionRanges (rhs parseState 1) $4.Range) }

  | NEW atomTypeNonAtomicDeprecated opt_HIGH_PRECEDENCE_APP error
      { SynExpr.New(false, $2, arbExpr ("minusExpr", (rhs parseState 4)), unionRanges (rhs parseState 1) ($2).Range) }

  | NEW error
      { arbExpr ("minusExpr2", (rhs parseState 1)) }

  | UPCAST minusExpr
      { SynExpr.InferredUpcast($2, unionRanges (rhs parseState 1) $2.Range) }

  | DOWNCAST minusExpr
      { SynExpr.InferredDowncast($2, unionRanges (rhs parseState 1) $2.Range) }

  | appExpr
      { $1 }

appExpr:
  | appExpr argExpr %prec expr_app
      { SynExpr.App(ExprAtomicFlag.NonAtomic, false, $1, $2, unionRanges $1.Range $2.Range) }

  | atomicExpr
      { let arg, _ = $1
        arg }

argExpr:
  | ADJACENT_PREFIX_OP atomicExpr
      { let arg2, hpa2 = $2
        if not (IsValidPrefixOperatorUse $1) then reportParseErrorAt arg2.Range (FSComp.SR.parsInvalidPrefixOperator())
        if hpa2 then reportParseErrorAt (rhs parseState 1) (FSComp.SR.parsSuccessiveArgsShouldBeSpacedOrTupled())
        mkSynPrefix (rhs parseState 1) (unionRanges (rhs parseState 1) arg2.Range) ("~" + ($1)) arg2 }

   | atomicExpr
      { let arg, hpa = $1
        if hpa then reportParseErrorAt arg.Range (FSComp.SR.parsSuccessiveArgsShouldBeSpacedOrTupled())
        arg }

atomicExpr:
  | atomicExpr HIGH_PRECEDENCE_BRACK_APP atomicExpr
      { let arg1, _ = $1
        let arg2, hpa = $3
        SynExpr.App(ExprAtomicFlag.Atomic, false, arg1, arg2, unionRanges arg1.Range arg2.Range), hpa }

  | atomicExpr HIGH_PRECEDENCE_PAREN_APP atomicExpr
      { let arg1, _ = $1
        let arg2, _ = $3
        SynExpr.App(ExprAtomicFlag.Atomic, false, arg1, arg2, unionRanges arg1.Range arg2.Range), true }

  | atomicExpr HIGH_PRECEDENCE_TYAPP typeArgsActual
      { let arg1, _ = $1
        let mLessThan, mGreaterThan, _, args, commas, mTypeArgs = $3
        let mWholeExpr = unionRanges arg1.Range mTypeArgs
        SynExpr.TypeApp(arg1, mLessThan, args, commas, mGreaterThan, mTypeArgs, mWholeExpr), false }

  | PREFIX_OP atomicExpr
      { let arg2, hpa2 = $2
        if not (IsValidPrefixOperatorUse $1) then reportParseErrorAt arg2.Range (FSComp.SR.parsInvalidPrefixOperator())
        mkSynPrefixPrim (rhs parseState 1) (unionRanges (rhs parseState 1) arg2.Range) $1 arg2, hpa2 }

  | QUOTE ident
      { let id = mkSynId (lhs parseState) ($2).idText
        let typar = SynTypar(id, TyparStaticReq.None, false)
        let lhsm = rhs2 parseState 1 2
        SynExpr.Typar(typar, lhsm), false }

  | RESERVED
      { arbExpr ("unfinished identifier", rhs parseState 1), false }

  | atomicExpr DOT atomicExprQualification
      { let arg1, hpa1 = $1
        $3 arg1 (lhs parseState) (rhs parseState 2), hpa1 }

  | BASE DOT atomicExprQualification
      { let arg1 = SynExpr.Ident(ident("base", rhs parseState 1))
        $3 arg1 (lhs parseState) (rhs parseState 2), false }

  | QMARK nameop
      { let (SynIdent(ident, trivia)) = $2
        SynExpr.LongIdent(true, SynLongIdent([ident], [], [trivia]), None, rhs parseState 2), false }

  | atomicExpr QMARK dynamicArg
      { let m = rhs2 parseState 1 3
        let mQmark = rhs parseState 2
        let arg1, hpa1 = $1
        SynExpr.Dynamic(arg1, mQmark, $3, m), hpa1 }

  | GLOBAL
      { let m = rhs parseState 1
        let ident = ident(MangledGlobalName, m)
        SynExpr.LongIdent(false, SynLongIdent([ident], [], [Some(IdentTrivia.OriginalNotation "global")]), None, m), false }

  | identExpr
      { $1, false }

  | LBRACK listExprElements RBRACK
      { $2 (lhs parseState), false }

  | LBRACK listExprElements recover
      { reportParseErrorAt (rhs parseState 1) (FSComp.SR.parsUnmatchedBracket())
        exprFromParseError ($2 (rhs2 parseState 1 2)), false }

<<<<<<< HEAD
  | LBRACK error RBRACK 
      { // silent recovery 
        SynExpr.ArrayOrList (CollectionType.List, [ ], lhs parseState), false  } 

  | LBRACK recover
      { reportParseErrorAt (rhs parseState 1) (FSComp.SR.parsUnmatchedBracket()) 
        // silent recovery 
        exprFromParseError (SynExpr.ArrayOrList (CollectionType.List, [ ], rhs parseState 1)), false  } 
=======
  | LBRACK error RBRACK
      { // silent recovery
        SynExpr.ArrayOrList(false, [ ], lhs parseState), false }

  | LBRACK recover
      { reportParseErrorAt (rhs parseState 1) (FSComp.SR.parsUnmatchedBracket())
        // silent recovery
        exprFromParseError (SynExpr.ArrayOrList(false, [ ], rhs parseState 1)), false }
>>>>>>> ec122d90

  | STRUCT LPAREN tupleExpr rparen
      { let exprs, commas = $3
        let m = rhs2 parseState 1 4
        SynExpr.Tuple(true, List.rev exprs, List.rev commas, m), false }

  | STRUCT LPAREN tupleExpr recover
      { reportParseErrorAt (rhs parseState 2) (FSComp.SR.parsUnmatchedBracket())
        let exprs, commas = $3
        let m = (rhs parseState 1, exprs) ||> unionRangeWithListBy (fun e -> e.Range)
        SynExpr.Tuple(true, List.rev exprs, List.rev commas, m), false }

  | atomicExprAfterType
      { $1, false }

atomicExprQualification:
  | identOrOp
      { let idm = rhs parseState 1
        (fun e mLhs mDot -> mkSynDot mDot mLhs e $1) }

  | GLOBAL
      { (fun e mLhs mDot ->
            reportParseErrorAt (rhs parseState 3) (FSComp.SR.nrGlobalUsedOnlyAsFirstName())
            let fixedLhsm = mkRange mLhs.FileName mLhs.Start mDot.End // previous mLhs is wrong after 'recover'
            mkSynDotMissing mDot fixedLhsm e) }

  | /* empty */
      { (fun e mLhs mDot ->
            reportParseErrorAt mDot (FSComp.SR.parsMissingQualificationAfterDot())
            let fixedLhsm = mkRange mLhs.FileName mLhs.Start mDot.End // previous mLhs is wrong after 'recover'
            mkSynDotMissing mDot fixedLhsm e) }
  | recover
      { (fun e mLhs mDot ->
            reportParseErrorAt mDot (FSComp.SR.parsMissingQualificationAfterDot())
            let fixedLhsm = mkRange mLhs.FileName mLhs.Start mDot.End // previous mLhs is wrong after 'recover'
            // Include 'e' in the returned expression but throw it away
            mkSynDotMissing mDot fixedLhsm e) }
  | LPAREN COLON_COLON rparen DOT INT32
      { (fun e mLhs mDot ->
            if parseState.LexBuffer.ReportLibraryOnlyFeatures then libraryOnlyError(lhs parseState)
            SynExpr.LibraryOnlyUnionCaseFieldGet(e, mkSynCaseName mLhs opNameCons, (fst $5), mLhs)) }

  | LPAREN typedSequentialExpr rparen
      { let lpr = rhs parseState 1
        let rpr = rhs parseState 3
        (fun e mLhs mDot ->
            // Check for expr.(*)
            // Note that "*" is parsed as an expression (it is allowed in "foo.[3,*]")
            match $2 with
            | SynExpr.IndexRange(None, mOperator, None, _m1, _m2, _) ->
                mkSynDot mDot mLhs e (SynIdent(ident(CompileOpName "*", mOperator), Some(IdentTrivia.OriginalNotationWithParen(lpr, "*", rpr))))
            | _ ->
                if parseState.LexBuffer.SupportsFeature LanguageFeature.MLCompatRevisions then
                    mlCompatError (FSComp.SR.mlCompatMultiPrefixTyparsNoLongerSupported()) (lhs parseState)
                else
                    mlCompatWarning (FSComp.SR.parsParenFormIsForML()) (lhs parseState)
                mkSynDotParenGet mLhs mDot e $2) }

  | LBRACK typedSequentialExpr RBRACK
      { (fun e mLhs mDot -> mkSynDotBrackGet mLhs mDot e $2) }

  | LBRACK typedSequentialExpr recover
      { reportParseErrorAt (rhs parseState 1) (FSComp.SR.parsUnmatchedBracket())
        (fun e mLhs mDot -> exprFromParseError (mkSynDotBrackGet mLhs mDot e $2)) }

  | LBRACK error RBRACK
      { let mArg = rhs2 parseState 1 3
        (fun e mLhs mDot -> mkSynDotBrackGet mLhs mDot e (arbExpr ("indexerExpr1", mArg))) }

  | LBRACK recover
      { reportParseErrorAt (rhs parseState 1) (FSComp.SR.parsUnmatchedBracket())
        let mArg = (rhs parseState 1).EndRange
        (fun e mLhs mDot -> exprFromParseError (mkSynDotBrackGet mLhs mDot e (arbExpr ("indexerExpr2", mArg)))) }

/* the start of atomicExprAfterType must not overlap with the valid postfix tokens of the type syntax, e.g. new List<T>(...) */
atomicExprAfterType:
  | constant
      { SynExpr.Const(fst $1, snd $1) }

  | parenExpr
      { $1 }

  | braceExpr
      { $1 }

  | braceBarExpr
      { $1 }

  | interpolatedString
      { let parts, synStringKind = $1
        SynExpr.InterpolatedString(parts, synStringKind, rhs parseState 1) }

  | NULL
      { SynExpr.Null(lhs parseState) }

  | FALSE
      { SynExpr.Const(SynConst.Bool false, lhs parseState) }

  | TRUE
      { SynExpr.Const(SynConst.Bool true, lhs parseState) }

  | quoteExpr
      { $1 }

  | arrayExpr
      { $1 }

  | beginEndExpr
      { $1 }

beginEndExpr:
  | BEGIN typedSequentialExpr END
      { SynExpr.Paren($2, rhs parseState 1, Some(rhs parseState 3), rhs2 parseState 1 3) }

  | BEGIN typedSequentialExpr recover
      { reportParseErrorAt (rhs parseState 1) (FSComp.SR.parsUnmatchedBegin()); exprFromParseError $2 }

  | BEGIN error END
      { (* silent recovery *) arbExpr ("beginEndExpr", (lhs parseState)) }

  | BEGIN END
      { mkSynUnit (lhs parseState) }

quoteExpr:
  | LQUOTE typedSequentialExpr RQUOTE
      { if $1 <> $3 then reportParseErrorAt (rhs parseState 1) (FSComp.SR.parsMismatchedQuote(fst $1))
        (SynExpr.Quote(mkSynIdGet (lhs parseState) (CompileOpName (fst $1)), snd $1, $2, false, lhs parseState)) }

  | LQUOTE typedSequentialExpr recover
      { reportParseErrorAt (rhs parseState 1) (FSComp.SR.parsUnmatched(fst $1))
        let mExpr = rhs2 parseState 1 2
        exprFromParseError (SynExpr.Quote(mkSynIdGet (lhs parseState) (CompileOpName (fst $1)), snd $1, $2, false, mExpr)) }

  | LQUOTE error RQUOTE
      { (* silent recovery *) SynExpr.Quote(mkSynIdGet (lhs parseState) (CompileOpName (fst $1)), snd $1, arbExpr ("quoteExpr", (rhs parseState 2)), false, lhs parseState) }

  | LQUOTE recover
      { reportParseErrorAt (rhs parseState 1) (FSComp.SR.parsUnmatched(fst $1))
        exprFromParseError (SynExpr.Quote(mkSynIdGet (lhs parseState) (CompileOpName (fst $1)), snd $1, arbExpr ("quoteExpr2", (rhs parseState 1).EndRange), false, rhs parseState 1)) }

arrayExpr:
  | LBRACK_BAR arrayExprElements BAR_RBRACK
      { $2 (lhs parseState) }

  | LBRACK_BAR arrayExprElements recover
      { reportParseErrorAt (rhs parseState 1) (FSComp.SR.parsUnmatchedBracketBar())
        exprFromParseError ($2 (rhs2 parseState 1 2)) }

<<<<<<< HEAD
  | LBRACK_BAR error BAR_RBRACK 
      {  (* silent recovery *) SynExpr.ArrayOrList (CollectionType.Array, [ ], lhs parseState) }  

  | LBRACK_BAR recover
      { reportParseErrorAt (rhs parseState 1) (FSComp.SR.parsUnmatchedBracketBar())  
        (* silent recovery *) 
        exprFromParseError (SynExpr.ArrayOrList (CollectionType.Array, [ ], rhs parseState 1)) }  

immarrayExpr:
  | LBRACK_COLON immarrayExprElements COLON_RBRACK
      {  $2 (lhs parseState) }

  | LBRACK_COLON immarrayExprElements recover
      { reportParseErrorAt (rhs parseState 1) (FSComp.SR.parsUnmatchedBracketBar()) // Don't know where this is, can't change to BracketColon
        exprFromParseError ($2 (rhs2 parseState 1 2)) }

  | LBRACK_COLON error COLON_RBRACK
      {  (* silent recovery *) SynExpr.ArrayOrList (CollectionType.ImmutableArray, [ ], lhs parseState) }

  | LBRACK_COLON recover
      { reportParseErrorAt (rhs parseState 1) (FSComp.SR.parsUnmatchedBracketBar()) // Don't know where this is, can't change to BracketColon
        (* silent recovery *)
        exprFromParseError (SynExpr.ArrayOrList (CollectionType.ImmutableArray, [ ], rhs parseState 1)) }
=======
  | LBRACK_BAR error BAR_RBRACK
      { (* silent recovery *) SynExpr.ArrayOrList(true, [ ], lhs parseState) }

  | LBRACK_BAR recover
      { reportParseErrorAt (rhs parseState 1) (FSComp.SR.parsUnmatchedBracketBar())
        (* silent recovery *)
        exprFromParseError (SynExpr.ArrayOrList(true, [ ], rhs parseState 1)) }
>>>>>>> ec122d90

parenExpr:
  | LPAREN rparen
      { SynExpr.Const(SynConst.Unit, (rhs2 parseState 1 2)) }

  | LPAREN parenExprBody rparen
      { let m = rhs2 parseState 1 3
        SynExpr.Paren($2 m, rhs parseState 1, Some(rhs parseState 3), m) }

  | LPAREN parenExprBody ends_other_than_rparen_coming_soon_or_recover
      { if not $3 then reportParseErrorAt (rhs parseState 1) (FSComp.SR.parsUnmatchedParen())
        let mLhs = unionRangeWithPos (rhs parseState 1) (rhs parseState 2).End
        SynExpr.Paren(exprFromParseError ($2 mLhs), rhs parseState 1, None, mLhs) }

  | LPAREN error rparen
      { // silent recovery
        SynExpr.Paren(arbExpr ("parenExpr1", (rhs parseState 1).EndRange), (rhs parseState 1), Some(rhs parseState 3), (rhs2 parseState 1 3)) }

  | LPAREN TYPE_COMING_SOON
      { reportParseErrorAt (rhs parseState 1) (FSComp.SR.parsUnmatchedParen())
        let mLhs = unionRangeWithPos (rhs parseState 1) (rhs parseState 2).Start
        arbExpr ("parenExpr2tcs", mLhs) }

  | LPAREN MODULE_COMING_SOON
      { reportParseErrorAt (rhs parseState 1) (FSComp.SR.parsUnmatchedParen())
        let mLhs = unionRangeWithPos (rhs parseState 1) (rhs parseState 2).Start
        arbExpr ("parenExpr2mcs", mLhs) }

  | LPAREN RBRACE_COMING_SOON
      { reportParseErrorAt (rhs parseState 1) (FSComp.SR.parsUnmatchedParen())
        let mLhs = unionRangeWithPos (rhs parseState 1) (rhs parseState 2).Start
        arbExpr ("parenExpr2rbcs", mLhs) }

  | LPAREN OBLOCKEND_COMING_SOON
      { let lparenRange = (rhs parseState 1)
        reportParseErrorAt lparenRange (FSComp.SR.parsUnmatchedParen())
        SynExpr.Paren(arbExpr ("parenExpr2obecs", lparenRange.EndRange), lparenRange, None, lparenRange) }

  | LPAREN recover %prec prec_atomexpr_lparen_error
      { reportParseErrorAt (rhs parseState 1) (FSComp.SR.parsUnmatchedParen())
        arbExpr ("parenExpr2", (lhs parseState)) }

        // This is really what we should be doing, but it fails because param info expects the range of the expression
        // to extend all the way over the "recover", to the end of the file if necessary
        //
        // let mLeftParen = rhs parseState 1
        //let mLhs = if $2 then unionRangeWithPos mLeftParen (rhs parseState 2).Start else mLeftParen
        //arbExpr ("parenExpr2", mLhs) }

parenExprBody:
  | typars COLON LPAREN classMemberSpfn rparen typedSequentialExpr
      { (fun m -> SynExpr.TraitCall($1, $4, $6, m)) } /* disambiguate: x $a.id(x) */

  | typedSequentialExpr
      { (fun _m -> $1) }

  | inlineAssemblyExpr
      { $1 }

typars:
  | typar
      { SynType.Var($1, rhs parseState 1) }

  | LPAREN typarAlts rparen
      { let m = rhs2 parseState 1 3
        SynType.Paren($2, m) }

typarAlts:
  | typarAlts OR appType
      { let mOr = rhs parseState 2
        let m = unionRanges $1.Range $3.Range
        SynType.Or($1, $3, m, { OrKeyword = mOr }) }

  | typar
      { SynType.Var($1, rhs parseState 1) }

braceExpr:
  | LBRACE braceExprBody rbrace
     { let m, r = $2
       r (rhs2 parseState 1 3) }

  | LBRACE braceExprBody recover
     { reportParseErrorAt (rhs parseState 1) (FSComp.SR.parsUnmatchedBrace())
       let m, r = $2
       // Note, we can't use 'exprFromParseError' because the extra syntax node interferes with some syntax-directed transformations for computation expressions
       r (unionRanges (rhs parseState 1) m) }

  | LBRACE error rbrace
     { // silent recovery
       arbExpr ("braceExpr", rhs2 parseState 1 3) }

  | LBRACE recover
     { reportParseErrorAt (rhs parseState 1) (FSComp.SR.parsUnmatchedBrace())
       // Note, we can't use 'exprFromParseError' because the extra syntax node interferes with some syntax-directed transformations for computation expressions
       SynExpr.Record(None, None, [], rhs parseState 1) }

  | LBRACE rbrace
     { let m = rhs2 parseState 1 2
       SynExpr.Record(None, None, [], m) }

braceExprBody:
  | recdExpr
     { (lhs parseState), (fun m -> let a, b, c = $1 in SynExpr.Record(a, b, c, m)) }

  | objExpr
     { $1 }

  | computationExpr
     { $1 }

listExprElements:
  | sequentialExpr
<<<<<<< HEAD
     { (fun lhsm -> SynExpr.ArrayOrListComputed (CollectionType.List, $1, lhsm)) }

  | 
     { (fun lhsm -> SynExpr.ArrayOrList (CollectionType.List, [ ], lhsm)) }
=======
     { (fun mLhs -> SynExpr.ArrayOrListComputed(false, $1, mLhs)) }

  |
     { (fun mLhs -> SynExpr.ArrayOrList(false, [ ], mLhs)) }
>>>>>>> ec122d90

arrayExprElements:
  | sequentialExpr
<<<<<<< HEAD
     { (fun lhsm -> SynExpr.ArrayOrListComputed (CollectionType.Array, $1, lhsm)) }

  | 
     { (fun lhsm -> SynExpr.ArrayOrList (CollectionType.Array, [ ], lhsm)) }

immarrayExprElements: 
  | sequentialExpr
     { (fun lhsm -> SynExpr.ArrayOrListComputed (CollectionType.ImmutableArray, $1, lhsm)) }

  | 
     { (fun lhsm -> SynExpr.ArrayOrList (CollectionType.ImmutableArray, [ ], lhsm)) }
=======
     { (fun mLhs -> SynExpr.ArrayOrListComputed(true, $1, mLhs)) }

  |
     { (fun mLhs -> SynExpr.ArrayOrList(true, [ ], mLhs)) }
>>>>>>> ec122d90

computationExpr:
  | sequentialExpr
     { $1.Range, (fun mLhs -> SynExpr.ComputationExpr(false, $1, mLhs)) }

arrowThenExprR:
  | RARROW typedSequentialExprBlockR
      { let mArrow = rhs parseState 1
        let expr = $2 mArrow
        SynExpr.YieldOrReturn((true, false), expr, unionRanges mArrow expr.Range) }

forLoopBinder:
  | parenPattern IN declExpr
     { ($1, $3, true, DebugPointAtInOrTo.Yes(rhs parseState 2)) }

  | parenPattern IN ends_coming_soon_or_recover
     { if not $3 then reportParseErrorAt (rhs parseState 2) (FSComp.SR.parsExpectedExpressionAfterToken())
       ($1, arbExpr ("forLoopBinder", (rhs parseState 2)), false, DebugPointAtInOrTo.Yes(rhs parseState 2)) }

  | parenPattern ends_coming_soon_or_recover
     { if not $2 then reportParseErrorAt (rhs parseState 1) (FSComp.SR.parsInOrEqualExpected())
       ($1, arbExpr ("forLoopBinder2", (rhs parseState 1).EndRange), false, DebugPointAtInOrTo.Yes(rhs parseState 2)) }

forLoopRange:
  | parenPattern EQUALS declExpr forLoopDirection declExpr
      { let mEquals = rhs parseState 2
        let spTo = DebugPointAtInOrTo.Yes(rhs parseState 4)
        idOfPat parseState (rhs parseState 1) $1, Some mEquals, $3, $4, $5, spTo }

forLoopDirection:
  | TO { true }

  | DOWNTO { false }

inlineAssemblyExpr:
  | HASH string opt_inlineAssemblyTypeArg optCurriedArgExprs optInlineAssemblyReturnTypes HASH
      { if parseState.LexBuffer.ReportLibraryOnlyFeatures then libraryOnlyWarning (lhs parseState)
        let (s, _), sm = $2, rhs parseState 2
        (fun m ->
            let ilInstrs = ParseAssemblyCodeInstructions s parseState.LexBuffer.ReportLibraryOnlyFeatures parseState.LexBuffer.LanguageVersion sm
            SynExpr.LibraryOnlyILAssembly(box ilInstrs, $3, List.rev $4, $5, m)) }

optCurriedArgExprs:
  | optCurriedArgExprs argExpr %prec expr_args
      { $2 :: $1 }

  | /* EMPTY */
      { [] }

opt_atomicExprAfterType:
  | /* EMPTY */
      { None }

  | atomicExprAfterType
      { Some($1) }

opt_inlineAssemblyTypeArg:
  | /* EMPTY */
      { [] }

  | typeKeyword LPAREN typ rparen
      { [$3] }

optInlineAssemblyReturnTypes:
  | /* EMPTY */
     { [] }

  | COLON typ
     { [$2] }

  | COLON LPAREN rparen
     { [] }

recdExpr:
  | INHERIT atomTypeNonAtomicDeprecated opt_HIGH_PRECEDENCE_APP opt_atomicExprAfterType recdExprBindings opt_seps_recd
     { let arg = match $4 with None -> mkSynUnit (lhs parseState) | Some e -> e
       let l = List.rev $5
       let dummyField = mkRecdField (SynLongIdent([], [], [])) // dummy identifier, it will be discarded
       let l = rebindRanges (dummyField, None, None) l $6
       let (SynExprRecordField(_, _, _, inheritsSep)) = List.head l
       let bindings = List.tail l
       (Some($2, arg, rhs2 parseState 2 4, inheritsSep, rhs parseState 1), None, bindings) }

  | recdExprCore
    { let a, b = $1
      None, a, b }

recdExprCore:
  | appExpr EQUALS declExprBlock recdExprBindings opt_seps_recd
     { match $1 with
       | LongOrSingleIdent(false, (SynLongIdent _ as f), None, m) ->
            let f = mkRecdField f
            let mEquals = rhs parseState 2
            let l = List.rev $4
            let l = rebindRanges (f, Some mEquals, Some $3) l $5
            (None, l)
       | _ -> raiseParseErrorAt (rhs parseState 2) (FSComp.SR.parsFieldBinding()) }

/*
    handles cases when identifier can start from the underscore
*/

  | UNDERSCORE
    { let m = rhs parseState 1
      reportParseErrorAt m (FSComp.SR.parsUnderscoreInvalidFieldName())
      reportParseErrorAt m (FSComp.SR.parsFieldBinding())
      let f = mkUnderscoreRecdField m
      (None, [ SynExprRecordField(f, None, None, None)  ]) }

  | UNDERSCORE EQUALS
    { let m = rhs parseState 1
      reportParseErrorAt m (FSComp.SR.parsUnderscoreInvalidFieldName())
      let f = mkUnderscoreRecdField m
      let mEquals = rhs parseState 2
      reportParseErrorAt (rhs2 parseState 1 2) (FSComp.SR.parsFieldBinding())

      (None, [ SynExprRecordField(f, Some mEquals, None, None) ]) }

  | UNDERSCORE EQUALS declExprBlock recdExprBindings opt_seps_recd
    { reportParseErrorAt (rhs parseState 1) (FSComp.SR.parsUnderscoreInvalidFieldName())
      let f = mkUnderscoreRecdField (rhs parseState 1)
      let mEquals = rhs parseState 2
      let l = List.rev $4
      let l = rebindRanges (f, Some mEquals, Some $3) l $5
      (None, l) }

/* handles case like {x with}  */
  | appExpr WITH recdBinding recdExprBindings opt_seps_recd
     { let l = List.rev $4
       let l = rebindRanges $3 l $5
       (Some($1, (rhs parseState 2, None)), l) }

  | appExpr OWITH opt_seps_recd OEND
     { (Some($1, (rhs parseState 2, None)), []) }

  | appExpr OWITH recdBinding recdExprBindings opt_seps_recd OEND
     { let l = List.rev $4
       let l = rebindRanges $3 l $5
       (Some($1, (rhs parseState 2, None)), l) }

opt_seps_recd:
  | seps_recd
     { Some $1 }

  | /* EMPTY */
     { None }

seps_recd:
  | OBLOCKSEP
     { (rhs parseState 1), None }

  | SEMICOLON
     { let m = (rhs parseState 1)
       m, Some m.End }

  | SEMICOLON OBLOCKSEP
     { (rhs2 parseState 1 2), Some (rhs parseState 1).End }

  | OBLOCKSEP SEMICOLON
     { (rhs2 parseState 1 2), Some (rhs parseState 2).End }


/* identifier can start from the underscore */
pathOrUnderscore :
  | path
    { mkRecdField $1 }

  | UNDERSCORE
    { let m = rhs parseState 1
      reportParseErrorAt m (FSComp.SR.parsUnderscoreInvalidFieldName())
      mkUnderscoreRecdField m }

recdExprBindings:
  | recdExprBindings seps_recd recdBinding
     { ($3, Some $2) :: $1 }

  | /* EMPTY */
     { [] }

recdBinding:
  | pathOrUnderscore EQUALS declExprBlock
     { let mEquals = rhs parseState 2
       ($1, Some mEquals, Some $3) }

  | pathOrUnderscore EQUALS
     { let mEquals = rhs parseState 2
       reportParseErrorAt (rhs parseState 1) (FSComp.SR.parsFieldBinding())
       ($1, Some mEquals, None) }

  | pathOrUnderscore EQUALS ends_coming_soon_or_recover
     { let mEquals = rhs parseState 2
       reportParseErrorAt (rhs parseState 1) (FSComp.SR.parsFieldBinding())
       ($1, Some mEquals, None) }

  | pathOrUnderscore
     { reportParseErrorAt (rhs parseState 1) (FSComp.SR.parsFieldBinding())
       ($1, None, None) }

  | pathOrUnderscore ends_coming_soon_or_recover
     { reportParseErrorAt (rhs parseState 1) (FSComp.SR.parsFieldBinding())
       ($1, None, None) }

/* There is a minor conflict between
       seq { new ty() }  // sequence expression with one very odd 'action' expression
  and
       { new ty() }   // object expression with no interfaces and no overrides
Hence we make sure the latter is not permitted by the grammar
*/
objExpr:
  | objExprBaseCall objExprBindings opt_OBLOCKSEP opt_objExprInterfaces
     { let mNewExpr = rhs parseState 1
       let fullRange = match $4 with [] -> (rhs parseState 1) | _ -> (rhs2 parseState 1 4)
       let mWithKwd, bindings, members = $2
       fullRange, (fun m -> let (a, b) = $1 in SynExpr.ObjExpr(a, b, Some mWithKwd, bindings, members, $4, mNewExpr, m)) }

  | objExprBaseCall opt_OBLOCKSEP objExprInterfaces
     { let mNewExpr = rhs parseState 1
       let fullRange = match $3 with [] -> (rhs parseState 1) | _ -> (rhs2 parseState 1 3)
       fullRange, (fun m -> let (a, b) = $1 in SynExpr.ObjExpr(a, b, None, [], [], $3, mNewExpr, m)) }

  | NEW atomTypeNonAtomicDeprecated
     { let mNewExpr = rhs parseState 1
       (rhs2 parseState 1 2), (fun m -> let (a, b) = $2, None in SynExpr.ObjExpr(a, b, None, [], [], [], mNewExpr, m)) }

objExprBaseCall:
  | NEW atomTypeNonAtomicDeprecated opt_HIGH_PRECEDENCE_APP atomicExprAfterType baseSpec
     { ($2, Some($4, Some($5))) }

  | NEW atomTypeNonAtomicDeprecated opt_HIGH_PRECEDENCE_APP atomicExprAfterType
     { ($2, Some($4, None)) }

  | NEW atomTypeNonAtomicDeprecated
     { $2, None }


opt_objExprBindings:
  | objExprBindings
     { let mWithKwd, bindings, members = $1
       Some mWithKwd, bindings, members }

  | /* EMPTY */
     { None, [], [] }

objExprBindings:
  | WITH localBindings
      { let mWithKwd = (rhs parseState 1)
        let _localBindingsLastRange, localBindingsBuilder = $2
        mWithKwd, (localBindingsBuilder PreXmlDoc.Empty [] None SynLeadingKeyword.Synthetic), [] }

  | OWITH localBindings OEND
      { let mWithKwd = (rhs parseState 1)
        let _localBindingsLastRange, localBindingsBuilder = $2
        mWithKwd, (localBindingsBuilder PreXmlDoc.Empty [] None SynLeadingKeyword.Synthetic), [] }

  | WITH objectImplementationBlock opt_declEnd
      { let mWithKwd = rhs parseState 1
        let memberDefns =
            $2 |>
            (List.choose (function
                              | (SynMemberDefn.Member _ | SynMemberDefn.GetSetMember _) as memberDefn -> Some memberDefn
                              | SynMemberDefn.AutoProperty(range = m) -> errorR(Error(FSComp.SR.parsIllegalMemberVarInObjectImplementation(), m)); None
                              | x -> errorR(Error(FSComp.SR.parsMemberIllegalInObjectImplementation(), x.Range)); None))
        mWithKwd, [], memberDefns }

objExprInterfaces:
  | objExprInterface opt_objExprInterfaces { $1 :: $2 }

opt_objExprInterfaces:
  | %prec prec_interfaces_prefix
     { [] }

  | objExprInterface opt_objExprInterfaces
     { $1 :: $2 }

  | error opt_objExprInterfaces
     { (* silent recovery *) $2 }

objExprInterface:
  | interfaceMember appType opt_objExprBindings opt_declEnd opt_OBLOCKSEP
    { let mWithKwd, bindings, members = $3
      SynInterfaceImpl($2, mWithKwd, bindings, members, lhs parseState) }

braceBarExpr:
  | STRUCT braceBarExprCore
      { let mStruct = rhs parseState 1
        $2 (Some mStruct) }

  | braceBarExprCore
      { $1 None }

braceBarExprCore:
  | LBRACE_BAR recdExprCore bar_rbrace
     { let orig, flds = $2
       let flds =
           flds |> List.choose (function
             | SynExprRecordField((synLongIdent, _), mEquals, Some e, _) when orig.IsSome -> Some(synLongIdent, mEquals, e) // copy-and-update, long identifier signifies nesting
             | SynExprRecordField((SynLongIdent([ _id ], _, _) as synLongIdent, _), mEquals, Some e, _) -> Some(synLongIdent, mEquals, e) // record construction, long identifier not valid
             | SynExprRecordField((synLongIdent, _), mEquals, None, _) -> Some(synLongIdent, mEquals, arbExpr ("anonField", synLongIdent.Range))
             | _ -> reportParseErrorAt (rhs parseState 1) (FSComp.SR.parsInvalidAnonRecdType()); None)
       let mLeftBrace = rhs parseState 1
       let mRightBrace = rhs parseState 3
       (fun (mStruct: range option) ->
            let m = match mStruct with | None -> unionRanges mLeftBrace mRightBrace | Some mStruct -> unionRanges mStruct mRightBrace
            SynExpr.AnonRecd(mStruct.IsSome, orig, flds, m, { OpeningBraceRange = mLeftBrace })) }

  | LBRACE_BAR recdExprCore recover
     { reportParseErrorAt (rhs parseState 1) (FSComp.SR.parsUnmatchedBraceBar())
       let orig, flds = $2
       let flds =
           flds |> List.map (function
             | SynExprRecordField((synLongIdent, _), mEquals, Some e, _) -> (synLongIdent, mEquals, e)
             | SynExprRecordField((synLongIdent, _), mEquals, None, _) -> (synLongIdent, mEquals, arbExpr ("anonField", synLongIdent.Range)))
       let mLeftBrace = rhs parseState 1
       let mExpr = rhs parseState 2
       (fun (mStruct: range option) ->
           let m = match mStruct with | None -> unionRanges mLeftBrace mExpr | Some mStruct -> unionRanges mStruct mExpr
           SynExpr.AnonRecd(mStruct.IsSome, orig, flds, m, { OpeningBraceRange = mLeftBrace })) }

  | LBRACE_BAR error bar_rbrace
     { // silent recovery
       let mLeftBrace = rhs parseState 1
       let mRightBrace = rhs parseState 3
       (fun (mStruct: range option) ->
           let m = match mStruct with | None -> unionRanges mLeftBrace mRightBrace | Some mStruct -> unionRanges mStruct mRightBrace
           arbExpr ("braceBarExpr", m)) }

  | LBRACE_BAR recover
     { reportParseErrorAt (rhs parseState 1) (FSComp.SR.parsUnmatchedBraceBar())
       let mLeftBrace = rhs parseState 1
       (fun (mStruct: range option) ->
           let m = match mStruct with | None -> mLeftBrace | Some mStruct -> unionRanges mStruct mLeftBrace
           SynExpr.AnonRecd(mStruct.IsSome, None, [], m, { OpeningBraceRange = mLeftBrace })) }

  | LBRACE_BAR bar_rbrace
     { let mLeftBrace = rhs parseState 1
       let mRightBrace = rhs parseState 2
       (fun (mStruct: range option) ->
           let m = match mStruct with | None -> unionRanges mLeftBrace mRightBrace | Some mStruct -> unionRanges mStruct mRightBrace
           SynExpr.AnonRecd(mStruct.IsSome, None, [], m, { OpeningBraceRange = mLeftBrace })) }

anonLambdaExpr:
  | FUN atomicPatterns RARROW typedSequentialExprBlock
     { let mAll = unionRanges (rhs parseState 1) $4.Range
       let mArrow = Some(rhs parseState 3)
       mkSynFunMatchLambdas parseState.SynArgNameGenerator false mAll $2 mArrow $4 }

  | FUN atomicPatterns RARROW error
     { let mAll = rhs2 parseState 1 3
       let mArrow = Some(rhs parseState 3)
       mkSynFunMatchLambdas parseState.SynArgNameGenerator false mAll $2 mArrow (arbExpr ("anonLambdaExpr1", (rhs parseState 4))) }

  | OFUN atomicPatterns RARROW typedSequentialExprBlockR OEND
      { let mArrow = rhs parseState 3
        let expr = $4 mArrow
        let mAll = unionRanges (rhs parseState 1) expr.Range
        mkSynFunMatchLambdas parseState.SynArgNameGenerator false mAll $2 (Some mArrow) expr }

  | OFUN atomicPatterns RARROW typedSequentialExprBlockR recover
     { if not $5 then reportParseErrorAt (rhs parseState 1) (FSComp.SR.parsUnexpectedEndOfFileFunBody ())
       let mArrow = rhs parseState 3
       let expr = $4 mArrow
       let mAll = unionRanges (rhs parseState 1) expr.Range
       exprFromParseError (mkSynFunMatchLambdas parseState.SynArgNameGenerator false mAll $2 (Some mArrow) expr) }

  | OFUN atomicPatterns RARROW ORIGHT_BLOCK_END OEND
     { let mLambda = rhs2 parseState 1 3
       reportParseErrorAt mLambda (FSComp.SR.parsMissingFunctionBody())
       let mArrow = Some(rhs parseState 3)
       mkSynFunMatchLambdas parseState.SynArgNameGenerator false mLambda $2 mArrow (arbExpr ("anonLambdaExpr2", mLambda.EndRange)) }

  | OFUN atomicPatterns RARROW recover
     { if not $4 then reportParseErrorAt (rhs parseState 1) (FSComp.SR.parsUnexpectedEndOfFileFunBody())
       let mLambda = rhs2 parseState 1 3
       let mArrow = Some(rhs parseState 3)
       exprFromParseError (mkSynFunMatchLambdas parseState.SynArgNameGenerator false mLambda $2 mArrow (arbExpr ("anonLambdaExpr3", mLambda.EndRange))) }

  | OFUN atomicPatterns error OEND
     { let mLambda = rhs2 parseState 1 2
       exprFromParseError (mkSynFunMatchLambdas parseState.SynArgNameGenerator false mLambda $2 None (arbExpr ("anonLambdaExpr4", mLambda.EndRange))) }

  | OFUN error OEND
     { exprFromParseError (mkSynFunMatchLambdas parseState.SynArgNameGenerator false (rhs parseState 1) [] None (arbExpr ("anonLambdaExpr5", (rhs parseState 2)))) }

anonMatchingExpr:
  | FUNCTION withPatternClauses %prec expr_function
     { let clauses, mLast = $2
       let mAll = unionRanges (rhs parseState 1) mLast
       SynExpr.MatchLambda(false, (rhs parseState 1), clauses, DebugPointAtBinding.NoneAtInvisible, mAll) }

  | OFUNCTION withPatternClauses OEND %prec expr_function
     { let clauses, mLast = $2
       let mAll = unionRanges (rhs parseState 1) mLast
       SynExpr.MatchLambda(false, (rhs parseState 1), clauses, DebugPointAtBinding.NoneAtInvisible, mAll) }

/*--------------------------------------------------------------------------*/
/* TYPE ALGEBRA                                                             */

typeWithTypeConstraints:
  | typ %prec prec_wheretyp_prefix
     { $1 }

  | typ WHEN typeConstraints
     { SynType.WithGlobalConstraints($1, List.rev $3, lhs parseState) }

topTypeWithTypeConstraints:
  | topType
     { $1 }

  | topType WHEN typeConstraints
     { let ty, arity = $1
       // nb. it doesn't matter where the constraints go in the structure of the type.
       SynType.WithGlobalConstraints(ty, List.rev $3, lhs parseState), arity }

opt_topReturnTypeWithTypeConstraints:
  |
      { None }

  | COLON topTypeWithTypeConstraints
      { let mColon = rhs parseState 1
        let ty, arity = $2
        let arity = (match arity with SynValInfo([], rmdata)-> rmdata | _ -> SynInfo.unnamedRetVal)
        Some(Some mColon, SynReturnInfo((ty, arity), rhs parseState 2)) }

  | COLON recover
      { let mColon = rhs parseState 1
        let ty, arity = SynType.FromParseError(mColon.EndRange), SynInfo.unnamedRetVal
        Some(Some mColon, SynReturnInfo((ty, arity), mColon.EndRange)) }

topType:
  | topTupleType RARROW topType
      { let dty, dmdata = $1
        let rty, (SynValInfo(dmdatas, rmdata)) = $3
        let mArrow = rhs parseState 2
        SynType.Fun(dty, rty, lhs parseState, { ArrowRange = mArrow }), SynValInfo(dmdata :: dmdatas, rmdata) }

  | topTupleType RARROW recover
     { let dty, dmdata = $1
       let mArrow = rhs parseState 2
       let rty = SynType.FromParseError(mArrow.EndRange)
       SynType.Fun(dty, rty, lhs parseState, { ArrowRange = mArrow }), SynValInfo([dmdata], SynInfo.unnamedRetVal) }

  | topTupleType
     { let ty, rmdata = $1
       ty, (SynValInfo([], (match rmdata with [md] -> md | _ -> SynInfo.unnamedRetVal))) }

topTupleType:
  | topAppType STAR topTupleTypeElements
      { let t, argInfo = $1
        let mStar = rhs parseState 2
        let path = SynTupleTypeSegment.Type t :: SynTupleTypeSegment.Star mStar :: (List.map fst $3)
        let mdata = argInfo :: (List.choose snd $3)
        mkSynTypeTuple path, mdata }

  | topAppType STAR recover
     { let ty1, argInfo = $1
       let mStar = rhs parseState 2
       let ty2 = SynType.FromParseError(mStar.EndRange)
       let path = [SynTupleTypeSegment.Type ty1; SynTupleTypeSegment.Star mStar; SynTupleTypeSegment.Type ty2]
       mkSynTypeTuple path, [argInfo] }

  | STAR topTupleTypeElements
      { let mStar = rhs parseState 1
        let ty = SynType.FromParseError(mStar.EndRange)
        reportParseErrorAt mStar (FSComp.SR.parsExpectingType ())
        let path = SynTupleTypeSegment.Type ty :: SynTupleTypeSegment.Star mStar :: (List.map fst $2)
        mkSynTypeTuple path, List.choose snd $2 }

  | topAppType
     { let ty, mdata = $1
       ty, [mdata] }

topTupleTypeElements:
  | topAppType STAR topTupleTypeElements
      { let t, argInfo = $1
        let mStar = rhs parseState 2
        (SynTupleTypeSegment.Type t, Some argInfo) :: (SynTupleTypeSegment.Star mStar, None) :: $3 }

  | topAppType STAR recover
      { let ty1, argInfo = $1
        let mStar = rhs parseState 2
        let ty2 = SynType.FromParseError(mStar.EndRange)
        [(SynTupleTypeSegment.Type ty1, Some argInfo); (SynTupleTypeSegment.Star mStar, None); (SynTupleTypeSegment.Type ty2, None)] }

  | STAR topTupleTypeElements
      { let mStar = rhs parseState 1
        let ty = SynType.FromParseError(mStar.EndRange)
        reportParseErrorAt mStar (FSComp.SR.parsExpectingType ())
        (SynTupleTypeSegment.Type ty, None) :: (SynTupleTypeSegment.Star mStar, None) :: $2 }

  | topAppType %prec prec_toptuptyptail_prefix
     { let t, argInfo = $1
       [ SynTupleTypeSegment.Type t, Some argInfo ] }

topAppType:
  | attributes appType COLON appType
      { match $2 with
        | SynType.LongIdent(SynLongIdent([id], _, _)) ->
            let m = unionRanges (rhs parseState 1) $4.Range
            SynType.SignatureParameter($1, false, Some id, $4, m), SynArgInfo($1, false, Some id)
        | _ -> raiseParseErrorAt (rhs parseState 2) (FSComp.SR.parsSyntaxErrorInLabeledType()) }

  | attributes appType COLON recover
      { match $2 with
        | SynType.LongIdent(SynLongIdent([id], _, _)) ->
            let mColon = rhs parseState 2
            let m = unionRanges (rhs parseState 1) mColon
            let ty = SynType.FromParseError(mColon.EndRange)
            SynType.SignatureParameter($1, false, Some id, ty, m), SynArgInfo($1, false, Some id)
        | _ -> raiseParseErrorAt (rhs parseState 2) (FSComp.SR.parsSyntaxErrorInLabeledType()) }

  | attributes QMARK ident COLON appType
      { let m = unionRanges (rhs parseState 1) $5.Range
        SynType.SignatureParameter($1, true, Some $3, $5, m), SynArgInfo($1, true, Some $3) }

  | attributes QMARK ident COLON recover
      { let mColon = rhs parseState 4
        let m = unionRanges (rhs parseState 1) mColon
        let ty = SynType.FromParseError(mColon.EndRange)
        SynType.SignatureParameter($1, true, Some $3, ty, m), SynArgInfo($1, true, Some $3) }

  | attributes appType
      { let m = unionRanges (rhs parseState 1) $2.Range
        SynType.SignatureParameter($1, false, None, $2, m), SynArgInfo($1, false, None) }

  | appType COLON appType
      { match $1 with
        | SynType.LongIdent(SynLongIdent([id], _, _)) ->
            let m = unionRanges (rhs parseState 1) $3.Range
            SynType.SignatureParameter([], false, Some id, $3, m), SynArgInfo([], false, Some id)
        | _ -> raiseParseErrorAt (rhs parseState 2) (FSComp.SR.parsSyntaxErrorInLabeledType()) }

  | appType COLON recover
      { match $1 with
        | SynType.LongIdent(SynLongIdent([id], _, _)) ->
            let mColon = rhs parseState 2
            let m = unionRanges $1.Range mColon
            let ty = SynType.FromParseError(mColon.EndRange)
            SynType.SignatureParameter([], false, Some id, ty, m), SynArgInfo([], false, Some id)
        | _ -> raiseParseErrorAt (rhs parseState 2) (FSComp.SR.parsSyntaxErrorInLabeledType()) }

  | QMARK ident COLON appType
      { let m = unionRanges (rhs parseState 1) $4.Range
        SynType.SignatureParameter([], true, Some $2, $4, m), SynArgInfo([], true, Some $2) }

  | QMARK ident COLON recover
      { let mColon = rhs parseState 3
        let m = unionRanges (rhs parseState 1) mColon
        let ty = SynType.FromParseError(mColon.EndRange)
        SynType.SignatureParameter([], true, Some $2, ty, m), SynArgInfo([], true, Some $2) }

  | appType
     { $1, SynArgInfo([], false, None) }

/* Any tokens in this grammar must be added to the lex filter rule 'peekAdjacentTypars' */
/* See the F# specification "Lexical analysis of type applications and type parameter definitions" */
typ:
  | tupleType RARROW typ
      { let mArrow = rhs parseState 2
        let m = unionRanges (rhs2 parseState 1 2) $3.Range
        SynType.Fun($1, $3, m, { ArrowRange = mArrow }) }

  | tupleType RARROW recover
      { let mArrow = rhs parseState 2
        let ty = SynType.FromParseError(mArrow.EndRange)
        let m = rhs2 parseState 1 2
        SynType.Fun($1, ty, m, { ArrowRange = mArrow }) }

  | tupleType RARROW RARROW typ
      { let mArrow1 = rhs parseState 2
        let mArrow2 = rhs parseState 3
        reportParseErrorAt mArrow2 (FSComp.SR.parsExpectingType ())
        let ty = SynType.FromParseError(mArrow2.StartRange)
        let m1 = unionRanges $1.Range $4.Range
        let m2 = unionRanges mArrow2 $4.Range
        SynType.Fun($1, SynType.Fun(ty, $4, m2, { ArrowRange = mArrow2 }), m1, { ArrowRange = mArrow1 }) }

  | tupleType %prec prec_typ_prefix
      { $1 }

typEOF:
  | typ EOF { checkEndOfFileError $2; $1 }


tupleType:
  | appType STAR tupleOrQuotTypeElements
      { let mStar = rhs parseState 2
        let path = SynTupleTypeSegment.Type $1 :: SynTupleTypeSegment.Star mStar :: $3
        mkSynTypeTuple path }

  | appType STAR recover
      { let mStar = rhs parseState 2
        let ty = SynType.FromParseError(mStar.EndRange)
        let path = [SynTupleTypeSegment.Type $1; SynTupleTypeSegment.Star mStar; SynTupleTypeSegment.Type ty]
        mkSynTypeTuple path }

  | STAR tupleOrQuotTypeElements
      { let mStar = rhs parseState 1
        let ty = SynType.FromParseError(mStar.EndRange)
        reportParseErrorAt mStar (FSComp.SR.parsExpectingType ())
        let path = SynTupleTypeSegment.Type ty :: SynTupleTypeSegment.Star mStar :: $2
        mkSynTypeTuple path }

  | INFIX_STAR_DIV_MOD_OP tupleOrQuotTypeElements
      { if $1 <> "/" then reportParseErrorAt (rhs parseState 1) (FSComp.SR.parsUnexpectedInfixOperator ())
        let mSlash = rhs parseState 1
        let path = SynTupleTypeSegment.Slash mSlash :: $2
        mkSynTypeTuple path }

  | INFIX_STAR_DIV_MOD_OP recover
      { if $1 <> "/" then reportParseErrorAt (rhs parseState 1) (FSComp.SR.parsUnexpectedInfixOperator ())
        let mSlash = rhs parseState 1
        let ty = SynType.FromParseError(mSlash.EndRange)
        let path = [SynTupleTypeSegment.Slash mSlash; SynTupleTypeSegment.Type ty]
        mkSynTypeTuple path }

  | appType INFIX_STAR_DIV_MOD_OP tupleOrQuotTypeElements
      { if $2 <> "/" then reportParseErrorAt (rhs parseState 1) (FSComp.SR.parsUnexpectedInfixOperator())
        let mSlash = rhs parseState 2
        let path = SynTupleTypeSegment.Type $1 :: SynTupleTypeSegment.Slash mSlash :: $3
        mkSynTypeTuple path }

  | appType INFIX_STAR_DIV_MOD_OP recover
      { if $2 <> "/" then reportParseErrorAt (rhs parseState 1) (FSComp.SR.parsUnexpectedInfixOperator ())
        let mSlash = rhs parseState 2
        let ty = SynType.FromParseError(mSlash.EndRange)
        let path = [SynTupleTypeSegment.Type $1; SynTupleTypeSegment.Slash mSlash; SynTupleTypeSegment.Type ty]
        mkSynTypeTuple path }

  | appType %prec prec_tuptyp_prefix
      { $1 }

tupleOrQuotTypeElements:
  | appType STAR tupleOrQuotTypeElements
      { let mStar = rhs parseState 2
        SynTupleTypeSegment.Type $1 :: SynTupleTypeSegment.Star mStar :: $3 }

  | appType STAR recover
      { let mStar = rhs parseState 2
        let ty = SynType.FromParseError(mStar.EndRange)
        [SynTupleTypeSegment.Type $1; SynTupleTypeSegment.Star mStar; SynTupleTypeSegment.Type ty] }

  | STAR tupleOrQuotTypeElements
      { let mStar = rhs parseState 1
        let ty = SynType.FromParseError(mStar.EndRange)
        reportParseErrorAt mStar (FSComp.SR.parsExpectingType ())
        SynTupleTypeSegment.Type ty :: SynTupleTypeSegment.Star mStar :: $2 }

  | appType INFIX_STAR_DIV_MOD_OP tupleOrQuotTypeElements
      { if $2 <> "/" then reportParseErrorAt (rhs parseState 1) (FSComp.SR.parsUnexpectedInfixOperator ())
        let mSlash = rhs parseState 2
        SynTupleTypeSegment.Type $1 :: SynTupleTypeSegment.Slash mSlash :: $3 }

  | appType INFIX_STAR_DIV_MOD_OP recover
      { if $2 <> "/" then reportParseErrorAt (rhs parseState 1) (FSComp.SR.parsUnexpectedInfixOperator ())
        let mSlash = rhs parseState 2
        let ty = SynType.FromParseError(mSlash.EndRange)
        [SynTupleTypeSegment.Type $1; SynTupleTypeSegment.Slash mSlash; SynTupleTypeSegment.Type ty] }

  | INFIX_STAR_DIV_MOD_OP tupleOrQuotTypeElements
      { if $1 <> "/" then reportParseErrorAt (rhs parseState 1) (FSComp.SR.parsUnexpectedInfixOperator ())
        let mSlash = rhs parseState 1
        let ty = SynType.FromParseError(mSlash.EndRange)
        reportParseErrorAt mSlash (FSComp.SR.parsExpectingType ())
        SynTupleTypeSegment.Type ty :: SynTupleTypeSegment.Slash mSlash :: $2 }

  | appType %prec prec_tuptyptail_prefix
      { [ SynTupleTypeSegment.Type $1 ] }

appTypeCon:
  | path %prec prec_atomtyp_path
    { SynType.LongIdent($1) }

  | typar
    { SynType.Var($1, lhs parseState) }

appTypeConPower:
  | appTypeCon INFIX_AT_HAT_OP atomicRationalConstant
    { if $2 <> "^" && $2 <> "^-" then reportParseErrorAt (rhs parseState 2) (FSComp.SR.parsUnexpectedInfixOperator())
      if $2 = "^-" then SynType.MeasurePower($1, SynRationalConst.Negate($3), lhs parseState)
      else SynType.MeasurePower($1, $3, lhs parseState) }

  | appTypeCon
    { $1 }

appType:
  | appType arrayTypeSuffix
      { SynType.Array($2, $1, lhs parseState) }

  | appType HIGH_PRECEDENCE_BRACK_APP arrayTypeSuffix /* only HPA for "name[]" allowed here */
      { SynType.Array($3, $1, lhs parseState) }

  | appType appTypeConPower
      /* note: use "rhs parseState 1" to deal with parens in "(int) list" */
      { SynType.App($2, None, [$1], [], None, true, unionRanges (rhs parseState 1) $2.Range) }

  | LPAREN appTypePrefixArguments rparen appTypeConPower
      { let args, commas = $2
        if parseState.LexBuffer.SupportsFeature LanguageFeature.MLCompatRevisions then
            mlCompatError (FSComp.SR.mlCompatMultiPrefixTyparsNoLongerSupported()) (unionRanges (rhs parseState 1) $4.Range)
        else
            mlCompatWarning (FSComp.SR.parsMultiArgumentGenericTypeFormDeprecated()) (unionRanges (rhs parseState 1) $4.Range)
        SynType.App($4, None, args, commas, None, true, unionRanges (rhs parseState 1) $4.Range) }

  | powerType
      { $1 }

  | typar COLON_GREATER typ
      { let tp, typ = $1, $3
        let m = lhs parseState
        SynType.WithGlobalConstraints(SynType.Var(tp, rhs parseState 1), [SynTypeConstraint.WhereTyparSubtypeOfType(tp, typ, m)], m) }

  | UNDERSCORE COLON_GREATER typ %prec COLON_GREATER
      { SynType.HashConstraint($3, lhs parseState) }

arrayTypeSuffix:
  | LBRACK RBRACK
      { 1 }

  | LBRACK COMMA RBRACK
      { 2 }

  | LBRACK COMMA COMMA RBRACK
      { 3 }

  | LBRACK COMMA COMMA COMMA RBRACK
      { 4 }

  | LBRACK COMMA COMMA COMMA COMMA RBRACK
      { 5 }

  | LBRACK COMMA COMMA COMMA COMMA COMMA RBRACK
      { 6 }

  | LBRACK COMMA COMMA COMMA COMMA COMMA COMMA RBRACK
      { 7 }

  | LBRACK COMMA COMMA COMMA COMMA COMMA COMMA COMMA RBRACK
      { 8 }

  | LBRACK COMMA COMMA COMMA COMMA COMMA COMMA COMMA COMMA RBRACK
      { 9 }

  | LBRACK COMMA COMMA COMMA COMMA COMMA COMMA COMMA COMMA COMMA RBRACK
      { 10 }

  | LBRACK COMMA COMMA COMMA COMMA COMMA COMMA COMMA COMMA COMMA COMMA RBRACK
      { 11 }

  | LBRACK COMMA COMMA COMMA COMMA COMMA COMMA COMMA COMMA COMMA COMMA COMMA RBRACK
      { 12 }

  | LBRACK COMMA COMMA COMMA COMMA COMMA COMMA COMMA COMMA COMMA COMMA COMMA COMMA RBRACK
      { 13 }

  | LBRACK COMMA COMMA COMMA COMMA COMMA COMMA COMMA COMMA COMMA COMMA COMMA COMMA COMMA RBRACK
      { 14 }

  | LBRACK COMMA COMMA COMMA COMMA COMMA COMMA COMMA COMMA COMMA COMMA COMMA COMMA COMMA COMMA RBRACK
      { 15 }

  | LBRACK COMMA COMMA COMMA COMMA COMMA COMMA COMMA COMMA COMMA COMMA COMMA COMMA COMMA COMMA COMMA RBRACK
      { 16 }

  | LBRACK COMMA COMMA COMMA COMMA COMMA COMMA COMMA COMMA COMMA COMMA COMMA COMMA COMMA COMMA COMMA COMMA RBRACK
      { 17 }

  | LBRACK COMMA COMMA COMMA COMMA COMMA COMMA COMMA COMMA COMMA COMMA COMMA COMMA COMMA COMMA COMMA COMMA COMMA RBRACK
      { 18 }

  | LBRACK COMMA COMMA COMMA COMMA COMMA COMMA COMMA COMMA COMMA COMMA COMMA COMMA COMMA COMMA COMMA COMMA COMMA COMMA RBRACK
      { 19 }

  | LBRACK COMMA COMMA COMMA COMMA COMMA COMMA COMMA COMMA COMMA COMMA COMMA COMMA COMMA COMMA COMMA COMMA COMMA COMMA COMMA RBRACK
      { 20 }

  | LBRACK COMMA COMMA COMMA COMMA COMMA COMMA COMMA COMMA COMMA COMMA COMMA COMMA COMMA COMMA COMMA COMMA COMMA COMMA COMMA COMMA RBRACK
      { 21 }

  | LBRACK COMMA COMMA COMMA COMMA COMMA COMMA COMMA COMMA COMMA COMMA COMMA COMMA COMMA COMMA COMMA COMMA COMMA COMMA COMMA COMMA COMMA RBRACK
      { 22 }

  | LBRACK COMMA COMMA COMMA COMMA COMMA COMMA COMMA COMMA COMMA COMMA COMMA COMMA COMMA COMMA COMMA COMMA COMMA COMMA COMMA COMMA COMMA COMMA RBRACK
      { 23 }

  | LBRACK COMMA COMMA COMMA COMMA COMMA COMMA COMMA COMMA COMMA COMMA COMMA COMMA COMMA COMMA COMMA COMMA COMMA COMMA COMMA COMMA COMMA COMMA COMMA RBRACK
      { 24 }

  | LBRACK COMMA COMMA COMMA COMMA COMMA COMMA COMMA COMMA COMMA COMMA COMMA COMMA COMMA COMMA COMMA COMMA COMMA COMMA COMMA COMMA COMMA COMMA COMMA COMMA RBRACK
      { 25 }

  | LBRACK COMMA COMMA COMMA COMMA COMMA COMMA COMMA COMMA COMMA COMMA COMMA COMMA COMMA COMMA COMMA COMMA COMMA COMMA COMMA COMMA COMMA COMMA COMMA COMMA COMMA RBRACK
      { 26 }

  | LBRACK COMMA COMMA COMMA COMMA COMMA COMMA COMMA COMMA COMMA COMMA COMMA COMMA COMMA COMMA COMMA COMMA COMMA COMMA COMMA COMMA COMMA COMMA COMMA COMMA COMMA COMMA RBRACK
      { 27 }

  | LBRACK COMMA COMMA COMMA COMMA COMMA COMMA COMMA COMMA COMMA COMMA COMMA COMMA COMMA COMMA COMMA COMMA COMMA COMMA COMMA COMMA COMMA COMMA COMMA COMMA COMMA COMMA COMMA RBRACK
      { 28 }

  | LBRACK COMMA COMMA COMMA COMMA COMMA COMMA COMMA COMMA COMMA COMMA COMMA COMMA COMMA COMMA COMMA COMMA COMMA COMMA COMMA COMMA COMMA COMMA COMMA COMMA COMMA COMMA COMMA COMMA RBRACK
      { 29 }

  | LBRACK COMMA COMMA COMMA COMMA COMMA COMMA COMMA COMMA COMMA COMMA COMMA COMMA COMMA COMMA COMMA COMMA COMMA COMMA COMMA COMMA COMMA COMMA COMMA COMMA COMMA COMMA COMMA COMMA COMMA RBRACK
      { 30 }

  | LBRACK COMMA COMMA COMMA COMMA COMMA COMMA COMMA COMMA COMMA COMMA COMMA COMMA COMMA COMMA COMMA COMMA COMMA COMMA COMMA COMMA COMMA COMMA COMMA COMMA COMMA COMMA COMMA COMMA COMMA COMMA RBRACK
      { 31 }

  | LBRACK COMMA COMMA COMMA COMMA COMMA COMMA COMMA COMMA COMMA COMMA COMMA COMMA COMMA COMMA COMMA COMMA COMMA COMMA COMMA COMMA COMMA COMMA COMMA COMMA COMMA COMMA COMMA COMMA COMMA COMMA COMMA RBRACK
      { 32 }

appTypePrefixArguments:
  | typeArgActual COMMA typeArgActual typeArgListElements
      { let typeArgs, commas = $4
        $1 :: $3 :: List.rev typeArgs, (rhs parseState 2) :: (List.rev commas) }

typeArgListElements:
  | typeArgListElements COMMA typeArgActual
      { let typeArgs, commas = $1
        $3 :: typeArgs, (rhs parseState 2) :: commas }

  | typeArgListElements COMMA dummyTypeArg %prec prec_args_error /* NOTE: no "recover" */
     { reportParseErrorAt (rhs parseState 2) (FSComp.SR.parsMissingTypeArgs())
       let typeArgs, commas = $1
       $3 :: typeArgs, (rhs parseState 2) :: commas }

  |
      { [], [] }

powerType:
  | atomTypeOrAnonRecdType
    { $1 }

  | atomTypeOrAnonRecdType INFIX_AT_HAT_OP atomicRationalConstant
     { if $2 <> "^" && $2 <> "^-" then reportParseErrorAt (rhs parseState 2) (FSComp.SR.parsUnexpectedInfixOperator())
       if $2 = "^-" then SynType.MeasurePower($1, SynRationalConst.Negate($3), lhs parseState)
       else SynType.MeasurePower($1, $3, lhs parseState) }


/* Like appType but gives a deprecation error when a non-atomic type is used */
/* Also, doesn't start with '{|'  */
atomTypeNonAtomicDeprecated:
  | LPAREN appTypePrefixArguments rparen appTypeConPower
      { let args, commas = $2
        if parseState.LexBuffer.SupportsFeature LanguageFeature.MLCompatRevisions then
            mlCompatError (FSComp.SR.mlCompatMultiPrefixTyparsNoLongerSupported()) (unionRanges (rhs parseState 1) $4.Range)
        else
            mlCompatWarning (FSComp.SR.parsMultiArgumentGenericTypeFormDeprecated()) (unionRanges (rhs parseState 1) $4.Range)
        SynType.App($4, None, args, commas, None, true, unionRanges (rhs parseState 1) $4.Range) }

  | atomType
      { $1 }

atomTypeOrAnonRecdType:
  | atomType
     { $1 }

  | anonRecdType
     { let flds, isStruct = $1
       let flds2 =
           flds |> List.choose (function
             | (SynField([], false, Some id, ty, false, _xmldoc, None, _m, _trivia)) -> Some(id, ty)
             | _ -> reportParseErrorAt (rhs parseState 1) (FSComp.SR.parsInvalidAnonRecdType()); None)
       SynType.AnonRecd(isStruct, flds2, rhs parseState 1) }

/* Any tokens in this grammar must be added to the lex filter rule 'peekAdjacentTypars' */
/* See the F# specification "Lexical analysis of type applications and type parameter definitions" */
atomType:
  | HASH atomType
     { SynType.HashConstraint($2, lhs parseState) }

  | appTypeConPower %prec prec_atomtyp_path
     { $1 }

  | UNDERSCORE
     { SynType.Anon(lhs parseState) }

  | LPAREN typ rparen
     { SynType.Paren($2, lhs parseState) }

  | LPAREN typ recover
     { reportParseErrorAt (rhs parseState 1) (FSComp.SR.parsUnmatchedParen ())
       SynType.Paren($2, lhs parseState) }

  | STRUCT LPAREN appType STAR tupleOrQuotTypeElements rparen
    { let mStar = rhs parseState 4
      let path = SynTupleTypeSegment.Type $3 :: SynTupleTypeSegment.Star mStar :: $5
      let m = rhs2 parseState 1 6
      SynType.Tuple(true, path, m) }

  | STRUCT LPAREN appType STAR tupleOrQuotTypeElements recover
    { reportParseErrorAt (rhs parseState 2) (FSComp.SR.parsUnmatchedParen())
      let mStar = rhs parseState 4
      let path = SynTupleTypeSegment.Type $3 :: SynTupleTypeSegment.Star mStar :: $5
      let m = rhs2 parseState 1 5
      SynType.Tuple(true, path, m) }

  | STRUCT LPAREN appType STAR recover
    { reportParseErrorAt (rhs parseState 2) (FSComp.SR.parsUnmatchedParen())
      SynType.Anon(lhs parseState) }

  | STRUCT LPAREN appType recover
    { reportParseErrorAt (rhs parseState 2) (FSComp.SR.parsUnmatchedParen())
      SynType.Anon(lhs parseState) }

  | STRUCT LPAREN recover
    { reportParseErrorAt (rhs parseState 2) (FSComp.SR.parsUnmatchedParen())
      SynType.Anon(lhs parseState) }

  | rawConstant
     { SynType.StaticConstant($1, rhs parseState 1) }

  | NULL
     { let m = rhs parseState 1
       SynType.StaticConstant(SynConst.String(null, SynStringKind.Regular, m), m) }

  | CONST atomicExpr
     { let e, _ = $2
       SynType.StaticConstantExpr(e, lhs parseState) }

  | FALSE
      { SynType.StaticConstant(SynConst.Bool false, lhs parseState) }

  | TRUE
      { SynType.StaticConstant(SynConst.Bool true, lhs parseState) }

  | LPAREN error rparen
     { (* silent recovery *) SynType.Anon(lhs parseState) }

  | appTypeCon typeArgsNoHpaDeprecated %prec prec_atomtyp_path
     { let mLessThan, mGreaterThan, args, commas, mWhole = $2
       SynType.App($1, Some(mLessThan), args, commas, mGreaterThan, false, unionRanges $1.Range mWhole) }

  | atomType DOT path %prec prec_atomtyp_get_path
     { SynType.LongIdentApp($1, $3, None, [], [], None, unionRanges (rhs parseState 1) $3.Range) }

  | atomType DOT path typeArgsNoHpaDeprecated %prec prec_atomtyp_get_path
     { let mLessThan, mGreaterThan, args, commas, mWhole = $4
       SynType.LongIdentApp($1, $3, Some(mLessThan), args, commas, mGreaterThan, unionRanges $1.Range mWhole) }

  | appTypeCon DOT ends_coming_soon_or_recover
     { if not $3 then reportParseErrorAt (rhs parseState 2) (FSComp.SR.parsExpectedNameAfterToken())
       $1 }

typeArgsNoHpaDeprecated:
  | typeArgsActual
     { let mLessThan, mGreaterThan, parsedOk, args, commas, mAll = $1
       if parsedOk then // if someone has "foo<bar" without a closing greater-than, then the lexfilter does not introduce a HPA, even though it is adjacent
           warning(Error(FSComp.SR.parsNonAdjacentTyargs(), rhs parseState 1))
       mLessThan, mGreaterThan, args, commas, mAll }

  | HIGH_PRECEDENCE_TYAPP typeArgsActual
     { let mLessThan, mGreaterThan, _, args, commas, mAll = $2
       mLessThan, mGreaterThan, args, commas, mAll }

typeArgsActual:
  | LESS typeArgActualOrDummyIfEmpty COMMA typeArgActualOrDummyIfEmpty typeArgListElements GREATER
     { let typeArgs, commas = $5
       (rhs parseState 1), Some(rhs parseState 6), true, ($2 :: $4 :: List.rev typeArgs), (rhs parseState 3) :: (List.rev commas), lhs parseState }

  | LESS typeArgActualOrDummyIfEmpty COMMA typeArgActualOrDummyIfEmpty typeArgListElements recover
     { if not $6 then
           reportParseErrorAt (rhs parseState 1) (FSComp.SR.parsUnexpectedEndOfFileTypeArgs())
       else
           reportParseErrorAt (rhs parseState 1) (FSComp.SR.parsMissingGreaterThan())
       let typeArgs, commas = $5
       let nextToken = rhs parseState 6
       let zeroWidthAtStartOfNextToken = nextToken.StartRange
       (rhs parseState 1), None, false, ($2 :: $4 :: List.rev typeArgs), (rhs parseState 3) :: (List.rev commas), unionRanges (rhs parseState 1) zeroWidthAtStartOfNextToken }

  | LESS typeArgActualOrDummyIfEmpty COMMA ends_coming_soon_or_recover
     { if not $4 then reportParseErrorAt (rhs parseState 4) (FSComp.SR.parsMissingTypeArgs())
       let nextToken = rhs parseState 4
       let zeroWidthAtStartOfNextToken = nextToken.StartRange
       (rhs parseState 1), None, false, [$2], [rhs parseState 3], unionRanges (rhs parseState 1) zeroWidthAtStartOfNextToken }

  | LESS typeArgActual GREATER
     { (rhs parseState 1), Some(rhs parseState 3), true, [$2], [], lhs parseState }

  | LESS typeArgActual ends_coming_soon_or_recover
     { let nextToken = rhs parseState 3
       if not $3 then reportParseErrorAt nextToken (FSComp.SR.parsMissingTypeArgs())
       let zeroWidthAtStartOfNextToken = nextToken.StartRange
       (rhs parseState 1), None, false, [$2], [], unionRanges (rhs parseState 1) zeroWidthAtStartOfNextToken }

  | LESS GREATER
     { (rhs parseState 1), Some(rhs parseState 2), true, [], [], lhs parseState }

  | LESS recover
     { if not $2 then
           reportParseErrorAt (rhs parseState 1) (FSComp.SR.parsExpectedTypeAfterToken())
       else
           reportParseErrorAt (rhs parseState 2) (FSComp.SR.parsMissingTypeArgs())
       let nextToken = rhs parseState 2
       let zeroWidthAtStartOfNextToken = nextToken.StartRange
       (rhs parseState 1), None, false, [], [], unionRanges (rhs parseState 1) zeroWidthAtStartOfNextToken }

typeArgActual:
  | typ
     { $1 }

  | typ EQUALS typ
     { SynType.StaticConstantNamed($1, $3, unionRanges $1.Range $3.Range) }

  | typ EQUALS /* NOTE: no "recover" */
     { reportParseErrorAt (rhs parseState 2) (FSComp.SR.parsMissingTypeArgs())
       let dummy = SynType.StaticConstant(SynConst.Int32(0), rhs parseState 2)
       SynType.StaticConstantNamed($1, dummy, (rhs2 parseState 1 2))
     }

typeArgActualOrDummyIfEmpty:
  | typeArgActual
     { $1 }

  | dummyTypeArg
     { reportParseErrorAt (rhs parseState 1) (FSComp.SR.parsMissingTypeArgs())
       $1 }

dummyTypeArg:
  | /* EMPTY */
     { let m = rhs parseState 1
       let dummyStatVal = SynType.StaticConstant(SynConst.Int32(0), m)
       let dummyName = SynType.LongIdent(SynLongIdent([ident("", m)], [], [None]))
       let dummyTypeArg = SynType.StaticConstantNamed(dummyName, dummyStatVal, m)
       dummyTypeArg }

measureTypeArg:
  | LESS measureTypeExpr GREATER
     { $2 }

  | LESS UNDERSCORE GREATER
     { SynMeasure.Anon(lhs parseState) }

measureTypeAtom:
  | path
     { SynMeasure.Named($1.LongIdent, $1.Range) }

  | typar
     { SynMeasure.Var($1, lhs parseState) }

  | LPAREN measureTypeExpr rparen
     { let mParen = rhs2 parseState 1 3
       SynMeasure.Paren($2, mParen) }

measureTypePower:
  | measureTypeAtom
      { $1 }

  | measureTypeAtom INFIX_AT_HAT_OP atomicRationalConstant
     { if $2 <> "^" && $2 <> "^-" then reportParseErrorAt (rhs parseState 2) (FSComp.SR.parsUnexpectedOperatorForUnitOfMeasure())
       if $2 = "^-" then SynMeasure.Power($1, SynRationalConst.Negate($3), lhs parseState)
       else SynMeasure.Power($1, $3, lhs parseState) }

  | INT32
     { if fst $1 <> 1 then reportParseErrorAt (rhs parseState 1) (FSComp.SR.parsUnexpectedIntegerLiteralForUnitOfMeasure())
       SynMeasure.One }

measureTypeSeq:
  | measureTypePower
    { [$1] }

  | measureTypePower measureTypeSeq
    { $1 :: $2 }

measureTypeExpr:
  | measureTypeSeq
    { SynMeasure.Seq($1, lhs parseState) }

  | measureTypeExpr STAR measureTypeExpr
    { SynMeasure.Product($1, $3, lhs parseState) }

  | measureTypeExpr INFIX_STAR_DIV_MOD_OP measureTypeExpr
    { if $2 <> "*" && $2 <> "/" then reportParseErrorAt (rhs parseState 2) (FSComp.SR.parsUnexpectedOperatorForUnitOfMeasure())
      if $2 = "*" then SynMeasure.Product($1, $3, lhs parseState)
      else SynMeasure.Divide($1, $3, lhs parseState) }

  | INFIX_STAR_DIV_MOD_OP measureTypeExpr
     { if $1 <> "/" then reportParseErrorAt (rhs parseState 1) (FSComp.SR.parsUnexpectedOperatorForUnitOfMeasure())
       SynMeasure.Divide(SynMeasure.One, $2, lhs parseState) }

typar:
  | QUOTE ident
     { let id = mkSynId (lhs parseState) ($2).idText
       SynTypar(id, TyparStaticReq.None, false) }

  | INFIX_AT_HAT_OP ident
    { if $1 <> "^" then reportParseErrorAt (rhs parseState 1) (FSComp.SR.tcUnexpectedSymbolInTypeExpression($1))
      let id = mkSynId (lhs parseState) ($2).idText
      SynTypar(id, TyparStaticReq.HeadType, false) }

ident:
  | IDENT
     { ident($1, rhs parseState 1) }

/* A A.B.C path used to an identifier */
path:
  | GLOBAL
      { SynLongIdent([ident(MangledGlobalName, rhs parseState 1)], [], [Some(IdentTrivia.OriginalNotation "global")]) }

  | ident
     { SynLongIdent([$1], [], [None]) }

  | path DOT ident
     { let (SynLongIdent(lid, dotms, trivia)) = $1
       SynLongIdent(lid @ [$3], dotms @ [rhs parseState 2], trivia @ [None]) }

  | path DOT ends_coming_soon_or_recover
     { if not $3 then reportParseErrorAt (rhs parseState 2) (FSComp.SR.parsExpectedNameAfterToken())
       let (SynLongIdent(lid, dotms, trivia)) = $1
       SynLongIdent(lid, dotms @ [rhs parseState 2], trivia) }


/* An operator name, with surrounding parentheses */
opName:
  | LPAREN operatorName rparen
     { let lpr = rhs parseState 1
       let rpr = rhs parseState 3
       ident(CompileOpName $2, rhs parseState 2), IdentTrivia.OriginalNotationWithParen(lpr, $2, rpr) }

  | LPAREN error rparen
     { reportParseErrorAt (lhs parseState) (FSComp.SR.parsErrorParsingAsOperatorName())
       let lpr = rhs parseState 1
       let rpr = rhs parseState 3
       ident(CompileOpName "****", rhs parseState 2), IdentTrivia.HasParenthesis(lpr, rpr) }

  | LPAREN_STAR_RPAREN
     { let m = rhs parseState 1
       let lpr = mkFileIndexRange m.FileIndex m.Start m.Start
       let rpr = mkFileIndexRange m.FileIndex m.End m.End
       ident(CompileOpName "*", rhs parseState 1), IdentTrivia.OriginalNotationWithParen(lpr, "*", rpr) }

  /* active pattern name */
  | LPAREN activePatternCaseNames BAR rparen
     { let lpr = rhs parseState 1
       let text = ("|" + String.concat "|" (List.rev $2) + "|")
       let rpr = rhs parseState 4
       ident(text, rhs2 parseState 2 3), IdentTrivia.HasParenthesis(lpr, rpr) }

  /* partial active pattern name */
  | LPAREN activePatternCaseNames BAR UNDERSCORE BAR rparen
     { let lpr = rhs parseState 1
       let text = ("|" + String.concat "|" (List.rev $2) + "|_|")
       let rpr = rhs parseState 6
       ident(text, rhs2 parseState 2 5), IdentTrivia.HasParenthesis(lpr, rpr) }

/* An operator name, without surrounding parentheses */
operatorName:
  | PREFIX_OP
     { if not (IsValidPrefixOperatorDefinitionName $1) then
           reportParseErrorAt (lhs parseState) (FSComp.SR.parsInvalidPrefixOperatorDefinition())
       $1 }

  | INFIX_STAR_STAR_OP
     { $1 }

  | INFIX_COMPARE_OP
     { $1 }

  | INFIX_AT_HAT_OP
     { $1 }

  | INFIX_BAR_OP
     { $1 }

  | INFIX_AMP_OP
     { $1 }

  | PLUS_MINUS_OP
     { $1 }

  | INFIX_STAR_DIV_MOD_OP
     { $1 }

  | DOLLAR
     { "$" }

  | ADJACENT_PREFIX_OP
     { $1 }

  | MINUS
     { "-" }

  | STAR
     { "*" }

  | EQUALS
     { "=" }

  | OR
     { "or" }

  | LESS
     { "<" }

  | GREATER
     { ">" }

  | QMARK
     { "?" }

  | AMP
     { "&" }

  | AMP_AMP
     { "&&" }

  | BAR_BAR
     { "||" }

  | COLON_EQUALS
     { ":=" }

  | FUNKY_OPERATOR_NAME
     { if $1 <> ".[]"  && $1 <> ".()" && $1 <> ".()<-" then
            deprecatedOperator (lhs parseState)
       $1 }

  | PERCENT_OP
     { $1 }

  | DOT_DOT
     { ".." }

  | DOT_DOT DOT_DOT
     { ".. .." }

  | LQUOTE RQUOTE
     { if $1 <> $2 then reportParseErrorAt (rhs parseState 1) (FSComp.SR.parsMismatchedQuotationName(fst $1))
       fst $1 }

/* One part of an active pattern name */
activePatternCaseName:
  | IDENT
     { if not (String.isLeadingIdentifierCharacterUpperCase _1) then reportParseErrorAt (rhs parseState 1) (FSComp.SR.parsActivePatternCaseMustBeginWithUpperCase())
       if ($1.IndexOf('|') <> -1) then reportParseErrorAt (rhs parseState 1) (FSComp.SR.parsActivePatternCaseContainsPipe())
       $1 }

/* Multiple parts of an active pattern name */
activePatternCaseNames:
  | BAR activePatternCaseName
     { [$2] }

  | activePatternCaseNames BAR activePatternCaseName
     { $3 :: $1 }

/* A single item that is an identifier or operator name */
identOrOp:
  | ident
     { SynIdent($1, None) }

  | opName
     { let ident, trivia = $1
       SynIdent(ident, Some trivia) }

/* An A.B.C path ending in an identifier or operator name */
/* Note, only used in atomicPatternLongIdent */
pathOp:
  | ident
     { SynLongIdent([$1], [], [None]) }

  | opName
     { let ident, trivia = $1
       SynLongIdent([ident], [], [Some trivia]) }

  | ident DOT pathOp
     { prependIdentInLongIdentWithTrivia (SynIdent($1, None)) (rhs parseState 2) $3 }

  | ident DOT error
     { (* silent recovery *) SynLongIdent([$1], [rhs parseState 2], [None]) }


/* nameop is identOrOp not used as part of a path */
nameop:
  | identOrOp { $1 }

identExpr:
  | ident
     { if $1.idText = "" then
           SynExpr.FromParseError(SynExpr.Ident($1), $1.idRange)
       else
           SynExpr.Ident($1) }

  | opName
     { let m = lhs parseState
       let ident, trivia = $1
       SynExpr.LongIdent(false, SynLongIdent([ident], [], [Some trivia]), None, m) }

topSeparator:
  | SEMICOLON { }
  | SEMICOLON_SEMICOLON { }
  | OBLOCKSEP { }

topSeparators:
  | topSeparator { }
  | topSeparator topSeparators { }

opt_topSeparators:
  | topSeparator opt_topSeparators { }
  | /* EMPTY */                    { }

/* Seprators in either #light or non-#light */
seps:
  | OBLOCKSEP { }
  | SEMICOLON { }
  | OBLOCKSEP SEMICOLON { }
  | SEMICOLON OBLOCKSEP { }

/* An 'end' that's optional only in #light, where an ODECLEND gets inserted, and explicit 'end's get converted to OEND */
declEnd:
  | ODECLEND
      { }
  | OEND
      { }
  | END
      { }

/* An 'end' that's optional in both #light and non-#light */
opt_declEnd:
  | ODECLEND
      {}
  | OEND
      { }
  | END
      {}
  | /* EMPTY */
      {}

opt_ODECLEND:
  | ODECLEND { }
  | /* EMPTY */ { }

deprecated_opt_equals:
  | EQUALS { deprecatedWithError (FSComp.SR.parsNoEqualShouldFollowNamespace()) (lhs parseState); () }
  | /* EMPTY */ { }

opt_equals:
  | EQUALS
      { let mEquals = rhs parseState 1
        Some mEquals }
  | /* EMPTY */ { None }

opt_OBLOCKSEP:
  | OBLOCKSEP { }
  | /* EMPTY */ { }

opt_seps:
  | seps { }
  | /* EMPTY */ { }

opt_rec:
  | REC { true }
  | /* EMPTY */ { false }

opt_bar:
  | BAR { }
  | /* EMPTY */ { }

opt_inline:
  | INLINE { Some(rhs parseState 1) }
  | /* EMPTY */ { None }

opt_mutable:
  | MUTABLE { true }
  | /* EMPTY */ { false }

/* A 'do' token in either #light or non-#light */
doToken:
  | DO { }
  | ODO { }

doneDeclEnd:
  | DONE { }
  | ODECLEND { }  /* DONE gets thrown away by the lexfilter in favour of ODECLEND */

structOrBegin:
  | STRUCT
    { if parseState.LexBuffer.SupportsFeature LanguageFeature.MLCompatRevisions then
          mlCompatError (FSComp.SR.mlCompatStructEndNoLongerSupported()) (lhs parseState)
      else
          mlCompatWarning (FSComp.SR.parsSyntaxModuleStructEndDeprecated()) (lhs parseState)
    }
  | BEGIN { }

sigOrBegin:
  | SIG
    { if parseState.LexBuffer.SupportsFeature LanguageFeature.MLCompatRevisions then
          mlCompatError (FSComp.SR.mlCompatSigEndNoLongerSupported())(lhs parseState)
      else
          mlCompatWarning (FSComp.SR.parsSyntaxModuleSigEndDeprecated()) (lhs parseState)
    }
  | BEGIN { }

colonOrEquals:
  | COLON
    { if parseState.LexBuffer.SupportsFeature LanguageFeature.MLCompatRevisions then
          mlCompatError (FSComp.SR.mlCompatSigColonNoLongerSupported())(lhs parseState)
      else
          mlCompatWarning (FSComp.SR.parsSyntaxModuleSigEndDeprecated()) (lhs parseState)
      None
    }
  | EQUALS
      { let mEquals = rhs parseState 1
        Some mEquals }

/* A literal string or a string from a keyword like __SOURCE_FILE__ */
string:
  | STRING
     { let (s, synStringKind, _) = $1
       s, synStringKind }

sourceIdentifier:
  | KEYWORD_STRING { $1 }

interpolatedStringFill:
  | declExpr
     { ($1, None) }

  | declExpr COLON ident %prec interpolation_fill
     { ($1, Some $3) }

interpolatedStringParts:
  | INTERP_STRING_END
     { [ SynInterpolatedStringPart.String(fst $1, rhs parseState 1) ] }

    | INTERP_STRING_PART interpolatedStringFill interpolatedStringParts
        { SynInterpolatedStringPart.String(fst $1, rhs parseState 1) :: SynInterpolatedStringPart.FillExpr $2 :: $3 }

  | INTERP_STRING_PART interpolatedStringParts
     { let rbrace = parseState.InputEndPosition 1
       let lbrace = parseState.InputStartPosition 2
       reportParseErrorAt (mkSynRange rbrace lbrace) (FSComp.SR.parsEmptyFillInInterpolatedString())
       SynInterpolatedStringPart.String(fst $1, rhs parseState 1) :: $2 }

/* INTERP_STRING_BEGIN_END */
/* INTERP_STRING_BEGIN_PART int32 INTERP_STRING_END */
/* INTERP_STRING_BEGIN_PART int32 INTERP_STRING_PART int32 INTERP_STRING_END */
interpolatedString:
  | INTERP_STRING_BEGIN_PART interpolatedStringFill interpolatedStringParts
    { let s, synStringKind, _ = $1
      SynInterpolatedStringPart.String(s, rhs parseState 1) :: SynInterpolatedStringPart.FillExpr $2 :: $3, synStringKind }

  | INTERP_STRING_BEGIN_END
    { let s, synStringKind, _ = $1
      [ SynInterpolatedStringPart.String(s, rhs parseState 1) ], synStringKind }

  | INTERP_STRING_BEGIN_PART interpolatedStringParts
    { let s, synStringKind, _ = $1
      let rbrace = parseState.InputEndPosition 1
      let lbrace = parseState.InputStartPosition 2
      reportParseErrorAt (mkSynRange rbrace lbrace) (FSComp.SR.parsEmptyFillInInterpolatedString())
      SynInterpolatedStringPart.String(s, rhs parseState 1) :: $2, synStringKind }

opt_HIGH_PRECEDENCE_APP:
  | HIGH_PRECEDENCE_BRACK_APP { }
  | HIGH_PRECEDENCE_PAREN_APP { }
  | /* EMPTY */   { }

opt_HIGH_PRECEDENCE_TYAPP:
  | HIGH_PRECEDENCE_TYAPP { }
  | /* EMPTY */   { }

/* A 'type' keyword */
typeKeyword:
  | TYPE_COMING_SOON typeKeyword { }
  | TYPE_IS_HERE { }
  | TYPE { }

/* A 'module' keyword */
moduleKeyword:
  | MODULE_COMING_SOON moduleKeyword { }
  | MODULE_IS_HERE { }
  | MODULE { }

rbrace:
  | RBRACE_COMING_SOON rbrace { }
  | RBRACE_IS_HERE { }
  | RBRACE { }

bar_rbrace:
  | BAR_RBRACE { }

rparen:
  | RPAREN_COMING_SOON rparen { }
  | RPAREN_IS_HERE { }
  | RPAREN { }

oblockend:
  | OBLOCKEND_COMING_SOON oblockend { }
  | OBLOCKEND_IS_HERE { }
  | OBLOCKEND { }

ends_other_than_rparen_coming_soon_or_recover:
  | TYPE_COMING_SOON { false }
  | MODULE_COMING_SOON { false }
  | RBRACE_COMING_SOON { false }
  | OBLOCKEND_COMING_SOON { false }
  | recover { $1 }

ends_coming_soon_or_recover:
  | TYPE_COMING_SOON { false }
  | MODULE_COMING_SOON { false }
  | RBRACE_COMING_SOON { false }
  | RPAREN_COMING_SOON { false }
  | OBLOCKEND_COMING_SOON { false }
  | recover { $1 }<|MERGE_RESOLUTION|>--- conflicted
+++ resolved
@@ -84,15 +84,9 @@
 %token LAZY OLAZY MATCH MATCH_BANG MUTABLE NEW OF
 %token OPEN OR REC THEN TO TRUE TRY TYPE VAL INLINE INTERFACE INSTANCE CONST
 %token WHEN WHILE WITH HASH AMP AMP_AMP QUOTE LPAREN RPAREN RPAREN_COMING_SOON RPAREN_IS_HERE STAR COMMA RARROW GREATER_BAR_RBRACK LPAREN_STAR_RPAREN
-<<<<<<< HEAD
-%token QMARK QMARK_QMARK DOT COLON COLON_COLON COLON_GREATER  COLON_QMARK_GREATER COLON_QMARK COLON_EQUALS SEMICOLON 
-%token SEMICOLON_SEMICOLON LARROW EQUALS  LBRACK  LBRACK_BAR LBRACK_COLON LBRACE_BAR  LBRACK_LESS 
+%token QMARK QMARK_QMARK DOT COLON COLON_COLON COLON_GREATER COLON_QMARK_GREATER COLON_QMARK COLON_EQUALS SEMICOLON
+%token SEMICOLON_SEMICOLON LARROW EQUALS LBRACK LBRACK_BAR LBRACK_COLON LBRACE_BAR LBRACK_LESS
 %token BAR_RBRACK COLON_RBRACK BAR_RBRACE UNDERSCORE
-=======
-%token QMARK QMARK_QMARK DOT COLON COLON_COLON COLON_GREATER COLON_QMARK_GREATER COLON_QMARK COLON_EQUALS SEMICOLON
-%token SEMICOLON_SEMICOLON LARROW EQUALS LBRACK LBRACK_BAR LBRACE_BAR LBRACK_LESS
-%token BAR_RBRACK BAR_RBRACE UNDERSCORE
->>>>>>> ec122d90
 %token BAR RBRACK RBRACE_COMING_SOON RBRACE_IS_HERE MINUS DOLLAR
 %token GREATER_RBRACK STRUCT SIG
 %token STATIC MEMBER CLASS ABSTRACT OVERRIDE DEFAULT CONSTRUCTOR INHERIT
@@ -277,11 +271,7 @@
 %nonassoc prec_atompat_pathop
 %nonassoc INT8 UINT8 INT16 UINT16 INT32 UINT32 INT64 UINT64 NATIVEINT UNATIVEINT IEEE32 IEEE64 CHAR KEYWORD_STRING STRING BYTEARRAY BIGNUM DECIMAL
 %nonassoc INTERP_STRING_BEGIN INTERP_STRING_PART INTERP_STRING_END
-<<<<<<< HEAD
 %nonassoc LPAREN LBRACE LBRACK_BAR LBRACK_COLON
-=======
-%nonassoc LPAREN LBRACE LBRACK_BAR
->>>>>>> ec122d90
 %nonassoc TRUE FALSE UNDERSCORE NULL
 
 
@@ -3321,14 +3311,10 @@
       { SynPat.ArrayOrList(CollectionType.List, $2, lhs parseState) }
 
   | LBRACK_BAR listPatternElements BAR_RBRACK
-<<<<<<< HEAD
       { SynPat.ArrayOrList(CollectionType.Array, $2, lhs parseState) }
 
   | LBRACK_COLON listPatternElements COLON_RBRACK
       { SynPat.ArrayOrList(CollectionType.ImmutableArray, $2, lhs parseState) }
-=======
-      { SynPat.ArrayOrList(true, $2, lhs parseState) }
->>>>>>> ec122d90
 
   | UNDERSCORE
       { SynPat.Wild(lhs parseState) }
@@ -4524,7 +4510,6 @@
       { reportParseErrorAt (rhs parseState 1) (FSComp.SR.parsUnmatchedBracket())
         exprFromParseError ($2 (rhs2 parseState 1 2)), false }
 
-<<<<<<< HEAD
   | LBRACK error RBRACK 
       { // silent recovery 
         SynExpr.ArrayOrList (CollectionType.List, [ ], lhs parseState), false  } 
@@ -4533,16 +4518,6 @@
       { reportParseErrorAt (rhs parseState 1) (FSComp.SR.parsUnmatchedBracket()) 
         // silent recovery 
         exprFromParseError (SynExpr.ArrayOrList (CollectionType.List, [ ], rhs parseState 1)), false  } 
-=======
-  | LBRACK error RBRACK
-      { // silent recovery
-        SynExpr.ArrayOrList(false, [ ], lhs parseState), false }
-
-  | LBRACK recover
-      { reportParseErrorAt (rhs parseState 1) (FSComp.SR.parsUnmatchedBracket())
-        // silent recovery
-        exprFromParseError (SynExpr.ArrayOrList(false, [ ], rhs parseState 1)), false }
->>>>>>> ec122d90
 
   | STRUCT LPAREN tupleExpr rparen
       { let exprs, commas = $3
@@ -4691,7 +4666,6 @@
       { reportParseErrorAt (rhs parseState 1) (FSComp.SR.parsUnmatchedBracketBar())
         exprFromParseError ($2 (rhs2 parseState 1 2)) }
 
-<<<<<<< HEAD
   | LBRACK_BAR error BAR_RBRACK 
       {  (* silent recovery *) SynExpr.ArrayOrList (CollectionType.Array, [ ], lhs parseState) }  
 
@@ -4715,15 +4689,6 @@
       { reportParseErrorAt (rhs parseState 1) (FSComp.SR.parsUnmatchedBracketBar()) // Don't know where this is, can't change to BracketColon
         (* silent recovery *)
         exprFromParseError (SynExpr.ArrayOrList (CollectionType.ImmutableArray, [ ], rhs parseState 1)) }
-=======
-  | LBRACK_BAR error BAR_RBRACK
-      { (* silent recovery *) SynExpr.ArrayOrList(true, [ ], lhs parseState) }
-
-  | LBRACK_BAR recover
-      { reportParseErrorAt (rhs parseState 1) (FSComp.SR.parsUnmatchedBracketBar())
-        (* silent recovery *)
-        exprFromParseError (SynExpr.ArrayOrList(true, [ ], rhs parseState 1)) }
->>>>>>> ec122d90
 
 parenExpr:
   | LPAREN rparen
@@ -4836,38 +4801,24 @@
 
 listExprElements:
   | sequentialExpr
-<<<<<<< HEAD
-     { (fun lhsm -> SynExpr.ArrayOrListComputed (CollectionType.List, $1, lhsm)) }
+     { (fun mLhs -> SynExpr.ArrayOrListComputed (CollectionType.List, $1, mLhs)) }
 
   | 
-     { (fun lhsm -> SynExpr.ArrayOrList (CollectionType.List, [ ], lhsm)) }
-=======
-     { (fun mLhs -> SynExpr.ArrayOrListComputed(false, $1, mLhs)) }
-
-  |
-     { (fun mLhs -> SynExpr.ArrayOrList(false, [ ], mLhs)) }
->>>>>>> ec122d90
+     { (fun mLhs -> SynExpr.ArrayOrList (CollectionType.List, [ ], mLhs)) }
 
 arrayExprElements:
   | sequentialExpr
-<<<<<<< HEAD
-     { (fun lhsm -> SynExpr.ArrayOrListComputed (CollectionType.Array, $1, lhsm)) }
+     { (fun mLhs -> SynExpr.ArrayOrListComputed (CollectionType.Array, $1, mLhs)) }
 
   | 
-     { (fun lhsm -> SynExpr.ArrayOrList (CollectionType.Array, [ ], lhsm)) }
+     { (fun mLhs -> SynExpr.ArrayOrList (CollectionType.Array, [ ], mLhs)) }
 
 immarrayExprElements: 
   | sequentialExpr
-     { (fun lhsm -> SynExpr.ArrayOrListComputed (CollectionType.ImmutableArray, $1, lhsm)) }
+     { (fun mLhs -> SynExpr.ArrayOrListComputed (CollectionType.ImmutableArray, $1, mLhs)) }
 
   | 
-     { (fun lhsm -> SynExpr.ArrayOrList (CollectionType.ImmutableArray, [ ], lhsm)) }
-=======
-     { (fun mLhs -> SynExpr.ArrayOrListComputed(true, $1, mLhs)) }
-
-  |
-     { (fun mLhs -> SynExpr.ArrayOrList(true, [ ], mLhs)) }
->>>>>>> ec122d90
+     { (fun mLhs -> SynExpr.ArrayOrList (CollectionType.ImmutableArray, [ ], mLhs)) }
 
 computationExpr:
   | sequentialExpr
