// Copyright (c) Microsoft Corporation.  All Rights Reserved.  See License.txt in the project root for license information.

%{

#nowarn "1182"  // generated code has lots of unused "parseState"

open System

open Internal.Utilities
open Internal.Utilities.Text.Parsing
open Internal.Utilities.Library
open Internal.Utilities.Library.Extras

open FSharp.Compiler
open FSharp.Compiler.AbstractIL
open FSharp.Compiler.AbstractIL
open FSharp.Compiler.DiagnosticsLogger
open FSharp.Compiler.Features
open FSharp.Compiler.ParseHelpers
open FSharp.Compiler.Syntax
open FSharp.Compiler.SyntaxTrivia
open FSharp.Compiler.Syntax.PrettyNaming
open FSharp.Compiler.SyntaxTreeOps
open FSharp.Compiler.Text.Position
open FSharp.Compiler.Text.Range
open FSharp.Compiler.Xml

// This function is called by the generated parser code. Returning initiates error recovery
// It must be called precisely "parse_error_rich"
let parse_error_rich = Some(fun (ctxt: ParseErrorContext<_>) ->
    errorR(SyntaxError(box ctxt, ctxt.ParseState.LexBuffer.LexemeRange)))

%}

// Producing these changes the lex state, e.g. string --> token, or nesting level of braces in interpolated strings
%token <byte[] * SynByteStringKind * ParseHelpers.LexerContinuation> BYTEARRAY
%token <string * SynStringKind * ParseHelpers.LexerContinuation> STRING
%token <string * SynStringKind * ParseHelpers.LexerContinuation> INTERP_STRING_BEGIN_END
%token <string * SynStringKind * ParseHelpers.LexerContinuation> INTERP_STRING_BEGIN_PART
%token <string * ParseHelpers.LexerContinuation> INTERP_STRING_PART
%token <string * ParseHelpers.LexerContinuation> INTERP_STRING_END
%token <ParseHelpers.LexerContinuation> LBRACE RBRACE

%token <string * string> KEYWORD_STRING // Like __SOURCE_DIRECTORY__
%token <string> IDENT
%token <string> HASH_IDENT
%token <string> INFIX_STAR_STAR_OP
%token <string> INFIX_COMPARE_OP
%token <string> INFIX_AT_HAT_OP
%token <string> INFIX_BAR_OP
%token <string> PREFIX_OP
%token <string> INFIX_STAR_DIV_MOD_OP
%token <string> INFIX_AMP_OP
%token <string> PLUS_MINUS_OP
%token <string> ADJACENT_PREFIX_OP
%token <string> FUNKY_OPERATOR_NAME

/* bool indicates if INT8 was 'bad' max_int+1, e.g. '128' */
%token <sbyte * bool> INT8
%token <int16 * bool> INT16
%token <int32 * bool> INT32 INT32_DOT_DOT
%token <int64 * bool> INT64
%token <int64 * bool> NATIVEINT

%token <byte> UINT8
%token <uint16> UINT16
%token <uint32> UINT32
%token <uint64> UINT64
%token <uint64> UNATIVEINT
%token <single> IEEE32
%token <double> IEEE64
%token <char> CHAR
%token <System.Decimal> DECIMAL
%token <(string * string)> BIGNUM
%token <bool> LET YIELD YIELD_BANG AND_BANG
%token <bool> LESS GREATER /* here the bool indicates if the tokens are part of a type application or type parameter declaration, e.g. C<int>, detected by the lex filter */
%token <string> PERCENT_OP BINDER
%token <string * bool> LQUOTE RQUOTE RQUOTE_DOT
%token BAR_BAR UPCAST DOWNCAST NULL RESERVED MODULE NAMESPACE DELEGATE CONSTRAINT BASE
%token AND AS ASSERT OASSERT ASR BEGIN DO DONE DOWNTO ELSE ELIF END DOT_DOT DOT_DOT_HAT
%token EXCEPTION FALSE FOR FUN FUNCTION IF IN JOIN_IN FINALLY DO_BANG
%token LAZY OLAZY MATCH MATCH_BANG MUTABLE NEW OF
%token OPEN OR REC THEN TO TRUE TRY TYPE VAL INLINE INTERFACE INSTANCE CONST
%token WHEN WHILE WHILE_BANG WITH HASH AMP AMP_AMP QUOTE LPAREN RPAREN RPAREN_COMING_SOON RPAREN_IS_HERE STAR COMMA RARROW GREATER_BAR_RBRACK LPAREN_STAR_RPAREN
%token QMARK QMARK_QMARK DOT COLON COLON_COLON COLON_GREATER COLON_QMARK_GREATER COLON_QMARK COLON_EQUALS SEMICOLON
%token SEMICOLON_SEMICOLON LARROW EQUALS LBRACK LBRACK_BAR LBRACE_BAR LBRACK_LESS
%token BAR_RBRACK BAR_RBRACE UNDERSCORE
%token BAR RBRACK RBRACE_COMING_SOON RBRACE_IS_HERE MINUS DOLLAR
%token GREATER_RBRACK STRUCT SIG
%token STATIC MEMBER CLASS ABSTRACT OVERRIDE DEFAULT CONSTRUCTOR INHERIT
%token EXTERN VOID PUBLIC PRIVATE INTERNAL GLOBAL
%token MAYBENULL__ NOTNULL__ WITHNULL__ BAR_RIGHT_BEFORE_NULL

/* for parser 'escape hatch' out of expression context without consuming the 'recover' token */
%token TYPE_COMING_SOON TYPE_IS_HERE MODULE_COMING_SOON MODULE_IS_HERE

/* for high-precedence tyapps and apps */
%token HIGH_PRECEDENCE_BRACK_APP   /* inserted for f[x], but not f [x] */
%token HIGH_PRECEDENCE_PAREN_APP   /* inserted for f(x) and f<int>(x), but not f (x) */
%token HIGH_PRECEDENCE_TYAPP /* inserted for x<y>, but not x<y */

/* for offside rule */
%token <bool> OLET      /* LexFilter #light converts 'LET' tokens to 'OLET' when starting (CtxtLetDecl(blockLet=true)) */
%token <string> OBINDER /* LexFilter #light converts 'BINDER' tokens to 'OBINDER' when starting (CtxtLetDecl(blockLet=true)) */
%token <bool> OAND_BANG /* LexFilter #light converts 'AND_BANG' tokens to 'OAND_BANG' when starting (CtxtLetDecl(blockLet=true)) */
%token ODO              /* LexFilter #light converts 'DO' tokens to 'ODO' */
%token ODO_BANG         /* LexFilter #light converts 'DO_BANG' tokens to 'ODO_BANG' */
%token OTHEN            /* LexFilter #light converts 'THEN' tokens to 'OTHEN' */
%token OELSE            /* LexFilter #light converts 'ELSE' tokens to 'OELSE' except if immeditely followed by 'if', when they become 'ELIF' */
%token OWITH            /* LexFilter #light converts SOME (but not all) 'WITH' tokens to 'OWITH' */
%token OFUNCTION        /* LexFilter #light converts 'FUNCTION' tokens to 'OFUNCTION' */
%token OFUN             /* LexFilter #light converts 'FUN' tokens to 'OFUN' */


%token ORESET           /* LexFilter uses internally to force a complete reset on a ';;' */

%token OBLOCKBEGIN      /* LexFilter #light inserts for:
                                  - just after first '=' or ':' when in 'CtxtModuleHead', i.e. after 'module' and sequence of dot/identifier/access tokens
                                  - just after first '=' when in 'CtxtMemberHead'
                                  - just after first '=' when in 'CtxtType'
                                  - just after 'do' in any context (when opening CtxtDo)
                                  - just after 'finally' in any context
                                  - just after 'with' (when opening CtxtWithAsAugment)
                                  - just after 'else' (when opening CtxtElse)
                                  - just after 'then' (when opening CtxtThen)
                                  - just after 'interface' (when pushing CtxtParen(INTERFACE), i.e. next token is DEFAULT | OVERRIDE | INTERFACE | NEW | TYPE | STATIC | END | MEMBER | ABSTRACT  | INHERIT | LBRACK_LESS)
                                  - just after 'class' (when pushing CtxtParen(CLASS)
                                  - just after 'class'
                           But not when opening these CtxtSeqBlocks:
                                  - just after first non-dot/identifier token past 'namespace'
                                  - just after first '=' when in 'CtxtLetDecl' or 'CtxtWithAsLet'
                                  - just after 'lazy' in any context
                                  - just after '->' in any context
                                  - when opening CtxtNamespaceHead, CtxtModuleHead
                        */
%token OBLOCKSEP        /* LexFilter #light inserts when transforming CtxtSeqBlock(NotFirstInSeqBlock, _, AddBlockEnd) to CtxtSeqBlock(FirstInSeqBlock, _, AddBlockEnd) on exact alignment */

/* LexFilter #light inserts these tokens when closing offside contexts */
%token OEND                                    // CtxtFun, CtxtMatchClauses, CtxtWithAsLet _
%token <range> ODECLEND                        // CtxtDo and CtxtLetDecl(block)
%token <range> ORIGHT_BLOCK_END                // CtxtSeqBlock(_, _, AddOneSidedBlockEnd)
%token <range> OBLOCKEND                       // CtxtSeqBlock(_, _, AddBlockEnd)
%token OBLOCKEND_COMING_SOON OBLOCKEND_IS_HERE // CtxtSeqBlock(_, _, AddBlockEnd)

%token OINTERFACE_MEMBER /* inserted for non-paranthetical use of 'INTERFACE', i.e. not INTERFACE/END */
%token FIXED
%token <token> ODUMMY

/* These are artificial */
%token <string> LEX_FAILURE
%token <ParseHelpers.LexerContinuation> COMMENT WHITESPACE HASH_LINE HASH_LIGHT INACTIVECODE LINE_COMMENT STRING_TEXT EOF
%token <range * string * ParseHelpers.LexerContinuation> HASH_IF HASH_ELSE HASH_ENDIF

%start signatureFile implementationFile interaction typedSequentialExprEOF typEOF
%type <SynExpr> typedSequentialExprEOF
%type <ParsedImplFile> implementationFile
%type <ParsedSigFile> signatureFile
%type <ParsedScriptInteraction> interaction
%type <Ident> ident
%type <SynType> typ typEOF
%type <SynTypeDefnSig list> tyconSpfnList
%type <SynArgPats * Range> atomicPatsOrNamePatPairs
%type <SynPat list> atomicPatterns
%type <Range * SynExpr> patternResult
%type <SynExpr> declExpr
%type <SynExpr> minusExpr
%type <SynExpr> appExpr
%type <SynExpr> argExpr
%type <SynExpr> declExprBlock
%type <SynPat> headBindingPattern
%type <SynType> atomTypeNonAtomicDeprecated
%type <SynExpr> atomicExprAfterType
%type <SynExpr> typedSequentialExprBlock
%type <SynExpr * bool> atomicExpr
%type <SynExpr list * range list> tupleExpr
%type <SynTypeDefnSimpleRepr> tyconDefnOrSpfnSimpleRepr
%type <Choice<SynEnumCase, SynUnionCase> list> unionTypeRepr
%type <range * SynMemberDefns> tyconDefnAugmentation
%type <SynExceptionDefn> exconDefn
%type <SynExceptionDefnRepr> exconCore
%type <SynModuleDecl list> moduleDefnsOrExprPossiblyEmptyOrBlock
%type <SynLongIdent> path
%type <SynLongIdent> pathOp
/* LESS GREATER parsedOk typeArgs m for each mWhole */
%type <range * range option * bool     * SynType list * range list * range> typeArgsActual
/* LESS GREATER typeArgs m for each mWhole */
%type <range * range option * SynType list * range list * range> typeArgsNoHpaDeprecated
%type <SynTypar> typar

/* About precedence rules:
 *
 * Tokens and dummy-terminals are given precedence below (lowest first).
 * A rule has precedence of the first token or the dummy terminal given after %prec.
 * The precedence resolve shift/reduce conflicts:
 *   (a) If either rule has no precedence:
 *       S/R: shift over reduce, and
 *       R/R: reduce earlier rule over later rule.
 *   (b) If both rules have precedence:
 *       S/R: choose highest precedence action (precedence of reduce rule vs shift token)
 *            if same precedence: leftassoc gives reduce, rightassoc gives shift, nonassoc error.
 *       R/R: reduce the rule that comes first (textually first in the yacc file)
 *
 * Advice from: http://dinosaur.compilertools.net/yacc/
 *
 *   'Conflicts resolved by precedence are not counted in the number of S/R and R/R
 *    conflicts reported by Yacc. This means that mistakes in the moduleSpfn of
 *    precedences may disguise errors in the input grammar; it is a good idea to be
 *    sparing with precedences, and use them in an essentially ``cookbook'' fashion,
 *    until some experience has been gained'
 *
 * Observation:
 *   It is possible to eliminate conflicts by giving precedence to rules and tokens.
 *   Dummy tokens can be used for the rule and the tokens also need precedence.
 *   The danger is that giving precedence to the tokens may twist the grammar elsewhere.
 *   Maybe it would be good to assign precedence at given locations, e.g.
 *
 *   order: precShort precLong
 *
 *   rule: TokA TokB %@precShort        {action1}     -- assign prec to rule.
 *       | TokA TokB TokC@precLong TokD {action2}     -- assign prec to TokC at this point.
 *
 * Observation: reduce/reduce
 *   If there is a common prefix with a reduce/reduce conflict,
 *   e.g "OPEN path" for topopens and moduleDefns then can factor
 *   opendef = "OPEN path" which can be on both paths.
 *
 * Debugging and checking precedence rules.
 *   - comment out a rule's %prec and see what conflicts are introduced.
 *
 * Dummy terminals (like prec_type_prefix) can assign precedence to a rule.
 * Doc says rule and (shift) token precedence resolves shift/reduce conflict.
 * It seems like dummy terminals can not assign precedence to the shift,
 * but including the tokens in the precedences below will order them.
 * e.g. prec_type_prefix lower precedence than RARROW, LBRACK, IDENT, STAR (all extend types).
 */

/* start with lowest */

%nonassoc prec_args_error            /* less than RPAREN */
%nonassoc prec_atomexpr_lparen_error /* less than RPAREN */

%right AS

/* prec_wheretyp_prefix = "where typ" lower than extensions, i.e. "WHEN" */
%nonassoc prec_wheretyp_prefix        /* lower than WHEN and RPAREN */
%nonassoc RPAREN RPAREN_COMING_SOON RPAREN_IS_HERE

%right WHEN

/* prec_pat_pat_action = "pattern when expr -> expr"
 * Lower than match extensions - i.e. BAR.
 */
%nonassoc prec_pat_pat_action /* lower than BAR */

/* "a then b" as an object constructor is very low precedence */
/* Lower than "if a then b" */
%left prec_then_before
%nonassoc prec_then_if
%nonassoc BAR_RIGHT_BEFORE_NULL
%left BAR

%right SEMICOLON prec_semiexpr_sep OBLOCKSEP
%right prec_defn_sep

/* prec_atompat_pathop = precedence of at atomic pattern, e.g "Constructor".
 * Lower than possible pattern extensions, so "pathOp . extension" does shift not reduce.
 * possible extensions are:
 *  - constant terminals.
 *  - null
 *  - LBRACK = [
 *  - TRUE, FALSE

 */
%nonassoc prec_atompat_pathop
%nonassoc INT8 UINT8 INT16 UINT16 INT32 UINT32 INT64 UINT64 NATIVEINT UNATIVEINT IEEE32 IEEE64 CHAR KEYWORD_STRING STRING BYTEARRAY BIGNUM DECIMAL
%nonassoc INTERP_STRING_BEGIN INTERP_STRING_PART INTERP_STRING_END
%nonassoc LPAREN LBRACE LBRACK_BAR
%nonassoc TRUE FALSE UNDERSCORE NULL


/* prec_typ_prefix        lower than "T  -> T  -> T" extensions.
 * prec_tuptyp_prefix     lower than "T * T * T * T" extensions.
 * prec_tuptyptail_prefix lower than "T * T * T * T" extensions.
 * Lower than possible extensions:
 *  - STAR, IDENT, RARROW
 *  - LBRACK = [ - for "base[]" types
 * Shifts not reduces.
 */
%nonassoc prec_typ_prefix             /* lower than STAR, IDENT, RARROW etc */
%nonassoc prec_tuptyp_prefix          /* ditto */
%nonassoc prec_tuptyptail_prefix      /* ditto */
%nonassoc prec_toptuptyptail_prefix      /* ditto */

%right RARROW
%nonassoc IDENT LBRACK

/* prec_opt_attributes_none = precedence of no attributes
 * These can prefix LET-moduleDefns.
 * Committing to an opt_attribute (reduce) forces the decision that a following LET is a moduleDefn.
 * At the top-level, it could turn out to be an expr, so prefer to shift and find out...
 */
%nonassoc prec_opt_attributes_none  /* lower than LET, NEW */

/* LET, NEW higher than SEMICOLON so shift
 *   "seqExpr = seqExpr; . let x = y in z"
 *   "seqExpr = seqExpr; . new...."
 */
%nonassoc LET NEW


/* Redundant dummies: expr_let, expr_function, expr_fun, expr_match */
/* Resolves conflict: expr_try, expr_if */
%nonassoc expr_let
%nonassoc decl_let
%nonassoc expr_function expr_fun expr_match expr_try expr_do
%nonassoc decl_match decl_do
%nonassoc expr_if                     /* lower than ELSE to disambiguate "if _ then if _ then _ else _" */
%nonassoc ELSE

/* prec_atomtyp_path = precedence of atomType "path"
 * Lower than possible extension "path<T1, T2>" to allow "path . <" shift.
 * Extensions: LESS
 */
%nonassoc prec_atomtyp_path     /* lower than LESS */
%nonassoc prec_atomtyp_get_path /* lower than LESS */

/* prec_no_more_attr_bindings = precedence of "moreLocalBindings = ."
 * Lower precedence than AND so further bindings are shifted.
 */
%nonassoc prec_no_more_attr_bindings /* lower than AND */
%nonassoc OPEN

/* prec_interfaces_prefix - lower than extensions, i.e. INTERFACE */
%nonassoc prec_interfaces_prefix      /* lower than INTERFACE */
%nonassoc INTERFACE

%right LARROW
%right COLON_EQUALS
%nonassoc pat_tuple expr_tuple
%left COMMA
%nonassoc open_range_expr
%left DOT_DOT /* for matrix.[1..2, 3..4] the ".." has higher precedence than expression "2 COMMA 3" */
%nonassoc interpolation_fill /* "...{3,N4}..." .NET style fill has higher precedence than "e COMMA e" */
%nonassoc paren_pat_colon
%nonassoc paren_pat_attribs
%left OR BAR_BAR JOIN_IN
%left AND
%left AND_BANG
%left AMP AMP_AMP
%nonassoc pat_conj
%nonassoc expr_not
%left COLON_GREATER COLON_QMARK_GREATER
%left INFIX_COMPARE_OP DOLLAR LESS GREATER EQUALS INFIX_BAR_OP INFIX_AMP_OP
%right INFIX_AT_HAT_OP
%right COLON_COLON
%nonassoc pat_isinst
%left COLON_QMARK
%left PLUS_MINUS_OP MINUS expr_prefix_plus_minus ADJACENT_PREFIX_OP
%left INFIX_STAR_DIV_MOD_OP STAR PERCENT_OP
%right INFIX_STAR_STAR_OP
%left QMARK_QMARK
%left head_expr_adjacent_minus
%left expr_app expr_assert expr_lazy LAZY ASSERT
%left arg_expr_adjacent_minus
%left expr_args
%right matching_bar
%left pat_app
%left pat_args
%left PREFIX_OP
%right dot_lambda
%left DOT QMARK
%left HIGH_PRECEDENCE_BRACK_APP
%left HIGH_PRECEDENCE_PAREN_APP
%left HIGH_PRECEDENCE_TYAPP

%nonassoc prec_interaction_empty

%%

/*--------------------------------------------------------------------------*/
/* F# Interactive */

/* A SEMICOLON_SEMICOLON (or EOF) will mark the end of all interaction blocks. */
/* The end of interaction blocks must be determined without needing to lookahead one more token. */
/* A lookahead token would be dropped between parser calls. See bug 1027. */

/* An interaction in F# Interactive */
interaction:
  | interactiveItemsTerminator
     { ParsedScriptInteraction.Definitions($1, lhs parseState) }

  | SEMICOLON
     { warning(Error(FSComp.SR.parsUnexpectedSemicolon(), rhs parseState 1))
       ParsedScriptInteraction.Definitions([], lhs parseState) }

  | OBLOCKSEP
     { ParsedScriptInteraction.Definitions([], lhs parseState) }


interactiveTerminator:
  | SEMICOLON_SEMICOLON {}
  | EOF { checkEndOfFileError $1 }


/* An group of items considered to be one interaction, plus a terminator */
/* Represents the sequence of items swallowed in one interaction by F# Interactive */
/* It is important to make this as large as possible given the chunk of input */
/* text. More or less identical to 'moduleDefns' but where SEMICOLON_SEMICOLON is */
/* not part of the grammar of topSeps and HASH interactions are not part of */
/* the swalloed blob, since things like #use must be processed separately. */
/* REVIEW: limiting the input chunks until the next # directive can lead to */
/* discrepencies between whole-file type checking in FSI and FSC. */

interactiveItemsTerminator:
  | interactiveTerminator
     { [] }

  | interactiveDefns interactiveTerminator
     { $1 }

  | interactiveExpr interactiveTerminator
     { $1 }

  | interactiveHash interactiveTerminator
     { $1 }

  | interactiveDefns interactiveSeparators interactiveItemsTerminator
     { $1 @ $3 }

  | interactiveExpr interactiveSeparators interactiveItemsTerminator
     { $1 @ $3 }

  | interactiveHash interactiveSeparators interactiveItemsTerminator
     { $1 @ $3 }


/* A group of definitions as part of in one interaction in F# Interactive */
interactiveDefns:
  | moduleDefn
      { $1 }

  | moduleDefn interactiveDefns
      { $1 @ $2 }


/* An expression as part of one interaction in F# Interactive */
interactiveExpr:
  | opt_attributes opt_access declExpr
      { match $2 with
        | Some vis -> errorR(Error(FSComp.SR.parsUnexpectedVisibilityDeclaration(vis.ToString()), rhs parseState 3))
        | _ -> ()
        let attrDecls = if not (isNil $1) then [ SynModuleDecl.Attributes($1, rangeOfNonNilAttrs $1) ] else []
        attrDecls @ [ mkSynExprDecl $3 ] }

/* A #directive interaction in F# Interactive */
interactiveHash:
  | hashDirective
      { [SynModuleDecl.HashDirective($1, rhs parseState 1)] }

/* One or more separators between interactions in F# Interactive */
interactiveSeparators:
  | interactiveSeparator { }

  | interactiveSeparator interactiveSeparators { }

/* One separator between interactions in F# Interactive */
interactiveSeparator:
  | SEMICOLON { }
  | OBLOCKSEP { }

/*--------------------------------------------------------------------------*/
/* #directives - used by both F# Interactive directives and #nowarn etc.    */


/* A #directive in a module, namespace or an interaction */
hashDirective:
  | HASH IDENT hashDirectiveArgs
     { let m = match $3 with [] -> rhs2  parseState 1 2 | _ -> rhs2  parseState 1 3
       ParsedHashDirective($2, $3, m) }


/* The arguments to a #directive */
hashDirectiveArgs:
  | /* EMPTY */
     { [] }

  | hashDirectiveArgs hashDirectiveArg
     { $1 @ [$2] }


/* One argument to a #directive */
hashDirectiveArg:
  | string
      { let s, kind = $1
        ParsedHashDirectiveArgument.String(s, kind, lhs parseState) }
  | sourceIdentifier
      { let c, v = $1
        ParsedHashDirectiveArgument.SourceIdentifier(c, v, lhs parseState) }


/*--------------------------------------------------------------------------*/
/* F# Language Proper - signature files */

/* The contents of a signature file */
signatureFile:
  | fileNamespaceSpecs EOF
     { checkEndOfFileError $2; $1 }

  | fileNamespaceSpecs error EOF
     { $1 }

  /* If this rule fires it is kind of catastrophic: error recovery yields no results! */
  /* This will result in NO intellisense for the file! Ideally we wouldn't need this rule */
  /* Note: the compiler assumes there is at least one "fragment", so an empty one is used (see 4488) */
  | error EOF
     { let emptySigFileFrag = ParsedSigFileFragment.AnonModule([], rhs parseState 1)
       ParsedSigFile([], [emptySigFileFrag]) }


/* The start of a module declaration */
moduleIntro:
  | moduleKeyword opt_attributes opt_access opt_rec path
      { if not (isNil $2) then
            parseState.LexBuffer.CheckLanguageFeatureAndRecover LanguageFeature.AttributesToRightOfModuleKeyword (rhs parseState 4)
        let mModule = rhs parseState 1
        mModule, $4, $5.LongIdent, $3, $2 }

  | moduleKeyword opt_attributes opt_access opt_rec OBLOCKSEP
      { if not (isNil $2) then
            parseState.LexBuffer.CheckLanguageFeatureAndRecover LanguageFeature.AttributesToRightOfModuleKeyword (rhs parseState 4)
        let mModule = rhs parseState 1
        mModule, $4, [], $3, $2 }

  | moduleKeyword opt_attributes opt_access opt_rec recover
      { if not (isNil $2) then
            parseState.LexBuffer.CheckLanguageFeatureAndRecover LanguageFeature.AttributesToRightOfModuleKeyword (rhs parseState 4)
        let mModule = rhs parseState 1
        mModule, $4, [], $3, $2 }

/* The start of a namespace declaration */
namespaceIntro:
  | NAMESPACE opt_rec path
      { let mNamespace = rhs parseState 1
        mNamespace, $2, $3.LongIdent, grabXmlDoc(parseState, [], 1) }

  | NAMESPACE opt_rec recover
      { let mNamespace = rhs parseState 1
        mNamespace, $2, [], grabXmlDoc(parseState, [], 1) }


/* The contents of a signature file */
fileNamespaceSpecs:
  | fileModuleSpec
      { ParsedSigFile([], [ ($1 (None, false, [], PreXmlDoc.Empty)) ]) }

  | fileModuleSpec fileNamespaceSpecList
      { // If there are namespaces, the first fileModuleImpl may only contain # directives
        let decls =
            match ($1 (None, false, [], PreXmlDoc.Empty)) with
            | ParsedSigFileFragment.AnonModule(decls, m) -> decls
            | ParsedSigFileFragment.NamespaceFragment(decls = decls) -> decls
            | ParsedSigFileFragment.NamedModule(SynModuleOrNamespaceSig(range = m)) ->
                raiseParseErrorAt m (FSComp.SR.parsOnlyHashDirectivesAllowed())
        let decls =
            decls |> List.collect (function
                | (SynModuleSigDecl.HashDirective(hd, _)) -> [hd]
                | d ->
                     reportParseErrorAt d.Range (FSComp.SR.parsOnlyHashDirectivesAllowed())
                     [])
        ParsedSigFile(decls, $2) }


fileNamespaceSpecList:
  | fileNamespaceSpec fileNamespaceSpecList
     { $1 :: $2 }

  | fileNamespaceSpec
     { [$1] }

fileNamespaceSpec:
  | namespaceIntro deprecated_opt_equals fileModuleSpec
     { let mNamespace, isRec, path, xml = $1
       $3 (Some mNamespace, isRec, path, xml) }


/* The single module declaration that can make up a signature file */
fileModuleSpec:
  | opt_attributes opt_access moduleIntro moduleSpfnsPossiblyEmptyBlock
    { if Option.isSome $2 then errorR(Error(FSComp.SR.parsVisibilityDeclarationsShouldComePriorToIdentifier(), rhs parseState 2))
      let m2 = rhs parseState 3
      let mDeclsAndAttrs = (List.map (fun (a: SynAttributeList) -> a.Range) $1) @ (List.map (fun (d: SynModuleSigDecl) -> d.Range) $4)
      let mModule, isRec, path2, vis, attribs2 = $3
      let xmlDoc = grabXmlDoc(parseState, $1, 1)
      let m = (m2, mDeclsAndAttrs) ||> unionRangeWithListBy id |> unionRangeWithXmlDoc xmlDoc
      (fun (mNamespaceOpt, isRec2, path, _) ->
        if not (isNil path) then errorR(Error(FSComp.SR.parsNamespaceOrModuleNotBoth(), m2))
        let lid = path@path2
        let trivia: SynModuleOrNamespaceSigTrivia = { LeadingKeyword = SynModuleOrNamespaceLeadingKeyword.Module mModule }
        ParsedSigFileFragment.NamedModule(SynModuleOrNamespaceSig(lid, (isRec || isRec2), SynModuleOrNamespaceKind.NamedModule, $4, xmlDoc, $1 @ attribs2, vis, m, trivia))) }

  | moduleSpfnsPossiblyEmptyBlock
    { let m = (rhs parseState 1)
      (fun (mNamespaceOpt, isRec, path, xml) ->
        match path with
        | [] -> ParsedSigFileFragment.AnonModule($1, m)
        | _ ->
            let lastDeclRange = List.tryLast $1 |> Option.map (fun decl -> decl.Range) |> Option.defaultValue (rhs parseState 1)
            let m = withStart (lhs parseState).Start lastDeclRange
            xml.MarkAsInvalid()
            let trivia: SynModuleOrNamespaceSigTrivia =
                match mNamespaceOpt with
                | None -> { LeadingKeyword = SynModuleOrNamespaceLeadingKeyword.None }
                | Some mNamespace -> { LeadingKeyword = SynModuleOrNamespaceLeadingKeyword.Namespace mNamespace }
            ParsedSigFileFragment.NamespaceFragment(path, isRec, SynModuleOrNamespaceKind.DeclaredNamespace, $1, PreXmlDoc.Empty, [], m, trivia)) }


moduleSpfnsPossiblyEmptyBlock:
  | moduleSpfnsPossiblyEmpty
      { $1 }

  | OBLOCKBEGIN moduleSpfnsPossiblyEmpty oblockend opt_OBLOCKSEP
      { $2 }

  | OBLOCKBEGIN moduleSpfnsPossiblyEmpty recover
       { // The lex filter ensures we can only get a mismatch in OBLOCKBEGIN/OBLOCKEND tokens if there was some other kind of error, hence we don't need to report this error
         // reportParseErrorAt (rhs parseState 1) (FSComp.SR.parsUnClosedBlockInHashLight())
         $2
       }

  | OBLOCKBEGIN error oblockend
       { [] }


moduleSpfnsPossiblyEmpty:
  | moduleSpfns
      { $1 }

  | error
      { [] }

  | /* EMPTY */
      { [] }


moduleSpfns:
  | moduleSpfn opt_topSeparators moduleSpfns
     { $1 :: $3 }

  | error topSeparators moduleSpfns
     { (* silent recovery *) $3 }

  | moduleSpfn opt_topSeparators
     { [$1] }


moduleSpfn:
  | hashDirective
      { SynModuleSigDecl.HashDirective($1, rhs2 parseState 1 1) }

  | valSpfn
      { $1 }

  | opt_attributes opt_access moduleIntro colonOrEquals namedModuleAbbrevBlock
      { if Option.isSome $2 then errorR(Error(FSComp.SR.parsVisibilityDeclarationsShouldComePriorToIdentifier(), rhs parseState 2))
        let mModule, isRec, path, vis, attribs2 = $3
        if isRec then raiseParseErrorAt (rhs parseState 3) (FSComp.SR.parsInvalidUseOfRec())
        if not (isSingleton path) then raiseParseErrorAt (rhs parseState 3) (FSComp.SR.parsModuleAbbreviationMustBeSimpleName())
        if not (isNil $1) then raiseParseErrorAt (rhs parseState 1) (FSComp.SR.parsIgnoreAttributesOnModuleAbbreviation())
        if not (isNil attribs2) then raiseParseErrorAt (rhs parseState 3) (FSComp.SR.parsIgnoreAttributesOnModuleAbbreviation())
        match vis with
        | Some vis -> raiseParseErrorAt (rhs parseState 1) (FSComp.SR.parsIgnoreVisibilityOnModuleAbbreviationAlwaysPrivate(vis.ToString()))
        | _ ->
            let lid: SynLongIdent = $5
            let m = unionRanges mModule lid.Range
            SynModuleSigDecl.ModuleAbbrev(List.head path, lid.LongIdent, m) }

  | opt_attributes opt_access moduleIntro colonOrEquals moduleSpecBlock
      { let mModule, isRec, path, vis, attribs2 = $3
        let xmlDoc = grabXmlDoc(parseState, $1, 1)
        if not (isSingleton path) then raiseParseErrorAt (rhs parseState 3) (FSComp.SR.parsModuleDefnMustBeSimpleName())
        if isRec then raiseParseErrorAt (rhs parseState 3) (FSComp.SR.parsInvalidUseOfRec())
        let info = SynComponentInfo($1 @ attribs2, None, [], path, xmlDoc, false, vis, rhs parseState 3)
        if Option.isSome $2 then errorR(Error(FSComp.SR.parsVisibilityDeclarationsShouldComePriorToIdentifier(), rhs parseState 2))
        let decls, mOptEnd = $5
        let m = (rhs2 parseState 1 4, decls)
                ||> unionRangeWithListBy (fun (d: SynModuleSigDecl) -> d.Range)
                |> unionRangeWithXmlDoc xmlDoc
        let m = match mOptEnd with | None -> m | Some mEnd -> unionRanges m mEnd
        let trivia: SynModuleSigDeclNestedModuleTrivia = { ModuleKeyword = Some mModule; EqualsRange = $4 }
        SynModuleSigDecl.NestedModule(info, isRec, decls, m, trivia) }

  | opt_attributes opt_access moduleIntro error
      { let mModule, isRec, path, vis, attribs2 = $3
        let xmlDoc = grabXmlDoc(parseState, $1, 1)
        if not (isSingleton path) then raiseParseErrorAt (rhs parseState 3) (FSComp.SR.parsModuleDefnMustBeSimpleName())
        if isRec then raiseParseErrorAt (rhs parseState 3) (FSComp.SR.parsInvalidUseOfRec())
        let info = SynComponentInfo($1 @ attribs2, None, [], path, xmlDoc, false, vis, rhs parseState 3)
        if Option.isSome $2 then errorR(Error(FSComp.SR.parsVisibilityDeclarationsShouldComePriorToIdentifier(), rhs parseState 2))
        let mWhole = rhs2 parseState 1 3 |> unionRangeWithXmlDoc xmlDoc
        let trivia: SynModuleSigDeclNestedModuleTrivia = { ModuleKeyword = Some mModule; EqualsRange = None }
        SynModuleSigDecl.NestedModule(info, isRec, [], mWhole, trivia) }

  | opt_attributes opt_access typeKeyword tyconSpfn tyconSpfnList
      { if Option.isSome $2 then errorR (Error (FSComp.SR.parsVisibilityDeclarationsShouldComePriorToIdentifier (), rhs parseState 2))
        let leadingKeyword = SynTypeDefnLeadingKeyword.Type(rhs parseState 3)
        let (SynTypeDefnSig (SynComponentInfo (cas, a, cs, b, _xmlDoc, d, d2, d3), typeRepr, members, range, trivia)) = $4 leadingKeyword
        _xmlDoc.MarkAsInvalid()
        let attrs = $1 @ cas
        let xmlDoc = grabXmlDoc(parseState, $1, 1)
        let mDefn =
            (d3, attrs) ||> unionRangeWithListBy (fun (a: SynAttributeList) -> a.Range)
            |> unionRanges range
            |> unionRangeWithXmlDoc xmlDoc
        let tc = (SynTypeDefnSig(SynComponentInfo(attrs, a, cs, b, xmlDoc, d, d2, d3), typeRepr, members, mDefn, trivia))
        let m = (mDefn, $5) ||> unionRangeWithListBy (fun (a: SynTypeDefnSig) -> a.Range) |> unionRanges (rhs parseState 3)
        SynModuleSigDecl.Types(tc :: $5, m) }

  | opt_attributes opt_access exconSpfn
      { if Option.isSome $2 then errorR(Error(FSComp.SR.parsVisibilityDeclarationsShouldComePriorToIdentifier(), rhs parseState 2))
        let (SynExceptionSig(SynExceptionDefnRepr(cas, a, b, c, d, d2), withKeyword, members, range)) = $3
        let xmlDoc = grabXmlDoc(parseState, $1, 1)
        let mDefnReprWithAttributes = (d2, $1) ||> unionRangeWithListBy (fun a -> a.Range) |> unionRangeWithXmlDoc xmlDoc
        let mWhole = (mDefnReprWithAttributes, members) ||> unionRangeWithListBy (fun (m: SynMemberSig) -> m.Range)
        let synExnDefn = SynExceptionSig(SynExceptionDefnRepr($1@cas, a, b, xmlDoc, d, mDefnReprWithAttributes), withKeyword, members, mWhole)
        SynModuleSigDecl.Exception(synExnDefn, mWhole) }

  | openDecl
      { SynModuleSigDecl.Open $1 }

valSpfn:
  | opt_attributes opt_access VAL opt_attributes opt_inline opt_mutable opt_access nameop opt_explicitValTyparDecls COLON topTypeWithTypeConstraints optLiteralValueSpfn
      { if Option.isSome $2 then errorR(Error(FSComp.SR.parsVisibilityDeclarationsShouldComePriorToIdentifier(), rhs parseState 2))
        let attr1, attr2, isInline, isMutable, vis2, id, doc, explicitValTyparDecls, (ty, arity), (mEquals, konst: SynExpr option) = ($1), ($4), (Option.isSome $5), ($6), ($7), ($8), grabXmlDoc(parseState, $1, 1), ($9), ($11), ($12)
        if not (isNil attr2) then errorR(Deprecated(FSComp.SR.parsAttributesMustComeBeforeVal(), rhs parseState 4))
        let m =
            rhs2 parseState 1 11
            |> unionRangeWithXmlDoc doc
            |> fun m ->
                match konst with
                | None -> m
                | Some e -> unionRanges m e.Range
        let mVal = rhs parseState 3
        let trivia: SynValSigTrivia = { LeadingKeyword = SynLeadingKeyword.Val mVal; InlineKeyword = $5; WithKeyword = None; EqualsRange = mEquals }
        let valSpfn = SynValSig((attr1@attr2), id, explicitValTyparDecls, ty, arity, isInline, isMutable, doc, vis2, konst, m, trivia)
        SynModuleSigDecl.Val(valSpfn, m)
      }

/* The optional literal value on a literal specification in a signature */
optLiteralValueSpfn:
  | /* EMPTY */
      { None, None }

  | EQUALS declExpr
      { let mEquals = rhs parseState 1
        Some(mEquals), Some($2) }

  | EQUALS OBLOCKBEGIN declExpr oblockend opt_ODECLEND
      { let mEquals = rhs parseState 1
        Some(mEquals), Some($3) }


/* A block of definitions in a module in a signature file */
moduleSpecBlock:

  /* #light-syntax, with no sig/end or begin/end */
  | OBLOCKBEGIN moduleSpfns oblockend
      { $2, None }

  /* #light-syntax, with sig/end or begin/end */
  | OBLOCKBEGIN sigOrBegin moduleSpfnsPossiblyEmpty END oblockend
      { let mEnd = rhs parseState 4
        $3, Some mEnd }

  /* non-#light-syntax, with sig/end or begin/end */
  | sigOrBegin moduleSpfnsPossiblyEmpty END
      { let mEnd = rhs parseState 3
        $2, Some mEnd }


tyconSpfnList:
  | AND tyconSpfn tyconSpfnList
     { let xmlDoc = grabXmlDoc(parseState, [], 1)
       let tyconSpfn =
           let leadingKeyword = SynTypeDefnLeadingKeyword.And(rhs parseState 1)
           let (SynTypeDefnSig(componentInfo, typeRepr, members, range, trivia) as typeDefnSig) = $2 leadingKeyword
           let (SynComponentInfo(a, typars, c, lid, _xmlDoc, fixity, vis, mLongId)) = componentInfo
           if xmlDoc.IsEmpty then
               if _xmlDoc.IsEmpty then typeDefnSig else
               let range = unionRangeWithXmlDoc _xmlDoc range
               SynTypeDefnSig(componentInfo, typeRepr, members, range, trivia)

           else
               _xmlDoc.MarkAsInvalid()
               let range = unionRangeWithXmlDoc xmlDoc range
               let componentInfo = SynComponentInfo (a, typars, c, lid, xmlDoc, fixity, vis, mLongId)
               SynTypeDefnSig(componentInfo, typeRepr, members, range, trivia)
       tyconSpfn :: $3 }

  |
     { [] }


/* A type definition in a signature */
tyconSpfn:
  | typeNameInfo EQUALS tyconSpfnRhsBlock
      { let mLhs = rhs parseState 1
        let mEquals = rhs parseState 2
        fun leadingKeyword -> $3 leadingKeyword mLhs $1 (Some mEquals) }
  | typeNameInfo opt_classSpfn
      { let mWithKwd, members = $2
        let (SynComponentInfo(range = range)) = $1
        let m =
            match members with
            | [] ->
                match mWithKwd with
                | None -> range
                | Some mWithKwd -> unionRanges range mWithKwd
            | decls ->
                (range, decls) ||> unionRangeWithListBy (fun (s: SynMemberSig) -> s.Range)
        fun leadingKeyword ->
            let trivia: SynTypeDefnSigTrivia = { LeadingKeyword = leadingKeyword; EqualsRange = None; WithKeyword = mWithKwd }
            SynTypeDefnSig($1, SynTypeDefnSigRepr.Simple(SynTypeDefnSimpleRepr.None m, m), members, m, trivia) }


/* The right-hand-side of a type definition in a signature */
tyconSpfnRhsBlock:
  /* This rule allows members to be given for record and union types in the #light syntax */
  /* without the use of 'with' ... 'end'. For example: */
  /*     type R = */
  /*         { a: int } */
  /*         member r.A = a */
  /* It also takes into account that any existing 'with' */
  /* block still needs to be considered and may occur indented or undented from the core type */
  /* representation. */
  | OBLOCKBEGIN tyconSpfnRhs opt_OBLOCKSEP classSpfnMembers opt_classSpfn oblockend opt_classSpfn
     { let m = lhs parseState
       (fun leadingKeyword mLhs nameInfo mEquals ->
           let members = $4 @ (snd $5)
           $2 leadingKeyword mLhs nameInfo mEquals (checkForMultipleAugmentations m members (snd $7))) }

  | tyconSpfnRhs opt_classSpfn
     { let m = lhs parseState
       (fun leadingKeyword mLhs nameInfo mEquals ->
           let _, members = $2
           $1 leadingKeyword mLhs nameInfo mEquals members) }


/* The right-hand-side of a type definition in a signature */
tyconSpfnRhs:
  | tyconDefnOrSpfnSimpleRepr
     { (fun leadingKeyword mLhs nameInfo mEquals augmentation ->
           let declRange = unionRanges mLhs $1.Range
           let mWhole = (declRange, augmentation) ||> unionRangeWithListBy (fun (mem: SynMemberSig) -> mem.Range)
           let trivia: SynTypeDefnSigTrivia = { LeadingKeyword = leadingKeyword; WithKeyword = None; EqualsRange = mEquals }
           SynTypeDefnSig(nameInfo, SynTypeDefnSigRepr.Simple($1, $1.Range), augmentation, mWhole, trivia)) }

  | tyconClassSpfn
     { let needsCheck, (kind, decls) = $1
       let objectModelRange =
           match decls with
           | [] -> lhs parseState
           | decls ->
               let start = mkSynRange parseState.ResultStartPosition parseState.ResultStartPosition
               (start, decls) ||> unionRangeWithListBy (fun (s: SynMemberSig) -> s.Range)

       (fun leadingKeyword nameRange nameInfo mEquals augmentation ->
           if needsCheck && isNil decls then
              reportParseErrorAt nameRange (FSComp.SR.parsEmptyTypeDefinition())

           let declRange = unionRanges nameRange objectModelRange
           let mWhole = (declRange, augmentation) ||> unionRangeWithListBy (fun (mem: SynMemberSig) -> mem.Range)
           let trivia: SynTypeDefnSigTrivia = { LeadingKeyword = leadingKeyword; WithKeyword = None; EqualsRange = mEquals }
           SynTypeDefnSig(nameInfo, SynTypeDefnSigRepr.ObjectModel(kind, decls, objectModelRange), augmentation, mWhole, trivia)) }

  | DELEGATE OF topType
     { let m = lhs parseState
       let ty, arity = $3
       let flags = AbstractMemberFlags true SynMemberKind.Member
       let valSig = SynValSig([], (SynIdent(mkSynId m "Invoke", None)), inferredTyparDecls, ty, arity, false, false, PreXmlDoc.Empty, None, None, m, SynValSigTrivia.Zero)
       let invoke = SynMemberSig.Member(valSig, flags, m, SynMemberSigMemberTrivia.Zero)
       (fun leadingKeyword nameRange nameInfo mEquals augmentation ->
           if not (isNil augmentation) then raiseParseErrorAt m (FSComp.SR.parsAugmentationsIllegalOnDelegateType())
           let mWhole = unionRanges nameRange m
           let trivia: SynTypeDefnSigTrivia = { LeadingKeyword = leadingKeyword; WithKeyword = None; EqualsRange = mEquals }
           SynTypeDefnSig(nameInfo, SynTypeDefnSigRepr.ObjectModel(SynTypeDefnKind.Delegate(ty, arity), [invoke], m), [], mWhole, trivia)) }


/* The right-hand-side of an object type definition in a signature */
tyconClassSpfn:
  | classSpfnBlockKindUnspecified
     { let needsCheck, decls = $1
       needsCheck, (SynTypeDefnKind.Unspecified, decls) }

  | classOrInterfaceOrStruct classSpfnBlock END
     { false, ($1, $2) }

  | classOrInterfaceOrStruct classSpfnBlock recover
     { reportParseErrorAt (rhs parseState 1) (FSComp.SR.parsUnmatchedClassInterfaceOrStruct())
       false, ($1, $2) }

  | classOrInterfaceOrStruct error END
     { // silent recovery
       false, ($1, []) }


/* The right-hand-side of an object type definition in a signature with no explicit kind */
classSpfnBlockKindUnspecified:
  | OBLOCKBEGIN classSpfnMembers oblockend
     { true, $2 }

  | OBLOCKBEGIN classSpfnMembers recover
     { if not $3 then reportParseErrorAt (rhs parseState 3) (FSComp.SR.parsUnexpectedEndOfFileTypeSignature())
       false, $2 }

  /* NOTE: these rules enable the non-#light syntax to omit the kind of a type. */
  | BEGIN classSpfnBlock END
     { false, $2 }

  | BEGIN classSpfnBlock recover
     { false, $2 }


/* The right-hand-side of an object type definition in a signature */
classSpfnBlock:
  | OBLOCKBEGIN classSpfnMembers oblockend
      { $2 }

  | OBLOCKBEGIN classSpfnMembers recover
      { if not $3 then reportParseErrorAt (rhs parseState 3) (FSComp.SR.parsUnexpectedEndOfFileTypeSignature())
        $2 }
  | classSpfnMembers
      { $1 }

/* The members of an object type definition in a signature, possibly empty */
classSpfnMembers:
  | classSpfnMembersAtLeastOne
     { $1 }

  | /* EMPTY */
     { [] }


/* The members of an object type definition in a signature */
classSpfnMembersAtLeastOne:
  | classMemberSpfn opt_seps classSpfnMembers
     { $1 :: $3 }


/* A object member in a signature */
classMemberSpfn:
  | opt_attributes opt_access memberSpecFlags opt_inline opt_access nameop opt_explicitValTyparDecls COLON topTypeWithTypeConstraints classMemberSpfnGetSet optLiteralValueSpfn
     { if Option.isSome $2 then errorR(Error(FSComp.SR.parsVisibilityDeclarationsShouldComePriorToIdentifier(), rhs parseState 2))
       let isInline, doc, vis2, id, explicitValTyparDecls, (ty, arity), (mEquals, optLiteralValue) = (Option.isSome $4), grabXmlDoc(parseState, $1, 1), $5, $6, $7, $9, $11
       let mWith, (getSet, getSetRangeOpt) = $10
       let getSetAdjuster arity = match arity, getSet with SynValInfo([], _), SynMemberKind.Member -> SynMemberKind.PropertyGet | _ -> getSet
       let mWhole =
           let m = rhs parseState 3
           match getSetRangeOpt with
           | None -> unionRanges m ty.Range
           | Some gs -> unionRanges m (gs: GetSetKeywords).Range
           |> fun m -> (m, $1) ||> unionRangeWithListBy (fun (a: SynAttributeList) -> a.Range)
           |> unionRangeWithXmlDoc doc
           |> fun m ->
               match optLiteralValue with
               | None -> m
               | Some e -> unionRanges m e.Range

       let flags, leadingKeyword = $3
       let flags = flags (getSetAdjuster arity)
       let trivia = { LeadingKeyword = leadingKeyword; InlineKeyword = $4; WithKeyword = mWith; EqualsRange = mEquals }
       let valSpfn = SynValSig($1, id, explicitValTyparDecls, ty, arity, isInline, false, doc, vis2, optLiteralValue, mWhole, trivia)
       let trivia: SynMemberSigMemberTrivia = { GetSetKeywords = getSetRangeOpt }
       SynMemberSig.Member(valSpfn, flags, mWhole, trivia) }

  | opt_attributes opt_access interfaceMember appTypeWithoutNull
     { if Option.isSome $2 then errorR(Error(FSComp.SR.parsVisibilityDeclarationsShouldComePriorToIdentifier(), rhs parseState 2))
       SynMemberSig.Interface($4, unionRanges (rhs parseState 3) ($4).Range) }

  | opt_attributes opt_access INHERIT appTypeWithoutNull
     { if Option.isSome $2 then errorR (Error(FSComp.SR.parsVisibilityDeclarationsShouldComePriorToIdentifier (), rhs parseState 2))
       SynMemberSig.Inherit($4, unionRanges (rhs parseState 1) $4.Range) }

  | opt_attributes opt_access INHERIT recover
     { if Option.isSome $2 then errorR (Error(FSComp.SR.parsVisibilityDeclarationsShouldComePriorToIdentifier (), rhs parseState 2))
       let mInherit = rhs parseState 3
       let ty = SynType.FromParseError(mInherit.EndRange)
       SynMemberSig.Inherit(ty, unionRanges (rhs parseState 1) mInherit) }

  | opt_attributes opt_access VAL fieldDecl
     { let mWhole = rhs2 parseState 1 4
       if Option.isSome $2 then errorR (Error (FSComp.SR.parsVisibilityDeclarationsShouldComePriorToIdentifier (), rhs parseState 2))
       let mVal = rhs parseState 3
       let (SynField(xmlDoc = xmlDoc)) as field = $4 $1 false mWhole (Some(SynLeadingKeyword.Val mVal))
       let mWhole = unionRangeWithXmlDoc xmlDoc mWhole
       SynMemberSig.ValField(field, mWhole) }

  | opt_attributes opt_access STATIC VAL fieldDecl
     { let mWhole = rhs2 parseState 1 5
       if Option.isSome $2 then errorR (Error (FSComp.SR.parsVisibilityDeclarationsShouldComePriorToIdentifier (), rhs parseState 2))
       let mStatic = rhs parseState 3
       let mVal = rhs parseState 4
       let (SynField(xmlDoc = xmlDoc)) as field = $5 $1 true mWhole (Some(SynLeadingKeyword.StaticVal(mStatic, mVal)))
       let mWhole = unionRangeWithXmlDoc xmlDoc mWhole
       SynMemberSig.ValField(field, mWhole) }

  | opt_attributes opt_access STATIC typeKeyword tyconSpfn
     { let leadingKeyword = SynTypeDefnLeadingKeyword.StaticType(rhs parseState 3, rhs parseState 4)
       if Option.isSome $2 then errorR(Error(FSComp.SR.parsVisibilityDeclarationsShouldComePriorToIdentifier(), rhs parseState 2))
       SynMemberSig.NestedType($5 leadingKeyword, rhs2 parseState 1 5) }

  | opt_attributes opt_access NEW COLON topTypeWithTypeConstraints
     { let vis, doc, (ty, valSynInfo) = $2, grabXmlDoc(parseState, $1, 1), $5
       let mNew = rhs parseState 3
       let m = unionRanges (rhs parseState 1) ty.Range |> unionRangeWithXmlDoc doc
       let isInline = false
       let trivia: SynValSigTrivia = { LeadingKeyword = SynLeadingKeyword.New mNew; InlineKeyword = None; WithKeyword = None; EqualsRange = None }
       let valSpfn = SynValSig ($1, (SynIdent(mkSynId (rhs parseState 3) "new", None)), noInferredTypars, ty, valSynInfo, isInline, false, doc, vis, None, m, trivia)
       SynMemberSig.Member(valSpfn, CtorMemberFlags, m, SynMemberSigMemberTrivia.Zero) }


/* The optional "with get, set" on a member in a signature */
classMemberSpfnGetSet:
  | /* EMPTY */
    { None, (SynMemberKind.Member, None) }

  | WITH classMemberSpfnGetSetElements
    { let mWith = rhs parseState 1
      Some mWith, $2 }

  | OWITH classMemberSpfnGetSetElements OEND
    { let mWith = rhs parseState 1
      Some mWith, $2 }

  | OWITH classMemberSpfnGetSetElements error
    { let mWith = rhs parseState 1
      reportParseErrorAt mWith (FSComp.SR.parsUnmatchedWith())
      Some mWith, $2 }


/* The "get, set" on a property member in a signature */
classMemberSpfnGetSetElements:
  | nameop
    { (let (SynIdent(id:Ident, _)) = $1
       if id.idText = "get" then
           SynMemberKind.PropertyGet, Some(GetSetKeywords.Get id.idRange)
       else if id.idText = "set" then
           SynMemberKind.PropertySet, Some(GetSetKeywords.Set id.idRange)
       else
           raiseParseErrorAt (rhs parseState 1) (FSComp.SR.parsGetOrSetRequired())) }

  | nameop COMMA nameop
    { let (SynIdent(id, _)) = $1
      let (SynIdent(id2, _)) = $3
      if not ((id.idText = "get" && id2.idText = "set") ||
              (id.idText = "set" && id2.idText = "get")) then
         raiseParseErrorAt (rhs2 parseState 1 3) (FSComp.SR.parsGetOrSetRequired())

      if id.idText = "get" then
          SynMemberKind.PropertyGetSet, Some(GetSetKeywords.GetSet(id.idRange, id2.idRange))
      else
          SynMemberKind.PropertyGetSet, Some(GetSetKeywords.GetSet(id2.idRange, id.idRange)) }

memberSpecFlags:
  | memberFlags { $1 }
  | abstractMemberFlags { $1 }


/* Part of an exception definition in a signature file */
exconSpfn:
  | exconCore opt_classSpfn
     { let mWithKwd, members = $2
       SynExceptionSig($1, mWithKwd, members, lhs parseState) }


/* The optional augmentation on a type definition in a signature */
opt_classSpfn:
  | WITH classSpfnBlock declEnd
     { let mWithKwd = rhs parseState 1
       (Some mWithKwd), $2 }

  | /* EMPTY */
     { None, [] }


/*--------------------------------------------------------------------------*/
/* F# Language Proper - implementation files */

/* The contents of an implementation file */
implementationFile:
  | fileNamespaceImpls EOF
     { checkEndOfFileError $2; $1 }

  | fileNamespaceImpls error EOF
     { $1 }

  /* If this rule fires it is kind of catastrophic: error recovery yields no results! */
  /* This will result in NO intellisense for the file! Ideally we wouldn't need this rule */
  /* Note: the compiler assumes there is at least one "fragment", so an empty one is used (see 4488) */
  | error EOF
     { let emptyImplFileFrag = ParsedImplFileFragment.AnonModule([], rhs parseState 1)
       ParsedImplFile ([], [emptyImplFileFrag]) }


/* The sequence of namespace definitions or a single module definition that makes up an implementation file */
fileNamespaceImpls:
  | fileModuleImpl
      { ParsedImplFile ([], [ ($1 (None, false, [], PreXmlDoc.Empty)) ]) }

  | fileModuleImpl fileNamespaceImplList
      { // If there are namespaces, the first fileModuleImpl may only contain # directives
        let decls =
            match ($1 (None, false, [], PreXmlDoc.Empty)) with
            | ParsedImplFileFragment.AnonModule(decls, m) -> decls
            | ParsedImplFileFragment.NamespaceFragment(decls = decls) -> decls
            | ParsedImplFileFragment.NamedModule(SynModuleOrNamespace(range = m)) ->
                raiseParseErrorAt m (FSComp.SR.parsOnlyHashDirectivesAllowed())
        let decls =
            decls |> List.collect (function
                | (SynModuleDecl.HashDirective(hd, _)) -> [hd]
                | d ->
                     reportParseErrorAt d.Range (FSComp.SR.parsOnlyHashDirectivesAllowed())
                     [])
        ParsedImplFile (decls, $2) }


/* The sequence of namespace definitions that can make up an implementation file */
fileNamespaceImplList:
  | fileNamespaceImpl fileNamespaceImplList
     { $1 :: $2 }

  | fileNamespaceImpl
     { [$1] }


/* A single namespace definition in an implementation file */
fileNamespaceImpl:
  | namespaceIntro deprecated_opt_equals fileModuleImpl
     { let mNamespace, isRec, path, xml = $1
       $3 (Some mNamespace, isRec, path, xml) }


/* A single module definition in an implementation file */
fileModuleImpl:
  | opt_attributes opt_access moduleIntro moduleDefnsOrExprPossiblyEmptyOrBlock
    { if Option.isSome $2 then errorR(Error(FSComp.SR.parsVisibilityDeclarationsShouldComePriorToIdentifier(), rhs parseState 2))
      let m2 = rhs parseState 3
      let mDeclsAndAttrs = (List.map (fun (a: SynAttributeList) -> a.Range) $1) @ (List.map (fun (d: SynModuleDecl) -> d.Range) $4)
      let xmlDoc = grabXmlDoc(parseState, $1, 1)
      let m = (m2, mDeclsAndAttrs) ||> unionRangeWithListBy id |> unionRangeWithXmlDoc xmlDoc
      let mModule, isRec2, path2, vis, attribs2 = $3
      (fun (mNamespaceOpt, isRec, path, _) ->
        if not (isNil path) then errorR(Error(FSComp.SR.parsNamespaceOrModuleNotBoth(), m2))
        let lid = path@path2
        let trivia: SynModuleOrNamespaceTrivia = { LeadingKeyword = SynModuleOrNamespaceLeadingKeyword.Module mModule }
        ParsedImplFileFragment.NamedModule(SynModuleOrNamespace(lid, (isRec || isRec2), SynModuleOrNamespaceKind.NamedModule, $4, xmlDoc, $1@attribs2, vis, m, trivia))) }

  | moduleDefnsOrExprPossiblyEmptyOrBlock
    { let m = (rhs parseState 1)
      (fun (mNamespaceOpt, isRec, path, xml) ->
        match path, mNamespaceOpt with
        | [], None -> ParsedImplFileFragment.AnonModule($1, m)
        | _ ->
            let lastDeclRange = List.tryLast $1 |> Option.map (fun decl -> decl.Range) |> Option.defaultValue (rhs parseState 1)
            let m = withStart (lhs parseState).Start lastDeclRange
            xml.MarkAsInvalid()
            let trivia: SynModuleOrNamespaceTrivia =
                match mNamespaceOpt with
                 | None -> { LeadingKeyword = SynModuleOrNamespaceLeadingKeyword.None }
                 | Some mNamespace -> { LeadingKeyword = SynModuleOrNamespaceLeadingKeyword.Namespace mNamespace }
            ParsedImplFileFragment.NamespaceFragment(path, isRec, SynModuleOrNamespaceKind.DeclaredNamespace, $1, PreXmlDoc.Empty, [], m, trivia)) }


/* A collection/block of definitions or expressions making up a module or namespace, possibly empty */
moduleDefnsOrExprPossiblyEmptyOrBlock:
  | OBLOCKBEGIN moduleDefnsOrExprPossiblyEmpty oblockend opt_OBLOCKSEP
     { $2 }

  | OBLOCKBEGIN moduleDefnsOrExprPossiblyEmpty recover
     { // The lex filter ensures we can only get a mismatch in OBLOCKBEGIN/OBLOCKEND tokens if there was some other kind of error, hence we don't need to report this error
       // reportParseErrorAt (rhs parseState 1) (FSComp.SR.parsUnClosedBlockInHashLight())
       $2 }

  | OBLOCKBEGIN error oblockend
     { [] }

  | moduleDefnsOrExprPossiblyEmpty
     { $1 }


/* A collection of definitions or expressions making up a module or namespace, possibly empty */
moduleDefnsOrExprPossiblyEmpty:
  | moduleDefnsOrExpr
     { $1 }

  | /* EMPTY */
     { [] }


/* A collection of definitions or expressions making up a module or namespace */
/* A naked expression is only allowed at the start of a module/file, or straight after a topSeparators */
moduleDefnsOrExpr:
  | opt_attributes opt_access declExpr topSeparators moduleDefnsOrExpr
      { match $2 with
        | Some vis -> errorR(Error(FSComp.SR.parsUnexpectedVisibilityDeclaration(vis.ToString()), rhs parseState 3))
        | _ -> ()
        let attrDecls = if not (isNil $1) then [ SynModuleDecl.Attributes($1, rangeOfNonNilAttrs $1) ] else []
        attrDecls @ mkSynExprDecl $3 :: $5 }

  | opt_attributes opt_access declExpr topSeparators
      { match $2 with
        | Some vis -> errorR(Error(FSComp.SR.parsUnexpectedVisibilityDeclaration(vis.ToString()), rhs parseState 3))
        | _ -> ()
        let attrDecls = if not (isNil $1) then [ SynModuleDecl.Attributes($1, rangeOfNonNilAttrs $1) ] else []
        attrDecls @ [ mkSynExprDecl $3 ] }

  | opt_attributes opt_access declExpr
      { match $2 with
        | Some vis -> errorR(Error(FSComp.SR.parsUnexpectedVisibilityDeclaration(vis.ToString()), rhs parseState 3))
        | _ -> ()
        let attrDecls = if not (isNil $1) then [ SynModuleDecl.Attributes($1, rangeOfNonNilAttrs $1) ] else []
        attrDecls @ [ mkSynExprDecl $3 ] }

  | moduleDefns
      { $1 }

  | opt_attributes error
     { if not (isNil $1) then [ SynModuleDecl.Attributes($1, rangeOfNonNilAttrs $1) ] else [] }


/* A sequence of definitions in a namespace or module */
moduleDefns:
  | moduleDefnOrDirective moduleDefns
      { $1 @ $2 }

  | moduleDefnOrDirective topSeparators moduleDefnsOrExpr
      { $1 @ $3 }

  | moduleDefnOrDirective
      { $1 }

  | moduleDefnOrDirective topSeparators
      { $1 }

  | error topSeparators moduleDefnsOrExpr
      { $3 }


/* A single definition in a namespace, module or F# Interactive file*/
moduleDefnOrDirective:
  | moduleDefn
      { $1 }

  | hashDirective
      { [ SynModuleDecl.HashDirective($1, rhs2 parseState 1 1) ] }


/* A single definition in a namespace, module or interaction. */
/* This is used by both "fsi" interactions and "source file" fragments defined by moduleDefns */
moduleDefn:

  /* 'let' definitions in non-#light*/
  | opt_attributes opt_access defnBindings %prec decl_let
      { if Option.isSome $2 then errorR(Error(FSComp.SR.parsVisibilityDeclarationsShouldComePriorToIdentifier(), rhs parseState 2))
        parseState.ResetSynArgNameGenerator()
        let (BindingSetPreAttrs(_, _, _, _, mWhole)) = $3
        mkDefnBindings (mWhole, $3, $1, $2, mWhole) }

  /* 'let' or 'do' definitions in #light */
  | opt_attributes opt_access hardwhiteLetBindings %prec decl_let
      { let hwlb, m, _ = $3
        if Option.isSome $2 then errorR(Error(FSComp.SR.parsVisibilityDeclarationsShouldComePriorToIdentifier(), rhs parseState 2))
        parseState.ResetSynArgNameGenerator()
        mkDefnBindings (m, hwlb, $1, $2, m) }

  /* 'do' definitions in non-#light*/
  | opt_attributes opt_access doBinding %prec decl_let
      { if Option.isSome $2 then errorR(Error(FSComp.SR.parsVisibilityDeclarationsShouldComePriorToIdentifier(), rhs parseState 2))
        let mWhole = rhs parseState 3
        mkDefnBindings (mWhole, $3, $1, $2, mWhole) }

  /* 'type' definitions */
  | opt_attributes opt_access typeKeyword tyconDefn tyconDefnList
      { if Option.isSome $2 then errorR(Error(FSComp.SR.parsVisibilityDeclarationsShouldComePriorToIdentifier(), rhs parseState 2))
        let xmlDoc = grabXmlDoc(parseState, $1, 1)
        let leadingKeyword = SynTypeDefnLeadingKeyword.Type(rhs parseState 3)
        let (SynTypeDefn(SynComponentInfo(cas, a, cs, b, _xmlDoc, d, d2, d3), e, f, g, h, trivia)) = $4 leadingKeyword
        _xmlDoc.MarkAsInvalid()
        let attrs = $1@cas
        let mDefn = (h, attrs) ||> unionRangeWithListBy (fun (a: SynAttributeList) -> a.Range) |> unionRangeWithXmlDoc xmlDoc
        let tc = SynTypeDefn(SynComponentInfo(attrs, a, cs, b, xmlDoc, d, d2, d3), e, f, g, mDefn, trivia)
        let types = tc :: $5
        [ SynModuleDecl.Types(types, (rhs parseState 3, types) ||> unionRangeWithListBy (fun t -> t.Range)) ] }

  /* 'exception' definitions */
  | opt_attributes opt_access exconDefn
      { if Option.isSome $2 then errorR(Error(FSComp.SR.parsVisibilityDeclarationsShouldComePriorToIdentifier(), rhs parseState 2))
        let (SynExceptionDefn(SynExceptionDefnRepr(cas, a, b, c, d, d2), withKeyword, e, f)) = $3
        let xmlDoc = grabXmlDoc(parseState, $1, 1)
        let defnReprRange = (d2, $1) ||> unionRangeWithListBy (fun a -> a.Range) |> unionRangeWithXmlDoc xmlDoc
        let mWhole = (f, $1) ||> unionRangeWithListBy (fun a -> a.Range) |> unionRangeWithXmlDoc xmlDoc
        let synExnDefn = SynExceptionDefn(SynExceptionDefnRepr($1@cas, a, b, xmlDoc, d, defnReprRange), withKeyword, e, mWhole)
        [ SynModuleDecl.Exception(synExnDefn, mWhole) ] }

  /* 'module' definitions */
  | opt_attributes opt_access moduleIntro EQUALS namedModuleDefnBlock
      { if Option.isSome $2 then errorR(Error(FSComp.SR.parsVisibilityDeclarationsShouldComePriorToIdentifier(), rhs parseState 2))
        let attribs, (mModule, isRec, path, vis, attribs2) = $1, $3
        let xmlDoc = grabXmlDoc(parseState, $1, 1)
        match $5 with
        | Choice1Of2 eqn ->
            if Option.isSome $2 then errorR(Error(FSComp.SR.parsVisibilityDeclarationsShouldComePriorToIdentifier(), rhs parseState 2))
            if isRec then raiseParseErrorAt (rhs parseState 3) (FSComp.SR.parsInvalidUseOfRec())
            if not (isSingleton path) then raiseParseErrorAt (rhs parseState 3) (FSComp.SR.parsModuleAbbreviationMustBeSimpleName())
            if not (isNil attribs) then raiseParseErrorAt (rhs parseState 1) (FSComp.SR.parsIgnoreAttributesOnModuleAbbreviation())
            if not (isNil attribs2) then raiseParseErrorAt (rhs parseState 3) (FSComp.SR.parsIgnoreAttributesOnModuleAbbreviation())
            match vis with
            | Some vis -> raiseParseErrorAt (rhs parseState 1) (FSComp.SR.parsIgnoreAttributesOnModuleAbbreviationAlwaysPrivate(vis.ToString()))
            | None -> ()
            [ SynModuleDecl.ModuleAbbrev(List.head path, eqn, (rhs parseState 3, eqn) ||> unionRangeWithListBy (fun id -> id.idRange)) ]
        | Choice2Of2 (def, mEndOpt) ->
            if not (isSingleton path) then raiseParseErrorAt (rhs parseState 3) (FSComp.SR.parsModuleAbbreviationMustBeSimpleName())
            let info = SynComponentInfo(attribs @ attribs2, None, [], path, xmlDoc, false, vis, rhs parseState 3)
            let mEquals = rhs parseState 4
            let trivia: SynModuleDeclNestedModuleTrivia = { ModuleKeyword = Some mModule; EqualsRange = Some mEquals }
            let m =
                (rhs2 parseState 1 4, def)
                ||> unionRangeWithListBy (fun (d: SynModuleDecl) -> d.Range)
                |> unionRangeWithXmlDoc xmlDoc
            let m = match mEndOpt with | None -> m | Some mEnd -> unionRanges m mEnd
            [ SynModuleDecl.NestedModule(info, isRec, def, false, m, trivia) ] }

  /* incomplete 'module' definitions */
  | opt_attributes opt_access moduleIntro error
      { let xmlDoc = grabXmlDoc(parseState, $1, 1)
        let mWhole = rhs2 parseState 1 3 |> unionRangeWithXmlDoc xmlDoc
        let attribs, (mModule, isRec, path, vis, attribs2) = $1, $3
        let info = SynComponentInfo(attribs @ attribs2, None, [], path, xmlDoc, false, vis, rhs parseState 3)
        let trivia: SynModuleDeclNestedModuleTrivia = { ModuleKeyword = Some mModule; EqualsRange = None }
        [ SynModuleDecl.NestedModule(info, isRec, [], false, mWhole, trivia) ] }

  /* unattached custom attributes */
  | attributes recover
      { errorR(Error(FSComp.SR.parsAttributeOnIncompleteCode(), rhs parseState 1))
        [ SynModuleDecl.Attributes($1, rhs parseState 1) ] }

  /* 'open' declarations */
  | openDecl
      { [ SynModuleDecl.Open $1 ] }

openDecl:
  | OPEN path
      { let mOpen = rhs parseState 1
        let mPath = $2.Range
        SynOpenDeclTarget.ModuleOrNamespace($2, mPath), unionRanges mOpen mPath }

  | OPEN recover
      { let mOpen = rhs parseState 1
        SynOpenDeclTarget.ModuleOrNamespace(SynLongIdent([], [], []), mOpen.EndRange), mOpen }

  | OPEN typeKeyword appTypeWithoutNull
      { let mOpen = rhs parseState 1
        let mPath = $3.Range
        SynOpenDeclTarget.Type($3, mPath), unionRanges mOpen mPath }

  | OPEN typeKeyword recover
      { let m = rhs2 parseState 1 2
        SynOpenDeclTarget.ModuleOrNamespace(SynLongIdent([], [], []), m.EndRange), m }

/* The right-hand-side of a module abbreviation definition */
/* This occurs on the right of a module abbreviation (#light encloses the r.h.s. with OBLOCKBEGIN/OBLOCKEND) */
/* We don't use it in signature files */
namedModuleAbbrevBlock:
  | OBLOCKBEGIN path oblockend
     { $2 }

  | path
     { $1 }


/* The right-hand-side of a module definition */
namedModuleDefnBlock:
  | OBLOCKBEGIN wrappedNamedModuleDefn oblockend
     { Choice2Of2 $2 }

  | OBLOCKBEGIN wrappedNamedModuleDefn recover
     { // The lex filter ensures we can only get a mismatch in OBLOCKBEGIN/OBLOCKEND tokens if there was some other kind of error, hence we don't need to report this error
       Choice2Of2 $2 }

  | OBLOCKBEGIN moduleDefnsOrExpr oblockend
       { // There is an ambiguity here
         // In particular, consider the following two:
         //
         // module M2 =
         //    System.DateTime.Now
         // module M2 =
         //    Microsoft.FSharp.Core.List
         // The second is a module abbreviation, the first a module containing a single expression.
         // The resolution is in favour of the module abbreviation, i.e. anything of the form
         //    module M2 = ID.ID.ID.ID
         // will be taken as a module abbreviation, regardles of the identifiers themselves.
         //
         // This is similar to the ambiguitty between
         //    type X = int
         // and
         //    type X = OneValue
         // However in that case we do use type name lookup to make the resolution.

         match $2 with
         | [ SynModuleDecl.Expr(LongOrSingleIdent(false, SynLongIdent(path, _, _), None, _), _) ] ->
             Choice1Of2  path
         | _ ->
             Choice2Of2 ($2, None)
       }

  | OBLOCKBEGIN moduleDefnsOrExpr recover
     { // The lex filter ensures we can only get a mismatch in OBLOCKBEGIN/OBLOCKEND tokens if there was some other kind of error, hence we don't need to report this error
       // reportParseErrorAt (rhs parseState 1) (FSComp.SR.parsUnClosedBlockInHashLight())
       Choice2Of2 ($2, None) }

  | OBLOCKBEGIN error oblockend
     { let mEnd = rhs parseState 3
       Choice2Of2 ([], Some mEnd) }

  | wrappedNamedModuleDefn
     { Choice2Of2 $1 }

  | path
     { Choice1Of2 $1.LongIdent }


/* A module definition that includes a 'begin'...'end' (rarely used in F# with #light syntax) */
wrappedNamedModuleDefn:
  | structOrBegin moduleDefnsOrExprPossiblyEmpty END
     { let mEnd = rhs parseState 3
       $2, Some mEnd }

  | structOrBegin moduleDefnsOrExprPossiblyEmpty recover
     { reportParseErrorAt (rhs parseState 1) (FSComp.SR.parsUnmatchedBeginOrStruct())
       $2, None }

  | structOrBegin error END
     { let mEnd = rhs parseState 3
       [], Some mEnd }


tyconDefnAugmentation:
  | WITH classDefnBlock declEnd
     { let mWithKwd = rhs parseState 1
       mWithKwd, $2 }


/* An optional list of custom attributes */
opt_attributes:
  | attributes
      { $1 }

  | %prec prec_opt_attributes_none
      { [] }

/* A list of sets of custom attributes */
attributes:
  | attributeList
     { $1 }

  | attributeList attributes
     { $1 @ $2 }


/* One set of custom attributes, including [< ... >] */
attributeList:
  | LBRACK_LESS attributeListElements opt_seps GREATER_RBRACK opt_OBLOCKSEP
      { mkAttributeList $2 (rhs2 parseState 1 4) }

  | LBRACK_LESS error GREATER_RBRACK opt_OBLOCKSEP
      { mkAttributeList [] (rhs2 parseState 1 3) }

  | LBRACK_LESS attributeListElements opt_seps ends_coming_soon_or_recover
      { if not $4 then reportParseErrorAt (rhs parseState 1) (FSComp.SR.parsUnmatchedLBrackLess())
        mkAttributeList $2 (rhs2 parseState 1 2) }

  | LBRACK_LESS ends_coming_soon_or_recover
      { if not $2 then reportParseErrorAt (rhs parseState 1) (FSComp.SR.parsUnmatchedLBrackLess())
        mkAttributeList [] (rhs parseState 1) }


/* One set of custom attributes, not including [< ... >] */
attributeListElements:
  | attribute
     { [$1] }

  | attributeListElements seps attribute
     { $1 @ [$3] }


/* One custom attribute */
attribute:
  /* A custom attribute */
  | path opt_HIGH_PRECEDENCE_APP opt_atomicExprAfterType
     { let arg = match $3 with None -> mkSynUnit $1.Range | Some e -> e
       let m = unionRanges $1.Range arg.Range
       ({ TypeName = $1; ArgExpr = arg; Target = None; AppliesToGetterAndSetter = false; Range = m }: SynAttribute) }

  /* A custom attribute with an attribute target */
  | attributeTarget path opt_HIGH_PRECEDENCE_APP opt_atomicExprAfterType
     { let arg = match $4 with None -> mkSynUnit $2.Range | Some e -> e
       let startRange = match $1 with Some(ident:Ident) -> ident.idRange | None -> $2.Range
       let m = unionRanges startRange arg.Range
       ({ TypeName = $2; ArgExpr = arg; Target = $1; AppliesToGetterAndSetter = false; Range = m }: SynAttribute) }

  /* A custom attribute with an attribute target */
  | attributeTarget OBLOCKBEGIN path oblockend opt_HIGH_PRECEDENCE_APP opt_atomicExprAfterType
     { let arg = match $6 with None -> mkSynUnit $3.Range | Some e -> e
       let startRange = match $1 with Some ident -> ident.idRange | None -> $3.Range
       let m = unionRanges startRange arg.Range
       ({ TypeName = $3; ArgExpr = arg; Target = $1; AppliesToGetterAndSetter = false; Range = m }: SynAttribute) }


/* The target of a custom attribute */
attributeTarget:
  | moduleKeyword COLON
      { Some(ident("module", (rhs parseState 1))) }

  | typeKeyword COLON
      { Some(ident("type", (rhs parseState 1))) }

  | ident COLON { Some($1) }

  /* return */
  | YIELD COLON
      { if $1 then reportParseErrorAt (rhs parseState 1) (FSComp.SR.parsSyntaxError())
        Some(ident("return", (rhs parseState 1))) }

/* Flags on a member */
memberFlags:
  | STATIC MEMBER
      { let mStatic = rhs parseState 1
        let mMember = rhs parseState 2
        StaticMemberFlags, SynLeadingKeyword.StaticMember(mStatic, mMember) }

 | STATIC
      { let mStatic = rhs parseState 1
        // todo: it should be possible to make it work better for both `abstract` and `member` in the type checker
        StaticMemberFlags, SynLeadingKeyword.Static(mStatic) }

  | MEMBER
      { let mMember = rhs parseState 1
        NonVirtualMemberFlags, SynLeadingKeyword.Member mMember }

  | OVERRIDE
      { let mOverride = rhs parseState 1
        OverrideMemberFlags, SynLeadingKeyword.Override mOverride }

  | DEFAULT
      { let mDefault = rhs parseState 1
        OverrideMemberFlags, SynLeadingKeyword.Default mDefault }

/* The name of a type in a signature or implementation, possibly with type parameters and constraints */
typeNameInfo:
  | opt_attributes tyconNameAndTyparDecls opt_typeConstraints
     { let typars, lid, fixity, vis = $2
       let xmlDoc = grabXmlDoc(parseState, $1, 1)
       let m = match lid with [] -> rhs parseState 2 | _ -> rangeOfLid lid
       SynComponentInfo ($1, typars, $3, lid, xmlDoc, fixity, vis, m) }

/* Part of a set of type definitions */
tyconDefnList:
  | AND tyconDefn tyconDefnList
     { let xmlDoc = grabXmlDoc(parseState, [], 1)
       let tyconDefn =
           let leadingKeyword = SynTypeDefnLeadingKeyword.And(rhs parseState 1)
           let (SynTypeDefn(componentInfo, typeRepr, members, implicitConstructor, range, trivia) as typeDefn) = $2 leadingKeyword
           let (SynComponentInfo(a, typars, c, lid, _xmlDoc, fixity, vis, mLongId)) = componentInfo
           if xmlDoc.IsEmpty then
               if _xmlDoc.IsEmpty then typeDefn else
               let range = unionRangeWithXmlDoc _xmlDoc range
               SynTypeDefn(componentInfo, typeRepr, members, implicitConstructor, range, trivia)

           else
               _xmlDoc.MarkAsInvalid()
               let range = unionRangeWithXmlDoc xmlDoc range
               let componentInfo = SynComponentInfo (a, typars, c, lid, xmlDoc, fixity, vis, mLongId)
               SynTypeDefn(componentInfo, typeRepr, members, implicitConstructor, range, trivia)
       tyconDefn :: $3 }
  |
     { [] }

/* A type definition */
tyconDefn:
  | typeNameInfo
     { fun leadingKeyword ->
           let trivia: SynTypeDefnTrivia = { LeadingKeyword = leadingKeyword; EqualsRange = None; WithKeyword = None }
           SynTypeDefn($1, SynTypeDefnRepr.Simple(SynTypeDefnSimpleRepr.None($1.Range), $1.Range), [], None, $1.Range, trivia) }

  | typeNameInfo tyconDefnAugmentation
     { let mWithKwd, classDefns = $2
       let m = (rhs parseState 1, classDefns) ||> unionRangeWithListBy (fun mem -> mem.Range)
       fun leadingKeyword ->
           let trivia: SynTypeDefnTrivia = { LeadingKeyword = leadingKeyword; EqualsRange = None; WithKeyword = None }
           SynTypeDefn($1, SynTypeDefnRepr.ObjectModel(SynTypeDefnKind.Augmentation mWithKwd, [], m), classDefns, None, m, trivia) }

  | typeNameInfo opt_attributes opt_access opt_HIGH_PRECEDENCE_APP opt_simplePatterns optAsSpec EQUALS tyconDefnRhsBlock
     { let vis, spats, az = $3, $5, $6
       let nameRange = rhs parseState 1
       let (tcDefRepr, mWith, members) = $8 nameRange
       let (SynComponentInfo(_, _, _, lid, _, _, _, _)) = $1
       let mEquals = rhs parseState 7
       // Gets the XML doc comments prior to the implicit constructor
       let xmlDoc = grabXmlDoc (parseState, $2, 2)
       let m = match lid with [] -> rhs parseState 1 | _ -> rangeOfLid lid
       let memberCtorPattern =
           spats |> Option.map (fun spats ->
               SynMemberDefn.ImplicitCtor(vis, $2, spats, Option.bind snd az, xmlDoc, m, { AsKeyword = Option.map fst az })
           )

       let tcDefRepr =
         match tcDefRepr, memberCtorPattern with
         | SynTypeDefnRepr.Simple(SynTypeDefnSimpleRepr.None _, m), Some ctor ->
             reportParseErrorAt m (FSComp.SR.parsEmptyTypeDefinition())
             SynTypeDefnRepr.ObjectModel(SynTypeDefnKind.Unspecified, [ctor], unionRanges m mEquals)

         | SynTypeDefnRepr.Simple(SynTypeDefnSimpleRepr.None mName, m), _ ->
             reportParseErrorAt m (FSComp.SR.parsEmptyTypeDefinition())
             tcDefRepr

         | SynTypeDefnRepr.ObjectModel(k, cspec, m), Some ctor ->
             SynTypeDefnRepr.ObjectModel(k, ctor :: cspec, m)

         | _, Some ctor ->
             reportParseErrorAt (rhs2 parseState 1 5) (FSComp.SR.parsOnlyClassCanTakeValueArguments ())
             tcDefRepr

         | _ ->
             match az with
             | Some(_, Some id) ->
                 reportParseErrorAt (rhs parseState 6) (FSComp.SR.tcLetAndDoRequiresImplicitConstructionSequence ())
             | _ -> ()
             tcDefRepr
       let declRange = unionRanges (rhs parseState 1) tcDefRepr.Range
       let mWhole = (declRange, members)
                    ||> unionRangeWithListBy (fun (mem: SynMemberDefn) -> mem.Range)
                    |> unionRangeWithXmlDoc xmlDoc
       fun leadingKeyword ->
           let trivia: SynTypeDefnTrivia = { LeadingKeyword = leadingKeyword; EqualsRange = Some mEquals; WithKeyword = mWith }
           SynTypeDefn($1, tcDefRepr, members, memberCtorPattern, mWhole, trivia) }

  | typeNameInfo opt_attributes opt_access opt_HIGH_PRECEDENCE_APP opt_simplePatterns optAsSpec recover
     { let vis, spats, az = $3, $5, $6
       let (SynComponentInfo(longId = lid)) = $1
       // Gets the XML doc comments prior to the implicit constructor
       let xmlDoc = grabXmlDoc (parseState, $2, 2)
       let m = match lid with [] -> rhs parseState 1 | _ -> rangeOfLid lid
       let mName = $1.Range
       let members, mWhole =
           match spats, vis, az with
           | Some spats, _, _ ->
               let memberCtorPattern = SynMemberDefn.ImplicitCtor(vis, $2, spats, Option.bind snd az, xmlDoc, m, { AsKeyword = Option.map fst az })
               [memberCtorPattern], unionRanges mName memberCtorPattern.Range
           | _, _, Some(mAs, asId) ->
               let mAs =
                   asId |> Option.map (fun id ->
                       reportParseErrorAt (rhs parseState 6) (FSComp.SR.tcLetAndDoRequiresImplicitConstructionSequence ())
                       id.idRange
                   )
                   |> Option.defaultValue mAs
               [], unionRanges mName mAs
           | _, Some vis, _ ->
               [], unionRanges mName vis.Range
           | _ ->
               [], mName

       fun leadingKeyword ->
           let trivia = { SynTypeDefnTrivia.Zero with LeadingKeyword = leadingKeyword }
           SynTypeDefn($1, SynTypeDefnRepr.Simple(SynTypeDefnSimpleRepr.None(mName), mName), members, None, mWhole, trivia) }
<<<<<<< HEAD
=======

>>>>>>> 0c19792e

/* The right-hand-side of a type definition */
tyconDefnRhsBlock:
  /* This rule allows members to be given for record and union types in the #light syntax */
  /* without the use of 'with' ... 'end'. For example: */
  /*     type R = */
  /*         { a: int } */
  /*         member r.A = a */
  /* It also takes into account that any existing 'with' */
  /* block still needs to be considered and may occur indented or undented from the core type */
  /* representation. */
  | OBLOCKBEGIN tyconDefnRhs opt_OBLOCKSEP classDefnMembers opt_classDefn oblockend opt_classDefn
     { let mWith, optClassDefn = $5
       let mWith2, optClassDefn2 = $7
       let m = unionRanges (rhs parseState 1) (match optClassDefn2 with [] -> (match optClassDefn with [] -> (rhs parseState 4) | _ -> (rhs parseState 5)) | _ -> (rhs parseState 7))
       (fun nameRange ->
           let tcDefRepr, members = $2 nameRange (checkForMultipleAugmentations m ($4 @ optClassDefn) optClassDefn2)
           let mWith = Option.orElse mWith2 mWith
           tcDefRepr, mWith, members) }

  | OBLOCKBEGIN tyconDefnRhs opt_OBLOCKSEP classDefnMembers opt_classDefn recover
     { if not $6 then reportParseErrorAt (rhs parseState 6) (FSComp.SR.parsUnexpectedEndOfFileTypeDefinition())
       let mWith, optClassDefn = $5
       let m = unionRanges (rhs parseState 1) (match optClassDefn with [] -> (rhs parseState 4) | _ -> (rhs parseState 5))
       (fun nameRange ->
           let tcDefRepr, members = $2 nameRange (checkForMultipleAugmentations m ($4 @ optClassDefn) [])
           tcDefRepr, mWith, members) }

  | OBLOCKBEGIN oblockend
     { fun mName ->
           SynTypeDefnRepr.Simple(SynTypeDefnSimpleRepr.None mName, mName), None, [] }

  | tyconDefnRhs opt_classDefn
     { let m = rhs parseState 1
       let mWith, optClassDefn = $2
       (fun nameRange ->
           let tcDefRepr, members = $1 nameRange optClassDefn
           tcDefRepr, mWith, members) }


/* The right-hand-side of a type definition */
tyconDefnRhs:

  /* A simple type definition */
  | tyconDefnOrSpfnSimpleRepr
     { let m = $1.Range
       (fun nameRange augmentation -> SynTypeDefnRepr.Simple($1, m), augmentation) }

  /* An object type definition */
  | tyconClassDefn
     { let needsCheck, (kind, decls), mopt = $1
       let m = match mopt with
               | None -> (lhs parseState).StartRange // create a zero-width range
               | Some m -> m
       (fun nameRange augmentation ->
           if needsCheck && isNil decls then
               reportParseErrorAt nameRange (FSComp.SR.parsEmptyTypeDefinition())
           SynTypeDefnRepr.ObjectModel(kind, decls, m), augmentation) }

  /* A delegate type definition */
  | DELEGATE OF topType
     { let m = lhs parseState
       let ty, arity = $3
       (fun nameRange augmentation ->
           let valSig = SynValSig([], (SynIdent(mkSynId m "Invoke", None)), inferredTyparDecls, ty, arity, false, false, PreXmlDoc.Empty, None, None, m, SynValSigTrivia.Zero)
           let flags = AbstractMemberFlags true SynMemberKind.Member
           let invoke = SynMemberDefn.AbstractSlot(valSig, flags, m, SynMemberDefnAbstractSlotTrivia.Zero)
           if not (isNil augmentation) then raiseParseErrorAt m (FSComp.SR.parsAugmentationsIllegalOnDelegateType())
           SynTypeDefnRepr.ObjectModel(SynTypeDefnKind.Delegate(ty, arity), [invoke], m), []) }


/* The right-hand-side of a object type definition */
tyconClassDefn:
  | classDefnBlockKindUnspecified
     { let needsCheck, decls, mopt = $1
       needsCheck, (SynTypeDefnKind.Unspecified, decls), mopt }

  | classOrInterfaceOrStruct classDefnBlock END
     { false, ($1, $2), Some(rhs2 parseState 1 3) }

  | classOrInterfaceOrStruct classDefnBlock recover
     { reportParseErrorAt (rhs parseState 1) (FSComp.SR.parsUnmatchedClassInterfaceOrStruct())
       let m = (rhs parseState 1, $2) ||> unionRangeWithListBy (fun (d: SynMemberDefn) -> d.Range)
       false, ($1, $2), Some(m) }

  | classOrInterfaceOrStruct error END
     { // silent recovery
       false, ($1, []), Some(rhs2 parseState 1 3) }


/* The right-hand-side of a object type definition where the class/interface/struct kind has not been specified */
classDefnBlockKindUnspecified:
  | OBLOCKBEGIN classDefnMembersAtLeastOne recover
     { if not $3 then reportParseErrorAt (rhs parseState 3) (FSComp.SR.parsUnexpectedEndOfFileTypeDefinition())
       let mopt =
           match $2 with
           | _ :: _ -> Some((rhs parseState 1, $2) ||> unionRangeWithListBy (fun (d: SynMemberDefn) -> d.Range))
           | _ -> None
       false, $2, mopt }

  | OBLOCKBEGIN classDefnMembersAtLeastOne oblockend
     { let mopt =
           match $2 with
           | _ :: _ -> Some((rhs parseState 1, $2) ||> unionRangeWithListBy (fun (d: SynMemberDefn) -> d.Range))
           | _ -> None
       true, $2, mopt }


/* The contents of an object type definition or type augmentation */
classDefnBlock:
  | OBLOCKBEGIN classDefnMembers recover
      { if not $3 then reportParseErrorAt (rhs parseState 3) (FSComp.SR.parsUnexpectedEndOfFileTypeDefinition())
        $2 }

  | OBLOCKBEGIN classDefnMembers oblockend
      { $2 }

  | classDefnMembers
      { $1 }


/* The members of an object type definition or type augmentation, possibly empty */
classDefnMembers:
  | classDefnMembersAtLeastOne
     { $1 }

  /* REVIEW: Error recovery rules that are followed by potentially empty productions are suspicious! */
  | error classDefnMembers
     { $2 }

  | /* EMPTY */
     { [] }


/* The members of an object type definition or type augmentation */
classDefnMembersAtLeastOne:
  | classDefnMember opt_seps classDefnMembers
     { match $1, $3 with
       | [ SynMemberDefn.Interface(members=Some []; range=m) ], nextMember :: _ ->
           let strictIndentation = parseState.LexBuffer.SupportsFeature LanguageFeature.StrictIndentation
           let warnF = if strictIndentation then errorR else warning 
           warnF(IndentationProblem(FSComp.SR.lexfltTokenIsOffsideOfContextStartedEarlier(warningStringOfPos m.Start), nextMember.Range))
       | _ -> ()
       $1 @ $3 }


/* The "with get, set" part of a member definition */
classDefnMemberGetSet:
  | WITH classDefnMemberGetSetElements
     { let mWithKwd = rhs parseState 1
       mWithKwd, $2 }

  | OWITH classDefnMemberGetSetElements OEND
     { let mWithKwd = rhs parseState 1
       mWithKwd, $2 }

  | OWITH classDefnMemberGetSetElements error
     { let mWithKwd = rhs parseState 1
       reportParseErrorAt (rhs parseState 1) (FSComp.SR.parsUnmatchedWith())
       mWithKwd, $2 }

/* The "get, set" part of a member definition */
classDefnMemberGetSetElements:
  | classDefnMemberGetSetElement
     { [$1], None }

  | classDefnMemberGetSetElement AND classDefnMemberGetSetElement
     { let mAnd = rhs parseState 2
       [$1;$3], Some mAnd }

classDefnMemberGetSetElement:
  | opt_inline opt_attributes bindingPattern opt_topReturnTypeWithTypeConstraints EQUALS typedSequentialExprBlock
     { let mEquals = rhs parseState 5
       let mRhs = ($6: SynExpr).Range
       ($1, $2, $3, $4, Some mEquals, $6, mRhs) }


/* The core of a member definition */
memberCore:
  /* Methods and simple getter properties */
  | opt_inline bindingPattern opt_topReturnTypeWithTypeConstraints EQUALS typedSequentialExprBlock
     { let mRhs = $5.Range
       let optReturnType = $3
       let mEquals = rhs parseState 4
       let bindingPat, mBindLhs = $2
       (fun vis flagsBuilderAndLeadingKeyword attrs rangeStart ->
            let xmlDoc = grabXmlDocAtRangeStart(parseState, attrs, rangeStart)
            let memFlagsBuilder, leadingKeyword = flagsBuilderAndLeadingKeyword
            let memberFlags = memFlagsBuilder SynMemberKind.Member
            let mWholeBindLhs = (mBindLhs, attrs) ||> unionRangeWithListBy (fun (a: SynAttributeList) -> a.Range)
            let trivia: SynBindingTrivia = { LeadingKeyword = leadingKeyword; InlineKeyword = $1; EqualsRange = Some mEquals }
            let binding = mkSynBinding (xmlDoc, bindingPat) (vis, (Option.isSome $1), false, mWholeBindLhs, DebugPointAtBinding.NoneAtInvisible, optReturnType, $5, mRhs, [], attrs, Some memberFlags, trivia)
            let memberRange = unionRanges rangeStart mRhs |> unionRangeWithXmlDoc xmlDoc
            [ SynMemberDefn.Member(binding, memberRange) ]) }

  | opt_inline bindingPattern opt_topReturnTypeWithTypeConstraints OBLOCKSEP
     { let optReturnType = $3
       let bindingPat, mBindLhs = $2
       let mEnd =
           match optReturnType with
           | Some(_, ty) -> ty.Range.EndRange
           | _ -> bindingPat.Range.EndRange
       let expr = arbExpr ("memberCore1", mEnd)
       errorR (Error(FSComp.SR.parsMissingMemberBody(), rhs parseState 4))

       fun vis flagsBuilderAndLeadingKeyword attrs rangeStart ->
           let xmlDoc = grabXmlDocAtRangeStart(parseState, attrs, rangeStart)
           let memFlagsBuilder, leadingKeyword = flagsBuilderAndLeadingKeyword
           let memberFlags = memFlagsBuilder SynMemberKind.Member
           let mWholeBindLhs = (mBindLhs, attrs) ||> unionRangeWithListBy (fun (a: SynAttributeList) -> a.Range)
           let trivia: SynBindingTrivia = { LeadingKeyword = leadingKeyword; InlineKeyword = $1; EqualsRange = None }
           let binding = mkSynBinding (xmlDoc, bindingPat) (vis, (Option.isSome $1), false, mWholeBindLhs, DebugPointAtBinding.NoneAtInvisible, optReturnType, expr, mEnd, [], attrs, Some memberFlags, trivia)
           let memberRange = unionRanges rangeStart mEnd |> unionRangeWithXmlDoc xmlDoc
           [ SynMemberDefn.Member (binding, memberRange) ] }

  | opt_inline bindingPattern opt_topReturnTypeWithTypeConstraints recover
     { let optReturnType = $3
       let bindingPat, mBindLhs = $2
       let mEnd =
           match optReturnType with
           | Some(_, ty) -> ty.Range.EndRange
           | _ -> bindingPat.Range.EndRange
       let expr = arbExpr ("memberCore2", mEnd)

       fun vis flagsBuilderAndLeadingKeyword attrs rangeStart ->
           let xmlDoc = grabXmlDocAtRangeStart(parseState, attrs, rangeStart)
           let memFlagsBuilder, leadingKeyword = flagsBuilderAndLeadingKeyword
           let memberFlags = memFlagsBuilder SynMemberKind.Member
           let mWholeBindLhs = (mBindLhs, attrs) ||> unionRangeWithListBy (fun (a: SynAttributeList) -> a.Range)
           let trivia: SynBindingTrivia = { LeadingKeyword = leadingKeyword; InlineKeyword = $1; EqualsRange = None }
           let binding = mkSynBinding (xmlDoc, bindingPat) (vis, (Option.isSome $1), false, mWholeBindLhs, DebugPointAtBinding.NoneAtInvisible, optReturnType, expr, mEnd, [], attrs, Some memberFlags, trivia)
           let memberRange = unionRanges rangeStart mEnd |> unionRangeWithXmlDoc xmlDoc
           [ SynMemberDefn.Member (binding, memberRange) ] }

  /* Properties with explicit get/set, also indexer properties */
  | opt_inline bindingPattern opt_topReturnTypeWithTypeConstraints classDefnMemberGetSet
     { let mWith, (classDefnMemberGetSetElements, mAnd) = $4
       let mWhole = (rhs parseState 2, classDefnMemberGetSetElements) ||> unionRangeWithListBy (fun (_, _, _, _, _, _, m2) -> m2)
       let propertyNameBindingPat, _ = $2
       let optPropertyType = $3

       mkSynMemberDefnGetSet
           parseState
           $1
           mWith
           classDefnMemberGetSetElements
           mAnd
           mWhole
           propertyNameBindingPat
           optPropertyType }

abstractMemberFlags:
  | ABSTRACT
      { let mAbstract = rhs parseState 1
        AbstractMemberFlags true, SynLeadingKeyword.Abstract mAbstract }

  | ABSTRACT MEMBER
      { let mAbstract = rhs parseState 1
        let mMember = rhs parseState 2
        AbstractMemberFlags true, SynLeadingKeyword.AbstractMember(mAbstract, mMember) }

  | STATIC ABSTRACT
      { let mWhole = rhs2 parseState 1 2
        parseState.LexBuffer.CheckLanguageFeatureAndRecover LanguageFeature.InterfacesWithAbstractStaticMembers mWhole
        if parseState.LexBuffer.SupportsFeature LanguageFeature.InterfacesWithAbstractStaticMembers then
            warning(Error(FSComp.SR.tcUsingInterfacesWithStaticAbstractMethods(), mWhole))
        let mStatic = rhs parseState 1
        let mAbstract = rhs parseState 2
        AbstractMemberFlags false, SynLeadingKeyword.StaticAbstract(mStatic, mAbstract) }

  | STATIC ABSTRACT MEMBER
      { let mWhole = rhs2 parseState 1 2
        parseState.LexBuffer.CheckLanguageFeatureAndRecover LanguageFeature.InterfacesWithAbstractStaticMembers mWhole
        if parseState.LexBuffer.SupportsFeature LanguageFeature.InterfacesWithAbstractStaticMembers then
            warning(Error(FSComp.SR.tcUsingInterfacesWithStaticAbstractMethods(), mWhole))
        let mStatic = rhs parseState 1
        let mAbstract = rhs parseState 2
        let mMember = rhs parseState 3
        AbstractMemberFlags false, SynLeadingKeyword.StaticAbstractMember(mStatic, mAbstract, mMember) }

/* A member definition */
classDefnMember:
  | opt_attributes opt_access classDefnBindings
     { if Option.isSome $2 then errorR(Error(FSComp.SR.parsVisibilityDeclarationsShouldComePriorToIdentifier(), rhs parseState 2))
       [mkClassMemberLocalBindings(false, None, $1, $2, $3)] }

  | opt_attributes opt_access STATIC classDefnBindings
     { if Option.isSome $2 then errorR(Error(FSComp.SR.parsVisibilityDeclarationsShouldComePriorToIdentifier(), rhs parseState 2))
       [mkClassMemberLocalBindings(true, Some(rhs parseState 3), $1, $2, $4)] }

  | opt_attributes opt_access memberFlags memberCore opt_ODECLEND
     { let rangeStart = rhs parseState 1
       if Option.isSome $2 then
           errorR (Error (FSComp.SR.parsVisibilityDeclarationsShouldComePriorToIdentifier (), rhs parseState 2))
       let flags = $3
       $4 $2 flags $1 rangeStart }

  | opt_attributes opt_access memberFlags recover
      { let rangeStart = rhs parseState 1
        if Option.isSome $2 then
            errorR (Error(FSComp.SR.parsVisibilityDeclarationsShouldComePriorToIdentifier (), rhs parseState 2))
        let memFlagsBuilder, leadingKeyword = $3
        let flags = Some(memFlagsBuilder SynMemberKind.Member)
        let xmlDoc = grabXmlDocAtRangeStart (parseState, $1, rangeStart)
        let trivia = { LeadingKeyword = leadingKeyword; InlineKeyword = None; EqualsRange = None }
        let mMember = rhs parseState 3
        let mEnd = mMember.EndRange
        let bindingPat = patFromParseError (SynPat.Wild(mEnd))
        let expr = arbExpr ("classDefnMember1", mEnd)
        let mWhole = rhs2 parseState 1 3
        let binding =
            mkSynBinding
                (xmlDoc, bindingPat)
                ($2, (Option.isSome $2), false, mWhole, DebugPointAtBinding.NoneAtInvisible, None, expr, mEnd, [], $1, flags, trivia)

        [SynMemberDefn.Member(binding, mWhole)] }

  | opt_attributes opt_access interfaceMember appTypeWithoutNull opt_interfaceImplDefn
     { if not (isNil $1) then errorR(Error(FSComp.SR.parsAttributesAreNotPermittedOnInterfaceImplementations(), rhs parseState 1))
       if Option.isSome $2 then errorR(Error(FSComp.SR.parsInterfacesHaveSameVisibilityAsEnclosingType(), rhs parseState 3))
       let mWithKwd, members, mWhole =
           match $5 with
           | None -> None, None, rhs2 parseState 1 4
           | Some(mWithKwd, members, m) -> Some mWithKwd, Some members, unionRanges (rhs2 parseState 1 4) m
       [ SynMemberDefn.Interface($4, mWithKwd, members, mWhole) ] }

  | opt_attributes opt_access abstractMemberFlags opt_inline nameop opt_explicitValTyparDecls COLON topTypeWithTypeConstraints classMemberSpfnGetSet opt_ODECLEND
     { let ty, arity = $8
       let isInline, doc, id, explicitValTyparDecls = (Option.isSome $4), grabXmlDoc(parseState, $1, 1), $5, $6
       let mWith, (getSet, getSetRangeOpt) = $9
       let getSetAdjuster arity = match arity, getSet with SynValInfo([], _), SynMemberKind.Member -> SynMemberKind.PropertyGet | _ -> getSet
       let mWhole =
           let m = rhs parseState 1
           match getSetRangeOpt with
           | None -> unionRanges m ty.Range
           | Some gs -> unionRanges m gs.Range
           |> unionRangeWithXmlDoc doc
       if Option.isSome $2 then errorR(Error(FSComp.SR.parsAccessibilityModsIllegalForAbstract(), mWhole))
       let mkFlags, leadingKeyword = $3
       let trivia = { LeadingKeyword = leadingKeyword; InlineKeyword = $4; WithKeyword = mWith; EqualsRange = None }
       let valSpfn = SynValSig($1, id, explicitValTyparDecls, ty, arity, isInline, false, doc, None, None, mWhole, trivia)
       let trivia: SynMemberDefnAbstractSlotTrivia = { GetSetKeywords = getSetRangeOpt }
       [ SynMemberDefn.AbstractSlot(valSpfn, mkFlags (getSetAdjuster arity), mWhole, trivia) ] }

  | opt_attributes opt_access inheritsDefn
     { if not (isNil $1) then errorR(Error(FSComp.SR.parsAttributesIllegalOnInherit(), rhs parseState 1))
       if Option.isSome $2 then errorR(Error(FSComp.SR.parsVisibilityIllegalOnInherit(), rhs parseState 1))
       [ $3 ] }

  | opt_attributes opt_access valDefnDecl opt_ODECLEND
     { if Option.isSome $2 then errorR(Error(FSComp.SR.parsVisibilityDeclarationsShouldComePriorToIdentifier(), rhs parseState 2))
       let rangeStart = rhs parseState 1
       $3 rangeStart $1 None }

  | opt_attributes opt_access STATIC valDefnDecl opt_ODECLEND
     { if Option.isSome $2 then errorR(Error(FSComp.SR.parsVisibilityDeclarationsShouldComePriorToIdentifier(), rhs parseState 2))
       let mStatic = rhs parseState 3
       let rangeStart = rhs parseState 1
       $4 rangeStart $1 (Some mStatic) }

  | opt_attributes opt_access memberFlags autoPropsDefnDecl opt_ODECLEND
     { let rangeStart = rhs parseState 1
       if Option.isSome $2 then
           errorR(Error(FSComp.SR.parsVisibilityDeclarationsShouldComePriorToIdentifier(), rhs parseState 2))
       let flags = $3
       $4 $1 flags rangeStart }

  | opt_attributes opt_access NEW atomicPattern optAsSpec EQUALS typedSequentialExprBlock opt_ODECLEND
     { let mWholeBindLhs = rhs2 parseState 1 (if Option.isSome $5 then 5 else 4)
       let mNew = rhs parseState 3
       let xmlDoc = grabXmlDoc(parseState, $1, 1)
       let m = unionRanges mWholeBindLhs $7.Range |> unionRangeWithXmlDoc xmlDoc
       let mEquals = rhs parseState 6
       let expr = $7
       let valSynData = SynValData (Some CtorMemberFlags, SynValInfo([SynInfo.InferSynArgInfoFromPat $4], SynInfo.unnamedRetVal), Option.bind snd $5, None)
       let vis = $2
       let declPat = SynPat.LongIdent(SynLongIdent([mkSynId (rhs parseState 3) "new"], [], [None]), None, Some noInferredTypars, SynArgPats.Pats [$4], vis, rhs parseState 3)
       // Check that 'SynPatForConstructorDecl' matches this correctly
       assert (match declPat with SynPatForConstructorDecl _ -> true | _ -> false)
       let synBindingTrivia: SynBindingTrivia = { LeadingKeyword = SynLeadingKeyword.New mNew; InlineKeyword = None; EqualsRange = Some mEquals }
       [ SynMemberDefn.Member(SynBinding (None, SynBindingKind.Normal, false, false, $1, xmlDoc, valSynData, declPat, None, expr, mWholeBindLhs, DebugPointAtBinding.NoneAtInvisible, synBindingTrivia), m) ] }

  | opt_attributes opt_access NEW atomicPattern optAsSpec ends_coming_soon_or_recover
     { if not $6 then reportParseErrorAt (rhs parseState 6) (FSComp.SR.parsMissingMemberBody ())
       let mNew = rhs parseState 3
       let mAs = $5 |> Option.map (fun (mAs, id) -> id |> Option.map (fun id -> id.idRange) |> Option.defaultValue mAs)
       let mEnd = mAs |> Option.defaultValue $4.Range
       let xmlDoc = grabXmlDoc (parseState, $1, 1)
       let m = unionRanges (rhs parseState 1) mEnd |> unionRangeWithXmlDoc xmlDoc
       let expr = arbExpr ("new1", mEnd.EndRange)
       let valSynData = SynValData (Some CtorMemberFlags, SynValInfo([SynInfo.InferSynArgInfoFromPat $4], SynInfo.unnamedRetVal), Option.bind snd $5, None)
       let declPat = SynPat.LongIdent(SynLongIdent([mkSynId (rhs parseState 3) "new"], [], [None]), None, Some noInferredTypars, SynArgPats.Pats [$4], $2, rhs parseState 3)
       assert (match declPat with SynPatForConstructorDecl _ -> true | _ -> false)
       let synBindingTrivia: SynBindingTrivia = { LeadingKeyword = SynLeadingKeyword.New mNew; InlineKeyword = None; EqualsRange = None }
       [ SynMemberDefn.Member(SynBinding(None, SynBindingKind.Normal, false, false, $1, xmlDoc, valSynData, declPat, None, expr, m, DebugPointAtBinding.NoneAtInvisible, synBindingTrivia), m) ] }

  | opt_attributes opt_access NEW atomicPattern optAsSpec OBLOCKSEP
     { reportParseErrorAt (rhs parseState 5) (FSComp.SR.parsMissingMemberBody ())
       let mNew = rhs parseState 3
       let mAs = $5 |> Option.map (fun (mAs, id) -> id |> Option.map (fun id -> id.idRange) |> Option.defaultValue mAs)
       let mEnd = mAs |> Option.defaultValue $4.Range
       let xmlDoc = grabXmlDoc (parseState, $1, 1)
       let m = unionRanges (rhs parseState 1) mEnd |> unionRangeWithXmlDoc xmlDoc
       let expr = arbExpr ("new2", mEnd.EndRange)
       let valSynData = SynValData(Some CtorMemberFlags, SynValInfo([SynInfo.InferSynArgInfoFromPat $4], SynInfo.unnamedRetVal), Option.bind snd $5, None)
       let declPat = SynPat.LongIdent(SynLongIdent([mkSynId (rhs parseState 3) "new"], [], [None]), None, Some noInferredTypars, SynArgPats.Pats [$4], $2, rhs parseState 3)
       assert (match declPat with SynPatForConstructorDecl _ -> true | _ -> false)
       let synBindingTrivia: SynBindingTrivia = { LeadingKeyword = SynLeadingKeyword.New mNew; InlineKeyword = None; EqualsRange = None }
       [ SynMemberDefn.Member(SynBinding (None, SynBindingKind.Normal, false, false, $1, xmlDoc, valSynData, declPat, None, expr, m, DebugPointAtBinding.NoneAtInvisible, synBindingTrivia), m) ] }

  | opt_attributes opt_access NEW recover opt_OBLOCKSEP
     { let m = rhs2 parseState 1 3
       let mNew = rhs parseState 3
       let xmlDoc = grabXmlDoc (parseState, $1, 1)
       let pat = patFromParseError (SynPat.Wild(mNew.EndRange))
       let expr = arbExpr ("new3", mNew.EndRange)
       let valSynData = SynValData(Some CtorMemberFlags, SynValInfo([SynInfo.InferSynArgInfoFromPat pat], SynInfo.unnamedRetVal), None, None)
       let vis = $2
       let declPat = SynPat.LongIdent(SynLongIdent([mkSynId (rhs parseState 3) "new"], [], [None]), None, Some noInferredTypars, SynArgPats.Pats [pat], vis, rhs parseState 3)
       let synBindingTrivia: SynBindingTrivia = { LeadingKeyword = SynLeadingKeyword.New mNew; InlineKeyword = None; EqualsRange = None }
       [ SynMemberDefn.Member(SynBinding(None, SynBindingKind.Normal, false, false, $1, xmlDoc, valSynData, declPat, None, expr, m, DebugPointAtBinding.NoneAtInvisible, synBindingTrivia), m) ] }

  | opt_attributes opt_access STATIC typeKeyword tyconDefn
     { if Option.isSome $2 then errorR(Error(FSComp.SR.parsVisibilityDeclarationsShouldComePriorToIdentifier(), rhs parseState 2))
       let leadingKeyword = SynTypeDefnLeadingKeyword.StaticType(rhs parseState 3, rhs parseState 4)
       [ SynMemberDefn.NestedType($5 leadingKeyword, None, rhs2 parseState 1 5) ] }


/* A 'val' definition in an object type definition */
valDefnDecl:
  | VAL opt_mutable opt_access ident COLON typ
     { let mVal = rhs parseState 1
       let mRhs = rhs2 parseState 4 6
       fun rangeStart attribs mStaticOpt ->
           let xmlDoc = grabXmlDocAtRangeStart (parseState, attribs, rangeStart)
           [ mkValField mVal mRhs $2 $3 $4 $6 xmlDoc rangeStart attribs mStaticOpt ] }

  | VAL opt_mutable opt_access ident COLON recover
     { let mVal = rhs parseState 1
       let mRhs = rhs2 parseState 4 6
       let mColon = rhs parseState 5
       let ty = SynType.FromParseError(mColon.EndRange)
       fun rangeStart attribs mStaticOpt ->
           let xmlDoc = grabXmlDocAtRangeStart (parseState, attribs, rangeStart)
           [ mkValField mVal mRhs $2 $3 $4 ty xmlDoc rangeStart attribs mStaticOpt ] }

  | VAL opt_mutable opt_access ident recover
     { let mVal = rhs parseState 1
       let mRhs = rhs2 parseState 4 6
       let mColon = rhs parseState 5
       let ty = SynType.FromParseError(mColon.EndRange)
       fun rangeStart attribs mStaticOpt ->
           let xmlDoc = grabXmlDocAtRangeStart (parseState, attribs, rangeStart)
           [ mkValField mVal mRhs $2 $3 $4 ty xmlDoc rangeStart attribs mStaticOpt ] }

  | VAL opt_mutable opt_access recover
     { let mVal = rhs parseState 1
       let mRhs = rhs2 parseState 4 6
       let id = mkSynId mVal.EndRange ""
       let mColon = rhs parseState 5
       let ty = SynType.FromParseError(mColon.EndRange)
       fun rangeStart attribs mStaticOpt ->
           let xmlDoc = grabXmlDocAtRangeStart (parseState, attribs, rangeStart)
           [ mkValField mVal mRhs $2 $3 id ty xmlDoc rangeStart attribs mStaticOpt ] }


/* An auto-property definition in an object type definition */
autoPropsDefnDecl:
  | VAL opt_mutable opt_access ident opt_typ EQUALS typedSequentialExprBlock classMemberSpfnGetSet
     { let mVal = rhs parseState 1
       let mEquals = rhs parseState 6
       if $2 then
           errorR (Error(FSComp.SR.parsMutableOnAutoPropertyShouldBeGetSet (), rhs parseState 2))
       fun attribs flags rangeStart ->
           let xmlDoc = grabXmlDocAtRangeStart (parseState, attribs, rangeStart)
           [ mkAutoPropDefn mVal $3 $4 $5 (Some mEquals) $7 $8 xmlDoc attribs flags rangeStart ] }

| VAL opt_mutable opt_access ident opt_typ ends_coming_soon_or_recover
     { let mVal = rhs parseState 1
       let mEnd =
           match $5 with
           | Some t -> t.Range
           | _ -> $4.idRange
       let expr = arbExpr ("autoProp1", mEnd.EndRange)
       if $2 then
           errorR (Error(FSComp.SR.parsMutableOnAutoPropertyShouldBeGetSet (), rhs parseState 2))
       fun attribs flags rangeStart ->
           let xmlDoc = grabXmlDocAtRangeStart (parseState, attribs, rangeStart)
           [ mkAutoPropDefn mVal $3 $4 $5 None expr (None, (SynMemberKind.Member, None)) xmlDoc attribs flags rangeStart ] }

  | VAL opt_mutable opt_access ident opt_typ OBLOCKSEP
     { let mVal = rhs parseState 1
       let mEnd =
           match $5 with
           | Some t -> t.Range
           | _ -> $4.idRange
       let expr = arbExpr ("autoProp2", mEnd.EndRange)
       if $2 then
           errorR (Error(FSComp.SR.parsMutableOnAutoPropertyShouldBeGetSet (), rhs parseState 2))
       fun attribs flags rangeStart ->
           let xmlDoc = grabXmlDocAtRangeStart (parseState, attribs, rangeStart)
           [ mkAutoPropDefn mVal $3 $4 $5 None expr (None, (SynMemberKind.Member, None)) xmlDoc attribs flags rangeStart ] }

| VAL opt_mutable opt_access recover
     { let mVal = rhs parseState 1
       let id = mkSynId mVal.EndRange ""
       let expr = arbExpr ("autoProp3", mVal.EndRange)
       if $2 then
           errorR (Error(FSComp.SR.parsMutableOnAutoPropertyShouldBeGetSet (), rhs parseState 2))
       fun attribs flags rangeStart ->
           let xmlDoc = grabXmlDocAtRangeStart(parseState, attribs, rangeStart)
           [ mkAutoPropDefn mVal $3 id None None expr (None, (SynMemberKind.Member, None)) xmlDoc attribs flags rangeStart ] }

/* An optional type on an auto-property definition */
opt_typ:
   | /* EMPTY */
       { None }

   | COLON typ
       { Some $2 }

   | COLON recover
       { let mColon = rhs parseState 1
         let ty = SynType.FromParseError(mColon.EndRange)
         Some ty }


atomicPatternLongIdent:
  | UNDERSCORE DOT pathOp
     { if not (parseState.LexBuffer.SupportsFeature LanguageFeature.SingleUnderscorePattern) then
          raiseParseErrorAt (rhs parseState 2) (FSComp.SR.parsUnexpectedSymbolDot())

       let underscore = ident("_", rhs parseState 1)
       let mDot = rhs parseState 2
       None, prependIdentInLongIdentWithTrivia (SynIdent(underscore, None)) mDot $3 }

  | GLOBAL DOT pathOp
     { let globalIdent = ident(MangledGlobalName, rhs parseState 1)
       let mDot = rhs parseState 2
       None, prependIdentInLongIdentWithTrivia (SynIdent(globalIdent, (Some(IdentTrivia.OriginalNotation "global")))) mDot $3 }

  | pathOp
     { (None, $1) }

  | access UNDERSCORE DOT pathOp
     { if not (parseState.LexBuffer.SupportsFeature LanguageFeature.SingleUnderscorePattern) then
          raiseParseErrorAt (rhs parseState 3) (FSComp.SR.parsUnexpectedSymbolDot())

       let underscore = ident("_", rhs parseState 2)
       let mDot = rhs parseState 3
       Some($1), prependIdentInLongIdentWithTrivia (SynIdent(underscore, None)) mDot $4 }

  | access pathOp
     { (Some($1), $2) }


opt_access:
  | /* EMPTY */
     { None }

  | access
     { Some($1) }


access:
  | PRIVATE
     { let m = rhs parseState 1
       SynAccess.Private m }

  | PUBLIC
     { let m = rhs parseState 1
       SynAccess.Public m }

  | INTERNAL
     { let m = rhs parseState 1
       SynAccess.Internal m }


opt_interfaceImplDefn:
  | WITH objectImplementationBlock declEnd
     { let mWithKwd = rhs parseState 1
       let members = $2
       let m = (rhs parseState 1, members) ||> unionRangeWithListBy (fun (mem: SynMemberDefn) -> mem.Range)
       Some(mWithKwd, members, m) }

  | WITH
     { let mWithKwd = rhs parseState 1
       Some(mWithKwd, [], mWithKwd) }

  | /* EMPTY */
     { None }


opt_classDefn:
  | WITH classDefnBlock declEnd
     { let mWithKwd = rhs parseState 1
       (Some mWithKwd), $2 }

  | /* EMPTY */
     { None, [] }


/* An 'inherits' definition in an object type definition */
inheritsDefn:
  | INHERIT atomTypeNonAtomicDeprecated optBaseSpec
     { let mDecl = unionRanges (rhs parseState 1) $2.Range
       SynMemberDefn.Inherit($2, $3, mDecl) }

  | INHERIT atomTypeNonAtomicDeprecated opt_HIGH_PRECEDENCE_APP atomicExprAfterType optBaseSpec
     { let mDecl = unionRanges (rhs parseState 1) $4.Range
       SynMemberDefn.ImplicitInherit($2, $4, $5, mDecl) }

  | INHERIT ends_coming_soon_or_recover
     { let mDecl = (rhs parseState 1)
       if not $2 then errorR (Error(FSComp.SR.parsTypeNameCannotBeEmpty (), mDecl))
       SynMemberDefn.Inherit(SynType.LongIdent(SynLongIdent([], [], [])), None, mDecl) }

optAsSpec:
  | asSpec
      { Some($1) }

  | /* EMPTY */
      { None }

asSpec:
  | AS ident
     { rhs parseState 1, Some $2 }

  | AS recover
     { rhs parseState 1, None }

optBaseSpec:
  | baseSpec
     { Some($1) }

  | /* EMPTY */
     { None }

baseSpec:
  | AS ident
      { if ($2).idText <> "base" then
             errorR(Error(FSComp.SR.parsInheritDeclarationsCannotHaveAsBindings(), rhs2 parseState 1 2))
        ident("base", rhs parseState 2) }

  | AS BASE
      { errorR(Error(FSComp.SR.parsInheritDeclarationsCannotHaveAsBindings(), rhs2 parseState 1 2))
        ident("base", rhs parseState 2) }


/* The members in an object expression or interface implementation */
objectImplementationBlock:
  | OBLOCKBEGIN objectImplementationMembers oblockend
      { $2 }

  | OBLOCKBEGIN objectImplementationMembers recover
      { if not $3 then reportParseErrorAt (rhs parseState 3) (FSComp.SR.parsUnexpectedEndOfFileObjectMembers())
        $2 }

  | objectImplementationMembers
      { $1 }


/* The members in an object expression or interface implementation */
objectImplementationMembers:
  | objectImplementationMember opt_seps objectImplementationMembers
      { $1 @  $3 }

  | objectImplementationMember opt_seps
      { $1 }


/* One member in an object expression or interface implementation */
objectImplementationMember:
  | opt_attributes staticMemberOrMemberOrOverride memberCore opt_ODECLEND
     { let rangeStart = rhs parseState 1
       $3 None $2 $1 rangeStart }

  | opt_attributes staticMemberOrMemberOrOverride autoPropsDefnDecl opt_ODECLEND
     { let rangeStart = rhs parseState 1
       $3 $1 $2 rangeStart }

  | opt_attributes staticMemberOrMemberOrOverride error
      { [] }

  | opt_attributes error memberCore opt_ODECLEND
      { [] }


staticMemberOrMemberOrOverride:
  | STATIC MEMBER
      { let mStatic = rhs parseState 1
        let mMember = rhs parseState 2
        ImplementStaticMemberFlags, (SynLeadingKeyword.StaticMember(mStatic, mMember)) }
  | MEMBER
      { let mMember = rhs parseState 1
        OverrideMemberFlags, (SynLeadingKeyword.Member mMember) }
  | OVERRIDE
      { let mOverride = rhs parseState 1
        OverrideMemberFlags, (SynLeadingKeyword.Override mOverride) }


/* The core of the right-hand-side of a simple type definition */
tyconDefnOrSpfnSimpleRepr:

  /* type MyAlias = SomeTypeProvider<@"foo">    is a common error, special-case it */
  | opt_attributes opt_access path LQUOTE STRING recover
     { errorR(Error(FSComp.SR.parsUnexpectedQuotationOperatorInTypeAliasDidYouMeanVerbatimString(), rhs parseState 4))
       SynTypeDefnSimpleRepr.TypeAbbrev(ParserDetail.ErrorRecovery, SynType.LongIdent($3), unionRanges (rhs parseState 1) $3.Range) }
							
  /* A type abbreviation  */
  | opt_attributes opt_access typ
     { if not (isNil $1) then errorR(Error(FSComp.SR.parsAttributesIllegalHere(), rhs parseState 1))
       if Option.isSome $2 then errorR(Error(FSComp.SR.parsTypeAbbreviationsCannotHaveVisibilityDeclarations(), rhs parseState 2))
       SynTypeDefnSimpleRepr.TypeAbbrev(ParserDetail.Ok, $3, unionRanges (rhs parseState 1) $3.Range) }  

  /* A union type definition */
  | opt_attributes opt_access unionTypeRepr
     { if not (isNil $1) then errorR(Error(FSComp.SR.parsAttributesIllegalHere(), rhs parseState 1))
       let rangesOf3 = $3 |> List.map (function Choice1Of2 ec -> ec.Range | Choice2Of2 uc -> uc.Range)
       let mWhole = (rhs2 parseState 1 2, rangesOf3) ||> List.fold unionRanges
       if $3 |> List.exists (function Choice1Of2 _ -> true | _ -> false) then (
           if Option.isSome $2 then errorR(Error(FSComp.SR.parsEnumTypesCannotHaveVisibilityDeclarations(), rhs parseState 2))
           SynTypeDefnSimpleRepr.Enum($3 |> List.choose (function
                                              | Choice1Of2 data ->
                                                Some(data)
                                              | Choice2Of2(SynUnionCase(range=m)) ->
                                                errorR(Error(FSComp.SR.parsAllEnumFieldsRequireValues(), m)); None),
                           mWhole)
       ) else
           SynTypeDefnSimpleRepr.Union($2,
                            $3 |> List.choose (function Choice2Of2 data -> Some(data) | Choice1Of2 _ -> failwith "huh?"),
                            mWhole) }

  /* A record type definition */
  | opt_attributes opt_access braceFieldDeclList
     { if not (isNil $1) then errorR(Error(FSComp.SR.parsAttributesIllegalHere(), rhs parseState 1))
       SynTypeDefnSimpleRepr.Record($2, $3, lhs parseState) }

  /* An inline-assembly type definition, for FSharp.Core library only */
  | opt_attributes opt_access LPAREN HASH string HASH rparen
     { if not (isNil $1) then errorR(Error(FSComp.SR.parsAttributesIllegalHere(), rhs parseState 1))
       let mLhs = lhs parseState
       if parseState.LexBuffer.ReportLibraryOnlyFeatures then libraryOnlyError mLhs
       if Option.isSome $2 then errorR(Error(FSComp.SR.parsInlineAssemblyCannotHaveVisibilityDeclarations(), rhs parseState 2))
       let s, _ = $5
       let ilType = ParseAssemblyCodeType s parseState.LexBuffer.ReportLibraryOnlyFeatures parseState.LexBuffer.LanguageVersion parseState.LexBuffer.StrictIndentation (rhs parseState 5)
       SynTypeDefnSimpleRepr.LibraryOnlyILAssembly(box ilType, mLhs) }


/* The core of a record type definition */
braceFieldDeclList:
  | LBRACE recdFieldDeclList rbrace
     { $2 }

  | LBRACE recdFieldDeclList recover
     { reportParseErrorAt (rhs parseState 1) (FSComp.SR.parsUnmatchedBrace())
       $2 }

  | LBRACE error rbrace
     { [] }

anonRecdType:
    | STRUCT braceBarFieldDeclListCore
        { $2, true }
    | braceBarFieldDeclListCore
        { $1, false }

/* The core of a record type definition */
braceBarFieldDeclListCore:
  | LBRACE_BAR recdFieldDeclList bar_rbrace
     { $2 }

  | LBRACE_BAR recdFieldDeclList recover
     { reportParseErrorAt (rhs parseState 1) (FSComp.SR.parsUnmatchedBraceBar())
       $2 }

  | LBRACE_BAR error bar_rbrace
     { [] }

classOrInterfaceOrStruct:
  | CLASS
     { SynTypeDefnKind.Class }

  | INTERFACE
     { SynTypeDefnKind.Interface }

  | STRUCT
     { SynTypeDefnKind.Struct }

interfaceMember:
  | INTERFACE { }
  | OINTERFACE_MEMBER { }

tyconNameAndTyparDecls:
  | opt_access path
      { None, $2.LongIdent, false, $1 }

  | opt_access prefixTyparDecls path
      { Some $2, $3.LongIdent, false, $1 }

  | opt_access path postfixTyparDecls
      { Some $3, $2.LongIdent, true, $1 }

  | opt_access recover
      { None, [], false, $1 }

prefixTyparDecls:
  | typar
      { SynTyparDecls.SinglePrefix(SynTyparDecl([], $1, [], SynTyparDeclTrivia.Zero), rhs parseState 1) }

  | LPAREN typarDeclList rparen
      { SynTyparDecls.PrefixList(List.rev $2, rhs2 parseState 1 3) }

typarDeclList:
  | typarDeclList COMMA typarDecl { $3 :: $1 }
  | typarDecl { [$1] }

typarDecl:
  | opt_attributes typar
      { SynTyparDecl($1, $2, [], SynTyparDeclTrivia.Zero) }

  | opt_attributes typar AMP intersectionConstraints
      { parseState.LexBuffer.CheckLanguageFeatureAndRecover LanguageFeature.ConstraintIntersectionOnFlexibleTypes (rhs2 parseState 3 4)
        let constraints, mAmpersands = $4
        SynTyparDecl($1, $2, List.rev constraints, { AmpersandRanges = rhs parseState 3 :: List.rev mAmpersands }) }

/* Any tokens in this grammar must be added to the lex filter rule 'peekAdjacentTypars' */
/* See the F# specification "Lexical analysis of type applications and type parameter definitions" */
postfixTyparDecls:
  | opt_HIGH_PRECEDENCE_TYAPP LESS typarDeclList opt_typeConstraints GREATER
      { let m = rhs2 parseState 2 5
        if not $2 then warning(Error(FSComp.SR.parsNonAdjacentTypars(), m))
        SynTyparDecls.PostfixList(List.rev $3, $4, m) }

/* Any tokens in this grammar must be added to the lex filter rule 'peekAdjacentTypars' */
/* See the F# specification "Lexical analysis of type applications and type parameter definitions" */
explicitValTyparDeclsCore:
  | typarDeclList COMMA DOT_DOT
      { (List.rev $1, true) }

  | typarDeclList
      { (List.rev $1, false) }

  | /* EMPTY */
      { ([], false) }

explicitValTyparDecls:
  | opt_HIGH_PRECEDENCE_TYAPP LESS explicitValTyparDeclsCore opt_typeConstraints GREATER
      { let m = rhs2 parseState 2 5
        if not $2 then warning(Error(FSComp.SR.parsNonAdjacentTypars(), m))
        let tps, flex = $3
        let tps = SynTyparDecls.PostfixList(tps, $4, m)
        SynValTyparDecls(Some tps, flex) }

opt_explicitValTyparDecls:
  | explicitValTyparDecls
      { $1 }
  |
      { SynValTyparDecls(None, true) }

/* Any tokens in this grammar must be added to the lex filter rule 'peekAdjacentTypars' */
/* See the F# specification "Lexical analysis of type applications and type parameter definitions" */
opt_typeConstraints:
  | /* EMPTY */
     { [] }

  | WHEN typeConstraints
     { List.rev $2 }

/* Any tokens in this grammar must be added to the lex filter rule 'peekAdjacentTypars' */
/* See the F# specification "Lexical analysis of type applications and type parameter definitions" */
typeConstraints:
  | typeConstraints AND typeConstraint
     { $3 :: $1 }

  | typeConstraint
     { [$1] }

/* Any tokens in this grammar must be added to the lex filter rule 'peekAdjacentTypars' */
/* See the F# specification "Lexical analysis of type applications and type parameter definitions" */
intersectionConstraints:
  | intersectionConstraints AMP atomType %prec prec_no_more_attr_bindings // todo precedence
      { let constraints, mAmpersands = $1

        match $3 with
        | SynType.HashConstraint _ -> ()
        | ty -> errorR(Error(FSComp.SR.parsConstraintIntersectionSyntaxUsedWithNonFlexibleType(), ty.Range))

        ($3 :: constraints), (rhs parseState 2 :: mAmpersands) }

  | atomType
      { match $1 with
        | SynType.HashConstraint _ -> ()
        | ty -> errorR(Error(FSComp.SR.parsConstraintIntersectionSyntaxUsedWithNonFlexibleType(), ty.Range))

        [ $1 ], [] }

/* Any tokens in this grammar must be added to the lex filter rule 'peekAdjacentTypars' */
/* See the F# specification "Lexical analysis of type applications and type parameter definitions" */
typeConstraint:
  | DEFAULT typar COLON typ
     { if parseState.LexBuffer.ReportLibraryOnlyFeatures then libraryOnlyError (lhs parseState)
       SynTypeConstraint.WhereTyparDefaultsToType($2, $4, lhs parseState) }

  | typar COLON_GREATER typ
     { SynTypeConstraint.WhereTyparSubtypeOfType($1, $3, lhs parseState) }

  | typar COLON STRUCT
     { SynTypeConstraint.WhereTyparIsValueType($1, lhs parseState) }

  | typar COLON IDENT STRUCT
     { if $3 <> "not" then reportParseErrorAt (rhs parseState 3) (FSComp.SR.parsUnexpectedIdentifier($3))
       SynTypeConstraint.WhereTyparIsReferenceType($1, lhs parseState) }

  | typar COLON NULL
     { SynTypeConstraint.WhereTyparSupportsNull($1, lhs parseState) }

  | typar COLON IDENT NULL
      { if $3 <> "not" then reportParseErrorAt (rhs parseState 3) (FSComp.SR.parsUnexpectedIdentifier($3 + " (2)"))  
        SynTypeConstraint.WhereTyparNotSupportsNull($1, lhs parseState) }

  | typar COLON NOTNULL__
      { SynTypeConstraint.WhereTyparNotSupportsNull($1, lhs parseState) }

  | typar COLON LPAREN classMemberSpfn rparen
     { let tp = $1
       SynTypeConstraint.WhereTyparSupportsMember(SynType.Var(tp, tp.Range), $4, lhs parseState) }

  | LPAREN typeAlts rparen COLON LPAREN classMemberSpfn rparen
     { let mParen = rhs2 parseState 1 3
       let t = SynType.Paren($2, mParen)
       SynTypeConstraint.WhereTyparSupportsMember(t, $6, lhs parseState) }

  | typar COLON DELEGATE typeArgsNoHpaDeprecated
     { let _ltm, _gtm, args, _commas, mWhole = $4
       SynTypeConstraint.WhereTyparIsDelegate($1, args, unionRanges $1.Range mWhole) }

  | typar COLON IDENT typeArgsNoHpaDeprecated
     { match $3 with
       | "enum" ->
           let _ltm, _gtm, args, _commas, mWhole = $4
           SynTypeConstraint.WhereTyparIsEnum($1, args, unionRanges $1.Range mWhole)
       | nm -> raiseParseErrorAt (rhs parseState 3) (FSComp.SR.parsUnexpectedIdentifier(nm + " (3)")) }

  | typar COLON IDENT
     { match $3 with
       | "comparison" -> SynTypeConstraint.WhereTyparIsComparable($1, lhs parseState)
       | "equality" -> SynTypeConstraint.WhereTyparIsEquatable($1, lhs parseState)
       | "unmanaged" -> SynTypeConstraint.WhereTyparIsUnmanaged($1, lhs parseState)
       | nm -> raiseParseErrorAt (rhs parseState 3) (FSComp.SR.parsUnexpectedIdentifier(nm + " (4)")) }

  | appTypeWithoutNull
     { SynTypeConstraint.WhereSelfConstrained($1, lhs parseState) }

typeAlts:
  | typeAlts OR appTypeWithoutNull
     { let mOr = rhs parseState 2
       let m = unionRanges $1.Range $3.Range
       SynType.Or($1, $3, m, { OrKeyword = mOr }) }

  | appTypeWithoutNull
     { $1 }

/* The core of a union type definition */
unionTypeRepr:
  /* Note the next three rules are required to disambiguate this from type x = y */
  /* Attributes can only appear on a single constructor if you've used a | */
  | barAndgrabXmlDoc attrUnionCaseDecls
     { $2 $1 }

  | firstUnionCaseDeclOfMany barAndgrabXmlDoc attrUnionCaseDecls
     { $1 :: $3 $2 }

  | firstUnionCaseDecl
     { [$1] }

barAndgrabXmlDoc:
  | BAR
     { let mBar = rhs parseState 1
       grabXmlDoc(parseState, [], 1), mBar }

attrUnionCaseDecls:
  | attrUnionCaseDecl barAndgrabXmlDoc attrUnionCaseDecls
     { (fun xmlDocAndBar -> $1 xmlDocAndBar :: $3 $2) }

  | attrUnionCaseDecl
     { (fun xmlDocAndBar -> [ $1 xmlDocAndBar ]) }

/* The core of a union case definition */
attrUnionCaseDecl:
  | opt_attributes opt_access unionCaseName
      { mkSynUnionCase $1 $2 $3 (SynUnionCaseKind.Fields []) (rhs2 parseState 1 3) >> Choice2Of2 }

  | opt_attributes opt_access recover
      { fun (xmlDoc, mBar) -> mkSynUnionCase $1 $2 (SynIdent(mkSynId mBar.EndRange "", None)) (SynUnionCaseKind.Fields []) mBar (xmlDoc, mBar) |> Choice2Of2 }

  | opt_attributes opt_access unionCaseName OF unionCaseRepr
      { mkSynUnionCase $1 $2 $3 (SynUnionCaseKind.Fields $5) (rhs2 parseState 1 5) >> Choice2Of2 }

  | opt_attributes opt_access unionCaseName unionCaseRepr
      { errorR (Error(FSComp.SR.parsMissingKeyword("of"), rhs2 parseState 3 4))
        mkSynUnionCase $1 $2 $3 (SynUnionCaseKind.Fields $4) (rhs2 parseState 1 4) >> Choice2Of2 }

  | opt_attributes opt_access OF unionCaseRepr
      { let mOf = rhs parseState 3
        let mId = mOf.StartRange
        errorR (Error(FSComp.SR.parsMissingUnionCaseName(), mOf))
        mkSynUnionCase $1 $2 (SynIdent(mkSynId mId "", None)) (SynUnionCaseKind.Fields $4) (rhs2 parseState 1 4) >> Choice2Of2 }

  | opt_attributes opt_access OF recover
      { let mOf = rhs parseState 3
        let mId = mOf.StartRange
        errorR (Error(FSComp.SR.parsMissingUnionCaseName(), mOf))
        mkSynUnionCase $1 $2 (SynIdent(mkSynId mId "", None)) (SynUnionCaseKind.Fields []) (rhs2 parseState 1 3) >> Choice2Of2 }

  | opt_attributes opt_access unionCaseName OF recover
      { mkSynUnionCase $1 $2 $3 (SynUnionCaseKind.Fields []) (rhs2 parseState 1 4) >> Choice2Of2 }

  | opt_attributes opt_access unionCaseName COLON topType
      { if parseState.LexBuffer.ReportLibraryOnlyFeatures then libraryOnlyWarning(lhs parseState)
        mkSynUnionCase $1 $2 $3 (SynUnionCaseKind.FullType $5) (rhs2 parseState 1 5) >> Choice2Of2 }

  | opt_attributes opt_access unionCaseName EQUALS atomicExpr
      { if Option.isSome $2 then errorR(Error(FSComp.SR.parsEnumFieldsCannotHaveVisibilityDeclarations(), rhs parseState 2))
        let mEquals = rhs parseState 4
        let mDecl = rhs2 parseState 1 5
        (fun (xmlDoc, mBar) ->
            let trivia: SynEnumCaseTrivia = { BarRange = Some mBar; EqualsRange = mEquals }
            let mDecl = unionRangeWithXmlDoc xmlDoc mDecl
            Choice1Of2 (SynEnumCase ($1, $3, fst $5, xmlDoc, mDecl, trivia))) }

/* The name of a union case */
unionCaseName:
  | nameop
      { $1 }

  | LPAREN COLON_COLON rparen
      { let lpr = rhs parseState 1
        let rpr = rhs parseState 3
        SynIdent(ident(opNameCons, rhs parseState 2), Some(IdentTrivia.OriginalNotationWithParen(lpr, "::", rpr))) }

  | LPAREN LBRACK RBRACK rparen
      { let lpr = rhs parseState 1
        let rpr = rhs parseState 3
        SynIdent(ident(opNameNil, rhs2 parseState 2 3), Some(IdentTrivia.OriginalNotationWithParen(lpr, "[]", rpr))) }

firstUnionCaseDeclOfMany:
  | ident opt_OBLOCKSEP
      { let trivia: SynUnionCaseTrivia = { BarRange = None }
        let xmlDoc = grabXmlDoc(parseState, [], 1)
        let mDecl = (rhs parseState 1) |> unionRangeWithXmlDoc xmlDoc
        Choice2Of2 (SynUnionCase ([], (SynIdent($1, None)), SynUnionCaseKind.Fields [], xmlDoc, None, mDecl, trivia)) }

  | ident EQUALS atomicExpr opt_OBLOCKSEP
      { let mEquals = rhs parseState 2
        let trivia: SynEnumCaseTrivia = { BarRange = None; EqualsRange = mEquals }
        let xmlDoc = grabXmlDoc(parseState, [], 1)
        let mDecl = (rhs2 parseState 1 3) |> unionRangeWithXmlDoc xmlDoc
        Choice1Of2 (SynEnumCase ([], SynIdent($1, None), fst $3, xmlDoc, mDecl, trivia)) }

  | firstUnionCaseDecl opt_OBLOCKSEP
      { $1 }

firstUnionCaseDecl:
  | ident OF unionCaseRepr
      { let trivia: SynUnionCaseTrivia = { BarRange = None }
        let xmlDoc = grabXmlDoc (parseState, [], 1)
        let mDecl = rhs2 parseState 1 3 |> unionRangeWithXmlDoc xmlDoc
        Choice2Of2(SynUnionCase([], SynIdent($1, None), SynUnionCaseKind.Fields $3, xmlDoc, None, mDecl, trivia)) }

  | unionCaseName COLON topType 
      { if parseState.LexBuffer.ReportLibraryOnlyFeatures then libraryOnlyWarning(lhs parseState)
        let trivia: SynUnionCaseTrivia = { BarRange = None }
        let xmlDoc = grabXmlDoc (parseState, [], 1)
        let mDecl = rhs2 parseState 1 3 |> unionRangeWithXmlDoc xmlDoc
        Choice2Of2(SynUnionCase([], $1, SynUnionCaseKind.FullType $3, xmlDoc, None, mDecl, trivia)) }

  | ident OF recover
      { let trivia: SynUnionCaseTrivia = { BarRange = None }
        let xmlDoc = grabXmlDoc (parseState, [], 1)
        let mDecl = rhs2 parseState 1 2 |> unionRangeWithXmlDoc xmlDoc
        Choice2Of2(SynUnionCase([], SynIdent($1, None), SynUnionCaseKind.Fields [], xmlDoc, None, mDecl, trivia)) }

  | OF unionCaseRepr
     { let mOf = rhs parseState 1
       let mId = mOf.StartRange
       errorR (Error(FSComp.SR.parsMissingUnionCaseName(), mOf))
       let id = SynIdent(mkSynId mId "", None)
       let trivia: SynUnionCaseTrivia = { BarRange = None }
       let xmlDoc = grabXmlDoc (parseState, [], 1)
       let mDecl = rhs2 parseState 1 2 |> unionRangeWithXmlDoc xmlDoc
       Choice2Of2(SynUnionCase([], id, SynUnionCaseKind.Fields $2, xmlDoc, None, mDecl, trivia)) }

  | ident EQUALS atomicExpr opt_OBLOCKSEP
      { let mEquals = rhs parseState 2
        let trivia: SynEnumCaseTrivia = { BarRange = None; EqualsRange = mEquals }
        let xmlDoc = grabXmlDoc (parseState, [], 1)
        let mDecl = rhs2 parseState 1 3 |> unionRangeWithXmlDoc xmlDoc
        Choice1Of2(SynEnumCase([], SynIdent($1, None), fst $3, xmlDoc, mDecl, trivia)) }

unionCaseReprElements:
  | unionCaseReprElement STAR unionCaseReprElements
     { $1 :: $3 }

  | unionCaseReprElement %prec prec_toptuptyptail_prefix
     { [$1] }

unionCaseReprElement:
  | ident COLON appTypeNullableInParens
     { let xmlDoc = grabXmlDoc(parseState, [], 1)
       let mWhole = rhs2 parseState 1 3 |> unionRangeWithXmlDoc xmlDoc
       mkSynNamedField ($1, $3, xmlDoc, mWhole) }

  | appTypeNullableInParens
     { let xmlDoc = grabXmlDoc(parseState, [], 1)
       mkSynAnonField ($1, xmlDoc) }

unionCaseRepr:
  | braceFieldDeclList
     { errorR(Deprecated(FSComp.SR.parsConsiderUsingSeparateRecordType(), lhs parseState))
       $1 }

  | unionCaseReprElements
     { $1 }

/* A list of field declarations in a record type */
recdFieldDeclList:
  | recdFieldDecl seps recdFieldDeclList
     { $1 :: $3 }

  | recdFieldDecl opt_seps
     { [$1] }

/* A field declaration in a record type */
recdFieldDecl:
  | opt_attributes fieldDecl
     { let mWhole = rhs2 parseState 1 2
       let fld = $2 $1 false mWhole None
       let (SynField (a, b, c, d, e, xmlDoc, vis, mWhole, trivia)) = fld
       if Option.isSome vis then errorR (Error (FSComp.SR.parsRecordFieldsCannotHaveVisibilityDeclarations (), rhs parseState 2))
       let mWhole = unionRangeWithXmlDoc xmlDoc mWhole
       SynField (a, b, c, d, e, xmlDoc, None, mWhole, trivia) }

/* Part of a field or val declaration in a record type or object type */
fieldDecl:
  | opt_mutable opt_access ident COLON typ
     { mkSynField parseState (Some $3) $5 $1 $2 }
  | opt_mutable opt_access ident COLON recover
     { let mColon = rhs parseState 4
       let t = SynType.FromParseError(mColon.EndRange)
       mkSynField parseState (Some $3) t $1 $2 }
  | opt_mutable opt_access ident recover
     { let t = SynType.FromParseError($3.idRange.EndRange)
       mkSynField parseState (Some $3) t $1 $2 }

/* An exception definition */
exconDefn:
  | exconCore opt_classDefn
     { let mWith, optClassDefn = $2
       SynExceptionDefn($1, mWith, optClassDefn, ($1.Range, optClassDefn) ||> unionRangeWithListBy (fun cd -> cd.Range)) }

/* Part of an exception definition */
exconCore:
  | EXCEPTION opt_attributes opt_access exconIntro exconRepr
      { let m =
            match $5 with
            | None -> rhs2 parseState 1 4
            | Some p -> unionRanges (rangeOfLongIdent p) (rhs2 parseState 1 4)
        SynExceptionDefnRepr($2, $4, $5, PreXmlDoc.Empty, $3, m) }

  | EXCEPTION opt_attributes opt_access recover
      { let m =
            match $3 with
            | Some access -> unionRanges (rhs parseState 1) access.Range
            | _ ->

            match $2 with
            | [] -> rhs parseState 1
            | attrs -> ((rhs parseState 1), attrs) ||> unionRangeWithListBy (fun (a: SynAttributeList) -> a.Range)

        let id = SynIdent(mkSynId m.EndRange "", None)
        let unionCase = SynUnionCase([], id, SynUnionCaseKind.Fields [], PreXmlDoc.Empty, None, m, { BarRange = None })

        SynExceptionDefnRepr($2, unionCase, None, PreXmlDoc.Empty, $3, m) }

/* Part of an exception definition */
exconIntro:
  | ident
      { SynUnionCase([], SynIdent($1, None), SynUnionCaseKind.Fields [], PreXmlDoc.Empty, None, lhs parseState, { BarRange = None }) }

  | ident OF unionCaseRepr
      { SynUnionCase([], SynIdent($1, None), SynUnionCaseKind.Fields $3, PreXmlDoc.Empty, None, lhs parseState, { BarRange = None }) }

  | ident OF recover
      { SynUnionCase([], SynIdent($1, None), SynUnionCaseKind.Fields [], PreXmlDoc.Empty, None, lhs parseState, { BarRange = None }) }

exconRepr:
  | /* EMPTY */
     { None }

  | EQUALS path
     { Some($2.LongIdent) }

/*-------------------------------------------------------------------------*/
/* F# Definitions, Types, Patterns and Expressions */

/* A 'let ...' or 'do ...' statement in the non-#light syntax */
defnBindings:
  | LET opt_rec localBindings
      { let mLetKwd = rhs parseState 1
        let isUse = $1
        let isRec = $2
        let leadingKeyword =
            if isRec then
                SynLeadingKeyword.LetRec(mLetKwd, rhs parseState 2)
            else
                SynLeadingKeyword.Let(mLetKwd)

        let localBindingsLastRangeOpt, localBindingsBuilder = $3

        // Calculate the precise range of the binding set, up to the end of the last r.h.s. expression
        let bindingSetRange =
            match localBindingsLastRangeOpt with
            | None -> rhs2 parseState 1 2 (* there was some error - this will be an approximate range *)
            | Some lastRange -> unionRanges mLetKwd lastRange

        // The first binding swallows any attributes prior to the 'let'
        BindingSetPreAttrs(mLetKwd, isRec, isUse,
            (fun attrs vis ->
                let xmlDoc = grabXmlDoc(parseState, attrs, 1)
                // apply the builder
                let binds = localBindingsBuilder xmlDoc attrs vis leadingKeyword
                if not isRec && not (isNilOrSingleton binds) then
                      reportParseErrorAt mLetKwd (FSComp.SR.parsLetAndForNonRecBindings())
                [], binds),
            bindingSetRange) }

  | cPrototype
      { let bindRange = lhs parseState
        BindingSetPreAttrs(bindRange, false, false, $1, bindRange) }


/* A 'do ...' statement in the non-#light syntax */
doBinding:
  | DO typedSequentialExprBlock
      { let mDoKwd = rhs parseState 1
        let mWhole = unionRanges mDoKwd $2.Range
        // any attributes prior to the 'let' are left free, e.g. become top-level attributes
        // associated with the module, 'main' function or assembly depending on their target
        BindingSetPreAttrs(mDoKwd, false, false, (fun attrs vis -> attrs, [mkSynDoBinding (vis, mDoKwd, $2, mWhole)]), mWhole) }


/* A 'let ....' binding in the #light syntax */
hardwhiteLetBindings:
  | OLET opt_rec localBindings hardwhiteDefnBindingsTerminator
      { let mLetKwd = rhs parseState 1
        let isUse = $1
        let isRec = $2
        let leadingKeyword =
            if not isUse && isRec then
                SynLeadingKeyword.LetRec(mLetKwd, rhs parseState 2)
            elif isUse && not isRec then
                SynLeadingKeyword.Use mLetKwd
            elif isUse && isRec then
                SynLeadingKeyword.UseRec(mLetKwd, rhs parseState 2)
            else
                SynLeadingKeyword.Let(mLetKwd)

        let report, mIn, _ = $4
        report (if isUse then "use" else "let") mLetKwd // report unterminated error

        let localBindingsLastRangeOpt, localBindingsBuilder = $3

        // Calculate the precise range of the binding set, up to the end of the last r.h.s. expression
        let bindingSetRange =
            match localBindingsLastRangeOpt with
            | None -> rhs parseState 1 (* there was some error - this will be an approximate range *)
            | Some lastRange -> unionRanges mLetKwd lastRange

        // the first binding swallow any attributes prior to the 'let'
        BindingSetPreAttrs(mLetKwd, isRec, isUse,
          (fun attrs vis ->
            let xmlDoc = grabXmlDoc(parseState, attrs, 1)
            let binds = localBindingsBuilder xmlDoc attrs vis leadingKeyword
            if not isRec && not (isNilOrSingleton binds) then
                reportParseErrorAt mLetKwd (FSComp.SR.parsLetAndForNonRecBindings())
            [], binds),
          bindingSetRange),
          (unionRanges mLetKwd bindingSetRange),
          mIn }


/* A 'do ...' statement */
hardwhiteDoBinding:
  | ODO typedSequentialExprBlock hardwhiteDefnBindingsTerminator
      { let mDo = rhs parseState 1
        let _, _, mDone = $3
        let mAll = unionRanges mDo $2.Range
        let seqPt = DebugPointAtBinding.NoneAtDo
        // any attributes prior to the 'let' are left free, e.g. become top-level attributes
        // associated with the module, 'main' function or assembly depending on their target
        BindingSetPreAttrs(mDo, false, false, (fun attrs vis -> attrs, [mkSynDoBinding (vis, mDo, $2, mAll)]), mAll), $2 }

  | ODO ODECLEND
      { let mDo = rhs parseState 1
        reportParseErrorAt (rhs parseState 2) (FSComp.SR.parsExpectingExpression ())
        let seqPt = DebugPointAtBinding.NoneAtDo
        let expr = arbExpr ("hardwhiteDoBinding1", mDo.EndRange)
        BindingSetPreAttrs(mDo, false, false, (fun attrs vis -> attrs, [mkSynDoBinding (vis, mDo, expr, mDo)]), mDo), expr }

/* The bindings in a class type definition */
classDefnBindings:
  | defnBindings
     { $1 }

  | doBinding
     { $1 }

  | hardwhiteLetBindings
     { let b, m, _ = $1
       b }

  | hardwhiteDoBinding
     { fst $1 }


/* The terminator for a 'let ....' binding in the #light syntax */
hardwhiteDefnBindingsTerminator:
  | ODECLEND
     { let mToken = rhs parseState 1
       // In LexFilter.fs the IN token could have been transformed to an ODECLEND one.
       let mIn = if (mToken.EndColumn - mToken.StartColumn) = 2 then Some mToken else None
       (fun _ m -> ()), mIn, Some $1 }

  | recover
     { (fun kwd m ->
         let msg =
             match kwd with
             | "let!" -> FSComp.SR.parsUnmatchedLetBang()
             | "use!" -> FSComp.SR.parsUnmatchedUseBang()
             | "use" -> FSComp.SR.parsUnmatchedUse()
             | _ (*"let" *) -> FSComp.SR.parsUnmatchedLet()
         reportParseErrorAt m msg), None, None }

/* An 'extern' DllImport function definition in C-style syntax */
cPrototype:
  | EXTERN cRetType opt_access ident opt_HIGH_PRECEDENCE_APP LPAREN externArgs rparen
      { let mExtern = rhs parseState 1
        let rty, vis, nm, (args, commas) = $2, $3, $4, $7
        let nmm = rhs parseState 3
        let argsm = rhs parseState 6
        let mBindLhs = lhs parseState
        let mWhole = lhs parseState
        let mRhs = lhs parseState
        let rhsExpr =
            SynExpr.App(
                ExprAtomicFlag.NonAtomic,
                false,
                SynExpr.Ident(ident("failwith", rhs parseState 6)),
                SynExpr.Const(SynConst.String("extern was not given a DllImport attribute", SynStringKind.Regular, rhs parseState 8), rhs parseState 8),
                mRhs)
        (fun attrs _ ->
            let bindingPat = SynPat.LongIdent(SynLongIdent([nm], [], [None]), None, Some noInferredTypars, SynArgPats.Pats [SynPat.Tuple(false, args, commas, argsm)], vis, nmm)
            let mWholeBindLhs = (mBindLhs, attrs) ||> unionRangeWithListBy (fun (a: SynAttributeList) -> a.Range)
            let xmlDoc = grabXmlDoc(parseState, attrs, 1)
            let trivia = { LeadingKeyword = SynLeadingKeyword.Extern mExtern; InlineKeyword = None; EqualsRange = None }
            let binding =
                mkSynBinding
                    (xmlDoc, bindingPat)
                    (vis, false, false, mWholeBindLhs, DebugPointAtBinding.NoneAtInvisible, Some(None, rty), rhsExpr, mRhs, [], attrs, None, trivia)
            [], [binding]) }

/* A list of arguments in an 'extern' DllImport function definition */
externArgs:
  | externMoreArgs
     { let args, commas = $1
       List.rev args, (List.rev commas) }

  | externArg
     { [$1], [] }
  |
     { [], [] }


/* Part of the list of arguments in an 'extern' DllImport function definition */
externMoreArgs:
  | externMoreArgs COMMA externArg
     { let args, commas = $1
       let mComma = rhs parseState 2
       $3 :: args, (mComma :: commas) }

  | externArg COMMA externArg
     { let mComma = rhs parseState 2
       [$3; $1], [mComma] }


/* A single argument in an 'extern' DllImport function definition */
externArg:
  | opt_attributes cType
     { let m = lhs parseState
       SynPat.Typed(SynPat.Wild m, $2, m) |> addAttribs $1 }

  | opt_attributes cType ident
     { let m = lhs parseState
       SynPat.Typed(SynPat.Named(SynIdent($3, None), false, None, m), $2, m) |> addAttribs $1 }

/* An type in an 'extern' DllImport function definition */
cType:
  | path
     { let m = $1.Range
       SynType.App(SynType.LongIdent($1), None, [], [], None, false, m) }

  | cType opt_HIGH_PRECEDENCE_APP LBRACK RBRACK
     { let m = lhs parseState
       SynType.App(SynType.LongIdent(SynLongIdent([ident("[]", m)], [], [None])), None, [$1], [], None, true, m) }

  | cType STAR
     { let m = lhs parseState
       SynType.App(SynType.LongIdent(SynLongIdent([ident("nativeptr", m)], [], [ Some(IdentTrivia.OriginalNotation "*") ])), None, [$1], [], None, true, m) }

/*
  | cType QMARK
    { SynType.WithNull($1, false, lhs parseState) }
*/
  | cType WITHNULL__
    { SynType.WithNull($1, false, lhs parseState) }

  | cType BAR_RIGHT_BEFORE_NULL NULL
    { SynType.WithNull($1, false, lhs parseState) }

  | cType AMP
     { let m = lhs parseState
       SynType.App(SynType.LongIdent(SynLongIdent([ident("byref", m)], [], [ Some(IdentTrivia.OriginalNotation "&") ])), None, [$1], [], None, true, m) }

  | VOID STAR
     { let m = lhs parseState
       SynType.App(SynType.LongIdent(SynLongIdent([ident("nativeint", m)], [], [ Some(IdentTrivia.OriginalNotation "void*") ])), None, [], [], None, true, m) }


/* A return type in an 'extern' DllImport function definition */
cRetType:
  | opt_attributes cType
     { SynReturnInfo(($2, SynArgInfo($1, false, None)), rhs parseState 2) }

  | opt_attributes VOID
     { let m = rhs parseState 2
       SynReturnInfo((SynType.App(SynType.LongIdent(SynLongIdent([ident("unit", m)], [], [ Some(IdentTrivia.OriginalNotation "void") ])), None, [], [], None, false, m), SynArgInfo($1, false, None)), m) }


localBindings:
  | attr_localBinding moreLocalBindings
      { let (moreBindings, moreBindingRanges) = List.unzip $2
        let moreLocalBindingsLastRange = if moreBindingRanges.IsEmpty then None else Some(List.last moreBindingRanges)
        match $1 with
        | Some(localBindingRange, attrLocalBindingBuilder) ->
           let lastRange =
               match moreLocalBindingsLastRange with
               | None -> localBindingRange
               | Some m -> m
           Some lastRange, (fun xmlDoc attrs vis leadingKeyword -> attrLocalBindingBuilder xmlDoc attrs vis leadingKeyword true :: moreBindings)
        | None ->
           moreLocalBindingsLastRange, (fun _xmlDoc _attrs _vis _leadingKeyword -> moreBindings) }


moreLocalBindings:
  | AND attr_localBinding moreLocalBindings
      { let leadingKeyword = SynLeadingKeyword.And(rhs parseState 1)
        (match $2 with
         | Some(localBindingRange, attrLocalBindingBuilder) ->
            let xmlDoc = grabXmlDoc(parseState, [], 1)
            let xmlDoc = if xmlDoc.IsEmpty then grabXmlDoc(parseState, [], 2) else xmlDoc
            (attrLocalBindingBuilder xmlDoc [] None leadingKeyword false, localBindingRange) :: $3
         | None -> $3) }

  | %prec prec_no_more_attr_bindings
      { [] }


/* A single binding, possibly with custom attributes */
attr_localBinding:
  | opt_attributes localBinding
      { let attrs2 = $1
        let localBindingRange, localBindingBuilder = $2
        let attrLocalBindingBuilder = (fun xmlDoc attrs vis leadingKeyword _ -> localBindingBuilder xmlDoc (attrs@attrs2) vis leadingKeyword)
        Some(localBindingRange, attrLocalBindingBuilder) }

  | error
      { None }


/* A single binding in an expression or definition */
localBinding:
  | opt_inline opt_mutable bindingPattern opt_topReturnTypeWithTypeConstraints EQUALS typedExprWithStaticOptimizationsBlock
      { let (expr: SynExpr), opts = $6
        let mEquals = rhs parseState 5
        let mRhs = expr.Range
        let optReturnType = $4
        let bindingPat, mBindLhs = $3
        let localBindingRange = unionRanges (rhs2 parseState 1 5) mRhs
        let localBindingBuilder =
          (fun xmlDoc attrs vis (leadingKeyword: SynLeadingKeyword) ->
            let mWhole = (unionRanges leadingKeyword.Range mRhs, attrs) ||> unionRangeWithListBy (fun (a: SynAttributeList) -> a.Range)
            let spBind = if IsDebugPointBinding bindingPat expr then DebugPointAtBinding.Yes mWhole else DebugPointAtBinding.NoneAtLet
            let mWholeBindLhs = (mBindLhs, attrs) ||> unionRangeWithListBy (fun (a: SynAttributeList) -> a.Range)
            let trivia: SynBindingTrivia = { LeadingKeyword = leadingKeyword; InlineKeyword = $1; EqualsRange = Some mEquals }
            mkSynBinding (xmlDoc, bindingPat) (vis, Option.isSome $1, $2, mWholeBindLhs, spBind, optReturnType, expr, mRhs, opts, attrs, None, trivia))
        localBindingRange, localBindingBuilder }

  | opt_inline opt_mutable bindingPattern opt_topReturnTypeWithTypeConstraints EQUALS error
      { let mWhole = rhs2 parseState 1 5
        let mRhs = rhs parseState 5
        let optReturnType = $4
        let bindingPat, mBindLhs = $3
        let localBindingBuilder =
          (fun xmlDoc attrs vis leadingKeyword ->
            let mEquals = rhs parseState 5
            let zeroWidthAtEnd = mEquals.EndRange
            let rhsExpr = arbExpr ("localBinding1", zeroWidthAtEnd)
            let spBind = if IsDebugPointBinding bindingPat rhsExpr then DebugPointAtBinding.Yes mWhole else DebugPointAtBinding.NoneAtLet
            let trivia: SynBindingTrivia = { LeadingKeyword = leadingKeyword; InlineKeyword = $1; EqualsRange = Some mEquals }
            mkSynBinding (xmlDoc, bindingPat) (vis, Option.isSome $1, $2, mBindLhs, spBind, optReturnType, rhsExpr, mRhs, [], attrs, None, trivia))
        mWhole, localBindingBuilder }

  | opt_inline opt_mutable bindingPattern opt_topReturnTypeWithTypeConstraints recover
      { if not $5 then reportParseErrorAt (rhs parseState 5) (FSComp.SR.parsUnexpectedEndOfFileDefinition())
        let optReturnType = $4
        let mWhole = rhs2 parseState 1 (match optReturnType with None -> 3 | _ -> 4)
        let mRhs = mWhole.EndRange // zero-width range at end of last good token
        let bindingPat, mBindLhs = $3
        let localBindingBuilder =
          (fun xmlDoc attrs vis (leadingKeyword: SynLeadingKeyword) ->
            let spBind = DebugPointAtBinding.Yes(unionRanges leadingKeyword.Range mRhs)
            let trivia = { LeadingKeyword = leadingKeyword; InlineKeyword = $1; EqualsRange = None }
            let rhsExpr = arbExpr ("localBinding2", mRhs)
            mkSynBinding (xmlDoc, bindingPat) (vis, Option.isSome $1, $2, mBindLhs, spBind, optReturnType, rhsExpr, mRhs, [], attrs, None, trivia))
        mWhole, localBindingBuilder }

/* A single expression with an optional type annotation, and an optional static optimization block */
typedExprWithStaticOptimizationsBlock:
  | OBLOCKBEGIN typedExprWithStaticOptimizations oblockend
      { $2 }

  | OBLOCKBEGIN typedExprWithStaticOptimizations recover
      { if not $3 then reportParseErrorAt (rhs parseState 3) (FSComp.SR.parsUnexpectedEndOfFile())
        let a, b = $2
        (exprFromParseError a, b) }

  | typedExprWithStaticOptimizations
      { $1 }

typedExprWithStaticOptimizations :
  | typedSequentialExpr opt_staticOptimizations
      { $1, List.rev $2 }

opt_staticOptimizations:
  | opt_staticOptimizations staticOptimization
      { $2 :: $1 }

  | /* EMPTY */
      { [] }

staticOptimization:
  | WHEN staticOptimizationConditions EQUALS typedSequentialExprBlock
      { ($2, $4) }

staticOptimizationConditions:
  | staticOptimizationConditions AND staticOptimizationCondition
      { $3 :: $1 }

  | staticOptimizationCondition
      { [$1 ] }

staticOptimizationCondition:
  | typar COLON typ
      { SynStaticOptimizationConstraint.WhenTyparTyconEqualsTycon($1, $3, lhs parseState) }

  | typar STRUCT
      { SynStaticOptimizationConstraint.WhenTyparIsStruct($1, lhs parseState) }

rawConstant:
  | INT8
    { if snd $1 then errorR(Error(FSComp.SR.lexOutsideEightBitSigned(), lhs parseState))
      SynConst.SByte(fst $1) }

  | UINT8
    { SynConst.Byte $1 }

  | INT16
    { if snd $1 then errorR(Error(FSComp.SR.lexOutsideSixteenBitSigned(), lhs parseState))
      SynConst.Int16 (fst $1) }

  | UINT16
    { SynConst.UInt16 $1 }

  | INT32
    { if snd $1 then errorR(Error(FSComp.SR.lexOutsideThirtyTwoBitSigned(), lhs parseState))
      SynConst.Int32 (fst $1) }

  | UINT32
    { SynConst.UInt32 $1 }

  | INT64
    { if snd $1 then errorR(Error(FSComp.SR.lexOutsideSixtyFourBitSigned(), lhs parseState))
      SynConst.Int64 (fst $1) }

  | UINT64
    { SynConst.UInt64 $1 }

  | NATIVEINT
    { if snd $1 then errorR(Error(FSComp.SR.lexOutsideNativeSigned(), lhs parseState))
      SynConst.IntPtr(fst $1) }

  | UNATIVEINT
    { SynConst.UIntPtr $1 }

  | IEEE32
    { SynConst.Single $1 }

  | IEEE64
    { SynConst.Double $1 }

  | CHAR
    { SynConst.Char $1 }

  | DECIMAL
    { SynConst.Decimal $1 }

  | BIGNUM
    { SynConst.UserNum $1 }

  | string
    { let s, synStringKind = $1
      SynConst.String(s, synStringKind, lhs parseState) }

  | sourceIdentifier
    { let c, v = $1
      SynConst.SourceIdentifier(c, v, lhs parseState) }

  | BYTEARRAY
    { let (v, synByteStringKind, _) = $1
      SynConst.Bytes(v, synByteStringKind, lhs parseState) }

rationalConstant:
  | INT32 INFIX_STAR_DIV_MOD_OP INT32
    { if $2 <> "/" then reportParseErrorAt (rhs parseState 2) (FSComp.SR.parsUnexpectedOperatorForUnitOfMeasure())
      if fst $3 = 0 then reportParseErrorAt (rhs parseState 3) (FSComp.SR.parsIllegalDenominatorForMeasureExponent())
      if (snd $1) || (snd $3) then errorR(Error(FSComp.SR.lexOutsideThirtyTwoBitSigned(), lhs parseState))
      SynRationalConst.Rational(fst $1, rhs parseState 1, fst $3, rhs parseState 3, lhs parseState) }

  | MINUS INT32 INFIX_STAR_DIV_MOD_OP INT32
    { if $3 <> "/" then reportParseErrorAt (rhs parseState 3) (FSComp.SR.parsUnexpectedOperatorForUnitOfMeasure())
      if fst $4 = 0 then reportParseErrorAt (rhs parseState 4) (FSComp.SR.parsIllegalDenominatorForMeasureExponent())
      if (snd $2) || (snd $4) then errorR(Error(FSComp.SR.lexOutsideThirtyTwoBitSigned(), lhs parseState))
      SynRationalConst.Negate(SynRationalConst.Rational(fst $2, rhs parseState 2, fst $4, rhs parseState 4, lhs parseState), lhs parseState) }

  | INT32
    { if snd $1 then errorR(Error(FSComp.SR.lexOutsideThirtyTwoBitSigned(), lhs parseState))
      SynRationalConst.Integer(fst $1, lhs parseState) }

  | MINUS INT32
    { if snd $2 then errorR(Error(FSComp.SR.lexOutsideThirtyTwoBitSigned(), lhs parseState))
      SynRationalConst.Negate(SynRationalConst.Integer(fst $2, rhs parseState 2), lhs parseState) }

atomicUnsignedRationalConstant:
  | INT32 { if snd $1 then errorR(Error(FSComp.SR.lexOutsideThirtyTwoBitSigned(), lhs parseState))
            SynRationalConst.Integer(fst $1, lhs parseState) }

  | LPAREN rationalConstant rparen
    { $2 }

atomicRationalConstant:
  | atomicUnsignedRationalConstant { $1 }

  | MINUS atomicUnsignedRationalConstant
    { SynRationalConst.Negate($2, lhs parseState) }

constant:
  | rawConstant
    { $1, rhs parseState 1 }

  | rawConstant HIGH_PRECEDENCE_TYAPP measureTypeArg
    { let synMeasure, trivia = $3 
      let mConstant = rhs parseState 1
      let m = unionRanges mConstant trivia.GreaterRange
      SynConst.Measure($1, rhs parseState 1, synMeasure, trivia), m }

bindingPattern:
  | headBindingPattern
    { $1, rhs parseState 1 }

// Subset of patterns allowed to be used in implicit ctors.
// For a better error recovery we could replace these rules with the actual SynPat parsing
// and use allowed patterns only at a later analysis stage reporting errors along the way.
simplePattern:
  | ident
      { let m = rhs parseState 1
        SynPat.Named(SynIdent($1, None), false, None, m) }

  | QMARK ident
      { SynPat.OptionalVal($2, rhs parseState 2) }

  | simplePattern COLON typeWithTypeConstraints
      { SynPat.Typed($1, $3, lhs parseState) }

  | simplePattern COLON recover
      { let mColon = rhs parseState 2
        let ty = SynType.FromParseError(mColon.EndRange)
        SynPat.Typed($1, ty, unionRanges $1.Range mColon) }

  | attributes simplePattern %prec paren_pat_attribs
      { SynPat.Attrib($2, $1, lhs parseState) }

simplePatternCommaList:
  | simplePattern
      { $1 }

  | simplePattern COMMA simplePatternCommaList
      { let mComma = rhs parseState 2
        match $3 with
        | SynPat.Tuple(_, pats, commas, _) -> SynPat.Tuple(false, $1 :: pats, mComma :: commas, rhs2 parseState 1 3)
        | _ -> SynPat.Tuple(false, [$1; $3], [mComma], rhs2 parseState 1 3) }

opt_simplePatterns:
  | simplePatterns
      { Some $1 }

  | { None }

simplePatterns:
  | LPAREN simplePatternCommaList rparen
      { let parenPat = SynPat.Paren($2, rhs2 parseState 1 3)
        let simplePats, _ = SimplePatsOfPat parseState.SynArgNameGenerator parenPat
        simplePats }

  | LPAREN rparen
      { let pat = SynPat.Const(SynConst.Unit, rhs2 parseState 1 2)
        let simplePats, _ = SimplePatsOfPat parseState.SynArgNameGenerator pat
        simplePats }

  | LPAREN simplePatternCommaList recover
      { reportParseErrorAt (rhs parseState 1) (FSComp.SR.parsUnmatchedParen())
        let parenPat = SynPat.Paren(SynPat.Tuple(false, [], [], rhs2 parseState 1 2), rhs2 parseState 1 2) // todo: report parsed pats anyway?
        let simplePats, _ = SimplePatsOfPat parseState.SynArgNameGenerator parenPat
        simplePats }

  | LPAREN error rparen
      { let parenPat = SynPat.Paren(SynPat.Wild(rhs parseState 2), rhs2 parseState 1 3) // silent recovery
        let simplePats, _ = SimplePatsOfPat parseState.SynArgNameGenerator parenPat
        simplePats }

  | LPAREN recover
      { reportParseErrorAt (rhs parseState 1) (FSComp.SR.parsUnmatchedParen())
        let pat = SynPat.Wild(lhs parseState)
        let simplePats, _ = SimplePatsOfPat parseState.SynArgNameGenerator pat
        simplePats }

barCanBeRightBeforeNull:
  | BAR
      {  }
  | BAR_RIGHT_BEFORE_NULL
      {  }


headBindingPattern:
  | headBindingPattern AS constrPattern %prec AS
      { SynPat.As($1, $3, rhs2 parseState 1 3) }

  | headBindingPattern barCanBeRightBeforeNull headBindingPattern %prec   BAR
      { let mBar = rhs parseState 2
        SynPat.Or($1, $3, rhs2 parseState 1 3, { BarRange = mBar }) }

  | headBindingPattern COLON_COLON headBindingPattern
      { let mColonColon = rhs parseState 2
        SynPat.ListCons($1, $3, rhs2 parseState 1 3, { ColonColonRange = mColonColon }) }

  | tuplePatternElements %prec pat_tuple
      { let pats, commas = $1
        let pats, commas = normalizeTuplePat pats commas
        let m = (rhs parseState 1, pats) ||> unionRangeWithListBy (fun p -> p.Range)
        SynPat.Tuple(false, List.rev pats, List.rev commas, m) }

  | conjPatternElements %prec pat_conj
      { SynPat.Ands(List.rev $1, lhs parseState) }

  | constrPattern
      { $1 }

tuplePatternElements:
  | tuplePatternElements COMMA headBindingPattern
      { let pats, commas = $1
        $3 :: pats, (rhs parseState 2 :: commas) }

  | headBindingPattern COMMA headBindingPattern
      { [$3; $1], [rhs parseState 2] }

  | tuplePatternElements COMMA ends_coming_soon_or_recover
        { let pats, commas = $1
          let commaRange = rhs parseState 2
          reportParseErrorAt commaRange (FSComp.SR.parsExpectingPattern ())
          let pat2 = SynPat.Wild(commaRange.EndRange)
          pat2 :: pats, (commaRange :: commas) }

  | headBindingPattern COMMA ends_coming_soon_or_recover
      { let commaRange = rhs parseState 2
        reportParseErrorAt commaRange (FSComp.SR.parsExpectingPattern ())
        let pat2 = SynPat.Wild(commaRange.EndRange)
        [pat2; $1], [commaRange] }

  | COMMA headBindingPattern
      { let commaRange = rhs parseState 1
        reportParseErrorAt commaRange (FSComp.SR.parsExpectingPattern ())
        let pat1 = SynPat.Wild(commaRange.StartRange)
        [$2; pat1], [commaRange] }

  | COMMA ends_coming_soon_or_recover
      { let commaRange = rhs parseState 1
        if not $2 then reportParseErrorAt commaRange (FSComp.SR.parsExpectedPatternAfterToken ())
        let pat1 = SynPat.Wild(commaRange.StartRange)
        let pat2 = SynPat.Wild(commaRange.EndRange)
        [pat2; pat1], [commaRange] }

conjPatternElements:
  | conjPatternElements AMP headBindingPattern
     { $3 :: $1 }

  | headBindingPattern AMP headBindingPattern
     { $3 :: $1 :: [] }

namePatPairs:
   | namePatPair opt_seps
     { [$1], lhs parseState }

   | namePatPair seps namePatPairs
     { let rs, _ = $3
       ($1 :: rs), lhs parseState }

   | namePatPair seps seps namePatPairs
      { let rs, _ = $4
        reportParseErrorAt (rhs parseState 3) (FSComp.SR.parsExpectingPattern ())
        ($1 :: rs), lhs parseState }

namePatPair:
   | ident EQUALS parenPattern
     { let mEquals = rhs parseState 2
       $1, Some mEquals, $3 }

   | ident EQUALS recover
     { let mEquals = rhs parseState 2
       $1, Some mEquals, patFromParseError (SynPat.Wild mEquals.EndRange) }

   | ident recover
     { $1, None, patFromParseError (SynPat.Wild $1.idRange.EndRange) }

constrPattern:
  | atomicPatternLongIdent explicitValTyparDecls
      { let vis, lid = $1
        SynPat.LongIdent(lid, None, Some $2, SynArgPats.Pats [], vis, lhs parseState) }

  | atomicPatternLongIdent explicitValTyparDecls atomicPatsOrNamePatPairs %prec pat_app
      { let vis, lid = $1
        let args, argsM = $3
        let m = unionRanges (rhs2 parseState 1 2) argsM
        SynPat.LongIdent(lid, None, Some $2, args, vis, m) }

  | atomicPatternLongIdent explicitValTyparDecls HIGH_PRECEDENCE_PAREN_APP atomicPatsOrNamePatPairs
      { let vis, lid = $1
        let args, argsM = $4
        let m = unionRanges (rhs2 parseState 1 2) argsM
        SynPat.LongIdent(lid, None, Some $2, args, vis, m) }

  | atomicPatternLongIdent explicitValTyparDecls HIGH_PRECEDENCE_BRACK_APP atomicPatsOrNamePatPairs
      { let vis, lid = $1
        let args, argsM = $4
        let m = unionRanges (rhs2 parseState 1 2) argsM
        SynPat.LongIdent(lid, None, Some $2, args, vis, m) }

  | atomicPatternLongIdent atomicPatsOrNamePatPairs %prec pat_app
      { let vis, lid = $1
        let args, argsM = $2
        let m = unionRanges (rhs parseState 1) argsM
        SynPat.LongIdent(lid, None, None, args, vis, m) }

  | atomicPatternLongIdent HIGH_PRECEDENCE_PAREN_APP atomicPatsOrNamePatPairs
      { let vis, lid = $1
        let args, argsM = $3
        let m = unionRanges (rhs parseState 1) argsM
        SynPat.LongIdent(lid, None, None, args, vis, m) }

  | atomicPatternLongIdent HIGH_PRECEDENCE_BRACK_APP atomicPatsOrNamePatPairs
      { let vis, lid = $1
        let args, argsM = $3
        let m = unionRanges (rhs parseState 1) argsM
        SynPat.LongIdent(lid, None, None, args, vis, m) }

  | COLON_QMARK atomTypeOrAnonRecdType %prec pat_isinst
      { SynPat.IsInst($2, lhs parseState) }

  | atomicPattern
      { $1 }

atomicPatsOrNamePatPairs:
  | LPAREN namePatPairs rparen
      { let mParen = rhs2 parseState 1 3
        let pats, m = $2
        let trivia = { ParenRange = mParen }
        SynArgPats.NamePatPairs(pats, m, trivia), snd $2 }

  | atomicPatterns
      { let mParsed = rhs parseState 1
        let mAll = (mParsed.StartRange, $1) ||> unionRangeWithListBy (fun p -> p.Range)
        SynArgPats.Pats $1, mAll }

atomicPatterns:
  | atomicPattern atomicPatterns %prec pat_args
      { $1 :: $2 }

  | atomicPattern HIGH_PRECEDENCE_BRACK_APP atomicPatterns
      { reportParseErrorAt (rhs parseState 1) (FSComp.SR.parsSuccessivePatternsShouldBeSpacedOrTupled())
        $1 :: $3 }

  | atomicPattern HIGH_PRECEDENCE_PAREN_APP atomicPatterns
      { reportParseErrorAt (rhs parseState 1) (FSComp.SR.parsSuccessivePatternsShouldBeSpacedOrTupled())
        $1 :: $3 }

  | atomicPattern
      { [$1] }


atomicPattern:
  | quoteExpr
      { SynPat.QuoteExpr($1, lhs parseState) }

  | CHAR DOT_DOT CHAR
      { SynPat.DeprecatedCharRange($1, $3, rhs2 parseState 1 3) }

  | LBRACE recordPatternElementsAux rbrace
      { let rs, m = $2
        SynPat.Record(rs, rhs2 parseState 1 3) }

  | LBRACK listPatternElements RBRACK
      { SynPat.ArrayOrList(false, $2, lhs parseState) }

  | LBRACK_BAR listPatternElements BAR_RBRACK
      { SynPat.ArrayOrList(true, $2, lhs parseState) }

  | UNDERSCORE
      { SynPat.Wild(lhs parseState) }

  | QMARK ident
      { SynPat.OptionalVal($2, lhs parseState) }

  | atomicPatternLongIdent %prec prec_atompat_pathop
      { let vis, lidwd = $1
        if not (isNilOrSingleton lidwd.LongIdent) || String.isLeadingIdentifierCharacterUpperCase (List.head lidwd.LongIdent).idText then
            mkSynPatMaybeVar lidwd vis (lhs parseState)
        else
           let synIdent = List.head lidwd.IdentsWithTrivia
           let (SynIdent(id, _)) = synIdent
           SynPat.Named(synIdent, false, vis, id.idRange) }

  | constant
      { SynPat.Const(fst $1, snd $1) }

  | FALSE
      { SynPat.Const(SynConst.Bool false, lhs parseState) }

  | TRUE
      { SynPat.Const(SynConst.Bool true, lhs parseState) }

  | NULL
      { SynPat.Null(lhs parseState) }

  | LPAREN parenPatternBody rparen
      { let m = lhs parseState
        SynPat.Paren($2 m, m) }

  | LPAREN parenPatternBody recover
      { reportParseErrorAt (rhs parseState 1) (FSComp.SR.parsUnmatchedParen())
        let m = rhs2 parseState 1 2
        let parenPat = SynPat.Paren($2 m, m)
        patFromParseError parenPat }

  | LPAREN error rparen
      { let innerPat = patFromParseError (SynPat.Wild(rhs parseState 2))
        SynPat.Paren(innerPat, lhs parseState) }

  | LPAREN recover
      { let parenM = rhs parseState 1
        reportParseErrorAt parenM (FSComp.SR.parsUnmatchedParen())
        let innerPat = patFromParseError (SynPat.Wild parenM.EndRange)
        let parenPat = SynPat.Paren(innerPat, parenM)
        patFromParseError parenPat }

  | STRUCT LPAREN tupleParenPatternElements rparen
      { let pats, commas = $3
        SynPat.Tuple(true, List.rev pats, List.rev commas, lhs parseState) }

  | STRUCT LPAREN tupleParenPatternElements recover
      { reportParseErrorAt (rhs parseState 2) (FSComp.SR.parsUnmatchedParen())
        let pats, commas = $3
        SynPat.Tuple(true, List.rev pats, List.rev commas, lhs parseState) }

  | STRUCT LPAREN error rparen
      { (* silent recovery *) SynPat.Wild(lhs parseState) }

  | STRUCT LPAREN recover
      { reportParseErrorAt (rhs parseState 2) (FSComp.SR.parsUnmatchedParen())
        SynPat.Wild(lhs parseState) }

parenPatternBody:
  | parenPattern
      { (fun m -> $1) }

  | /* EMPTY */
      { (fun m -> SynPat.Const(SynConst.Unit, m)) }

/* This duplicates out 'patterns' in order to give type annotations */
/* the desired precedence w.r.t. patterns, tuple patterns in particular. */
/* Duplication requried to minimize the disturbance to the grammar, */
/* in particular the expected property that "pat" parses the same as */
/* "(pat)"!  Here are some examples: */
/*    a, b                  parses as (a, b) */
/*    (a, b)           also parses as (a, b) */
/*    (a, b: t)            parses as (a, (b: t)) */
/*    a, b as t             parses as ((a, b) as t) */
/*    (a, b as t)      also parses as ((a, b) as t) */
/*    a, b | c, d            parses as ((a, b) | (c, d)) */
/*    (a, b | c, d)     also parses as ((a, b) | (c, d)) */
/*    (a: t, b)            parses as ((a: t), b) */
/*    (a: t1, b: t2)      parses as ((a: t), (b: t2)) */
/*    (a, b as nm: t)      parses as (((a, b) as nm): t) */
/*    (a, b :: c: t)       parses as (((a, b) :: c): t) */
/* */
/* Probably the most unexpected thing here is that 'as nm' binds the */
/* whole pattern to the left, whereas ': t' binds only the pattern */
/* immediately preceding in the tuple. */
/* */
/* Also, it is unexpected that '(a, b: t)' in a pattern (a, (b: 't)) binds differently to */
/* '(a, b: t)' in an expression ((a, b): 't). It's not that easy to solve that without */
/* duplicating the entire expression grammar, or making a fairly severe breaking change */
/* to the language. */
parenPattern:
  | parenPattern AS constrPattern %prec  AS
      { SynPat.As($1, $3, rhs2 parseState 1 3) }

  | parenPattern barCanBeRightBeforeNull parenPattern %prec  BAR
      { let mBar = rhs parseState 2
        SynPat.Or($1, $3, rhs2 parseState 1 3, { BarRange = mBar }) }

  | tupleParenPatternElements
      { let pats, commas = $1
        let pats, commas = normalizeTuplePat pats commas
        let m = (rhs parseState 1, pats) ||> unionRangeWithListBy (fun p -> p.Range)
        SynPat.Tuple(false, List.rev pats, List.rev commas, m) }

  | conjParenPatternElements
      { SynPat.Ands(List.rev $1, rhs2 parseState 1 3) }

  | parenPattern COLON typeWithTypeConstraints %prec paren_pat_colon
      { let mLhs = lhs parseState
        SynPat.Typed($1, $3, mLhs) }

  | parenPattern COLON recover
      { let mColon = rhs parseState 2
        let ty = SynType.FromParseError(mColon.EndRange)
        SynPat.Typed($1, ty, unionRanges $1.Range mColon) }

  | attributes parenPattern %prec paren_pat_attribs
      { let mLhs = lhs parseState
        SynPat.Attrib($2, $1, mLhs) }

  | parenPattern COLON_COLON parenPattern
      { let mColonColon = rhs parseState 2
        SynPat.ListCons($1, $3, rhs2 parseState 1 3, { ColonColonRange = mColonColon }) }

  | constrPattern { $1 }

tupleParenPatternElements:
  | tupleParenPatternElements COMMA parenPattern
      { let pats, commas = $1
        let mComma = rhs parseState 2
        $3 :: pats, (mComma :: commas) }

  | parenPattern COMMA parenPattern
      { let mComma = rhs parseState 2
        [$3; $1], [mComma] }

  | tupleParenPatternElements COMMA ends_coming_soon_or_recover
        { let pats, commas = $1
          let commaRange = rhs parseState 2
          reportParseErrorAt commaRange (FSComp.SR.parsExpectingPattern())
          let pat2 = SynPat.Wild(commaRange.EndRange)
          pat2 :: pats, (commaRange :: commas) }

  | parenPattern COMMA ends_coming_soon_or_recover
      { let commaRange = rhs parseState 2
        reportParseErrorAt commaRange (FSComp.SR.parsExpectingPattern())
        let pat2 = SynPat.Wild(commaRange.EndRange)
        [pat2; $1], [commaRange] }

  | COMMA parenPattern
      { let commaRange = rhs parseState 1
        reportParseErrorAt commaRange (FSComp.SR.parsExpectingPattern())
        let pat1 = SynPat.Wild(commaRange.StartRange)
        [$2; pat1], [commaRange] }

  | COMMA ends_coming_soon_or_recover
      { let commaRange = rhs parseState 1
        if not $2 then reportParseErrorAt commaRange (FSComp.SR.parsExpectedPatternAfterToken ())
        let pat1 = SynPat.Wild(commaRange.StartRange)
        let pat2 = SynPat.Wild(commaRange.EndRange)
        [pat2; pat1], [commaRange] }

conjParenPatternElements:
  | conjParenPatternElements AMP parenPattern
      { $3 :: $1 }

  | parenPattern AMP parenPattern
      { $3 :: $1 :: [] }

recordPatternElementsAux: /* Fix 1190 */
  | recordPatternElement opt_seps
      { [$1], lhs parseState }

  | recordPatternElement seps recordPatternElementsAux
      { let r = $1
        let (rs, dropMark) = $3
        (r :: rs), lhs parseState }

recordPatternElement:
  | path EQUALS parenPattern
    { let mEquals = rhs parseState 2
      (List.frontAndBack $1.LongIdent, mEquals, $3) }

listPatternElements:
  | /* EMPTY */
      { [] }

  | parenPattern opt_seps
      { [$1] }

  | parenPattern seps listPatternElements
      { $1 :: $3 }

/* The lexfilter likes to insert OBLOCKBEGIN/OBLOCKEND pairs */
typedSequentialExprBlock:
  | OBLOCKBEGIN typedSequentialExpr oblockend
      { $2 }

  | OBLOCKBEGIN typedSequentialExpr recover
      { if not $3 then reportParseErrorAt (rhs parseState 3) (FSComp.SR.parsUnexpectedEndOfFileExpression())
        exprFromParseError $2 }

  | OBLOCKBEGIN oblockend
      { let m = rhs parseState 1
        reportParseErrorAt (rhs parseState 2) (FSComp.SR.parsExpectingExpression ())
        arbExpr ("typedSequentialExprBlock1", m.EndRange) }

  | typedSequentialExpr
      { $1 }

/* The lexfilter likes to insert OBLOCKBEGIN/OBLOCKEND pairs */
declExprBlock:
  | OBLOCKBEGIN typedSequentialExpr oblockend
      { $2 }

  | OBLOCKBEGIN oblockend
      { let m = rhs parseState 1
        reportParseErrorAt (rhs parseState 2) (FSComp.SR.parsExpectingExpression ())
        arbExpr ("declExprBlock1", m.EndRange) }

  | declExpr
      { $1 }

/* For some constructs the lex filter can't be sure to insert a matching OBLOCKEND, e.g. "function a -> b | c -> d" all in one line */
/* for these it only inserts a trailing ORIGHT_BLOCK_END */
typedSequentialExprBlockR:
  | typedSequentialExpr ORIGHT_BLOCK_END
    { fun _ -> $1 }

  | typedSequentialExpr
    { fun _ -> $1 }

  | recover
    { fun (mStart: range) -> arbExpr ("typedSequentialExprBlockR1", mStart.EndRange) }

typedSequentialExpr:
  | sequentialExpr COLON typeWithTypeConstraints
      { SynExpr.Typed($1, $3, unionRanges $1.Range $3.Range) }

  | sequentialExpr COLON recover
    { let mColon = rhs parseState 2
      let ty = SynType.FromParseError(mColon.EndRange)
      SynExpr.Typed($1, ty, unionRanges $1.Range mColon) }

  | sequentialExpr
    { $1 }

typedSequentialExprEOF:
  | typedSequentialExpr EOF
    { checkEndOfFileError $2; $1 }

sequentialExpr:
  | declExpr seps sequentialExpr
      { SynExpr.Sequential(DebugPointAtSequential.SuppressNeither, true, $1, $3, unionRanges $1.Range $3.Range) }

  | declExpr seps
      { $1 }

  | declExpr %prec SEMICOLON
      { $1 }

  | declExpr THEN sequentialExpr %prec prec_then_before
      { SynExpr.Sequential(DebugPointAtSequential.SuppressNeither, false, $1, $3, unionRanges $1.Range $3.Range) }

  | declExpr OTHEN OBLOCKBEGIN typedSequentialExpr oblockend %prec prec_then_before
      { SynExpr.Sequential(DebugPointAtSequential.SuppressNeither, false, $1, $4, unionRanges $1.Range $4.Range) }

  | hardwhiteLetBindings %prec prec_args_error
     { let hwlb, m, mIn = $1
       let mLetKwd, isUse = match hwlb with (BindingSetPreAttrs(m, _, isUse, _, _)) -> m, isUse
       let usedKeyword = if isUse then "use" else "let"
       reportParseErrorAt mLetKwd (FSComp.SR.parsExpectedExpressionAfterLet(usedKeyword, usedKeyword))
       let fauxRange = m.EndRange // zero width range at end of m
       mkLocalBindings (m, hwlb, mIn, arbExpr ("seqExpr", fauxRange)) }

/* Use this as the last terminal when performing error recovery */
/* The contract for using this is that (a) if EOF occurs then the */
/* the using production must report an error and (b) the using production */
/* can report an error anyway if it is helpful, e.g. "unclosed '('" (giving two errors) */
recover:
   | error
      { debugPrint("recovering via error"); true }

   | EOF
      { debugPrint("recovering via EOF"); false }

moreBinders:
  | AND_BANG headBindingPattern EQUALS typedSequentialExprBlock IN moreBinders %prec expr_let
     { let spBind = DebugPointAtBinding.Yes(rhs2 parseState 1 5) (* TODO Pretty sure this is wrong *)
       let mEquals = rhs parseState 3
       let m = unionRanges (rhs parseState 1) $4.Range
       let mIn = rhs parseState 5
       SynExprAndBang(spBind, $1, true, $2, $4, m, { EqualsRange = mEquals; InKeyword = Some mIn }) :: $6 }

  | OAND_BANG headBindingPattern EQUALS typedSequentialExprBlock hardwhiteDefnBindingsTerminator opt_OBLOCKSEP moreBinders %prec expr_let
     { let report, mIn, _ = $5
       report "and!" (rhs parseState 1)  // report unterminated error
       let spBind = DebugPointAtBinding.Yes(rhs2 parseState 1 5) (* TODO Pretty sure this is wrong *)
       let mEquals = rhs parseState 3
       let m = unionRanges (rhs parseState 1) $4.Range
       SynExprAndBang(spBind, $1, true, $2, $4, m, { EqualsRange = mEquals; InKeyword = mIn }) :: $7 }

  | %prec prec_no_more_attr_bindings
      { [] }

declExpr:
  | defnBindings IN typedSequentialExpr %prec expr_let
     { let mIn = rhs parseState 2 |> Some
       mkLocalBindings (unionRanges (rhs2 parseState 1 2) $3.Range, $1, mIn, $3) }

  | defnBindings IN error %prec expr_let
     { let mIn = rhs parseState 2 |> Some
       mkLocalBindings (rhs2 parseState 1 2, $1, mIn, arbExpr ("declExpr1", (rhs parseState 3))) }
/*
    FSComp.SR.parsNoMatchingInForLet() -- leave this in for now - it's an unused error string
*/

  | hardwhiteLetBindings typedSequentialExprBlock %prec expr_let
     { let hwlb, m, mIn = $1
       mkLocalBindings (unionRanges m $2.Range, hwlb, mIn, $2) }

  | hardwhiteLetBindings error %prec expr_let
     { let hwlb, m, mIn = $1
       reportParseErrorAt (match hwlb with (BindingSetPreAttrs(m, _, _, _, _)) -> m) (FSComp.SR.parsErrorInReturnForLetIncorrectIndentation())
       mkLocalBindings (m, hwlb, mIn, arbExpr ("declExpr2", (rhs parseState 2))) }

  | hardwhiteLetBindings OBLOCKSEP typedSequentialExprBlock %prec expr_let
     { let hwlb, m, mIn = $1
       mkLocalBindings (unionRanges m $3.Range, hwlb, mIn, $3) }

  | hardwhiteLetBindings OBLOCKSEP error %prec expr_let
     { let hwlb, m, mIn = $1
       //reportParseErrorAt (match hwlb with (BindingSetPreAttrs(m, _, _, _, _)) -> m) (FSComp.SR.parsErrorInReturnForLetIncorrectIndentation())
       mkLocalBindings (unionRanges m (rhs parseState 3), hwlb, mIn, arbExpr ("declExpr3", (rhs parseState 3))) }

  | hardwhiteDoBinding %prec expr_let
     { let (BindingSetPreAttrs(_, _, _, _, m)), e = $1
       SynExpr.Do(e, unionRanges (rhs parseState 1).StartRange e.Range) }

  | anonMatchingExpr %prec expr_function
      { $1 }

  | anonLambdaExpr %prec expr_fun
      { $1 }

  | MATCH typedSequentialExpr withClauses %prec expr_match
      { let mMatch = rhs parseState 1
        let mWith, (clauses, mLast) = $3
        let spBind = DebugPointAtBinding.Yes(unionRanges mMatch mWith)
        let trivia = { MatchKeyword = mMatch; WithKeyword = mWith }
        SynExpr.Match(spBind, $2, clauses, unionRanges mMatch mLast, trivia) }

  | MATCH typedSequentialExpr recover %prec expr_match
      { if not $3 then reportParseErrorAt (rhs parseState 1) (FSComp.SR.parsUnexpectedEndOfFileMatch())
        // Produce approximate expression during error recovery
        exprFromParseError $2 }

  | MATCH_BANG typedSequentialExpr withClauses %prec expr_match
      { let mMatch = (rhs parseState 1)
        let mWith, (clauses, mLast) = $3
        let spBind = DebugPointAtBinding.Yes(unionRanges mMatch mWith)
        let trivia = { MatchBangKeyword = mMatch; WithKeyword = mWith }
        SynExpr.MatchBang(spBind, $2, clauses, unionRanges mMatch mLast, trivia) }

  | MATCH_BANG typedSequentialExpr recover %prec expr_match
      { if not $3 then reportParseErrorAt (rhs parseState 1) (FSComp.SR.parsUnexpectedEndOfFileMatch())
        // Produce approximate expression during error recovery
        exprFromParseError $2 }

  | TRY typedSequentialExprBlockR withClauses %prec expr_try
      { let mTry = rhs parseState 1
        let expr = $2 mTry
        let spTry = DebugPointAtTry.Yes mTry
        let mWith, (clauses, mLast) = $3
        let spWith = DebugPointAtWith.Yes mWith
        let mTryToWith = unionRanges mTry mWith
        let mWithToLast = unionRanges mWith mLast
        let mTryToLast = unionRanges mTry mLast
        let trivia: SynExprTryWithTrivia =
            { TryKeyword = mTry
              TryToWithRange = mTryToWith
              WithKeyword = mWith
              WithToEndRange = mWithToLast }
        SynExpr.TryWith(expr, clauses, mTryToLast, spTry, spWith, trivia) }

  | TRY typedSequentialExprBlockR recover %prec expr_try
      { let mTry = rhs parseState 1
        let spTry = DebugPointAtTry.Yes mTry
        if not $3 then reportParseErrorAt mTry (FSComp.SR.parsUnexpectedEndOfFileTry ())
        let expr = $2 mTry
        let mExpr = expr.Range
        let mEnd = mExpr.EndRange
        let spWith = DebugPointAtWith.Yes mEnd
        let mWhole = unionRanges mTry mEnd
        let trivia: SynExprTryWithTrivia =
            { TryKeyword = mTry
              TryToWithRange = mWhole
              WithKeyword = mEnd
              WithToEndRange = mWhole }
        SynExpr.TryWith(expr, [], mWhole, spTry, spWith, trivia) }

  | TRY ORIGHT_BLOCK_END %prec expr_try
      { let mTry = rhs parseState 1
        let mExpr = mTry.EndRange
        let expr = arbExpr ("try1", mExpr)
        let spTry = DebugPointAtTry.Yes mTry
        let mWith, (clauses, mLast) = mExpr, ([], mExpr)
        reportParseErrorAt (rhs parseState 2) (FSComp.SR.parsExpectingExpression ())
        let spWith = DebugPointAtWith.Yes mWith
        let mTryToWith = unionRanges mTry mWith
        let mWithToLast = unionRanges mWith mLast
        let mTryToLast = unionRanges mTry mLast
        let trivia: SynExprTryWithTrivia =
            { TryKeyword = mTry
              TryToWithRange = mTryToWith
              WithKeyword = mWith
              WithToEndRange = mWithToLast }
        SynExpr.TryWith(expr, clauses, mTryToLast, spTry, spWith, trivia) }

  | TRY ORIGHT_BLOCK_END withClauses %prec expr_try
      { let mTry = rhs parseState 1
        let mExpr = mTry.EndRange
        let expr = arbExpr ("try2", mExpr)
        let spTry = DebugPointAtTry.Yes mTry
        let mWith, (clauses, mLast) = $3
        reportParseErrorAt (rhs parseState 2) (FSComp.SR.parsExpectingExpression ())
        let spWith = DebugPointAtWith.Yes mWith
        let mTryToWith = unionRanges mTry mWith
        let mWithToLast = unionRanges mWith mLast
        let mTryToLast = unionRanges mTry mLast
        let trivia: SynExprTryWithTrivia =
            { TryKeyword = mTry
              TryToWithRange = mTryToWith
              WithKeyword = mWith
              WithToEndRange = mWithToLast }
        SynExpr.TryWith(expr, clauses, mTryToLast, spTry, spWith, trivia) }

  | TRY typedSequentialExprBlockR FINALLY typedSequentialExprBlock %prec expr_try
      { let mTry = rhs parseState 1
        let tryExpr = $2 mTry
        let spTry = DebugPointAtTry.Yes mTry
        let mFinally = rhs parseState 3
        let finallyExpr = $4
        let spFinally = DebugPointAtFinally.Yes mFinally
        let mTryToLast = unionRanges mTry finallyExpr.Range
        let trivia = { TryKeyword = mTry; FinallyKeyword = mFinally }
        SynExpr.TryFinally(tryExpr, finallyExpr, mTryToLast, spTry, spFinally, trivia) }

  | IF declExpr ifExprCases %prec expr_if
      { let mIf = rhs parseState 1
        $3 $2 mIf false }

  | IF declExpr recover %prec expr_if
      { errorR (Error(FSComp.SR.parsIncompleteIf (), rhs parseState 1))
        let ifExpr = $2
        let mIf = rhs parseState 1
        let mThen = ifExpr.Range.EndRange
        let m = unionRanges mIf mThen
        let spIfToThen = DebugPointAtBinding.Yes m
        let trivia = { IfKeyword = mIf; IsElif = false; ThenKeyword = mThen; ElseKeyword = None; IfToThenRange = m }
        SynExpr.IfThenElse($2, arbExpr ("if1", mThen), None, spIfToThen, true, m, trivia) }

  | IF recover %prec expr_if
      { errorR (Error(FSComp.SR.parsIncompleteIf (), rhs parseState 1))
        let m = rhs parseState 1
        let mEnd = m.EndRange
        let spIfToThen = DebugPointAtBinding.Yes mEnd
        let trivia = { IfKeyword = m; IsElif = false; ThenKeyword = m; ElseKeyword = None; IfToThenRange = m }
        SynExpr.IfThenElse(arbExpr ("if2", mEnd), arbExpr ("if3", mEnd), None, spIfToThen, true, m, trivia) }

  | LAZY declExpr %prec expr_lazy
      { SynExpr.Lazy($2, unionRanges (rhs parseState 1) $2.Range) }

  | ASSERT declExpr %prec expr_assert
      { SynExpr.Assert($2, unionRanges (rhs parseState 1) $2.Range) }

  | ASSERT %prec expr_assert
      { raiseParseErrorAt (rhs parseState 1) (FSComp.SR.parsAssertIsNotFirstClassValue()) }

  | OLAZY declExprBlock %prec expr_lazy
      { SynExpr.Lazy($2, unionRanges (rhs parseState 1) $2.Range) }

  | OASSERT declExprBlock %prec expr_assert
      { SynExpr.Assert($2, unionRanges (rhs parseState 1) $2.Range) }

  | OASSERT %prec expr_assert
      { raiseParseErrorAt (rhs parseState 1) (FSComp.SR.parsAssertIsNotFirstClassValue()) }

  | WHILE whileExprCore 
      { SynExpr.While ($2 (rhs parseState 1)) }

  | WHILE_BANG whileExprCore 
      { let mKeyword = rhs parseState 1
        parseState.LexBuffer.CheckLanguageFeatureAndRecover LanguageFeature.WhileBang mKeyword
        SynExpr.WhileBang ($2 mKeyword) }

  | FOR forLoopBinder doToken typedSequentialExprBlock doneDeclEnd
      { let mFor = rhs parseState 1
        let mDo = rhs parseState 3
        let spFor = DebugPointAtFor.Yes mFor
        let (pat, expr, _, spIn) = $2
        SynExpr.ForEach(spFor, spIn, SeqExprOnly false, true, pat, expr, $4, unionRanges mFor $5) }

  | FOR forLoopBinder doToken typedSequentialExprBlock ends_coming_soon_or_recover
      { let mFor = rhs parseState 1
        if not $5 then reportParseErrorAt mFor (FSComp.SR.parsUnexpectedEndOfFileFor ())
        let spFor = DebugPointAtFor.Yes mFor
        let (pat, expr, _, spIn) = $2
        SynExpr.ForEach(spFor, spIn, SeqExprOnly false, true, pat, expr, $4, unionRanges mFor $4.Range) }

  | FOR forLoopBinder doToken error doneDeclEnd
      { let mFor = rhs parseState 1
        let spFor = DebugPointAtFor.Yes mFor
        let (pat, expr, _, spIn) = $2
        let bodyExpr = arbExpr ("forLoopBody2a", rhs parseState 4)
        SynExpr.ForEach(spFor, spIn, SeqExprOnly false, true, pat, expr, bodyExpr, unionRanges mFor $5) }

  | FOR forLoopBinder doToken ends_coming_soon_or_recover
      { let mFor = rhs parseState 1
        if not $4 then reportParseErrorAt mFor (FSComp.SR.parsExpectedExpressionAfterToken ())
        let spFor = DebugPointAtFor.Yes mFor
        let (pat, expr, _, spIn) = $2
        let mDo = rhs parseState 3
        let bodyExpr = arbExpr ("forLoopBody2", mDo.EndRange)
        SynExpr.ForEach(spFor, spIn, SeqExprOnly false, true, pat, expr, bodyExpr, unionRanges mFor mDo) }

  | FOR forLoopBinder ends_coming_soon_or_recover
      { let mFor = rhs parseState 1
        let (pat, expr, ok, spIn) = $2
        if not $3 then reportParseErrorAt mFor (FSComp.SR.parsForDoExpected ())
        let spFor = DebugPointAtFor.Yes mFor
        let mExpr = expr.Range
        let mForLoopBodyArb = mExpr.EndRange
        let bodyExpr = arbExpr ("forLoopBody1", mForLoopBodyArb)
        SynExpr.ForEach(spFor, spIn, SeqExprOnly false, true, pat, expr, bodyExpr, unionRanges mFor mForLoopBodyArb) }

  | FOR forLoopBinder opt_OBLOCKSEP arrowThenExprR %prec expr_let
     { let mFor = rhs parseState 1
       let spFor = DebugPointAtFor.Yes mFor
       let (pat, expr, _, spIn) = $2
       SynExpr.ForEach(spFor, spIn, SeqExprOnly true, true, pat, expr, $4, unionRanges mFor $4.Range) }

  | FOR forLoopRange doToken typedSequentialExprBlock doneDeclEnd
      { let mFor = rhs parseState 1
        let spFor = DebugPointAtFor.Yes mFor
        let (a, b, c, d, exprTo, spTo) = $2
        SynExpr.For(spFor, spTo, a, b, c, d, exprTo, $4, unionRanges mFor $5) }

  | FOR forLoopRange doToken typedSequentialExprBlock recover
      { let mFor = rhs parseState 1
        if not $5 then reportParseErrorAt mFor (FSComp.SR.parsUnexpectedEndOfFileFor ())
        let spFor = DebugPointAtFor.Yes mFor
        let (a, b, c, d, exprTo, spTo) = $2
        SynExpr.For(spFor, spTo, a, b, c, d, exprTo, $4, unionRanges mFor $4.Range) }

  | FOR forLoopRange doToken error doneDeclEnd
      { let mFor = rhs parseState 1
        let spFor = DebugPointAtFor.Yes mFor
        let (a, b, c, d, exprTo, spTo) = $2
        let mForLoopBodyArb = rhs parseState 4
        let bodyExpr = arbExpr ("declExpr11", mForLoopBodyArb)
        SynExpr.For(spFor, spTo, a, b, c, d, exprTo, bodyExpr, unionRanges mFor $5) }

  | FOR forLoopRange doToken recover
      { let mFor = rhs parseState 1
        if not $4 then reportParseErrorAt mFor (FSComp.SR.parsUnexpectedEndOfFileFor ())
        let spFor = DebugPointAtFor.Yes mFor
        let (a, b, c, d, exprTo, spTo) = $2
        let mDo = rhs parseState 3
        let bodyExpr = arbExpr ("declExpr11", mDo.EndRange)
        SynExpr.For(spFor, spTo, a, b, c, d, exprTo, bodyExpr, rhs2 parseState 1 3) }

  | FOR forLoopRange recover
      { let mFor = rhs parseState 1
        if not $3 then reportParseErrorAt mFor (FSComp.SR.parsUnexpectedEndOfFileFor ())
        let spFor = DebugPointAtFor.Yes mFor
        let (a, b, c, d, exprTo, spTo) = $2
        let mExpr = exprTo.Range
        let bodyExpr = arbExpr ("declExpr11", mExpr.EndRange)
        SynExpr.For(spFor, spTo, a, b, c, d, exprTo, bodyExpr, unionRanges mFor mExpr) }

  | FOR error doToken typedSequentialExprBlock doneDeclEnd
      { let mFor = rhs parseState 1
        let spToFake = DebugPointAtInOrTo.Yes mFor
        let spFor = DebugPointAtFor.Yes mFor
        let expr1 = arbExpr ("startLoopRange1", mFor)
        let expr2 = arbExpr ("endLoopRange1", rhs parseState 3)
        SynExpr.For(spFor, spToFake, mkSynId mFor "_loopVar", None, expr1, true, expr2, $4, unionRanges mFor $4.Range) }

  | FOR ends_coming_soon_or_recover
      { reportParseErrorAt (rhs parseState 2) (FSComp.SR.parsIdentifierExpected())
        arbExpr ("declExpr12", (rhs parseState 1)) }

  | FOR parenPattern error doneDeclEnd
      { reportParseErrorAt (rhs parseState 3) (FSComp.SR.parsInOrEqualExpected())
        let mFor = rhs parseState 1
        let spFor = DebugPointAtFor.Yes mFor
        let spInFake = DebugPointAtInOrTo.Yes mFor
        let mForLoopBodyArb = rhs parseState 4
        let mForLoopAll = rhs2 parseState 1 4
        SynExpr.ForEach(spFor, spInFake, SeqExprOnly false, true, $2, arbExpr ("forLoopCollection", mFor), arbExpr ("forLoopBody3", mForLoopBodyArb), mForLoopAll) }

  | FOR parenPattern recover
      { if not $3 then reportParseErrorAt (rhs parseState 1) (FSComp.SR.parsUnexpectedEndOfFileFor())
        let mFor = rhs parseState 1
        let mIn = rhs parseState 1
        let spFor = DebugPointAtFor.Yes mFor
        let spIn = DebugPointAtInOrTo.Yes mIn
        let mForLoopBodyArb = (rhs parseState 2).EndRange
        let mForLoopAll = rhs2 parseState 1 2
        exprFromParseError (SynExpr.ForEach(spFor, spIn, SeqExprOnly false, true, $2, arbExpr ("forLoopCollection", mFor), arbExpr ("forLoopBody3", mForLoopBodyArb), mForLoopAll)) }

  | YIELD declExpr
     { SynExpr.YieldOrReturn(($1, not $1), $2, unionRanges (rhs parseState 1) $2.Range) }

  | YIELD_BANG declExpr
     { SynExpr.YieldOrReturnFrom(($1, not $1), $2, unionRanges (rhs parseState 1) $2.Range) }

  | YIELD recover
     { let mYieldAll = rhs parseState 1
       SynExpr.YieldOrReturn(($1, not $1), arbExpr ("yield", mYieldAll), mYieldAll) }

  | YIELD_BANG recover
     { let mYieldAll = rhs parseState 1
       SynExpr.YieldOrReturnFrom(($1, not $1), arbExpr ("yield!", mYieldAll), mYieldAll) }

  | BINDER headBindingPattern EQUALS typedSequentialExprBlock IN opt_OBLOCKSEP moreBinders typedSequentialExprBlock %prec expr_let
     { let spBind = DebugPointAtBinding.Yes(rhs2 parseState 1 5)
       let mEquals = rhs parseState 3
       let m = unionRanges (rhs parseState 1) $8.Range
       let trivia: SynExprLetOrUseBangTrivia = { EqualsRange = Some mEquals }
       SynExpr.LetOrUseBang(spBind, ($1 = "use"), true, $2, $4, $7, $8, m, trivia) }

  | OBINDER headBindingPattern EQUALS typedSequentialExprBlock hardwhiteDefnBindingsTerminator opt_OBLOCKSEP moreBinders typedSequentialExprBlock %prec expr_let
     { let report, mIn, _ = $5
       report (if $1 = "use" then "use!" else "let!") (rhs parseState 1)  // report unterminated error
       let spBind = DebugPointAtBinding.Yes(unionRanges (rhs parseState 1) $4.Range)
       let mEquals = rhs parseState 3
       let m = unionRanges (rhs parseState 1) $8.Range
       let trivia: SynExprLetOrUseBangTrivia = { EqualsRange = Some mEquals }
       SynExpr.LetOrUseBang(spBind, ($1 = "use"), true, $2, $4, $7, $8, m, trivia) }

  | OBINDER headBindingPattern EQUALS typedSequentialExprBlock hardwhiteDefnBindingsTerminator opt_OBLOCKSEP error %prec expr_let
     { // error recovery that allows intellisense when writing incomplete computation expressions
       let spBind = DebugPointAtBinding.Yes(unionRanges (rhs parseState 1) $4.Range)
       let mEquals = rhs parseState 3
       let mAll = unionRanges (rhs parseState 1) (rhs parseState 7)
       let m = $4.Range.EndRange // zero-width range
       let trivia: SynExprLetOrUseBangTrivia = { EqualsRange = Some mEquals }
       SynExpr.LetOrUseBang(spBind, ($1 = "use"), true, $2, $4, [], SynExpr.ImplicitZero m, mAll, trivia) }

  | DO_BANG typedSequentialExpr IN opt_OBLOCKSEP typedSequentialExprBlock %prec expr_let
     { let spBind = DebugPointAtBinding.NoneAtDo
       let trivia: SynExprLetOrUseBangTrivia = { EqualsRange = None }
       SynExpr.LetOrUseBang(spBind, false, true, SynPat.Const(SynConst.Unit, $2.Range), $2, [], $5, unionRanges (rhs parseState 1) $5.Range, trivia) }

  | ODO_BANG typedSequentialExprBlock hardwhiteDefnBindingsTerminator %prec expr_let
     { SynExpr.DoBang($2, unionRanges (rhs parseState 1) $2.Range) }

  | FIXED declExpr
     { SynExpr.Fixed($2, (unionRanges (rhs parseState 1) $2.Range)) }

  | RARROW typedSequentialExprBlockR
     { errorR(Error(FSComp.SR.parsArrowUseIsLimited(), lhs parseState))
       let mArrow = rhs parseState 1
       let expr = $2 mArrow
       SynExpr.YieldOrReturn((true, true), expr, (unionRanges mArrow expr.Range)) }

  | declExpr COLON_QMARK typ
      { SynExpr.TypeTest($1, $3, unionRanges $1.Range $3.Range) }

  | declExpr COLON_QMARK recover
      { let mColon = rhs parseState 2
        let ty = SynType.FromParseError(mColon.EndRange)
        SynExpr.TypeTest($1, ty, unionRanges $1.Range mColon) }

  | declExpr COLON_GREATER typ
      { SynExpr.Upcast($1, $3, unionRanges $1.Range $3.Range) }

  | declExpr COLON_GREATER recover
      { let mOp = rhs parseState 2
        let ty = SynType.FromParseError(mOp.EndRange)
        SynExpr.Upcast($1, ty, unionRanges $1.Range mOp) }

  | declExpr COLON_QMARK_GREATER typ
     { SynExpr.Downcast($1, $3, unionRanges $1.Range $3.Range) }

  | declExpr COLON_QMARK_GREATER recover
      { let mOp = rhs parseState 2
        let ty = SynType.FromParseError(mOp.EndRange)
        SynExpr.Downcast($1, ty, unionRanges $1.Range mOp) }

  | declExpr COLON_EQUALS declExpr
     { mkSynInfix (rhs parseState 2) $1 ":=" $3 }

  | minusExpr LARROW declExprBlock
     { mkSynAssign $1 $3 }

  | tupleExpr %prec expr_tuple
     { let exprs, commas = $1
       let m = unionRanges exprs.Head.Range (List.last exprs).Range
       SynExpr.Tuple(false, List.rev exprs, List.rev commas, m) }

  | declExpr JOIN_IN declExpr
     { SynExpr.JoinIn($1, rhs parseState 2, $3, unionRanges $1.Range $3.Range) }

  | declExpr JOIN_IN ends_coming_soon_or_recover
     { let mOp = rhs parseState 2
       reportParseErrorAt mOp (FSComp.SR.parsUnfinishedExpression "in")
       mkSynInfix mOp $1 "@in" (arbExpr ("declExprInfixJoinIn", mOp.EndRange)) }

  | declExpr BAR_BAR declExpr
     { mkSynInfix (rhs parseState 2) $1 "||" $3 }

  | declExpr BAR_BAR ends_coming_soon_or_recover
     { let mOp = rhs parseState 2
       reportParseErrorAt mOp (FSComp.SR.parsUnfinishedExpression "||")
       mkSynInfix mOp $1 "||" (arbExpr ("declExprInfixBarBar", mOp.EndRange)) }

  | declExpr INFIX_BAR_OP declExpr
     { mkSynInfix (rhs parseState 2) $1 $2 $3 }

  | declExpr INFIX_BAR_OP ends_coming_soon_or_recover
     { let mOp = rhs parseState 2
       reportParseErrorAt mOp (FSComp.SR.parsUnfinishedExpression $2)
       mkSynInfix mOp $1 $2 (arbExpr ("declExprInfixBarOp", mOp.EndRange)) }

  | declExpr OR declExpr
     { mkSynInfix (rhs parseState 2) $1 "or" $3 }

  | declExpr OR ends_coming_soon_or_recover
     { reportParseErrorAt (rhs parseState 2) (FSComp.SR.parsUnfinishedExpression "or")
       mkSynInfix (rhs parseState 2) $1 "or" (arbExpr ("declExprInfixOr", (rhs parseState 3).StartRange)) }

  | declExpr AMP declExpr
     { mkSynInfix (rhs parseState 2) $1 "&" $3 }

  | declExpr AMP ends_coming_soon_or_recover
     { let mOp = rhs parseState 2
       reportParseErrorAt mOp (FSComp.SR.parsUnfinishedExpression "&")
       mkSynInfix mOp $1 "&" (arbExpr ("declExprInfixAmp", mOp.EndRange)) }

  | declExpr AMP_AMP declExpr
     { mkSynInfix (rhs parseState 2) $1 "&&" $3 }

  | declExpr AMP_AMP ends_coming_soon_or_recover
     { let mOp = rhs parseState 2
       reportParseErrorAt mOp (FSComp.SR.parsUnfinishedExpression "&&")
       mkSynInfix mOp $1 "&&" (arbExpr ("declExprInfixAmpAmp", mOp.EndRange)) }

  | declExpr INFIX_AMP_OP declExpr
     { mkSynInfix (rhs parseState 2) $1 $2 $3 }

  | declExpr INFIX_AMP_OP ends_coming_soon_or_recover
     { let mOp = rhs parseState 2
       reportParseErrorAt mOp (FSComp.SR.parsUnfinishedExpression $2)
       mkSynInfix mOp $1 $2 (arbExpr ("declExprInfixAmpOp", (rhs parseState 3).StartRange)) }

  | declExpr EQUALS declExpr
     { mkSynInfix (rhs parseState 2) $1 "=" $3 }

  | declExpr EQUALS ends_coming_soon_or_recover
     { let mOp = rhs parseState 2
       reportParseErrorAt mOp (FSComp.SR.parsUnfinishedExpression "=")
       mkSynInfix mOp $1 "=" (arbExpr ("declExprInfixEquals", mOp.EndRange)) }

  | declExpr INFIX_COMPARE_OP declExpr
     { mkSynInfix (rhs parseState 2) $1 $2 $3 }

  | declExpr INFIX_COMPARE_OP ends_coming_soon_or_recover
     { let mOp = rhs parseState 2
       reportParseErrorAt mOp (FSComp.SR.parsUnfinishedExpression $2)
       mkSynInfix mOp $1 $2 (arbExpr ("declExprInfix", mOp.EndRange)) }

  | declExpr DOLLAR declExpr
     { mkSynInfix (rhs parseState 2) $1 "$" $3 }

  | declExpr DOLLAR ends_coming_soon_or_recover
     { let mOp = rhs parseState 2
       reportParseErrorAt mOp (FSComp.SR.parsUnfinishedExpression "$")
       mkSynInfix mOp $1 "$" (arbExpr ("declExprInfixDollar", mOp.EndRange)) }

  | declExpr LESS declExpr
     { mkSynInfix (rhs parseState 2) $1 "<" $3 }

  | declExpr LESS ends_coming_soon_or_recover
     { let mOp = rhs parseState 2
       reportParseErrorAt mOp (FSComp.SR.parsUnfinishedExpression "<")
       mkSynInfix mOp $1 "<" (arbExpr ("declExprInfixLess", mOp.EndRange)) }

  | declExpr GREATER declExpr
     { mkSynInfix (rhs parseState 2) $1 ">" $3 }

  | declExpr GREATER ends_coming_soon_or_recover
     { let mOp = rhs parseState 2
       reportParseErrorAt mOp (FSComp.SR.parsUnfinishedExpression ">")
       mkSynInfix mOp $1 ">" (arbExpr ("declExprInfixGreater", mOp.EndRange)) }

  | declExpr INFIX_AT_HAT_OP declExpr
     { mkSynInfix (rhs parseState 2) $1 $2 $3 }

  | declExpr INFIX_AT_HAT_OP ends_coming_soon_or_recover %prec infix_at_hat_op_binary
     { let mOp = rhs parseState 2
       reportParseErrorAt mOp (FSComp.SR.parsUnfinishedExpression $2)
       mkSynInfix mOp $1 $2 (arbExpr ("declExprInfix", mOp.EndRange)) }

  | declExpr PERCENT_OP declExpr
     { mkSynInfix (rhs parseState 2) $1 $2 $3 }

  | declExpr PERCENT_OP ends_coming_soon_or_recover
     { let mOp = rhs parseState 2
       reportParseErrorAt mOp (FSComp.SR.parsUnfinishedExpression $2)
       mkSynInfix mOp $1 $2 (arbExpr ("declExprInfixPercent", mOp.EndRange)) }

  | declExpr COLON_COLON declExpr
     { let mOp = rhs parseState 2
       let m = unionRanges $1.Range $3.Range
       let tupExpr = SynExpr.Tuple(false, [$1; $3], [mOp], m)
       let identExpr = mkSynOperator mOp "::"
       SynExpr.App(ExprAtomicFlag.NonAtomic, true, identExpr, tupExpr, m) }

  | declExpr COLON_COLON ends_coming_soon_or_recover
     { let mOp = rhs parseState 2
       let m = unionRanges $1.Range mOp
       reportParseErrorAt mOp (FSComp.SR.parsUnfinishedExpression "::")
       let identExpr = mkSynOperator mOp "::"
       let tupExpr = SynExpr.Tuple(false, [$1; (arbExpr ("declExprInfixColonColon", mOp.EndRange))], [mOp], m)
       SynExpr.App(ExprAtomicFlag.NonAtomic, true, identExpr, tupExpr, m) }

  | declExpr PLUS_MINUS_OP declExpr
     { mkSynInfix (rhs parseState 2) $1 $2 $3 }

  | declExpr PLUS_MINUS_OP ends_coming_soon_or_recover
     { let mOp = rhs parseState 2
       reportParseErrorAt mOp (FSComp.SR.parsUnfinishedExpression $2)
       mkSynInfix mOp $1 $2 (arbExpr ("declExprInfixPlusMinus", mOp.EndRange)) }

  | declExpr MINUS declExpr
     { mkSynInfix (rhs parseState 2) $1 "-" $3 }

  | declExpr MINUS ends_coming_soon_or_recover
      { let mOp = rhs parseState 2
        reportParseErrorAt mOp (FSComp.SR.parsUnfinishedExpression "-")
        mkSynInfix mOp $1 "-" (arbExpr ("declExprInfixMinus", mOp.EndRange)) }

  | declExpr STAR declExpr
     { mkSynInfix (rhs parseState 2) $1 "*" $3 }

  | declExpr STAR ends_coming_soon_or_recover
     { let mOp = rhs parseState 2
       reportParseErrorAt mOp (FSComp.SR.parsUnfinishedExpression "*")
       mkSynInfix mOp $1 "*" (arbExpr ("declExprInfixStar", mOp.EndRange)) }

  | declExpr INFIX_STAR_DIV_MOD_OP declExpr
     { mkSynInfix (rhs parseState 2) $1 $2 $3 }

  | declExpr INFIX_STAR_DIV_MOD_OP ends_coming_soon_or_recover
     { let mOp = rhs parseState 2
       reportParseErrorAt mOp (FSComp.SR.parsUnfinishedExpression $2)
       mkSynInfix mOp $1 $2 (arbExpr ("declExprInfixStarDivMod", mOp.EndRange)) }

  | declExpr INFIX_STAR_STAR_OP declExpr
     { mkSynInfix (rhs parseState 2) $1 $2 $3 }

  | declExpr INFIX_STAR_STAR_OP ends_coming_soon_or_recover
     { let mOp = rhs parseState 2
       reportParseErrorAt mOp (FSComp.SR.parsUnfinishedExpression $2)
       mkSynInfix mOp $1 $2 (arbExpr ("declExprInfixStarStar", mOp.EndRange)) }

  | declExpr DOT_DOT declExpr
      { let wholem = rhs2 parseState 1 3
        let mOperator = rhs parseState 2
        SynExpr.IndexRange(Some $1, mOperator, Some $3, rhs parseState 1, rhs parseState 3, wholem) }

  | declExpr DOT_DOT %prec open_range_expr
      { let wholem = rhs2 parseState 1 2
        let mOperator = rhs parseState 2
        SynExpr.IndexRange(Some $1, mOperator, None, rhs parseState 1, mOperator, wholem) }

  | DOT_DOT declExpr %prec open_range_expr
      { let wholem = rhs2 parseState 1 2
        let mOperator = rhs parseState 1
        SynExpr.IndexRange(None, mOperator, Some $2, mOperator, rhs parseState 2, wholem) }

  | STAR
      { let m = rhs parseState 1
        SynExpr.IndexRange(None, m, None, m, m, m) }

  | minusExpr %prec expr_prefix_plus_minus { $1 }

whileExprCore:
  | declExpr doToken typedSequentialExprBlock doneDeclEnd
    { fun mKeyword ->
        let mWhileHeader = unionRanges mKeyword $1.Range
        let spWhile = DebugPointAtWhile.Yes mWhileHeader 
        let mWhileAll = unionRanges mKeyword $4

        spWhile, $1, $3, mWhileAll }

  | declExpr doToken typedSequentialExprBlock recover
    { fun mKeyword ->
        if not $4 then reportParseErrorAt mKeyword (FSComp.SR.parsUnexpectedEndOfFileWhile ())
        let mWhileHeader = unionRanges mKeyword $1.Range
        let spWhile = DebugPointAtWhile.Yes mWhileHeader 
        let mWhileAll = unionRanges mKeyword $3.Range

        spWhile, $1, $3, mWhileAll }

  | declExpr doToken error doneDeclEnd
    { let mWhileBodyArb = rhs parseState 3
    
      fun mKeyword ->
        let mWhileHeader = unionRanges mKeyword $1.Range
        let spWhile = DebugPointAtWhile.Yes mWhileHeader 
        let mWhileAll = unionRanges mKeyword $4
        let bodyArb = arbExpr ("whileBody1", mWhileBodyArb)

        spWhile, $1, bodyArb, mWhileAll }

  | declExpr recover
    { fun mKeyword ->
        reportParseErrorAt mKeyword (FSComp.SR.parsWhileDoExpected())
        let mWhileHeader = unionRanges mKeyword $1.Range
        let spWhile = DebugPointAtWhile.Yes mWhileHeader 
        let mWhileAll = mWhileHeader
        let bodyArb = arbExpr ("whileBody2", $1.Range.EndRange)

        spWhile, $1, bodyArb, mWhileAll }

  | recover
    { fun mKeyword ->
        if not $1 then reportParseErrorAt mKeyword (FSComp.SR.parsUnexpectedEndOfFileWhile ())
        let spWhile = DebugPointAtWhile.Yes mKeyword
        let expr1 = arbExpr ("whileLoop1", mKeyword.EndRange)
        let expr2 = arbExpr ("whileLoop2", mKeyword.EndRange)
        
        spWhile, expr1, expr2, mKeyword }

  | error doneDeclEnd
    { let mWhileBodyArb = rhs parseState 1
    
      fun mKeyword ->
        let spWhile = DebugPointAtWhile.Yes mKeyword
        let expr1 = arbExpr ("whileGuard1", mKeyword.EndRange)
        let expr2 = arbExpr ("whileBody3", mWhileBodyArb.EndRange)
        let mWhileAll = unionRanges mKeyword $2
        
        spWhile, expr1, expr2, mWhileAll } 

dynamicArg:
  | IDENT
      { let m = rhs parseState 1
        SynExpr.Ident(Ident($1, m)) }

  | LPAREN typedSequentialExpr rparen
      { let lpr = rhs parseState 1
        let rpr = rhs parseState 3
        let m = unionRanges lpr rpr
        SynExpr.Paren($2, lpr, Some rpr, m) }

withClauses:
  | WITH withPatternClauses
      { rhs parseState 1, $2 }

  | OWITH withPatternClauses OEND
      { rhs parseState 1, $2 }

  | OWITH withPatternClauses recover
      { if not $3 then reportParseErrorAt (rhs parseState 1) (FSComp.SR.parsUnexpectedEndOfFileWith())
        rhs parseState 1, $2 }

  | OWITH recover
      { let mWith = rhs parseState 1
        if not $2 then reportParseErrorAt mWith (FSComp.SR.parsUnexpectedEndOfFileWith ())
        mWith, ([], mWith.EndRange) }

withPatternClauses:
  | patternClauses
      { $1 None }

  | barCanBeRightBeforeNull patternClauses
      { let mBar = rhs parseState 1 |> Some
        $2 mBar }

  | barCanBeRightBeforeNull error
      { // silent recovery
        let mLast = rhs parseState 1
        [], mLast }

  | error
      { // silent recovery
        let mLast = rhs parseState 1
        [], mLast }


patternAndGuard:
  | parenPattern patternGuard
      { $1, $2 }

patternClauses:
  | patternAndGuard patternResult %prec prec_pat_pat_action
     { let pat, guard = $1
       let mArrow, resultExpr = $2
       let mLast = resultExpr.Range
       let m = unionRanges resultExpr.Range pat.Range
       fun mBar ->
           [SynMatchClause(pat, guard, resultExpr, m, DebugPointAtTarget.Yes, { ArrowRange = Some mArrow; BarRange = mBar })], mLast }

  | patternAndGuard patternResult barCanBeRightBeforeNull patternClauses
     { let pat, guard = $1
       let mArrow, resultExpr = $2
       let mNextBar = rhs parseState 3 |> Some
       let clauses, mLast = $4 mNextBar
       let m = unionRanges resultExpr.Range pat.Range
       fun mBar ->
           (SynMatchClause(pat, guard, resultExpr, m, DebugPointAtTarget.Yes, { ArrowRange = Some mArrow; BarRange = mBar }) :: clauses), mLast }

  | patternAndGuard error barCanBeRightBeforeNull patternClauses
     { let pat, guard = $1
       let mNextBar = rhs parseState 3 |> Some
       let clauses, mLast = $4 mNextBar
       let patm = pat.Range
       let m = guard |> Option.map (fun e -> unionRanges patm e.Range) |> Option.defaultValue patm
       fun _mBar ->
           (SynMatchClause(pat, guard, arbExpr ("patternClauses1", m.EndRange), m, DebugPointAtTarget.Yes, SynMatchClauseTrivia.Zero) :: clauses), mLast }

  | patternAndGuard patternResult barCanBeRightBeforeNull recover
     { let pat, guard = $1
       let mArrow, resultExpr = $2
       let mLast = rhs parseState 3
       let m = unionRanges resultExpr.Range pat.Range
       fun mBar ->
           [SynMatchClause(pat, guard, resultExpr, m, DebugPointAtTarget.Yes, { ArrowRange = Some mArrow; BarRange = mBar })], mLast }

  | patternAndGuard patternResult recover
     { let pat, guard = $1
       let mArrow, resultExpr = $2
       let m = unionRanges resultExpr.Range pat.Range
       fun mBar ->
           [SynMatchClause(pat, guard, resultExpr, m, DebugPointAtTarget.Yes, { ArrowRange = Some mArrow; BarRange = mBar })], m }

  | patternAndGuard recover
     { let pat, guard = $1
       let patm = pat.Range
       let m = guard |> Option.map (fun e -> unionRanges patm e.Range) |> Option.defaultValue patm
       fun mBar ->
           [SynMatchClause(pat, guard, arbExpr ("patternClauses2", m.EndRange), m, DebugPointAtTarget.Yes, { ArrowRange = None; BarRange = mBar })], m }

patternGuard:
  | WHEN declExpr
     { Some $2 }

  | /* EMPTY */
     { None }

patternResult:
  | RARROW typedSequentialExprBlockR
      { let mArrow = rhs parseState 1
        let expr = $2 mArrow
        mArrow, expr }

ifExprCases:
  | ifExprThen ifExprElifs
      { let exprThen, mThen = $1
        let mElse, elseExpr = $2
        (fun exprGuard mIf isElif ->
            let mIfToThen = unionRanges mIf mThen
            let lastBranch: SynExpr = match elseExpr with None -> exprThen | Some e -> e
            let mIfToEndOfLastBranch = unionRanges mIf lastBranch.Range
            let spIfToThen = DebugPointAtBinding.Yes(mIfToThen)
            let trivia = { IfKeyword = mIf; IsElif = isElif; ThenKeyword = mThen; ElseKeyword = mElse; IfToThenRange = mIfToThen }
            SynExpr.IfThenElse(exprGuard, exprThen, elseExpr, spIfToThen, false, mIfToEndOfLastBranch, trivia)) }

ifExprThen:
  | THEN declExpr %prec prec_then_if
      { $2, rhs parseState 1 }

  | THEN recover %prec prec_then_if
      { let mThen = rhs parseState 1
        arbExpr ("ifThen1", mThen.EndRange), mThen }

  | OTHEN typedSequentialExprBlock %prec prec_then_if
      { $2, rhs parseState 1 }

  | OTHEN recover %prec prec_then_if
      { let mThen = rhs parseState 1
        arbExpr ("ifThen2", mThen.EndRange), mThen }

ifExprElifs:
  | /* EMPTY */
      { None, None }

  | ELSE declExpr
      { let mElse = rhs parseState 1
        Some mElse, Some $2 }

  | OELSE typedSequentialExprBlock
      { let mElse = rhs parseState 1
        Some mElse, Some $2 }

  | ELIF declExpr ifExprCases
      { let mElif = rhs parseState 1
        // verify if `ELIF` is not a merged token
        let length = mElif.EndColumn - mElif.StartColumn
        if length > 4 then
            let mElse = mkRange mElif.FileName (mkPos mElif.StartLine mElif.StartColumn) (mkPos mElif.StartLine (mElif.StartColumn + 4))
            let mIf = mkRange mElif.FileName (mkPos mElif.StartLine (mElif.EndColumn - 2)) (mkPos mElif.StartLine mElif.EndColumn)
            Some mElse, (Some($3 $2 mIf false))
        else
            None, Some($3 $2 mElif true) }

  | ELIF declExpr recover
      { if not $3 then reportParseErrorAt (rhs parseState 1) (FSComp.SR.parsUnexpectedEndOfFileElif())
        None, Some(exprFromParseError $2) }

tupleExpr:
  | tupleExpr COMMA declExpr
      { let exprs, commas = $1
        $3 :: exprs, (rhs parseState 2 :: commas) }

  | tupleExpr COMMA ends_coming_soon_or_recover
      { let commaRange = rhs parseState 2
        if not $3 then reportParseErrorAt commaRange (FSComp.SR.parsExpectedExpressionAfterToken ())
        let exprs, commas = $1
        arbExpr ("tupleExpr1", commaRange.EndRange) :: exprs, commaRange :: commas }

  | tupleExpr COMMA COMMA declExpr
      { let exprs, commas = $1
        let mComma1 = rhs parseState 2
        let mComma2 = rhs parseState 3
        reportParseErrorAt mComma2 (FSComp.SR.parsExpectingExpression ())
        let expr = arbExpr ("tupleExpr2", mComma1.EndRange)
        $4 :: expr :: exprs, (mComma2 :: mComma1 :: commas) }

  | tupleExpr COMMA COMMA ends_coming_soon_or_recover
      { let exprs, commas = $1
        let mComma1 = rhs parseState 2
        let mComma2 = rhs parseState 3
        reportParseErrorAt mComma2 (FSComp.SR.parsExpectingExpression ())
        if not $4 then reportParseErrorAt mComma2 (FSComp.SR.parsExpectedExpressionAfterToken ())
        let expr1 = arbExpr ("tupleExpr3", mComma1.EndRange)
        let expr2 = arbExpr ("tupleExpr4", mComma2.EndRange)
        expr2 :: expr1 :: exprs, mComma2 :: mComma1 :: commas }

  | declExpr COMMA ends_coming_soon_or_recover
      { let commaRange = rhs parseState 2
        if not $3 then reportParseErrorAt commaRange (FSComp.SR.parsExpectedExpressionAfterToken ())
        [arbExpr ("tupleExpr5", commaRange.EndRange); $1], [commaRange] }

  | declExpr COMMA declExpr
      { [$3; $1], [rhs parseState 2] }

  | declExpr COMMA COMMA ends_coming_soon_or_recover
      { let mComma1 = rhs parseState 2
        let mComma2 = rhs parseState 3
        reportParseErrorAt mComma2 (FSComp.SR.parsExpectingExpression ())
        if not $4 then reportParseErrorAt mComma2 (FSComp.SR.parsExpectedExpressionAfterToken ())
        let expr1 = arbExpr ("tupleExpr6", mComma1.EndRange)
        let expr2 = arbExpr ("tupleExpr7", mComma2.EndRange)
        [expr2; expr1; $1], [mComma2; mComma1] }

  | declExpr COMMA COMMA declExpr
      { let mComma1 = rhs parseState 2
        let mComma2 = rhs parseState 3
        reportParseErrorAt mComma2 (FSComp.SR.parsExpectingExpression ())
        let expr = arbExpr ("tupleExpr8", mComma1.EndRange)
        [$4; expr; $1], [mComma2; mComma1] }

minusExpr:
  | INFIX_AT_HAT_OP minusExpr
    { if $1 <> "^" then reportParseErrorAt (rhs parseState 1) (FSComp.SR.parsInvalidPrefixOperator())
      let m = (rhs2 parseState 1 2)
      SynExpr.IndexFromEnd($2, m) }

  | MINUS minusExpr %prec expr_prefix_plus_minus
      { mkSynPrefix (rhs parseState 1) (unionRanges (rhs parseState 1) $2.Range) "~-" $2 }

  | PLUS_MINUS_OP minusExpr
      { if not (IsValidPrefixOperatorUse $1) then reportParseErrorAt $2.Range (FSComp.SR.parsInvalidPrefixOperator())
        mkSynPrefix (rhs parseState 1) (unionRanges (rhs parseState 1) $2.Range) ("~" + ($1)) $2 }

  | ADJACENT_PREFIX_OP minusExpr
      { if not (IsValidPrefixOperatorUse $1) then reportParseErrorAt $2.Range (FSComp.SR.parsInvalidPrefixOperator())
        mkSynPrefix (rhs parseState 1) (unionRanges (rhs parseState 1) $2.Range) ("~" + ($1)) $2 }

  | PERCENT_OP minusExpr
      { if not (IsValidPrefixOperatorUse $1) then reportParseErrorAt $2.Range (FSComp.SR.parsInvalidPrefixOperator())
        mkSynPrefix (rhs parseState 1) (unionRanges (rhs parseState 1) $2.Range) ("~" + ($1)) $2 }

  | AMP minusExpr
      { SynExpr.AddressOf(true, $2, rhs parseState 1, unionRanges (rhs parseState 1) $2.Range) }

  | AMP_AMP minusExpr
      { SynExpr.AddressOf(false, $2, rhs parseState 1, unionRanges (rhs parseState 1) $2.Range) }

  | NEW atomTypeNonAtomicDeprecated opt_HIGH_PRECEDENCE_APP atomicExprAfterType DOT atomicExprQualification
      { errorR (Error (FSComp.SR.parsNewExprMemberAccess (), rhs parseState 6))
        let newExpr = SynExpr.New(false, $2, $4, unionRanges (rhs parseState 1) $4.Range)
        $6 newExpr (lhs parseState) (rhs parseState 5) }

  | NEW atomTypeNonAtomicDeprecated opt_HIGH_PRECEDENCE_APP atomicExprAfterType
      { SynExpr.New(false, $2, $4, unionRanges (rhs parseState 1) $4.Range) }

  | NEW atomTypeNonAtomicDeprecated opt_HIGH_PRECEDENCE_APP error
      { SynExpr.New(false, $2, arbExpr ("minusExpr", (rhs parseState 4)), unionRanges (rhs parseState 1) ($2).Range) }

  | NEW error
      { arbExpr ("minusExpr2", (rhs parseState 1)) }

  | UPCAST minusExpr
      { SynExpr.InferredUpcast($2, unionRanges (rhs parseState 1) $2.Range) }

  | DOWNCAST minusExpr
      { SynExpr.InferredDowncast($2, unionRanges (rhs parseState 1) $2.Range) }

  | appExpr
      { $1 }

appExpr:
  | appExpr argExpr %prec expr_app
      { SynExpr.App(ExprAtomicFlag.NonAtomic, false, $1, $2, unionRanges $1.Range $2.Range) }

  | atomicExpr
      { let arg, _ = $1
        arg }

argExpr:
  | ADJACENT_PREFIX_OP atomicExpr
      { let arg2, hpa2 = $2
        if not (IsValidPrefixOperatorUse $1) then reportParseErrorAt arg2.Range (FSComp.SR.parsInvalidPrefixOperator())
        if hpa2 then reportParseErrorAt (rhs parseState 1) (FSComp.SR.parsSuccessiveArgsShouldBeSpacedOrTupled())
        mkSynPrefix (rhs parseState 1) (unionRanges (rhs parseState 1) arg2.Range) ("~" + ($1)) arg2 }

   | atomicExpr
      { let arg, hpa = $1
        if hpa then reportParseErrorAt arg.Range (FSComp.SR.parsSuccessiveArgsShouldBeSpacedOrTupled())
        arg }

atomicExpr:
  | UNDERSCORE DOT atomicExpr %prec dot_lambda
      { let mUnderscore  = rhs parseState 1
        let mDot  = rhs parseState 2
        parseState.LexBuffer.CheckLanguageFeatureAndRecover LanguageFeature.AccessorFunctionShorthand (unionRanges mUnderscore  mDot )
        let expr, hpa = $3
        let trivia: SynExprDotLambdaTrivia = { UnderscoreRange = mUnderscore ; DotRange = mDot  }
        SynExpr.DotLambda(expr, unionRanges mUnderscore  expr.Range, trivia), false }

  | UNDERSCORE DOT appExpr recover %prec dot_lambda
      { let mUnderscore  = rhs parseState 1
        let mDot  = rhs parseState 2
        parseState.LexBuffer.CheckLanguageFeatureAndRecover LanguageFeature.AccessorFunctionShorthand (unionRanges mUnderscore  mDot )
        reportParseErrorAt (rhs parseState 1) (FSComp.SR.parsUnderScoreDotLambdaNonAtomic())
        let expr = $3
        let trivia: SynExprDotLambdaTrivia = { UnderscoreRange = mUnderscore ; DotRange = mDot  }
        SynExpr.DotLambda(expr, unionRanges mUnderscore  expr.Range, trivia), false }    
        
  | atomicExpr HIGH_PRECEDENCE_BRACK_APP atomicExpr
      { let arg1, _ = $1
        let arg2, hpa = $3
        SynExpr.App(ExprAtomicFlag.Atomic, false, arg1, arg2, unionRanges arg1.Range arg2.Range), hpa }

  | atomicExpr HIGH_PRECEDENCE_PAREN_APP atomicExpr
      { let arg1, _ = $1
        let arg2, _ = $3
        SynExpr.App(ExprAtomicFlag.Atomic, false, arg1, arg2, unionRanges arg1.Range arg2.Range), true }

  | atomicExpr HIGH_PRECEDENCE_TYAPP typeArgsActual
      { let arg1, _ = $1
        let mLessThan, mGreaterThan, _, args, commas, mTypeArgs = $3
        let mWholeExpr = unionRanges arg1.Range mTypeArgs
        SynExpr.TypeApp(arg1, mLessThan, args, commas, mGreaterThan, mTypeArgs, mWholeExpr), false }

  | PREFIX_OP atomicExpr
      { let arg2, hpa2 = $2
        if not (IsValidPrefixOperatorUse $1) then reportParseErrorAt arg2.Range (FSComp.SR.parsInvalidPrefixOperator())
        mkSynPrefixPrim (rhs parseState 1) (unionRanges (rhs parseState 1) arg2.Range) $1 arg2, hpa2 }

  | QUOTE ident
      { let id = mkSynId (lhs parseState) ($2).idText
        let typar = SynTypar(id, TyparStaticReq.None, false)
        let lhsm = rhs2 parseState 1 2
        SynExpr.Typar(typar, lhsm), false }

  | RESERVED
      { arbExpr ("unfinished identifier", rhs parseState 1), false }

  | atomicExpr DOT atomicExprQualification
      { let arg1, hpa1 = $1
        $3 arg1 (lhs parseState) (rhs parseState 2), hpa1 }

  | BASE DOT atomicExprQualification
      { let arg1 = SynExpr.Ident(ident("base", rhs parseState 1))
        $3 arg1 (lhs parseState) (rhs parseState 2), false }

  | QMARK nameop
      { let (SynIdent(ident, trivia)) = $2
        SynExpr.LongIdent(true, SynLongIdent([ident], [], [trivia]), None, rhs parseState 2), false }

  | atomicExpr QMARK dynamicArg
      { let m = rhs2 parseState 1 3
        let mQmark = rhs parseState 2
        let arg1, hpa1 = $1
        SynExpr.Dynamic(arg1, mQmark, $3, m), hpa1 }

  | GLOBAL
      { let m = rhs parseState 1
        let ident = ident(MangledGlobalName, m)
        SynExpr.LongIdent(false, SynLongIdent([ident], [], [Some(IdentTrivia.OriginalNotation "global")]), None, m), false }

  | identExpr
      { $1, false }

  | LBRACK listExprElements RBRACK
      { $2 (lhs parseState), false }

  | LBRACK listExprElements recover
      { reportParseErrorAt (rhs parseState 1) (FSComp.SR.parsUnmatchedBracket())
        exprFromParseError ($2 (rhs2 parseState 1 2)), false }

  | LBRACK error RBRACK
      { // silent recovery
        SynExpr.ArrayOrList(false, [ ], lhs parseState), false }

  | LBRACK recover
      { reportParseErrorAt (rhs parseState 1) (FSComp.SR.parsUnmatchedBracket())
        // silent recovery
        exprFromParseError (SynExpr.ArrayOrList(false, [ ], rhs parseState 1)), false }

  | STRUCT LPAREN tupleExpr rparen
      { let exprs, commas = $3
        let m = rhs2 parseState 1 4
        SynExpr.Tuple(true, List.rev exprs, List.rev commas, m), false }

  | STRUCT LPAREN tupleExpr recover
      { reportParseErrorAt (rhs parseState 2) (FSComp.SR.parsUnmatchedBracket())
        let exprs, commas = $3
        let m = (rhs parseState 1, exprs) ||> unionRangeWithListBy (fun e -> e.Range)
        SynExpr.Tuple(true, List.rev exprs, List.rev commas, m), false }

  | atomicExprAfterType
      { $1, false }

atomicExprQualification:
  | identOrOp
      { let idm = rhs parseState 1
        (fun e mLhs mDot -> mkSynDot mDot mLhs e $1) }

  | GLOBAL
      { (fun e mLhs mDot ->
            reportParseErrorAt (rhs parseState 3) (FSComp.SR.nrGlobalUsedOnlyAsFirstName())
            let fixedLhsm = withEnd mDot.End mLhs // previous mLhs is wrong after 'recover'
            mkSynDotMissing mDot fixedLhsm e) }

  | /* empty */
      { (fun e mLhs mDot ->
            reportParseErrorAt mDot (FSComp.SR.parsMissingQualificationAfterDot())
            let fixedLhsm = withEnd mDot.End mLhs // previous mLhs is wrong after 'recover'
            mkSynDotMissing mDot fixedLhsm e) }
  | recover
      { (fun e mLhs mDot ->
            reportParseErrorAt mDot (FSComp.SR.parsMissingQualificationAfterDot())
            let fixedLhsm = withEnd mDot.End mLhs // previous mLhs is wrong after 'recover'
            // Include 'e' in the returned expression but throw it away
            mkSynDotMissing mDot fixedLhsm e) }
  | LPAREN COLON_COLON rparen DOT INT32
      { (fun e mLhs mDot ->
            if parseState.LexBuffer.ReportLibraryOnlyFeatures then libraryOnlyError(lhs parseState)
            SynExpr.LibraryOnlyUnionCaseFieldGet(e, mkSynCaseName mLhs opNameCons, (fst $5), mLhs)) }

  | LPAREN typedSequentialExpr rparen
      { let lpr = rhs parseState 1
        let rpr = rhs parseState 3
        (fun e mLhs mDot ->
            // Check for expr.(*)
            // Note that "*" is parsed as an expression (it is allowed in "foo.[3,*]")
            match $2 with
            | SynExpr.IndexRange(None, mOperator, None, _m1, _m2, _) ->
                mkSynDot mDot mLhs e (SynIdent(ident(CompileOpName "*", mOperator), Some(IdentTrivia.OriginalNotationWithParen(lpr, "*", rpr))))
            | _ ->
                if parseState.LexBuffer.SupportsFeature LanguageFeature.MLCompatRevisions then
                    mlCompatError (FSComp.SR.mlCompatMultiPrefixTyparsNoLongerSupported()) (lhs parseState)
                else
                    mlCompatWarning (FSComp.SR.parsParenFormIsForML()) (lhs parseState)
                mkSynDotParenGet mLhs mDot e $2) }

  | LBRACK typedSequentialExpr RBRACK
      { (fun e mLhs mDot -> mkSynDotBrackGet mLhs mDot e $2) }

  | LBRACK typedSequentialExpr recover
      { reportParseErrorAt (rhs parseState 1) (FSComp.SR.parsUnmatchedBracket())
        (fun e mLhs mDot -> exprFromParseError (mkSynDotBrackGet mLhs mDot e $2)) }

  | LBRACK error RBRACK
      { let mArg = rhs2 parseState 1 3
        (fun e mLhs mDot -> mkSynDotBrackGet mLhs mDot e (arbExpr ("indexerExpr1", mArg))) }

  | LBRACK recover
      { reportParseErrorAt (rhs parseState 1) (FSComp.SR.parsUnmatchedBracket())
        let mArg = (rhs parseState 1).EndRange
        (fun e mLhs mDot -> exprFromParseError (mkSynDotBrackGet mLhs mDot e (arbExpr ("indexerExpr2", mArg)))) }

/* the start of atomicExprAfterType must not overlap with the valid postfix tokens of the type syntax, e.g. new List<T>(...) */
atomicExprAfterType:
  | constant
      { SynExpr.Const(fst $1, snd $1) }

  | parenExpr
      { $1 }

  | braceExpr
      { $1 }

  | braceBarExpr
      { $1 }

  | interpolatedString
      { let parts, synStringKind = $1
        SynExpr.InterpolatedString(parts, synStringKind, rhs parseState 1) }

  | NULL
      { SynExpr.Null(lhs parseState) }

  | FALSE
      { SynExpr.Const(SynConst.Bool false, lhs parseState) }

  | TRUE
      { SynExpr.Const(SynConst.Bool true, lhs parseState) }

  | quoteExpr
      { $1 }

  | arrayExpr
      { $1 }

  | beginEndExpr
      { $1 }

beginEndExpr:
  | BEGIN typedSequentialExpr END
      { SynExpr.Paren($2, rhs parseState 1, Some(rhs parseState 3), rhs2 parseState 1 3) }

  | BEGIN typedSequentialExpr recover
      { reportParseErrorAt (rhs parseState 1) (FSComp.SR.parsUnmatchedBegin()); exprFromParseError $2 }

  | BEGIN error END
      { (* silent recovery *) arbExpr ("beginEndExpr", (lhs parseState)) }

  | BEGIN END
      { mkSynUnit (lhs parseState) }

quoteExpr:
  | LQUOTE typedSequentialExpr RQUOTE
      { if $1 <> $3 then reportParseErrorAt (rhs parseState 1) (FSComp.SR.parsMismatchedQuote(fst $1))
        (SynExpr.Quote(mkSynIdGet (lhs parseState) (CompileOpName (fst $1)), snd $1, $2, false, lhs parseState)) }

  | LQUOTE typedSequentialExpr recover
      { reportParseErrorAt (rhs parseState 1) (FSComp.SR.parsUnmatched(fst $1))
        let mExpr = rhs2 parseState 1 2
        exprFromParseError (SynExpr.Quote(mkSynIdGet (lhs parseState) (CompileOpName (fst $1)), snd $1, $2, false, mExpr)) }

  | LQUOTE error RQUOTE
      { (* silent recovery *) SynExpr.Quote(mkSynIdGet (lhs parseState) (CompileOpName (fst $1)), snd $1, arbExpr ("quoteExpr", (rhs parseState 2)), false, lhs parseState) }

  | LQUOTE recover
      { reportParseErrorAt (rhs parseState 1) (FSComp.SR.parsUnmatched(fst $1))
        exprFromParseError (SynExpr.Quote(mkSynIdGet (lhs parseState) (CompileOpName (fst $1)), snd $1, arbExpr ("quoteExpr2", (rhs parseState 1).EndRange), false, rhs parseState 1)) }

arrayExpr:
  | LBRACK_BAR arrayExprElements BAR_RBRACK
      { $2 (lhs parseState) }

  | LBRACK_BAR arrayExprElements recover
      { reportParseErrorAt (rhs parseState 1) (FSComp.SR.parsUnmatchedBracketBar())
        exprFromParseError ($2 (rhs2 parseState 1 2)) }

  | LBRACK_BAR error BAR_RBRACK
      { (* silent recovery *) SynExpr.ArrayOrList(true, [ ], lhs parseState) }

  | LBRACK_BAR recover
      { reportParseErrorAt (rhs parseState 1) (FSComp.SR.parsUnmatchedBracketBar())
        (* silent recovery *)
        exprFromParseError (SynExpr.ArrayOrList(true, [ ], rhs parseState 1)) }

parenExpr:
  | LPAREN rparen
      { SynExpr.Const(SynConst.Unit, (rhs2 parseState 1 2)) }

  | LPAREN parenExprBody rparen
      { let m = rhs2 parseState 1 3
        SynExpr.Paren($2 m, rhs parseState 1, Some(rhs parseState 3), m) }

  | LPAREN parenExprBody ends_other_than_rparen_coming_soon_or_recover
      { if not $3 then reportParseErrorAt (rhs parseState 1) (FSComp.SR.parsUnmatchedParen())
        let mLhs = unionRangeWithPos (rhs parseState 1) (rhs parseState 2).End
        SynExpr.Paren(exprFromParseError ($2 mLhs), rhs parseState 1, None, mLhs) }

  | LPAREN error rparen
      { // silent recovery
        SynExpr.Paren(arbExpr ("parenExpr1", (rhs parseState 1).EndRange), (rhs parseState 1), Some(rhs parseState 3), (rhs2 parseState 1 3)) }

  | LPAREN TYPE_COMING_SOON
      { reportParseErrorAt (rhs parseState 1) (FSComp.SR.parsUnmatchedParen())
        let mLhs = unionRangeWithPos (rhs parseState 1) (rhs parseState 2).Start
        arbExpr ("parenExpr2tcs", mLhs) }

  | LPAREN MODULE_COMING_SOON
      { reportParseErrorAt (rhs parseState 1) (FSComp.SR.parsUnmatchedParen())
        let mLhs = unionRangeWithPos (rhs parseState 1) (rhs parseState 2).Start
        arbExpr ("parenExpr2mcs", mLhs) }

  | LPAREN RBRACE_COMING_SOON
      { reportParseErrorAt (rhs parseState 1) (FSComp.SR.parsUnmatchedParen())
        let mLhs = unionRangeWithPos (rhs parseState 1) (rhs parseState 2).Start
        arbExpr ("parenExpr2rbcs", mLhs) }

  | LPAREN OBLOCKEND_COMING_SOON
      { let lparenRange = (rhs parseState 1)
        reportParseErrorAt lparenRange (FSComp.SR.parsUnmatchedParen())
        SynExpr.Paren(arbExpr ("parenExpr2obecs", lparenRange.EndRange), lparenRange, None, lparenRange) }

  | LPAREN recover %prec prec_atomexpr_lparen_error
      { reportParseErrorAt (rhs parseState 1) (FSComp.SR.parsUnmatchedParen())
        arbExpr ("parenExpr2", (lhs parseState)) }

        // This is really what we should be doing, but it fails because param info expects the range of the expression
        // to extend all the way over the "recover", to the end of the file if necessary
        //
        // let mLeftParen = rhs parseState 1
        //let mLhs = if $2 then unionRangeWithPos mLeftParen (rhs parseState 2).Start else mLeftParen
        //arbExpr ("parenExpr2", mLhs) }

  | LPAREN COMMA declExpr rparen
      { let mComma = rhs parseState 2
        let mLparen = rhs parseState 1
        let mRparen = rhs parseState 3
        let errorExpr = arbExpr ("tupleExpr3", mComma.EndRange)
        let mTuple = unionRanges mComma $3.Range
        let tupleExpr =
            match $3 with
            | SynExpr.Tuple(false, exprs, commas, m) ->
                SynExpr.Tuple(false, errorExpr :: exprs, mComma :: commas, mTuple)
            | expr -> SynExpr.Tuple(false, [errorExpr; expr], [mComma], mTuple)
        SynExpr.Paren(tupleExpr, mLparen, Some mRparen, rhs2 parseState 1 4) }

parenExprBody:
  | typars COLON LPAREN classMemberSpfn rparen typedSequentialExpr
      { (fun m -> SynExpr.TraitCall($1, $4, $6, m)) } /* disambiguate: x $a.id(x) */

  | typedSequentialExpr
      { (fun _m -> $1) }

  | inlineAssemblyExpr
      { $1 }

typars:
  | typar
      { SynType.Var($1, rhs parseState 1) }

  | LPAREN typarAlts rparen
      { let m = rhs2 parseState 1 3
        SynType.Paren($2, m) }

typarAlts:
  | typarAlts OR appTypeCanBeNullable
      { let mOr = rhs parseState 2
        let appType : SynType = $3
        let m = unionRanges $1.Range appType.Range
        SynType.Or($1, $3, m, { OrKeyword = mOr }) }

  | typar
      { SynType.Var($1, rhs parseState 1) }

braceExpr:
  | LBRACE braceExprBody rbrace
     { let m, r = $2
       r (rhs2 parseState 1 3) }

  | LBRACE braceExprBody recover
     { reportParseErrorAt (rhs parseState 1) (FSComp.SR.parsUnmatchedBrace())
       let m, r = $2
       // Note, we can't use 'exprFromParseError' because the extra syntax node interferes with some syntax-directed transformations for computation expressions
       r (unionRanges (rhs parseState 1) m) }

  | LBRACE error rbrace
     { // silent recovery
       arbExpr ("braceExpr", rhs2 parseState 1 3) }

  | LBRACE recover
     { reportParseErrorAt (rhs parseState 1) (FSComp.SR.parsUnmatchedBrace())
       // Note, we can't use 'exprFromParseError' because the extra syntax node interferes with some syntax-directed transformations for computation expressions
       SynExpr.Record(None, None, [], rhs parseState 1) }

  | LBRACE rbrace
     { let m = rhs2 parseState 1 2
       SynExpr.Record(None, None, [], m) }

braceExprBody:
  | recdExpr
     { (lhs parseState), (fun m -> let a, b, c = $1 in SynExpr.Record(a, b, c, m)) }

  | objExpr
     { $1 }

  | computationExpr
     { $1 }

listExprElements:
  | sequentialExpr
     { (fun mLhs -> SynExpr.ArrayOrListComputed(false, $1, mLhs)) }

  |
     { (fun mLhs -> SynExpr.ArrayOrList(false, [ ], mLhs)) }

arrayExprElements:
  | sequentialExpr
     { (fun mLhs -> SynExpr.ArrayOrListComputed(true, $1, mLhs)) }

  |
     { (fun mLhs -> SynExpr.ArrayOrList(true, [ ], mLhs)) }

computationExpr:
  | sequentialExpr
     { $1.Range, (fun mLhs -> SynExpr.ComputationExpr(false, $1, mLhs)) }

arrowThenExprR:
  | RARROW typedSequentialExprBlockR
      { let mArrow = rhs parseState 1
        let expr = $2 mArrow
        SynExpr.YieldOrReturn((true, false), expr, unionRanges mArrow expr.Range) }

forLoopBinder:
  | parenPattern IN declExpr
     { $1, $3, true, DebugPointAtInOrTo.Yes(rhs parseState 2) }

  | parenPattern IN ends_coming_soon_or_recover
     { let mIn = rhs parseState 2
       if not $3 then reportParseErrorAt mIn (FSComp.SR.parsExpectedExpressionAfterToken ())
       $1, arbExpr ("forLoopBinder1", mIn.EndRange), false, DebugPointAtInOrTo.Yes mIn }

  | parenPattern ends_coming_soon_or_recover
     { let mPat = rhs parseState 1
       if not $2 then reportParseErrorAt mPat (FSComp.SR.parsInOrEqualExpected ())
       $1, arbExpr ("forLoopBinder2", mPat.EndRange), false, DebugPointAtInOrTo.Yes(rhs parseState 2) }

forLoopRange:
  | parenPattern EQUALS declExpr forLoopDirection declExpr
      { let mEquals = rhs parseState 2
        let spTo = DebugPointAtInOrTo.Yes(rhs parseState 4)
        idOfPat parseState (rhs parseState 1) $1, Some mEquals, $3, $4, $5, spTo }

forLoopDirection:
  | TO { true }

  | DOWNTO { false }

inlineAssemblyExpr:
  | HASH string opt_inlineAssemblyTypeArg optCurriedArgExprs optInlineAssemblyReturnTypes HASH
      { if parseState.LexBuffer.ReportLibraryOnlyFeatures then libraryOnlyWarning (lhs parseState)
        let (s, _), sm = $2, rhs parseState 2
        (fun m ->
            let ilInstrs = ParseAssemblyCodeInstructions s parseState.LexBuffer.ReportLibraryOnlyFeatures parseState.LexBuffer.LanguageVersion parseState.LexBuffer.StrictIndentation sm
            SynExpr.LibraryOnlyILAssembly(box ilInstrs, $3, List.rev $4, $5, m)) }

optCurriedArgExprs:
  | optCurriedArgExprs argExpr %prec expr_args
      { $2 :: $1 }

  | /* EMPTY */
      { [] }

opt_atomicExprAfterType:
  | /* EMPTY */
      { None }

  | atomicExprAfterType
      { Some($1) }

opt_inlineAssemblyTypeArg:
  | /* EMPTY */
      { [] }

  | typeKeyword LPAREN typ rparen
      { [$3] }

optInlineAssemblyReturnTypes:
  | /* EMPTY */
     { [] }

  | COLON typ
     { [$2] }

  | COLON LPAREN rparen
     { [] }

recdExpr:
  | INHERIT atomTypeNonAtomicDeprecated opt_HIGH_PRECEDENCE_APP opt_atomicExprAfterType recdExprBindings opt_seps_recd
     { let arg = match $4 with None -> mkSynUnit (lhs parseState) | Some e -> e
       let l = List.rev $5
       let dummyField = mkRecdField (SynLongIdent([], [], [])) // dummy identifier, it will be discarded
       let l = rebindRanges (dummyField, None, None) l $6
       let (SynExprRecordField(_, _, _, inheritsSep)) = List.head l
       let bindings = List.tail l
       (Some($2, arg, rhs2 parseState 2 4, inheritsSep, rhs parseState 1), None, bindings) }

  | recdExprCore
    { let a, b = $1
      None, a, b }

recdExprCore:
  | appExpr EQUALS declExprBlock recdExprBindings opt_seps_recd
     { match $1 with
       | LongOrSingleIdent(false, (SynLongIdent _ as f), None, m) ->
            let f = mkRecdField f
            let mEquals = rhs parseState 2
            let l = List.rev $4
            let l = rebindRanges (f, Some mEquals, Some $3) l $5
            (None, l)
       | _ -> raiseParseErrorAt (rhs parseState 2) (FSComp.SR.parsFieldBinding()) }

/*
    handles cases when identifier can start from the underscore
*/

  | UNDERSCORE
    { let m = rhs parseState 1
      reportParseErrorAt m (FSComp.SR.parsUnderscoreInvalidFieldName())
      reportParseErrorAt m (FSComp.SR.parsFieldBinding())
      let f = mkUnderscoreRecdField m
      (None, [ SynExprRecordField(f, None, None, None)  ]) }

  | UNDERSCORE EQUALS
    { let m = rhs parseState 1
      reportParseErrorAt m (FSComp.SR.parsUnderscoreInvalidFieldName())
      let f = mkUnderscoreRecdField m
      let mEquals = rhs parseState 2
      reportParseErrorAt (rhs2 parseState 1 2) (FSComp.SR.parsFieldBinding())

      (None, [ SynExprRecordField(f, Some mEquals, None, None) ]) }

  | UNDERSCORE EQUALS declExprBlock recdExprBindings opt_seps_recd
    { reportParseErrorAt (rhs parseState 1) (FSComp.SR.parsUnderscoreInvalidFieldName())
      let f = mkUnderscoreRecdField (rhs parseState 1)
      let mEquals = rhs parseState 2
      let l = List.rev $4
      let l = rebindRanges (f, Some mEquals, Some $3) l $5
      (None, l) }

/* handles case like {x with}  */
  | appExpr WITH recdBinding recdExprBindings opt_seps_recd
     { let l = List.rev $4
       let l = rebindRanges $3 l $5
       (Some($1, (rhs parseState 2, None)), l) }

  | appExpr OWITH opt_seps_recd OEND
     { (Some($1, (rhs parseState 2, None)), []) }

  | appExpr OWITH recdBinding recdExprBindings opt_seps_recd OEND
     { let l = List.rev $4
       let l = rebindRanges $3 l $5
       (Some($1, (rhs parseState 2, None)), l) }

opt_seps_recd:
  | seps_recd
     { Some $1 }

  | /* EMPTY */
     { None }

seps_recd:
  | OBLOCKSEP
     { (rhs parseState 1), None }

  | SEMICOLON
     { let m = (rhs parseState 1)
       m, Some m.End }

  | SEMICOLON OBLOCKSEP
     { (rhs2 parseState 1 2), Some (rhs parseState 1).End }

  | OBLOCKSEP SEMICOLON
     { (rhs2 parseState 1 2), Some (rhs parseState 2).End }


/* identifier can start from the underscore */
pathOrUnderscore :
  | path
    { mkRecdField $1 }

  | UNDERSCORE
    { let m = rhs parseState 1
      reportParseErrorAt m (FSComp.SR.parsUnderscoreInvalidFieldName())
      mkUnderscoreRecdField m }

recdExprBindings:
  | recdExprBindings seps_recd recdBinding
     { ($3, Some $2) :: $1 }

  | /* EMPTY */
     { [] }

recdBinding:
  | pathOrUnderscore EQUALS declExprBlock
     { let mEquals = rhs parseState 2
       ($1, Some mEquals, Some $3) }

  | pathOrUnderscore EQUALS
     { let mEquals = rhs parseState 2
       reportParseErrorAt (rhs parseState 1) (FSComp.SR.parsFieldBinding())
       ($1, Some mEquals, None) }

  | pathOrUnderscore EQUALS ends_coming_soon_or_recover
     { let mEquals = rhs parseState 2
       reportParseErrorAt (rhs parseState 1) (FSComp.SR.parsFieldBinding())
       ($1, Some mEquals, None) }

  | pathOrUnderscore
     { reportParseErrorAt (rhs parseState 1) (FSComp.SR.parsFieldBinding())
       ($1, None, None) }

  | pathOrUnderscore ends_coming_soon_or_recover
     { reportParseErrorAt (rhs parseState 1) (FSComp.SR.parsFieldBinding())
       ($1, None, None) }

/* There is a minor conflict between
       seq { new ty() }  // sequence expression with one very odd 'action' expression
  and
       { new ty() }   // object expression with no interfaces and no overrides
Hence we make sure the latter is not permitted by the grammar
*/
objExpr:
  | objExprBaseCall objExprBindings opt_OBLOCKSEP opt_objExprInterfaces
     { let mNewExpr = rhs parseState 1
       let fullRange = match $4 with [] -> (rhs parseState 1) | _ -> (rhs2 parseState 1 4)
       let mWithKwd, bindings, members = $2
       fullRange, (fun m -> let (a, b) = $1 in SynExpr.ObjExpr(a, b, Some mWithKwd, bindings, members, $4, mNewExpr, m)) }

  | objExprBaseCall opt_OBLOCKSEP objExprInterfaces
     { let mNewExpr = rhs parseState 1
       let fullRange = match $3 with [] -> (rhs parseState 1) | _ -> (rhs2 parseState 1 3)
       fullRange, (fun m -> let (a, b) = $1 in SynExpr.ObjExpr(a, b, None, [], [], $3, mNewExpr, m)) }

  | NEW atomTypeNonAtomicDeprecated
     { let mNewExpr = rhs parseState 1
       (rhs2 parseState 1 2), (fun m -> let (a, b) = $2, None in SynExpr.ObjExpr(a, b, None, [], [], [], mNewExpr, m)) }

objExprBaseCall:
  | NEW atomTypeNonAtomicDeprecated opt_HIGH_PRECEDENCE_APP atomicExprAfterType baseSpec
     { ($2, Some($4, Some($5))) }

  | NEW atomTypeNonAtomicDeprecated opt_HIGH_PRECEDENCE_APP atomicExprAfterType
     { ($2, Some($4, None)) }

  | NEW atomTypeNonAtomicDeprecated
     { $2, None }


opt_objExprBindings:
  | objExprBindings
     { let mWithKwd, bindings, members = $1
       Some mWithKwd, bindings, members }

  | /* EMPTY */
     { None, [], [] }

objExprBindings:
  | WITH localBindings
      { let mWithKwd = (rhs parseState 1)
        let _localBindingsLastRange, localBindingsBuilder = $2
        mWithKwd, (localBindingsBuilder PreXmlDoc.Empty [] None SynLeadingKeyword.Synthetic), [] }

  | OWITH localBindings OEND
      { let mWithKwd = (rhs parseState 1)
        let _localBindingsLastRange, localBindingsBuilder = $2
        mWithKwd, (localBindingsBuilder PreXmlDoc.Empty [] None SynLeadingKeyword.Synthetic), [] }

  | WITH objectImplementationBlock opt_declEnd
      { let mWithKwd = rhs parseState 1
        let memberDefns =
            $2 |>
            (List.choose (function
                              | (SynMemberDefn.Member _ | SynMemberDefn.GetSetMember _) as memberDefn -> Some memberDefn
                              | SynMemberDefn.AutoProperty(range = m) -> errorR(Error(FSComp.SR.parsIllegalMemberVarInObjectImplementation(), m)); None
                              | x -> errorR(Error(FSComp.SR.parsMemberIllegalInObjectImplementation(), x.Range)); None))
        mWithKwd, [], memberDefns }

objExprInterfaces:
  | objExprInterface opt_objExprInterfaces { $1 :: $2 }

opt_objExprInterfaces:
  | %prec prec_interfaces_prefix
     { [] }

  | objExprInterface opt_objExprInterfaces
     { $1 :: $2 }

  | error opt_objExprInterfaces
     { (* silent recovery *) $2 }

objExprInterface:
  | interfaceMember appTypeWithoutNull opt_objExprBindings opt_declEnd opt_OBLOCKSEP
    { let mWithKwd, bindings, members = $3
      let m =
          match List.tryLast members with
          | None -> lhs parseState
          | Some ms -> 
              let mInterface = rhs parseState 1
              mkFileIndexRange mInterface.FileIndex mInterface.Start ms.Range.End
      SynInterfaceImpl($2, mWithKwd, bindings, members, m) }

braceBarExpr:
  | STRUCT braceBarExprCore
      { let mStruct = rhs parseState 1
        $2 (Some mStruct) }

  | braceBarExprCore
      { $1 None }

braceBarExprCore:
  | LBRACE_BAR recdExprCore bar_rbrace
     { let orig, flds = $2
       let flds =
           flds |> List.choose (function
             | SynExprRecordField((synLongIdent, _), mEquals, Some e, _) when orig.IsSome -> Some(synLongIdent, mEquals, e) // copy-and-update, long identifier signifies nesting
             | SynExprRecordField((SynLongIdent([ _id ], _, _) as synLongIdent, _), mEquals, Some e, _) -> Some(synLongIdent, mEquals, e) // record construction, long identifier not valid
             | SynExprRecordField((synLongIdent, _), mEquals, None, _) -> Some(synLongIdent, mEquals, arbExpr ("anonField", synLongIdent.Range))
             | _ -> reportParseErrorAt (rhs parseState 1) (FSComp.SR.parsInvalidAnonRecdType()); None)
       let mLeftBrace = rhs parseState 1
       let mRightBrace = rhs parseState 3
       (fun (mStruct: range option) ->
            let m = match mStruct with | None -> unionRanges mLeftBrace mRightBrace | Some mStruct -> unionRanges mStruct mRightBrace
            SynExpr.AnonRecd(mStruct.IsSome, orig, flds, m, { OpeningBraceRange = mLeftBrace })) }

  | LBRACE_BAR recdExprCore recover
     { reportParseErrorAt (rhs parseState 1) (FSComp.SR.parsUnmatchedBraceBar())
       let orig, flds = $2
       let flds =
           flds |> List.map (function
             | SynExprRecordField((synLongIdent, _), mEquals, Some e, _) -> (synLongIdent, mEquals, e)
             | SynExprRecordField((synLongIdent, _), mEquals, None, _) -> (synLongIdent, mEquals, arbExpr ("anonField", synLongIdent.Range)))
       let mLeftBrace = rhs parseState 1
       let mExpr = rhs parseState 2
       (fun (mStruct: range option) ->
           let m = match mStruct with | None -> unionRanges mLeftBrace mExpr | Some mStruct -> unionRanges mStruct mExpr
           SynExpr.AnonRecd(mStruct.IsSome, orig, flds, m, { OpeningBraceRange = mLeftBrace })) }

  | LBRACE_BAR error bar_rbrace
     { // silent recovery
       let mLeftBrace = rhs parseState 1
       let mRightBrace = rhs parseState 3
       (fun (mStruct: range option) ->
           let m = match mStruct with | None -> unionRanges mLeftBrace mRightBrace | Some mStruct -> unionRanges mStruct mRightBrace
           arbExpr ("braceBarExpr", m)) }

  | LBRACE_BAR recover
     { reportParseErrorAt (rhs parseState 1) (FSComp.SR.parsUnmatchedBraceBar())
       let mLeftBrace = rhs parseState 1
       (fun (mStruct: range option) ->
           let m = match mStruct with | None -> mLeftBrace | Some mStruct -> unionRanges mStruct mLeftBrace
           SynExpr.AnonRecd(mStruct.IsSome, None, [], m, { OpeningBraceRange = mLeftBrace })) }

  | LBRACE_BAR bar_rbrace
     { let mLeftBrace = rhs parseState 1
       let mRightBrace = rhs parseState 2
       (fun (mStruct: range option) ->
           let m = match mStruct with | None -> unionRanges mLeftBrace mRightBrace | Some mStruct -> unionRanges mStruct mRightBrace
           SynExpr.AnonRecd(mStruct.IsSome, None, [], m, { OpeningBraceRange = mLeftBrace })) }

anonLambdaExpr:
  | FUN atomicPatterns RARROW typedSequentialExprBlock
     { let mAll = unionRanges (rhs parseState 1) $4.Range
       let mArrow = Some(rhs parseState 3)
       mkSynFunMatchLambdas parseState.SynArgNameGenerator false mAll $2 mArrow $4 }

  | FUN atomicPatterns RARROW error
     { let mAll = rhs2 parseState 1 3
       let mArrow = Some(rhs parseState 3)
       mkSynFunMatchLambdas parseState.SynArgNameGenerator false mAll $2 mArrow (arbExpr ("anonLambdaExpr1", (rhs parseState 4))) }

  | OFUN atomicPatterns RARROW typedSequentialExprBlockR OEND
      { let mArrow = rhs parseState 3
        let expr = $4 mArrow
        let mAll = unionRanges (rhs parseState 1) expr.Range
        mkSynFunMatchLambdas parseState.SynArgNameGenerator false mAll $2 (Some mArrow) expr }

  | OFUN atomicPatterns RARROW typedSequentialExprBlockR recover
     { if not $5 then reportParseErrorAt (rhs parseState 1) (FSComp.SR.parsUnexpectedEndOfFileFunBody ())
       let mArrow = rhs parseState 3
       let expr = $4 mArrow
       let mAll = unionRanges (rhs parseState 1) expr.Range
       exprFromParseError (mkSynFunMatchLambdas parseState.SynArgNameGenerator false mAll $2 (Some mArrow) expr) }

  | OFUN atomicPatterns RARROW ORIGHT_BLOCK_END OEND
     { let mLambda = rhs2 parseState 1 3
       reportParseErrorAt mLambda (FSComp.SR.parsMissingFunctionBody())
       let mArrow = Some(rhs parseState 3)
       mkSynFunMatchLambdas parseState.SynArgNameGenerator false mLambda $2 mArrow (arbExpr ("anonLambdaExpr2", mLambda.EndRange)) }

  | OFUN atomicPatterns RARROW recover
     { if not $4 then reportParseErrorAt (rhs parseState 1) (FSComp.SR.parsUnexpectedEndOfFileFunBody())
       let mLambda = rhs2 parseState 1 3
       let mArrow = Some(rhs parseState 3)
       exprFromParseError (mkSynFunMatchLambdas parseState.SynArgNameGenerator false mLambda $2 mArrow (arbExpr ("anonLambdaExpr3", mLambda.EndRange))) }

  | OFUN atomicPatterns error OEND
     { let mLambda = rhs2 parseState 1 2
       exprFromParseError (mkSynFunMatchLambdas parseState.SynArgNameGenerator false mLambda $2 None (arbExpr ("anonLambdaExpr4", mLambda.EndRange))) }

  | OFUN error OEND
     { exprFromParseError (mkSynFunMatchLambdas parseState.SynArgNameGenerator false (rhs parseState 1) [] None (arbExpr ("anonLambdaExpr5", (rhs parseState 2)))) }

anonMatchingExpr:
  | FUNCTION withPatternClauses %prec expr_function
     { let clauses, mLast = $2
       let mAll = unionRanges (rhs parseState 1) mLast
       SynExpr.MatchLambda(false, (rhs parseState 1), clauses, DebugPointAtBinding.NoneAtInvisible, mAll) }

  | OFUNCTION withPatternClauses OEND %prec expr_function
     { let clauses, mLast = $2
       let mAll = unionRanges (rhs parseState 1) mLast
       SynExpr.MatchLambda(false, (rhs parseState 1), clauses, DebugPointAtBinding.NoneAtInvisible, mAll) }

/*--------------------------------------------------------------------------*/
/* TYPE ALGEBRA                                                             */

typeWithTypeConstraints:
  | typ %prec prec_wheretyp_prefix
     { $1 }

  | typ WHEN typeConstraints
     { SynType.WithGlobalConstraints($1, List.rev $3, lhs parseState) }

topTypeWithTypeConstraints:
  | topType
     { $1 }

  | topType WHEN typeConstraints
     { let ty, arity = $1
       // nb. it doesn't matter where the constraints go in the structure of the type.
       SynType.WithGlobalConstraints(ty, List.rev $3, lhs parseState), arity }

opt_topReturnTypeWithTypeConstraints:
  |
      { None }

  | COLON topTypeWithTypeConstraints
      { let mColon = rhs parseState 1
        let ty, arity = $2
        let arity = (match arity with SynValInfo([], rmdata)-> rmdata | _ -> SynInfo.unnamedRetVal)
        Some(Some mColon, SynReturnInfo((ty, arity), rhs parseState 2)) }

  | COLON recover
      { let mColon = rhs parseState 1
        let ty, arity = SynType.FromParseError(mColon.EndRange), SynInfo.unnamedRetVal
        Some(Some mColon, SynReturnInfo((ty, arity), mColon.EndRange)) }

topType:
  | topTupleType RARROW topType
      { let dty, dmdata = $1
        let rty, (SynValInfo(dmdatas, rmdata)) = $3
        let mArrow = rhs parseState 2
        SynType.Fun(dty, rty, lhs parseState, { ArrowRange = mArrow }), SynValInfo(dmdata :: dmdatas, rmdata) }

  | topTupleType RARROW recover
     { let dty, dmdata = $1
       let mArrow = rhs parseState 2
       let rty = SynType.FromParseError(mArrow.EndRange)
       SynType.Fun(dty, rty, lhs parseState, { ArrowRange = mArrow }), SynValInfo([dmdata], SynInfo.unnamedRetVal) }

  | topTupleType
     { let ty, rmdata = $1
       ty, (SynValInfo([], (match rmdata with [md] -> md | _ -> SynInfo.unnamedRetVal))) }

topTupleType:
  | topAppType STAR topTupleTypeElements
      { let t, argInfo = $1
        let mStar = rhs parseState 2
        let path = SynTupleTypeSegment.Type t :: SynTupleTypeSegment.Star mStar :: (List.map fst $3)
        let mdata = argInfo :: (List.choose snd $3)
        mkSynTypeTuple path, mdata }

  | topAppType STAR recover
     { let ty1, argInfo = $1
       let mStar = rhs parseState 2
       let ty2 = SynType.FromParseError(mStar.EndRange)
       let path = [SynTupleTypeSegment.Type ty1; SynTupleTypeSegment.Star mStar; SynTupleTypeSegment.Type ty2]
       mkSynTypeTuple path, [argInfo] }

  | STAR topTupleTypeElements
      { let mStar = rhs parseState 1
        let ty = SynType.FromParseError(mStar.EndRange)
        reportParseErrorAt mStar (FSComp.SR.parsExpectingType ())
        let path = SynTupleTypeSegment.Type ty :: SynTupleTypeSegment.Star mStar :: (List.map fst $2)
        mkSynTypeTuple path, List.choose snd $2 }

  | topAppType
     { let ty, mdata = $1
       ty, [mdata] }

topTupleTypeElements:
  | topAppType STAR topTupleTypeElements
      { let t, argInfo = $1
        let mStar = rhs parseState 2
        (SynTupleTypeSegment.Type t, Some argInfo) :: (SynTupleTypeSegment.Star mStar, None) :: $3 }

  | topAppType STAR recover
      { let ty1, argInfo = $1
        let mStar = rhs parseState 2
        let ty2 = SynType.FromParseError(mStar.EndRange)
        [(SynTupleTypeSegment.Type ty1, Some argInfo); (SynTupleTypeSegment.Star mStar, None); (SynTupleTypeSegment.Type ty2, None)] }

  | STAR topTupleTypeElements
      { let mStar = rhs parseState 1
        let ty = SynType.FromParseError(mStar.EndRange)
        reportParseErrorAt mStar (FSComp.SR.parsExpectingType ())
        (SynTupleTypeSegment.Type ty, None) :: (SynTupleTypeSegment.Star mStar, None) :: $2 }

  | topAppType %prec prec_toptuptyptail_prefix
     { let t, argInfo = $1
       [ SynTupleTypeSegment.Type t, Some argInfo ] }

topAppType:
  | attributes appTypeCanBeNullable COLON appTypeCanBeNullable
      { match $2 with
        | SynType.LongIdent(SynLongIdent([id], _, _)) ->
            let m = unionRanges (rhs parseState 1) $4.Range
            SynType.SignatureParameter($1, false, Some id, $4, m), SynArgInfo($1, false, Some id)
        | _ -> raiseParseErrorAt (rhs parseState 2) (FSComp.SR.parsSyntaxErrorInLabeledType()) }

  | attributes appTypeCanBeNullable COLON recover
      { match $2 with
        | SynType.LongIdent(SynLongIdent([id], _, _)) ->
            let mColon = rhs parseState 2
            let m = unionRanges (rhs parseState 1) mColon
            let ty = SynType.FromParseError(mColon.EndRange)
            SynType.SignatureParameter($1, false, Some id, ty, m), SynArgInfo($1, false, Some id)
        | _ -> raiseParseErrorAt (rhs parseState 2) (FSComp.SR.parsSyntaxErrorInLabeledType()) }

  | attributes QMARK ident COLON appTypeCanBeNullable
      { let m = unionRanges (rhs parseState 1) $5.Range
        SynType.SignatureParameter($1, true, Some $3, $5, m), SynArgInfo($1, true, Some $3) }

  | attributes QMARK ident COLON recover
      { let mColon = rhs parseState 4
        let m = unionRanges (rhs parseState 1) mColon
        let ty = SynType.FromParseError(mColon.EndRange)
        SynType.SignatureParameter($1, true, Some $3, ty, m), SynArgInfo($1, true, Some $3) }

  | attributes appTypeCanBeNullable
      { let m = unionRanges (rhs parseState 1) $2.Range
        SynType.SignatureParameter($1, false, None, $2, m), SynArgInfo($1, false, None) }

  | appTypeCanBeNullable COLON appTypeCanBeNullable
      { match $1 with
        | SynType.LongIdent(SynLongIdent([id], _, _)) ->
            let m = unionRanges (rhs parseState 1) $3.Range
            SynType.SignatureParameter([], false, Some id, $3, m), SynArgInfo([], false, Some id)
        | _ -> raiseParseErrorAt (rhs parseState 2) (FSComp.SR.parsSyntaxErrorInLabeledType()) }

  | appTypeCanBeNullable COLON recover
      { match $1 with
        | SynType.LongIdent(SynLongIdent([id], _, _)) ->
            let mColon = rhs parseState 2
            let m = unionRanges $1.Range mColon
            let ty = SynType.FromParseError(mColon.EndRange)
            SynType.SignatureParameter([], false, Some id, ty, m), SynArgInfo([], false, Some id)
        | _ -> raiseParseErrorAt (rhs parseState 2) (FSComp.SR.parsSyntaxErrorInLabeledType()) }

  | QMARK ident COLON appTypeCanBeNullable
      { let m = unionRanges (rhs parseState 1) $4.Range
        SynType.SignatureParameter([], true, Some $2, $4, m), SynArgInfo([], true, Some $2) }

  | QMARK ident COLON recover
      { let mColon = rhs parseState 3
        let m = unionRanges (rhs parseState 1) mColon
        let ty = SynType.FromParseError(mColon.EndRange)
        SynType.SignatureParameter([], true, Some $2, ty, m), SynArgInfo([], true, Some $2) }

  | appTypeCanBeNullable
     { $1, SynArgInfo([], false, None) }

/* Any tokens in this grammar must be added to the lex filter rule 'peekAdjacentTypars' */
/* See the F# specification "Lexical analysis of type applications and type parameter definitions" */
typ:
  | tupleType RARROW typ
      { let mArrow = rhs parseState 2
        let m = unionRanges (rhs2 parseState 1 2) $3.Range
        SynType.Fun($1, $3, m, { ArrowRange = mArrow }) }

  | tupleType RARROW recover
      { let mArrow = rhs parseState 2
        let ty = SynType.FromParseError(mArrow.EndRange)
        let m = rhs2 parseState 1 2
        SynType.Fun($1, ty, m, { ArrowRange = mArrow }) }

  | tupleType RARROW RARROW typ
      { let mArrow1 = rhs parseState 2
        let mArrow2 = rhs parseState 3
        reportParseErrorAt mArrow2 (FSComp.SR.parsExpectingType ())
        let ty = SynType.FromParseError(mArrow2.StartRange)
        let m1 = unionRanges $1.Range $4.Range
        let m2 = unionRanges mArrow2 $4.Range
        SynType.Fun($1, SynType.Fun(ty, $4, m2, { ArrowRange = mArrow2 }), m1, { ArrowRange = mArrow1 }) }

  | tupleType %prec prec_typ_prefix
      { $1 }

typEOF:
  | typ EOF { checkEndOfFileError $2; $1 }


tupleType:
  | appTypeCanBeNullable STAR tupleOrQuotTypeElements
      { let mStar = rhs parseState 2
        let path = SynTupleTypeSegment.Type $1 :: SynTupleTypeSegment.Star mStar :: $3
        mkSynTypeTuple path }

  | appTypeCanBeNullable STAR recover
      { let mStar = rhs parseState 2
        let ty = SynType.FromParseError(mStar.EndRange)
        let path = [SynTupleTypeSegment.Type $1; SynTupleTypeSegment.Star mStar; SynTupleTypeSegment.Type ty]
        mkSynTypeTuple path }

  | STAR tupleOrQuotTypeElements
      { let mStar = rhs parseState 1
        let ty = SynType.FromParseError(mStar.EndRange)
        reportParseErrorAt mStar (FSComp.SR.parsExpectingType ())
        let path = SynTupleTypeSegment.Type ty :: SynTupleTypeSegment.Star mStar :: $2
        mkSynTypeTuple path }

  | INFIX_STAR_DIV_MOD_OP tupleOrQuotTypeElements
      { if $1 <> "/" then reportParseErrorAt (rhs parseState 1) (FSComp.SR.parsUnexpectedInfixOperator ())
        let mSlash = rhs parseState 1
        let path = SynTupleTypeSegment.Slash mSlash :: $2
        mkSynTypeTuple path }

  | INFIX_STAR_DIV_MOD_OP recover
      { if $1 <> "/" then reportParseErrorAt (rhs parseState 1) (FSComp.SR.parsUnexpectedInfixOperator ())
        let mSlash = rhs parseState 1
        let ty = SynType.FromParseError(mSlash.EndRange)
        let path = [SynTupleTypeSegment.Slash mSlash; SynTupleTypeSegment.Type ty]
        mkSynTypeTuple path }

  | appTypeCanBeNullable INFIX_STAR_DIV_MOD_OP tupleOrQuotTypeElements
      { if $2 <> "/" then reportParseErrorAt (rhs parseState 1) (FSComp.SR.parsUnexpectedInfixOperator())
        let mSlash = rhs parseState 2
        let path = SynTupleTypeSegment.Type $1 :: SynTupleTypeSegment.Slash mSlash :: $3
        mkSynTypeTuple path }

  | appTypeCanBeNullable INFIX_STAR_DIV_MOD_OP recover
      { if $2 <> "/" then reportParseErrorAt (rhs parseState 1) (FSComp.SR.parsUnexpectedInfixOperator ())
        let mSlash = rhs parseState 2
        let ty = SynType.FromParseError(mSlash.EndRange)
        let path = [SynTupleTypeSegment.Type $1; SynTupleTypeSegment.Slash mSlash; SynTupleTypeSegment.Type ty]
        mkSynTypeTuple path }

  | appTypeCanBeNullable %prec prec_tuptyp_prefix
      { $1 }

tupleOrQuotTypeElements:
  | appTypeCanBeNullable STAR tupleOrQuotTypeElements
      { let mStar = rhs parseState 2
        SynTupleTypeSegment.Type $1 :: SynTupleTypeSegment.Star mStar :: $3 }

  | appTypeCanBeNullable STAR recover
      { let mStar = rhs parseState 2
        let ty = SynType.FromParseError(mStar.EndRange)
        [SynTupleTypeSegment.Type $1; SynTupleTypeSegment.Star mStar; SynTupleTypeSegment.Type ty] }

  | STAR tupleOrQuotTypeElements
      { let mStar = rhs parseState 1
        let ty = SynType.FromParseError(mStar.EndRange)
        reportParseErrorAt mStar (FSComp.SR.parsExpectingType ())
        SynTupleTypeSegment.Type ty :: SynTupleTypeSegment.Star mStar :: $2 }

  | appTypeCanBeNullable INFIX_STAR_DIV_MOD_OP tupleOrQuotTypeElements
      { if $2 <> "/" then reportParseErrorAt (rhs parseState 1) (FSComp.SR.parsUnexpectedInfixOperator ())
        let mSlash = rhs parseState 2
        SynTupleTypeSegment.Type $1 :: SynTupleTypeSegment.Slash mSlash :: $3 }

  | appTypeCanBeNullable INFIX_STAR_DIV_MOD_OP recover
      { if $2 <> "/" then reportParseErrorAt (rhs parseState 1) (FSComp.SR.parsUnexpectedInfixOperator ())
        let mSlash = rhs parseState 2
        let ty = SynType.FromParseError(mSlash.EndRange)
        [SynTupleTypeSegment.Type $1; SynTupleTypeSegment.Slash mSlash; SynTupleTypeSegment.Type ty] }

  | INFIX_STAR_DIV_MOD_OP tupleOrQuotTypeElements
      { if $1 <> "/" then reportParseErrorAt (rhs parseState 1) (FSComp.SR.parsUnexpectedInfixOperator ())
        let mSlash = rhs parseState 1
        let ty = SynType.FromParseError(mSlash.EndRange)
        reportParseErrorAt mSlash (FSComp.SR.parsExpectingType ())
        SynTupleTypeSegment.Type ty :: SynTupleTypeSegment.Slash mSlash :: $2 }

  | appTypeCanBeNullable %prec prec_tuptyptail_prefix
      { [ SynTupleTypeSegment.Type $1 ] }

intersectionType:
  | typar AMP intersectionConstraints %prec prec_no_more_attr_bindings // todo precedence
    { let constraints, mAmpersands = $3
      SynType.Intersection(Some $1, List.rev constraints, lhs parseState, { AmpersandRanges = rhs parseState 2 :: List.rev mAmpersands }) }

  | atomType AMP intersectionConstraints %prec prec_no_more_attr_bindings // todo precedence
    { let constraints, mAmpersands = $3
      SynType.Intersection(None, $1 :: List.rev constraints, lhs parseState, { AmpersandRanges = rhs parseState 2 :: List.rev mAmpersands }) }

appTypeCon:
  | path %prec prec_atomtyp_path
    { SynType.LongIdent($1) }

  | typar
    { SynType.Var($1, lhs parseState) }

appTypeConPower:
  | appTypeCon INFIX_AT_HAT_OP atomicRationalConstant
    { if $2 <> "^" && $2 <> "^-" then reportParseErrorAt (rhs parseState 2) (FSComp.SR.parsUnexpectedInfixOperator())
      if $2 = "^-" then
          let afterMinus = (rhs parseState 2).EndRange
          let beforeMinus = shiftStart 0 -1 afterMinus
          let m = unionRanges beforeMinus (rhs parseState 3)  // include MINUS in Negate range
          SynType.MeasurePower($1, SynRationalConst.Negate($3, m), lhs parseState)
      else SynType.MeasurePower($1, $3, lhs parseState) }

  | appTypeCon
    { $1 }

appTypeCanBeNullable:
  | appTypeWithoutNull BAR_RIGHT_BEFORE_NULL NULL
    { SynType.WithNull($1, false, lhs parseState) }

  | appTypeWithoutNull
    { $1 }

appTypeNullableInParens:
  | appTypeWithoutNull
    { $1 }

  | LPAREN appTypeCanBeNullable rparen
    { SynType.Paren($2, lhs parseState) }

appTypeWithoutNull:
  | appTypeWithoutNull MAYBENULL__
    { SynType.WithNull($1, true, lhs parseState) }

  | appTypeWithoutNull WITHNULL__
    { SynType.WithNull($1, false, lhs parseState) }

/*
  | appTypeWithoutNull QMARK
    { SynType.WithNull($1, false, lhs parseState) }
*/

  | appTypeWithoutNull arrayTypeSuffix
      { SynType.Array($2, $1, lhs parseState) }

  | appTypeWithoutNull HIGH_PRECEDENCE_BRACK_APP arrayTypeSuffix /* only HPA for "name[]" allowed here */
      { SynType.Array($3, $1, lhs parseState) }

  | appTypeWithoutNull appTypeConPower
      /* note: use "rhs parseState 1" to deal with parens in "(int) list" */
      { SynType.App($2, None, [$1], [], None, true, unionRanges (rhs parseState 1) $2.Range) }

  | LPAREN appTypePrefixArguments rparen appTypeConPower
      { let args, commas = $2
        if parseState.LexBuffer.SupportsFeature LanguageFeature.MLCompatRevisions then
            mlCompatError (FSComp.SR.mlCompatMultiPrefixTyparsNoLongerSupported()) (unionRanges (rhs parseState 1) $4.Range)
        else
            mlCompatWarning (FSComp.SR.parsMultiArgumentGenericTypeFormDeprecated()) (unionRanges (rhs parseState 1) $4.Range)
        SynType.App($4, None, args, commas, None, true, unionRanges (rhs parseState 1) $4.Range) }

  | powerType
      { $1 }

  | intersectionType
      { parseState.LexBuffer.CheckLanguageFeatureAndRecover LanguageFeature.ConstraintIntersectionOnFlexibleTypes (lhs parseState)
        $1 }

  | typar COLON_GREATER typ
      { let tp, typ = $1, $3
        let m = lhs parseState
        SynType.WithGlobalConstraints(SynType.Var(tp, rhs parseState 1), [SynTypeConstraint.WhereTyparSubtypeOfType(tp, typ, m)], m) }

  | UNDERSCORE COLON_GREATER typ %prec COLON_GREATER
      { SynType.HashConstraint($3, lhs parseState) }

arrayTypeSuffix:
  | LBRACK RBRACK
      { 1 }

  | LBRACK COMMA RBRACK
      { 2 }

  | LBRACK COMMA COMMA RBRACK
      { 3 }

  | LBRACK COMMA COMMA COMMA RBRACK
      { 4 }

  | LBRACK COMMA COMMA COMMA COMMA RBRACK
      { 5 }

  | LBRACK COMMA COMMA COMMA COMMA COMMA RBRACK
      { 6 }

  | LBRACK COMMA COMMA COMMA COMMA COMMA COMMA RBRACK
      { 7 }

  | LBRACK COMMA COMMA COMMA COMMA COMMA COMMA COMMA RBRACK
      { 8 }

  | LBRACK COMMA COMMA COMMA COMMA COMMA COMMA COMMA COMMA RBRACK
      { 9 }

  | LBRACK COMMA COMMA COMMA COMMA COMMA COMMA COMMA COMMA COMMA RBRACK
      { 10 }

  | LBRACK COMMA COMMA COMMA COMMA COMMA COMMA COMMA COMMA COMMA COMMA RBRACK
      { 11 }

  | LBRACK COMMA COMMA COMMA COMMA COMMA COMMA COMMA COMMA COMMA COMMA COMMA RBRACK
      { 12 }

  | LBRACK COMMA COMMA COMMA COMMA COMMA COMMA COMMA COMMA COMMA COMMA COMMA COMMA RBRACK
      { 13 }

  | LBRACK COMMA COMMA COMMA COMMA COMMA COMMA COMMA COMMA COMMA COMMA COMMA COMMA COMMA RBRACK
      { 14 }

  | LBRACK COMMA COMMA COMMA COMMA COMMA COMMA COMMA COMMA COMMA COMMA COMMA COMMA COMMA COMMA RBRACK
      { 15 }

  | LBRACK COMMA COMMA COMMA COMMA COMMA COMMA COMMA COMMA COMMA COMMA COMMA COMMA COMMA COMMA COMMA RBRACK
      { 16 }

  | LBRACK COMMA COMMA COMMA COMMA COMMA COMMA COMMA COMMA COMMA COMMA COMMA COMMA COMMA COMMA COMMA COMMA RBRACK
      { 17 }

  | LBRACK COMMA COMMA COMMA COMMA COMMA COMMA COMMA COMMA COMMA COMMA COMMA COMMA COMMA COMMA COMMA COMMA COMMA RBRACK
      { 18 }

  | LBRACK COMMA COMMA COMMA COMMA COMMA COMMA COMMA COMMA COMMA COMMA COMMA COMMA COMMA COMMA COMMA COMMA COMMA COMMA RBRACK
      { 19 }

  | LBRACK COMMA COMMA COMMA COMMA COMMA COMMA COMMA COMMA COMMA COMMA COMMA COMMA COMMA COMMA COMMA COMMA COMMA COMMA COMMA RBRACK
      { 20 }

  | LBRACK COMMA COMMA COMMA COMMA COMMA COMMA COMMA COMMA COMMA COMMA COMMA COMMA COMMA COMMA COMMA COMMA COMMA COMMA COMMA COMMA RBRACK
      { 21 }

  | LBRACK COMMA COMMA COMMA COMMA COMMA COMMA COMMA COMMA COMMA COMMA COMMA COMMA COMMA COMMA COMMA COMMA COMMA COMMA COMMA COMMA COMMA RBRACK
      { 22 }

  | LBRACK COMMA COMMA COMMA COMMA COMMA COMMA COMMA COMMA COMMA COMMA COMMA COMMA COMMA COMMA COMMA COMMA COMMA COMMA COMMA COMMA COMMA COMMA RBRACK
      { 23 }

  | LBRACK COMMA COMMA COMMA COMMA COMMA COMMA COMMA COMMA COMMA COMMA COMMA COMMA COMMA COMMA COMMA COMMA COMMA COMMA COMMA COMMA COMMA COMMA COMMA RBRACK
      { 24 }

  | LBRACK COMMA COMMA COMMA COMMA COMMA COMMA COMMA COMMA COMMA COMMA COMMA COMMA COMMA COMMA COMMA COMMA COMMA COMMA COMMA COMMA COMMA COMMA COMMA COMMA RBRACK
      { 25 }

  | LBRACK COMMA COMMA COMMA COMMA COMMA COMMA COMMA COMMA COMMA COMMA COMMA COMMA COMMA COMMA COMMA COMMA COMMA COMMA COMMA COMMA COMMA COMMA COMMA COMMA COMMA RBRACK
      { 26 }

  | LBRACK COMMA COMMA COMMA COMMA COMMA COMMA COMMA COMMA COMMA COMMA COMMA COMMA COMMA COMMA COMMA COMMA COMMA COMMA COMMA COMMA COMMA COMMA COMMA COMMA COMMA COMMA RBRACK
      { 27 }

  | LBRACK COMMA COMMA COMMA COMMA COMMA COMMA COMMA COMMA COMMA COMMA COMMA COMMA COMMA COMMA COMMA COMMA COMMA COMMA COMMA COMMA COMMA COMMA COMMA COMMA COMMA COMMA COMMA RBRACK
      { 28 }

  | LBRACK COMMA COMMA COMMA COMMA COMMA COMMA COMMA COMMA COMMA COMMA COMMA COMMA COMMA COMMA COMMA COMMA COMMA COMMA COMMA COMMA COMMA COMMA COMMA COMMA COMMA COMMA COMMA COMMA RBRACK
      { 29 }

  | LBRACK COMMA COMMA COMMA COMMA COMMA COMMA COMMA COMMA COMMA COMMA COMMA COMMA COMMA COMMA COMMA COMMA COMMA COMMA COMMA COMMA COMMA COMMA COMMA COMMA COMMA COMMA COMMA COMMA COMMA RBRACK
      { 30 }

  | LBRACK COMMA COMMA COMMA COMMA COMMA COMMA COMMA COMMA COMMA COMMA COMMA COMMA COMMA COMMA COMMA COMMA COMMA COMMA COMMA COMMA COMMA COMMA COMMA COMMA COMMA COMMA COMMA COMMA COMMA COMMA RBRACK
      { 31 }

  | LBRACK COMMA COMMA COMMA COMMA COMMA COMMA COMMA COMMA COMMA COMMA COMMA COMMA COMMA COMMA COMMA COMMA COMMA COMMA COMMA COMMA COMMA COMMA COMMA COMMA COMMA COMMA COMMA COMMA COMMA COMMA COMMA RBRACK
      { 32 }

appTypePrefixArguments:
  | typeArgActual COMMA typeArgActual typeArgListElements
      { let typeArgs, commas = $4
        $1 :: $3 :: List.rev typeArgs, (rhs parseState 2) :: (List.rev commas) }

typeArgListElements:
  | typeArgListElements COMMA typeArgActual
      { let typeArgs, commas = $1
        $3 :: typeArgs, (rhs parseState 2) :: commas }

  | typeArgListElements COMMA dummyTypeArg %prec prec_args_error /* NOTE: no "recover" */
     { reportParseErrorAt (rhs parseState 2) (FSComp.SR.parsMissingTypeArgs())
       let typeArgs, commas = $1
       $3 :: typeArgs, (rhs parseState 2) :: commas }

  |
      { [], [] }

powerType:
  | atomTypeOrAnonRecdType
    { $1 }

  | atomTypeOrAnonRecdType INFIX_AT_HAT_OP atomicRationalConstant
     { if $2 <> "^" && $2 <> "^-" then reportParseErrorAt (rhs parseState 2) (FSComp.SR.parsUnexpectedInfixOperator())
       if $2 = "^-" then
           let afterMinus = (rhs parseState 2).EndRange
           let beforeMinus = shiftStart 0 -1 afterMinus
           let m = unionRanges beforeMinus (rhs parseState 3)  // include MINUS in Negate range
           SynType.MeasurePower($1, SynRationalConst.Negate($3, m), lhs parseState)
       else SynType.MeasurePower($1, $3, lhs parseState) }


/* Like appType but gives a deprecation error when a non-atomic type is used */
/* Also, doesn't start with '{|'  */
atomTypeNonAtomicDeprecated:
  | LPAREN appTypePrefixArguments rparen appTypeConPower
      { let args, commas = $2
        if parseState.LexBuffer.SupportsFeature LanguageFeature.MLCompatRevisions then
            mlCompatError (FSComp.SR.mlCompatMultiPrefixTyparsNoLongerSupported()) (unionRanges (rhs parseState 1) $4.Range)
        else
            mlCompatWarning (FSComp.SR.parsMultiArgumentGenericTypeFormDeprecated()) (unionRanges (rhs parseState 1) $4.Range)
        SynType.App($4, None, args, commas, None, true, unionRanges (rhs parseState 1) $4.Range) }

  | atomType
      { $1 }

atomTypeOrAnonRecdType:
  | atomType
     { $1 }

  | anonRecdType
     { let flds, isStruct = $1
       let flds2 =
           flds |> List.choose (function
             | (SynField([], false, Some id, ty, false, _xmldoc, None, _m, _trivia)) -> Some(id, ty)
             | _ -> reportParseErrorAt (rhs parseState 1) (FSComp.SR.parsInvalidAnonRecdType()); None)
       SynType.AnonRecd(isStruct, flds2, rhs parseState 1) }

/* Any tokens in this grammar must be added to the lex filter rule 'peekAdjacentTypars' */
/* See the F# specification "Lexical analysis of type applications and type parameter definitions" */
atomType:
  | HASH atomType
     { SynType.HashConstraint($2, lhs parseState) }

  | appTypeConPower %prec prec_atomtyp_path
     { $1 }

  | UNDERSCORE
     { SynType.Anon(lhs parseState) }

  | LPAREN typ rparen
     { SynType.Paren($2, lhs parseState) }

  | LPAREN typ recover
     { reportParseErrorAt (rhs parseState 1) (FSComp.SR.parsUnmatchedParen ())
       SynType.Paren($2, lhs parseState) }

  | STRUCT LPAREN appTypeCanBeNullable STAR tupleOrQuotTypeElements rparen
    { let mStar = rhs parseState 4
      let path = SynTupleTypeSegment.Type $3 :: SynTupleTypeSegment.Star mStar :: $5
      let m = rhs2 parseState 1 6
      SynType.Tuple(true, path, m) }

  | STRUCT LPAREN appTypeCanBeNullable STAR tupleOrQuotTypeElements recover
    { reportParseErrorAt (rhs parseState 2) (FSComp.SR.parsUnmatchedParen())
      let mStar = rhs parseState 4
      let path = SynTupleTypeSegment.Type $3 :: SynTupleTypeSegment.Star mStar :: $5
      let m = rhs2 parseState 1 5
      SynType.Tuple(true, path, m) }

  | STRUCT LPAREN appTypeCanBeNullable STAR recover
    { reportParseErrorAt (rhs parseState 2) (FSComp.SR.parsUnmatchedParen())
      SynType.Anon(lhs parseState) }

  | STRUCT LPAREN appTypeCanBeNullable recover
    { reportParseErrorAt (rhs parseState 2) (FSComp.SR.parsUnmatchedParen())
      SynType.Anon(lhs parseState) }

  | STRUCT LPAREN recover
    { reportParseErrorAt (rhs parseState 2) (FSComp.SR.parsUnmatchedParen())
      SynType.Anon(lhs parseState) }

  | rawConstant
     { SynType.StaticConstant($1, rhs parseState 1) }

  | NULL
     { let m = rhs parseState 1
       SynType.StaticConstantNull(m) }

  | CONST atomicExpr
     { let e, _ = $2
       SynType.StaticConstantExpr(e, lhs parseState) }

  | FALSE
      { SynType.StaticConstant(SynConst.Bool false, lhs parseState) }

  | TRUE
      { SynType.StaticConstant(SynConst.Bool true, lhs parseState) }

  | LPAREN error rparen
     { (* silent recovery *) SynType.Anon(lhs parseState) }

  | appTypeCon typeArgsNoHpaDeprecated %prec prec_atomtyp_path
     { let mLessThan, mGreaterThan, args, commas, mWhole = $2
       SynType.App($1, Some(mLessThan), args, commas, mGreaterThan, false, unionRanges $1.Range mWhole) }

  | atomType DOT path %prec prec_atomtyp_get_path
     { SynType.LongIdentApp($1, $3, None, [], [], None, unionRanges (rhs parseState 1) $3.Range) }

  | atomType DOT path typeArgsNoHpaDeprecated %prec prec_atomtyp_get_path
     { let mLessThan, mGreaterThan, args, commas, mWhole = $4
       SynType.LongIdentApp($1, $3, Some(mLessThan), args, commas, mGreaterThan, unionRanges $1.Range mWhole) }

  | appTypeCon DOT ends_coming_soon_or_recover
     { if not $3 then reportParseErrorAt (rhs parseState 2) (FSComp.SR.parsExpectedNameAfterToken())
       $1 }

typeArgsNoHpaDeprecated:
  | typeArgsActual
     { let mLessThan, mGreaterThan, parsedOk, args, commas, mAll = $1
       if parsedOk then // if someone has "foo<bar" without a closing greater-than, then the lexfilter does not introduce a HPA, even though it is adjacent
           warning(Error(FSComp.SR.parsNonAdjacentTyargs(), rhs parseState 1))
       mLessThan, mGreaterThan, args, commas, mAll }

  | HIGH_PRECEDENCE_TYAPP typeArgsActual
     { let mLessThan, mGreaterThan, _, args, commas, mAll = $2
       mLessThan, mGreaterThan, args, commas, mAll }

typeArgsActual:
  | LESS typeArgActualOrDummyIfEmpty COMMA typeArgActualOrDummyIfEmpty typeArgListElements GREATER
     { let typeArgs, commas = $5
       (rhs parseState 1), Some(rhs parseState 6), true, ($2 :: $4 :: List.rev typeArgs), (rhs parseState 3) :: (List.rev commas), lhs parseState }

  | LESS typeArgActualOrDummyIfEmpty COMMA typeArgActualOrDummyIfEmpty typeArgListElements recover
     { if not $6 then
           reportParseErrorAt (rhs parseState 1) (FSComp.SR.parsUnexpectedEndOfFileTypeArgs())
       else
           reportParseErrorAt (rhs parseState 1) (FSComp.SR.parsMissingGreaterThan())
       let typeArgs, commas = $5
       let nextToken = rhs parseState 6
       let zeroWidthAtStartOfNextToken = nextToken.StartRange
       (rhs parseState 1), None, false, ($2 :: $4 :: List.rev typeArgs), (rhs parseState 3) :: (List.rev commas), unionRanges (rhs parseState 1) zeroWidthAtStartOfNextToken }

  | LESS typeArgActualOrDummyIfEmpty COMMA ends_coming_soon_or_recover
     { if not $4 then reportParseErrorAt (rhs parseState 4) (FSComp.SR.parsMissingTypeArgs())
       let nextToken = rhs parseState 4
       let zeroWidthAtStartOfNextToken = nextToken.StartRange
       (rhs parseState 1), None, false, [$2], [rhs parseState 3], unionRanges (rhs parseState 1) zeroWidthAtStartOfNextToken }

  | LESS typeArgActual GREATER
     { (rhs parseState 1), Some(rhs parseState 3), true, [$2], [], lhs parseState }

  | LESS typeArgActual ends_coming_soon_or_recover
     { let nextToken = rhs parseState 3
       if not $3 then reportParseErrorAt nextToken (FSComp.SR.parsMissingTypeArgs())
       let zeroWidthAtStartOfNextToken = nextToken.StartRange
       (rhs parseState 1), None, false, [$2], [], unionRanges (rhs parseState 1) zeroWidthAtStartOfNextToken }

  | LESS GREATER
     { (rhs parseState 1), Some(rhs parseState 2), true, [], [], lhs parseState }

  | LESS recover
     { if not $2 then
           reportParseErrorAt (rhs parseState 1) (FSComp.SR.parsExpectedTypeAfterToken())
       else
           reportParseErrorAt (rhs parseState 2) (FSComp.SR.parsMissingTypeArgs())
       let nextToken = rhs parseState 2
       let zeroWidthAtStartOfNextToken = nextToken.StartRange
       (rhs parseState 1), None, false, [], [], unionRanges (rhs parseState 1) zeroWidthAtStartOfNextToken }

typeArgActual:
  | typ
     { $1 }

  | typ EQUALS typ
     { SynType.StaticConstantNamed($1, $3, unionRanges $1.Range $3.Range) }

  | typ EQUALS /* NOTE: no "recover" */
     { reportParseErrorAt (rhs parseState 2) (FSComp.SR.parsMissingTypeArgs())
       let dummy = SynType.StaticConstant(SynConst.Int32(0), rhs parseState 2)
       SynType.StaticConstantNamed($1, dummy, (rhs2 parseState 1 2))
     }

typeArgActualOrDummyIfEmpty:
  | typeArgActual
     { $1 }

  | dummyTypeArg
     { reportParseErrorAt (rhs parseState 1) (FSComp.SR.parsMissingTypeArgs())
       $1 }

dummyTypeArg:
  | /* EMPTY */
     { let m = rhs parseState 1
       let dummyStatVal = SynType.StaticConstant(SynConst.Int32(0), m)
       let dummyName = SynType.LongIdent(SynLongIdent([ident("", m)], [], [None]))
       let dummyTypeArg = SynType.StaticConstantNamed(dummyName, dummyStatVal, m)
       dummyTypeArg }

measureTypeArg:
  | LESS measureTypeExpr GREATER
     { let mLess = rhs parseState 1
       let mGreater = rhs parseState 3
       let trivia = { LessRange = mLess; GreaterRange = mGreater }
       $2, trivia }

  | LESS UNDERSCORE GREATER
     { let mLess = rhs parseState 1
       let mGreater = rhs parseState 3
       let trivia = { LessRange = mLess; GreaterRange = mGreater } 
       SynMeasure.Anon(rhs parseState 2), trivia }

measureTypeAtom:
  | path
     { SynMeasure.Named($1.LongIdent, $1.Range) }

  | typar
     { SynMeasure.Var($1, lhs parseState) }

  | LPAREN measureTypeExpr rparen
     { let mParen = rhs2 parseState 1 3
       SynMeasure.Paren($2, mParen) }

measureTypePower:
  | measureTypeAtom
      { $1 }

  | measureTypeAtom INFIX_AT_HAT_OP atomicRationalConstant
     { if $2 <> "^" && $2 <> "^-" then reportParseErrorAt (rhs parseState 2) (FSComp.SR.parsUnexpectedOperatorForUnitOfMeasure())
       if $2 = "^-" then
           let mOp = rhs parseState 2
           let afterMinus = mOp.EndRange
           let beforeMinus = shiftStart 0 -1 afterMinus
           let mNegate = unionRanges beforeMinus (rhs parseState 3)  // include MINUS in Negate range
           let mCaret = unionRanges mOp.StartRange mNegate.StartRange
           SynMeasure.Power($1, mCaret, SynRationalConst.Negate($3, mNegate), lhs parseState)
       else SynMeasure.Power($1, rhs parseState 2, $3, lhs parseState) }

  | INT32
     { if fst $1 <> 1 then reportParseErrorAt (rhs parseState 1) (FSComp.SR.parsUnexpectedIntegerLiteralForUnitOfMeasure())
       let m = rhs parseState 1
       SynMeasure.One(m) }

measureTypeSeq:
  | measureTypePower
    { [$1] }

  | measureTypePower measureTypeSeq
    { $1 :: $2 }

measureTypeExpr:
  | measureTypeSeq
    { SynMeasure.Seq($1, lhs parseState) }

  | measureTypeExpr STAR measureTypeExpr
    { SynMeasure.Product($1, rhs parseState 2, $3, lhs parseState) }

  | measureTypeExpr INFIX_STAR_DIV_MOD_OP measureTypeExpr
    { if $2 <> "*" && $2 <> "/" then reportParseErrorAt (rhs parseState 2) (FSComp.SR.parsUnexpectedOperatorForUnitOfMeasure())
      if $2 = "*" then SynMeasure.Product($1, rhs parseState 2, $3, lhs parseState)
      else SynMeasure.Divide(Some $1, rhs parseState 2, $3, lhs parseState) }

  | INFIX_STAR_DIV_MOD_OP measureTypeExpr
     { if $1 <> "/" then reportParseErrorAt (rhs parseState 1) (FSComp.SR.parsUnexpectedOperatorForUnitOfMeasure())
       SynMeasure.Divide(None, rhs parseState 1, $2, lhs parseState) }

typar:
  | QUOTE ident
     { let id = mkSynId (lhs parseState) ($2).idText
       SynTypar(id, TyparStaticReq.None, false) }

  | INFIX_AT_HAT_OP ident
    { if $1 <> "^" then reportParseErrorAt (rhs parseState 1) (FSComp.SR.tcUnexpectedSymbolInTypeExpression($1))
      let id = mkSynId (lhs parseState) ($2).idText
      SynTypar(id, TyparStaticReq.HeadType, false) }

ident:
  | IDENT
     { ident($1, rhs parseState 1) }

/* A A.B.C path used to an identifier */
path:
  | GLOBAL
      { SynLongIdent([ident(MangledGlobalName, rhs parseState 1)], [], [Some(IdentTrivia.OriginalNotation "global")]) }

  | ident
     { SynLongIdent([$1], [], [None]) }

  | path DOT ident
     { let (SynLongIdent(lid, dotms, trivia)) = $1
       SynLongIdent(lid @ [$3], dotms @ [rhs parseState 2], trivia @ [None]) }

  | path DOT ends_coming_soon_or_recover
     { if not $3 then reportParseErrorAt (rhs parseState 2) (FSComp.SR.parsExpectedNameAfterToken())
       let (SynLongIdent(lid, dotms, trivia)) = $1
       SynLongIdent(lid, dotms @ [rhs parseState 2], trivia) }


/* An operator name, with surrounding parentheses */
opName:
  | LPAREN operatorName rparen
     { let lpr = rhs parseState 1
       let rpr = rhs parseState 3
       ident(CompileOpName $2, rhs parseState 2), IdentTrivia.OriginalNotationWithParen(lpr, $2, rpr) }

  | LPAREN error rparen
     { reportParseErrorAt (lhs parseState) (FSComp.SR.parsErrorParsingAsOperatorName())
       let lpr = rhs parseState 1
       let rpr = rhs parseState 3
       ident(CompileOpName "****", rhs parseState 2), IdentTrivia.HasParenthesis(lpr, rpr) }

  | LPAREN_STAR_RPAREN
     { let m = rhs parseState 1
       let lpr = mkFileIndexRange m.FileIndex m.Start m.Start
       let rpr = mkFileIndexRange m.FileIndex m.End m.End
       ident(CompileOpName "*", rhs parseState 1), IdentTrivia.OriginalNotationWithParen(lpr, "*", rpr) }

  /* active pattern name */
  | LPAREN activePatternCaseNames BAR rparen
     { let lpr = rhs parseState 1
       let text = ("|" + String.concat "|" (List.rev $2) + "|")
       let rpr = rhs parseState 4
       ident(text, rhs2 parseState 2 3), IdentTrivia.HasParenthesis(lpr, rpr) }

  /* partial active pattern name */
  | LPAREN activePatternCaseNames BAR UNDERSCORE BAR rparen
     { let lpr = rhs parseState 1
       let text = ("|" + String.concat "|" (List.rev $2) + "|_|")
       let rpr = rhs parseState 6
       ident(text, rhs2 parseState 2 5), IdentTrivia.HasParenthesis(lpr, rpr) }

/* An operator name, without surrounding parentheses */
operatorName:
  | PREFIX_OP
     { if not (IsValidPrefixOperatorDefinitionName $1) then
           reportParseErrorAt (lhs parseState) (FSComp.SR.parsInvalidPrefixOperatorDefinition())
       $1 }

  | INFIX_STAR_STAR_OP
     { $1 }

  | INFIX_COMPARE_OP
     { $1 }

  | INFIX_AT_HAT_OP
     { $1 }

  | INFIX_BAR_OP
     { $1 }

  | INFIX_AMP_OP
     { $1 }

  | PLUS_MINUS_OP
     { $1 }

  | INFIX_STAR_DIV_MOD_OP
     { $1 }

  | DOLLAR
     { "$" }

  | ADJACENT_PREFIX_OP
     { $1 }

  | MINUS
     { "-" }

  | STAR
     { "*" }

  | EQUALS
     { "=" }

  | OR
     { "or" }

  | LESS
     { "<" }

  | GREATER
     { ">" }

  | QMARK
     { "?" }

  | AMP
     { "&" }

  | AMP_AMP
     { "&&" }

  | BAR_BAR
     { "||" }

  | COLON_EQUALS
     { ":=" }

  | FUNKY_OPERATOR_NAME
     { if $1 <> ".[]"  && $1 <> ".()" && $1 <> ".()<-" then
            deprecatedOperator (lhs parseState)
       $1 }

  | PERCENT_OP
     { $1 }

  | DOT_DOT
     { ".." }

  | DOT_DOT DOT_DOT
     { ".. .." }

  | LQUOTE RQUOTE
     { if $1 <> $2 then reportParseErrorAt (rhs parseState 1) (FSComp.SR.parsMismatchedQuotationName(fst $1))
       fst $1 }

/* One part of an active pattern name */
activePatternCaseName:
  | IDENT
     { if not (String.isLeadingIdentifierCharacterUpperCase _1) then reportParseErrorAt (rhs parseState 1) (FSComp.SR.parsActivePatternCaseMustBeginWithUpperCase())
       if ($1.IndexOf('|') <> -1) then reportParseErrorAt (rhs parseState 1) (FSComp.SR.parsActivePatternCaseContainsPipe())
       $1 }

/* Multiple parts of an active pattern name */
activePatternCaseNames:
  | BAR activePatternCaseName
     { [$2] }

  | activePatternCaseNames BAR activePatternCaseName
     { $3 :: $1 }

/* A single item that is an identifier or operator name */
identOrOp:
  | ident
     { SynIdent($1, None) }

  | opName
     { let ident, trivia = $1
       SynIdent(ident, Some trivia) }

/* An A.B.C path ending in an identifier or operator name */
/* Note, only used in atomicPatternLongIdent */
pathOp:
  | ident
     { SynLongIdent([$1], [], [None]) }

  | opName
     { let ident, trivia = $1
       SynLongIdent([ident], [], [Some trivia]) }

  | ident DOT pathOp
     { prependIdentInLongIdentWithTrivia (SynIdent($1, None)) (rhs parseState 2) $3 }

  | ident DOT error
     { (* silent recovery *) SynLongIdent([$1], [rhs parseState 2], [None]) }


/* nameop is identOrOp not used as part of a path */
nameop:
  | identOrOp { $1 }

identExpr:
  | ident
     { if $1.idText = "" then
           SynExpr.FromParseError(SynExpr.Ident($1), $1.idRange)
       else
           SynExpr.Ident($1) }

  | opName
     { let m = lhs parseState
       let ident, trivia = $1
       SynExpr.LongIdent(false, SynLongIdent([ident], [], [Some trivia]), None, m) }

topSeparator:
  | SEMICOLON { }
  | SEMICOLON_SEMICOLON { }
  | OBLOCKSEP { }

topSeparators:
  | topSeparator { }
  | topSeparator topSeparators { }

opt_topSeparators:
  | topSeparator opt_topSeparators { }
  | /* EMPTY */                    { }

/* Seprators in either #light or non-#light */
seps:
  | OBLOCKSEP { }
  | SEMICOLON { }
  | OBLOCKSEP SEMICOLON { }
  | SEMICOLON OBLOCKSEP { }

/* An 'end' that's optional only in #light, where an ODECLEND gets inserted, and explicit 'end's get converted to OEND */
declEnd:
  | ODECLEND
      { }
  | OEND
      { }
  | END
      { }

/* An 'end' that's optional in both #light and non-#light */
opt_declEnd:
  | ODECLEND
      {}
  | OEND
      { }
  | END
      {}
  | /* EMPTY */
      {}

opt_ODECLEND:
  | ODECLEND { }
  | /* EMPTY */ { }

deprecated_opt_equals:
  | EQUALS { deprecatedWithError (FSComp.SR.parsNoEqualShouldFollowNamespace()) (lhs parseState); () }
  | /* EMPTY */ { }

opt_OBLOCKSEP:
  | OBLOCKSEP { }
  | /* EMPTY */ { }

opt_seps:
  | seps { }
  | /* EMPTY */ { }

opt_rec:
  | REC { true }
  | /* EMPTY */ { false }

opt_inline:
  | INLINE { Some(rhs parseState 1) }
  | /* EMPTY */ { None }

opt_mutable:
  | MUTABLE { true }
  | /* EMPTY */ { false }

/* A 'do' token in either #light or non-#light */
doToken:
  | DO { }
  | ODO { }

doneDeclEnd:
  | DONE
      { rhs parseState 1 }
  | ODECLEND
      { $1 }

structOrBegin:
  | STRUCT
    { if parseState.LexBuffer.SupportsFeature LanguageFeature.MLCompatRevisions then
          mlCompatError (FSComp.SR.mlCompatStructEndNoLongerSupported()) (lhs parseState)
      else
          mlCompatWarning (FSComp.SR.parsSyntaxModuleStructEndDeprecated()) (lhs parseState)
    }
  | BEGIN { }

sigOrBegin:
  | SIG
    { if parseState.LexBuffer.SupportsFeature LanguageFeature.MLCompatRevisions then
          mlCompatError (FSComp.SR.mlCompatSigEndNoLongerSupported())(lhs parseState)
      else
          mlCompatWarning (FSComp.SR.parsSyntaxModuleSigEndDeprecated()) (lhs parseState)
    }
  | BEGIN { }

colonOrEquals:
  | COLON
    { if parseState.LexBuffer.SupportsFeature LanguageFeature.MLCompatRevisions then
          mlCompatError (FSComp.SR.mlCompatSigColonNoLongerSupported())(lhs parseState)
      else
          mlCompatWarning (FSComp.SR.parsSyntaxModuleSigEndDeprecated()) (lhs parseState)
      None
    }
  | EQUALS
      { let mEquals = rhs parseState 1
        Some mEquals }

/* A literal string or a string from a keyword like __SOURCE_FILE__ */
string:
  | STRING
     { let (s, synStringKind, _) = $1
       s, synStringKind }

sourceIdentifier:
  | KEYWORD_STRING { $1 }

interpolatedStringFill:
  | declExpr
     { ($1, None) }

  | declExpr COLON ident %prec interpolation_fill
     { ($1, Some $3) }

interpolatedStringParts:
  | INTERP_STRING_END
     { [ SynInterpolatedStringPart.String(fst $1, rhs parseState 1) ] }

    | INTERP_STRING_PART interpolatedStringFill interpolatedStringParts
        { SynInterpolatedStringPart.String(fst $1, rhs parseState 1) :: SynInterpolatedStringPart.FillExpr $2 :: $3 }

  | INTERP_STRING_PART interpolatedStringParts
     { let rbrace = parseState.InputEndPosition 1
       let lbrace = parseState.InputStartPosition 2
       reportParseErrorAt (mkSynRange rbrace lbrace) (FSComp.SR.parsEmptyFillInInterpolatedString())
       SynInterpolatedStringPart.String(fst $1, rhs parseState 1) :: $2 }

/* INTERP_STRING_BEGIN_END */
/* INTERP_STRING_BEGIN_PART int32 INTERP_STRING_END */
/* INTERP_STRING_BEGIN_PART int32 INTERP_STRING_PART int32 INTERP_STRING_END */
interpolatedString:
  | INTERP_STRING_BEGIN_PART interpolatedStringFill interpolatedStringParts
    { let s, synStringKind, _ = $1
      SynInterpolatedStringPart.String(s, rhs parseState 1) :: SynInterpolatedStringPart.FillExpr $2 :: $3, synStringKind }

  | INTERP_STRING_BEGIN_END
    { let s, synStringKind, _ = $1
      [ SynInterpolatedStringPart.String(s, rhs parseState 1) ], synStringKind }

  | INTERP_STRING_BEGIN_PART interpolatedStringParts
    { let s, synStringKind, _ = $1
      let rbrace = parseState.InputEndPosition 1
      let lbrace = parseState.InputStartPosition 2
      reportParseErrorAt (mkSynRange rbrace lbrace) (FSComp.SR.parsEmptyFillInInterpolatedString())
      SynInterpolatedStringPart.String(s, rhs parseState 1) :: $2, synStringKind }

opt_HIGH_PRECEDENCE_APP:
  | HIGH_PRECEDENCE_BRACK_APP { }
  | HIGH_PRECEDENCE_PAREN_APP { }
  | /* EMPTY */   { }

opt_HIGH_PRECEDENCE_TYAPP:
  | HIGH_PRECEDENCE_TYAPP { }
  | /* EMPTY */   { }

/* A 'type' keyword */
typeKeyword:
  | TYPE_COMING_SOON typeKeyword { }
  | TYPE_IS_HERE { }
  | TYPE { }

/* A 'module' keyword */
moduleKeyword:
  | MODULE_COMING_SOON moduleKeyword { }
  | MODULE_IS_HERE { }
  | MODULE { }

rbrace:
  | RBRACE_COMING_SOON rbrace { }
  | RBRACE_IS_HERE { }
  | RBRACE { }

bar_rbrace:
  | BAR_RBRACE { }

rparen:
  | RPAREN_COMING_SOON rparen { }
  | RPAREN_IS_HERE { }
  | RPAREN { }

oblockend:
  | OBLOCKEND_COMING_SOON oblockend { }
  | OBLOCKEND_IS_HERE { }
  | OBLOCKEND { }

ends_other_than_rparen_coming_soon_or_recover:
  | TYPE_COMING_SOON { false }
  | MODULE_COMING_SOON { false }
  | RBRACE_COMING_SOON { false }
  | OBLOCKEND_COMING_SOON { false }
  | recover { $1 }

ends_coming_soon_or_recover:
  | TYPE_COMING_SOON { false }
  | MODULE_COMING_SOON { false }
  | RBRACE_COMING_SOON { false }
  | RPAREN_COMING_SOON { false }
  | OBLOCKEND_COMING_SOON { false }
  | recover { $1 }<|MERGE_RESOLUTION|>--- conflicted
+++ resolved
@@ -1671,10 +1671,6 @@
        fun leadingKeyword ->
            let trivia = { SynTypeDefnTrivia.Zero with LeadingKeyword = leadingKeyword }
            SynTypeDefn($1, SynTypeDefnRepr.Simple(SynTypeDefnSimpleRepr.None(mName), mName), members, None, mWhole, trivia) }
-<<<<<<< HEAD
-=======
-
->>>>>>> 0c19792e
 
 /* The right-hand-side of a type definition */
 tyconDefnRhsBlock:
