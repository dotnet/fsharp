// Copyright (c) Microsoft Corporation.  All Rights Reserved.  See License.txt in the project root for license information.

%{

#nowarn "1182"  // generated code has lots of unused "parseState"

open System

open Internal.Utilities
open Internal.Utilities.Text.Parsing
open Internal.Utilities.Library
open Internal.Utilities.Library.Extras

open FSharp.Compiler
open FSharp.Compiler.AbstractIL
open FSharp.Compiler.AbstractIL
open FSharp.Compiler.DiagnosticsLogger
open FSharp.Compiler.Features
open FSharp.Compiler.ParseHelpers
open FSharp.Compiler.Syntax
open FSharp.Compiler.SyntaxTrivia
open FSharp.Compiler.Syntax.PrettyNaming
open FSharp.Compiler.SyntaxTreeOps
open FSharp.Compiler.Text.Position
open FSharp.Compiler.Text.Range
open FSharp.Compiler.Xml

// This function is called by the generated parser code. Returning initiates error recovery
// It must be called precisely "parse_error_rich"
let parse_error_rich = Some(fun (ctxt: ParseErrorContext<_>) ->
    errorR(SyntaxError(box ctxt, ctxt.ParseState.LexBuffer.LexemeRange)))

%}

// Producing these changes the lex state, e.g. string --> token, or nesting level of braces in interpolated strings
%token <byte[] * SynByteStringKind * ParseHelpers.LexerContinuation> BYTEARRAY
%token <string * SynStringKind * ParseHelpers.LexerContinuation> STRING
%token <string * SynStringKind * ParseHelpers.LexerContinuation> INTERP_STRING_BEGIN_END
%token <string * SynStringKind * ParseHelpers.LexerContinuation> INTERP_STRING_BEGIN_PART
%token <string * ParseHelpers.LexerContinuation> INTERP_STRING_PART
%token <string * ParseHelpers.LexerContinuation> INTERP_STRING_END
%token <ParseHelpers.LexerContinuation> LBRACE RBRACE

%token <string * string> KEYWORD_STRING // Like __SOURCE_DIRECTORY__
%token <string> IDENT
%token <string> HASH_IDENT
%token <string> INFIX_STAR_STAR_OP
%token <string> INFIX_COMPARE_OP
%token <string> INFIX_AT_HAT_OP
%token <string> INFIX_BAR_OP
%token <string> PREFIX_OP
%token <string> INFIX_STAR_DIV_MOD_OP
%token <string> INFIX_AMP_OP
%token <string> PLUS_MINUS_OP
%token <string> ADJACENT_PREFIX_OP
%token <string> FUNKY_OPERATOR_NAME

/* bool indicates if INT8 was 'bad' max_int+1, e.g. '128' */
%token <sbyte * bool> INT8
%token <int16 * bool> INT16
%token <int32 * bool> INT32 INT32_DOT_DOT
%token <int64 * bool> INT64
%token <int64 * bool> NATIVEINT

%token <byte> UINT8
%token <uint16> UINT16
%token <uint32> UINT32
%token <uint64> UINT64
%token <uint64> UNATIVEINT
%token <single> IEEE32
%token <double> IEEE64
%token <char> CHAR
%token <System.Decimal> DECIMAL
%token <(string * string)> BIGNUM
%token <bool> LET YIELD YIELD_BANG AND_BANG
%token <bool> LESS GREATER /* here the bool indicates if the tokens are part of a type application or type parameter declaration, e.g. C<int>, detected by the lex filter */
%token <string> PERCENT_OP BINDER
%token <string * bool> LQUOTE RQUOTE RQUOTE_DOT
%token BAR_BAR UPCAST DOWNCAST NULL RESERVED MODULE NAMESPACE DELEGATE CONSTRAINT BASE
%token AND AS ASSERT OASSERT ASR BEGIN DO DONE DOWNTO ELSE ELIF END DOT_DOT DOT_DOT_HAT
%token EXCEPTION FALSE FOR FUN FUNCTION IF IN JOIN_IN FINALLY DO_BANG
%token LAZY OLAZY MATCH MATCH_BANG MUTABLE NEW OF
%token OPEN OR REC THEN TO TRUE TRY TYPE VAL INLINE INTERFACE INSTANCE CONST
%token WHEN WHILE WHILE_BANG WITH HASH AMP AMP_AMP QUOTE LPAREN RPAREN RPAREN_COMING_SOON RPAREN_IS_HERE STAR COMMA RARROW GREATER_BAR_RBRACK LPAREN_STAR_RPAREN
%token QMARK QMARK_QMARK DOT COLON COLON_COLON COLON_GREATER COLON_QMARK_GREATER COLON_QMARK COLON_EQUALS SEMICOLON
%token SEMICOLON_SEMICOLON LARROW EQUALS LBRACK LBRACK_BAR LBRACE_BAR LBRACK_LESS
%token BAR_RBRACK BAR_RBRACE UNDERSCORE
%token BAR RBRACK RBRACE_COMING_SOON RBRACE_IS_HERE MINUS DOLLAR
%token GREATER_RBRACK STRUCT SIG
%token STATIC MEMBER CLASS ABSTRACT OVERRIDE DEFAULT CONSTRUCTOR INHERIT
%token EXTERN VOID PUBLIC PRIVATE INTERNAL GLOBAL
<<<<<<< HEAD
%token MAYBENULL__ NOTNULL__ WITHNULL__ BAR_JUST_BEFORE_NULL
=======
%token MAYBENULL__ NOTNULL__ WITHNULL__
>>>>>>> 0e221362

/* for parser 'escape hatch' out of expression context without consuming the 'recover' token */
%token TYPE_COMING_SOON TYPE_IS_HERE MODULE_COMING_SOON MODULE_IS_HERE

/* for high-precedence tyapps and apps */
%token HIGH_PRECEDENCE_BRACK_APP   /* inserted for f[x], but not f [x] */
%token HIGH_PRECEDENCE_PAREN_APP   /* inserted for f(x) and f<int>(x), but not f (x) */
%token HIGH_PRECEDENCE_TYAPP /* inserted for x<y>, but not x<y */

/* for offside rule */
%token <bool> OLET      /* LexFilter #light converts 'LET' tokens to 'OLET' when starting (CtxtLetDecl(blockLet=true)) */
%token <string> OBINDER /* LexFilter #light converts 'BINDER' tokens to 'OBINDER' when starting (CtxtLetDecl(blockLet=true)) */
%token <bool> OAND_BANG /* LexFilter #light converts 'AND_BANG' tokens to 'OAND_BANG' when starting (CtxtLetDecl(blockLet=true)) */
%token ODO              /* LexFilter #light converts 'DO' tokens to 'ODO' */
%token ODO_BANG         /* LexFilter #light converts 'DO_BANG' tokens to 'ODO_BANG' */
%token OTHEN            /* LexFilter #light converts 'THEN' tokens to 'OTHEN' */
%token OELSE            /* LexFilter #light converts 'ELSE' tokens to 'OELSE' except if immeditely followed by 'if', when they become 'ELIF' */
%token OWITH            /* LexFilter #light converts SOME (but not all) 'WITH' tokens to 'OWITH' */
%token OFUNCTION        /* LexFilter #light converts 'FUNCTION' tokens to 'OFUNCTION' */
%token OFUN             /* LexFilter #light converts 'FUN' tokens to 'OFUN' */


%token ORESET           /* LexFilter uses internally to force a complete reset on a ';;' */

%token OBLOCKBEGIN      /* LexFilter #light inserts for:
                                  - just after first '=' or ':' when in 'CtxtModuleHead', i.e. after 'module' and sequence of dot/identifier/access tokens
                                  - just after first '=' when in 'CtxtMemberHead'
                                  - just after first '=' when in 'CtxtType'
                                  - just after 'do' in any context (when opening CtxtDo)
                                  - just after 'finally' in any context
                                  - just after 'with' (when opening CtxtWithAsAugment)
                                  - just after 'else' (when opening CtxtElse)
                                  - just after 'then' (when opening CtxtThen)
                                  - just after 'interface' (when pushing CtxtParen(INTERFACE), i.e. next token is DEFAULT | OVERRIDE | INTERFACE | NEW | TYPE | STATIC | END | MEMBER | ABSTRACT  | INHERIT | LBRACK_LESS)
                                  - just after 'class' (when pushing CtxtParen(CLASS)
                                  - just after 'class'
                           But not when opening these CtxtSeqBlocks:
                                  - just after first non-dot/identifier token past 'namespace'
                                  - just after first '=' when in 'CtxtLetDecl' or 'CtxtWithAsLet'
                                  - just after 'lazy' in any context
                                  - just after '->' in any context
                                  - when opening CtxtNamespaceHead, CtxtModuleHead
                        */
%token OBLOCKSEP        /* LexFilter #light inserts when transforming CtxtSeqBlock(NotFirstInSeqBlock, _, AddBlockEnd) to CtxtSeqBlock(FirstInSeqBlock, _, AddBlockEnd) on exact alignment */

/* LexFilter #light inserts these tokens when closing offside contexts */
%token OEND                                    // CtxtFun, CtxtMatchClauses, CtxtWithAsLet _
%token <range> ODECLEND                        // CtxtDo and CtxtLetDecl(block)
%token <range> ORIGHT_BLOCK_END                // CtxtSeqBlock(_, _, AddOneSidedBlockEnd)
%token <range> OBLOCKEND                       // CtxtSeqBlock(_, _, AddBlockEnd)
%token OBLOCKEND_COMING_SOON OBLOCKEND_IS_HERE // CtxtSeqBlock(_, _, AddBlockEnd)

%token OINTERFACE_MEMBER /* inserted for non-paranthetical use of 'INTERFACE', i.e. not INTERFACE/END */
%token FIXED
%token <token> ODUMMY

/* These are artificial */
%token <string> LEX_FAILURE
%token <ParseHelpers.LexerContinuation> COMMENT WHITESPACE HASH_LINE HASH_LIGHT INACTIVECODE LINE_COMMENT STRING_TEXT EOF
%token <range * string * ParseHelpers.LexerContinuation> HASH_IF HASH_ELSE HASH_ENDIF

%start signatureFile implementationFile interaction typedSequentialExprEOF typEOF
%type <SynExpr> typedSequentialExprEOF
%type <ParsedImplFile> implementationFile
%type <ParsedSigFile> signatureFile
%type <ParsedScriptInteraction> interaction
%type <Ident> ident
%type <SynType> typ typEOF
%type <SynTypeDefnSig list> tyconSpfnList
%type <SynArgPats * Range> atomicPatsOrNamePatPairs
%type <SynPat list> atomicPatterns
%type <Range * SynExpr> patternResult
%type <SynExpr> declExpr
%type <SynExpr> minusExpr
%type <SynExpr> appExpr
%type <SynExpr> argExpr
%type <SynExpr> declExprBlock
%type <SynPat> headBindingPattern
%type <SynType> atomTypeNonAtomicDeprecated
%type <SynExpr> atomicExprAfterType
%type <SynExpr> typedSequentialExprBlock
%type <SynExpr * bool> atomicExpr
%type <SynExpr list * range list> tupleExpr
%type <SynTypeDefnSimpleRepr> tyconDefnOrSpfnSimpleRepr
%type <Choice<SynEnumCase, SynUnionCase> list> unionTypeRepr
%type <range * SynMemberDefns> tyconDefnAugmentation
%type <SynExceptionDefn> exconDefn
%type <SynExceptionDefnRepr> exconCore
%type <SynModuleDecl list> moduleDefnsOrExprPossiblyEmptyOrBlock
%type <SynLongIdent> path
%type <SynLongIdent> pathOp
/* LESS GREATER parsedOk typeArgs m for each mWhole */
%type <range * range option * bool     * SynType list * range list * range> typeArgsActual
/* LESS GREATER typeArgs m for each mWhole */
%type <range * range option * SynType list * range list * range> typeArgsNoHpaDeprecated
%type <SynTypar> typar

/* About precedence rules:
 *
 * Tokens and dummy-terminals are given precedence below (lowest first).
 * A rule has precedence of the first token or the dummy terminal given after %prec.
 * The precedence resolve shift/reduce conflicts:
 *   (a) If either rule has no precedence:
 *       S/R: shift over reduce, and
 *       R/R: reduce earlier rule over later rule.
 *   (b) If both rules have precedence:
 *       S/R: choose highest precedence action (precedence of reduce rule vs shift token)
 *            if same precedence: leftassoc gives reduce, rightassoc gives shift, nonassoc error.
 *       R/R: reduce the rule that comes first (textually first in the yacc file)
 *
 * Advice from: http://dinosaur.compilertools.net/yacc/
 *
 *   'Conflicts resolved by precedence are not counted in the number of S/R and R/R
 *    conflicts reported by Yacc. This means that mistakes in the moduleSpfn of
 *    precedences may disguise errors in the input grammar; it is a good idea to be
 *    sparing with precedences, and use them in an essentially ``cookbook'' fashion,
 *    until some experience has been gained'
 *
 * Observation:
 *   It is possible to eliminate conflicts by giving precedence to rules and tokens.
 *   Dummy tokens can be used for the rule and the tokens also need precedence.
 *   The danger is that giving precedence to the tokens may twist the grammar elsewhere.
 *   Maybe it would be good to assign precedence at given locations, e.g.
 *
 *   order: precShort precLong
 *
 *   rule: TokA TokB %@precShort        {action1}     -- assign prec to rule.
 *       | TokA TokB TokC@precLong TokD {action2}     -- assign prec to TokC at this point.
 *
 * Observation: reduce/reduce
 *   If there is a common prefix with a reduce/reduce conflict,
 *   e.g "OPEN path" for topopens and moduleDefns then can factor
 *   opendef = "OPEN path" which can be on both paths.
 *
 * Debugging and checking precedence rules.
 *   - comment out a rule's %prec and see what conflicts are introduced.
 *
 * Dummy terminals (like prec_type_prefix) can assign precedence to a rule.
 * Doc says rule and (shift) token precedence resolves shift/reduce conflict.
 * It seems like dummy terminals can not assign precedence to the shift,
 * but including the tokens in the precedences below will order them.
 * e.g. prec_type_prefix lower precedence than RARROW, LBRACK, IDENT, STAR (all extend types).
 */

/* start with lowest */

%nonassoc prec_args_error            /* less than RPAREN */
%nonassoc prec_atomexpr_lparen_error /* less than RPAREN */

%right AS

/* prec_wheretyp_prefix = "where typ" lower than extensions, i.e. "WHEN" */
%nonassoc prec_wheretyp_prefix        /* lower than WHEN and RPAREN */
%nonassoc RPAREN RPAREN_COMING_SOON RPAREN_IS_HERE

%right WHEN

/* prec_pat_pat_action = "pattern when expr -> expr"
 * Lower than match extensions - i.e. BAR.
 */
%nonassoc prec_pat_pat_action /* lower than BAR */

/* "a then b" as an object constructor is very low precedence */
/* Lower than "if a then b" */
%left prec_then_before
%nonassoc prec_then_if
%nonassoc BAR_JUST_BEFORE_NULL
%left BAR

%right SEMICOLON prec_semiexpr_sep OBLOCKSEP
%right prec_defn_sep

/* prec_atompat_pathop = precedence of at atomic pattern, e.g "Constructor".
 * Lower than possible pattern extensions, so "pathOp . extension" does shift not reduce.
 * possible extensions are:
 *  - constant terminals.
 *  - null
 *  - LBRACK = [
 *  - TRUE, FALSE

 */
%nonassoc prec_atompat_pathop
%nonassoc INT8 UINT8 INT16 UINT16 INT32 UINT32 INT64 UINT64 NATIVEINT UNATIVEINT IEEE32 IEEE64 CHAR KEYWORD_STRING STRING BYTEARRAY BIGNUM DECIMAL
%nonassoc INTERP_STRING_BEGIN INTERP_STRING_PART INTERP_STRING_END
%nonassoc LPAREN LBRACE LBRACK_BAR
%nonassoc TRUE FALSE UNDERSCORE NULL


/* prec_typ_prefix        lower than "T  -> T  -> T" extensions.
 * prec_tuptyp_prefix     lower than "T * T * T * T" extensions.
 * prec_tuptyptail_prefix lower than "T * T * T * T" extensions.
 * Lower than possible extensions:
 *  - STAR, IDENT, RARROW
 *  - LBRACK = [ - for "base[]" types
 * Shifts not reduces.
 */
%nonassoc prec_typ_prefix             /* lower than STAR, IDENT, RARROW etc */
%nonassoc prec_tuptyp_prefix          /* ditto */
%nonassoc prec_tuptyptail_prefix      /* ditto */
%nonassoc prec_toptuptyptail_prefix      /* ditto */

%right RARROW
%nonassoc IDENT LBRACK

/* prec_opt_attributes_none = precedence of no attributes
 * These can prefix LET-moduleDefns.
 * Committing to an opt_attribute (reduce) forces the decision that a following LET is a moduleDefn.
 * At the top-level, it could turn out to be an expr, so prefer to shift and find out...
 */
%nonassoc prec_opt_attributes_none  /* lower than LET, NEW */

/* LET, NEW higher than SEMICOLON so shift
 *   "seqExpr = seqExpr; . let x = y in z"
 *   "seqExpr = seqExpr; . new...."
 */
%nonassoc LET NEW


/* Redundant dummies: expr_let, expr_function, expr_fun, expr_match */
/* Resolves conflict: expr_try, expr_if */
%nonassoc expr_let
%nonassoc decl_let
%nonassoc expr_function expr_fun expr_match expr_try expr_do
%nonassoc decl_match decl_do
%nonassoc expr_if                     /* lower than ELSE to disambiguate "if _ then if _ then _ else _" */
%nonassoc ELSE

/* prec_atomtyp_path = precedence of atomType "path"
 * Lower than possible extension "path<T1, T2>" to allow "path . <" shift.
 * Extensions: LESS
 */
%nonassoc prec_atomtyp_path     /* lower than LESS */
%nonassoc prec_atomtyp_get_path /* lower than LESS */

/* prec_no_more_attr_bindings = precedence of "moreLocalBindings = ."
 * Lower precedence than AND so further bindings are shifted.
 */
%nonassoc prec_no_more_attr_bindings /* lower than AND */
%nonassoc OPEN

/* prec_interfaces_prefix - lower than extensions, i.e. INTERFACE */
%nonassoc prec_interfaces_prefix      /* lower than INTERFACE */
%nonassoc INTERFACE

%right LARROW
%right COLON_EQUALS
%nonassoc pat_tuple expr_tuple
%left COMMA
%nonassoc open_range_expr
%left DOT_DOT /* for matrix.[1..2, 3..4] the ".." has higher precedence than expression "2 COMMA 3" */
%nonassoc interpolation_fill /* "...{3,N4}..." .NET style fill has higher precedence than "e COMMA e" */
%nonassoc paren_pat_colon
%nonassoc paren_pat_attribs
%left OR BAR_BAR JOIN_IN
%left AND
%left AND_BANG
%left AMP AMP_AMP
%nonassoc pat_conj
%nonassoc expr_not
%left COLON_GREATER COLON_QMARK_GREATER
%left INFIX_COMPARE_OP DOLLAR LESS GREATER EQUALS INFIX_BAR_OP INFIX_AMP_OP
%right INFIX_AT_HAT_OP
%right COLON_COLON
%nonassoc pat_isinst
%left COLON_QMARK
%left PLUS_MINUS_OP MINUS expr_prefix_plus_minus ADJACENT_PREFIX_OP
%left INFIX_STAR_DIV_MOD_OP STAR PERCENT_OP
%right INFIX_STAR_STAR_OP
%left QMARK_QMARK
%left head_expr_adjacent_minus
%left expr_app expr_assert expr_lazy LAZY ASSERT
%left arg_expr_adjacent_minus
%left expr_args
%right matching_bar
%left pat_app
%left pat_args
%left PREFIX_OP
%right dot_lambda
%left DOT QMARK
%left HIGH_PRECEDENCE_BRACK_APP
%left HIGH_PRECEDENCE_PAREN_APP
%left HIGH_PRECEDENCE_TYAPP

%nonassoc prec_interaction_empty

%%

/*--------------------------------------------------------------------------*/
/* F# Interactive */

/* A SEMICOLON_SEMICOLON (or EOF) will mark the end of all interaction blocks. */
/* The end of interaction blocks must be determined without needing to lookahead one more token. */
/* A lookahead token would be dropped between parser calls. See bug 1027. */

/* An interaction in F# Interactive */
interaction:
  | interactiveItemsTerminator
     { ParsedScriptInteraction.Definitions($1, lhs parseState) }

  | SEMICOLON
     { warning(Error(FSComp.SR.parsUnexpectedSemicolon(), rhs parseState 1))
       ParsedScriptInteraction.Definitions([], lhs parseState) }

  | OBLOCKSEP
     { ParsedScriptInteraction.Definitions([], lhs parseState) }


interactiveTerminator:
  | SEMICOLON_SEMICOLON {}
  | EOF { checkEndOfFileError $1 }


/* An group of items considered to be one interaction, plus a terminator */
/* Represents the sequence of items swallowed in one interaction by F# Interactive */
/* It is important to make this as large as possible given the chunk of input */
/* text. More or less identical to 'moduleDefns' but where SEMICOLON_SEMICOLON is */
/* not part of the grammar of topSeps and HASH interactions are not part of */
/* the swalloed blob, since things like #use must be processed separately. */
/* REVIEW: limiting the input chunks until the next # directive can lead to */
/* discrepencies between whole-file type checking in FSI and FSC. */

interactiveItemsTerminator:
  | interactiveTerminator
     { [] }

  | interactiveDefns interactiveTerminator
     { $1 }

  | interactiveExpr interactiveTerminator
     { $1 }

  | interactiveHash interactiveTerminator
     { $1 }

  | interactiveDefns interactiveSeparators interactiveItemsTerminator
     { $1 @ $3 }

  | interactiveExpr interactiveSeparators interactiveItemsTerminator
     { $1 @ $3 }

  | interactiveHash interactiveSeparators interactiveItemsTerminator
     { $1 @ $3 }


/* A group of definitions as part of in one interaction in F# Interactive */
interactiveDefns:
  | moduleDefn
      { $1 }

  | moduleDefn interactiveDefns
      { $1 @ $2 }


/* An expression as part of one interaction in F# Interactive */
interactiveExpr:
  | opt_attributes opt_access declExpr
      { match $2 with
        | Some vis -> errorR(Error(FSComp.SR.parsUnexpectedVisibilityDeclaration(vis.ToString()), rhs parseState 3))
        | _ -> ()
        let attrDecls = if not (isNil $1) then [ SynModuleDecl.Attributes($1, rangeOfNonNilAttrs $1) ] else []
        attrDecls @ [ mkSynExprDecl $3 ] }

/* A #directive interaction in F# Interactive */
interactiveHash:
  | hashDirective
      { [SynModuleDecl.HashDirective($1, rhs parseState 1)] }

/* One or more separators between interactions in F# Interactive */
interactiveSeparators:
  | interactiveSeparator { }

  | interactiveSeparator interactiveSeparators { }

/* One separator between interactions in F# Interactive */
interactiveSeparator:
  | SEMICOLON { }
  | OBLOCKSEP { }

/*--------------------------------------------------------------------------*/
/* #directives - used by both F# Interactive directives and #nowarn etc.    */


/* A #directive in a module, namespace or an interaction */
hashDirective:
  | HASH IDENT hashDirectiveArgs
     { let m = match $3 with [] -> rhs2  parseState 1 2 | _ -> rhs2  parseState 1 3
       ParsedHashDirective($2, $3, m) }


/* The arguments to a #directive */
hashDirectiveArgs:
  | /* EMPTY */
     { [] }

  | hashDirectiveArgs hashDirectiveArg
     { $1 @ [$2] }


/* One argument to a #directive */
hashDirectiveArg:
  | string
      { let s, kind = $1
        ParsedHashDirectiveArgument.String(s, kind, lhs parseState) }
  | sourceIdentifier
      { let c, v = $1
        ParsedHashDirectiveArgument.SourceIdentifier(c, v, lhs parseState) }


/*--------------------------------------------------------------------------*/
/* F# Language Proper - signature files */

/* The contents of a signature file */
signatureFile:
  | fileNamespaceSpecs EOF
     { checkEndOfFileError $2; $1 }

  | fileNamespaceSpecs error EOF
     { $1 }

  /* If this rule fires it is kind of catastrophic: error recovery yields no results! */
  /* This will result in NO intellisense for the file! Ideally we wouldn't need this rule */
  /* Note: the compiler assumes there is at least one "fragment", so an empty one is used (see 4488) */
  | error EOF
     { let emptySigFileFrag = ParsedSigFileFragment.AnonModule([], rhs parseState 1)
       ParsedSigFile([], [emptySigFileFrag]) }


/* The start of a module declaration */
moduleIntro:
  | moduleKeyword opt_attributes opt_access opt_rec path
      { if not (isNil $2) then
            parseState.LexBuffer.CheckLanguageFeatureAndRecover LanguageFeature.AttributesToRightOfModuleKeyword (rhs parseState 4)
        let mModule = rhs parseState 1
        mModule, $4, $5.LongIdent, $3, $2 }

  | moduleKeyword opt_attributes opt_access opt_rec OBLOCKSEP
      { if not (isNil $2) then
            parseState.LexBuffer.CheckLanguageFeatureAndRecover LanguageFeature.AttributesToRightOfModuleKeyword (rhs parseState 4)
        let mModule = rhs parseState 1
        mModule, $4, [], $3, $2 }

  | moduleKeyword opt_attributes opt_access opt_rec recover
      { if not (isNil $2) then
            parseState.LexBuffer.CheckLanguageFeatureAndRecover LanguageFeature.AttributesToRightOfModuleKeyword (rhs parseState 4)
        let mModule = rhs parseState 1
        mModule, $4, [], $3, $2 }

/* The start of a namespace declaration */
namespaceIntro:
  | NAMESPACE opt_rec path
      { let mNamespace = rhs parseState 1
        mNamespace, $2, $3.LongIdent, grabXmlDoc(parseState, [], 1) }

  | NAMESPACE opt_rec recover
      { let mNamespace = rhs parseState 1
        mNamespace, $2, [], grabXmlDoc(parseState, [], 1) }


/* The contents of a signature file */
fileNamespaceSpecs:
  | fileModuleSpec
      { ParsedSigFile([], [ ($1 (None, false, [], PreXmlDoc.Empty)) ]) }

  | fileModuleSpec fileNamespaceSpecList
      { // If there are namespaces, the first fileModuleImpl may only contain # directives
        let decls =
            match ($1 (None, false, [], PreXmlDoc.Empty)) with
            | ParsedSigFileFragment.AnonModule(decls, m) -> decls
            | ParsedSigFileFragment.NamespaceFragment(decls = decls) -> decls
            | ParsedSigFileFragment.NamedModule(SynModuleOrNamespaceSig(range = m)) ->
                raiseParseErrorAt m (FSComp.SR.parsOnlyHashDirectivesAllowed())
        let decls =
            decls |> List.collect (function
                | (SynModuleSigDecl.HashDirective(hd, _)) -> [hd]
                | d ->
                     reportParseErrorAt d.Range (FSComp.SR.parsOnlyHashDirectivesAllowed())
                     [])
        ParsedSigFile(decls, $2) }


fileNamespaceSpecList:
  | fileNamespaceSpec fileNamespaceSpecList
     { $1 :: $2 }

  | fileNamespaceSpec
     { [$1] }

fileNamespaceSpec:
  | namespaceIntro deprecated_opt_equals fileModuleSpec
     { let mNamespace, isRec, path, xml = $1
       $3 (Some mNamespace, isRec, path, xml) }


/* The single module declaration that can make up a signature file */
fileModuleSpec:
  | opt_attributes opt_access moduleIntro moduleSpfnsPossiblyEmptyBlock
    { if Option.isSome $2 then errorR(Error(FSComp.SR.parsVisibilityDeclarationsShouldComePriorToIdentifier(), rhs parseState 2))
      let m2 = rhs parseState 3
      let mDeclsAndAttrs = (List.map (fun (a: SynAttributeList) -> a.Range) $1) @ (List.map (fun (d: SynModuleSigDecl) -> d.Range) $4)
      let mModule, isRec, path2, vis, attribs2 = $3
      let xmlDoc = grabXmlDoc(parseState, $1, 1)
      let m = (m2, mDeclsAndAttrs) ||> unionRangeWithListBy id |> unionRangeWithXmlDoc xmlDoc
      (fun (mNamespaceOpt, isRec2, path, _) ->
        if not (isNil path) then errorR(Error(FSComp.SR.parsNamespaceOrModuleNotBoth(), m2))
        let lid = path@path2
        let trivia: SynModuleOrNamespaceSigTrivia = { LeadingKeyword = SynModuleOrNamespaceLeadingKeyword.Module mModule }
        ParsedSigFileFragment.NamedModule(SynModuleOrNamespaceSig(lid, (isRec || isRec2), SynModuleOrNamespaceKind.NamedModule, $4, xmlDoc, $1 @ attribs2, vis, m, trivia))) }

  | moduleSpfnsPossiblyEmptyBlock
    { let m = (rhs parseState 1)
      (fun (mNamespaceOpt, isRec, path, xml) ->
        match path with
        | [] -> ParsedSigFileFragment.AnonModule($1, m)
        | _ ->
            let lastDeclRange = List.tryLast $1 |> Option.map (fun decl -> decl.Range) |> Option.defaultValue (rhs parseState 1)
            let m = withStart (lhs parseState).Start lastDeclRange
            xml.MarkAsInvalid()
            let trivia: SynModuleOrNamespaceSigTrivia =
                match mNamespaceOpt with
                | None -> { LeadingKeyword = SynModuleOrNamespaceLeadingKeyword.None }
                | Some mNamespace -> { LeadingKeyword = SynModuleOrNamespaceLeadingKeyword.Namespace mNamespace }
            ParsedSigFileFragment.NamespaceFragment(path, isRec, SynModuleOrNamespaceKind.DeclaredNamespace, $1, PreXmlDoc.Empty, [], m, trivia)) }


moduleSpfnsPossiblyEmptyBlock:
  | moduleSpfnsPossiblyEmpty
      { $1 }

  | OBLOCKBEGIN moduleSpfnsPossiblyEmpty oblockend opt_OBLOCKSEP
      { $2 }

  | OBLOCKBEGIN moduleSpfnsPossiblyEmpty recover
       { // The lex filter ensures we can only get a mismatch in OBLOCKBEGIN/OBLOCKEND tokens if there was some other kind of error, hence we don't need to report this error
         // reportParseErrorAt (rhs parseState 1) (FSComp.SR.parsUnClosedBlockInHashLight())
         $2
       }

  | OBLOCKBEGIN error oblockend
       { [] }


moduleSpfnsPossiblyEmpty:
  | moduleSpfns
      { $1 }

  | error
      { [] }

  | /* EMPTY */
      { [] }


moduleSpfns:
  | moduleSpfn opt_topSeparators moduleSpfns
     { $1 :: $3 }

  | error topSeparators moduleSpfns
     { (* silent recovery *) $3 }

  | moduleSpfn opt_topSeparators
     { [$1] }


moduleSpfn:
  | hashDirective
      { SynModuleSigDecl.HashDirective($1, rhs2 parseState 1 1) }

  | valSpfn
      { $1 }

  | opt_attributes opt_access moduleIntro colonOrEquals namedModuleAbbrevBlock
      { if Option.isSome $2 then errorR(Error(FSComp.SR.parsVisibilityDeclarationsShouldComePriorToIdentifier(), rhs parseState 2))
        let mModule, isRec, path, vis, attribs2 = $3
        if isRec then raiseParseErrorAt (rhs parseState 3) (FSComp.SR.parsInvalidUseOfRec())
        if not (isSingleton path) then raiseParseErrorAt (rhs parseState 3) (FSComp.SR.parsModuleAbbreviationMustBeSimpleName())
        if not (isNil $1) then raiseParseErrorAt (rhs parseState 1) (FSComp.SR.parsIgnoreAttributesOnModuleAbbreviation())
        if not (isNil attribs2) then raiseParseErrorAt (rhs parseState 3) (FSComp.SR.parsIgnoreAttributesOnModuleAbbreviation())
        match vis with
        | Some vis -> raiseParseErrorAt (rhs parseState 1) (FSComp.SR.parsIgnoreVisibilityOnModuleAbbreviationAlwaysPrivate(vis.ToString()))
        | _ ->
            let lid: SynLongIdent = $5
            let m = unionRanges mModule lid.Range
            SynModuleSigDecl.ModuleAbbrev(List.head path, lid.LongIdent, m) }

  | opt_attributes opt_access moduleIntro colonOrEquals moduleSpecBlock
      { let mModule, isRec, path, vis, attribs2 = $3
        let xmlDoc = grabXmlDoc(parseState, $1, 1)
        if not (isSingleton path) then raiseParseErrorAt (rhs parseState 3) (FSComp.SR.parsModuleDefnMustBeSimpleName())
        if isRec then raiseParseErrorAt (rhs parseState 3) (FSComp.SR.parsInvalidUseOfRec())
        let info = SynComponentInfo($1 @ attribs2, None, [], path, xmlDoc, false, vis, rhs parseState 3)
        if Option.isSome $2 then errorR(Error(FSComp.SR.parsVisibilityDeclarationsShouldComePriorToIdentifier(), rhs parseState 2))
        let decls, mOptEnd = $5
        let m = (rhs2 parseState 1 4, decls)
                ||> unionRangeWithListBy (fun (d: SynModuleSigDecl) -> d.Range)
                |> unionRangeWithXmlDoc xmlDoc
        let m = match mOptEnd with | None -> m | Some mEnd -> unionRanges m mEnd
        let trivia: SynModuleSigDeclNestedModuleTrivia = { ModuleKeyword = Some mModule; EqualsRange = $4 }
        SynModuleSigDecl.NestedModule(info, isRec, decls, m, trivia) }

  | opt_attributes opt_access moduleIntro error
      { let mModule, isRec, path, vis, attribs2 = $3
        let xmlDoc = grabXmlDoc(parseState, $1, 1)
        if not (isSingleton path) then raiseParseErrorAt (rhs parseState 3) (FSComp.SR.parsModuleDefnMustBeSimpleName())
        if isRec then raiseParseErrorAt (rhs parseState 3) (FSComp.SR.parsInvalidUseOfRec())
        let info = SynComponentInfo($1 @ attribs2, None, [], path, xmlDoc, false, vis, rhs parseState 3)
        if Option.isSome $2 then errorR(Error(FSComp.SR.parsVisibilityDeclarationsShouldComePriorToIdentifier(), rhs parseState 2))
        let mWhole = rhs2 parseState 1 3 |> unionRangeWithXmlDoc xmlDoc
        let trivia: SynModuleSigDeclNestedModuleTrivia = { ModuleKeyword = Some mModule; EqualsRange = None }
        SynModuleSigDecl.NestedModule(info, isRec, [], mWhole, trivia) }

  | opt_attributes opt_access typeKeyword tyconSpfn tyconSpfnList
      { if Option.isSome $2 then errorR (Error (FSComp.SR.parsVisibilityDeclarationsShouldComePriorToIdentifier (), rhs parseState 2))
        let leadingKeyword = SynTypeDefnLeadingKeyword.Type(rhs parseState 3)
        let (SynTypeDefnSig (SynComponentInfo (cas, a, cs, b, _xmlDoc, d, d2, d3), typeRepr, members, range, trivia)) = $4 leadingKeyword
        _xmlDoc.MarkAsInvalid()
        let attrs = $1 @ cas
        let xmlDoc = grabXmlDoc(parseState, $1, 1)
        let mDefn =
            (d3, attrs) ||> unionRangeWithListBy (fun (a: SynAttributeList) -> a.Range)
            |> unionRanges range
            |> unionRangeWithXmlDoc xmlDoc
        let tc = (SynTypeDefnSig(SynComponentInfo(attrs, a, cs, b, xmlDoc, d, d2, d3), typeRepr, members, mDefn, trivia))
        let m = (mDefn, $5) ||> unionRangeWithListBy (fun (a: SynTypeDefnSig) -> a.Range) |> unionRanges (rhs parseState 3)
        SynModuleSigDecl.Types(tc :: $5, m) }

  | opt_attributes opt_access exconSpfn
      { if Option.isSome $2 then errorR(Error(FSComp.SR.parsVisibilityDeclarationsShouldComePriorToIdentifier(), rhs parseState 2))
        let (SynExceptionSig(SynExceptionDefnRepr(cas, a, b, c, d, d2), withKeyword, members, range)) = $3
        let xmlDoc = grabXmlDoc(parseState, $1, 1)
        let mDefnReprWithAttributes = (d2, $1) ||> unionRangeWithListBy (fun a -> a.Range) |> unionRangeWithXmlDoc xmlDoc
        let mWhole = (mDefnReprWithAttributes, members) ||> unionRangeWithListBy (fun (m: SynMemberSig) -> m.Range)
        let synExnDefn = SynExceptionSig(SynExceptionDefnRepr($1@cas, a, b, xmlDoc, d, mDefnReprWithAttributes), withKeyword, members, mWhole)
        SynModuleSigDecl.Exception(synExnDefn, mWhole) }

  | openDecl
      { SynModuleSigDecl.Open $1 }

valSpfn:
  | opt_attributes opt_access VAL opt_attributes opt_inline opt_mutable opt_access nameop opt_explicitValTyparDecls COLON topTypeWithTypeConstraints optLiteralValueSpfn
      { if Option.isSome $2 then errorR(Error(FSComp.SR.parsVisibilityDeclarationsShouldComePriorToIdentifier(), rhs parseState 2))
        let attr1, attr2, isInline, isMutable, vis2, id, doc, explicitValTyparDecls, (ty, arity), (mEquals, konst: SynExpr option) = ($1), ($4), (Option.isSome $5), ($6), ($7), ($8), grabXmlDoc(parseState, $1, 1), ($9), ($11), ($12)
        if not (isNil attr2) then errorR(Deprecated(FSComp.SR.parsAttributesMustComeBeforeVal(), rhs parseState 4))
        let m =
            rhs2 parseState 1 11
            |> unionRangeWithXmlDoc doc
            |> fun m ->
                match konst with
                | None -> m
                | Some e -> unionRanges m e.Range
        let mVal = rhs parseState 3
        let trivia: SynValSigTrivia = { LeadingKeyword = SynLeadingKeyword.Val mVal; InlineKeyword = $5; WithKeyword = None; EqualsRange = mEquals }
        let valSpfn = SynValSig((attr1@attr2), id, explicitValTyparDecls, ty, arity, isInline, isMutable, doc, vis2, konst, m, trivia)
        SynModuleSigDecl.Val(valSpfn, m)
      }

/* The optional literal value on a literal specification in a signature */
optLiteralValueSpfn:
  | /* EMPTY */
      { None, None }

  | EQUALS declExpr
      { let mEquals = rhs parseState 1
        Some(mEquals), Some($2) }

  | EQUALS OBLOCKBEGIN declExpr oblockend opt_ODECLEND
      { let mEquals = rhs parseState 1
        Some(mEquals), Some($3) }


/* A block of definitions in a module in a signature file */
moduleSpecBlock:

  /* #light-syntax, with no sig/end or begin/end */
  | OBLOCKBEGIN moduleSpfns oblockend
      { $2, None }

  /* #light-syntax, with sig/end or begin/end */
  | OBLOCKBEGIN sigOrBegin moduleSpfnsPossiblyEmpty END oblockend
      { let mEnd = rhs parseState 4
        $3, Some mEnd }

  /* non-#light-syntax, with sig/end or begin/end */
  | sigOrBegin moduleSpfnsPossiblyEmpty END
      { let mEnd = rhs parseState 3
        $2, Some mEnd }


tyconSpfnList:
  | AND tyconSpfn tyconSpfnList
     { let xmlDoc = grabXmlDoc(parseState, [], 1)
       let tyconSpfn =
           let leadingKeyword = SynTypeDefnLeadingKeyword.And(rhs parseState 1)
           let (SynTypeDefnSig(componentInfo, typeRepr, members, range, trivia) as typeDefnSig) = $2 leadingKeyword
           let (SynComponentInfo(a, typars, c, lid, _xmlDoc, fixity, vis, mLongId)) = componentInfo
           if xmlDoc.IsEmpty then
               if _xmlDoc.IsEmpty then typeDefnSig else
               let range = unionRangeWithXmlDoc _xmlDoc range
               SynTypeDefnSig(componentInfo, typeRepr, members, range, trivia)

           else
               _xmlDoc.MarkAsInvalid()
               let range = unionRangeWithXmlDoc xmlDoc range
               let componentInfo = SynComponentInfo (a, typars, c, lid, xmlDoc, fixity, vis, mLongId)
               SynTypeDefnSig(componentInfo, typeRepr, members, range, trivia)
       tyconSpfn :: $3 }

  |
     { [] }


/* A type definition in a signature */
tyconSpfn:
  | typeNameInfo EQUALS tyconSpfnRhsBlock
      { let mLhs = rhs parseState 1
        let mEquals = rhs parseState 2
        fun leadingKeyword -> $3 leadingKeyword mLhs $1 (Some mEquals) }
  | typeNameInfo opt_classSpfn
      { let mWithKwd, members = $2
        let (SynComponentInfo(range = range)) = $1
        let m =
            match members with
            | [] ->
                match mWithKwd with
                | None -> range
                | Some mWithKwd -> unionRanges range mWithKwd
            | decls ->
                (range, decls) ||> unionRangeWithListBy (fun (s: SynMemberSig) -> s.Range)
        fun leadingKeyword ->
            let trivia: SynTypeDefnSigTrivia = { LeadingKeyword = leadingKeyword; EqualsRange = None; WithKeyword = mWithKwd }
            SynTypeDefnSig($1, SynTypeDefnSigRepr.Simple(SynTypeDefnSimpleRepr.None m, m), members, m, trivia) }


/* The right-hand-side of a type definition in a signature */
tyconSpfnRhsBlock:
  /* This rule allows members to be given for record and union types in the #light syntax */
  /* without the use of 'with' ... 'end'. For example: */
  /*     type R = */
  /*         { a: int } */
  /*         member r.A = a */
  /* It also takes into account that any existing 'with' */
  /* block still needs to be considered and may occur indented or undented from the core type */
  /* representation. */
  | OBLOCKBEGIN tyconSpfnRhs opt_OBLOCKSEP classSpfnMembers opt_classSpfn oblockend opt_classSpfn
     { let m = lhs parseState
       (fun leadingKeyword mLhs nameInfo mEquals ->
           let members = $4 @ (snd $5)
           $2 leadingKeyword mLhs nameInfo mEquals (checkForMultipleAugmentations m members (snd $7))) }

  | tyconSpfnRhs opt_classSpfn
     { let m = lhs parseState
       (fun leadingKeyword mLhs nameInfo mEquals ->
           let _, members = $2
           $1 leadingKeyword mLhs nameInfo mEquals members) }


/* The right-hand-side of a type definition in a signature */
tyconSpfnRhs:
  | tyconDefnOrSpfnSimpleRepr
     { (fun leadingKeyword mLhs nameInfo mEquals augmentation ->
           let declRange = unionRanges mLhs $1.Range
           let mWhole = (declRange, augmentation) ||> unionRangeWithListBy (fun (mem: SynMemberSig) -> mem.Range)
           let trivia: SynTypeDefnSigTrivia = { LeadingKeyword = leadingKeyword; WithKeyword = None; EqualsRange = mEquals }
           SynTypeDefnSig(nameInfo, SynTypeDefnSigRepr.Simple($1, $1.Range), augmentation, mWhole, trivia)) }

  | tyconClassSpfn
     { let needsCheck, (kind, decls) = $1
       let objectModelRange =
           match decls with
           | [] -> lhs parseState
           | decls ->
               let start = mkSynRange parseState.ResultStartPosition parseState.ResultStartPosition
               (start, decls) ||> unionRangeWithListBy (fun (s: SynMemberSig) -> s.Range)

       (fun leadingKeyword nameRange nameInfo mEquals augmentation ->
           if needsCheck && isNil decls then
              reportParseErrorAt nameRange (FSComp.SR.parsEmptyTypeDefinition())

           let declRange = unionRanges nameRange objectModelRange
           let mWhole = (declRange, augmentation) ||> unionRangeWithListBy (fun (mem: SynMemberSig) -> mem.Range)
           let trivia: SynTypeDefnSigTrivia = { LeadingKeyword = leadingKeyword; WithKeyword = None; EqualsRange = mEquals }
           SynTypeDefnSig(nameInfo, SynTypeDefnSigRepr.ObjectModel(kind, decls, objectModelRange), augmentation, mWhole, trivia)) }

  | DELEGATE OF topType
     { let m = lhs parseState
       let ty, arity = $3
       let flags = AbstractMemberFlags true SynMemberKind.Member
       let valSig = SynValSig([], (SynIdent(mkSynId m "Invoke", None)), inferredTyparDecls, ty, arity, false, false, PreXmlDoc.Empty, None, None, m, SynValSigTrivia.Zero)
       let invoke = SynMemberSig.Member(valSig, flags, m, SynMemberSigMemberTrivia.Zero)
       (fun leadingKeyword nameRange nameInfo mEquals augmentation ->
           if not (isNil augmentation) then raiseParseErrorAt m (FSComp.SR.parsAugmentationsIllegalOnDelegateType())
           let mWhole = unionRanges nameRange m
           let trivia: SynTypeDefnSigTrivia = { LeadingKeyword = leadingKeyword; WithKeyword = None; EqualsRange = mEquals }
           SynTypeDefnSig(nameInfo, SynTypeDefnSigRepr.ObjectModel(SynTypeDefnKind.Delegate(ty, arity), [invoke], m), [], mWhole, trivia)) }


/* The right-hand-side of an object type definition in a signature */
tyconClassSpfn:
  | classSpfnBlockKindUnspecified
     { let needsCheck, decls = $1
       needsCheck, (SynTypeDefnKind.Unspecified, decls) }

  | classOrInterfaceOrStruct classSpfnBlock END
     { false, ($1, $2) }

  | classOrInterfaceOrStruct classSpfnBlock recover
     { reportParseErrorAt (rhs parseState 1) (FSComp.SR.parsUnmatchedClassInterfaceOrStruct())
       false, ($1, $2) }

  | classOrInterfaceOrStruct error END
     { // silent recovery
       false, ($1, []) }


/* The right-hand-side of an object type definition in a signature with no explicit kind */
classSpfnBlockKindUnspecified:
  | OBLOCKBEGIN classSpfnMembers oblockend
     { true, $2 }

  | OBLOCKBEGIN classSpfnMembers recover
     { if not $3 then reportParseErrorAt (rhs parseState 3) (FSComp.SR.parsUnexpectedEndOfFileTypeSignature())
       false, $2 }

  /* NOTE: these rules enable the non-#light syntax to omit the kind of a type. */
  | BEGIN classSpfnBlock END
     { false, $2 }

  | BEGIN classSpfnBlock recover
     { false, $2 }


/* The right-hand-side of an object type definition in a signature */
classSpfnBlock:
  | OBLOCKBEGIN classSpfnMembers oblockend
      { $2 }

  | OBLOCKBEGIN classSpfnMembers recover
      { if not $3 then reportParseErrorAt (rhs parseState 3) (FSComp.SR.parsUnexpectedEndOfFileTypeSignature())
        $2 }
  | classSpfnMembers
      { $1 }

/* The members of an object type definition in a signature, possibly empty */
classSpfnMembers:
  | classSpfnMembersAtLeastOne
     { $1 }

  | /* EMPTY */
     { [] }


/* The members of an object type definition in a signature */
classSpfnMembersAtLeastOne:
  | classMemberSpfn opt_seps classSpfnMembers
     { $1 :: $3 }


/* A object member in a signature */
classMemberSpfn:
  | opt_attributes opt_access memberSpecFlags opt_inline opt_access nameop opt_explicitValTyparDecls COLON topTypeWithTypeConstraints classMemberSpfnGetSet optLiteralValueSpfn
     { if Option.isSome $2 then errorR(Error(FSComp.SR.parsVisibilityDeclarationsShouldComePriorToIdentifier(), rhs parseState 2))
       let isInline, doc, vis2, id, explicitValTyparDecls, (ty, arity), (mEquals, optLiteralValue) = (Option.isSome $4), grabXmlDoc(parseState, $1, 1), $5, $6, $7, $9, $11
       let mWith, (getSet, getSetRangeOpt) = $10
       let getSetAdjuster arity = match arity, getSet with SynValInfo([], _), SynMemberKind.Member -> SynMemberKind.PropertyGet | _ -> getSet
       let mWhole =
           let m = rhs parseState 3
           match getSetRangeOpt with
           | None -> unionRanges m ty.Range
           | Some gs -> unionRanges m (gs: GetSetKeywords).Range
           |> fun m -> (m, $1) ||> unionRangeWithListBy (fun (a: SynAttributeList) -> a.Range)
           |> unionRangeWithXmlDoc doc
           |> fun m ->
               match optLiteralValue with
               | None -> m
               | Some e -> unionRanges m e.Range

       let flags, leadingKeyword = $3
       let flags = flags (getSetAdjuster arity)
       let trivia = { LeadingKeyword = leadingKeyword; InlineKeyword = $4; WithKeyword = mWith; EqualsRange = mEquals }
       let valSpfn = SynValSig($1, id, explicitValTyparDecls, ty, arity, isInline, false, doc, vis2, optLiteralValue, mWhole, trivia)
       let trivia: SynMemberSigMemberTrivia = { GetSetKeywords = getSetRangeOpt }
       SynMemberSig.Member(valSpfn, flags, mWhole, trivia) }

  | opt_attributes opt_access interfaceMember appTypeWithoutNull
     { if Option.isSome $2 then errorR(Error(FSComp.SR.parsVisibilityDeclarationsShouldComePriorToIdentifier(), rhs parseState 2))
       SynMemberSig.Interface($4, unionRanges (rhs parseState 3) ($4).Range) }

  | opt_attributes opt_access INHERIT appTypeWithoutNull
     { if Option.isSome $2 then errorR (Error(FSComp.SR.parsVisibilityDeclarationsShouldComePriorToIdentifier (), rhs parseState 2))
       SynMemberSig.Inherit($4, unionRanges (rhs parseState 1) $4.Range) }

  | opt_attributes opt_access INHERIT recover
     { if Option.isSome $2 then errorR (Error(FSComp.SR.parsVisibilityDeclarationsShouldComePriorToIdentifier (), rhs parseState 2))
       let mInherit = rhs parseState 3
       let ty = SynType.FromParseError(mInherit.EndRange)
       SynMemberSig.Inherit(ty, unionRanges (rhs parseState 1) mInherit) }

  | opt_attributes opt_access VAL fieldDecl
     { let mWhole = rhs2 parseState 1 4
       if Option.isSome $2 then errorR (Error (FSComp.SR.parsVisibilityDeclarationsShouldComePriorToIdentifier (), rhs parseState 2))
       let mVal = rhs parseState 3
       let (SynField(xmlDoc = xmlDoc)) as field = $4 $1 false mWhole (Some(SynLeadingKeyword.Val mVal))
       let mWhole = unionRangeWithXmlDoc xmlDoc mWhole
       SynMemberSig.ValField(field, mWhole) }

  | opt_attributes opt_access STATIC VAL fieldDecl
     { let mWhole = rhs2 parseState 1 5
       if Option.isSome $2 then errorR (Error (FSComp.SR.parsVisibilityDeclarationsShouldComePriorToIdentifier (), rhs parseState 2))
       let mStatic = rhs parseState 3
       let mVal = rhs parseState 4
       let (SynField(xmlDoc = xmlDoc)) as field = $5 $1 true mWhole (Some(SynLeadingKeyword.StaticVal(mStatic, mVal)))
       let mWhole = unionRangeWithXmlDoc xmlDoc mWhole
       SynMemberSig.ValField(field, mWhole) }

  | opt_attributes opt_access STATIC typeKeyword tyconSpfn
     { let leadingKeyword = SynTypeDefnLeadingKeyword.StaticType(rhs parseState 3, rhs parseState 4)
       if Option.isSome $2 then errorR(Error(FSComp.SR.parsVisibilityDeclarationsShouldComePriorToIdentifier(), rhs parseState 2))
       SynMemberSig.NestedType($5 leadingKeyword, rhs2 parseState 1 5) }

  | opt_attributes opt_access NEW COLON topTypeWithTypeConstraints
     { let vis, doc, (ty, valSynInfo) = $2, grabXmlDoc(parseState, $1, 1), $5
       let mNew = rhs parseState 3
       let m = unionRanges (rhs parseState 1) ty.Range |> unionRangeWithXmlDoc doc
       let isInline = false
       let trivia: SynValSigTrivia = { LeadingKeyword = SynLeadingKeyword.New mNew; InlineKeyword = None; WithKeyword = None; EqualsRange = None }
       let valSpfn = SynValSig ($1, (SynIdent(mkSynId (rhs parseState 3) "new", None)), noInferredTypars, ty, valSynInfo, isInline, false, doc, vis, None, m, trivia)
       SynMemberSig.Member(valSpfn, CtorMemberFlags, m, SynMemberSigMemberTrivia.Zero) }


/* The optional "with get, set" on a member in a signature */
classMemberSpfnGetSet:
  | /* EMPTY */
    { None, (SynMemberKind.Member, None) }

  | WITH classMemberSpfnGetSetElements
    { let mWith = rhs parseState 1
      Some mWith, $2 }

  | OWITH classMemberSpfnGetSetElements OEND
    { let mWith = rhs parseState 1
      Some mWith, $2 }

  | OWITH classMemberSpfnGetSetElements error
    { let mWith = rhs parseState 1
      reportParseErrorAt mWith (FSComp.SR.parsUnmatchedWith())
      Some mWith, $2 }


/* The "get, set" on a property member in a signature */
classMemberSpfnGetSetElements:
  | nameop
    { (let (SynIdent(id:Ident, _)) = $1
       if id.idText = "get" then
           SynMemberKind.PropertyGet, Some(GetSetKeywords.Get id.idRange)
       else if id.idText = "set" then
           SynMemberKind.PropertySet, Some(GetSetKeywords.Set id.idRange)
       else
           raiseParseErrorAt (rhs parseState 1) (FSComp.SR.parsGetOrSetRequired())) }

  | nameop COMMA nameop
    { let (SynIdent(id, _)) = $1
      let (SynIdent(id2, _)) = $3
      if not ((id.idText = "get" && id2.idText = "set") ||
              (id.idText = "set" && id2.idText = "get")) then
         raiseParseErrorAt (rhs2 parseState 1 3) (FSComp.SR.parsGetOrSetRequired())

      if id.idText = "get" then
          SynMemberKind.PropertyGetSet, Some(GetSetKeywords.GetSet(id.idRange, id2.idRange))
      else
          SynMemberKind.PropertyGetSet, Some(GetSetKeywords.GetSet(id2.idRange, id.idRange)) }

memberSpecFlags:
  | memberFlags { $1 }
  | abstractMemberFlags { $1 }


/* Part of an exception definition in a signature file */
exconSpfn:
  | exconCore opt_classSpfn
     { let mWithKwd, members = $2
       SynExceptionSig($1, mWithKwd, members, lhs parseState) }


/* The optional augmentation on a type definition in a signature */
opt_classSpfn:
  | WITH classSpfnBlock declEnd
     { let mWithKwd = rhs parseState 1
       (Some mWithKwd), $2 }

  | /* EMPTY */
     { None, [] }


/*--------------------------------------------------------------------------*/
/* F# Language Proper - implementation files */

/* The contents of an implementation file */
implementationFile:
  | fileNamespaceImpls EOF
     { checkEndOfFileError $2; $1 }

  | fileNamespaceImpls error EOF
     { $1 }

  /* If this rule fires it is kind of catastrophic: error recovery yields no results! */
  /* This will result in NO intellisense for the file! Ideally we wouldn't need this rule */
  /* Note: the compiler assumes there is at least one "fragment", so an empty one is used (see 4488) */
  | error EOF
     { let emptyImplFileFrag = ParsedImplFileFragment.AnonModule([], rhs parseState 1)
       ParsedImplFile ([], [emptyImplFileFrag]) }


/* The sequence of namespace definitions or a single module definition that makes up an implementation file */
fileNamespaceImpls:
  | fileModuleImpl
      { ParsedImplFile ([], [ ($1 (None, false, [], PreXmlDoc.Empty)) ]) }

  | fileModuleImpl fileNamespaceImplList
      { // If there are namespaces, the first fileModuleImpl may only contain # directives
        let decls =
            match ($1 (None, false, [], PreXmlDoc.Empty)) with
            | ParsedImplFileFragment.AnonModule(decls, m) -> decls
            | ParsedImplFileFragment.NamespaceFragment(decls = decls) -> decls
            | ParsedImplFileFragment.NamedModule(SynModuleOrNamespace(range = m)) ->
                raiseParseErrorAt m (FSComp.SR.parsOnlyHashDirectivesAllowed())
        let decls =
            decls |> List.collect (function
                | (SynModuleDecl.HashDirective(hd, _)) -> [hd]
                | d ->
                     reportParseErrorAt d.Range (FSComp.SR.parsOnlyHashDirectivesAllowed())
                     [])
        ParsedImplFile (decls, $2) }


/* The sequence of namespace definitions that can make up an implementation file */
fileNamespaceImplList:
  | fileNamespaceImpl fileNamespaceImplList
     { $1 :: $2 }

  | fileNamespaceImpl
     { [$1] }


/* A single namespace definition in an implementation file */
fileNamespaceImpl:
  | namespaceIntro deprecated_opt_equals fileModuleImpl
     { let mNamespace, isRec, path, xml = $1
       $3 (Some mNamespace, isRec, path, xml) }


/* A single module definition in an implementation file */
fileModuleImpl:
  | opt_attributes opt_access moduleIntro moduleDefnsOrExprPossiblyEmptyOrBlock
    { if Option.isSome $2 then errorR(Error(FSComp.SR.parsVisibilityDeclarationsShouldComePriorToIdentifier(), rhs parseState 2))
      let m2 = rhs parseState 3
      let mDeclsAndAttrs = (List.map (fun (a: SynAttributeList) -> a.Range) $1) @ (List.map (fun (d: SynModuleDecl) -> d.Range) $4)
      let xmlDoc = grabXmlDoc(parseState, $1, 1)
      let m = (m2, mDeclsAndAttrs) ||> unionRangeWithListBy id |> unionRangeWithXmlDoc xmlDoc
      let mModule, isRec2, path2, vis, attribs2 = $3
      (fun (mNamespaceOpt, isRec, path, _) ->
        if not (isNil path) then errorR(Error(FSComp.SR.parsNamespaceOrModuleNotBoth(), m2))
        let lid = path@path2
        let trivia: SynModuleOrNamespaceTrivia = { LeadingKeyword = SynModuleOrNamespaceLeadingKeyword.Module mModule }
        ParsedImplFileFragment.NamedModule(SynModuleOrNamespace(lid, (isRec || isRec2), SynModuleOrNamespaceKind.NamedModule, $4, xmlDoc, $1@attribs2, vis, m, trivia))) }

  | moduleDefnsOrExprPossiblyEmptyOrBlock
    { let m = (rhs parseState 1)
      (fun (mNamespaceOpt, isRec, path, xml) ->
        match path, mNamespaceOpt with
        | [], None -> ParsedImplFileFragment.AnonModule($1, m)
        | _ ->
            let lastDeclRange = List.tryLast $1 |> Option.map (fun decl -> decl.Range) |> Option.defaultValue (rhs parseState 1)
            let m = withStart (lhs parseState).Start lastDeclRange
            xml.MarkAsInvalid()
            let trivia: SynModuleOrNamespaceTrivia =
                match mNamespaceOpt with
                 | None -> { LeadingKeyword = SynModuleOrNamespaceLeadingKeyword.None }
                 | Some mNamespace -> { LeadingKeyword = SynModuleOrNamespaceLeadingKeyword.Namespace mNamespace }
            ParsedImplFileFragment.NamespaceFragment(path, isRec, SynModuleOrNamespaceKind.DeclaredNamespace, $1, PreXmlDoc.Empty, [], m, trivia)) }


/* A collection/block of definitions or expressions making up a module or namespace, possibly empty */
moduleDefnsOrExprPossiblyEmptyOrBlock:
  | OBLOCKBEGIN moduleDefnsOrExprPossiblyEmpty oblockend opt_OBLOCKSEP
     { $2 }

  | OBLOCKBEGIN moduleDefnsOrExprPossiblyEmpty recover
     { // The lex filter ensures we can only get a mismatch in OBLOCKBEGIN/OBLOCKEND tokens if there was some other kind of error, hence we don't need to report this error
       // reportParseErrorAt (rhs parseState 1) (FSComp.SR.parsUnClosedBlockInHashLight())
       $2 }

  | OBLOCKBEGIN error oblockend
     { [] }

  | moduleDefnsOrExprPossiblyEmpty
     { $1 }


/* A collection of definitions or expressions making up a module or namespace, possibly empty */
moduleDefnsOrExprPossiblyEmpty:
  | moduleDefnsOrExpr
     { $1 }

  | /* EMPTY */
     { [] }


/* A collection of definitions or expressions making up a module or namespace */
/* A naked expression is only allowed at the start of a module/file, or straight after a topSeparators */
moduleDefnsOrExpr:
  | opt_attributes opt_access declExpr topSeparators moduleDefnsOrExpr
      { match $2 with
        | Some vis -> errorR(Error(FSComp.SR.parsUnexpectedVisibilityDeclaration(vis.ToString()), rhs parseState 3))
        | _ -> ()
        let attrDecls = if not (isNil $1) then [ SynModuleDecl.Attributes($1, rangeOfNonNilAttrs $1) ] else []
        attrDecls @ mkSynExprDecl $3 :: $5 }

  | opt_attributes opt_access declExpr topSeparators
      { match $2 with
        | Some vis -> errorR(Error(FSComp.SR.parsUnexpectedVisibilityDeclaration(vis.ToString()), rhs parseState 3))
        | _ -> ()
        let attrDecls = if not (isNil $1) then [ SynModuleDecl.Attributes($1, rangeOfNonNilAttrs $1) ] else []
        attrDecls @ [ mkSynExprDecl $3 ] }

  | opt_attributes opt_access declExpr
      { match $2 with
        | Some vis -> errorR(Error(FSComp.SR.parsUnexpectedVisibilityDeclaration(vis.ToString()), rhs parseState 3))
        | _ -> ()
        let attrDecls = if not (isNil $1) then [ SynModuleDecl.Attributes($1, rangeOfNonNilAttrs $1) ] else []
        attrDecls @ [ mkSynExprDecl $3 ] }

  | moduleDefns
      { $1 }

  | opt_attributes error
     { if not (isNil $1) then [ SynModuleDecl.Attributes($1, rangeOfNonNilAttrs $1) ] else [] }


/* A sequence of definitions in a namespace or module */
moduleDefns:
  | moduleDefnOrDirective moduleDefns
      { $1 @ $2 }

  | moduleDefnOrDirective topSeparators moduleDefnsOrExpr
      { $1 @ $3 }

  | moduleDefnOrDirective
      { $1 }

  | moduleDefnOrDirective topSeparators
      { $1 }

  | error topSeparators moduleDefnsOrExpr
      { $3 }


/* A single definition in a namespace, module or F# Interactive file*/
moduleDefnOrDirective:
  | moduleDefn
      { $1 }

  | hashDirective
      { [ SynModuleDecl.HashDirective($1, rhs2 parseState 1 1) ] }


/* A single definition in a namespace, module or interaction. */
/* This is used by both "fsi" interactions and "source file" fragments defined by moduleDefns */
moduleDefn:

  /* 'let' definitions in non-#light*/
  | opt_attributes opt_access defnBindings %prec decl_let
      { if Option.isSome $2 then errorR(Error(FSComp.SR.parsVisibilityDeclarationsShouldComePriorToIdentifier(), rhs parseState 2))
        parseState.ResetSynArgNameGenerator()
        let (BindingSetPreAttrs(_, _, _, _, mWhole)) = $3
        mkDefnBindings (mWhole, $3, $1, $2, mWhole) }

  /* 'let' or 'do' definitions in #light */
  | opt_attributes opt_access hardwhiteLetBindings %prec decl_let
      { let hwlb, m, _ = $3
        if Option.isSome $2 then errorR(Error(FSComp.SR.parsVisibilityDeclarationsShouldComePriorToIdentifier(), rhs parseState 2))
        parseState.ResetSynArgNameGenerator()
        mkDefnBindings (m, hwlb, $1, $2, m) }

  /* 'do' definitions in non-#light*/
  | opt_attributes opt_access doBinding %prec decl_let
      { if Option.isSome $2 then errorR(Error(FSComp.SR.parsVisibilityDeclarationsShouldComePriorToIdentifier(), rhs parseState 2))
        let mWhole = rhs parseState 3
        mkDefnBindings (mWhole, $3, $1, $2, mWhole) }

  /* 'type' definitions */
  | opt_attributes opt_access typeKeyword tyconDefn tyconDefnList
      { if Option.isSome $2 then errorR(Error(FSComp.SR.parsVisibilityDeclarationsShouldComePriorToIdentifier(), rhs parseState 2))
        let xmlDoc = grabXmlDoc(parseState, $1, 1)
        let leadingKeyword = SynTypeDefnLeadingKeyword.Type(rhs parseState 3)
        let (SynTypeDefn(SynComponentInfo(cas, a, cs, b, _xmlDoc, d, d2, d3), e, f, g, h, trivia)) = $4 leadingKeyword
        _xmlDoc.MarkAsInvalid()
        let attrs = $1@cas
        let mDefn = (h, attrs) ||> unionRangeWithListBy (fun (a: SynAttributeList) -> a.Range) |> unionRangeWithXmlDoc xmlDoc
        let tc = SynTypeDefn(SynComponentInfo(attrs, a, cs, b, xmlDoc, d, d2, d3), e, f, g, mDefn, trivia)
        let types = tc :: $5
        [ SynModuleDecl.Types(types, (rhs parseState 3, types) ||> unionRangeWithListBy (fun t -> t.Range)) ] }

  /* 'exception' definitions */
  | opt_attributes opt_access exconDefn
      { if Option.isSome $2 then errorR(Error(FSComp.SR.parsVisibilityDeclarationsShouldComePriorToIdentifier(), rhs parseState 2))
        let (SynExceptionDefn(SynExceptionDefnRepr(cas, a, b, c, d, d2), withKeyword, e, f)) = $3
        let xmlDoc = grabXmlDoc(parseState, $1, 1)
        let defnReprRange = (d2, $1) ||> unionRangeWithListBy (fun a -> a.Range) |> unionRangeWithXmlDoc xmlDoc
        let mWhole = (f, $1) ||> unionRangeWithListBy (fun a -> a.Range) |> unionRangeWithXmlDoc xmlDoc
        let synExnDefn = SynExceptionDefn(SynExceptionDefnRepr($1@cas, a, b, xmlDoc, d, defnReprRange), withKeyword, e, mWhole)
        [ SynModuleDecl.Exception(synExnDefn, mWhole) ] }

  /* 'module' definitions */
  | opt_attributes opt_access moduleIntro EQUALS namedModuleDefnBlock
      { if Option.isSome $2 then errorR(Error(FSComp.SR.parsVisibilityDeclarationsShouldComePriorToIdentifier(), rhs parseState 2))
        let attribs, (mModule, isRec, path, vis, attribs2) = $1, $3
        let xmlDoc = grabXmlDoc(parseState, $1, 1)
        match $5 with
        | Choice1Of2 eqn ->
            if Option.isSome $2 then errorR(Error(FSComp.SR.parsVisibilityDeclarationsShouldComePriorToIdentifier(), rhs parseState 2))
            if isRec then raiseParseErrorAt (rhs parseState 3) (FSComp.SR.parsInvalidUseOfRec())
            if not (isSingleton path) then raiseParseErrorAt (rhs parseState 3) (FSComp.SR.parsModuleAbbreviationMustBeSimpleName())
            if not (isNil attribs) then raiseParseErrorAt (rhs parseState 1) (FSComp.SR.parsIgnoreAttributesOnModuleAbbreviation())
            if not (isNil attribs2) then raiseParseErrorAt (rhs parseState 3) (FSComp.SR.parsIgnoreAttributesOnModuleAbbreviation())
            match vis with
            | Some vis -> raiseParseErrorAt (rhs parseState 1) (FSComp.SR.parsIgnoreAttributesOnModuleAbbreviationAlwaysPrivate(vis.ToString()))
            | None -> ()
            [ SynModuleDecl.ModuleAbbrev(List.head path, eqn, (rhs parseState 3, eqn) ||> unionRangeWithListBy (fun id -> id.idRange)) ]
        | Choice2Of2 (def, mEndOpt) ->
            if not (isSingleton path) then raiseParseErrorAt (rhs parseState 3) (FSComp.SR.parsModuleAbbreviationMustBeSimpleName())
            let info = SynComponentInfo(attribs @ attribs2, None, [], path, xmlDoc, false, vis, rhs parseState 3)
            let mEquals = rhs parseState 4
            let trivia: SynModuleDeclNestedModuleTrivia = { ModuleKeyword = Some mModule; EqualsRange = Some mEquals }
            let m =
                (rhs2 parseState 1 4, def)
                ||> unionRangeWithListBy (fun (d: SynModuleDecl) -> d.Range)
                |> unionRangeWithXmlDoc xmlDoc
            let m = match mEndOpt with | None -> m | Some mEnd -> unionRanges m mEnd
            [ SynModuleDecl.NestedModule(info, isRec, def, false, m, trivia) ] }

  /* incomplete 'module' definitions */
  | opt_attributes opt_access moduleIntro error
      { let xmlDoc = grabXmlDoc(parseState, $1, 1)
        let mWhole = rhs2 parseState 1 3 |> unionRangeWithXmlDoc xmlDoc
        let attribs, (mModule, isRec, path, vis, attribs2) = $1, $3
        let info = SynComponentInfo(attribs @ attribs2, None, [], path, xmlDoc, false, vis, rhs parseState 3)
        let trivia: SynModuleDeclNestedModuleTrivia = { ModuleKeyword = Some mModule; EqualsRange = None }
        [ SynModuleDecl.NestedModule(info, isRec, [], false, mWhole, trivia) ] }

  /* unattached custom attributes */
  | attributes recover
      { errorR(Error(FSComp.SR.parsAttributeOnIncompleteCode(), rhs parseState 1))
        [ SynModuleDecl.Attributes($1, rhs parseState 1) ] }

  /* 'open' declarations */
  | openDecl
      { [ SynModuleDecl.Open $1 ] }

openDecl:
  | OPEN path
      { let mOpen = rhs parseState 1
        let mPath = $2.Range
        SynOpenDeclTarget.ModuleOrNamespace($2, mPath), unionRanges mOpen mPath }

  | OPEN recover
      { let mOpen = rhs parseState 1
        SynOpenDeclTarget.ModuleOrNamespace(SynLongIdent([], [], []), mOpen.EndRange), mOpen }

  | OPEN typeKeyword appTypeWithoutNull
      { let mOpen = rhs parseState 1
        let mPath = $3.Range
        SynOpenDeclTarget.Type($3, mPath), unionRanges mOpen mPath }

  | OPEN typeKeyword recover
      { let m = rhs2 parseState 1 2
        SynOpenDeclTarget.ModuleOrNamespace(SynLongIdent([], [], []), m.EndRange), m }

/* The right-hand-side of a module abbreviation definition */
/* This occurs on the right of a module abbreviation (#light encloses the r.h.s. with OBLOCKBEGIN/OBLOCKEND) */
/* We don't use it in signature files */
namedModuleAbbrevBlock:
  | OBLOCKBEGIN path oblockend
     { $2 }

  | path
     { $1 }


/* The right-hand-side of a module definition */
namedModuleDefnBlock:
  | OBLOCKBEGIN wrappedNamedModuleDefn oblockend
     { Choice2Of2 $2 }

  | OBLOCKBEGIN wrappedNamedModuleDefn recover
     { // The lex filter ensures we can only get a mismatch in OBLOCKBEGIN/OBLOCKEND tokens if there was some other kind of error, hence we don't need to report this error
       Choice2Of2 $2 }

  | OBLOCKBEGIN moduleDefnsOrExpr oblockend
       { // There is an ambiguity here
         // In particular, consider the following two:
         //
         // module M2 =
         //    System.DateTime.Now
         // module M2 =
         //    Microsoft.FSharp.Core.List
         // The second is a module abbreviation, the first a module containing a single expression.
         // The resolution is in favour of the module abbreviation, i.e. anything of the form
         //    module M2 = ID.ID.ID.ID
         // will be taken as a module abbreviation, regardles of the identifiers themselves.
         //
         // This is similar to the ambiguitty between
         //    type X = int
         // and
         //    type X = OneValue
         // However in that case we do use type name lookup to make the resolution.

         match $2 with
         | [ SynModuleDecl.Expr(LongOrSingleIdent(false, SynLongIdent(path, _, _), None, _), _) ] ->
             Choice1Of2  path
         | _ ->
             Choice2Of2 ($2, None)
       }

  | OBLOCKBEGIN moduleDefnsOrExpr recover
     { // The lex filter ensures we can only get a mismatch in OBLOCKBEGIN/OBLOCKEND tokens if there was some other kind of error, hence we don't need to report this error
       // reportParseErrorAt (rhs parseState 1) (FSComp.SR.parsUnClosedBlockInHashLight())
       Choice2Of2 ($2, None) }

  | OBLOCKBEGIN error oblockend
     { let mEnd = rhs parseState 3
       Choice2Of2 ([], Some mEnd) }

  | wrappedNamedModuleDefn
     { Choice2Of2 $1 }

  | path
     { Choice1Of2 $1.LongIdent }


/* A module definition that includes a 'begin'...'end' (rarely used in F# with #light syntax) */
wrappedNamedModuleDefn:
  | structOrBegin moduleDefnsOrExprPossiblyEmpty END
     { let mEnd = rhs parseState 3
       $2, Some mEnd }

  | structOrBegin moduleDefnsOrExprPossiblyEmpty recover
     { reportParseErrorAt (rhs parseState 1) (FSComp.SR.parsUnmatchedBeginOrStruct())
       $2, None }

  | structOrBegin error END
     { let mEnd = rhs parseState 3
       [], Some mEnd }


tyconDefnAugmentation:
  | WITH classDefnBlock declEnd
     { let mWithKwd = rhs parseState 1
       mWithKwd, $2 }


/* An optional list of custom attributes */
opt_attributes:
  | attributes
      { $1 }

  | %prec prec_opt_attributes_none
      { [] }

/* A list of sets of custom attributes */
attributes:
  | attributeList
     { $1 }

  | attributeList attributes
     { $1 @ $2 }


/* One set of custom attributes, including [< ... >] */
attributeList:
  | LBRACK_LESS attributeListElements opt_seps GREATER_RBRACK opt_OBLOCKSEP
      { mkAttributeList $2 (rhs2 parseState 1 4) }

  | LBRACK_LESS error GREATER_RBRACK opt_OBLOCKSEP
      { mkAttributeList [] (rhs2 parseState 1 3) }

  | LBRACK_LESS attributeListElements opt_seps ends_coming_soon_or_recover
      { if not $4 then reportParseErrorAt (rhs parseState 1) (FSComp.SR.parsUnmatchedLBrackLess())
        mkAttributeList $2 (rhs2 parseState 1 2) }

  | LBRACK_LESS ends_coming_soon_or_recover
      { if not $2 then reportParseErrorAt (rhs parseState 1) (FSComp.SR.parsUnmatchedLBrackLess())
        mkAttributeList [] (rhs parseState 1) }


/* One set of custom attributes, not including [< ... >] */
attributeListElements:
  | attribute
     { [$1] }

  | attributeListElements seps attribute
     { $1 @ [$3] }


/* One custom attribute */
attribute:
  /* A custom attribute */
  | path opt_HIGH_PRECEDENCE_APP opt_atomicExprAfterType
     { let arg = match $3 with None -> mkSynUnit $1.Range | Some e -> e
       let m = unionRanges $1.Range arg.Range
       ({ TypeName = $1; ArgExpr = arg; Target = None; AppliesToGetterAndSetter = false; Range = m }: SynAttribute) }

  /* A custom attribute with an attribute target */
  | attributeTarget path opt_HIGH_PRECEDENCE_APP opt_atomicExprAfterType
     { let arg = match $4 with None -> mkSynUnit $2.Range | Some e -> e
       let startRange = match $1 with Some(ident:Ident) -> ident.idRange | None -> $2.Range
       let m = unionRanges startRange arg.Range
       ({ TypeName = $2; ArgExpr = arg; Target = $1; AppliesToGetterAndSetter = false; Range = m }: SynAttribute) }

  /* A custom attribute with an attribute target */
  | attributeTarget OBLOCKBEGIN path oblockend opt_HIGH_PRECEDENCE_APP opt_atomicExprAfterType
     { let arg = match $6 with None -> mkSynUnit $3.Range | Some e -> e
       let startRange = match $1 with Some ident -> ident.idRange | None -> $3.Range
       let m = unionRanges startRange arg.Range
       ({ TypeName = $3; ArgExpr = arg; Target = $1; AppliesToGetterAndSetter = false; Range = m }: SynAttribute) }


/* The target of a custom attribute */
attributeTarget:
  | moduleKeyword COLON
      { Some(ident("module", (rhs parseState 1))) }

  | typeKeyword COLON
      { Some(ident("type", (rhs parseState 1))) }

  | ident COLON { Some($1) }

  /* return */
  | YIELD COLON
      { if $1 then reportParseErrorAt (rhs parseState 1) (FSComp.SR.parsSyntaxError())
        Some(ident("return", (rhs parseState 1))) }

/* Flags on a member */
memberFlags:
  | STATIC MEMBER
      { let mStatic = rhs parseState 1
        let mMember = rhs parseState 2
        StaticMemberFlags, SynLeadingKeyword.StaticMember(mStatic, mMember) }

 | STATIC
      { let mStatic = rhs parseState 1
        // todo: it should be possible to make it work better for both `abstract` and `member` in the type checker
        StaticMemberFlags, SynLeadingKeyword.Static(mStatic) }

  | MEMBER
      { let mMember = rhs parseState 1
        NonVirtualMemberFlags, SynLeadingKeyword.Member mMember }

  | OVERRIDE
      { let mOverride = rhs parseState 1
        OverrideMemberFlags, SynLeadingKeyword.Override mOverride }

  | DEFAULT
      { let mDefault = rhs parseState 1
        OverrideMemberFlags, SynLeadingKeyword.Default mDefault }

/* The name of a type in a signature or implementation, possibly with type parameters and constraints */
typeNameInfo:
  | opt_attributes tyconNameAndTyparDecls opt_typeConstraints
     { let typars, lid, fixity, vis = $2
       let xmlDoc = grabXmlDoc(parseState, $1, 1)
       let m = match lid with [] -> rhs parseState 2 | _ -> rangeOfLid lid
       SynComponentInfo ($1, typars, $3, lid, xmlDoc, fixity, vis, m) }

/* Part of a set of type definitions */
tyconDefnList:
  | AND tyconDefn tyconDefnList
     { let xmlDoc = grabXmlDoc(parseState, [], 1)
       let tyconDefn =
           let leadingKeyword = SynTypeDefnLeadingKeyword.And(rhs parseState 1)
           let (SynTypeDefn(componentInfo, typeRepr, members, implicitConstructor, range, trivia) as typeDefn) = $2 leadingKeyword
           let (SynComponentInfo(a, typars, c, lid, _xmlDoc, fixity, vis, mLongId)) = componentInfo
           if xmlDoc.IsEmpty then
               if _xmlDoc.IsEmpty then typeDefn else
               let range = unionRangeWithXmlDoc _xmlDoc range
               SynTypeDefn(componentInfo, typeRepr, members, implicitConstructor, range, trivia)

           else
               _xmlDoc.MarkAsInvalid()
               let range = unionRangeWithXmlDoc xmlDoc range
               let componentInfo = SynComponentInfo (a, typars, c, lid, xmlDoc, fixity, vis, mLongId)
               SynTypeDefn(componentInfo, typeRepr, members, implicitConstructor, range, trivia)
       tyconDefn :: $3 }
  |
     { [] }

/* A type definition */
tyconDefn:
  | typeNameInfo
     { fun leadingKeyword ->
           let trivia: SynTypeDefnTrivia = { LeadingKeyword = leadingKeyword; EqualsRange = None; WithKeyword = None }
           SynTypeDefn($1, SynTypeDefnRepr.Simple(SynTypeDefnSimpleRepr.None($1.Range), $1.Range), [], None, $1.Range, trivia) }

  | typeNameInfo tyconDefnAugmentation
     { let mWithKwd, classDefns = $2
       let m = (rhs parseState 1, classDefns) ||> unionRangeWithListBy (fun mem -> mem.Range)
       fun leadingKeyword ->
           let trivia: SynTypeDefnTrivia = { LeadingKeyword = leadingKeyword; EqualsRange = None; WithKeyword = None }
           SynTypeDefn($1, SynTypeDefnRepr.ObjectModel(SynTypeDefnKind.Augmentation mWithKwd, [], m), classDefns, None, m, trivia) }

  | typeNameInfo opt_attributes opt_access opt_HIGH_PRECEDENCE_APP opt_simplePatterns optAsSpec EQUALS tyconDefnRhsBlock
     { let vis, spats, az = $3, $5, $6
       let nameRange = rhs parseState 1
       let (tcDefRepr, mWith, members) = $8 nameRange
       let (SynComponentInfo(_, _, _, lid, _, _, _, _)) = $1
       let mEquals = rhs parseState 7
       // Gets the XML doc comments prior to the implicit constructor
       let xmlDoc = grabXmlDoc (parseState, $2, 2)
       let m = match lid with [] -> rhs parseState 1 | _ -> rangeOfLid lid
       let memberCtorPattern =
           spats |> Option.map (fun spats ->
               SynMemberDefn.ImplicitCtor(vis, $2, spats, Option.bind snd az, xmlDoc, m, { AsKeyword = Option.map fst az })
           )

       let tcDefRepr =
         match tcDefRepr, memberCtorPattern with
         | SynTypeDefnRepr.Simple(SynTypeDefnSimpleRepr.None _, m), Some ctor ->
             reportParseErrorAt m (FSComp.SR.parsEmptyTypeDefinition())
             SynTypeDefnRepr.ObjectModel(SynTypeDefnKind.Unspecified, [ctor], unionRanges m mEquals)

         | SynTypeDefnRepr.Simple(SynTypeDefnSimpleRepr.None mName, m), _ ->
             reportParseErrorAt m (FSComp.SR.parsEmptyTypeDefinition())
             tcDefRepr

         | SynTypeDefnRepr.ObjectModel(k, cspec, m), Some ctor ->
             SynTypeDefnRepr.ObjectModel(k, ctor :: cspec, m)

         | _, Some ctor ->
             reportParseErrorAt (rhs2 parseState 1 5) (FSComp.SR.parsOnlyClassCanTakeValueArguments ())
             tcDefRepr

         | _ ->
             match az with
             | Some(_, Some id) ->
                 reportParseErrorAt (rhs parseState 6) (FSComp.SR.tcLetAndDoRequiresImplicitConstructionSequence ())
             | _ -> ()
             tcDefRepr
       let declRange = unionRanges (rhs parseState 1) tcDefRepr.Range
       let mWhole = (declRange, members)
                    ||> unionRangeWithListBy (fun (mem: SynMemberDefn) -> mem.Range)
                    |> unionRangeWithXmlDoc xmlDoc
       fun leadingKeyword ->
           let trivia: SynTypeDefnTrivia = { LeadingKeyword = leadingKeyword; EqualsRange = Some mEquals; WithKeyword = mWith }
           SynTypeDefn($1, tcDefRepr, members, memberCtorPattern, mWhole, trivia) }

  | typeNameInfo opt_attributes opt_access opt_HIGH_PRECEDENCE_APP opt_simplePatterns optAsSpec recover
     { let vis, spats, az = $3, $5, $6
       let (SynComponentInfo(longId = lid)) = $1
       // Gets the XML doc comments prior to the implicit constructor
       let xmlDoc = grabXmlDoc (parseState, $2, 2)
       let m = match lid with [] -> rhs parseState 1 | _ -> rangeOfLid lid
       let mName = $1.Range
       let members, mWhole =
           match spats, vis, az with
           | Some spats, _, _ ->
               let memberCtorPattern = SynMemberDefn.ImplicitCtor(vis, $2, spats, Option.bind snd az, xmlDoc, m, { AsKeyword = Option.map fst az })
               [memberCtorPattern], unionRanges mName memberCtorPattern.Range
           | _, _, Some(mAs, asId) ->
               let mAs =
                   asId |> Option.map (fun id ->
                       reportParseErrorAt (rhs parseState 6) (FSComp.SR.tcLetAndDoRequiresImplicitConstructionSequence ())
                       id.idRange
                   )
                   |> Option.defaultValue mAs
               [], unionRanges mName mAs
           | _, Some vis, _ ->
               [], unionRanges mName vis.Range
           | _ ->
               [], mName

       fun leadingKeyword ->
           let trivia = { SynTypeDefnTrivia.Zero with LeadingKeyword = leadingKeyword }
           SynTypeDefn($1, SynTypeDefnRepr.Simple(SynTypeDefnSimpleRepr.None(mName), mName), members, None, mWhole, trivia) }

/* The right-hand-side of a type definition */
tyconDefnRhsBlock:
  /* This rule allows members to be given for record and union types in the #light syntax */
  /* without the use of 'with' ... 'end'. For example: */
  /*     type R = */
  /*         { a: int } */
  /*         member r.A = a */
  /* It also takes into account that any existing 'with' */
  /* block still needs to be considered and may occur indented or undented from the core type */
  /* representation. */
  | OBLOCKBEGIN tyconDefnRhs opt_OBLOCKSEP classDefnMembers opt_classDefn oblockend opt_classDefn
     { let mWith, optClassDefn = $5
       let mWith2, optClassDefn2 = $7
       let m = unionRanges (rhs parseState 1) (match optClassDefn2 with [] -> (match optClassDefn with [] -> (rhs parseState 4) | _ -> (rhs parseState 5)) | _ -> (rhs parseState 7))
       (fun nameRange ->
           let tcDefRepr, members = $2 nameRange (checkForMultipleAugmentations m ($4 @ optClassDefn) optClassDefn2)
           let mWith = Option.orElse mWith2 mWith
           tcDefRepr, mWith, members) }

  | OBLOCKBEGIN tyconDefnRhs opt_OBLOCKSEP classDefnMembers opt_classDefn recover
     { if not $6 then reportParseErrorAt (rhs parseState 6) (FSComp.SR.parsUnexpectedEndOfFileTypeDefinition())
       let mWith, optClassDefn = $5
       let m = unionRanges (rhs parseState 1) (match optClassDefn with [] -> (rhs parseState 4) | _ -> (rhs parseState 5))
       (fun nameRange ->
           let tcDefRepr, members = $2 nameRange (checkForMultipleAugmentations m ($4 @ optClassDefn) [])
           tcDefRepr, mWith, members) }

  | OBLOCKBEGIN oblockend
     { fun mName ->
           SynTypeDefnRepr.Simple(SynTypeDefnSimpleRepr.None mName, mName), None, [] }

  | tyconDefnRhs opt_classDefn
     { let m = rhs parseState 1
       let mWith, optClassDefn = $2
       (fun nameRange ->
           let tcDefRepr, members = $1 nameRange optClassDefn
           tcDefRepr, mWith, members) }


/* The right-hand-side of a type definition */
tyconDefnRhs:

  /* A simple type definition */
  | tyconDefnOrSpfnSimpleRepr
     { let m = $1.Range
       (fun nameRange augmentation -> SynTypeDefnRepr.Simple($1, m), augmentation) }

  /* An object type definition */
  | tyconClassDefn
     { let needsCheck, (kind, decls), mopt = $1
       let m = match mopt with
               | None -> (lhs parseState).StartRange // create a zero-width range
               | Some m -> m
       (fun nameRange augmentation ->
           if needsCheck && isNil decls then
               reportParseErrorAt nameRange (FSComp.SR.parsEmptyTypeDefinition())
           SynTypeDefnRepr.ObjectModel(kind, decls, m), augmentation) }

  /* A delegate type definition */
  | DELEGATE OF topType
     { let m = lhs parseState
       let ty, arity = $3
       (fun nameRange augmentation ->
           let valSig = SynValSig([], (SynIdent(mkSynId m "Invoke", None)), inferredTyparDecls, ty, arity, false, false, PreXmlDoc.Empty, None, None, m, SynValSigTrivia.Zero)
           let flags = AbstractMemberFlags true SynMemberKind.Member
           let invoke = SynMemberDefn.AbstractSlot(valSig, flags, m, SynMemberDefnAbstractSlotTrivia.Zero)
           if not (isNil augmentation) then raiseParseErrorAt m (FSComp.SR.parsAugmentationsIllegalOnDelegateType())
           SynTypeDefnRepr.ObjectModel(SynTypeDefnKind.Delegate(ty, arity), [invoke], m), []) }


/* The right-hand-side of a object type definition */
tyconClassDefn:
  | classDefnBlockKindUnspecified
     { let needsCheck, decls, mopt = $1
       needsCheck, (SynTypeDefnKind.Unspecified, decls), mopt }

  | classOrInterfaceOrStruct classDefnBlock END
     { false, ($1, $2), Some(rhs2 parseState 1 3) }

  | classOrInterfaceOrStruct classDefnBlock recover
     { reportParseErrorAt (rhs parseState 1) (FSComp.SR.parsUnmatchedClassInterfaceOrStruct())
       let m = (rhs parseState 1, $2) ||> unionRangeWithListBy (fun (d: SynMemberDefn) -> d.Range)
       false, ($1, $2), Some(m) }

  | classOrInterfaceOrStruct error END
     { // silent recovery
       false, ($1, []), Some(rhs2 parseState 1 3) }


/* The right-hand-side of a object type definition where the class/interface/struct kind has not been specified */
classDefnBlockKindUnspecified:
  | OBLOCKBEGIN classDefnMembersAtLeastOne recover
     { if not $3 then reportParseErrorAt (rhs parseState 3) (FSComp.SR.parsUnexpectedEndOfFileTypeDefinition())
       let mopt =
           match $2 with
           | _ :: _ -> Some((rhs parseState 1, $2) ||> unionRangeWithListBy (fun (d: SynMemberDefn) -> d.Range))
           | _ -> None
       false, $2, mopt }

  | OBLOCKBEGIN classDefnMembersAtLeastOne oblockend
     { let mopt =
           match $2 with
           | _ :: _ -> Some((rhs parseState 1, $2) ||> unionRangeWithListBy (fun (d: SynMemberDefn) -> d.Range))
           | _ -> None
       true, $2, mopt }


/* The contents of an object type definition or type augmentation */
classDefnBlock:
  | OBLOCKBEGIN classDefnMembers recover
      { if not $3 then reportParseErrorAt (rhs parseState 3) (FSComp.SR.parsUnexpectedEndOfFileTypeDefinition())
        $2 }

  | OBLOCKBEGIN classDefnMembers oblockend
      { $2 }

  | classDefnMembers
      { $1 }


/* The members of an object type definition or type augmentation, possibly empty */
classDefnMembers:
  | classDefnMembersAtLeastOne
     { $1 }

  /* REVIEW: Error recovery rules that are followed by potentially empty productions are suspicious! */
  | error classDefnMembers
     { $2 }

  | /* EMPTY */
     { [] }


/* The members of an object type definition or type augmentation */
classDefnMembersAtLeastOne:
  | classDefnMember opt_seps classDefnMembers
     { match $1, $3 with
       | [ SynMemberDefn.Interface(members=Some []; range=m) ], nextMember :: _ ->
           let strictIndentation = parseState.LexBuffer.SupportsFeature LanguageFeature.StrictIndentation
           let warnF = if strictIndentation then errorR else warning 
           warnF(IndentationProblem(FSComp.SR.lexfltTokenIsOffsideOfContextStartedEarlier(warningStringOfPos m.Start), nextMember.Range))
       | _ -> ()
       $1 @ $3 }


/* The "with get, set" part of a member definition */
classDefnMemberGetSet:
  | WITH classDefnMemberGetSetElements
     { let mWithKwd = rhs parseState 1
       mWithKwd, $2 }

  | OWITH classDefnMemberGetSetElements OEND
     { let mWithKwd = rhs parseState 1
       mWithKwd, $2 }

  | OWITH classDefnMemberGetSetElements error
     { let mWithKwd = rhs parseState 1
       reportParseErrorAt (rhs parseState 1) (FSComp.SR.parsUnmatchedWith())
       mWithKwd, $2 }

/* The "get, set" part of a member definition */
classDefnMemberGetSetElements:
  | classDefnMemberGetSetElement
     { [$1], None }

  | classDefnMemberGetSetElement AND classDefnMemberGetSetElement
     { let mAnd = rhs parseState 2
       [$1;$3], Some mAnd }

classDefnMemberGetSetElement:
  | opt_inline opt_attributes bindingPattern opt_topReturnTypeWithTypeConstraints EQUALS typedSequentialExprBlock
     { let mEquals = rhs parseState 5
       let mRhs = ($6: SynExpr).Range
       ($1, $2, $3, $4, Some mEquals, $6, mRhs) }


/* The core of a member definition */
memberCore:
  /* Methods and simple getter properties */
  | opt_inline bindingPattern opt_topReturnTypeWithTypeConstraints EQUALS typedSequentialExprBlock
     { let mRhs = $5.Range
       let optReturnType = $3
       let mEquals = rhs parseState 4
       let bindingPat, mBindLhs = $2
       (fun vis flagsBuilderAndLeadingKeyword attrs rangeStart ->
            let xmlDoc = grabXmlDocAtRangeStart(parseState, attrs, rangeStart)
            let memFlagsBuilder, leadingKeyword = flagsBuilderAndLeadingKeyword
            let memberFlags = memFlagsBuilder SynMemberKind.Member
            let mWholeBindLhs = (mBindLhs, attrs) ||> unionRangeWithListBy (fun (a: SynAttributeList) -> a.Range)
            let trivia: SynBindingTrivia = { LeadingKeyword = leadingKeyword; InlineKeyword = $1; EqualsRange = Some mEquals }
            let binding = mkSynBinding (xmlDoc, bindingPat) (vis, (Option.isSome $1), false, mWholeBindLhs, DebugPointAtBinding.NoneAtInvisible, optReturnType, $5, mRhs, [], attrs, Some memberFlags, trivia)
            let memberRange = unionRanges rangeStart mRhs |> unionRangeWithXmlDoc xmlDoc
            [ SynMemberDefn.Member(binding, memberRange) ]) }

  | opt_inline bindingPattern opt_topReturnTypeWithTypeConstraints OBLOCKSEP
     { let optReturnType = $3
       let bindingPat, mBindLhs = $2
       let mEnd =
           match optReturnType with
           | Some(_, ty) -> ty.Range.EndRange
           | _ -> bindingPat.Range.EndRange
       let expr = arbExpr ("memberCore1", mEnd)
       errorR (Error(FSComp.SR.parsMissingMemberBody(), rhs parseState 4))

       fun vis flagsBuilderAndLeadingKeyword attrs rangeStart ->
           let xmlDoc = grabXmlDocAtRangeStart(parseState, attrs, rangeStart)
           let memFlagsBuilder, leadingKeyword = flagsBuilderAndLeadingKeyword
           let memberFlags = memFlagsBuilder SynMemberKind.Member
           let mWholeBindLhs = (mBindLhs, attrs) ||> unionRangeWithListBy (fun (a: SynAttributeList) -> a.Range)
           let trivia: SynBindingTrivia = { LeadingKeyword = leadingKeyword; InlineKeyword = $1; EqualsRange = None }
           let binding = mkSynBinding (xmlDoc, bindingPat) (vis, (Option.isSome $1), false, mWholeBindLhs, DebugPointAtBinding.NoneAtInvisible, optReturnType, expr, mEnd, [], attrs, Some memberFlags, trivia)
           let memberRange = unionRanges rangeStart mEnd |> unionRangeWithXmlDoc xmlDoc
           [ SynMemberDefn.Member (binding, memberRange) ] }

  | opt_inline bindingPattern opt_topReturnTypeWithTypeConstraints recover
     { let optReturnType = $3
       let bindingPat, mBindLhs = $2
       let mEnd =
           match optReturnType with
           | Some(_, ty) -> ty.Range.EndRange
           | _ -> bindingPat.Range.EndRange
       let expr = arbExpr ("memberCore2", mEnd)

       fun vis flagsBuilderAndLeadingKeyword attrs rangeStart ->
           let xmlDoc = grabXmlDocAtRangeStart(parseState, attrs, rangeStart)
           let memFlagsBuilder, leadingKeyword = flagsBuilderAndLeadingKeyword
           let memberFlags = memFlagsBuilder SynMemberKind.Member
           let mWholeBindLhs = (mBindLhs, attrs) ||> unionRangeWithListBy (fun (a: SynAttributeList) -> a.Range)
           let trivia: SynBindingTrivia = { LeadingKeyword = leadingKeyword; InlineKeyword = $1; EqualsRange = None }
           let binding = mkSynBinding (xmlDoc, bindingPat) (vis, (Option.isSome $1), false, mWholeBindLhs, DebugPointAtBinding.NoneAtInvisible, optReturnType, expr, mEnd, [], attrs, Some memberFlags, trivia)
           let memberRange = unionRanges rangeStart mEnd |> unionRangeWithXmlDoc xmlDoc
           [ SynMemberDefn.Member (binding, memberRange) ] }

  /* Properties with explicit get/set, also indexer properties */
  | opt_inline bindingPattern opt_topReturnTypeWithTypeConstraints classDefnMemberGetSet
     { let mWith, (classDefnMemberGetSetElements, mAnd) = $4
       let mWhole = (rhs parseState 2, classDefnMemberGetSetElements) ||> unionRangeWithListBy (fun (_, _, _, _, _, _, m2) -> m2)
       let propertyNameBindingPat, _ = $2
       let optPropertyType = $3

       mkSynMemberDefnGetSet
           parseState
           $1
           mWith
           classDefnMemberGetSetElements
           mAnd
           mWhole
           propertyNameBindingPat
           optPropertyType }

abstractMemberFlags:
  | ABSTRACT
      { let mAbstract = rhs parseState 1
        AbstractMemberFlags true, SynLeadingKeyword.Abstract mAbstract }

  | ABSTRACT MEMBER
      { let mAbstract = rhs parseState 1
        let mMember = rhs parseState 2
        AbstractMemberFlags true, SynLeadingKeyword.AbstractMember(mAbstract, mMember) }

  | STATIC ABSTRACT
      { let mWhole = rhs2 parseState 1 2
        parseState.LexBuffer.CheckLanguageFeatureAndRecover LanguageFeature.InterfacesWithAbstractStaticMembers mWhole
        if parseState.LexBuffer.SupportsFeature LanguageFeature.InterfacesWithAbstractStaticMembers then
            warning(Error(FSComp.SR.tcUsingInterfacesWithStaticAbstractMethods(), mWhole))
        let mStatic = rhs parseState 1
        let mAbstract = rhs parseState 2
        AbstractMemberFlags false, SynLeadingKeyword.StaticAbstract(mStatic, mAbstract) }

  | STATIC ABSTRACT MEMBER
      { let mWhole = rhs2 parseState 1 2
        parseState.LexBuffer.CheckLanguageFeatureAndRecover LanguageFeature.InterfacesWithAbstractStaticMembers mWhole
        if parseState.LexBuffer.SupportsFeature LanguageFeature.InterfacesWithAbstractStaticMembers then
            warning(Error(FSComp.SR.tcUsingInterfacesWithStaticAbstractMethods(), mWhole))
        let mStatic = rhs parseState 1
        let mAbstract = rhs parseState 2
        let mMember = rhs parseState 3
        AbstractMemberFlags false, SynLeadingKeyword.StaticAbstractMember(mStatic, mAbstract, mMember) }

/* A member definition */
classDefnMember:
  | opt_attributes opt_access classDefnBindings
     { if Option.isSome $2 then errorR(Error(FSComp.SR.parsVisibilityDeclarationsShouldComePriorToIdentifier(), rhs parseState 2))
       [mkClassMemberLocalBindings(false, None, $1, $2, $3)] }

  | opt_attributes opt_access STATIC classDefnBindings
     { if Option.isSome $2 then errorR(Error(FSComp.SR.parsVisibilityDeclarationsShouldComePriorToIdentifier(), rhs parseState 2))
       [mkClassMemberLocalBindings(true, Some(rhs parseState 3), $1, $2, $4)] }

  | opt_attributes opt_access memberFlags memberCore opt_ODECLEND
     { let rangeStart = rhs parseState 1
       if Option.isSome $2 then
           errorR (Error (FSComp.SR.parsVisibilityDeclarationsShouldComePriorToIdentifier (), rhs parseState 2))
       let flags = $3
       $4 $2 flags $1 rangeStart }

  | opt_attributes opt_access memberFlags recover
      { let rangeStart = rhs parseState 1
        if Option.isSome $2 then
            errorR (Error(FSComp.SR.parsVisibilityDeclarationsShouldComePriorToIdentifier (), rhs parseState 2))
        let memFlagsBuilder, leadingKeyword = $3
        let flags = Some(memFlagsBuilder SynMemberKind.Member)
        let xmlDoc = grabXmlDocAtRangeStart (parseState, $1, rangeStart)
        let trivia = { LeadingKeyword = leadingKeyword; InlineKeyword = None; EqualsRange = None }
        let mMember = rhs parseState 3
        let mEnd = mMember.EndRange
        let bindingPat = patFromParseError (SynPat.Wild(mEnd))
        let expr = arbExpr ("classDefnMember1", mEnd)
        let mWhole = rhs2 parseState 1 3
        let binding =
            mkSynBinding
                (xmlDoc, bindingPat)
                ($2, (Option.isSome $2), false, mWhole, DebugPointAtBinding.NoneAtInvisible, None, expr, mEnd, [], $1, flags, trivia)

        [SynMemberDefn.Member(binding, mWhole)] }

  | opt_attributes opt_access interfaceMember appTypeWithoutNull opt_interfaceImplDefn
     { if not (isNil $1) then errorR(Error(FSComp.SR.parsAttributesAreNotPermittedOnInterfaceImplementations(), rhs parseState 1))
       if Option.isSome $2 then errorR(Error(FSComp.SR.parsInterfacesHaveSameVisibilityAsEnclosingType(), rhs parseState 3))
       let mWithKwd, members, mWhole =
           match $5 with
           | None -> None, None, rhs2 parseState 1 4
           | Some(mWithKwd, members, m) -> Some mWithKwd, Some members, unionRanges (rhs2 parseState 1 4) m
       [ SynMemberDefn.Interface($4, mWithKwd, members, mWhole) ] }

  | opt_attributes opt_access abstractMemberFlags opt_inline nameop opt_explicitValTyparDecls COLON topTypeWithTypeConstraints classMemberSpfnGetSet opt_ODECLEND
     { let ty, arity = $8
       let isInline, doc, id, explicitValTyparDecls = (Option.isSome $4), grabXmlDoc(parseState, $1, 1), $5, $6
       let mWith, (getSet, getSetRangeOpt) = $9
       let getSetAdjuster arity = match arity, getSet with SynValInfo([], _), SynMemberKind.Member -> SynMemberKind.PropertyGet | _ -> getSet
       let mWhole =
           let m = rhs parseState 1
           match getSetRangeOpt with
           | None -> unionRanges m ty.Range
           | Some gs -> unionRanges m gs.Range
           |> unionRangeWithXmlDoc doc
       if Option.isSome $2 then errorR(Error(FSComp.SR.parsAccessibilityModsIllegalForAbstract(), mWhole))
       let mkFlags, leadingKeyword = $3
       let trivia = { LeadingKeyword = leadingKeyword; InlineKeyword = $4; WithKeyword = mWith; EqualsRange = None }
       let valSpfn = SynValSig($1, id, explicitValTyparDecls, ty, arity, isInline, false, doc, None, None, mWhole, trivia)
       let trivia: SynMemberDefnAbstractSlotTrivia = { GetSetKeywords = getSetRangeOpt }
       [ SynMemberDefn.AbstractSlot(valSpfn, mkFlags (getSetAdjuster arity), mWhole, trivia) ] }

  | opt_attributes opt_access inheritsDefn
     { if not (isNil $1) then errorR(Error(FSComp.SR.parsAttributesIllegalOnInherit(), rhs parseState 1))
       if Option.isSome $2 then errorR(Error(FSComp.SR.parsVisibilityIllegalOnInherit(), rhs parseState 1))
       [ $3 ] }

  | opt_attributes opt_access valDefnDecl opt_ODECLEND
     { if Option.isSome $2 then errorR(Error(FSComp.SR.parsVisibilityDeclarationsShouldComePriorToIdentifier(), rhs parseState 2))
       let rangeStart = rhs parseState 1
       $3 rangeStart $1 None }

  | opt_attributes opt_access STATIC valDefnDecl opt_ODECLEND
     { if Option.isSome $2 then errorR(Error(FSComp.SR.parsVisibilityDeclarationsShouldComePriorToIdentifier(), rhs parseState 2))
       let mStatic = rhs parseState 3
       let rangeStart = rhs parseState 1
       $4 rangeStart $1 (Some mStatic) }

  | opt_attributes opt_access memberFlags autoPropsDefnDecl opt_ODECLEND
     { let rangeStart = rhs parseState 1
       if Option.isSome $2 then
           errorR(Error(FSComp.SR.parsVisibilityDeclarationsShouldComePriorToIdentifier(), rhs parseState 2))
       let flags = $3
       $4 $1 flags rangeStart }

  | opt_attributes opt_access NEW atomicPattern optAsSpec EQUALS typedSequentialExprBlock opt_ODECLEND
     { let mWholeBindLhs = rhs2 parseState 1 (if Option.isSome $5 then 5 else 4)
       let mNew = rhs parseState 3
       let xmlDoc = grabXmlDoc(parseState, $1, 1)
       let m = unionRanges mWholeBindLhs $7.Range |> unionRangeWithXmlDoc xmlDoc
       let mEquals = rhs parseState 6
       let expr = $7
       let valSynData = SynValData (Some CtorMemberFlags, SynValInfo([SynInfo.InferSynArgInfoFromPat $4], SynInfo.unnamedRetVal), Option.bind snd $5, None)
       let vis = $2
       let declPat = SynPat.LongIdent(SynLongIdent([mkSynId (rhs parseState 3) "new"], [], [None]), None, Some noInferredTypars, SynArgPats.Pats [$4], vis, rhs parseState 3)
       // Check that 'SynPatForConstructorDecl' matches this correctly
       assert (match declPat with SynPatForConstructorDecl _ -> true | _ -> false)
       let synBindingTrivia: SynBindingTrivia = { LeadingKeyword = SynLeadingKeyword.New mNew; InlineKeyword = None; EqualsRange = Some mEquals }
       [ SynMemberDefn.Member(SynBinding (None, SynBindingKind.Normal, false, false, $1, xmlDoc, valSynData, declPat, None, expr, mWholeBindLhs, DebugPointAtBinding.NoneAtInvisible, synBindingTrivia), m) ] }

  | opt_attributes opt_access NEW atomicPattern optAsSpec ends_coming_soon_or_recover
     { if not $6 then reportParseErrorAt (rhs parseState 6) (FSComp.SR.parsMissingMemberBody ())
       let mNew = rhs parseState 3
       let mAs = $5 |> Option.map (fun (mAs, id) -> id |> Option.map (fun id -> id.idRange) |> Option.defaultValue mAs)
       let mEnd = mAs |> Option.defaultValue $4.Range
       let xmlDoc = grabXmlDoc (parseState, $1, 1)
       let m = unionRanges (rhs parseState 1) mEnd |> unionRangeWithXmlDoc xmlDoc
       let expr = arbExpr ("new1", mEnd.EndRange)
       let valSynData = SynValData (Some CtorMemberFlags, SynValInfo([SynInfo.InferSynArgInfoFromPat $4], SynInfo.unnamedRetVal), Option.bind snd $5, None)
       let declPat = SynPat.LongIdent(SynLongIdent([mkSynId (rhs parseState 3) "new"], [], [None]), None, Some noInferredTypars, SynArgPats.Pats [$4], $2, rhs parseState 3)
       assert (match declPat with SynPatForConstructorDecl _ -> true | _ -> false)
       let synBindingTrivia: SynBindingTrivia = { LeadingKeyword = SynLeadingKeyword.New mNew; InlineKeyword = None; EqualsRange = None }
       [ SynMemberDefn.Member(SynBinding(None, SynBindingKind.Normal, false, false, $1, xmlDoc, valSynData, declPat, None, expr, m, DebugPointAtBinding.NoneAtInvisible, synBindingTrivia), m) ] }

  | opt_attributes opt_access NEW atomicPattern optAsSpec OBLOCKSEP
     { reportParseErrorAt (rhs parseState 5) (FSComp.SR.parsMissingMemberBody ())
       let mNew = rhs parseState 3
       let mAs = $5 |> Option.map (fun (mAs, id) -> id |> Option.map (fun id -> id.idRange) |> Option.defaultValue mAs)
       let mEnd = mAs |> Option.defaultValue $4.Range
       let xmlDoc = grabXmlDoc (parseState, $1, 1)
       let m = unionRanges (rhs parseState 1) mEnd |> unionRangeWithXmlDoc xmlDoc
       let expr = arbExpr ("new2", mEnd.EndRange)
       let valSynData = SynValData(Some CtorMemberFlags, SynValInfo([SynInfo.InferSynArgInfoFromPat $4], SynInfo.unnamedRetVal), Option.bind snd $5, None)
       let declPat = SynPat.LongIdent(SynLongIdent([mkSynId (rhs parseState 3) "new"], [], [None]), None, Some noInferredTypars, SynArgPats.Pats [$4], $2, rhs parseState 3)
       assert (match declPat with SynPatForConstructorDecl _ -> true | _ -> false)
       let synBindingTrivia: SynBindingTrivia = { LeadingKeyword = SynLeadingKeyword.New mNew; InlineKeyword = None; EqualsRange = None }
       [ SynMemberDefn.Member(SynBinding (None, SynBindingKind.Normal, false, false, $1, xmlDoc, valSynData, declPat, None, expr, m, DebugPointAtBinding.NoneAtInvisible, synBindingTrivia), m) ] }

  | opt_attributes opt_access NEW recover opt_OBLOCKSEP
     { let m = rhs2 parseState 1 3
       let mNew = rhs parseState 3
       let xmlDoc = grabXmlDoc (parseState, $1, 1)
       let pat = patFromParseError (SynPat.Wild(mNew.EndRange))
       let expr = arbExpr ("new3", mNew.EndRange)
       let valSynData = SynValData(Some CtorMemberFlags, SynValInfo([SynInfo.InferSynArgInfoFromPat pat], SynInfo.unnamedRetVal), None, None)
       let vis = $2
       let declPat = SynPat.LongIdent(SynLongIdent([mkSynId (rhs parseState 3) "new"], [], [None]), None, Some noInferredTypars, SynArgPats.Pats [pat], vis, rhs parseState 3)
       let synBindingTrivia: SynBindingTrivia = { LeadingKeyword = SynLeadingKeyword.New mNew; InlineKeyword = None; EqualsRange = None }
       [ SynMemberDefn.Member(SynBinding(None, SynBindingKind.Normal, false, false, $1, xmlDoc, valSynData, declPat, None, expr, m, DebugPointAtBinding.NoneAtInvisible, synBindingTrivia), m) ] }

  | opt_attributes opt_access STATIC typeKeyword tyconDefn
     { if Option.isSome $2 then errorR(Error(FSComp.SR.parsVisibilityDeclarationsShouldComePriorToIdentifier(), rhs parseState 2))
       let leadingKeyword = SynTypeDefnLeadingKeyword.StaticType(rhs parseState 3, rhs parseState 4)
       [ SynMemberDefn.NestedType($5 leadingKeyword, None, rhs2 parseState 1 5) ] }


/* A 'val' definition in an object type definition */
valDefnDecl:
  | VAL opt_mutable opt_access ident COLON typ
     { let mVal = rhs parseState 1
       let mRhs = rhs2 parseState 4 6
       fun rangeStart attribs mStaticOpt ->
           let xmlDoc = grabXmlDocAtRangeStart (parseState, attribs, rangeStart)
           [ mkValField mVal mRhs $2 $3 $4 $6 xmlDoc rangeStart attribs mStaticOpt ] }

  | VAL opt_mutable opt_access ident COLON recover
     { let mVal = rhs parseState 1
       let mRhs = rhs2 parseState 4 6
       let mColon = rhs parseState 5
       let ty = SynType.FromParseError(mColon.EndRange)
       fun rangeStart attribs mStaticOpt ->
           let xmlDoc = grabXmlDocAtRangeStart (parseState, attribs, rangeStart)
           [ mkValField mVal mRhs $2 $3 $4 ty xmlDoc rangeStart attribs mStaticOpt ] }

  | VAL opt_mutable opt_access ident recover
     { let mVal = rhs parseState 1
       let mRhs = rhs2 parseState 4 6
       let mColon = rhs parseState 5
       let ty = SynType.FromParseError(mColon.EndRange)
       fun rangeStart attribs mStaticOpt ->
           let xmlDoc = grabXmlDocAtRangeStart (parseState, attribs, rangeStart)
           [ mkValField mVal mRhs $2 $3 $4 ty xmlDoc rangeStart attribs mStaticOpt ] }

  | VAL opt_mutable opt_access recover
     { let mVal = rhs parseState 1
       let mRhs = rhs2 parseState 4 6
       let id = mkSynId mVal.EndRange ""
       let mColon = rhs parseState 5
       let ty = SynType.FromParseError(mColon.EndRange)
       fun rangeStart attribs mStaticOpt ->
           let xmlDoc = grabXmlDocAtRangeStart (parseState, attribs, rangeStart)
           [ mkValField mVal mRhs $2 $3 id ty xmlDoc rangeStart attribs mStaticOpt ] }


/* An auto-property definition in an object type definition */
autoPropsDefnDecl:
  | VAL opt_mutable opt_access ident opt_typ EQUALS typedSequentialExprBlock classMemberSpfnGetSet
     { let mVal = rhs parseState 1
       let mEquals = rhs parseState 6
       if $2 then
           errorR (Error(FSComp.SR.parsMutableOnAutoPropertyShouldBeGetSet (), rhs parseState 2))
       fun attribs flags rangeStart ->
           let xmlDoc = grabXmlDocAtRangeStart (parseState, attribs, rangeStart)
           [ mkAutoPropDefn mVal $3 $4 $5 (Some mEquals) $7 $8 xmlDoc attribs flags rangeStart ] }

| VAL opt_mutable opt_access ident opt_typ ends_coming_soon_or_recover
     { let mVal = rhs parseState 1
       let mEnd =
           match $5 with
           | Some t -> t.Range
           | _ -> $4.idRange
       let expr = arbExpr ("autoProp1", mEnd.EndRange)
       if $2 then
           errorR (Error(FSComp.SR.parsMutableOnAutoPropertyShouldBeGetSet (), rhs parseState 2))
       fun attribs flags rangeStart ->
           let xmlDoc = grabXmlDocAtRangeStart (parseState, attribs, rangeStart)
           [ mkAutoPropDefn mVal $3 $4 $5 None expr (None, (SynMemberKind.Member, None)) xmlDoc attribs flags rangeStart ] }

  | VAL opt_mutable opt_access ident opt_typ OBLOCKSEP
     { let mVal = rhs parseState 1
       let mEnd =
           match $5 with
           | Some t -> t.Range
           | _ -> $4.idRange
       let expr = arbExpr ("autoProp2", mEnd.EndRange)
       if $2 then
           errorR (Error(FSComp.SR.parsMutableOnAutoPropertyShouldBeGetSet (), rhs parseState 2))
       fun attribs flags rangeStart ->
           let xmlDoc = grabXmlDocAtRangeStart (parseState, attribs, rangeStart)
           [ mkAutoPropDefn mVal $3 $4 $5 None expr (None, (SynMemberKind.Member, None)) xmlDoc attribs flags rangeStart ] }

| VAL opt_mutable opt_access recover
     { let mVal = rhs parseState 1
       let id = mkSynId mVal.EndRange ""
       let expr = arbExpr ("autoProp3", mVal.EndRange)
       if $2 then
           errorR (Error(FSComp.SR.parsMutableOnAutoPropertyShouldBeGetSet (), rhs parseState 2))
       fun attribs flags rangeStart ->
           let xmlDoc = grabXmlDocAtRangeStart(parseState, attribs, rangeStart)
           [ mkAutoPropDefn mVal $3 id None None expr (None, (SynMemberKind.Member, None)) xmlDoc attribs flags rangeStart ] }

/* An optional type on an auto-property definition */
opt_typ:
   | /* EMPTY */
       { None }

   | COLON typ
       { Some $2 }

   | COLON recover
       { let mColon = rhs parseState 1
         let ty = SynType.FromParseError(mColon.EndRange)
         Some ty }


atomicPatternLongIdent:
  | UNDERSCORE DOT pathOp
     { if not (parseState.LexBuffer.SupportsFeature LanguageFeature.SingleUnderscorePattern) then
          raiseParseErrorAt (rhs parseState 2) (FSComp.SR.parsUnexpectedSymbolDot())

       let underscore = ident("_", rhs parseState 1)
       let mDot = rhs parseState 2
       None, prependIdentInLongIdentWithTrivia (SynIdent(underscore, None)) mDot $3 }

  | GLOBAL DOT pathOp
     { let globalIdent = ident(MangledGlobalName, rhs parseState 1)
       let mDot = rhs parseState 2
       None, prependIdentInLongIdentWithTrivia (SynIdent(globalIdent, (Some(IdentTrivia.OriginalNotation "global")))) mDot $3 }

  | pathOp
     { (None, $1) }

  | access UNDERSCORE DOT pathOp
     { if not (parseState.LexBuffer.SupportsFeature LanguageFeature.SingleUnderscorePattern) then
          raiseParseErrorAt (rhs parseState 3) (FSComp.SR.parsUnexpectedSymbolDot())

       let underscore = ident("_", rhs parseState 2)
       let mDot = rhs parseState 3
       Some($1), prependIdentInLongIdentWithTrivia (SynIdent(underscore, None)) mDot $4 }

  | access pathOp
     { (Some($1), $2) }


opt_access:
  | /* EMPTY */
     { None }

  | access
     { Some($1) }


access:
  | PRIVATE
     { let m = rhs parseState 1
       SynAccess.Private m }

  | PUBLIC
     { let m = rhs parseState 1
       SynAccess.Public m }

  | INTERNAL
     { let m = rhs parseState 1
       SynAccess.Internal m }


opt_interfaceImplDefn:
  | WITH objectImplementationBlock declEnd
     { let mWithKwd = rhs parseState 1
       let members = $2
       let m = (rhs parseState 1, members) ||> unionRangeWithListBy (fun (mem: SynMemberDefn) -> mem.Range)
       Some(mWithKwd, members, m) }

  | WITH
     { let mWithKwd = rhs parseState 1
       Some(mWithKwd, [], mWithKwd) }

  | /* EMPTY */
     { None }


opt_classDefn:
  | WITH classDefnBlock declEnd
     { let mWithKwd = rhs parseState 1
       (Some mWithKwd), $2 }

  | /* EMPTY */
     { None, [] }


/* An 'inherits' definition in an object type definition */
inheritsDefn:
  | INHERIT atomTypeNonAtomicDeprecated optBaseSpec
     { let mDecl = unionRanges (rhs parseState 1) $2.Range
       SynMemberDefn.Inherit($2, $3, mDecl) }

  | INHERIT atomTypeNonAtomicDeprecated opt_HIGH_PRECEDENCE_APP atomicExprAfterType optBaseSpec
     { let mDecl = unionRanges (rhs parseState 1) $4.Range
       SynMemberDefn.ImplicitInherit($2, $4, $5, mDecl) }

  | INHERIT ends_coming_soon_or_recover
     { let mDecl = (rhs parseState 1)
       if not $2 then errorR (Error(FSComp.SR.parsTypeNameCannotBeEmpty (), mDecl))
       SynMemberDefn.Inherit(SynType.LongIdent(SynLongIdent([], [], [])), None, mDecl) }

optAsSpec:
  | asSpec
      { Some($1) }

  | /* EMPTY */
      { None }

asSpec:
  | AS ident
     { rhs parseState 1, Some $2 }

  | AS recover
     { rhs parseState 1, None }

optBaseSpec:
  | baseSpec
     { Some($1) }

  | /* EMPTY */
     { None }

baseSpec:
  | AS ident
      { if ($2).idText <> "base" then
             errorR(Error(FSComp.SR.parsInheritDeclarationsCannotHaveAsBindings(), rhs2 parseState 1 2))
        ident("base", rhs parseState 2) }

  | AS BASE
      { errorR(Error(FSComp.SR.parsInheritDeclarationsCannotHaveAsBindings(), rhs2 parseState 1 2))
        ident("base", rhs parseState 2) }


/* The members in an object expression or interface implementation */
objectImplementationBlock:
  | OBLOCKBEGIN objectImplementationMembers oblockend
      { $2 }

  | OBLOCKBEGIN objectImplementationMembers recover
      { if not $3 then reportParseErrorAt (rhs parseState 3) (FSComp.SR.parsUnexpectedEndOfFileObjectMembers())
        $2 }

  | objectImplementationMembers
      { $1 }


/* The members in an object expression or interface implementation */
objectImplementationMembers:
  | objectImplementationMember opt_seps objectImplementationMembers
      { $1 @  $3 }

  | objectImplementationMember opt_seps
      { $1 }


/* One member in an object expression or interface implementation */
objectImplementationMember:
  | opt_attributes staticMemberOrMemberOrOverride memberCore opt_ODECLEND
     { let rangeStart = rhs parseState 1
       $3 None $2 $1 rangeStart }

  | opt_attributes staticMemberOrMemberOrOverride autoPropsDefnDecl opt_ODECLEND
     { let rangeStart = rhs parseState 1
       $3 $1 $2 rangeStart }

  | opt_attributes staticMemberOrMemberOrOverride error
      { [] }

  | opt_attributes error memberCore opt_ODECLEND
      { [] }


staticMemberOrMemberOrOverride:
  | STATIC MEMBER
      { let mStatic = rhs parseState 1
        let mMember = rhs parseState 2
        ImplementStaticMemberFlags, (SynLeadingKeyword.StaticMember(mStatic, mMember)) }
  | MEMBER
      { let mMember = rhs parseState 1
        OverrideMemberFlags, (SynLeadingKeyword.Member mMember) }
  | OVERRIDE
      { let mOverride = rhs parseState 1
        OverrideMemberFlags, (SynLeadingKeyword.Override mOverride) }


/* The core of the right-hand-side of a simple type definition */
tyconDefnOrSpfnSimpleRepr:

  /* type MyAlias = SomeTypeProvider<@"foo">    is a common error, special-case it */
  | opt_attributes opt_access path LQUOTE STRING recover
     { errorR(Error(FSComp.SR.parsUnexpectedQuotationOperatorInTypeAliasDidYouMeanVerbatimString(), rhs parseState 4))
       SynTypeDefnSimpleRepr.TypeAbbrev(ParserDetail.ErrorRecovery, SynType.LongIdent($3), unionRanges (rhs parseState 1) $3.Range) }
							
  /* A type abbreviation  */
  | opt_attributes opt_access typ
     { if not (isNil $1) then errorR(Error(FSComp.SR.parsAttributesIllegalHere(), rhs parseState 1))
       if Option.isSome $2 then errorR(Error(FSComp.SR.parsTypeAbbreviationsCannotHaveVisibilityDeclarations(), rhs parseState 2))
       SynTypeDefnSimpleRepr.TypeAbbrev(ParserDetail.Ok, $3, unionRanges (rhs parseState 1) $3.Range) }  

  /* A union type definition */
  | opt_attributes opt_access unionTypeRepr
     { if not (isNil $1) then errorR(Error(FSComp.SR.parsAttributesIllegalHere(), rhs parseState 1))
       let rangesOf3 = $3 |> List.map (function Choice1Of2 ec -> ec.Range | Choice2Of2 uc -> uc.Range)
       let mWhole = (rhs2 parseState 1 2, rangesOf3) ||> List.fold unionRanges
       if $3 |> List.exists (function Choice1Of2 _ -> true | _ -> false) then (
           if Option.isSome $2 then errorR(Error(FSComp.SR.parsEnumTypesCannotHaveVisibilityDeclarations(), rhs parseState 2))
           SynTypeDefnSimpleRepr.Enum($3 |> List.choose (function
                                              | Choice1Of2 data ->
                                                Some(data)
                                              | Choice2Of2(SynUnionCase(range=m)) ->
                                                errorR(Error(FSComp.SR.parsAllEnumFieldsRequireValues(), m)); None),
                           mWhole)
       ) else
           SynTypeDefnSimpleRepr.Union($2,
                            $3 |> List.choose (function Choice2Of2 data -> Some(data) | Choice1Of2 _ -> failwith "huh?"),
                            mWhole) }

  /* A record type definition */
  | opt_attributes opt_access braceFieldDeclList
     { if not (isNil $1) then errorR(Error(FSComp.SR.parsAttributesIllegalHere(), rhs parseState 1))
       SynTypeDefnSimpleRepr.Record($2, $3, lhs parseState) }

  /* An inline-assembly type definition, for FSharp.Core library only */
  | opt_attributes opt_access LPAREN HASH string HASH rparen
     { if not (isNil $1) then errorR(Error(FSComp.SR.parsAttributesIllegalHere(), rhs parseState 1))
       let mLhs = lhs parseState
       if parseState.LexBuffer.ReportLibraryOnlyFeatures then libraryOnlyError mLhs
       if Option.isSome $2 then errorR(Error(FSComp.SR.parsInlineAssemblyCannotHaveVisibilityDeclarations(), rhs parseState 2))
       let s, _ = $5
       let ilType = ParseAssemblyCodeType s parseState.LexBuffer.ReportLibraryOnlyFeatures parseState.LexBuffer.LanguageVersion parseState.LexBuffer.StrictIndentation (rhs parseState 5)
       SynTypeDefnSimpleRepr.LibraryOnlyILAssembly(box ilType, mLhs) }


/* The core of a record type definition */
braceFieldDeclList:
  | LBRACE recdFieldDeclList rbrace
     { $2 }

  | LBRACE recdFieldDeclList recover
     { reportParseErrorAt (rhs parseState 1) (FSComp.SR.parsUnmatchedBrace())
       $2 }

  | LBRACE error rbrace
     { [] }

anonRecdType:
    | STRUCT braceBarFieldDeclListCore
        { $2, true }
    | braceBarFieldDeclListCore
        { $1, false }

/* The core of a record type definition */
braceBarFieldDeclListCore:
  | LBRACE_BAR recdFieldDeclList bar_rbrace
     { $2 }

  | LBRACE_BAR recdFieldDeclList recover
     { reportParseErrorAt (rhs parseState 1) (FSComp.SR.parsUnmatchedBraceBar())
       $2 }

  | LBRACE_BAR error bar_rbrace
     { [] }

classOrInterfaceOrStruct:
  | CLASS
     { SynTypeDefnKind.Class }

  | INTERFACE
     { SynTypeDefnKind.Interface }

  | STRUCT
     { SynTypeDefnKind.Struct }

interfaceMember:
  | INTERFACE { }
  | OINTERFACE_MEMBER { }

tyconNameAndTyparDecls:
  | opt_access path
      { None, $2.LongIdent, false, $1 }

  | opt_access prefixTyparDecls path
      { Some $2, $3.LongIdent, false, $1 }

  | opt_access path postfixTyparDecls
      { Some $3, $2.LongIdent, true, $1 }

  | opt_access recover
      { None, [], false, $1 }

prefixTyparDecls:
  | typar
      { SynTyparDecls.SinglePrefix(SynTyparDecl([], $1, [], SynTyparDeclTrivia.Zero), rhs parseState 1) }

  | LPAREN typarDeclList rparen
      { SynTyparDecls.PrefixList(List.rev $2, rhs2 parseState 1 3) }

typarDeclList:
  | typarDeclList COMMA typarDecl { $3 :: $1 }
  | typarDecl { [$1] }

typarDecl:
  | opt_attributes typar
      { SynTyparDecl($1, $2, [], SynTyparDeclTrivia.Zero) }

  | opt_attributes typar AMP intersectionConstraints
      { parseState.LexBuffer.CheckLanguageFeatureAndRecover LanguageFeature.ConstraintIntersectionOnFlexibleTypes (rhs2 parseState 3 4)
        let constraints, mAmpersands = $4
        SynTyparDecl($1, $2, List.rev constraints, { AmpersandRanges = rhs parseState 3 :: List.rev mAmpersands }) }

/* Any tokens in this grammar must be added to the lex filter rule 'peekAdjacentTypars' */
/* See the F# specification "Lexical analysis of type applications and type parameter definitions" */
postfixTyparDecls:
  | opt_HIGH_PRECEDENCE_TYAPP LESS typarDeclList opt_typeConstraints GREATER
      { let m = rhs2 parseState 2 5
        if not $2 then warning(Error(FSComp.SR.parsNonAdjacentTypars(), m))
        SynTyparDecls.PostfixList(List.rev $3, $4, m) }

/* Any tokens in this grammar must be added to the lex filter rule 'peekAdjacentTypars' */
/* See the F# specification "Lexical analysis of type applications and type parameter definitions" */
explicitValTyparDeclsCore:
  | typarDeclList COMMA DOT_DOT
      { (List.rev $1, true) }

  | typarDeclList
      { (List.rev $1, false) }

  | /* EMPTY */
      { ([], false) }

explicitValTyparDecls:
  | opt_HIGH_PRECEDENCE_TYAPP LESS explicitValTyparDeclsCore opt_typeConstraints GREATER
      { let m = rhs2 parseState 2 5
        if not $2 then warning(Error(FSComp.SR.parsNonAdjacentTypars(), m))
        let tps, flex = $3
        let tps = SynTyparDecls.PostfixList(tps, $4, m)
        SynValTyparDecls(Some tps, flex) }

opt_explicitValTyparDecls:
  | explicitValTyparDecls
      { $1 }
  |
      { SynValTyparDecls(None, true) }

/* Any tokens in this grammar must be added to the lex filter rule 'peekAdjacentTypars' */
/* See the F# specification "Lexical analysis of type applications and type parameter definitions" */
opt_typeConstraints:
  | /* EMPTY */
     { [] }

  | WHEN typeConstraints
     { List.rev $2 }

/* Any tokens in this grammar must be added to the lex filter rule 'peekAdjacentTypars' */
/* See the F# specification "Lexical analysis of type applications and type parameter definitions" */
typeConstraints:
  | typeConstraints AND typeConstraint
     { $3 :: $1 }

  | typeConstraint
     { [$1] }

/* Any tokens in this grammar must be added to the lex filter rule 'peekAdjacentTypars' */
/* See the F# specification "Lexical analysis of type applications and type parameter definitions" */
intersectionConstraints:
  | intersectionConstraints AMP atomType %prec prec_no_more_attr_bindings // todo precedence
      { let constraints, mAmpersands = $1

        match $3 with
        | SynType.HashConstraint _ -> ()
        | ty -> errorR(Error(FSComp.SR.parsConstraintIntersectionSyntaxUsedWithNonFlexibleType(), ty.Range))

        ($3 :: constraints), (rhs parseState 2 :: mAmpersands) }

  | atomType
      { match $1 with
        | SynType.HashConstraint _ -> ()
        | ty -> errorR(Error(FSComp.SR.parsConstraintIntersectionSyntaxUsedWithNonFlexibleType(), ty.Range))

        [ $1 ], [] }

/* Any tokens in this grammar must be added to the lex filter rule 'peekAdjacentTypars' */
/* See the F# specification "Lexical analysis of type applications and type parameter definitions" */
typeConstraint:
  | DEFAULT typar COLON typ
     { if parseState.LexBuffer.ReportLibraryOnlyFeatures then libraryOnlyError (lhs parseState)
       SynTypeConstraint.WhereTyparDefaultsToType($2, $4, lhs parseState) }

  | typar COLON_GREATER typ
     { SynTypeConstraint.WhereTyparSubtypeOfType($1, $3, lhs parseState) }

  | typar COLON STRUCT
     { SynTypeConstraint.WhereTyparIsValueType($1, lhs parseState) }

  | typar COLON IDENT STRUCT
     { if $3 <> "not" then reportParseErrorAt (rhs parseState 3) (FSComp.SR.parsUnexpectedIdentifier($3))
       SynTypeConstraint.WhereTyparIsReferenceType($1, lhs parseState) }

  | typar COLON NULL
     { SynTypeConstraint.WhereTyparSupportsNull($1, lhs parseState) }
/*
** TODO: This rule is not triggering, faking it with __notnull for now

  | typar COLON IDENT NULL
      { if $3 <> "not" then reportParseErrorAt (rhs parseState 3) (FSComp.SR.parsUnexpectedIdentifier($3 + " (2)"))  
        SynTypeConstraint.WhereTyparNotSupportsNull($1, lhs parseState) }
*/
  | typar COLON NOTNULL__
      { SynTypeConstraint.WhereTyparNotSupportsNull($1, lhs parseState) }

  | typar COLON IDENT NULL
      { if $3 <> "not" then reportParseErrorAt (rhs parseState 3) (FSComp.SR.parsUnexpectedIdentifier($3 + " (2)"))  
        SynTypeConstraint.WhereTyparNotSupportsNull($1, lhs parseState) }

  | typar COLON NOTNULL__
      { SynTypeConstraint.WhereTyparNotSupportsNull($1, lhs parseState) }

  | typar COLON LPAREN classMemberSpfn rparen
     { let tp = $1
       SynTypeConstraint.WhereTyparSupportsMember(SynType.Var(tp, tp.Range), $4, lhs parseState) }

  | LPAREN typeAlts rparen COLON LPAREN classMemberSpfn rparen
     { let mParen = rhs2 parseState 1 3
       let t = SynType.Paren($2, mParen)
       SynTypeConstraint.WhereTyparSupportsMember(t, $6, lhs parseState) }

  | typar COLON DELEGATE typeArgsNoHpaDeprecated
     { let _ltm, _gtm, args, _commas, mWhole = $4
       SynTypeConstraint.WhereTyparIsDelegate($1, args, unionRanges $1.Range mWhole) }

  | typar COLON IDENT typeArgsNoHpaDeprecated
     { match $3 with
       | "enum" ->
           let _ltm, _gtm, args, _commas, mWhole = $4
           SynTypeConstraint.WhereTyparIsEnum($1, args, unionRanges $1.Range mWhole)
       | nm -> raiseParseErrorAt (rhs parseState 3) (FSComp.SR.parsUnexpectedIdentifier(nm + " (3)")) }

  | typar COLON IDENT
     { match $3 with
       | "comparison" -> SynTypeConstraint.WhereTyparIsComparable($1, lhs parseState)
       | "equality" -> SynTypeConstraint.WhereTyparIsEquatable($1, lhs parseState)
       | "unmanaged" -> SynTypeConstraint.WhereTyparIsUnmanaged($1, lhs parseState)
       | nm -> raiseParseErrorAt (rhs parseState 3) (FSComp.SR.parsUnexpectedIdentifier(nm + " (4)")) }

  | appTypeWithoutNull
     { SynTypeConstraint.WhereSelfConstrained($1, lhs parseState) }

typeAlts:
  | typeAlts OR appTypeWithoutNull
     { let mOr = rhs parseState 2
       let m = unionRanges $1.Range $3.Range
       SynType.Or($1, $3, m, { OrKeyword = mOr }) }

  | appTypeWithoutNull
     { $1 }

/* The core of a union type definition */
unionTypeRepr:
  /* Note the next three rules are required to disambiguate this from type x = y */
  /* Attributes can only appear on a single constructor if you've used a | */
  | barAndgrabXmlDoc attrUnionCaseDecls
     { $2 $1 }

  | firstUnionCaseDeclOfMany barAndgrabXmlDoc attrUnionCaseDecls
     { $1 :: $3 $2 }

  | firstUnionCaseDecl
     { [$1] }

barAndgrabXmlDoc:
  | BAR
     { let mBar = rhs parseState 1
       grabXmlDoc(parseState, [], 1), mBar }

attrUnionCaseDecls:
  | attrUnionCaseDecl barAndgrabXmlDoc attrUnionCaseDecls
     { (fun xmlDocAndBar -> $1 xmlDocAndBar :: $3 $2) }

  | attrUnionCaseDecl
     { (fun xmlDocAndBar -> [ $1 xmlDocAndBar ]) }

/* The core of a union case definition */
attrUnionCaseDecl:
  | opt_attributes opt_access unionCaseName
      { mkSynUnionCase $1 $2 $3 (SynUnionCaseKind.Fields []) (rhs2 parseState 1 3) >> Choice2Of2 }

  | opt_attributes opt_access recover
      { fun (xmlDoc, mBar) -> mkSynUnionCase $1 $2 (SynIdent(mkSynId mBar.EndRange "", None)) (SynUnionCaseKind.Fields []) mBar (xmlDoc, mBar) |> Choice2Of2 }

  | opt_attributes opt_access unionCaseName OF unionCaseRepr
      { mkSynUnionCase $1 $2 $3 (SynUnionCaseKind.Fields $5) (rhs2 parseState 1 5) >> Choice2Of2 }

  | opt_attributes opt_access unionCaseName unionCaseRepr
      { errorR (Error(FSComp.SR.parsMissingKeyword("of"), rhs2 parseState 3 4))
        mkSynUnionCase $1 $2 $3 (SynUnionCaseKind.Fields $4) (rhs2 parseState 1 4) >> Choice2Of2 }

  | opt_attributes opt_access OF unionCaseRepr
      { let mOf = rhs parseState 3
        let mId = mOf.StartRange
        errorR (Error(FSComp.SR.parsMissingUnionCaseName(), mOf))
        mkSynUnionCase $1 $2 (SynIdent(mkSynId mId "", None)) (SynUnionCaseKind.Fields $4) (rhs2 parseState 1 4) >> Choice2Of2 }

  | opt_attributes opt_access OF recover
      { let mOf = rhs parseState 3
        let mId = mOf.StartRange
        errorR (Error(FSComp.SR.parsMissingUnionCaseName(), mOf))
        mkSynUnionCase $1 $2 (SynIdent(mkSynId mId "", None)) (SynUnionCaseKind.Fields []) (rhs2 parseState 1 3) >> Choice2Of2 }

  | opt_attributes opt_access unionCaseName OF recover
      { mkSynUnionCase $1 $2 $3 (SynUnionCaseKind.Fields []) (rhs2 parseState 1 4) >> Choice2Of2 }

  | opt_attributes opt_access unionCaseName COLON topType
      { if parseState.LexBuffer.ReportLibraryOnlyFeatures then libraryOnlyWarning(lhs parseState)
        mkSynUnionCase $1 $2 $3 (SynUnionCaseKind.FullType $5) (rhs2 parseState 1 5) >> Choice2Of2 }

  | opt_attributes opt_access unionCaseName EQUALS atomicExpr
      { if Option.isSome $2 then errorR(Error(FSComp.SR.parsEnumFieldsCannotHaveVisibilityDeclarations(), rhs parseState 2))
        let mEquals = rhs parseState 4
        let mDecl = rhs2 parseState 1 5
        (fun (xmlDoc, mBar) ->
            let trivia: SynEnumCaseTrivia = { BarRange = Some mBar; EqualsRange = mEquals }
            let mDecl = unionRangeWithXmlDoc xmlDoc mDecl
            Choice1Of2 (SynEnumCase ($1, $3, fst $5, xmlDoc, mDecl, trivia))) }

/* The name of a union case */
unionCaseName:
  | nameop
      { $1 }

  | LPAREN COLON_COLON rparen
      { let lpr = rhs parseState 1
        let rpr = rhs parseState 3
        SynIdent(ident(opNameCons, rhs parseState 2), Some(IdentTrivia.OriginalNotationWithParen(lpr, "::", rpr))) }

  | LPAREN LBRACK RBRACK rparen
      { let lpr = rhs parseState 1
        let rpr = rhs parseState 3
        SynIdent(ident(opNameNil, rhs2 parseState 2 3), Some(IdentTrivia.OriginalNotationWithParen(lpr, "[]", rpr))) }

firstUnionCaseDeclOfMany:
  | ident opt_OBLOCKSEP
      { let trivia: SynUnionCaseTrivia = { BarRange = None }
        let xmlDoc = grabXmlDoc(parseState, [], 1)
        let mDecl = (rhs parseState 1) |> unionRangeWithXmlDoc xmlDoc
        Choice2Of2 (SynUnionCase ([], (SynIdent($1, None)), SynUnionCaseKind.Fields [], xmlDoc, None, mDecl, trivia)) }

  | ident EQUALS atomicExpr opt_OBLOCKSEP
      { let mEquals = rhs parseState 2
        let trivia: SynEnumCaseTrivia = { BarRange = None; EqualsRange = mEquals }
        let xmlDoc = grabXmlDoc(parseState, [], 1)
        let mDecl = (rhs2 parseState 1 3) |> unionRangeWithXmlDoc xmlDoc
        Choice1Of2 (SynEnumCase ([], SynIdent($1, None), fst $3, xmlDoc, mDecl, trivia)) }

  | firstUnionCaseDecl opt_OBLOCKSEP
      { $1 }

firstUnionCaseDecl:
  | ident OF unionCaseRepr
      { let trivia: SynUnionCaseTrivia = { BarRange = None }
        let xmlDoc = grabXmlDoc (parseState, [], 1)
        let mDecl = rhs2 parseState 1 3 |> unionRangeWithXmlDoc xmlDoc
        Choice2Of2(SynUnionCase([], SynIdent($1, None), SynUnionCaseKind.Fields $3, xmlDoc, None, mDecl, trivia)) }

  | unionCaseName COLON topType 
      { if parseState.LexBuffer.ReportLibraryOnlyFeatures then libraryOnlyWarning(lhs parseState)
        let trivia: SynUnionCaseTrivia = { BarRange = None }
        let xmlDoc = grabXmlDoc (parseState, [], 1)
        let mDecl = rhs2 parseState 1 3 |> unionRangeWithXmlDoc xmlDoc
        Choice2Of2(SynUnionCase([], $1, SynUnionCaseKind.FullType $3, xmlDoc, None, mDecl, trivia)) }

  | ident OF recover
      { let trivia: SynUnionCaseTrivia = { BarRange = None }
        let xmlDoc = grabXmlDoc (parseState, [], 1)
        let mDecl = rhs2 parseState 1 2 |> unionRangeWithXmlDoc xmlDoc
        Choice2Of2(SynUnionCase([], SynIdent($1, None), SynUnionCaseKind.Fields [], xmlDoc, None, mDecl, trivia)) }

  | OF unionCaseRepr
     { let mOf = rhs parseState 1
       let mId = mOf.StartRange
       errorR (Error(FSComp.SR.parsMissingUnionCaseName(), mOf))
       let id = SynIdent(mkSynId mId "", None)
       let trivia: SynUnionCaseTrivia = { BarRange = None }
       let xmlDoc = grabXmlDoc (parseState, [], 1)
       let mDecl = rhs2 parseState 1 2 |> unionRangeWithXmlDoc xmlDoc
       Choice2Of2(SynUnionCase([], id, SynUnionCaseKind.Fields $2, xmlDoc, None, mDecl, trivia)) }

  | ident EQUALS atomicExpr opt_OBLOCKSEP
      { let mEquals = rhs parseState 2
        let trivia: SynEnumCaseTrivia = { BarRange = None; EqualsRange = mEquals }
        let xmlDoc = grabXmlDoc (parseState, [], 1)
        let mDecl = rhs2 parseState 1 3 |> unionRangeWithXmlDoc xmlDoc
        Choice1Of2(SynEnumCase([], SynIdent($1, None), fst $3, xmlDoc, mDecl, trivia)) }

unionCaseReprElements:
  | unionCaseReprElement STAR unionCaseReprElements
     { $1 :: $3 }

  | unionCaseReprElement %prec prec_toptuptyptail_prefix
     { [$1] }

unionCaseReprElement:
  | ident COLON appTypeNullableInParens
     { let xmlDoc = grabXmlDoc(parseState, [], 1)
       let mWhole = rhs2 parseState 1 3 |> unionRangeWithXmlDoc xmlDoc
       mkSynNamedField ($1, $3, xmlDoc, mWhole) }

  | appTypeNullableInParens
     { let xmlDoc = grabXmlDoc(parseState, [], 1)
       mkSynAnonField ($1, xmlDoc) }

  | ident COLON invalidUseOfAppTypeFunction
     { let xmlDoc = grabXmlDoc(parseState, [], 1)
       let mWhole = rhs2 parseState 1 3 |> unionRangeWithXmlDoc xmlDoc
       reportParseErrorAt ($3 : SynType).Range (FSComp.SR.tcUnexpectedFunTypeInUnionCaseField())
       mkSynNamedField ($1, $3, xmlDoc, mWhole) }

  | invalidUseOfAppTypeFunction
     { let xmlDoc = grabXmlDoc(parseState, [], 1)
       reportParseErrorAt ($1 : SynType).Range (FSComp.SR.tcUnexpectedFunTypeInUnionCaseField())
       mkSynAnonField ($1, xmlDoc) }

unionCaseRepr:
  | braceFieldDeclList
     { errorR(Deprecated(FSComp.SR.parsConsiderUsingSeparateRecordType(), lhs parseState))
       $1 }

  | unionCaseReprElements
     { $1 }

/* A list of field declarations in a record type */
recdFieldDeclList:
  | recdFieldDecl seps recdFieldDeclList
     { $1 :: $3 }

  | recdFieldDecl opt_seps
     { [$1] }

/* A field declaration in a record type */
recdFieldDecl:
  | opt_attributes fieldDecl
     { let mWhole = rhs2 parseState 1 2
       let fld = $2 $1 false mWhole None
       let (SynField (a, b, c, d, e, xmlDoc, vis, mWhole, trivia)) = fld
       if Option.isSome vis then errorR (Error (FSComp.SR.parsRecordFieldsCannotHaveVisibilityDeclarations (), rhs parseState 2))
       let mWhole = unionRangeWithXmlDoc xmlDoc mWhole
       SynField (a, b, c, d, e, xmlDoc, None, mWhole, trivia) }

/* Part of a field or val declaration in a record type or object type */
fieldDecl:
  | opt_mutable opt_access ident COLON typ
     { mkSynField parseState (Some $3) $5 $1 $2 }
  | opt_mutable opt_access ident COLON recover
     { let mColon = rhs parseState 4
       let t = SynType.FromParseError(mColon.EndRange)
       mkSynField parseState (Some $3) t $1 $2 }
  | opt_mutable opt_access ident recover
     { let t = SynType.FromParseError($3.idRange.EndRange)
       mkSynField parseState (Some $3) t $1 $2 }

/* An exception definition */
exconDefn:
  | exconCore opt_classDefn
     { let mWith, optClassDefn = $2
       SynExceptionDefn($1, mWith, optClassDefn, ($1.Range, optClassDefn) ||> unionRangeWithListBy (fun cd -> cd.Range)) }

/* Part of an exception definition */
exconCore:
  | EXCEPTION opt_attributes opt_access exconIntro exconRepr
      { let m =
            match $5 with
            | None -> rhs2 parseState 1 4
            | Some p -> unionRanges (rangeOfLongIdent p) (rhs2 parseState 1 4)
        SynExceptionDefnRepr($2, $4, $5, PreXmlDoc.Empty, $3, m) }

  | EXCEPTION opt_attributes opt_access recover
      { let m =
            match $3 with
            | Some access -> unionRanges (rhs parseState 1) access.Range
            | _ ->

            match $2 with
            | [] -> rhs parseState 1
            | attrs -> ((rhs parseState 1), attrs) ||> unionRangeWithListBy (fun (a: SynAttributeList) -> a.Range)

        let id = SynIdent(mkSynId m.EndRange "", None)
        let unionCase = SynUnionCase([], id, SynUnionCaseKind.Fields [], PreXmlDoc.Empty, None, m, { BarRange = None })

        SynExceptionDefnRepr($2, unionCase, None, PreXmlDoc.Empty, $3, m) }

/* Part of an exception definition */
exconIntro:
  | ident
      { SynUnionCase([], SynIdent($1, None), SynUnionCaseKind.Fields [], PreXmlDoc.Empty, None, lhs parseState, { BarRange = None }) }

  | ident OF unionCaseRepr
      { SynUnionCase([], SynIdent($1, None), SynUnionCaseKind.Fields $3, PreXmlDoc.Empty, None, lhs parseState, { BarRange = None }) }

  | ident OF recover
      { SynUnionCase([], SynIdent($1, None), SynUnionCaseKind.Fields [], PreXmlDoc.Empty, None, lhs parseState, { BarRange = None }) }

exconRepr:
  | /* EMPTY */
     { None }

  | EQUALS path
     { Some($2.LongIdent) }

/*-------------------------------------------------------------------------*/
/* F# Definitions, Types, Patterns and Expressions */

/* A 'let ...' or 'do ...' statement in the non-#light syntax */
defnBindings:
  | LET opt_rec localBindings
      { let mLetKwd = rhs parseState 1
        let isUse = $1
        let isRec = $2
        let leadingKeyword =
            if isRec then
                SynLeadingKeyword.LetRec(mLetKwd, rhs parseState 2)
            else
                SynLeadingKeyword.Let(mLetKwd)

        let localBindingsLastRangeOpt, localBindingsBuilder = $3

        // Calculate the precise range of the binding set, up to the end of the last r.h.s. expression
        let bindingSetRange =
            match localBindingsLastRangeOpt with
            | None -> rhs2 parseState 1 2 (* there was some error - this will be an approximate range *)
            | Some lastRange -> unionRanges mLetKwd lastRange

        // The first binding swallows any attributes prior to the 'let'
        BindingSetPreAttrs(mLetKwd, isRec, isUse,
            (fun attrs vis ->
                let xmlDoc = grabXmlDoc(parseState, attrs, 1)
                // apply the builder
                let binds = localBindingsBuilder xmlDoc attrs vis leadingKeyword
                if not isRec && not (isNilOrSingleton binds) then
                      reportParseErrorAt mLetKwd (FSComp.SR.parsLetAndForNonRecBindings())
                [], binds),
            bindingSetRange) }

  | cPrototype
      { let bindRange = lhs parseState
        BindingSetPreAttrs(bindRange, false, false, $1, bindRange) }


/* A 'do ...' statement in the non-#light syntax */
doBinding:
  | DO typedSequentialExprBlock
      { let mDoKwd = rhs parseState 1
        let mWhole = unionRanges mDoKwd $2.Range
        // any attributes prior to the 'let' are left free, e.g. become top-level attributes
        // associated with the module, 'main' function or assembly depending on their target
        BindingSetPreAttrs(mDoKwd, false, false, (fun attrs vis -> attrs, [mkSynDoBinding (vis, mDoKwd, $2, mWhole)]), mWhole) }


/* A 'let ....' binding in the #light syntax */
hardwhiteLetBindings:
  | OLET opt_rec localBindings hardwhiteDefnBindingsTerminator
      { let mLetKwd = rhs parseState 1
        let isUse = $1
        let isRec = $2
        let leadingKeyword =
            if not isUse && isRec then
                SynLeadingKeyword.LetRec(mLetKwd, rhs parseState 2)
            elif isUse && not isRec then
                SynLeadingKeyword.Use mLetKwd
            elif isUse && isRec then
                SynLeadingKeyword.UseRec(mLetKwd, rhs parseState 2)
            else
                SynLeadingKeyword.Let(mLetKwd)

        let report, mIn, _ = $4
        report (if isUse then "use" else "let") mLetKwd // report unterminated error

        let localBindingsLastRangeOpt, localBindingsBuilder = $3

        // Calculate the precise range of the binding set, up to the end of the last r.h.s. expression
        let bindingSetRange =
            match localBindingsLastRangeOpt with
            | None -> rhs parseState 1 (* there was some error - this will be an approximate range *)
            | Some lastRange -> unionRanges mLetKwd lastRange

        // the first binding swallow any attributes prior to the 'let'
        BindingSetPreAttrs(mLetKwd, isRec, isUse,
          (fun attrs vis ->
            let xmlDoc = grabXmlDoc(parseState, attrs, 1)
            let binds = localBindingsBuilder xmlDoc attrs vis leadingKeyword
            if not isRec && not (isNilOrSingleton binds) then
                reportParseErrorAt mLetKwd (FSComp.SR.parsLetAndForNonRecBindings())
            [], binds),
          bindingSetRange),
          (unionRanges mLetKwd bindingSetRange),
          mIn }


/* A 'do ...' statement */
hardwhiteDoBinding:
  | ODO typedSequentialExprBlock hardwhiteDefnBindingsTerminator
      { let mDo = rhs parseState 1
        let _, _, mDone = $3
        let mAll = unionRanges mDo $2.Range
        let seqPt = DebugPointAtBinding.NoneAtDo
        // any attributes prior to the 'let' are left free, e.g. become top-level attributes
        // associated with the module, 'main' function or assembly depending on their target
        BindingSetPreAttrs(mDo, false, false, (fun attrs vis -> attrs, [mkSynDoBinding (vis, mDo, $2, mAll)]), mAll), $2 }

  | ODO ODECLEND
      { let mDo = rhs parseState 1
        reportParseErrorAt (rhs parseState 2) (FSComp.SR.parsExpectingExpression ())
        let seqPt = DebugPointAtBinding.NoneAtDo
        let expr = arbExpr ("hardwhiteDoBinding1", mDo.EndRange)
        BindingSetPreAttrs(mDo, false, false, (fun attrs vis -> attrs, [mkSynDoBinding (vis, mDo, expr, mDo)]), mDo), expr }

/* The bindings in a class type definition */
classDefnBindings:
  | defnBindings
     { $1 }

  | doBinding
     { $1 }

  | hardwhiteLetBindings
     { let b, m, _ = $1
       b }

  | hardwhiteDoBinding
     { fst $1 }


/* The terminator for a 'let ....' binding in the #light syntax */
hardwhiteDefnBindingsTerminator:
  | ODECLEND
     { let mToken = rhs parseState 1
       // In LexFilter.fs the IN token could have been transformed to an ODECLEND one.
       let mIn = if (mToken.EndColumn - mToken.StartColumn) = 2 then Some mToken else None
       (fun _ m -> ()), mIn, Some $1 }

  | recover
     { (fun kwd m ->
         let msg =
             match kwd with
             | "let!" -> FSComp.SR.parsUnmatchedLetBang()
             | "use!" -> FSComp.SR.parsUnmatchedUseBang()
             | "use" -> FSComp.SR.parsUnmatchedUse()
             | _ (*"let" *) -> FSComp.SR.parsUnmatchedLet()
         reportParseErrorAt m msg), None, None }

/* An 'extern' DllImport function definition in C-style syntax */
cPrototype:
  | EXTERN cRetType opt_access ident opt_HIGH_PRECEDENCE_APP LPAREN externArgs rparen
      { let mExtern = rhs parseState 1
        let rty, vis, nm, (args, commas) = $2, $3, $4, $7
        let nmm = rhs parseState 3
        let argsm = rhs parseState 6
        let mBindLhs = lhs parseState
        let mWhole = lhs parseState
        let mRhs = lhs parseState
        let rhsExpr =
            SynExpr.App(
                ExprAtomicFlag.NonAtomic,
                false,
                SynExpr.Ident(ident("failwith", rhs parseState 6)),
                SynExpr.Const(SynConst.String("extern was not given a DllImport attribute", SynStringKind.Regular, rhs parseState 8), rhs parseState 8),
                mRhs)
        (fun attrs _ ->
            let bindingPat = SynPat.LongIdent(SynLongIdent([nm], [], [None]), None, Some noInferredTypars, SynArgPats.Pats [SynPat.Tuple(false, args, commas, argsm)], vis, nmm)
            let mWholeBindLhs = (mBindLhs, attrs) ||> unionRangeWithListBy (fun (a: SynAttributeList) -> a.Range)
            let xmlDoc = grabXmlDoc(parseState, attrs, 1)
            let trivia = { LeadingKeyword = SynLeadingKeyword.Extern mExtern; InlineKeyword = None; EqualsRange = None }
            let binding =
                mkSynBinding
                    (xmlDoc, bindingPat)
                    (vis, false, false, mWholeBindLhs, DebugPointAtBinding.NoneAtInvisible, Some(None, rty), rhsExpr, mRhs, [], attrs, None, trivia)
            [], [binding]) }

/* A list of arguments in an 'extern' DllImport function definition */
externArgs:
  | externMoreArgs
     { let args, commas = $1
       List.rev args, (List.rev commas) }

  | externArg
     { [$1], [] }
  |
     { [], [] }


/* Part of the list of arguments in an 'extern' DllImport function definition */
externMoreArgs:
  | externMoreArgs COMMA externArg
     { let args, commas = $1
       let mComma = rhs parseState 2
       $3 :: args, (mComma :: commas) }

  | externArg COMMA externArg
     { let mComma = rhs parseState 2
       [$3; $1], [mComma] }


/* A single argument in an 'extern' DllImport function definition */
externArg:
  | opt_attributes cType
     { let m = lhs parseState
       SynPat.Typed(SynPat.Wild m, $2, m) |> addAttribs $1 }

  | opt_attributes cType ident
     { let m = lhs parseState
       SynPat.Typed(SynPat.Named(SynIdent($3, None), false, None, m), $2, m) |> addAttribs $1 }

/* An type in an 'extern' DllImport function definition */
cType:
  | path
     { let m = $1.Range
       SynType.App(SynType.LongIdent($1), None, [], [], None, false, m) }

  | cType opt_HIGH_PRECEDENCE_APP LBRACK RBRACK
     { let m = lhs parseState
       SynType.App(SynType.LongIdent(SynLongIdent([ident("[]", m)], [], [None])), None, [$1], [], None, true, m) }

  | cType STAR
     { let m = lhs parseState
       SynType.App(SynType.LongIdent(SynLongIdent([ident("nativeptr", m)], [], [ Some(IdentTrivia.OriginalNotation "*") ])), None, [$1], [], None, true, m) }

/*
  | cType QMARK
    { SynType.WithNull($1, false, lhs parseState) }
*/
  | cType WITHNULL__
    { SynType.WithNull($1, false, lhs parseState) }

<<<<<<< HEAD
  | cType BAR_JUST_BEFORE_NULL NULL
    { SynType.WithNull($1, false, lhs parseState) }

=======
>>>>>>> 0e221362
  | cType AMP
     { let m = lhs parseState
       SynType.App(SynType.LongIdent(SynLongIdent([ident("byref", m)], [], [ Some(IdentTrivia.OriginalNotation "&") ])), None, [$1], [], None, true, m) }

  | VOID STAR
     { let m = lhs parseState
       SynType.App(SynType.LongIdent(SynLongIdent([ident("nativeint", m)], [], [ Some(IdentTrivia.OriginalNotation "void*") ])), None, [], [], None, true, m) }


/* A return type in an 'extern' DllImport function definition */
cRetType:
  | opt_attributes cType
     { SynReturnInfo(($2, SynArgInfo($1, false, None)), rhs parseState 2) }

  | opt_attributes VOID
     { let m = rhs parseState 2
       SynReturnInfo((SynType.App(SynType.LongIdent(SynLongIdent([ident("unit", m)], [], [ Some(IdentTrivia.OriginalNotation "void") ])), None, [], [], None, false, m), SynArgInfo($1, false, None)), m) }


localBindings:
  | attr_localBinding moreLocalBindings
      { let (moreBindings, moreBindingRanges) = List.unzip $2
        let moreLocalBindingsLastRange = if moreBindingRanges.IsEmpty then None else Some(List.last moreBindingRanges)
        match $1 with
        | Some(localBindingRange, attrLocalBindingBuilder) ->
           let lastRange =
               match moreLocalBindingsLastRange with
               | None -> localBindingRange
               | Some m -> m
           Some lastRange, (fun xmlDoc attrs vis leadingKeyword -> attrLocalBindingBuilder xmlDoc attrs vis leadingKeyword true :: moreBindings)
        | None ->
           moreLocalBindingsLastRange, (fun _xmlDoc _attrs _vis _leadingKeyword -> moreBindings) }


moreLocalBindings:
  | AND attr_localBinding moreLocalBindings
      { let leadingKeyword = SynLeadingKeyword.And(rhs parseState 1)
        (match $2 with
         | Some(localBindingRange, attrLocalBindingBuilder) ->
            let xmlDoc = grabXmlDoc(parseState, [], 1)
            let xmlDoc = if xmlDoc.IsEmpty then grabXmlDoc(parseState, [], 2) else xmlDoc
            (attrLocalBindingBuilder xmlDoc [] None leadingKeyword false, localBindingRange) :: $3
         | None -> $3) }

  | %prec prec_no_more_attr_bindings
      { [] }


/* A single binding, possibly with custom attributes */
attr_localBinding:
  | opt_attributes localBinding
      { let attrs2 = $1
        let localBindingRange, localBindingBuilder = $2
        let attrLocalBindingBuilder = (fun xmlDoc attrs vis leadingKeyword _ -> localBindingBuilder xmlDoc (attrs@attrs2) vis leadingKeyword)
        Some(localBindingRange, attrLocalBindingBuilder) }

  | error
      { None }


/* A single binding in an expression or definition */
localBinding:
  | opt_inline opt_mutable bindingPattern opt_topReturnTypeWithTypeConstraints EQUALS typedExprWithStaticOptimizationsBlock
      { let (expr: SynExpr), opts = $6
        let mEquals = rhs parseState 5
        let mRhs = expr.Range
        let optReturnType = $4
        let bindingPat, mBindLhs = $3
        let localBindingRange = unionRanges (rhs2 parseState 1 5) mRhs
        let localBindingBuilder =
          (fun xmlDoc attrs vis (leadingKeyword: SynLeadingKeyword) ->
            let mWhole = (unionRanges leadingKeyword.Range mRhs, attrs) ||> unionRangeWithListBy (fun (a: SynAttributeList) -> a.Range)
            let spBind = if IsDebugPointBinding bindingPat expr then DebugPointAtBinding.Yes mWhole else DebugPointAtBinding.NoneAtLet
            let mWholeBindLhs = (mBindLhs, attrs) ||> unionRangeWithListBy (fun (a: SynAttributeList) -> a.Range)
            let trivia: SynBindingTrivia = { LeadingKeyword = leadingKeyword; InlineKeyword = $1; EqualsRange = Some mEquals }
            mkSynBinding (xmlDoc, bindingPat) (vis, Option.isSome $1, $2, mWholeBindLhs, spBind, optReturnType, expr, mRhs, opts, attrs, None, trivia))
        localBindingRange, localBindingBuilder }

  | opt_inline opt_mutable bindingPattern opt_topReturnTypeWithTypeConstraints EQUALS error
      { let mWhole = rhs2 parseState 1 5
        let mRhs = rhs parseState 5
        let optReturnType = $4
        let bindingPat, mBindLhs = $3
        let localBindingBuilder =
          (fun xmlDoc attrs vis leadingKeyword ->
            let mEquals = rhs parseState 5
            let zeroWidthAtEnd = mEquals.EndRange
            let rhsExpr = arbExpr ("localBinding1", zeroWidthAtEnd)
            let spBind = if IsDebugPointBinding bindingPat rhsExpr then DebugPointAtBinding.Yes mWhole else DebugPointAtBinding.NoneAtLet
            let trivia: SynBindingTrivia = { LeadingKeyword = leadingKeyword; InlineKeyword = $1; EqualsRange = Some mEquals }
            mkSynBinding (xmlDoc, bindingPat) (vis, Option.isSome $1, $2, mBindLhs, spBind, optReturnType, rhsExpr, mRhs, [], attrs, None, trivia))
        mWhole, localBindingBuilder }

  | opt_inline opt_mutable bindingPattern opt_topReturnTypeWithTypeConstraints recover
      { if not $5 then reportParseErrorAt (rhs parseState 5) (FSComp.SR.parsUnexpectedEndOfFileDefinition())
        let optReturnType = $4
        let mWhole = rhs2 parseState 1 (match optReturnType with None -> 3 | _ -> 4)
        let mRhs = mWhole.EndRange // zero-width range at end of last good token
        let bindingPat, mBindLhs = $3
        let localBindingBuilder =
          (fun xmlDoc attrs vis (leadingKeyword: SynLeadingKeyword) ->
            let spBind = DebugPointAtBinding.Yes(unionRanges leadingKeyword.Range mRhs)
            let trivia = { LeadingKeyword = leadingKeyword; InlineKeyword = $1; EqualsRange = None }
            let rhsExpr = arbExpr ("localBinding2", mRhs)
            mkSynBinding (xmlDoc, bindingPat) (vis, Option.isSome $1, $2, mBindLhs, spBind, optReturnType, rhsExpr, mRhs, [], attrs, None, trivia))
        mWhole, localBindingBuilder }

/* A single expression with an optional type annotation, and an optional static optimization block */
typedExprWithStaticOptimizationsBlock:
  | OBLOCKBEGIN typedExprWithStaticOptimizations oblockend
      { $2 }

  | OBLOCKBEGIN typedExprWithStaticOptimizations recover
      { if not $3 then reportParseErrorAt (rhs parseState 3) (FSComp.SR.parsUnexpectedEndOfFile())
        let a, b = $2
        (exprFromParseError a, b) }

  | typedExprWithStaticOptimizations
      { $1 }

typedExprWithStaticOptimizations :
  | typedSequentialExpr opt_staticOptimizations
      { $1, List.rev $2 }

opt_staticOptimizations:
  | opt_staticOptimizations staticOptimization
      { $2 :: $1 }

  | /* EMPTY */
      { [] }

staticOptimization:
  | WHEN staticOptimizationConditions EQUALS typedSequentialExprBlock
      { ($2, $4) }

staticOptimizationConditions:
  | staticOptimizationConditions AND staticOptimizationCondition
      { $3 :: $1 }

  | staticOptimizationCondition
      { [$1 ] }

staticOptimizationCondition:
  | typar COLON typ
      { SynStaticOptimizationConstraint.WhenTyparTyconEqualsTycon($1, $3, lhs parseState) }

  | typar STRUCT
      { SynStaticOptimizationConstraint.WhenTyparIsStruct($1, lhs parseState) }

rawConstant:
  | INT8
    { if snd $1 then errorR(Error(FSComp.SR.lexOutsideEightBitSigned(), lhs parseState))
      SynConst.SByte(fst $1) }

  | UINT8
    { SynConst.Byte $1 }

  | INT16
    { if snd $1 then errorR(Error(FSComp.SR.lexOutsideSixteenBitSigned(), lhs parseState))
      SynConst.Int16 (fst $1) }

  | UINT16
    { SynConst.UInt16 $1 }

  | INT32
    { if snd $1 then errorR(Error(FSComp.SR.lexOutsideThirtyTwoBitSigned(), lhs parseState))
      SynConst.Int32 (fst $1) }

  | UINT32
    { SynConst.UInt32 $1 }

  | INT64
    { if snd $1 then errorR(Error(FSComp.SR.lexOutsideSixtyFourBitSigned(), lhs parseState))
      SynConst.Int64 (fst $1) }

  | UINT64
    { SynConst.UInt64 $1 }

  | NATIVEINT
    { if snd $1 then errorR(Error(FSComp.SR.lexOutsideNativeSigned(), lhs parseState))
      SynConst.IntPtr(fst $1) }

  | UNATIVEINT
    { SynConst.UIntPtr $1 }

  | IEEE32
    { SynConst.Single $1 }

  | IEEE64
    { SynConst.Double $1 }

  | CHAR
    { SynConst.Char $1 }

  | DECIMAL
    { SynConst.Decimal $1 }

  | BIGNUM
    { SynConst.UserNum $1 }

  | string
    { let s, synStringKind = $1
      SynConst.String(s, synStringKind, lhs parseState) }

  | sourceIdentifier
    { let c, v = $1
      SynConst.SourceIdentifier(c, v, lhs parseState) }

  | BYTEARRAY
    { let (v, synByteStringKind, _) = $1
      SynConst.Bytes(v, synByteStringKind, lhs parseState) }

rationalConstant:
  | INT32 INFIX_STAR_DIV_MOD_OP INT32
    { if $2 <> "/" then reportParseErrorAt (rhs parseState 2) (FSComp.SR.parsUnexpectedOperatorForUnitOfMeasure())
      if fst $3 = 0 then reportParseErrorAt (rhs parseState 3) (FSComp.SR.parsIllegalDenominatorForMeasureExponent())
      if (snd $1) || (snd $3) then errorR(Error(FSComp.SR.lexOutsideThirtyTwoBitSigned(), lhs parseState))
      SynRationalConst.Rational(fst $1, rhs parseState 1, rhs parseState 2, fst $3, rhs parseState 3, lhs parseState) }

  | MINUS INT32 INFIX_STAR_DIV_MOD_OP INT32
    { if $3 <> "/" then reportParseErrorAt (rhs parseState 3) (FSComp.SR.parsUnexpectedOperatorForUnitOfMeasure())
      if fst $4 = 0 then reportParseErrorAt (rhs parseState 4) (FSComp.SR.parsIllegalDenominatorForMeasureExponent())
      if (snd $2) || (snd $4) then errorR(Error(FSComp.SR.lexOutsideThirtyTwoBitSigned(), lhs parseState))
      SynRationalConst.Negate(SynRationalConst.Rational(fst $2, rhs parseState 2, rhs parseState 3, fst $4, rhs parseState 4, lhs parseState), lhs parseState) }

  | INT32
    { if snd $1 then errorR(Error(FSComp.SR.lexOutsideThirtyTwoBitSigned(), lhs parseState))
      SynRationalConst.Integer(fst $1, lhs parseState) }

  | MINUS INT32
    { if snd $2 then errorR(Error(FSComp.SR.lexOutsideThirtyTwoBitSigned(), lhs parseState))
      SynRationalConst.Negate(SynRationalConst.Integer(fst $2, rhs parseState 2), lhs parseState) }

atomicUnsignedRationalConstant:
  | INT32 { if snd $1 then errorR(Error(FSComp.SR.lexOutsideThirtyTwoBitSigned(), lhs parseState))
            SynRationalConst.Integer(fst $1, lhs parseState) }

  | LPAREN rationalConstant rparen
    { SynRationalConst.Paren($2, rhs2 parseState 1 3) }

atomicRationalConstant:
  | atomicUnsignedRationalConstant { $1 }

  | MINUS atomicUnsignedRationalConstant
    { SynRationalConst.Negate($2, lhs parseState) }

constant:
  | rawConstant
    { $1, rhs parseState 1 }

  | rawConstant HIGH_PRECEDENCE_TYAPP measureTypeArg
    { let synMeasure, trivia = $3 
      let mConstant = rhs parseState 1
      let m = unionRanges mConstant trivia.GreaterRange
      SynConst.Measure($1, rhs parseState 1, synMeasure, trivia), m }

bindingPattern:
  | headBindingPattern
    { $1, rhs parseState 1 }

// Subset of patterns allowed to be used in implicit ctors.
// For a better error recovery we could replace these rules with the actual SynPat parsing
// and use allowed patterns only at a later analysis stage reporting errors along the way.
simplePattern:
  | ident
      { let m = rhs parseState 1
        SynPat.Named(SynIdent($1, None), false, None, m) }

  | QMARK ident
      { SynPat.OptionalVal($2, rhs parseState 2) }

  | simplePattern COLON typeWithTypeConstraints
      { SynPat.Typed($1, $3, lhs parseState) }

  | simplePattern COLON recover
      { let mColon = rhs parseState 2
        let ty = SynType.FromParseError(mColon.EndRange)
        SynPat.Typed($1, ty, unionRanges $1.Range mColon) }

  | attributes simplePattern %prec paren_pat_attribs
      { SynPat.Attrib($2, $1, lhs parseState) }

simplePatternCommaList:
  | simplePattern
      { $1 }

  | simplePattern COMMA simplePatternCommaList
      { let mComma = rhs parseState 2
        match $3 with
        | SynPat.Tuple(_, pats, commas, _) -> SynPat.Tuple(false, $1 :: pats, mComma :: commas, rhs2 parseState 1 3)
        | _ -> SynPat.Tuple(false, [$1; $3], [mComma], rhs2 parseState 1 3) }

opt_simplePatterns:
  | simplePatterns
      { Some $1 }

  | { None }

simplePatterns:
  | LPAREN simplePatternCommaList rparen
      { let parenPat = SynPat.Paren($2, rhs2 parseState 1 3)
        let simplePats, _ = SimplePatsOfPat parseState.SynArgNameGenerator parenPat
        simplePats }

  | LPAREN rparen
      { let pat = SynPat.Const(SynConst.Unit, rhs2 parseState 1 2)
        let simplePats, _ = SimplePatsOfPat parseState.SynArgNameGenerator pat
        simplePats }

  | LPAREN simplePatternCommaList recover
      { reportParseErrorAt (rhs parseState 1) (FSComp.SR.parsUnmatchedParen())
        let parenPat = SynPat.Paren(SynPat.Tuple(false, [], [], rhs2 parseState 1 2), rhs2 parseState 1 2) // todo: report parsed pats anyway?
        let simplePats, _ = SimplePatsOfPat parseState.SynArgNameGenerator parenPat
        simplePats }

  | LPAREN error rparen
      { let parenPat = SynPat.Paren(SynPat.Wild(rhs parseState 2), rhs2 parseState 1 3) // silent recovery
        let simplePats, _ = SimplePatsOfPat parseState.SynArgNameGenerator parenPat
        simplePats }

  | LPAREN recover
      { reportParseErrorAt (rhs parseState 1) (FSComp.SR.parsUnmatchedParen())
        let pat = SynPat.Wild(lhs parseState)
        let simplePats, _ = SimplePatsOfPat parseState.SynArgNameGenerator pat
        simplePats }

barCanBeRightBeforeNull:
  | BAR
      {  }
  | BAR_JUST_BEFORE_NULL
      {  }


headBindingPattern:
  | headBindingPattern AS constrPattern %prec AS
      { SynPat.As($1, $3, rhs2 parseState 1 3) }

  | headBindingPattern barCanBeRightBeforeNull headBindingPattern %prec   BAR
      { let mBar = rhs parseState 2
        SynPat.Or($1, $3, rhs2 parseState 1 3, { BarRange = mBar }) }

  | headBindingPattern COLON_COLON headBindingPattern
      { let mColonColon = rhs parseState 2
        SynPat.ListCons($1, $3, rhs2 parseState 1 3, { ColonColonRange = mColonColon }) }

  | tuplePatternElements %prec pat_tuple
      { let pats, commas = $1
        let pats, commas = normalizeTuplePat pats commas
        let m = (rhs parseState 1, pats) ||> unionRangeWithListBy (fun p -> p.Range)
        SynPat.Tuple(false, List.rev pats, List.rev commas, m) }

  | conjPatternElements %prec pat_conj
      { SynPat.Ands(List.rev $1, lhs parseState) }

  | constrPattern
      { $1 }

tuplePatternElements:
  | tuplePatternElements COMMA headBindingPattern
      { let pats, commas = $1
        $3 :: pats, (rhs parseState 2 :: commas) }

  | headBindingPattern COMMA headBindingPattern
      { [$3; $1], [rhs parseState 2] }

  | tuplePatternElements COMMA ends_coming_soon_or_recover
        { let pats, commas = $1
          let commaRange = rhs parseState 2
          reportParseErrorAt commaRange (FSComp.SR.parsExpectingPattern ())
          let pat2 = SynPat.Wild(commaRange.EndRange)
          pat2 :: pats, (commaRange :: commas) }

  | headBindingPattern COMMA ends_coming_soon_or_recover
      { let commaRange = rhs parseState 2
        reportParseErrorAt commaRange (FSComp.SR.parsExpectingPattern ())
        let pat2 = SynPat.Wild(commaRange.EndRange)
        [pat2; $1], [commaRange] }

  | COMMA headBindingPattern
      { let commaRange = rhs parseState 1
        reportParseErrorAt commaRange (FSComp.SR.parsExpectingPattern ())
        let pat1 = SynPat.Wild(commaRange.StartRange)
        [$2; pat1], [commaRange] }

  | COMMA ends_coming_soon_or_recover
      { let commaRange = rhs parseState 1
        if not $2 then reportParseErrorAt commaRange (FSComp.SR.parsExpectedPatternAfterToken ())
        let pat1 = SynPat.Wild(commaRange.StartRange)
        let pat2 = SynPat.Wild(commaRange.EndRange)
        [pat2; pat1], [commaRange] }

conjPatternElements:
  | conjPatternElements AMP headBindingPattern
     { $3 :: $1 }

  | headBindingPattern AMP headBindingPattern
     { $3 :: $1 :: [] }

namePatPairs:
   | namePatPair opt_seps
     { [$1] }

   | namePatPair seps namePatPairs
     { $1 :: $3 }

   | namePatPair seps seps namePatPairs
      { reportParseErrorAt (rhs parseState 3) (FSComp.SR.parsExpectingPattern ())
        ($1 :: $4) }

namePatPair:
   | ident EQUALS parenPattern
     { let mEquals = rhs parseState 2
       $1, Some mEquals, $3 }

   | ident EQUALS recover
     { let mEquals = rhs parseState 2
       $1, Some mEquals, patFromParseError (SynPat.Wild mEquals.EndRange) }

   | ident recover
     { $1, None, patFromParseError (SynPat.Wild $1.idRange.EndRange) }

constrPattern:
  | atomicPatternLongIdent explicitValTyparDecls
      { let vis, lid = $1
        SynPat.LongIdent(lid, None, Some $2, SynArgPats.Pats [], vis, lhs parseState) }

  | atomicPatternLongIdent explicitValTyparDecls atomicPatsOrNamePatPairs %prec pat_app
      { let vis, lid = $1
        let args, argsM = $3
        let m = unionRanges (rhs2 parseState 1 2) argsM
        SynPat.LongIdent(lid, None, Some $2, args, vis, m) }

  | atomicPatternLongIdent explicitValTyparDecls HIGH_PRECEDENCE_PAREN_APP atomicPatsOrNamePatPairs
      { let vis, lid = $1
        let args, argsM = $4
        let m = unionRanges (rhs2 parseState 1 2) argsM
        SynPat.LongIdent(lid, None, Some $2, args, vis, m) }

  | atomicPatternLongIdent explicitValTyparDecls HIGH_PRECEDENCE_BRACK_APP atomicPatsOrNamePatPairs
      { let vis, lid = $1
        let args, argsM = $4
        let m = unionRanges (rhs2 parseState 1 2) argsM
        SynPat.LongIdent(lid, None, Some $2, args, vis, m) }

  | atomicPatternLongIdent atomicPatsOrNamePatPairs %prec pat_app
      { let vis, lid = $1
        let args, argsM = $2
        let m = unionRanges (rhs parseState 1) argsM
        SynPat.LongIdent(lid, None, None, args, vis, m) }

  | atomicPatternLongIdent HIGH_PRECEDENCE_PAREN_APP atomicPatsOrNamePatPairs
      { let vis, lid = $1
        let args, argsM = $3
        let m = unionRanges (rhs parseState 1) argsM
        SynPat.LongIdent(lid, None, None, args, vis, m) }

  | atomicPatternLongIdent HIGH_PRECEDENCE_BRACK_APP atomicPatsOrNamePatPairs
      { let vis, lid = $1
        let args, argsM = $3
        let m = unionRanges (rhs parseState 1) argsM
        SynPat.LongIdent(lid, None, None, args, vis, m) }

  | COLON_QMARK atomTypeOrAnonRecdType %prec pat_isinst
      { SynPat.IsInst($2, lhs parseState) }

  | atomicPattern
      { $1 }

atomicPatsOrNamePatPairs:
  | LPAREN namePatPairs rparen
      { let mParen = rhs2 parseState 1 3
        let trivia = { ParenRange = mParen }
        SynArgPats.NamePatPairs($2, rhs parseState 2, trivia), mParen }

  | atomicPatterns
      { let mParsed = rhs parseState 1
        let mAll = (mParsed.StartRange, $1) ||> unionRangeWithListBy (fun p -> p.Range)
        SynArgPats.Pats $1, mAll }

atomicPatterns:
  | atomicPattern atomicPatterns %prec pat_args
      { $1 :: $2 }

  | atomicPattern HIGH_PRECEDENCE_BRACK_APP atomicPatterns
      { reportParseErrorAt (rhs parseState 1) (FSComp.SR.parsSuccessivePatternsShouldBeSpacedOrTupled())
        $1 :: $3 }

  | atomicPattern HIGH_PRECEDENCE_PAREN_APP atomicPatterns
      { reportParseErrorAt (rhs parseState 1) (FSComp.SR.parsSuccessivePatternsShouldBeSpacedOrTupled())
        $1 :: $3 }

  | atomicPattern
      { [$1] }


atomicPattern:
  | quoteExpr
      { SynPat.QuoteExpr($1, lhs parseState) }

  | LBRACE recordPatternElementsAux rbrace
      { SynPat.Record($2, rhs2 parseState 1 3) }

  | LBRACE error rbrace
      { SynPat.Record([], rhs2 parseState 1 3) }

  | LBRACK listPatternElements RBRACK
      { SynPat.ArrayOrList(false, $2, lhs parseState) }

  | LBRACK_BAR listPatternElements BAR_RBRACK
      { SynPat.ArrayOrList(true, $2, lhs parseState) }

  | UNDERSCORE
      { SynPat.Wild(lhs parseState) }

  | QMARK ident
      { SynPat.OptionalVal($2, lhs parseState) }

  | atomicPatternLongIdent %prec prec_atompat_pathop
      { let vis, lidwd = $1
        if not (isNilOrSingleton lidwd.LongIdent) || String.isLeadingIdentifierCharacterUpperCase (List.head lidwd.LongIdent).idText then
            mkSynPatMaybeVar lidwd vis (lhs parseState)
        else
           let synIdent = List.head lidwd.IdentsWithTrivia
           let (SynIdent(id, _)) = synIdent
           SynPat.Named(synIdent, false, vis, id.idRange) }

  | constant
      { SynPat.Const(fst $1, snd $1) }

  | FALSE
      { SynPat.Const(SynConst.Bool false, lhs parseState) }

  | TRUE
      { SynPat.Const(SynConst.Bool true, lhs parseState) }

  | NULL
      { SynPat.Null(lhs parseState) }

  | LPAREN parenPatternBody rparen
      { let m = lhs parseState
        SynPat.Paren($2 m, m) }

  | LPAREN parenPatternBody recover
      { reportParseErrorAt (rhs parseState 1) (FSComp.SR.parsUnmatchedParen())
        let m = rhs2 parseState 1 2
        let parenPat = SynPat.Paren($2 m, m)
        patFromParseError parenPat }

  | LPAREN error rparen
      { let innerPat = patFromParseError (SynPat.Wild(rhs parseState 2))
        SynPat.Paren(innerPat, lhs parseState) }

  | LPAREN recover
      { let parenM = rhs parseState 1
        reportParseErrorAt parenM (FSComp.SR.parsUnmatchedParen())
        let innerPat = patFromParseError (SynPat.Wild parenM.EndRange)
        let parenPat = SynPat.Paren(innerPat, parenM)
        patFromParseError parenPat }

  | STRUCT LPAREN tupleParenPatternElements rparen
      { let pats, commas = $3
        SynPat.Tuple(true, List.rev pats, List.rev commas, lhs parseState) }

  | STRUCT LPAREN tupleParenPatternElements recover
      { reportParseErrorAt (rhs parseState 2) (FSComp.SR.parsUnmatchedParen())
        let pats, commas = $3
        SynPat.Tuple(true, List.rev pats, List.rev commas, lhs parseState) }

  | STRUCT LPAREN error rparen
      { (* silent recovery *) SynPat.Wild(lhs parseState) }

  | STRUCT LPAREN recover
      { reportParseErrorAt (rhs parseState 2) (FSComp.SR.parsUnmatchedParen())
        SynPat.Wild(lhs parseState) }

parenPatternBody:
  | parenPattern
      { (fun m -> $1) }

  | /* EMPTY */
      { (fun m -> SynPat.Const(SynConst.Unit, m)) }

/* This duplicates out 'patterns' in order to give type annotations */
/* the desired precedence w.r.t. patterns, tuple patterns in particular. */
/* Duplication requried to minimize the disturbance to the grammar, */
/* in particular the expected property that "pat" parses the same as */
/* "(pat)"!  Here are some examples: */
/*    a, b                  parses as (a, b) */
/*    (a, b)           also parses as (a, b) */
/*    (a, b: t)            parses as (a, (b: t)) */
/*    a, b as t             parses as ((a, b) as t) */
/*    (a, b as t)      also parses as ((a, b) as t) */
/*    a, b | c, d            parses as ((a, b) | (c, d)) */
/*    (a, b | c, d)     also parses as ((a, b) | (c, d)) */
/*    (a: t, b)            parses as ((a: t), b) */
/*    (a: t1, b: t2)      parses as ((a: t), (b: t2)) */
/*    (a, b as nm: t)      parses as (((a, b) as nm): t) */
/*    (a, b :: c: t)       parses as (((a, b) :: c): t) */
/* */
/* Probably the most unexpected thing here is that 'as nm' binds the */
/* whole pattern to the left, whereas ': t' binds only the pattern */
/* immediately preceding in the tuple. */
/* */
/* Also, it is unexpected that '(a, b: t)' in a pattern (a, (b: 't)) binds differently to */
/* '(a, b: t)' in an expression ((a, b): 't). It's not that easy to solve that without */
/* duplicating the entire expression grammar, or making a fairly severe breaking change */
/* to the language. */
parenPattern:
  | parenPattern AS constrPattern %prec  AS
      { SynPat.As($1, $3, rhs2 parseState 1 3) }

  | parenPattern barCanBeRightBeforeNull parenPattern %prec  BAR
      { let mBar = rhs parseState 2
        SynPat.Or($1, $3, rhs2 parseState 1 3, { BarRange = mBar }) }

  | tupleParenPatternElements
      { let pats, commas = $1
        let pats, commas = normalizeTuplePat pats commas
        let m = (rhs parseState 1, pats) ||> unionRangeWithListBy (fun p -> p.Range)
        SynPat.Tuple(false, List.rev pats, List.rev commas, m) }

  | conjParenPatternElements
      { SynPat.Ands(List.rev $1, rhs2 parseState 1 3) }

  | parenPattern COLON typeWithTypeConstraints %prec paren_pat_colon
      { let mLhs = lhs parseState
        SynPat.Typed($1, $3, mLhs) }

  | parenPattern COLON recover
      { let mColon = rhs parseState 2
        let ty = SynType.FromParseError(mColon.EndRange)
        SynPat.Typed($1, ty, unionRanges $1.Range mColon) }

  | attributes parenPattern %prec paren_pat_attribs
      { let mLhs = lhs parseState
        SynPat.Attrib($2, $1, mLhs) }

  | parenPattern COLON_COLON parenPattern
      { let mColonColon = rhs parseState 2
        SynPat.ListCons($1, $3, rhs2 parseState 1 3, { ColonColonRange = mColonColon }) }

  | constrPattern { $1 }

tupleParenPatternElements:
  | tupleParenPatternElements COMMA parenPattern
      { let pats, commas = $1
        let mComma = rhs parseState 2
        $3 :: pats, (mComma :: commas) }

  | parenPattern COMMA parenPattern
      { let mComma = rhs parseState 2
        [$3; $1], [mComma] }

  | tupleParenPatternElements COMMA ends_coming_soon_or_recover
        { let pats, commas = $1
          let commaRange = rhs parseState 2
          reportParseErrorAt commaRange (FSComp.SR.parsExpectingPattern())
          let pat2 = SynPat.Wild(commaRange.EndRange)
          pat2 :: pats, (commaRange :: commas) }

  | parenPattern COMMA ends_coming_soon_or_recover
      { let commaRange = rhs parseState 2
        reportParseErrorAt commaRange (FSComp.SR.parsExpectingPattern())
        let pat2 = SynPat.Wild(commaRange.EndRange)
        [pat2; $1], [commaRange] }

  | COMMA parenPattern
      { let commaRange = rhs parseState 1
        reportParseErrorAt commaRange (FSComp.SR.parsExpectingPattern())
        let pat1 = SynPat.Wild(commaRange.StartRange)
        [$2; pat1], [commaRange] }

  | COMMA ends_coming_soon_or_recover
      { let commaRange = rhs parseState 1
        if not $2 then reportParseErrorAt commaRange (FSComp.SR.parsExpectedPatternAfterToken ())
        let pat1 = SynPat.Wild(commaRange.StartRange)
        let pat2 = SynPat.Wild(commaRange.EndRange)
        [pat2; pat1], [commaRange] }

conjParenPatternElements:
  | conjParenPatternElements AMP parenPattern
      { $3 :: $1 }

  | parenPattern AMP parenPattern
      { $3 :: $1 :: [] }

recordPatternElementsAux:
  | recordPatternElement opt_seps
      { [$1] }

  | recordPatternElement seps recordPatternElementsAux
      { $1 :: $3 }

recordPatternElement:
  | path EQUALS parenPattern
    { let mPath = $1.Range
      let mEquals = rhs parseState 2
      let mPat = $3.Range
      List.frontAndBack $1.LongIdent, Some mEquals, $3 }

  | path EQUALS recover
    { let mPath = $1.Range
      let mEquals = rhs parseState 2
      let pat = SynPat.Wild(mEquals.EndRange)
      List.frontAndBack $1.LongIdent, Some mEquals, pat }

  | path recover
    { let pat = SynPat.Wild($1.Range.EndRange)
      List.frontAndBack $1.LongIdent, None, pat }

listPatternElements:
  | /* EMPTY */
      { [] }

  | parenPattern opt_seps
      { [$1] }

  | parenPattern seps listPatternElements
      { $1 :: $3 }

/* The lexfilter likes to insert OBLOCKBEGIN/OBLOCKEND pairs */
typedSequentialExprBlock:
  | OBLOCKBEGIN typedSequentialExpr oblockend
      { $2 }

  | OBLOCKBEGIN typedSequentialExpr recover
      { if not $3 then reportParseErrorAt (rhs parseState 3) (FSComp.SR.parsUnexpectedEndOfFileExpression())
        exprFromParseError $2 }

  | OBLOCKBEGIN oblockend
      { let m = rhs parseState 1
        reportParseErrorAt (rhs parseState 2) (FSComp.SR.parsExpectingExpression ())
        arbExpr ("typedSequentialExprBlock1", m.EndRange) }

  | typedSequentialExpr
      { $1 }

/* The lexfilter likes to insert OBLOCKBEGIN/OBLOCKEND pairs */
declExprBlock:
  | OBLOCKBEGIN typedSequentialExpr oblockend
      { $2 }

  | OBLOCKBEGIN oblockend
      { let m = rhs parseState 1
        reportParseErrorAt (rhs parseState 2) (FSComp.SR.parsExpectingExpression ())
        arbExpr ("declExprBlock1", m.EndRange) }

  | declExpr
      { $1 }

/* For some constructs the lex filter can't be sure to insert a matching OBLOCKEND, e.g. "function a -> b | c -> d" all in one line */
/* for these it only inserts a trailing ORIGHT_BLOCK_END */
typedSequentialExprBlockR:
  | typedSequentialExpr ORIGHT_BLOCK_END
    { fun _ -> $1 }

  | typedSequentialExpr
    { fun _ -> $1 }

  | recover
    { fun (mStart: range) -> arbExpr ("typedSequentialExprBlockR1", mStart.EndRange) }

typedSequentialExpr:
  | sequentialExpr COLON typeWithTypeConstraints
      { SynExpr.Typed($1, $3, unionRanges $1.Range $3.Range) }

  | sequentialExpr COLON recover
    { let mColon = rhs parseState 2
      let ty = SynType.FromParseError(mColon.EndRange)
      SynExpr.Typed($1, ty, unionRanges $1.Range mColon) }

  | sequentialExpr
    { $1 }

typedSequentialExprEOF:
  | typedSequentialExpr EOF
    { checkEndOfFileError $2; $1 }

sequentialExpr:
  | declExpr seps sequentialExpr
      { SynExpr.Sequential(DebugPointAtSequential.SuppressNeither, true, $1, $3, unionRanges $1.Range $3.Range) }

  | declExpr seps
      { $1 }

  | declExpr %prec SEMICOLON
      { $1 }

  | declExpr THEN sequentialExpr %prec prec_then_before
      { SynExpr.Sequential(DebugPointAtSequential.SuppressNeither, false, $1, $3, unionRanges $1.Range $3.Range) }

  | declExpr OTHEN OBLOCKBEGIN typedSequentialExpr oblockend %prec prec_then_before
      { SynExpr.Sequential(DebugPointAtSequential.SuppressNeither, false, $1, $4, unionRanges $1.Range $4.Range) }

  | hardwhiteLetBindings %prec prec_args_error
     { let hwlb, m, mIn = $1
       let mLetKwd, isUse = match hwlb with (BindingSetPreAttrs(m, _, isUse, _, _)) -> m, isUse
       let usedKeyword = if isUse then "use" else "let"
       reportParseErrorAt mLetKwd (FSComp.SR.parsExpectedExpressionAfterLet(usedKeyword, usedKeyword))
       let fauxRange = m.EndRange // zero width range at end of m
       mkLocalBindings (m, hwlb, mIn, arbExpr ("seqExpr", fauxRange)) }

/* Use this as the last terminal when performing error recovery */
/* The contract for using this is that (a) if EOF occurs then the */
/* the using production must report an error and (b) the using production */
/* can report an error anyway if it is helpful, e.g. "unclosed '('" (giving two errors) */
recover:
   | error
      { debugPrint("recovering via error"); true }

   | EOF
      { debugPrint("recovering via EOF"); false }

moreBinders:
  | AND_BANG headBindingPattern EQUALS typedSequentialExprBlock IN moreBinders %prec expr_let
     { let spBind = DebugPointAtBinding.Yes(rhs2 parseState 1 5) (* TODO Pretty sure this is wrong *)
       let mEquals = rhs parseState 3
       let m = unionRanges (rhs parseState 1) $4.Range
       let mIn = rhs parseState 5
       SynExprAndBang(spBind, $1, true, $2, $4, m, { EqualsRange = mEquals; InKeyword = Some mIn }) :: $6 }

  | OAND_BANG headBindingPattern EQUALS typedSequentialExprBlock hardwhiteDefnBindingsTerminator opt_OBLOCKSEP moreBinders %prec expr_let
     { let report, mIn, _ = $5
       report "and!" (rhs parseState 1)  // report unterminated error
       let spBind = DebugPointAtBinding.Yes(rhs2 parseState 1 5) (* TODO Pretty sure this is wrong *)
       let mEquals = rhs parseState 3
       let m = unionRanges (rhs parseState 1) $4.Range
       SynExprAndBang(spBind, $1, true, $2, $4, m, { EqualsRange = mEquals; InKeyword = mIn }) :: $7 }

  | %prec prec_no_more_attr_bindings
      { [] }

declExpr:
  | defnBindings IN typedSequentialExpr %prec expr_let
     { let mIn = rhs parseState 2 |> Some
       mkLocalBindings (unionRanges (rhs2 parseState 1 2) $3.Range, $1, mIn, $3) }

  | defnBindings IN error %prec expr_let
     { let mIn = rhs parseState 2 |> Some
       mkLocalBindings (rhs2 parseState 1 2, $1, mIn, arbExpr ("declExpr1", (rhs parseState 3))) }
/*
    FSComp.SR.parsNoMatchingInForLet() -- leave this in for now - it's an unused error string
*/

  | hardwhiteLetBindings typedSequentialExprBlock %prec expr_let
     { let hwlb, m, mIn = $1
       mkLocalBindings (unionRanges m $2.Range, hwlb, mIn, $2) }

  | hardwhiteLetBindings error %prec expr_let
     { let hwlb, m, mIn = $1
       reportParseErrorAt (match hwlb with (BindingSetPreAttrs(m, _, _, _, _)) -> m) (FSComp.SR.parsErrorInReturnForLetIncorrectIndentation())
       mkLocalBindings (m, hwlb, mIn, arbExpr ("declExpr2", (rhs parseState 2))) }

  | hardwhiteLetBindings OBLOCKSEP typedSequentialExprBlock %prec expr_let
     { let hwlb, m, mIn = $1
       mkLocalBindings (unionRanges m $3.Range, hwlb, mIn, $3) }

  | hardwhiteLetBindings OBLOCKSEP error %prec expr_let
     { let hwlb, m, mIn = $1
       //reportParseErrorAt (match hwlb with (BindingSetPreAttrs(m, _, _, _, _)) -> m) (FSComp.SR.parsErrorInReturnForLetIncorrectIndentation())
       mkLocalBindings (unionRanges m (rhs parseState 3), hwlb, mIn, arbExpr ("declExpr3", (rhs parseState 3))) }

  | hardwhiteDoBinding %prec expr_let
     { let (BindingSetPreAttrs(_, _, _, _, m)), e = $1
       SynExpr.Do(e, unionRanges (rhs parseState 1).StartRange e.Range) }

  | anonMatchingExpr %prec expr_function
      { $1 }

  | anonLambdaExpr %prec expr_fun
      { $1 }

  | MATCH typedSequentialExpr withClauses %prec expr_match
      { let mMatch = rhs parseState 1
        let mWith, (clauses, mLast) = $3
        let spBind = DebugPointAtBinding.Yes(unionRanges mMatch mWith)
        let trivia = { MatchKeyword = mMatch; WithKeyword = mWith }
        SynExpr.Match(spBind, $2, clauses, unionRanges mMatch mLast, trivia) }

  | MATCH typedSequentialExpr recover %prec expr_match
      { if not $3 then reportParseErrorAt (rhs parseState 1) (FSComp.SR.parsUnexpectedEndOfFileMatch())
        // Produce approximate expression during error recovery
        exprFromParseError $2 }

  | MATCH_BANG typedSequentialExpr withClauses %prec expr_match
      { let mMatch = (rhs parseState 1)
        let mWith, (clauses, mLast) = $3
        let spBind = DebugPointAtBinding.Yes(unionRanges mMatch mWith)
        let trivia = { MatchBangKeyword = mMatch; WithKeyword = mWith }
        SynExpr.MatchBang(spBind, $2, clauses, unionRanges mMatch mLast, trivia) }

  | MATCH_BANG typedSequentialExpr recover %prec expr_match
      { if not $3 then reportParseErrorAt (rhs parseState 1) (FSComp.SR.parsUnexpectedEndOfFileMatch())
        // Produce approximate expression during error recovery
        exprFromParseError $2 }

  | TRY typedSequentialExprBlockR withClauses %prec expr_try
      { let mTry = rhs parseState 1
        let expr = $2 mTry
        let spTry = DebugPointAtTry.Yes mTry
        let mWith, (clauses, mLast) = $3
        let spWith = DebugPointAtWith.Yes mWith
        let mTryToWith = unionRanges mTry mWith
        let mWithToLast = unionRanges mWith mLast
        let mTryToLast = unionRanges mTry mLast
        let trivia: SynExprTryWithTrivia =
            { TryKeyword = mTry
              TryToWithRange = mTryToWith
              WithKeyword = mWith
              WithToEndRange = mWithToLast }
        SynExpr.TryWith(expr, clauses, mTryToLast, spTry, spWith, trivia) }

  | TRY typedSequentialExprBlockR recover %prec expr_try
      { let mTry = rhs parseState 1
        let spTry = DebugPointAtTry.Yes mTry
        if not $3 then reportParseErrorAt mTry (FSComp.SR.parsUnexpectedEndOfFileTry ())
        let expr = $2 mTry
        let mExpr = expr.Range
        let mEnd = mExpr.EndRange
        let spWith = DebugPointAtWith.Yes mEnd
        let mWhole = unionRanges mTry mEnd
        let trivia: SynExprTryWithTrivia =
            { TryKeyword = mTry
              TryToWithRange = mWhole
              WithKeyword = mEnd
              WithToEndRange = mWhole }
        SynExpr.TryWith(expr, [], mWhole, spTry, spWith, trivia) }

  | TRY ORIGHT_BLOCK_END %prec expr_try
      { let mTry = rhs parseState 1
        let mExpr = mTry.EndRange
        let expr = arbExpr ("try1", mExpr)
        let spTry = DebugPointAtTry.Yes mTry
        let mWith, (clauses, mLast) = mExpr, ([], mExpr)
        reportParseErrorAt (rhs parseState 2) (FSComp.SR.parsExpectingExpression ())
        let spWith = DebugPointAtWith.Yes mWith
        let mTryToWith = unionRanges mTry mWith
        let mWithToLast = unionRanges mWith mLast
        let mTryToLast = unionRanges mTry mLast
        let trivia: SynExprTryWithTrivia =
            { TryKeyword = mTry
              TryToWithRange = mTryToWith
              WithKeyword = mWith
              WithToEndRange = mWithToLast }
        SynExpr.TryWith(expr, clauses, mTryToLast, spTry, spWith, trivia) }

  | TRY ORIGHT_BLOCK_END withClauses %prec expr_try
      { let mTry = rhs parseState 1
        let mExpr = mTry.EndRange
        let expr = arbExpr ("try2", mExpr)
        let spTry = DebugPointAtTry.Yes mTry
        let mWith, (clauses, mLast) = $3
        reportParseErrorAt (rhs parseState 2) (FSComp.SR.parsExpectingExpression ())
        let spWith = DebugPointAtWith.Yes mWith
        let mTryToWith = unionRanges mTry mWith
        let mWithToLast = unionRanges mWith mLast
        let mTryToLast = unionRanges mTry mLast
        let trivia: SynExprTryWithTrivia =
            { TryKeyword = mTry
              TryToWithRange = mTryToWith
              WithKeyword = mWith
              WithToEndRange = mWithToLast }
        SynExpr.TryWith(expr, clauses, mTryToLast, spTry, spWith, trivia) }

  | TRY typedSequentialExprBlockR FINALLY typedSequentialExprBlock %prec expr_try
      { let mTry = rhs parseState 1
        let tryExpr = $2 mTry
        let spTry = DebugPointAtTry.Yes mTry
        let mFinally = rhs parseState 3
        let finallyExpr = $4
        let spFinally = DebugPointAtFinally.Yes mFinally
        let mTryToLast = unionRanges mTry finallyExpr.Range
        let trivia = { TryKeyword = mTry; FinallyKeyword = mFinally }
        SynExpr.TryFinally(tryExpr, finallyExpr, mTryToLast, spTry, spFinally, trivia) }

  | IF declExpr ifExprCases %prec expr_if
      { let mIf = rhs parseState 1
        $3 $2 mIf false }

  | IF declExpr recover %prec expr_if
      { errorR (Error(FSComp.SR.parsIncompleteIf (), rhs parseState 1))
        let ifExpr = $2
        let mIf = rhs parseState 1
        let mThen = ifExpr.Range.EndRange
        let m = unionRanges mIf mThen
        let spIfToThen = DebugPointAtBinding.Yes m
        let trivia = { IfKeyword = mIf; IsElif = false; ThenKeyword = mThen; ElseKeyword = None; IfToThenRange = m }
        SynExpr.IfThenElse($2, arbExpr ("if1", mThen), None, spIfToThen, true, m, trivia) }

  | IF recover %prec expr_if
      { errorR (Error(FSComp.SR.parsIncompleteIf (), rhs parseState 1))
        let m = rhs parseState 1
        let mEnd = m.EndRange
        let spIfToThen = DebugPointAtBinding.Yes mEnd
        let trivia = { IfKeyword = m; IsElif = false; ThenKeyword = m; ElseKeyword = None; IfToThenRange = m }
        SynExpr.IfThenElse(arbExpr ("if2", mEnd), arbExpr ("if3", mEnd), None, spIfToThen, true, m, trivia) }

  | LAZY declExpr %prec expr_lazy
      { SynExpr.Lazy($2, unionRanges (rhs parseState 1) $2.Range) }

  | ASSERT declExpr %prec expr_assert
      { SynExpr.Assert($2, unionRanges (rhs parseState 1) $2.Range) }

  | ASSERT %prec expr_assert
      { raiseParseErrorAt (rhs parseState 1) (FSComp.SR.parsAssertIsNotFirstClassValue()) }

  | OLAZY declExprBlock %prec expr_lazy
      { SynExpr.Lazy($2, unionRanges (rhs parseState 1) $2.Range) }

  | OASSERT declExprBlock %prec expr_assert
      { SynExpr.Assert($2, unionRanges (rhs parseState 1) $2.Range) }

  | OASSERT %prec expr_assert
      { raiseParseErrorAt (rhs parseState 1) (FSComp.SR.parsAssertIsNotFirstClassValue()) }

  | WHILE whileExprCore 
      { SynExpr.While ($2 (rhs parseState 1)) }

  | WHILE_BANG whileExprCore 
      { let mKeyword = rhs parseState 1
        parseState.LexBuffer.CheckLanguageFeatureAndRecover LanguageFeature.WhileBang mKeyword
        SynExpr.WhileBang ($2 mKeyword) }

  | FOR forLoopBinder doToken typedSequentialExprBlock doneDeclEnd
      { let mFor = rhs parseState 1
        let mDo = rhs parseState 3
        let spFor = DebugPointAtFor.Yes mFor
        let (pat, expr, _, spIn) = $2
        SynExpr.ForEach(spFor, spIn, SeqExprOnly false, true, pat, expr, $4, unionRanges mFor $5) }

  | FOR forLoopBinder doToken typedSequentialExprBlock ends_coming_soon_or_recover
      { let mFor = rhs parseState 1
        if not $5 then reportParseErrorAt mFor (FSComp.SR.parsUnexpectedEndOfFileFor ())
        let spFor = DebugPointAtFor.Yes mFor
        let (pat, expr, _, spIn) = $2
        SynExpr.ForEach(spFor, spIn, SeqExprOnly false, true, pat, expr, $4, unionRanges mFor $4.Range) }

  | FOR forLoopBinder doToken error doneDeclEnd
      { let mFor = rhs parseState 1
        let spFor = DebugPointAtFor.Yes mFor
        let (pat, expr, _, spIn) = $2
        let bodyExpr = arbExpr ("forLoopBody2a", rhs parseState 4)
        SynExpr.ForEach(spFor, spIn, SeqExprOnly false, true, pat, expr, bodyExpr, unionRanges mFor $5) }

  | FOR forLoopBinder doToken ends_coming_soon_or_recover
      { let mFor = rhs parseState 1
        if not $4 then reportParseErrorAt mFor (FSComp.SR.parsExpectedExpressionAfterToken ())
        let spFor = DebugPointAtFor.Yes mFor
        let (pat, expr, _, spIn) = $2
        let mDo = rhs parseState 3
        let bodyExpr = arbExpr ("forLoopBody2", mDo.EndRange)
        SynExpr.ForEach(spFor, spIn, SeqExprOnly false, true, pat, expr, bodyExpr, unionRanges mFor mDo) }

  | FOR forLoopBinder ends_coming_soon_or_recover
      { let mFor = rhs parseState 1
        let (pat, expr, ok, spIn) = $2
        if not $3 then reportParseErrorAt mFor (FSComp.SR.parsForDoExpected ())
        let spFor = DebugPointAtFor.Yes mFor
        let mExpr = expr.Range
        let mForLoopBodyArb = mExpr.EndRange
        let bodyExpr = arbExpr ("forLoopBody1", mForLoopBodyArb)
        SynExpr.ForEach(spFor, spIn, SeqExprOnly false, true, pat, expr, bodyExpr, unionRanges mFor mForLoopBodyArb) }

  | FOR forLoopBinder opt_OBLOCKSEP arrowThenExprR %prec expr_let
     { let mFor = rhs parseState 1
       let spFor = DebugPointAtFor.Yes mFor
       let (pat, expr, _, spIn) = $2
       SynExpr.ForEach(spFor, spIn, SeqExprOnly true, true, pat, expr, $4, unionRanges mFor $4.Range) }

  | FOR forLoopRange doToken typedSequentialExprBlock doneDeclEnd
      { let mFor = rhs parseState 1
        let spFor = DebugPointAtFor.Yes mFor
        let (a, b, c, d, exprTo, spTo) = $2
        SynExpr.For(spFor, spTo, a, b, c, d, exprTo, $4, unionRanges mFor $5) }

  | FOR forLoopRange doToken typedSequentialExprBlock recover
      { let mFor = rhs parseState 1
        if not $5 then reportParseErrorAt mFor (FSComp.SR.parsUnexpectedEndOfFileFor ())
        let spFor = DebugPointAtFor.Yes mFor
        let (a, b, c, d, exprTo, spTo) = $2
        SynExpr.For(spFor, spTo, a, b, c, d, exprTo, $4, unionRanges mFor $4.Range) }

  | FOR forLoopRange doToken error doneDeclEnd
      { let mFor = rhs parseState 1
        let spFor = DebugPointAtFor.Yes mFor
        let (a, b, c, d, exprTo, spTo) = $2
        let mForLoopBodyArb = rhs parseState 4
        let bodyExpr = arbExpr ("declExpr11", mForLoopBodyArb)
        SynExpr.For(spFor, spTo, a, b, c, d, exprTo, bodyExpr, unionRanges mFor $5) }

  | FOR forLoopRange doToken recover
      { let mFor = rhs parseState 1
        if not $4 then reportParseErrorAt mFor (FSComp.SR.parsUnexpectedEndOfFileFor ())
        let spFor = DebugPointAtFor.Yes mFor
        let (a, b, c, d, exprTo, spTo) = $2
        let mDo = rhs parseState 3
        let bodyExpr = arbExpr ("declExpr11", mDo.EndRange)
        SynExpr.For(spFor, spTo, a, b, c, d, exprTo, bodyExpr, rhs2 parseState 1 3) }

  | FOR forLoopRange recover
      { let mFor = rhs parseState 1
        if not $3 then reportParseErrorAt mFor (FSComp.SR.parsUnexpectedEndOfFileFor ())
        let spFor = DebugPointAtFor.Yes mFor
        let (a, b, c, d, exprTo, spTo) = $2
        let mExpr = exprTo.Range
        let bodyExpr = arbExpr ("declExpr11", mExpr.EndRange)
        SynExpr.For(spFor, spTo, a, b, c, d, exprTo, bodyExpr, unionRanges mFor mExpr) }

  | FOR error doToken typedSequentialExprBlock doneDeclEnd
      { let mFor = rhs parseState 1
        let spToFake = DebugPointAtInOrTo.Yes mFor
        let spFor = DebugPointAtFor.Yes mFor
        let expr1 = arbExpr ("startLoopRange1", mFor)
        let expr2 = arbExpr ("endLoopRange1", rhs parseState 3)
        SynExpr.For(spFor, spToFake, mkSynId mFor "_loopVar", None, expr1, true, expr2, $4, unionRanges mFor $4.Range) }

  | FOR ends_coming_soon_or_recover
      { reportParseErrorAt (rhs parseState 2) (FSComp.SR.parsIdentifierExpected())
        arbExpr ("declExpr12", (rhs parseState 1)) }

  | FOR parenPattern error doneDeclEnd
      { reportParseErrorAt (rhs parseState 3) (FSComp.SR.parsInOrEqualExpected())
        let mFor = rhs parseState 1
        let spFor = DebugPointAtFor.Yes mFor
        let spInFake = DebugPointAtInOrTo.Yes mFor
        let mForLoopBodyArb = rhs parseState 4
        let mForLoopAll = rhs2 parseState 1 4
        SynExpr.ForEach(spFor, spInFake, SeqExprOnly false, true, $2, arbExpr ("forLoopCollection", mFor), arbExpr ("forLoopBody3", mForLoopBodyArb), mForLoopAll) }

  | FOR parenPattern recover
      { if not $3 then reportParseErrorAt (rhs parseState 1) (FSComp.SR.parsUnexpectedEndOfFileFor())
        let mFor = rhs parseState 1
        let mIn = rhs parseState 1
        let spFor = DebugPointAtFor.Yes mFor
        let spIn = DebugPointAtInOrTo.Yes mIn
        let mForLoopBodyArb = (rhs parseState 2).EndRange
        let mForLoopAll = rhs2 parseState 1 2
        exprFromParseError (SynExpr.ForEach(spFor, spIn, SeqExprOnly false, true, $2, arbExpr ("forLoopCollection", mFor), arbExpr ("forLoopBody3", mForLoopBodyArb), mForLoopAll)) }

  | YIELD declExpr
     { SynExpr.YieldOrReturn(($1, not $1), $2, unionRanges (rhs parseState 1) $2.Range) }

  | YIELD_BANG declExpr
     { SynExpr.YieldOrReturnFrom(($1, not $1), $2, unionRanges (rhs parseState 1) $2.Range) }

  | YIELD recover
     { let mYieldAll = rhs parseState 1
       SynExpr.YieldOrReturn(($1, not $1), arbExpr ("yield", mYieldAll), mYieldAll) }

  | YIELD_BANG recover
     { let mYieldAll = rhs parseState 1
       SynExpr.YieldOrReturnFrom(($1, not $1), arbExpr ("yield!", mYieldAll), mYieldAll) }

  | BINDER headBindingPattern EQUALS typedSequentialExprBlock IN opt_OBLOCKSEP moreBinders typedSequentialExprBlock %prec expr_let
     { let spBind = DebugPointAtBinding.Yes(rhs2 parseState 1 5)
       let mEquals = rhs parseState 3
       let m = unionRanges (rhs parseState 1) $8.Range
       let trivia: SynExprLetOrUseBangTrivia = { EqualsRange = Some mEquals }
       SynExpr.LetOrUseBang(spBind, ($1 = "use"), true, $2, $4, $7, $8, m, trivia) }

  | OBINDER headBindingPattern EQUALS typedSequentialExprBlock hardwhiteDefnBindingsTerminator opt_OBLOCKSEP moreBinders typedSequentialExprBlock %prec expr_let
     { let report, mIn, _ = $5
       report (if $1 = "use" then "use!" else "let!") (rhs parseState 1)  // report unterminated error
       let spBind = DebugPointAtBinding.Yes(unionRanges (rhs parseState 1) $4.Range)
       let mEquals = rhs parseState 3
       let m = unionRanges (rhs parseState 1) $8.Range
       let trivia: SynExprLetOrUseBangTrivia = { EqualsRange = Some mEquals }
       SynExpr.LetOrUseBang(spBind, ($1 = "use"), true, $2, $4, $7, $8, m, trivia) }

  | OBINDER headBindingPattern EQUALS typedSequentialExprBlock hardwhiteDefnBindingsTerminator opt_OBLOCKSEP error %prec expr_let
     { // error recovery that allows intellisense when writing incomplete computation expressions
       let spBind = DebugPointAtBinding.Yes(unionRanges (rhs parseState 1) $4.Range)
       let mEquals = rhs parseState 3
       let mAll = unionRanges (rhs parseState 1) (rhs parseState 7)
       let m = $4.Range.EndRange // zero-width range
       let trivia: SynExprLetOrUseBangTrivia = { EqualsRange = Some mEquals }
       SynExpr.LetOrUseBang(spBind, ($1 = "use"), true, $2, $4, [], SynExpr.ImplicitZero m, mAll, trivia) }

  | DO_BANG typedSequentialExpr IN opt_OBLOCKSEP typedSequentialExprBlock %prec expr_let
     { let spBind = DebugPointAtBinding.NoneAtDo
       let trivia: SynExprLetOrUseBangTrivia = { EqualsRange = None }
       SynExpr.LetOrUseBang(spBind, false, true, SynPat.Const(SynConst.Unit, $2.Range), $2, [], $5, unionRanges (rhs parseState 1) $5.Range, trivia) }

  | ODO_BANG typedSequentialExprBlock hardwhiteDefnBindingsTerminator %prec expr_let
     { SynExpr.DoBang($2, unionRanges (rhs parseState 1) $2.Range) }

  | FIXED declExpr
     { SynExpr.Fixed($2, (unionRanges (rhs parseState 1) $2.Range)) }

  | RARROW typedSequentialExprBlockR
     { errorR(Error(FSComp.SR.parsArrowUseIsLimited(), lhs parseState))
       let mArrow = rhs parseState 1
       let expr = $2 mArrow
       SynExpr.YieldOrReturn((true, true), expr, (unionRanges mArrow expr.Range)) }

  | declExpr COLON_QMARK typ
      { SynExpr.TypeTest($1, $3, unionRanges $1.Range $3.Range) }

  | declExpr COLON_QMARK recover
      { let mColon = rhs parseState 2
        let ty = SynType.FromParseError(mColon.EndRange)
        SynExpr.TypeTest($1, ty, unionRanges $1.Range mColon) }

  | declExpr COLON_GREATER typ
      { SynExpr.Upcast($1, $3, unionRanges $1.Range $3.Range) }

  | declExpr COLON_GREATER recover
      { let mOp = rhs parseState 2
        let ty = SynType.FromParseError(mOp.EndRange)
        SynExpr.Upcast($1, ty, unionRanges $1.Range mOp) }

  | declExpr COLON_QMARK_GREATER typ
     { SynExpr.Downcast($1, $3, unionRanges $1.Range $3.Range) }

  | declExpr COLON_QMARK_GREATER recover
      { let mOp = rhs parseState 2
        let ty = SynType.FromParseError(mOp.EndRange)
        SynExpr.Downcast($1, ty, unionRanges $1.Range mOp) }

  | declExpr COLON_EQUALS declExpr
     { mkSynInfix (rhs parseState 2) $1 ":=" $3 }

  | minusExpr LARROW declExprBlock
     { mkSynAssign $1 $3 }

  | tupleExpr %prec expr_tuple
     { let exprs, commas = $1
       let m = unionRanges exprs.Head.Range (List.last exprs).Range
       SynExpr.Tuple(false, List.rev exprs, List.rev commas, m) }

  | declExpr JOIN_IN declExpr
     { SynExpr.JoinIn($1, rhs parseState 2, $3, unionRanges $1.Range $3.Range) }

  | declExpr JOIN_IN ends_coming_soon_or_recover
     { let mOp = rhs parseState 2
       reportParseErrorAt mOp (FSComp.SR.parsUnfinishedExpression "in")
       mkSynInfix mOp $1 "@in" (arbExpr ("declExprInfixJoinIn", mOp.EndRange)) }

  | declExpr BAR_BAR declExpr
     { mkSynInfix (rhs parseState 2) $1 "||" $3 }

  | declExpr BAR_BAR ends_coming_soon_or_recover
     { let mOp = rhs parseState 2
       reportParseErrorAt mOp (FSComp.SR.parsUnfinishedExpression "||")
       mkSynInfix mOp $1 "||" (arbExpr ("declExprInfixBarBar", mOp.EndRange)) }

  | declExpr INFIX_BAR_OP declExpr
     { mkSynInfix (rhs parseState 2) $1 $2 $3 }

  | declExpr INFIX_BAR_OP ends_coming_soon_or_recover
     { let mOp = rhs parseState 2
       reportParseErrorAt mOp (FSComp.SR.parsUnfinishedExpression $2)
       mkSynInfix mOp $1 $2 (arbExpr ("declExprInfixBarOp", mOp.EndRange)) }

  | declExpr OR declExpr
     { mkSynInfix (rhs parseState 2) $1 "or" $3 }

  | declExpr OR ends_coming_soon_or_recover
     { reportParseErrorAt (rhs parseState 2) (FSComp.SR.parsUnfinishedExpression "or")
       mkSynInfix (rhs parseState 2) $1 "or" (arbExpr ("declExprInfixOr", (rhs parseState 3).StartRange)) }

  | declExpr AMP declExpr
     { mkSynInfix (rhs parseState 2) $1 "&" $3 }

  | declExpr AMP ends_coming_soon_or_recover
     { let mOp = rhs parseState 2
       reportParseErrorAt mOp (FSComp.SR.parsUnfinishedExpression "&")
       mkSynInfix mOp $1 "&" (arbExpr ("declExprInfixAmp", mOp.EndRange)) }

  | declExpr AMP_AMP declExpr
     { mkSynInfix (rhs parseState 2) $1 "&&" $3 }

  | declExpr AMP_AMP ends_coming_soon_or_recover
     { let mOp = rhs parseState 2
       reportParseErrorAt mOp (FSComp.SR.parsUnfinishedExpression "&&")
       mkSynInfix mOp $1 "&&" (arbExpr ("declExprInfixAmpAmp", mOp.EndRange)) }

  | declExpr INFIX_AMP_OP declExpr
     { mkSynInfix (rhs parseState 2) $1 $2 $3 }

  | declExpr INFIX_AMP_OP ends_coming_soon_or_recover
     { let mOp = rhs parseState 2
       reportParseErrorAt mOp (FSComp.SR.parsUnfinishedExpression $2)
       mkSynInfix mOp $1 $2 (arbExpr ("declExprInfixAmpOp", (rhs parseState 3).StartRange)) }

  | declExpr EQUALS declExpr
     { mkSynInfix (rhs parseState 2) $1 "=" $3 }

  | declExpr EQUALS ends_coming_soon_or_recover
     { let mOp = rhs parseState 2
       reportParseErrorAt mOp (FSComp.SR.parsUnfinishedExpression "=")
       mkSynInfix mOp $1 "=" (arbExpr ("declExprInfixEquals", mOp.EndRange)) }

  | declExpr INFIX_COMPARE_OP declExpr
     { mkSynInfix (rhs parseState 2) $1 $2 $3 }

  | declExpr INFIX_COMPARE_OP ends_coming_soon_or_recover
     { let mOp = rhs parseState 2
       reportParseErrorAt mOp (FSComp.SR.parsUnfinishedExpression $2)
       mkSynInfix mOp $1 $2 (arbExpr ("declExprInfix", mOp.EndRange)) }

  | declExpr DOLLAR declExpr
     { mkSynInfix (rhs parseState 2) $1 "$" $3 }

  | declExpr DOLLAR ends_coming_soon_or_recover
     { let mOp = rhs parseState 2
       reportParseErrorAt mOp (FSComp.SR.parsUnfinishedExpression "$")
       mkSynInfix mOp $1 "$" (arbExpr ("declExprInfixDollar", mOp.EndRange)) }

  | declExpr LESS declExpr
     { mkSynInfix (rhs parseState 2) $1 "<" $3 }

  | declExpr LESS ends_coming_soon_or_recover
     { let mOp = rhs parseState 2
       reportParseErrorAt mOp (FSComp.SR.parsUnfinishedExpression "<")
       mkSynInfix mOp $1 "<" (arbExpr ("declExprInfixLess", mOp.EndRange)) }

  | declExpr GREATER declExpr
     { mkSynInfix (rhs parseState 2) $1 ">" $3 }

  | declExpr GREATER ends_coming_soon_or_recover
     { let mOp = rhs parseState 2
       reportParseErrorAt mOp (FSComp.SR.parsUnfinishedExpression ">")
       mkSynInfix mOp $1 ">" (arbExpr ("declExprInfixGreater", mOp.EndRange)) }

  | declExpr INFIX_AT_HAT_OP declExpr
     { mkSynInfix (rhs parseState 2) $1 $2 $3 }

  | declExpr INFIX_AT_HAT_OP ends_coming_soon_or_recover %prec infix_at_hat_op_binary
     { let mOp = rhs parseState 2
       reportParseErrorAt mOp (FSComp.SR.parsUnfinishedExpression $2)
       mkSynInfix mOp $1 $2 (arbExpr ("declExprInfix", mOp.EndRange)) }

  | declExpr PERCENT_OP declExpr
     { mkSynInfix (rhs parseState 2) $1 $2 $3 }

  | declExpr PERCENT_OP ends_coming_soon_or_recover
     { let mOp = rhs parseState 2
       reportParseErrorAt mOp (FSComp.SR.parsUnfinishedExpression $2)
       mkSynInfix mOp $1 $2 (arbExpr ("declExprInfixPercent", mOp.EndRange)) }

  | declExpr COLON_COLON declExpr
     { let mOp = rhs parseState 2
       let m = unionRanges $1.Range $3.Range
       let tupExpr = SynExpr.Tuple(false, [$1; $3], [mOp], m)
       let identExpr = mkSynOperator mOp "::"
       SynExpr.App(ExprAtomicFlag.NonAtomic, true, identExpr, tupExpr, m) }

  | declExpr COLON_COLON ends_coming_soon_or_recover
     { let mOp = rhs parseState 2
       let m = unionRanges $1.Range mOp
       reportParseErrorAt mOp (FSComp.SR.parsUnfinishedExpression "::")
       let identExpr = mkSynOperator mOp "::"
       let tupExpr = SynExpr.Tuple(false, [$1; (arbExpr ("declExprInfixColonColon", mOp.EndRange))], [mOp], m)
       SynExpr.App(ExprAtomicFlag.NonAtomic, true, identExpr, tupExpr, m) }

  | declExpr PLUS_MINUS_OP declExpr
     { mkSynInfix (rhs parseState 2) $1 $2 $3 }

  | declExpr PLUS_MINUS_OP ends_coming_soon_or_recover
     { let mOp = rhs parseState 2
       reportParseErrorAt mOp (FSComp.SR.parsUnfinishedExpression $2)
       mkSynInfix mOp $1 $2 (arbExpr ("declExprInfixPlusMinus", mOp.EndRange)) }

  | declExpr MINUS declExpr
     { mkSynInfix (rhs parseState 2) $1 "-" $3 }

  | declExpr MINUS ends_coming_soon_or_recover
      { let mOp = rhs parseState 2
        reportParseErrorAt mOp (FSComp.SR.parsUnfinishedExpression "-")
        mkSynInfix mOp $1 "-" (arbExpr ("declExprInfixMinus", mOp.EndRange)) }

  | declExpr STAR declExpr
     { mkSynInfix (rhs parseState 2) $1 "*" $3 }

  | declExpr STAR ends_coming_soon_or_recover
     { let mOp = rhs parseState 2
       reportParseErrorAt mOp (FSComp.SR.parsUnfinishedExpression "*")
       mkSynInfix mOp $1 "*" (arbExpr ("declExprInfixStar", mOp.EndRange)) }

  | declExpr INFIX_STAR_DIV_MOD_OP declExpr
     { mkSynInfix (rhs parseState 2) $1 $2 $3 }

  | declExpr INFIX_STAR_DIV_MOD_OP ends_coming_soon_or_recover
     { let mOp = rhs parseState 2
       reportParseErrorAt mOp (FSComp.SR.parsUnfinishedExpression $2)
       mkSynInfix mOp $1 $2 (arbExpr ("declExprInfixStarDivMod", mOp.EndRange)) }

  | declExpr INFIX_STAR_STAR_OP declExpr
     { mkSynInfix (rhs parseState 2) $1 $2 $3 }

  | declExpr INFIX_STAR_STAR_OP ends_coming_soon_or_recover
     { let mOp = rhs parseState 2
       reportParseErrorAt mOp (FSComp.SR.parsUnfinishedExpression $2)
       mkSynInfix mOp $1 $2 (arbExpr ("declExprInfixStarStar", mOp.EndRange)) }

  | declExpr DOT_DOT declExpr
      { let wholem = rhs2 parseState 1 3
        let mOperator = rhs parseState 2
        SynExpr.IndexRange(Some $1, mOperator, Some $3, rhs parseState 1, rhs parseState 3, wholem) }

  | declExpr DOT_DOT %prec open_range_expr
      { let wholem = rhs2 parseState 1 2
        let mOperator = rhs parseState 2
        SynExpr.IndexRange(Some $1, mOperator, None, rhs parseState 1, mOperator, wholem) }

  | DOT_DOT declExpr %prec open_range_expr
      { let wholem = rhs2 parseState 1 2
        let mOperator = rhs parseState 1
        SynExpr.IndexRange(None, mOperator, Some $2, mOperator, rhs parseState 2, wholem) }

  | STAR
      { let m = rhs parseState 1
        SynExpr.IndexRange(None, m, None, m, m, m) }

  | minusExpr %prec expr_prefix_plus_minus { $1 }

whileExprCore:
  | declExpr doToken typedSequentialExprBlock doneDeclEnd
    { fun mKeyword ->
        let mWhileHeader = unionRanges mKeyword $1.Range
        let spWhile = DebugPointAtWhile.Yes mWhileHeader 
        let mWhileAll = unionRanges mKeyword $4

        spWhile, $1, $3, mWhileAll }

  | declExpr doToken typedSequentialExprBlock recover
    { fun mKeyword ->
        if not $4 then reportParseErrorAt mKeyword (FSComp.SR.parsUnexpectedEndOfFileWhile ())
        let mWhileHeader = unionRanges mKeyword $1.Range
        let spWhile = DebugPointAtWhile.Yes mWhileHeader 
        let mWhileAll = unionRanges mKeyword $3.Range

        spWhile, $1, $3, mWhileAll }

  | declExpr doToken error doneDeclEnd
    { let mWhileBodyArb = rhs parseState 3
    
      fun mKeyword ->
        let mWhileHeader = unionRanges mKeyword $1.Range
        let spWhile = DebugPointAtWhile.Yes mWhileHeader 
        let mWhileAll = unionRanges mKeyword $4
        let bodyArb = arbExpr ("whileBody1", mWhileBodyArb)

        spWhile, $1, bodyArb, mWhileAll }

  | declExpr recover
    { fun mKeyword ->
        reportParseErrorAt mKeyword (FSComp.SR.parsWhileDoExpected())
        let mWhileHeader = unionRanges mKeyword $1.Range
        let spWhile = DebugPointAtWhile.Yes mWhileHeader 
        let mWhileAll = mWhileHeader
        let bodyArb = arbExpr ("whileBody2", $1.Range.EndRange)

        spWhile, $1, bodyArb, mWhileAll }

  | recover
    { fun mKeyword ->
        if not $1 then reportParseErrorAt mKeyword (FSComp.SR.parsUnexpectedEndOfFileWhile ())
        let spWhile = DebugPointAtWhile.Yes mKeyword
        let expr1 = arbExpr ("whileLoop1", mKeyword.EndRange)
        let expr2 = arbExpr ("whileLoop2", mKeyword.EndRange)
        
        spWhile, expr1, expr2, mKeyword }

  | error doneDeclEnd
    { let mWhileBodyArb = rhs parseState 1
    
      fun mKeyword ->
        let spWhile = DebugPointAtWhile.Yes mKeyword
        let expr1 = arbExpr ("whileGuard1", mKeyword.EndRange)
        let expr2 = arbExpr ("whileBody3", mWhileBodyArb.EndRange)
        let mWhileAll = unionRanges mKeyword $2
        
        spWhile, expr1, expr2, mWhileAll } 

dynamicArg:
  | IDENT
      { let m = rhs parseState 1
        SynExpr.Ident(Ident($1, m)) }

  | LPAREN typedSequentialExpr rparen
      { let lpr = rhs parseState 1
        let rpr = rhs parseState 3
        let m = unionRanges lpr rpr
        SynExpr.Paren($2, lpr, Some rpr, m) }

withClauses:
  | WITH withPatternClauses
      { rhs parseState 1, $2 }

  | OWITH withPatternClauses OEND
      { rhs parseState 1, $2 }

  | OWITH withPatternClauses recover
      { if not $3 then reportParseErrorAt (rhs parseState 1) (FSComp.SR.parsUnexpectedEndOfFileWith())
        rhs parseState 1, $2 }

  | OWITH recover
      { let mWith = rhs parseState 1
        if not $2 then reportParseErrorAt mWith (FSComp.SR.parsUnexpectedEndOfFileWith ())
        mWith, ([], mWith.EndRange) }

withPatternClauses:
  | patternClauses
      { $1 None }

  | barCanBeRightBeforeNull patternClauses
      { let mBar = rhs parseState 1 |> Some
        $2 mBar }

  | barCanBeRightBeforeNull error
      { // silent recovery
        let mLast = rhs parseState 1
        [], mLast }

  | error
      { // silent recovery
        let mLast = rhs parseState 1
        [], mLast }


patternAndGuard:
  | parenPattern patternGuard
      { $1, $2 }

patternClauses:
  | patternAndGuard patternResult %prec prec_pat_pat_action
     { let pat, guard = $1
       let mArrow, resultExpr = $2
       let mLast = resultExpr.Range
       let m = unionRanges resultExpr.Range pat.Range
       fun mBar ->
           [SynMatchClause(pat, guard, resultExpr, m, DebugPointAtTarget.Yes, { ArrowRange = Some mArrow; BarRange = mBar })], mLast }

  | patternAndGuard patternResult barCanBeRightBeforeNull patternClauses
     { let pat, guard = $1
       let mArrow, resultExpr = $2
       let mNextBar = rhs parseState 3 |> Some
       let clauses, mLast = $4 mNextBar
       let m = unionRanges resultExpr.Range pat.Range
       fun mBar ->
           (SynMatchClause(pat, guard, resultExpr, m, DebugPointAtTarget.Yes, { ArrowRange = Some mArrow; BarRange = mBar }) :: clauses), mLast }

  | patternAndGuard error barCanBeRightBeforeNull patternClauses
     { let pat, guard = $1
       let mNextBar = rhs parseState 3 |> Some
       let clauses, mLast = $4 mNextBar
       let patm = pat.Range
       let m = guard |> Option.map (fun e -> unionRanges patm e.Range) |> Option.defaultValue patm
       fun _mBar ->
           (SynMatchClause(pat, guard, arbExpr ("patternClauses1", m.EndRange), m, DebugPointAtTarget.Yes, SynMatchClauseTrivia.Zero) :: clauses), mLast }

  | patternAndGuard patternResult barCanBeRightBeforeNull recover
     { let pat, guard = $1
       let mArrow, resultExpr = $2
       let mLast = rhs parseState 3
       let m = unionRanges resultExpr.Range pat.Range
       fun mBar ->
           [SynMatchClause(pat, guard, resultExpr, m, DebugPointAtTarget.Yes, { ArrowRange = Some mArrow; BarRange = mBar })], mLast }

  | patternAndGuard patternResult recover
     { let pat, guard = $1
       let mArrow, resultExpr = $2
       let m = unionRanges resultExpr.Range pat.Range
       fun mBar ->
           [SynMatchClause(pat, guard, resultExpr, m, DebugPointAtTarget.Yes, { ArrowRange = Some mArrow; BarRange = mBar })], m }

  | patternAndGuard recover
     { let pat, guard = $1
       let patm = pat.Range
       let m = guard |> Option.map (fun e -> unionRanges patm e.Range) |> Option.defaultValue patm
       fun mBar ->
           [SynMatchClause(pat, guard, arbExpr ("patternClauses2", m.EndRange), m, DebugPointAtTarget.Yes, { ArrowRange = None; BarRange = mBar })], m }

patternGuard:
  | WHEN declExpr
     { Some $2 }

  | /* EMPTY */
     { None }

patternResult:
  | RARROW typedSequentialExprBlockR
      { let mArrow = rhs parseState 1
        let expr = $2 mArrow
        mArrow, expr }

ifExprCases:
  | ifExprThen ifExprElifs
      { let exprThen, mThen = $1
        let mElse, elseExpr = $2
        (fun exprGuard mIf isElif ->
            let mIfToThen = unionRanges mIf mThen
            let lastBranch: SynExpr = match elseExpr with None -> exprThen | Some e -> e
            let mIfToEndOfLastBranch = unionRanges mIf lastBranch.Range
            let spIfToThen = DebugPointAtBinding.Yes(mIfToThen)
            let trivia = { IfKeyword = mIf; IsElif = isElif; ThenKeyword = mThen; ElseKeyword = mElse; IfToThenRange = mIfToThen }
            SynExpr.IfThenElse(exprGuard, exprThen, elseExpr, spIfToThen, false, mIfToEndOfLastBranch, trivia)) }

ifExprThen:
  | THEN declExpr %prec prec_then_if
      { $2, rhs parseState 1 }

  | THEN recover %prec prec_then_if
      { let mThen = rhs parseState 1
        arbExpr ("ifThen1", mThen.EndRange), mThen }

  | OTHEN typedSequentialExprBlock %prec prec_then_if
      { $2, rhs parseState 1 }

  | OTHEN recover %prec prec_then_if
      { let mThen = rhs parseState 1
        arbExpr ("ifThen2", mThen.EndRange), mThen }

ifExprElifs:
  | /* EMPTY */
      { None, None }

  | ELSE declExpr
      { let mElse = rhs parseState 1
        Some mElse, Some $2 }

  | OELSE typedSequentialExprBlock
      { let mElse = rhs parseState 1
        Some mElse, Some $2 }

  | ELIF declExpr ifExprCases
      { let mElif = rhs parseState 1
        // verify if `ELIF` is not a merged token
        let length = mElif.EndColumn - mElif.StartColumn
        if length > 4 then
            let mElse = mkRange mElif.FileName (mkPos mElif.StartLine mElif.StartColumn) (mkPos mElif.StartLine (mElif.StartColumn + 4))
            let mIf = mkRange mElif.FileName (mkPos mElif.StartLine (mElif.EndColumn - 2)) (mkPos mElif.StartLine mElif.EndColumn)
            Some mElse, (Some($3 $2 mIf false))
        else
            None, Some($3 $2 mElif true) }

  | ELIF declExpr recover
      { if not $3 then reportParseErrorAt (rhs parseState 1) (FSComp.SR.parsUnexpectedEndOfFileElif())
        None, Some(exprFromParseError $2) }

tupleExpr:
  | tupleExpr COMMA declExpr
      { let exprs, commas = $1
        $3 :: exprs, (rhs parseState 2 :: commas) }

  | tupleExpr COMMA ends_coming_soon_or_recover
      { let commaRange = rhs parseState 2
        if not $3 then reportParseErrorAt commaRange (FSComp.SR.parsExpectedExpressionAfterToken ())
        let exprs, commas = $1
        arbExpr ("tupleExpr1", commaRange.EndRange) :: exprs, commaRange :: commas }

  | tupleExpr COMMA COMMA declExpr
      { let exprs, commas = $1
        let mComma1 = rhs parseState 2
        let mComma2 = rhs parseState 3
        reportParseErrorAt mComma2 (FSComp.SR.parsExpectingExpression ())
        let expr = arbExpr ("tupleExpr2", mComma1.EndRange)
        $4 :: expr :: exprs, (mComma2 :: mComma1 :: commas) }

  | tupleExpr COMMA COMMA ends_coming_soon_or_recover
      { let exprs, commas = $1
        let mComma1 = rhs parseState 2
        let mComma2 = rhs parseState 3
        reportParseErrorAt mComma2 (FSComp.SR.parsExpectingExpression ())
        if not $4 then reportParseErrorAt mComma2 (FSComp.SR.parsExpectedExpressionAfterToken ())
        let expr1 = arbExpr ("tupleExpr3", mComma1.EndRange)
        let expr2 = arbExpr ("tupleExpr4", mComma2.EndRange)
        expr2 :: expr1 :: exprs, mComma2 :: mComma1 :: commas }

  | declExpr COMMA ends_coming_soon_or_recover
      { let commaRange = rhs parseState 2
        if not $3 then reportParseErrorAt commaRange (FSComp.SR.parsExpectedExpressionAfterToken ())
        [arbExpr ("tupleExpr5", commaRange.EndRange); $1], [commaRange] }

  | declExpr COMMA declExpr
      { [$3; $1], [rhs parseState 2] }

  | declExpr COMMA COMMA ends_coming_soon_or_recover
      { let mComma1 = rhs parseState 2
        let mComma2 = rhs parseState 3
        reportParseErrorAt mComma2 (FSComp.SR.parsExpectingExpression ())
        if not $4 then reportParseErrorAt mComma2 (FSComp.SR.parsExpectedExpressionAfterToken ())
        let expr1 = arbExpr ("tupleExpr6", mComma1.EndRange)
        let expr2 = arbExpr ("tupleExpr7", mComma2.EndRange)
        [expr2; expr1; $1], [mComma2; mComma1] }

  | declExpr COMMA COMMA declExpr
      { let mComma1 = rhs parseState 2
        let mComma2 = rhs parseState 3
        reportParseErrorAt mComma2 (FSComp.SR.parsExpectingExpression ())
        let expr = arbExpr ("tupleExpr8", mComma1.EndRange)
        [$4; expr; $1], [mComma2; mComma1] }

minusExpr:
  | INFIX_AT_HAT_OP minusExpr
    { if $1 <> "^" then reportParseErrorAt (rhs parseState 1) (FSComp.SR.parsInvalidPrefixOperator())
      let m = (rhs2 parseState 1 2)
      SynExpr.IndexFromEnd($2, m) }

  | MINUS minusExpr %prec expr_prefix_plus_minus
      { mkSynPrefix (rhs parseState 1) (unionRanges (rhs parseState 1) $2.Range) "~-" $2 }

  | PLUS_MINUS_OP minusExpr
      { if not (IsValidPrefixOperatorUse $1) then reportParseErrorAt $2.Range (FSComp.SR.parsInvalidPrefixOperator())
        mkSynPrefix (rhs parseState 1) (unionRanges (rhs parseState 1) $2.Range) ("~" + ($1)) $2 }

  | ADJACENT_PREFIX_OP minusExpr
      { if not (IsValidPrefixOperatorUse $1) then reportParseErrorAt $2.Range (FSComp.SR.parsInvalidPrefixOperator())
        mkSynPrefix (rhs parseState 1) (unionRanges (rhs parseState 1) $2.Range) ("~" + ($1)) $2 }

  | PERCENT_OP minusExpr
      { if not (IsValidPrefixOperatorUse $1) then reportParseErrorAt $2.Range (FSComp.SR.parsInvalidPrefixOperator())
        mkSynPrefix (rhs parseState 1) (unionRanges (rhs parseState 1) $2.Range) ("~" + ($1)) $2 }

  | AMP minusExpr
      { SynExpr.AddressOf(true, $2, rhs parseState 1, unionRanges (rhs parseState 1) $2.Range) }

  | AMP_AMP minusExpr
      { SynExpr.AddressOf(false, $2, rhs parseState 1, unionRanges (rhs parseState 1) $2.Range) }

  | NEW atomTypeNonAtomicDeprecated opt_HIGH_PRECEDENCE_APP atomicExprAfterType DOT atomicExprQualification
      { errorR (Error (FSComp.SR.parsNewExprMemberAccess (), rhs parseState 6))
        let newExpr = SynExpr.New(false, $2, $4, unionRanges (rhs parseState 1) $4.Range)
        $6 newExpr (lhs parseState) (rhs parseState 5) }

  | NEW atomTypeNonAtomicDeprecated opt_HIGH_PRECEDENCE_APP atomicExprAfterType
      { SynExpr.New(false, $2, $4, unionRanges (rhs parseState 1) $4.Range) }

  | NEW atomTypeNonAtomicDeprecated opt_HIGH_PRECEDENCE_APP error
      { SynExpr.New(false, $2, arbExpr ("minusExpr", (rhs parseState 4)), unionRanges (rhs parseState 1) ($2).Range) }

  | NEW error
      { arbExpr ("minusExpr2", (rhs parseState 1)) }

  | UPCAST minusExpr
      { SynExpr.InferredUpcast($2, unionRanges (rhs parseState 1) $2.Range) }

  | DOWNCAST minusExpr
      { SynExpr.InferredDowncast($2, unionRanges (rhs parseState 1) $2.Range) }

  | appExpr
      { $1 }

appExpr:
  | appExpr argExpr %prec expr_app
      { SynExpr.App(ExprAtomicFlag.NonAtomic, false, $1, $2, unionRanges $1.Range $2.Range) }

  | atomicExpr
      { let arg, _ = $1
        arg }

argExpr:
  | ADJACENT_PREFIX_OP atomicExpr
      { let arg2, hpa2 = $2
        if not (IsValidPrefixOperatorUse $1) then reportParseErrorAt arg2.Range (FSComp.SR.parsInvalidPrefixOperator())
        if hpa2 then reportParseErrorAt (rhs parseState 1) (FSComp.SR.parsSuccessiveArgsShouldBeSpacedOrTupled())
        mkSynPrefix (rhs parseState 1) (unionRanges (rhs parseState 1) arg2.Range) ("~" + ($1)) arg2 }

   | atomicExpr
      { let arg, hpa = $1
        if hpa then reportParseErrorAt arg.Range (FSComp.SR.parsSuccessiveArgsShouldBeSpacedOrTupled())
        arg }

atomicExpr:
  | UNDERSCORE DOT atomicExpr %prec dot_lambda
      { let mUnderscore  = rhs parseState 1
        let mDot  = rhs parseState 2
        parseState.LexBuffer.CheckLanguageFeatureAndRecover LanguageFeature.AccessorFunctionShorthand (unionRanges mUnderscore  mDot )
        let expr, hpa = $3
        let trivia: SynExprDotLambdaTrivia = { UnderscoreRange = mUnderscore ; DotRange = mDot  }
        SynExpr.DotLambda(expr, unionRanges mUnderscore  expr.Range, trivia), false }

  | UNDERSCORE DOT appExpr recover %prec dot_lambda
      { let mUnderscore  = rhs parseState 1
        let mDot  = rhs parseState 2
        parseState.LexBuffer.CheckLanguageFeatureAndRecover LanguageFeature.AccessorFunctionShorthand (unionRanges mUnderscore  mDot )
        reportParseErrorAt (rhs parseState 1) (FSComp.SR.parsUnderScoreDotLambdaNonAtomic())
        let expr = $3
        let trivia: SynExprDotLambdaTrivia = { UnderscoreRange = mUnderscore ; DotRange = mDot  }
        SynExpr.DotLambda(expr, unionRanges mUnderscore  expr.Range, trivia), false }    
        
  | atomicExpr HIGH_PRECEDENCE_BRACK_APP atomicExpr
      { let arg1, _ = $1
        let arg2, hpa = $3
        SynExpr.App(ExprAtomicFlag.Atomic, false, arg1, arg2, unionRanges arg1.Range arg2.Range), hpa }

  | atomicExpr HIGH_PRECEDENCE_PAREN_APP atomicExpr
      { let arg1, _ = $1
        let arg2, _ = $3
        SynExpr.App(ExprAtomicFlag.Atomic, false, arg1, arg2, unionRanges arg1.Range arg2.Range), true }

  | atomicExpr HIGH_PRECEDENCE_TYAPP typeArgsActual
      { let arg1, _ = $1
        let mLessThan, mGreaterThan, _, args, commas, mTypeArgs = $3
        let mWholeExpr = unionRanges arg1.Range mTypeArgs
        SynExpr.TypeApp(arg1, mLessThan, args, commas, mGreaterThan, mTypeArgs, mWholeExpr), false }

  | PREFIX_OP atomicExpr
      { let arg2, hpa2 = $2
        if not (IsValidPrefixOperatorUse $1) then reportParseErrorAt arg2.Range (FSComp.SR.parsInvalidPrefixOperator())
        mkSynPrefixPrim (rhs parseState 1) (unionRanges (rhs parseState 1) arg2.Range) $1 arg2, hpa2 }

  | QUOTE ident
      { let id = mkSynId (lhs parseState) ($2).idText
        let typar = SynTypar(id, TyparStaticReq.None, false)
        let lhsm = rhs2 parseState 1 2
        SynExpr.Typar(typar, lhsm), false }

  | RESERVED
      { arbExpr ("unfinished identifier", rhs parseState 1), false }

  | atomicExpr DOT atomicExprQualification
      { let arg1, hpa1 = $1
        $3 arg1 (lhs parseState) (rhs parseState 2), hpa1 }

  | BASE DOT atomicExprQualification
      { let arg1 = SynExpr.Ident(ident("base", rhs parseState 1))
        $3 arg1 (lhs parseState) (rhs parseState 2), false }

  | QMARK nameop
      { let (SynIdent(ident, trivia)) = $2
        SynExpr.LongIdent(true, SynLongIdent([ident], [], [trivia]), None, rhs parseState 2), false }

  | atomicExpr QMARK dynamicArg
      { let m = rhs2 parseState 1 3
        let mQmark = rhs parseState 2
        let arg1, hpa1 = $1
        SynExpr.Dynamic(arg1, mQmark, $3, m), hpa1 }

  | GLOBAL
      { let m = rhs parseState 1
        let ident = ident(MangledGlobalName, m)
        SynExpr.LongIdent(false, SynLongIdent([ident], [], [Some(IdentTrivia.OriginalNotation "global")]), None, m), false }

  | identExpr
      { $1, false }

  | LBRACK listExprElements RBRACK
      { $2 (lhs parseState), false }

  | LBRACK listExprElements recover
      { reportParseErrorAt (rhs parseState 1) (FSComp.SR.parsUnmatchedBracket())
        exprFromParseError ($2 (rhs2 parseState 1 2)), false }

  | LBRACK error RBRACK
      { // silent recovery
        SynExpr.ArrayOrList(false, [ ], lhs parseState), false }

  | LBRACK recover
      { reportParseErrorAt (rhs parseState 1) (FSComp.SR.parsUnmatchedBracket())
        // silent recovery
        exprFromParseError (SynExpr.ArrayOrList(false, [ ], rhs parseState 1)), false }

  | STRUCT LPAREN tupleExpr rparen
      { let exprs, commas = $3
        let m = rhs2 parseState 1 4
        SynExpr.Tuple(true, List.rev exprs, List.rev commas, m), false }

  | STRUCT LPAREN tupleExpr recover
      { reportParseErrorAt (rhs parseState 2) (FSComp.SR.parsUnmatchedBracket())
        let exprs, commas = $3
        let m = (rhs parseState 1, exprs) ||> unionRangeWithListBy (fun e -> e.Range)
        SynExpr.Tuple(true, List.rev exprs, List.rev commas, m), false }

  | atomicExprAfterType
      { $1, false }

atomicExprQualification:
  | identOrOp
      { let idm = rhs parseState 1
        (fun e mLhs mDot -> mkSynDot mDot mLhs e $1) }

  | GLOBAL
      { (fun e mLhs mDot ->
            reportParseErrorAt (rhs parseState 3) (FSComp.SR.nrGlobalUsedOnlyAsFirstName())
            let fixedLhsm = withEnd mDot.End mLhs // previous mLhs is wrong after 'recover'
            mkSynDotMissing mDot fixedLhsm e) }

  | /* empty */
      { (fun e mLhs mDot ->
            reportParseErrorAt mDot (FSComp.SR.parsMissingQualificationAfterDot())
            let fixedLhsm = withEnd mDot.End mLhs // previous mLhs is wrong after 'recover'
            mkSynDotMissing mDot fixedLhsm e) }
  | recover
      { (fun e mLhs mDot ->
            reportParseErrorAt mDot (FSComp.SR.parsMissingQualificationAfterDot())
            let fixedLhsm = withEnd mDot.End mLhs // previous mLhs is wrong after 'recover'
            // Include 'e' in the returned expression but throw it away
            mkSynDotMissing mDot fixedLhsm e) }
  | LPAREN COLON_COLON rparen DOT INT32
      { (fun e mLhs mDot ->
            if parseState.LexBuffer.ReportLibraryOnlyFeatures then libraryOnlyError(lhs parseState)
            SynExpr.LibraryOnlyUnionCaseFieldGet(e, mkSynCaseName mLhs opNameCons, (fst $5), mLhs)) }

  | LPAREN typedSequentialExpr rparen
      { let lpr = rhs parseState 1
        let rpr = rhs parseState 3
        (fun e mLhs mDot ->
            // Check for expr.(*)
            // Note that "*" is parsed as an expression (it is allowed in "foo.[3,*]")
            match $2 with
            | SynExpr.IndexRange(None, mOperator, None, _m1, _m2, _) ->
                mkSynDot mDot mLhs e (SynIdent(ident(CompileOpName "*", mOperator), Some(IdentTrivia.OriginalNotationWithParen(lpr, "*", rpr))))
            | _ ->
                if parseState.LexBuffer.SupportsFeature LanguageFeature.MLCompatRevisions then
                    mlCompatError (FSComp.SR.mlCompatMultiPrefixTyparsNoLongerSupported()) (lhs parseState)
                else
                    mlCompatWarning (FSComp.SR.parsParenFormIsForML()) (lhs parseState)
                mkSynDotParenGet mLhs mDot e $2) }

  | LBRACK typedSequentialExpr RBRACK
      { (fun e mLhs mDot -> mkSynDotBrackGet mLhs mDot e $2) }

  | LBRACK typedSequentialExpr recover
      { reportParseErrorAt (rhs parseState 1) (FSComp.SR.parsUnmatchedBracket())
        (fun e mLhs mDot -> exprFromParseError (mkSynDotBrackGet mLhs mDot e $2)) }

  | LBRACK error RBRACK
      { let mArg = rhs2 parseState 1 3
        (fun e mLhs mDot -> mkSynDotBrackGet mLhs mDot e (arbExpr ("indexerExpr1", mArg))) }

  | LBRACK recover
      { reportParseErrorAt (rhs parseState 1) (FSComp.SR.parsUnmatchedBracket())
        let mArg = (rhs parseState 1).EndRange
        (fun e mLhs mDot -> exprFromParseError (mkSynDotBrackGet mLhs mDot e (arbExpr ("indexerExpr2", mArg)))) }

/* the start of atomicExprAfterType must not overlap with the valid postfix tokens of the type syntax, e.g. new List<T>(...) */
atomicExprAfterType:
  | constant
      { SynExpr.Const(fst $1, snd $1) }

  | parenExpr
      { $1 }

  | braceExpr
      { $1 }

  | braceBarExpr
      { $1 }

  | interpolatedString
      { let parts, synStringKind = $1
        SynExpr.InterpolatedString(parts, synStringKind, rhs parseState 1) }

  | NULL
      { SynExpr.Null(lhs parseState) }

  | FALSE
      { SynExpr.Const(SynConst.Bool false, lhs parseState) }

  | TRUE
      { SynExpr.Const(SynConst.Bool true, lhs parseState) }

  | quoteExpr
      { $1 }

  | arrayExpr
      { $1 }

  | beginEndExpr
      { $1 }

beginEndExpr:
  | BEGIN typedSequentialExpr END
      { SynExpr.Paren($2, rhs parseState 1, Some(rhs parseState 3), rhs2 parseState 1 3) }

  | BEGIN typedSequentialExpr recover
      { reportParseErrorAt (rhs parseState 1) (FSComp.SR.parsUnmatchedBegin()); exprFromParseError $2 }

  | BEGIN error END
      { (* silent recovery *) arbExpr ("beginEndExpr", (lhs parseState)) }

  | BEGIN END
      { mkSynUnit (lhs parseState) }

quoteExpr:
  | LQUOTE typedSequentialExpr RQUOTE
      { if $1 <> $3 then reportParseErrorAt (rhs parseState 1) (FSComp.SR.parsMismatchedQuote(fst $1))
        (SynExpr.Quote(mkSynIdGet (lhs parseState) (CompileOpName (fst $1)), snd $1, $2, false, lhs parseState)) }

  | LQUOTE typedSequentialExpr recover
      { reportParseErrorAt (rhs parseState 1) (FSComp.SR.parsUnmatched(fst $1))
        let mExpr = rhs2 parseState 1 2
        exprFromParseError (SynExpr.Quote(mkSynIdGet (lhs parseState) (CompileOpName (fst $1)), snd $1, $2, false, mExpr)) }

  | LQUOTE error RQUOTE
      { (* silent recovery *) SynExpr.Quote(mkSynIdGet (lhs parseState) (CompileOpName (fst $1)), snd $1, arbExpr ("quoteExpr", (rhs parseState 2)), false, lhs parseState) }

  | LQUOTE recover
      { reportParseErrorAt (rhs parseState 1) (FSComp.SR.parsUnmatched(fst $1))
        exprFromParseError (SynExpr.Quote(mkSynIdGet (lhs parseState) (CompileOpName (fst $1)), snd $1, arbExpr ("quoteExpr2", (rhs parseState 1).EndRange), false, rhs parseState 1)) }

arrayExpr:
  | LBRACK_BAR arrayExprElements BAR_RBRACK
      { $2 (lhs parseState) }

  | LBRACK_BAR arrayExprElements recover
      { reportParseErrorAt (rhs parseState 1) (FSComp.SR.parsUnmatchedBracketBar())
        exprFromParseError ($2 (rhs2 parseState 1 2)) }

  | LBRACK_BAR error BAR_RBRACK
      { (* silent recovery *) SynExpr.ArrayOrList(true, [ ], lhs parseState) }

  | LBRACK_BAR recover
      { reportParseErrorAt (rhs parseState 1) (FSComp.SR.parsUnmatchedBracketBar())
        (* silent recovery *)
        exprFromParseError (SynExpr.ArrayOrList(true, [ ], rhs parseState 1)) }

parenExpr:
  | LPAREN rparen
      { SynExpr.Const(SynConst.Unit, (rhs2 parseState 1 2)) }

  | LPAREN parenExprBody rparen
      { let m = rhs2 parseState 1 3
        SynExpr.Paren($2 m, rhs parseState 1, Some(rhs parseState 3), m) }

  | LPAREN parenExprBody ends_other_than_rparen_coming_soon_or_recover
      { if not $3 then reportParseErrorAt (rhs parseState 1) (FSComp.SR.parsUnmatchedParen())
        let mLhs = unionRangeWithPos (rhs parseState 1) (rhs parseState 2).End
        SynExpr.Paren(exprFromParseError ($2 mLhs), rhs parseState 1, None, mLhs) }

  | LPAREN error rparen
      { // silent recovery
        SynExpr.Paren(arbExpr ("parenExpr1", (rhs parseState 1).EndRange), (rhs parseState 1), Some(rhs parseState 3), (rhs2 parseState 1 3)) }

  | LPAREN TYPE_COMING_SOON
      { reportParseErrorAt (rhs parseState 1) (FSComp.SR.parsUnmatchedParen())
        let mLhs = unionRangeWithPos (rhs parseState 1) (rhs parseState 2).Start
        arbExpr ("parenExpr2tcs", mLhs) }

  | LPAREN MODULE_COMING_SOON
      { reportParseErrorAt (rhs parseState 1) (FSComp.SR.parsUnmatchedParen())
        let mLhs = unionRangeWithPos (rhs parseState 1) (rhs parseState 2).Start
        arbExpr ("parenExpr2mcs", mLhs) }

  | LPAREN RBRACE_COMING_SOON
      { reportParseErrorAt (rhs parseState 1) (FSComp.SR.parsUnmatchedParen())
        let mLhs = unionRangeWithPos (rhs parseState 1) (rhs parseState 2).Start
        arbExpr ("parenExpr2rbcs", mLhs) }

  | LPAREN OBLOCKEND_COMING_SOON
      { let lparenRange = (rhs parseState 1)
        reportParseErrorAt lparenRange (FSComp.SR.parsUnmatchedParen())
        SynExpr.Paren(arbExpr ("parenExpr2obecs", lparenRange.EndRange), lparenRange, None, lparenRange) }

  | LPAREN recover %prec prec_atomexpr_lparen_error
      { reportParseErrorAt (rhs parseState 1) (FSComp.SR.parsUnmatchedParen())
        arbExpr ("parenExpr2", (lhs parseState)) }

        // This is really what we should be doing, but it fails because param info expects the range of the expression
        // to extend all the way over the "recover", to the end of the file if necessary
        //
        // let mLeftParen = rhs parseState 1
        //let mLhs = if $2 then unionRangeWithPos mLeftParen (rhs parseState 2).Start else mLeftParen
        //arbExpr ("parenExpr2", mLhs) }

  | LPAREN COMMA declExpr rparen
      { let mComma = rhs parseState 2
        let mLparen = rhs parseState 1
        let mRparen = rhs parseState 3
        let errorExpr = arbExpr ("tupleExpr3", mComma.EndRange)
        let mTuple = unionRanges mComma $3.Range
        let tupleExpr =
            match $3 with
            | SynExpr.Tuple(false, exprs, commas, m) ->
                SynExpr.Tuple(false, errorExpr :: exprs, mComma :: commas, mTuple)
            | expr -> SynExpr.Tuple(false, [errorExpr; expr], [mComma], mTuple)
        SynExpr.Paren(tupleExpr, mLparen, Some mRparen, rhs2 parseState 1 4) }

parenExprBody:
  | typars COLON LPAREN classMemberSpfn rparen typedSequentialExpr
      { (fun m -> SynExpr.TraitCall($1, $4, $6, m)) } /* disambiguate: x $a.id(x) */

  | typedSequentialExpr
      { (fun _m -> $1) }

  | inlineAssemblyExpr
      { $1 }

typars:
  | typar
      { SynType.Var($1, rhs parseState 1) }

  | LPAREN typarAlts rparen
      { let m = rhs2 parseState 1 3
        SynType.Paren($2, m) }

typarAlts:
  | typarAlts OR appTypeCanBeNullable
      { let mOr = rhs parseState 2
        let appType : SynType = $3
        let m = unionRanges $1.Range appType.Range
        SynType.Or($1, $3, m, { OrKeyword = mOr }) }

  | typar
      { SynType.Var($1, rhs parseState 1) }

braceExpr:
  | LBRACE braceExprBody rbrace
     { let m, r = $2
       r (rhs2 parseState 1 3) }

  | LBRACE braceExprBody recover
     { reportParseErrorAt (rhs parseState 1) (FSComp.SR.parsUnmatchedBrace())
       let m, r = $2
       // Note, we can't use 'exprFromParseError' because the extra syntax node interferes with some syntax-directed transformations for computation expressions
       r (unionRanges (rhs parseState 1) m) }

  | LBRACE error rbrace
     { // silent recovery
       arbExpr ("braceExpr", rhs2 parseState 1 3) }

  | LBRACE recover
     { reportParseErrorAt (rhs parseState 1) (FSComp.SR.parsUnmatchedBrace())
       // Note, we can't use 'exprFromParseError' because the extra syntax node interferes with some syntax-directed transformations for computation expressions
       SynExpr.Record(None, None, [], rhs parseState 1) }

  | LBRACE rbrace
     { let m = rhs2 parseState 1 2
       SynExpr.Record(None, None, [], m) }

braceExprBody:
  | recdExpr
     { (lhs parseState), (fun m -> let a, b, c = $1 in SynExpr.Record(a, b, c, m)) }

  | objExpr
     { $1 }

  | computationExpr
     { $1 }

listExprElements:
  | sequentialExpr
     { (fun mLhs -> SynExpr.ArrayOrListComputed(false, $1, mLhs)) }

  |
     { (fun mLhs -> SynExpr.ArrayOrList(false, [ ], mLhs)) }

arrayExprElements:
  | sequentialExpr
     { (fun mLhs -> SynExpr.ArrayOrListComputed(true, $1, mLhs)) }

  |
     { (fun mLhs -> SynExpr.ArrayOrList(true, [ ], mLhs)) }

computationExpr:
  | sequentialExpr
     { $1.Range, (fun mLhs -> SynExpr.ComputationExpr(false, $1, mLhs)) }

arrowThenExprR:
  | RARROW typedSequentialExprBlockR
      { let mArrow = rhs parseState 1
        let expr = $2 mArrow
        SynExpr.YieldOrReturn((true, false), expr, unionRanges mArrow expr.Range) }

forLoopBinder:
  | parenPattern IN declExpr
     { $1, $3, true, DebugPointAtInOrTo.Yes(rhs parseState 2) }

  | parenPattern IN ends_coming_soon_or_recover
     { let mIn = rhs parseState 2
       if not $3 then reportParseErrorAt mIn (FSComp.SR.parsExpectedExpressionAfterToken ())
       $1, arbExpr ("forLoopBinder1", mIn.EndRange), false, DebugPointAtInOrTo.Yes mIn }

  | parenPattern ends_coming_soon_or_recover
     { let mPat = rhs parseState 1
       if not $2 then reportParseErrorAt mPat (FSComp.SR.parsInOrEqualExpected ())
       $1, arbExpr ("forLoopBinder2", mPat.EndRange), false, DebugPointAtInOrTo.Yes(rhs parseState 2) }

forLoopRange:
  | parenPattern EQUALS declExpr forLoopDirection declExpr
      { let mEquals = rhs parseState 2
        let spTo = DebugPointAtInOrTo.Yes(rhs parseState 4)
        idOfPat parseState (rhs parseState 1) $1, Some mEquals, $3, $4, $5, spTo }

forLoopDirection:
  | TO { true }

  | DOWNTO { false }

inlineAssemblyExpr:
  | HASH string opt_inlineAssemblyTypeArg optCurriedArgExprs optInlineAssemblyReturnTypes HASH
      { if parseState.LexBuffer.ReportLibraryOnlyFeatures then libraryOnlyWarning (lhs parseState)
        let (s, _), sm = $2, rhs parseState 2
        (fun m ->
            let ilInstrs = ParseAssemblyCodeInstructions s parseState.LexBuffer.ReportLibraryOnlyFeatures parseState.LexBuffer.LanguageVersion parseState.LexBuffer.StrictIndentation sm
            SynExpr.LibraryOnlyILAssembly(box ilInstrs, $3, List.rev $4, $5, m)) }

optCurriedArgExprs:
  | optCurriedArgExprs argExpr %prec expr_args
      { $2 :: $1 }

  | /* EMPTY */
      { [] }

opt_atomicExprAfterType:
  | /* EMPTY */
      { None }

  | atomicExprAfterType
      { Some($1) }

opt_inlineAssemblyTypeArg:
  | /* EMPTY */
      { [] }

  | typeKeyword LPAREN typ rparen
      { [$3] }

optInlineAssemblyReturnTypes:
  | /* EMPTY */
     { [] }

  | COLON typ
     { [$2] }

  | COLON LPAREN rparen
     { [] }

recdExpr:
  | INHERIT atomTypeNonAtomicDeprecated opt_HIGH_PRECEDENCE_APP opt_atomicExprAfterType recdExprBindings opt_seps_recd
     { let arg = match $4 with None -> mkSynUnit (lhs parseState) | Some e -> e
       let l = List.rev $5
       let dummyField = mkRecdField (SynLongIdent([], [], [])) // dummy identifier, it will be discarded
       let l = rebindRanges (dummyField, None, None) l $6
       let (SynExprRecordField(_, _, _, inheritsSep)) = List.head l
       let bindings = List.tail l
       (Some($2, arg, rhs2 parseState 2 4, inheritsSep, rhs parseState 1), None, bindings) }

  | recdExprCore
    { let a, b = $1
      None, a, b }

recdExprCore:
  | appExpr EQUALS declExprBlock recdExprBindings opt_seps_recd
     { match $1 with
       | LongOrSingleIdent(false, (SynLongIdent _ as f), None, m) ->
            let f = mkRecdField f
            let mEquals = rhs parseState 2
            let l = List.rev $4
            let l = rebindRanges (f, Some mEquals, Some $3) l $5
            (None, l)
       | _ -> raiseParseErrorAt (rhs parseState 2) (FSComp.SR.parsFieldBinding()) }

/*
    handles cases when identifier can start from the underscore
*/

  | UNDERSCORE
    { let m = rhs parseState 1
      reportParseErrorAt m (FSComp.SR.parsUnderscoreInvalidFieldName())
      reportParseErrorAt m (FSComp.SR.parsFieldBinding())
      let f = mkUnderscoreRecdField m
      (None, [ SynExprRecordField(f, None, None, None)  ]) }

  | UNDERSCORE EQUALS
    { let m = rhs parseState 1
      reportParseErrorAt m (FSComp.SR.parsUnderscoreInvalidFieldName())
      let f = mkUnderscoreRecdField m
      let mEquals = rhs parseState 2
      reportParseErrorAt (rhs2 parseState 1 2) (FSComp.SR.parsFieldBinding())

      (None, [ SynExprRecordField(f, Some mEquals, None, None) ]) }

  | UNDERSCORE EQUALS declExprBlock recdExprBindings opt_seps_recd
    { reportParseErrorAt (rhs parseState 1) (FSComp.SR.parsUnderscoreInvalidFieldName())
      let f = mkUnderscoreRecdField (rhs parseState 1)
      let mEquals = rhs parseState 2
      let l = List.rev $4
      let l = rebindRanges (f, Some mEquals, Some $3) l $5
      (None, l) }

/* handles case like {x with}  */
  | appExpr WITH recdBinding recdExprBindings opt_seps_recd
     { let l = List.rev $4
       let l = rebindRanges $3 l $5
       (Some($1, (rhs parseState 2, None)), l) }

  | appExpr OWITH opt_seps_recd OEND
     { (Some($1, (rhs parseState 2, None)), []) }

  | appExpr OWITH recdBinding recdExprBindings opt_seps_recd OEND
     { let l = List.rev $4
       let l = rebindRanges $3 l $5
       (Some($1, (rhs parseState 2, None)), l) }

opt_seps_recd:
  | seps_recd
     { Some $1 }

  | /* EMPTY */
     { None }

seps_recd:
  | OBLOCKSEP
     { (rhs parseState 1), None }

  | SEMICOLON
     { let m = (rhs parseState 1)
       m, Some m.End }

  | SEMICOLON OBLOCKSEP
     { (rhs2 parseState 1 2), Some (rhs parseState 1).End }

  | OBLOCKSEP SEMICOLON
     { (rhs2 parseState 1 2), Some (rhs parseState 2).End }


/* identifier can start from the underscore */
pathOrUnderscore :
  | path
    { mkRecdField $1 }

  | UNDERSCORE
    { let m = rhs parseState 1
      reportParseErrorAt m (FSComp.SR.parsUnderscoreInvalidFieldName())
      mkUnderscoreRecdField m }

recdExprBindings:
  | recdExprBindings seps_recd recdBinding
     { ($3, Some $2) :: $1 }

  | /* EMPTY */
     { [] }

recdBinding:
  | pathOrUnderscore EQUALS declExprBlock
     { let mEquals = rhs parseState 2
       ($1, Some mEquals, Some $3) }

  | pathOrUnderscore EQUALS
     { let mEquals = rhs parseState 2
       reportParseErrorAt (rhs parseState 1) (FSComp.SR.parsFieldBinding())
       ($1, Some mEquals, None) }

  | pathOrUnderscore EQUALS ends_coming_soon_or_recover
     { let mEquals = rhs parseState 2
       reportParseErrorAt (rhs parseState 1) (FSComp.SR.parsFieldBinding())
       ($1, Some mEquals, None) }

  | pathOrUnderscore
     { reportParseErrorAt (rhs parseState 1) (FSComp.SR.parsFieldBinding())
       ($1, None, None) }

  | pathOrUnderscore ends_coming_soon_or_recover
     { reportParseErrorAt (rhs parseState 1) (FSComp.SR.parsFieldBinding())
       ($1, None, None) }

/* There is a minor conflict between
       seq { new ty() }  // sequence expression with one very odd 'action' expression
  and
       { new ty() }   // object expression with no interfaces and no overrides
Hence we make sure the latter is not permitted by the grammar
*/
objExpr:
  | objExprBaseCall objExprBindings opt_OBLOCKSEP opt_objExprInterfaces
     { let mNewExpr = rhs parseState 1
       let fullRange = match $4 with [] -> (rhs parseState 1) | _ -> (rhs2 parseState 1 4)
       let mWithKwd, bindings, members = $2
       fullRange, (fun m -> let (a, b) = $1 in SynExpr.ObjExpr(a, b, Some mWithKwd, bindings, members, $4, mNewExpr, m)) }

  | objExprBaseCall opt_OBLOCKSEP objExprInterfaces
     { let mNewExpr = rhs parseState 1
       let fullRange = match $3 with [] -> (rhs parseState 1) | _ -> (rhs2 parseState 1 3)
       fullRange, (fun m -> let (a, b) = $1 in SynExpr.ObjExpr(a, b, None, [], [], $3, mNewExpr, m)) }

  | NEW atomTypeNonAtomicDeprecated
     { let mNewExpr = rhs parseState 1
       (rhs2 parseState 1 2), (fun m -> let (a, b) = $2, None in SynExpr.ObjExpr(a, b, None, [], [], [], mNewExpr, m)) }

objExprBaseCall:
  | NEW atomTypeNonAtomicDeprecated opt_HIGH_PRECEDENCE_APP atomicExprAfterType baseSpec
     { ($2, Some($4, Some($5))) }

  | NEW atomTypeNonAtomicDeprecated opt_HIGH_PRECEDENCE_APP atomicExprAfterType
     { ($2, Some($4, None)) }

  | NEW atomTypeNonAtomicDeprecated
     { $2, None }


opt_objExprBindings:
  | objExprBindings
     { let mWithKwd, bindings, members = $1
       Some mWithKwd, bindings, members }

  | /* EMPTY */
     { None, [], [] }

objExprBindings:
  | WITH localBindings
      { let mWithKwd = (rhs parseState 1)
        let _localBindingsLastRange, localBindingsBuilder = $2
        mWithKwd, (localBindingsBuilder PreXmlDoc.Empty [] None SynLeadingKeyword.Synthetic), [] }

  | OWITH localBindings OEND
      { let mWithKwd = (rhs parseState 1)
        let _localBindingsLastRange, localBindingsBuilder = $2
        mWithKwd, (localBindingsBuilder PreXmlDoc.Empty [] None SynLeadingKeyword.Synthetic), [] }

  | WITH objectImplementationBlock opt_declEnd
      { let mWithKwd = rhs parseState 1
        let memberDefns =
            $2 |>
            (List.choose (function
                              | (SynMemberDefn.Member _ | SynMemberDefn.GetSetMember _) as memberDefn -> Some memberDefn
                              | SynMemberDefn.AutoProperty(range = m) -> errorR(Error(FSComp.SR.parsIllegalMemberVarInObjectImplementation(), m)); None
                              | x -> errorR(Error(FSComp.SR.parsMemberIllegalInObjectImplementation(), x.Range)); None))
        mWithKwd, [], memberDefns }

objExprInterfaces:
  | objExprInterface opt_objExprInterfaces { $1 :: $2 }

opt_objExprInterfaces:
  | %prec prec_interfaces_prefix
     { [] }

  | objExprInterface opt_objExprInterfaces
     { $1 :: $2 }

  | error opt_objExprInterfaces
     { (* silent recovery *) $2 }

objExprInterface:
  | interfaceMember appTypeWithoutNull opt_objExprBindings opt_declEnd opt_OBLOCKSEP
    { let mWithKwd, bindings, members = $3
      let m =
          match List.tryLast members with
          | None -> lhs parseState
          | Some ms -> 
              let mInterface = rhs parseState 1
              mkFileIndexRange mInterface.FileIndex mInterface.Start ms.Range.End
      SynInterfaceImpl($2, mWithKwd, bindings, members, m) }

braceBarExpr:
  | STRUCT braceBarExprCore
      { let mStruct = rhs parseState 1
        $2 (Some mStruct) }

  | braceBarExprCore
      { $1 None }

braceBarExprCore:
  | LBRACE_BAR recdExprCore bar_rbrace
     { let orig, flds = $2
       let flds =
           flds |> List.choose (function
             | SynExprRecordField((synLongIdent, _), mEquals, Some e, _) when orig.IsSome -> Some(synLongIdent, mEquals, e) // copy-and-update, long identifier signifies nesting
             | SynExprRecordField((SynLongIdent([ _id ], _, _) as synLongIdent, _), mEquals, Some e, _) -> Some(synLongIdent, mEquals, e) // record construction, long identifier not valid
             | SynExprRecordField((synLongIdent, _), mEquals, None, _) -> Some(synLongIdent, mEquals, arbExpr ("anonField", synLongIdent.Range))
             | _ -> reportParseErrorAt (rhs parseState 1) (FSComp.SR.parsInvalidAnonRecdType()); None)
       let mLeftBrace = rhs parseState 1
       let mRightBrace = rhs parseState 3
       (fun (mStruct: range option) ->
            let m = match mStruct with | None -> unionRanges mLeftBrace mRightBrace | Some mStruct -> unionRanges mStruct mRightBrace
            SynExpr.AnonRecd(mStruct.IsSome, orig, flds, m, { OpeningBraceRange = mLeftBrace })) }

  | LBRACE_BAR recdExprCore recover
     { reportParseErrorAt (rhs parseState 1) (FSComp.SR.parsUnmatchedBraceBar())
       let orig, flds = $2
       let flds =
           flds |> List.map (function
             | SynExprRecordField((synLongIdent, _), mEquals, Some e, _) -> (synLongIdent, mEquals, e)
             | SynExprRecordField((synLongIdent, _), mEquals, None, _) -> (synLongIdent, mEquals, arbExpr ("anonField", synLongIdent.Range)))
       let mLeftBrace = rhs parseState 1
       let mExpr = rhs parseState 2
       (fun (mStruct: range option) ->
           let m = match mStruct with | None -> unionRanges mLeftBrace mExpr | Some mStruct -> unionRanges mStruct mExpr
           SynExpr.AnonRecd(mStruct.IsSome, orig, flds, m, { OpeningBraceRange = mLeftBrace })) }

  | LBRACE_BAR error bar_rbrace
     { // silent recovery
       let mLeftBrace = rhs parseState 1
       let mRightBrace = rhs parseState 3
       (fun (mStruct: range option) ->
           let m = match mStruct with | None -> unionRanges mLeftBrace mRightBrace | Some mStruct -> unionRanges mStruct mRightBrace
           arbExpr ("braceBarExpr", m)) }

  | LBRACE_BAR recover
     { reportParseErrorAt (rhs parseState 1) (FSComp.SR.parsUnmatchedBraceBar())
       let mLeftBrace = rhs parseState 1
       (fun (mStruct: range option) ->
           let m = match mStruct with | None -> mLeftBrace | Some mStruct -> unionRanges mStruct mLeftBrace
           SynExpr.AnonRecd(mStruct.IsSome, None, [], m, { OpeningBraceRange = mLeftBrace })) }

  | LBRACE_BAR bar_rbrace
     { let mLeftBrace = rhs parseState 1
       let mRightBrace = rhs parseState 2
       (fun (mStruct: range option) ->
           let m = match mStruct with | None -> unionRanges mLeftBrace mRightBrace | Some mStruct -> unionRanges mStruct mRightBrace
           SynExpr.AnonRecd(mStruct.IsSome, None, [], m, { OpeningBraceRange = mLeftBrace })) }

anonLambdaExpr:
  | FUN atomicPatterns RARROW typedSequentialExprBlock
     { let mAll = unionRanges (rhs parseState 1) $4.Range
       let mArrow = Some(rhs parseState 3)
       mkSynFunMatchLambdas parseState.SynArgNameGenerator false mAll $2 mArrow $4 }

  | FUN atomicPatterns RARROW error
     { let mAll = rhs2 parseState 1 3
       let mArrow = Some(rhs parseState 3)
       mkSynFunMatchLambdas parseState.SynArgNameGenerator false mAll $2 mArrow (arbExpr ("anonLambdaExpr1", (rhs parseState 4))) }

  | OFUN atomicPatterns RARROW typedSequentialExprBlockR OEND
      { let mArrow = rhs parseState 3
        let expr = $4 mArrow
        let mAll = unionRanges (rhs parseState 1) expr.Range
        mkSynFunMatchLambdas parseState.SynArgNameGenerator false mAll $2 (Some mArrow) expr }

  | OFUN atomicPatterns RARROW typedSequentialExprBlockR recover
     { if not $5 then reportParseErrorAt (rhs parseState 1) (FSComp.SR.parsUnexpectedEndOfFileFunBody ())
       let mArrow = rhs parseState 3
       let expr = $4 mArrow
       let mAll = unionRanges (rhs parseState 1) expr.Range
       exprFromParseError (mkSynFunMatchLambdas parseState.SynArgNameGenerator false mAll $2 (Some mArrow) expr) }

  | OFUN atomicPatterns RARROW ORIGHT_BLOCK_END OEND
     { let mLambda = rhs2 parseState 1 3
       reportParseErrorAt mLambda (FSComp.SR.parsMissingFunctionBody())
       let mArrow = Some(rhs parseState 3)
       mkSynFunMatchLambdas parseState.SynArgNameGenerator false mLambda $2 mArrow (arbExpr ("anonLambdaExpr2", mLambda.EndRange)) }

  | OFUN atomicPatterns RARROW recover
     { if not $4 then reportParseErrorAt (rhs parseState 1) (FSComp.SR.parsUnexpectedEndOfFileFunBody())
       let mLambda = rhs2 parseState 1 3
       let mArrow = Some(rhs parseState 3)
       exprFromParseError (mkSynFunMatchLambdas parseState.SynArgNameGenerator false mLambda $2 mArrow (arbExpr ("anonLambdaExpr3", mLambda.EndRange))) }

  | OFUN atomicPatterns error OEND
     { let mLambda = rhs2 parseState 1 2
       exprFromParseError (mkSynFunMatchLambdas parseState.SynArgNameGenerator false mLambda $2 None (arbExpr ("anonLambdaExpr4", mLambda.EndRange))) }

  | OFUN error OEND
     { exprFromParseError (mkSynFunMatchLambdas parseState.SynArgNameGenerator false (rhs parseState 1) [] None (arbExpr ("anonLambdaExpr5", (rhs parseState 2)))) }

anonMatchingExpr:
  | FUNCTION withPatternClauses %prec expr_function
     { let clauses, mLast = $2
       let mAll = unionRanges (rhs parseState 1) mLast
       SynExpr.MatchLambda(false, (rhs parseState 1), clauses, DebugPointAtBinding.NoneAtInvisible, mAll) }

  | OFUNCTION withPatternClauses OEND %prec expr_function
     { let clauses, mLast = $2
       let mAll = unionRanges (rhs parseState 1) mLast
       SynExpr.MatchLambda(false, (rhs parseState 1), clauses, DebugPointAtBinding.NoneAtInvisible, mAll) }

/*--------------------------------------------------------------------------*/
/* TYPE ALGEBRA                                                             */

typeWithTypeConstraints:
  | typ %prec prec_wheretyp_prefix
     { $1 }

  | typ WHEN typeConstraints
     { SynType.WithGlobalConstraints($1, List.rev $3, lhs parseState) }

topTypeWithTypeConstraints:
  | topType
     { $1 }

  | topType WHEN typeConstraints
     { let ty, arity = $1
       // nb. it doesn't matter where the constraints go in the structure of the type.
       SynType.WithGlobalConstraints(ty, List.rev $3, lhs parseState), arity }

opt_topReturnTypeWithTypeConstraints:
  |
      { None }

  | COLON topTypeWithTypeConstraints
      { let mColon = rhs parseState 1
        let ty, arity = $2
        let arity = (match arity with SynValInfo([], rmdata)-> rmdata | _ -> SynInfo.unnamedRetVal)
        Some(Some mColon, SynReturnInfo((ty, arity), rhs parseState 2)) }

  | COLON recover
      { let mColon = rhs parseState 1
        let ty, arity = SynType.FromParseError(mColon.EndRange), SynInfo.unnamedRetVal
        Some(Some mColon, SynReturnInfo((ty, arity), mColon.EndRange)) }

topType:
  | topTupleType RARROW topType
      { let dty, dmdata = $1
        let rty, (SynValInfo(dmdatas, rmdata)) = $3
        let mArrow = rhs parseState 2
        SynType.Fun(dty, rty, lhs parseState, { ArrowRange = mArrow }), SynValInfo(dmdata :: dmdatas, rmdata) }

  | topTupleType RARROW recover
     { let dty, dmdata = $1
       let mArrow = rhs parseState 2
       let rty = SynType.FromParseError(mArrow.EndRange)
       SynType.Fun(dty, rty, lhs parseState, { ArrowRange = mArrow }), SynValInfo([dmdata], SynInfo.unnamedRetVal) }

  | topTupleType
     { let ty, rmdata = $1
       ty, (SynValInfo([], (match rmdata with [md] -> md | _ -> SynInfo.unnamedRetVal))) }

topTupleType:
  | topAppType STAR topTupleTypeElements
      { let t, argInfo = $1
        let mStar = rhs parseState 2
        let path = SynTupleTypeSegment.Type t :: SynTupleTypeSegment.Star mStar :: (List.map fst $3)
        let mdata = argInfo :: (List.choose snd $3)
        mkSynTypeTuple path, mdata }

  | topAppType STAR recover
     { let ty1, argInfo = $1
       let mStar = rhs parseState 2
       let ty2 = SynType.FromParseError(mStar.EndRange)
       let path = [SynTupleTypeSegment.Type ty1; SynTupleTypeSegment.Star mStar; SynTupleTypeSegment.Type ty2]
       mkSynTypeTuple path, [argInfo; SynInfo.emptySynArgInfo] }

  | STAR topTupleTypeElements
      { let mStar = rhs parseState 1
        let ty = SynType.FromParseError(mStar.EndRange)
        reportParseErrorAt mStar (FSComp.SR.parsExpectingType ())
        let path = SynTupleTypeSegment.Type ty :: SynTupleTypeSegment.Star mStar :: (List.map fst $2)
        mkSynTypeTuple path, List.choose snd $2 }

  | topAppType
     { let ty, mdata = $1
       ty, [mdata] }

topTupleTypeElements:
  | topAppType STAR topTupleTypeElements
      { let t, argInfo = $1
        let mStar = rhs parseState 2
        (SynTupleTypeSegment.Type t, Some argInfo) :: (SynTupleTypeSegment.Star mStar, None) :: $3 }

  | topAppType STAR recover
      { let ty1, argInfo = $1
        let mStar = rhs parseState 2
        let ty2 = SynType.FromParseError(mStar.EndRange)
        [SynTupleTypeSegment.Type ty1, Some argInfo; SynTupleTypeSegment.Star mStar, None; SynTupleTypeSegment.Type ty2, Some SynInfo.emptySynArgInfo] }

  | STAR topTupleTypeElements
      { let mStar = rhs parseState 1
        let ty = SynType.FromParseError(mStar.EndRange)
        reportParseErrorAt mStar (FSComp.SR.parsExpectingType ())
        (SynTupleTypeSegment.Type ty, None) :: (SynTupleTypeSegment.Star mStar, None) :: $2 }

  | topAppType %prec prec_toptuptyptail_prefix
     { let t, argInfo = $1
       [ SynTupleTypeSegment.Type t, Some argInfo ] }

topAppType:
  | attributes appTypeCanBeNullable COLON appTypeCanBeNullable
      { match $2 with
        | SynType.LongIdent(SynLongIdent([id], _, _)) ->
            let m = unionRanges (rhs parseState 1) $4.Range
            SynType.SignatureParameter($1, false, Some id, $4, m), SynArgInfo($1, false, Some id)
        | _ -> raiseParseErrorAt (rhs parseState 2) (FSComp.SR.parsSyntaxErrorInLabeledType()) }

  | attributes appTypeCanBeNullable COLON recover
      { match $2 with
        | SynType.LongIdent(SynLongIdent([id], _, _)) ->
            let mColon = rhs parseState 2
            let m = unionRanges (rhs parseState 1) mColon
            let ty = SynType.FromParseError(mColon.EndRange)
            SynType.SignatureParameter($1, false, Some id, ty, m), SynArgInfo($1, false, Some id)
        | _ -> raiseParseErrorAt (rhs parseState 2) (FSComp.SR.parsSyntaxErrorInLabeledType()) }

  | attributes QMARK ident COLON appTypeCanBeNullable
      { let m = unionRanges (rhs parseState 1) $5.Range
        SynType.SignatureParameter($1, true, Some $3, $5, m), SynArgInfo($1, true, Some $3) }

  | attributes QMARK ident COLON recover
      { let mColon = rhs parseState 4
        let m = unionRanges (rhs parseState 1) mColon
        let ty = SynType.FromParseError(mColon.EndRange)
        SynType.SignatureParameter($1, true, Some $3, ty, m), SynArgInfo($1, true, Some $3) }

  | attributes appTypeCanBeNullable
      { let m = unionRanges (rhs parseState 1) $2.Range
        SynType.SignatureParameter($1, false, None, $2, m), SynArgInfo($1, false, None) }

  | appTypeCanBeNullable COLON appTypeCanBeNullable
      { match $1 with
        | SynType.LongIdent(SynLongIdent([id], _, _)) ->
            let m = unionRanges (rhs parseState 1) $3.Range
            SynType.SignatureParameter([], false, Some id, $3, m), SynArgInfo([], false, Some id)
        | _ -> raiseParseErrorAt (rhs parseState 2) (FSComp.SR.parsSyntaxErrorInLabeledType()) }

  | appTypeCanBeNullable COLON recover
      { match $1 with
        | SynType.LongIdent(SynLongIdent([id], _, _)) ->
            let mColon = rhs parseState 2
            let m = unionRanges $1.Range mColon
            let ty = SynType.FromParseError(mColon.EndRange)
            SynType.SignatureParameter([], false, Some id, ty, m), SynArgInfo([], false, Some id)
        | _ -> raiseParseErrorAt (rhs parseState 2) (FSComp.SR.parsSyntaxErrorInLabeledType()) }

  | QMARK ident COLON appTypeCanBeNullable
      { let m = unionRanges (rhs parseState 1) $4.Range
        SynType.SignatureParameter([], true, Some $2, $4, m), SynArgInfo([], true, Some $2) }

  | QMARK ident COLON recover
      { let mColon = rhs parseState 3
        let m = unionRanges (rhs parseState 1) mColon
        let ty = SynType.FromParseError(mColon.EndRange)
        SynType.SignatureParameter([], true, Some $2, ty, m), SynArgInfo([], true, Some $2) }

  | appTypeCanBeNullable
     { $1, SynArgInfo([], false, None) }

/* Grammar rule meant for recovery scenarios */
/* For example in unionCaseReprElement where function type is not allowed */
invalidUseOfAppTypeFunction:
  | appTypeWithoutNull RARROW invalidUseOfAppTypeFunction
     { let mArrow = rhs parseState 2
       let m = unionRanges (rhs2 parseState 1 2) $3.Range
       SynType.Fun($1, $3, m, { ArrowRange = mArrow }) }
  | appTypeWithoutNull RARROW recover
     { let mArrow = rhs parseState 2
       let ty = SynType.FromParseError(mArrow.EndRange)
       let m = rhs2 parseState 1 2
       SynType.Fun($1, ty, m, { ArrowRange = mArrow }) }
  | appTypeWithoutNull RARROW RARROW invalidUseOfAppTypeFunction
     { let mArrow1 = rhs parseState 2
       let mArrow2 = rhs parseState 3
       reportParseErrorAt mArrow2 (FSComp.SR.parsExpectingType ())
       let ty = SynType.FromParseError(mArrow2.StartRange)
       let m1 = unionRanges $1.Range $4.Range
       let m2 = unionRanges mArrow2 $4.Range
       SynType.Fun($1, SynType.Fun(ty, $4, m2, { ArrowRange = mArrow2 }), m1, { ArrowRange = mArrow1 }) }
  | appTypeWithoutNull RARROW appTypeWithoutNull
     { let mArrow = rhs parseState 2
       let m = rhs2 parseState 1 3
       SynType.Fun($1, $3, m, { ArrowRange = mArrow }) }

/* Any tokens in this grammar must be added to the lex filter rule 'peekAdjacentTypars' */
/* See the F# specification "Lexical analysis of type applications and type parameter definitions" */
typ:
  | tupleType RARROW typ
      { let mArrow = rhs parseState 2
        let m = unionRanges (rhs2 parseState 1 2) $3.Range
        SynType.Fun($1, $3, m, { ArrowRange = mArrow }) }

  | tupleType RARROW recover
      { let mArrow = rhs parseState 2
        let ty = SynType.FromParseError(mArrow.EndRange)
        let m = rhs2 parseState 1 2
        SynType.Fun($1, ty, m, { ArrowRange = mArrow }) }

  | tupleType RARROW RARROW typ
      { let mArrow1 = rhs parseState 2
        let mArrow2 = rhs parseState 3
        reportParseErrorAt mArrow2 (FSComp.SR.parsExpectingType ())
        let ty = SynType.FromParseError(mArrow2.StartRange)
        let m1 = unionRanges $1.Range $4.Range
        let m2 = unionRanges mArrow2 $4.Range
        SynType.Fun($1, SynType.Fun(ty, $4, m2, { ArrowRange = mArrow2 }), m1, { ArrowRange = mArrow1 }) }

  | tupleType %prec prec_typ_prefix
      { $1 }

typEOF:
  | typ EOF { checkEndOfFileError $2; $1 }


tupleType:
  | appTypeCanBeNullable STAR tupleOrQuotTypeElements
      { let mStar = rhs parseState 2
        let path = SynTupleTypeSegment.Type $1 :: SynTupleTypeSegment.Star mStar :: $3
        mkSynTypeTuple path }

  | appTypeCanBeNullable STAR recover
      { let mStar = rhs parseState 2
        let ty = SynType.FromParseError(mStar.EndRange)
        let path = [SynTupleTypeSegment.Type $1; SynTupleTypeSegment.Star mStar; SynTupleTypeSegment.Type ty]
        mkSynTypeTuple path }

  | STAR tupleOrQuotTypeElements
      { let mStar = rhs parseState 1
        let ty = SynType.FromParseError(mStar.EndRange)
        reportParseErrorAt mStar (FSComp.SR.parsExpectingType ())
        let path = SynTupleTypeSegment.Type ty :: SynTupleTypeSegment.Star mStar :: $2
        mkSynTypeTuple path }

  | INFIX_STAR_DIV_MOD_OP tupleOrQuotTypeElements
      { if $1 <> "/" then reportParseErrorAt (rhs parseState 1) (FSComp.SR.parsUnexpectedInfixOperator ())
        let mSlash = rhs parseState 1
        let path = SynTupleTypeSegment.Slash mSlash :: $2
        mkSynTypeTuple path }

  | INFIX_STAR_DIV_MOD_OP recover
      { if $1 <> "/" then reportParseErrorAt (rhs parseState 1) (FSComp.SR.parsUnexpectedInfixOperator ())
        let mSlash = rhs parseState 1
        let ty = SynType.FromParseError(mSlash.EndRange)
        let path = [SynTupleTypeSegment.Slash mSlash; SynTupleTypeSegment.Type ty]
        mkSynTypeTuple path }

  | appTypeCanBeNullable INFIX_STAR_DIV_MOD_OP tupleOrQuotTypeElements
      { if $2 <> "/" then reportParseErrorAt (rhs parseState 1) (FSComp.SR.parsUnexpectedInfixOperator())
        let mSlash = rhs parseState 2
        let path = SynTupleTypeSegment.Type $1 :: SynTupleTypeSegment.Slash mSlash :: $3
        mkSynTypeTuple path }

  | appTypeCanBeNullable INFIX_STAR_DIV_MOD_OP recover
      { if $2 <> "/" then reportParseErrorAt (rhs parseState 1) (FSComp.SR.parsUnexpectedInfixOperator ())
        let mSlash = rhs parseState 2
        let ty = SynType.FromParseError(mSlash.EndRange)
        let path = [SynTupleTypeSegment.Type $1; SynTupleTypeSegment.Slash mSlash; SynTupleTypeSegment.Type ty]
        mkSynTypeTuple path }

  | appTypeCanBeNullable %prec prec_tuptyp_prefix
      { $1 }

tupleOrQuotTypeElements:
  | appTypeCanBeNullable STAR tupleOrQuotTypeElements
      { let mStar = rhs parseState 2
        SynTupleTypeSegment.Type $1 :: SynTupleTypeSegment.Star mStar :: $3 }

  | appTypeCanBeNullable STAR recover
      { let mStar = rhs parseState 2
        let ty = SynType.FromParseError(mStar.EndRange)
        [SynTupleTypeSegment.Type $1; SynTupleTypeSegment.Star mStar; SynTupleTypeSegment.Type ty] }

  | STAR tupleOrQuotTypeElements
      { let mStar = rhs parseState 1
        let ty = SynType.FromParseError(mStar.EndRange)
        reportParseErrorAt mStar (FSComp.SR.parsExpectingType ())
        SynTupleTypeSegment.Type ty :: SynTupleTypeSegment.Star mStar :: $2 }

  | appTypeCanBeNullable INFIX_STAR_DIV_MOD_OP tupleOrQuotTypeElements
      { if $2 <> "/" then reportParseErrorAt (rhs parseState 1) (FSComp.SR.parsUnexpectedInfixOperator ())
        let mSlash = rhs parseState 2
        SynTupleTypeSegment.Type $1 :: SynTupleTypeSegment.Slash mSlash :: $3 }

  | appTypeCanBeNullable INFIX_STAR_DIV_MOD_OP recover
      { if $2 <> "/" then reportParseErrorAt (rhs parseState 1) (FSComp.SR.parsUnexpectedInfixOperator ())
        let mSlash = rhs parseState 2
        let ty = SynType.FromParseError(mSlash.EndRange)
        [SynTupleTypeSegment.Type $1; SynTupleTypeSegment.Slash mSlash; SynTupleTypeSegment.Type ty] }

  | INFIX_STAR_DIV_MOD_OP tupleOrQuotTypeElements
      { if $1 <> "/" then reportParseErrorAt (rhs parseState 1) (FSComp.SR.parsUnexpectedInfixOperator ())
        let mSlash = rhs parseState 1
        let ty = SynType.FromParseError(mSlash.EndRange)
        reportParseErrorAt mSlash (FSComp.SR.parsExpectingType ())
        SynTupleTypeSegment.Type ty :: SynTupleTypeSegment.Slash mSlash :: $2 }

  | appTypeCanBeNullable %prec prec_tuptyptail_prefix
      { [ SynTupleTypeSegment.Type $1 ] }

intersectionType:
  | typar AMP intersectionConstraints %prec prec_no_more_attr_bindings // todo precedence
    { let constraints, mAmpersands = $3
      SynType.Intersection(Some $1, List.rev constraints, lhs parseState, { AmpersandRanges = rhs parseState 2 :: List.rev mAmpersands }) }

  | atomType AMP intersectionConstraints %prec prec_no_more_attr_bindings // todo precedence
    { let constraints, mAmpersands = $3
      SynType.Intersection(None, $1 :: List.rev constraints, lhs parseState, { AmpersandRanges = rhs parseState 2 :: List.rev mAmpersands }) }

appTypeCon:
  | path %prec prec_atomtyp_path
    { SynType.LongIdent($1) }

  | typar
    { SynType.Var($1, lhs parseState) }

appTypeConPower:
  | appTypeCon INFIX_AT_HAT_OP atomicRationalConstant
    { if $2 <> "^" && $2 <> "^-" then reportParseErrorAt (rhs parseState 2) (FSComp.SR.parsUnexpectedInfixOperator())
      if $2 = "^-" then
          let afterMinus = (rhs parseState 2).EndRange
          let beforeMinus = shiftStart 0 -1 afterMinus
          let m = unionRanges beforeMinus (rhs parseState 3)  // include MINUS in Negate range
          SynType.MeasurePower($1, SynRationalConst.Negate($3, m), lhs parseState)
      else SynType.MeasurePower($1, $3, lhs parseState) }

  | appTypeCon
    { $1 }

<<<<<<< HEAD
appTypeCanBeNullable:
  | appTypeWithoutNull BAR_JUST_BEFORE_NULL NULL
    { SynType.WithNull($1, false, lhs parseState) }

  | appTypeWithoutNull
    { $1 }

appTypeNullableInParens:
  | appTypeWithoutNull
    { $1 }

  | LPAREN appTypeCanBeNullable rparen
    { SynType.Paren($2, lhs parseState) }

appTypeWithoutNull:
  | appTypeWithoutNull MAYBENULL__
    { SynType.WithNull($1, true, lhs parseState) }

  | appTypeWithoutNull WITHNULL__
    { SynType.WithNull($1, false, lhs parseState) }

/*
  | appTypeWithoutNull QMARK
    { SynType.WithNull($1, false, lhs parseState) }
*/

  | appTypeWithoutNull arrayTypeSuffix
=======
appType:
  | appType MAYBENULL__
    { SynType.WithNull($1, true, lhs parseState) }

  | appType WITHNULL__
    { SynType.WithNull($1, false, lhs parseState) }

/*
  | appType QMARK
    { SynType.WithNull($1, false, lhs parseState) }
*/

  | appType arrayTypeSuffix
>>>>>>> 0e221362
      { SynType.Array($2, $1, lhs parseState) }

  | appTypeWithoutNull HIGH_PRECEDENCE_BRACK_APP arrayTypeSuffix /* only HPA for "name[]" allowed here */
      { SynType.Array($3, $1, lhs parseState) }

  | appTypeWithoutNull appTypeConPower
      /* note: use "rhs parseState 1" to deal with parens in "(int) list" */
      { SynType.App($2, None, [$1], [], None, true, unionRanges (rhs parseState 1) $2.Range) }

  | LPAREN appTypePrefixArguments rparen appTypeConPower
      { let args, commas = $2
        if parseState.LexBuffer.SupportsFeature LanguageFeature.MLCompatRevisions then
            mlCompatError (FSComp.SR.mlCompatMultiPrefixTyparsNoLongerSupported()) (unionRanges (rhs parseState 1) $4.Range)
        else
            mlCompatWarning (FSComp.SR.parsMultiArgumentGenericTypeFormDeprecated()) (unionRanges (rhs parseState 1) $4.Range)
        SynType.App($4, None, args, commas, None, true, unionRanges (rhs parseState 1) $4.Range) }

  | powerType
      { $1 }

  | intersectionType
      { parseState.LexBuffer.CheckLanguageFeatureAndRecover LanguageFeature.ConstraintIntersectionOnFlexibleTypes (lhs parseState)
        $1 }

  | typar COLON_GREATER typ
      { let tp, typ = $1, $3
        let m = lhs parseState
        SynType.WithGlobalConstraints(SynType.Var(tp, rhs parseState 1), [SynTypeConstraint.WhereTyparSubtypeOfType(tp, typ, m)], m) }

  | UNDERSCORE COLON_GREATER typ %prec COLON_GREATER
      { SynType.HashConstraint($3, lhs parseState) }

arrayTypeSuffix:
  | LBRACK RBRACK
      { 1 }

  | LBRACK COMMA RBRACK
      { 2 }

  | LBRACK COMMA COMMA RBRACK
      { 3 }

  | LBRACK COMMA COMMA COMMA RBRACK
      { 4 }

  | LBRACK COMMA COMMA COMMA COMMA RBRACK
      { 5 }

  | LBRACK COMMA COMMA COMMA COMMA COMMA RBRACK
      { 6 }

  | LBRACK COMMA COMMA COMMA COMMA COMMA COMMA RBRACK
      { 7 }

  | LBRACK COMMA COMMA COMMA COMMA COMMA COMMA COMMA RBRACK
      { 8 }

  | LBRACK COMMA COMMA COMMA COMMA COMMA COMMA COMMA COMMA RBRACK
      { 9 }

  | LBRACK COMMA COMMA COMMA COMMA COMMA COMMA COMMA COMMA COMMA RBRACK
      { 10 }

  | LBRACK COMMA COMMA COMMA COMMA COMMA COMMA COMMA COMMA COMMA COMMA RBRACK
      { 11 }

  | LBRACK COMMA COMMA COMMA COMMA COMMA COMMA COMMA COMMA COMMA COMMA COMMA RBRACK
      { 12 }

  | LBRACK COMMA COMMA COMMA COMMA COMMA COMMA COMMA COMMA COMMA COMMA COMMA COMMA RBRACK
      { 13 }

  | LBRACK COMMA COMMA COMMA COMMA COMMA COMMA COMMA COMMA COMMA COMMA COMMA COMMA COMMA RBRACK
      { 14 }

  | LBRACK COMMA COMMA COMMA COMMA COMMA COMMA COMMA COMMA COMMA COMMA COMMA COMMA COMMA COMMA RBRACK
      { 15 }

  | LBRACK COMMA COMMA COMMA COMMA COMMA COMMA COMMA COMMA COMMA COMMA COMMA COMMA COMMA COMMA COMMA RBRACK
      { 16 }

  | LBRACK COMMA COMMA COMMA COMMA COMMA COMMA COMMA COMMA COMMA COMMA COMMA COMMA COMMA COMMA COMMA COMMA RBRACK
      { 17 }

  | LBRACK COMMA COMMA COMMA COMMA COMMA COMMA COMMA COMMA COMMA COMMA COMMA COMMA COMMA COMMA COMMA COMMA COMMA RBRACK
      { 18 }

  | LBRACK COMMA COMMA COMMA COMMA COMMA COMMA COMMA COMMA COMMA COMMA COMMA COMMA COMMA COMMA COMMA COMMA COMMA COMMA RBRACK
      { 19 }

  | LBRACK COMMA COMMA COMMA COMMA COMMA COMMA COMMA COMMA COMMA COMMA COMMA COMMA COMMA COMMA COMMA COMMA COMMA COMMA COMMA RBRACK
      { 20 }

  | LBRACK COMMA COMMA COMMA COMMA COMMA COMMA COMMA COMMA COMMA COMMA COMMA COMMA COMMA COMMA COMMA COMMA COMMA COMMA COMMA COMMA RBRACK
      { 21 }

  | LBRACK COMMA COMMA COMMA COMMA COMMA COMMA COMMA COMMA COMMA COMMA COMMA COMMA COMMA COMMA COMMA COMMA COMMA COMMA COMMA COMMA COMMA RBRACK
      { 22 }

  | LBRACK COMMA COMMA COMMA COMMA COMMA COMMA COMMA COMMA COMMA COMMA COMMA COMMA COMMA COMMA COMMA COMMA COMMA COMMA COMMA COMMA COMMA COMMA RBRACK
      { 23 }

  | LBRACK COMMA COMMA COMMA COMMA COMMA COMMA COMMA COMMA COMMA COMMA COMMA COMMA COMMA COMMA COMMA COMMA COMMA COMMA COMMA COMMA COMMA COMMA COMMA RBRACK
      { 24 }

  | LBRACK COMMA COMMA COMMA COMMA COMMA COMMA COMMA COMMA COMMA COMMA COMMA COMMA COMMA COMMA COMMA COMMA COMMA COMMA COMMA COMMA COMMA COMMA COMMA COMMA RBRACK
      { 25 }

  | LBRACK COMMA COMMA COMMA COMMA COMMA COMMA COMMA COMMA COMMA COMMA COMMA COMMA COMMA COMMA COMMA COMMA COMMA COMMA COMMA COMMA COMMA COMMA COMMA COMMA COMMA RBRACK
      { 26 }

  | LBRACK COMMA COMMA COMMA COMMA COMMA COMMA COMMA COMMA COMMA COMMA COMMA COMMA COMMA COMMA COMMA COMMA COMMA COMMA COMMA COMMA COMMA COMMA COMMA COMMA COMMA COMMA RBRACK
      { 27 }

  | LBRACK COMMA COMMA COMMA COMMA COMMA COMMA COMMA COMMA COMMA COMMA COMMA COMMA COMMA COMMA COMMA COMMA COMMA COMMA COMMA COMMA COMMA COMMA COMMA COMMA COMMA COMMA COMMA RBRACK
      { 28 }

  | LBRACK COMMA COMMA COMMA COMMA COMMA COMMA COMMA COMMA COMMA COMMA COMMA COMMA COMMA COMMA COMMA COMMA COMMA COMMA COMMA COMMA COMMA COMMA COMMA COMMA COMMA COMMA COMMA COMMA RBRACK
      { 29 }

  | LBRACK COMMA COMMA COMMA COMMA COMMA COMMA COMMA COMMA COMMA COMMA COMMA COMMA COMMA COMMA COMMA COMMA COMMA COMMA COMMA COMMA COMMA COMMA COMMA COMMA COMMA COMMA COMMA COMMA COMMA RBRACK
      { 30 }

  | LBRACK COMMA COMMA COMMA COMMA COMMA COMMA COMMA COMMA COMMA COMMA COMMA COMMA COMMA COMMA COMMA COMMA COMMA COMMA COMMA COMMA COMMA COMMA COMMA COMMA COMMA COMMA COMMA COMMA COMMA COMMA RBRACK
      { 31 }

  | LBRACK COMMA COMMA COMMA COMMA COMMA COMMA COMMA COMMA COMMA COMMA COMMA COMMA COMMA COMMA COMMA COMMA COMMA COMMA COMMA COMMA COMMA COMMA COMMA COMMA COMMA COMMA COMMA COMMA COMMA COMMA COMMA RBRACK
      { 32 }

appTypePrefixArguments:
  | typeArgActual COMMA typeArgActual typeArgListElements
      { let typeArgs, commas = $4
        $1 :: $3 :: List.rev typeArgs, (rhs parseState 2) :: (List.rev commas) }

typeArgListElements:
  | typeArgListElements COMMA typeArgActual
      { let typeArgs, commas = $1
        $3 :: typeArgs, (rhs parseState 2) :: commas }

  | typeArgListElements COMMA dummyTypeArg %prec prec_args_error /* NOTE: no "recover" */
     { reportParseErrorAt (rhs parseState 2) (FSComp.SR.parsMissingTypeArgs())
       let typeArgs, commas = $1
       $3 :: typeArgs, (rhs parseState 2) :: commas }

  |
      { [], [] }

powerType:
  | atomTypeOrAnonRecdType
    { $1 }

  | atomTypeOrAnonRecdType INFIX_AT_HAT_OP atomicRationalConstant
     { if $2 <> "^" && $2 <> "^-" then reportParseErrorAt (rhs parseState 2) (FSComp.SR.parsUnexpectedInfixOperator())
       if $2 = "^-" then
           let afterMinus = (rhs parseState 2).EndRange
           let beforeMinus = shiftStart 0 -1 afterMinus
           let m = unionRanges beforeMinus (rhs parseState 3)  // include MINUS in Negate range
           SynType.MeasurePower($1, SynRationalConst.Negate($3, m), lhs parseState)
       else SynType.MeasurePower($1, $3, lhs parseState) }


/* Like appType but gives a deprecation error when a non-atomic type is used */
/* Also, doesn't start with '{|'  */
atomTypeNonAtomicDeprecated:
  | LPAREN appTypePrefixArguments rparen appTypeConPower
      { let args, commas = $2
        if parseState.LexBuffer.SupportsFeature LanguageFeature.MLCompatRevisions then
            mlCompatError (FSComp.SR.mlCompatMultiPrefixTyparsNoLongerSupported()) (unionRanges (rhs parseState 1) $4.Range)
        else
            mlCompatWarning (FSComp.SR.parsMultiArgumentGenericTypeFormDeprecated()) (unionRanges (rhs parseState 1) $4.Range)
        SynType.App($4, None, args, commas, None, true, unionRanges (rhs parseState 1) $4.Range) }

  | atomType
      { $1 }

atomTypeOrAnonRecdType:
  | atomType
     { $1 }

  | anonRecdType
     { let flds, isStruct = $1
       let flds2 =
           flds |> List.choose (function
             | (SynField([], false, Some id, ty, false, _xmldoc, None, _m, _trivia)) -> Some(id, ty)
             | _ -> reportParseErrorAt (rhs parseState 1) (FSComp.SR.parsInvalidAnonRecdType()); None)
       SynType.AnonRecd(isStruct, flds2, rhs parseState 1) }

/* Any tokens in this grammar must be added to the lex filter rule 'peekAdjacentTypars' */
/* See the F# specification "Lexical analysis of type applications and type parameter definitions" */
atomType:
  | HASH atomType
     { SynType.HashConstraint($2, lhs parseState) }

  | appTypeConPower %prec prec_atomtyp_path
     { $1 }

  | UNDERSCORE
     { SynType.Anon(lhs parseState) }

  | LPAREN typ rparen
     { SynType.Paren($2, lhs parseState) }

  | LPAREN typ recover
     { reportParseErrorAt (rhs parseState 1) (FSComp.SR.parsUnmatchedParen ())
       SynType.Paren($2, lhs parseState) }

  | STRUCT LPAREN appTypeCanBeNullable STAR tupleOrQuotTypeElements rparen
    { let mStar = rhs parseState 4
      let path = SynTupleTypeSegment.Type $3 :: SynTupleTypeSegment.Star mStar :: $5
      let m = rhs2 parseState 1 6
      SynType.Tuple(true, path, m) }

  | STRUCT LPAREN appTypeCanBeNullable STAR tupleOrQuotTypeElements recover
    { reportParseErrorAt (rhs parseState 2) (FSComp.SR.parsUnmatchedParen())
      let mStar = rhs parseState 4
      let path = SynTupleTypeSegment.Type $3 :: SynTupleTypeSegment.Star mStar :: $5
      let m = rhs2 parseState 1 5
      SynType.Tuple(true, path, m) }

  | STRUCT LPAREN appTypeCanBeNullable STAR recover
    { reportParseErrorAt (rhs parseState 2) (FSComp.SR.parsUnmatchedParen())
      SynType.Anon(lhs parseState) }

  | STRUCT LPAREN appTypeCanBeNullable recover
    { reportParseErrorAt (rhs parseState 2) (FSComp.SR.parsUnmatchedParen())
      SynType.Anon(lhs parseState) }

  | STRUCT LPAREN recover
    { reportParseErrorAt (rhs parseState 2) (FSComp.SR.parsUnmatchedParen())
      SynType.Anon(lhs parseState) }

  | rawConstant
     { SynType.StaticConstant($1, rhs parseState 1) }

  | NULL
     { let m = rhs parseState 1
       SynType.StaticConstantNull(m) }

  | CONST atomicExpr
     { let e, _ = $2
       SynType.StaticConstantExpr(e, lhs parseState) }

  | FALSE
      { SynType.StaticConstant(SynConst.Bool false, lhs parseState) }

  | TRUE
      { SynType.StaticConstant(SynConst.Bool true, lhs parseState) }

  | LPAREN error rparen
     { (* silent recovery *) SynType.Anon(lhs parseState) }

  | appTypeCon typeArgsNoHpaDeprecated %prec prec_atomtyp_path
     { let mLessThan, mGreaterThan, args, commas, mWhole = $2
       SynType.App($1, Some(mLessThan), args, commas, mGreaterThan, false, unionRanges $1.Range mWhole) }

  | atomType DOT path %prec prec_atomtyp_get_path
     { SynType.LongIdentApp($1, $3, None, [], [], None, unionRanges (rhs parseState 1) $3.Range) }

  | atomType DOT path typeArgsNoHpaDeprecated %prec prec_atomtyp_get_path
     { let mLessThan, mGreaterThan, args, commas, mWhole = $4
       SynType.LongIdentApp($1, $3, Some(mLessThan), args, commas, mGreaterThan, unionRanges $1.Range mWhole) }

  | appTypeCon DOT ends_coming_soon_or_recover
     { if not $3 then reportParseErrorAt (rhs parseState 2) (FSComp.SR.parsExpectedNameAfterToken())
       $1 }

typeArgsNoHpaDeprecated:
  | typeArgsActual
     { let mLessThan, mGreaterThan, parsedOk, args, commas, mAll = $1
       if parsedOk then // if someone has "foo<bar" without a closing greater-than, then the lexfilter does not introduce a HPA, even though it is adjacent
           warning(Error(FSComp.SR.parsNonAdjacentTyargs(), rhs parseState 1))
       mLessThan, mGreaterThan, args, commas, mAll }

  | HIGH_PRECEDENCE_TYAPP typeArgsActual
     { let mLessThan, mGreaterThan, _, args, commas, mAll = $2
       mLessThan, mGreaterThan, args, commas, mAll }

typeArgsActual:
  | LESS typeArgActualOrDummyIfEmpty COMMA typeArgActualOrDummyIfEmpty typeArgListElements GREATER
     { let typeArgs, commas = $5
       (rhs parseState 1), Some(rhs parseState 6), true, ($2 :: $4 :: List.rev typeArgs), (rhs parseState 3) :: (List.rev commas), lhs parseState }

  | LESS typeArgActualOrDummyIfEmpty COMMA typeArgActualOrDummyIfEmpty typeArgListElements recover
     { if not $6 then
           reportParseErrorAt (rhs parseState 1) (FSComp.SR.parsUnexpectedEndOfFileTypeArgs())
       else
           reportParseErrorAt (rhs parseState 1) (FSComp.SR.parsMissingGreaterThan())
       let typeArgs, commas = $5
       let nextToken = rhs parseState 6
       let zeroWidthAtStartOfNextToken = nextToken.StartRange
       (rhs parseState 1), None, false, ($2 :: $4 :: List.rev typeArgs), (rhs parseState 3) :: (List.rev commas), unionRanges (rhs parseState 1) zeroWidthAtStartOfNextToken }

  | LESS typeArgActualOrDummyIfEmpty COMMA ends_coming_soon_or_recover
     { if not $4 then reportParseErrorAt (rhs parseState 4) (FSComp.SR.parsMissingTypeArgs())
       let nextToken = rhs parseState 4
       let zeroWidthAtStartOfNextToken = nextToken.StartRange
       (rhs parseState 1), None, false, [$2], [rhs parseState 3], unionRanges (rhs parseState 1) zeroWidthAtStartOfNextToken }

  | LESS typeArgActual GREATER
     { (rhs parseState 1), Some(rhs parseState 3), true, [$2], [], lhs parseState }

  | LESS typeArgActual ends_coming_soon_or_recover
     { let nextToken = rhs parseState 3
       if not $3 then reportParseErrorAt nextToken (FSComp.SR.parsMissingTypeArgs())
       let zeroWidthAtStartOfNextToken = nextToken.StartRange
       (rhs parseState 1), None, false, [$2], [], unionRanges (rhs parseState 1) zeroWidthAtStartOfNextToken }

  | LESS GREATER
     { (rhs parseState 1), Some(rhs parseState 2), true, [], [], lhs parseState }

  | LESS recover
     { if not $2 then
           reportParseErrorAt (rhs parseState 1) (FSComp.SR.parsExpectedTypeAfterToken())
       else
           reportParseErrorAt (rhs parseState 2) (FSComp.SR.parsMissingTypeArgs())
       let nextToken = rhs parseState 2
       let zeroWidthAtStartOfNextToken = nextToken.StartRange
       (rhs parseState 1), None, false, [], [], unionRanges (rhs parseState 1) zeroWidthAtStartOfNextToken }

typeArgActual:
  | typ
     { $1 }

  | typ EQUALS typ
     { SynType.StaticConstantNamed($1, $3, unionRanges $1.Range $3.Range) }

  | typ EQUALS /* NOTE: no "recover" */
     { reportParseErrorAt (rhs parseState 2) (FSComp.SR.parsMissingTypeArgs())
       let dummy = SynType.StaticConstant(SynConst.Int32(0), rhs parseState 2)
       SynType.StaticConstantNamed($1, dummy, (rhs2 parseState 1 2))
     }

typeArgActualOrDummyIfEmpty:
  | typeArgActual
     { $1 }

  | dummyTypeArg
     { reportParseErrorAt (rhs parseState 1) (FSComp.SR.parsMissingTypeArgs())
       $1 }

dummyTypeArg:
  | /* EMPTY */
     { let m = rhs parseState 1
       let dummyStatVal = SynType.StaticConstant(SynConst.Int32(0), m)
       let dummyName = SynType.LongIdent(SynLongIdent([ident("", m)], [], [None]))
       let dummyTypeArg = SynType.StaticConstantNamed(dummyName, dummyStatVal, m)
       dummyTypeArg }

measureTypeArg:
  | LESS measureTypeExpr GREATER
     { let mLess = rhs parseState 1
       let mGreater = rhs parseState 3
       let trivia = { LessRange = mLess; GreaterRange = mGreater }
       $2, trivia }

  | LESS UNDERSCORE GREATER
     { let mLess = rhs parseState 1
       let mGreater = rhs parseState 3
       let trivia = { LessRange = mLess; GreaterRange = mGreater } 
       SynMeasure.Anon(rhs parseState 2), trivia }

measureTypeAtom:
  | path
     { SynMeasure.Named($1.LongIdent, $1.Range) }

  | typar
     { SynMeasure.Var($1, lhs parseState) }

  | LPAREN measureTypeExpr rparen
     { let mParen = rhs2 parseState 1 3
       SynMeasure.Paren($2, mParen) }

measureTypePower:
  | measureTypeAtom
      { $1 }

  | measureTypeAtom INFIX_AT_HAT_OP atomicRationalConstant
     { if $2 <> "^" && $2 <> "^-" then reportParseErrorAt (rhs parseState 2) (FSComp.SR.parsUnexpectedOperatorForUnitOfMeasure())
       if $2 = "^-" then
           let mOp = rhs parseState 2
           let afterMinus = mOp.EndRange
           let beforeMinus = shiftStart 0 -1 afterMinus
           let mNegate = unionRanges beforeMinus (rhs parseState 3)  // include MINUS in Negate range
           let mCaret = unionRanges mOp.StartRange mNegate.StartRange
           SynMeasure.Power($1, mCaret, SynRationalConst.Negate($3, mNegate), lhs parseState)
       else SynMeasure.Power($1, rhs parseState 2, $3, lhs parseState) }

  | INT32
     { if fst $1 <> 1 then reportParseErrorAt (rhs parseState 1) (FSComp.SR.parsUnexpectedIntegerLiteralForUnitOfMeasure())
       let m = rhs parseState 1
       SynMeasure.One(m) }

measureTypeSeq:
  | measureTypePower
    { [$1] }

  | measureTypePower measureTypeSeq
    { $1 :: $2 }

measureTypeExpr:
  | measureTypeSeq
    { SynMeasure.Seq($1, lhs parseState) }

  | measureTypeExpr STAR measureTypeExpr
    { SynMeasure.Product($1, rhs parseState 2, $3, lhs parseState) }

  | measureTypeExpr INFIX_STAR_DIV_MOD_OP measureTypeExpr
    { if $2 <> "*" && $2 <> "/" then reportParseErrorAt (rhs parseState 2) (FSComp.SR.parsUnexpectedOperatorForUnitOfMeasure())
      if $2 = "*" then SynMeasure.Product($1, rhs parseState 2, $3, lhs parseState)
      else SynMeasure.Divide(Some $1, rhs parseState 2, $3, lhs parseState) }

  | INFIX_STAR_DIV_MOD_OP measureTypeExpr
     { if $1 <> "/" then reportParseErrorAt (rhs parseState 1) (FSComp.SR.parsUnexpectedOperatorForUnitOfMeasure())
       SynMeasure.Divide(None, rhs parseState 1, $2, lhs parseState) }

typar:
  | QUOTE ident
     { let id = mkSynId (lhs parseState) ($2).idText
       SynTypar(id, TyparStaticReq.None, false) }

  | INFIX_AT_HAT_OP ident
    { if $1 <> "^" then reportParseErrorAt (rhs parseState 1) (FSComp.SR.tcUnexpectedSymbolInTypeExpression($1))
      let id = mkSynId (lhs parseState) ($2).idText
      SynTypar(id, TyparStaticReq.HeadType, false) }

ident:
  | IDENT
     { ident($1, rhs parseState 1) }

/* A A.B.C path used to an identifier */
path:
  | GLOBAL
      { SynLongIdent([ident(MangledGlobalName, rhs parseState 1)], [], [Some(IdentTrivia.OriginalNotation "global")]) }

  | ident
     { SynLongIdent([$1], [], [None]) }

  | path DOT ident
     { let (SynLongIdent(lid, dotms, trivia)) = $1
       SynLongIdent(lid @ [$3], dotms @ [rhs parseState 2], trivia @ [None]) }

  | path DOT ends_coming_soon_or_recover
     { if not $3 then reportParseErrorAt (rhs parseState 2) (FSComp.SR.parsExpectedNameAfterToken())
       let (SynLongIdent(lid, dotms, trivia)) = $1
       SynLongIdent(lid, dotms @ [rhs parseState 2], trivia) }


/* An operator name, with surrounding parentheses */
opName:
  | LPAREN operatorName rparen
     { let lpr = rhs parseState 1
       let rpr = rhs parseState 3
       ident(CompileOpName $2, rhs parseState 2), IdentTrivia.OriginalNotationWithParen(lpr, $2, rpr) }

  | LPAREN error rparen
     { reportParseErrorAt (lhs parseState) (FSComp.SR.parsErrorParsingAsOperatorName())
       let lpr = rhs parseState 1
       let rpr = rhs parseState 3
       ident(CompileOpName "****", rhs parseState 2), IdentTrivia.HasParenthesis(lpr, rpr) }

  | LPAREN_STAR_RPAREN
     { let m = rhs parseState 1
       let lpr = mkFileIndexRange m.FileIndex m.Start m.Start
       let rpr = mkFileIndexRange m.FileIndex m.End m.End
       ident(CompileOpName "*", rhs parseState 1), IdentTrivia.OriginalNotationWithParen(lpr, "*", rpr) }

  /* active pattern name */
  | LPAREN activePatternCaseNames BAR rparen
     { let lpr = rhs parseState 1
       let text = ("|" + String.concat "|" (List.rev $2) + "|")
       let rpr = rhs parseState 4
       ident(text, rhs2 parseState 2 3), IdentTrivia.HasParenthesis(lpr, rpr) }

  /* partial active pattern name */
  | LPAREN activePatternCaseNames BAR UNDERSCORE BAR rparen
     { let lpr = rhs parseState 1
       let text = ("|" + String.concat "|" (List.rev $2) + "|_|")
       let rpr = rhs parseState 6
       ident(text, rhs2 parseState 2 5), IdentTrivia.HasParenthesis(lpr, rpr) }

/* An operator name, without surrounding parentheses */
operatorName:
  | PREFIX_OP
     { if not (IsValidPrefixOperatorDefinitionName $1) then
           reportParseErrorAt (lhs parseState) (FSComp.SR.parsInvalidPrefixOperatorDefinition())
       $1 }

  | INFIX_STAR_STAR_OP
     { $1 }

  | INFIX_COMPARE_OP
     { $1 }

  | INFIX_AT_HAT_OP
     { $1 }

  | INFIX_BAR_OP
     { $1 }

  | INFIX_AMP_OP
     { $1 }

  | PLUS_MINUS_OP
     { $1 }

  | INFIX_STAR_DIV_MOD_OP
     { $1 }

  | DOLLAR
     { "$" }

  | ADJACENT_PREFIX_OP
     { $1 }

  | MINUS
     { "-" }

  | STAR
     { "*" }

  | EQUALS
     { "=" }

  | OR
     { "or" }

  | LESS
     { "<" }

  | GREATER
     { ">" }

  | QMARK
     { "?" }

  | AMP
     { "&" }

  | AMP_AMP
     { "&&" }

  | BAR_BAR
     { "||" }

  | COLON_EQUALS
     { ":=" }

  | FUNKY_OPERATOR_NAME
     { if $1 <> ".[]"  && $1 <> ".()" && $1 <> ".()<-" then
            deprecatedOperator (lhs parseState)
       $1 }

  | PERCENT_OP
     { $1 }

  | DOT_DOT
     { ".." }

  | DOT_DOT DOT_DOT
     { ".. .." }

  | LQUOTE RQUOTE
     { if $1 <> $2 then reportParseErrorAt (rhs parseState 1) (FSComp.SR.parsMismatchedQuotationName(fst $1))
       fst $1 }

/* One part of an active pattern name */
activePatternCaseName:
  | IDENT
     { if not (String.isLeadingIdentifierCharacterUpperCase _1) then reportParseErrorAt (rhs parseState 1) (FSComp.SR.parsActivePatternCaseMustBeginWithUpperCase())
       if ($1.IndexOf('|') <> -1) then reportParseErrorAt (rhs parseState 1) (FSComp.SR.parsActivePatternCaseContainsPipe())
       $1 }

/* Multiple parts of an active pattern name */
activePatternCaseNames:
  | BAR activePatternCaseName
     { [$2] }

  | activePatternCaseNames BAR activePatternCaseName
     { $3 :: $1 }

/* A single item that is an identifier or operator name */
identOrOp:
  | ident
     { SynIdent($1, None) }

  | opName
     { let ident, trivia = $1
       SynIdent(ident, Some trivia) }

/* An A.B.C path ending in an identifier or operator name */
/* Note, only used in atomicPatternLongIdent */
pathOp:
  | ident
     { SynLongIdent([$1], [], [None]) }

  | opName
     { let ident, trivia = $1
       SynLongIdent([ident], [], [Some trivia]) }

  | ident DOT pathOp
     { prependIdentInLongIdentWithTrivia (SynIdent($1, None)) (rhs parseState 2) $3 }

  | ident DOT error
     { (* silent recovery *) SynLongIdent([$1], [rhs parseState 2], [None]) }


/* nameop is identOrOp not used as part of a path */
nameop:
  | identOrOp { $1 }

identExpr:
  | ident
     { if $1.idText = "" then
           SynExpr.FromParseError(SynExpr.Ident($1), $1.idRange)
       else
           SynExpr.Ident($1) }

  | opName
     { let m = lhs parseState
       let ident, trivia = $1
       SynExpr.LongIdent(false, SynLongIdent([ident], [], [Some trivia]), None, m) }

topSeparator:
  | SEMICOLON { }
  | SEMICOLON_SEMICOLON { }
  | OBLOCKSEP { }

topSeparators:
  | topSeparator { }
  | topSeparator topSeparators { }

opt_topSeparators:
  | topSeparator opt_topSeparators { }
  | /* EMPTY */                    { }

/* Seprators in either #light or non-#light */
seps:
  | OBLOCKSEP { }
  | SEMICOLON { }
  | OBLOCKSEP SEMICOLON { }
  | SEMICOLON OBLOCKSEP { }

/* An 'end' that's optional only in #light, where an ODECLEND gets inserted, and explicit 'end's get converted to OEND */
declEnd:
  | ODECLEND
      { }
  | OEND
      { }
  | END
      { }

/* An 'end' that's optional in both #light and non-#light */
opt_declEnd:
  | ODECLEND
      {}
  | OEND
      { }
  | END
      {}
  | /* EMPTY */
      {}

opt_ODECLEND:
  | ODECLEND { }
  | /* EMPTY */ { }

deprecated_opt_equals:
  | EQUALS { deprecatedWithError (FSComp.SR.parsNoEqualShouldFollowNamespace()) (lhs parseState); () }
  | /* EMPTY */ { }

opt_OBLOCKSEP:
  | OBLOCKSEP { }
  | /* EMPTY */ { }

opt_seps:
  | seps { }
  | /* EMPTY */ { }

opt_rec:
  | REC { true }
  | /* EMPTY */ { false }

opt_inline:
  | INLINE { Some(rhs parseState 1) }
  | /* EMPTY */ { None }

opt_mutable:
  | MUTABLE { true }
  | /* EMPTY */ { false }

/* A 'do' token in either #light or non-#light */
doToken:
  | DO { }
  | ODO { }

doneDeclEnd:
  | DONE
      { rhs parseState 1 }
  | ODECLEND
      { $1 }

structOrBegin:
  | STRUCT
    { if parseState.LexBuffer.SupportsFeature LanguageFeature.MLCompatRevisions then
          mlCompatError (FSComp.SR.mlCompatStructEndNoLongerSupported()) (lhs parseState)
      else
          mlCompatWarning (FSComp.SR.parsSyntaxModuleStructEndDeprecated()) (lhs parseState)
    }
  | BEGIN { }

sigOrBegin:
  | SIG
    { if parseState.LexBuffer.SupportsFeature LanguageFeature.MLCompatRevisions then
          mlCompatError (FSComp.SR.mlCompatSigEndNoLongerSupported())(lhs parseState)
      else
          mlCompatWarning (FSComp.SR.parsSyntaxModuleSigEndDeprecated()) (lhs parseState)
    }
  | BEGIN { }

colonOrEquals:
  | COLON
    { if parseState.LexBuffer.SupportsFeature LanguageFeature.MLCompatRevisions then
          mlCompatError (FSComp.SR.mlCompatSigColonNoLongerSupported())(lhs parseState)
      else
          mlCompatWarning (FSComp.SR.parsSyntaxModuleSigEndDeprecated()) (lhs parseState)
      None
    }
  | EQUALS
      { let mEquals = rhs parseState 1
        Some mEquals }

/* A literal string or a string from a keyword like __SOURCE_FILE__ */
string:
  | STRING
     { let (s, synStringKind, _) = $1
       s, synStringKind }

sourceIdentifier:
  | KEYWORD_STRING { $1 }

interpolatedStringFill:
  | declExpr
     { ($1, None) }

  | declExpr COLON ident %prec interpolation_fill
     { ($1, Some $3) }

interpolatedStringParts:
  | INTERP_STRING_END
     { [ SynInterpolatedStringPart.String(fst $1, rhs parseState 1) ] }

    | INTERP_STRING_PART interpolatedStringFill interpolatedStringParts
        { SynInterpolatedStringPart.String(fst $1, rhs parseState 1) :: SynInterpolatedStringPart.FillExpr $2 :: $3 }

  | INTERP_STRING_PART interpolatedStringParts
     { let rbrace = parseState.InputEndPosition 1
       let lbrace = parseState.InputStartPosition 2
       reportParseErrorAt (mkSynRange rbrace lbrace) (FSComp.SR.parsEmptyFillInInterpolatedString())
       SynInterpolatedStringPart.String(fst $1, rhs parseState 1) :: $2 }

/* INTERP_STRING_BEGIN_END */
/* INTERP_STRING_BEGIN_PART int32 INTERP_STRING_END */
/* INTERP_STRING_BEGIN_PART int32 INTERP_STRING_PART int32 INTERP_STRING_END */
interpolatedString:
  | INTERP_STRING_BEGIN_PART interpolatedStringFill interpolatedStringParts
    { let s, synStringKind, _ = $1
      SynInterpolatedStringPart.String(s, rhs parseState 1) :: SynInterpolatedStringPart.FillExpr $2 :: $3, synStringKind }

  | INTERP_STRING_BEGIN_END
    { let s, synStringKind, _ = $1
      [ SynInterpolatedStringPart.String(s, rhs parseState 1) ], synStringKind }

  | INTERP_STRING_BEGIN_PART interpolatedStringParts
    { let s, synStringKind, _ = $1
      let rbrace = parseState.InputEndPosition 1
      let lbrace = parseState.InputStartPosition 2
      reportParseErrorAt (mkSynRange rbrace lbrace) (FSComp.SR.parsEmptyFillInInterpolatedString())
      SynInterpolatedStringPart.String(s, rhs parseState 1) :: $2, synStringKind }

opt_HIGH_PRECEDENCE_APP:
  | HIGH_PRECEDENCE_BRACK_APP { }
  | HIGH_PRECEDENCE_PAREN_APP { }
  | /* EMPTY */   { }

opt_HIGH_PRECEDENCE_TYAPP:
  | HIGH_PRECEDENCE_TYAPP { }
  | /* EMPTY */   { }

/* A 'type' keyword */
typeKeyword:
  | TYPE_COMING_SOON typeKeyword { }
  | TYPE_IS_HERE { }
  | TYPE { }

/* A 'module' keyword */
moduleKeyword:
  | MODULE_COMING_SOON moduleKeyword { }
  | MODULE_IS_HERE { }
  | MODULE { }

rbrace:
  | RBRACE_COMING_SOON rbrace { }
  | RBRACE_IS_HERE { }
  | RBRACE { }

bar_rbrace:
  | BAR_RBRACE { }

rparen:
  | RPAREN_COMING_SOON rparen { }
  | RPAREN_IS_HERE { }
  | RPAREN { }

oblockend:
  | OBLOCKEND_COMING_SOON oblockend { }
  | OBLOCKEND_IS_HERE { }
  | OBLOCKEND { }

ends_other_than_rparen_coming_soon_or_recover:
  | TYPE_COMING_SOON { false }
  | MODULE_COMING_SOON { false }
  | RBRACE_COMING_SOON { false }
  | OBLOCKEND_COMING_SOON { false }
  | recover { $1 }

ends_coming_soon_or_recover:
  | TYPE_COMING_SOON { false }
  | MODULE_COMING_SOON { false }
  | RBRACE_COMING_SOON { false }
  | RPAREN_COMING_SOON { false }
  | OBLOCKEND_COMING_SOON { false }
  | recover { $1 }<|MERGE_RESOLUTION|>--- conflicted
+++ resolved
@@ -89,11 +89,7 @@
 %token GREATER_RBRACK STRUCT SIG
 %token STATIC MEMBER CLASS ABSTRACT OVERRIDE DEFAULT CONSTRUCTOR INHERIT
 %token EXTERN VOID PUBLIC PRIVATE INTERNAL GLOBAL
-<<<<<<< HEAD
 %token MAYBENULL__ NOTNULL__ WITHNULL__ BAR_JUST_BEFORE_NULL
-=======
-%token MAYBENULL__ NOTNULL__ WITHNULL__
->>>>>>> 0e221362
 
 /* for parser 'escape hatch' out of expression context without consuming the 'recover' token */
 %token TYPE_COMING_SOON TYPE_IS_HERE MODULE_COMING_SOON MODULE_IS_HERE
@@ -3122,12 +3118,9 @@
   | cType WITHNULL__
     { SynType.WithNull($1, false, lhs parseState) }
 
-<<<<<<< HEAD
   | cType BAR_JUST_BEFORE_NULL NULL
     { SynType.WithNull($1, false, lhs parseState) }
 
-=======
->>>>>>> 0e221362
   | cType AMP
      { let m = lhs parseState
        SynType.App(SynType.LongIdent(SynLongIdent([ident("byref", m)], [], [ Some(IdentTrivia.OriginalNotation "&") ])), None, [$1], [], None, true, m) }
@@ -6004,7 +5997,6 @@
   | appTypeCon
     { $1 }
 
-<<<<<<< HEAD
 appTypeCanBeNullable:
   | appTypeWithoutNull BAR_JUST_BEFORE_NULL NULL
     { SynType.WithNull($1, false, lhs parseState) }
@@ -6032,21 +6024,7 @@
 */
 
   | appTypeWithoutNull arrayTypeSuffix
-=======
-appType:
-  | appType MAYBENULL__
-    { SynType.WithNull($1, true, lhs parseState) }
-
-  | appType WITHNULL__
-    { SynType.WithNull($1, false, lhs parseState) }
-
-/*
-  | appType QMARK
-    { SynType.WithNull($1, false, lhs parseState) }
-*/
-
-  | appType arrayTypeSuffix
->>>>>>> 0e221362
+
       { SynType.Array($2, $1, lhs parseState) }
 
   | appTypeWithoutNull HIGH_PRECEDENCE_BRACK_APP arrayTypeSuffix /* only HPA for "name[]" allowed here */
