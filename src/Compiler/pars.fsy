// Copyright (c) Microsoft Corporation.  All Rights Reserved.  See License.txt in the project root for license information.

%{

#nowarn "1182"  // generated code has lots of unused "parseState"
#nowarn "3261"  // the generated code would need to properly annotate nulls, e.g. changing System.Object to `obj|null`

open System

open Internal.Utilities
open Internal.Utilities.Text.Parsing
open Internal.Utilities.Library
open Internal.Utilities.Library.Extras

open FSharp.Compiler
open FSharp.Compiler.AbstractIL
open FSharp.Compiler.AbstractIL
open FSharp.Compiler.DiagnosticsLogger
open FSharp.Compiler.Features
open FSharp.Compiler.ParseHelpers
open FSharp.Compiler.Syntax
open FSharp.Compiler.SyntaxTrivia
open FSharp.Compiler.Syntax.PrettyNaming
open FSharp.Compiler.SyntaxTreeOps
open FSharp.Compiler.Text.Position
open FSharp.Compiler.Text.Range
open FSharp.Compiler.Xml

// This function is called by the generated parser code. Returning initiates error recovery
// It must be called precisely "parse_error_rich"
let parse_error_rich = Some(fun (ctxt: ParseErrorContext<_>) ->
    errorR(SyntaxError(box ctxt, ctxt.ParseState.LexBuffer.LexemeRange)))

%}

// Producing these changes the lex state, e.g. string --> token, or nesting level of braces in interpolated strings
%token <byte[] * SynByteStringKind * ParseHelpers.LexerContinuation> BYTEARRAY
%token <string * SynStringKind * ParseHelpers.LexerContinuation> STRING
%token <string * SynStringKind * ParseHelpers.LexerContinuation> INTERP_STRING_BEGIN_END
%token <string * SynStringKind * ParseHelpers.LexerContinuation> INTERP_STRING_BEGIN_PART
%token <string * ParseHelpers.LexerContinuation> INTERP_STRING_PART
%token <string * ParseHelpers.LexerContinuation> INTERP_STRING_END
%token <ParseHelpers.LexerContinuation> LBRACE RBRACE

%token <string * string> KEYWORD_STRING // Like __SOURCE_DIRECTORY__
%token <string> IDENT
%token <string> HASH_IDENT
%token <string> INFIX_STAR_STAR_OP
%token <string> INFIX_COMPARE_OP
%token <string> INFIX_AT_HAT_OP
%token <string> INFIX_BAR_OP
%token <string> PREFIX_OP
%token <string> INFIX_STAR_DIV_MOD_OP
%token <string> INFIX_AMP_OP
%token <string> PLUS_MINUS_OP
%token <string> ADJACENT_PREFIX_OP
%token <string> FUNKY_OPERATOR_NAME

/* bool indicates if INT8 was 'bad' max_int+1, e.g. '128' */
%token <sbyte * bool> INT8
%token <int16 * bool> INT16
%token <int32 * bool> INT32 INT32_DOT_DOT
%token <int64 * bool> INT64
%token <int64 * bool> NATIVEINT

%token <byte> UINT8
%token <uint16> UINT16
%token <uint32> UINT32
%token <uint64> UINT64
%token <uint64> UNATIVEINT
%token <single> IEEE32
%token <double> IEEE64
%token <char> CHAR
%token <System.Decimal> DECIMAL
%token <(string * string)> BIGNUM
%token <bool> LET YIELD YIELD_BANG AND_BANG
%token <bool> LESS GREATER /* here the bool indicates if the tokens are part of a type application or type parameter declaration, e.g. C<int>, detected by the lex filter */
%token <string> PERCENT_OP BINDER
%token <string * bool> LQUOTE RQUOTE RQUOTE_DOT
%token BAR_BAR UPCAST DOWNCAST NULL RESERVED MODULE NAMESPACE DELEGATE CONSTRAINT BASE
%token AND AS ASSERT OASSERT ASR BEGIN DO DONE DOWNTO ELSE ELIF END DOT_DOT DOT_DOT_HAT
%token EXCEPTION FALSE FOR FUN FUNCTION IF IN JOIN_IN FINALLY DO_BANG
%token LAZY OLAZY MATCH MATCH_BANG MUTABLE NEW OF
%token OPEN OR REC THEN TO TRUE TRY TYPE VAL INLINE INTERFACE INSTANCE CONST
%token WHEN WHILE WHILE_BANG WITH HASH AMP AMP_AMP QUOTE LPAREN RPAREN RPAREN_COMING_SOON RPAREN_IS_HERE STAR COMMA RARROW GREATER_BAR_RBRACK LPAREN_STAR_RPAREN
%token QMARK QMARK_QMARK DOT COLON COLON_COLON COLON_GREATER COLON_QMARK_GREATER COLON_QMARK COLON_EQUALS SEMICOLON
%token SEMICOLON_SEMICOLON LARROW EQUALS LBRACK LBRACK_BAR LBRACE_BAR LBRACK_LESS
%token BAR_RBRACK BAR_RBRACE UNDERSCORE
%token BAR RBRACK RBRACE_COMING_SOON RBRACE_IS_HERE MINUS DOLLAR
%token GREATER_RBRACK STRUCT SIG
%token STATIC MEMBER CLASS ABSTRACT OVERRIDE DEFAULT CONSTRUCTOR INHERIT
%token EXTERN VOID PUBLIC PRIVATE INTERNAL GLOBAL
%token BAR_JUST_BEFORE_NULL

/* for parser 'escape hatch' out of expression context without consuming the 'recover' token */
%token TYPE_COMING_SOON TYPE_IS_HERE MODULE_COMING_SOON MODULE_IS_HERE

/* for high-precedence tyapps and apps */
%token HIGH_PRECEDENCE_BRACK_APP   /* inserted for f[x], but not f [x] */
%token HIGH_PRECEDENCE_PAREN_APP   /* inserted for f(x) and f<int>(x), but not f (x) */
%token HIGH_PRECEDENCE_TYAPP /* inserted for x<y>, but not x<y */

/* for offside rule */
%token <bool> OLET      /* LexFilter #light converts 'LET' tokens to 'OLET' when starting (CtxtLetDecl(blockLet=true)) */
%token <string> OBINDER /* LexFilter #light converts 'BINDER' tokens to 'OBINDER' when starting (CtxtLetDecl(blockLet=true)) */
%token <bool> OAND_BANG /* LexFilter #light converts 'AND_BANG' tokens to 'OAND_BANG' when starting (CtxtLetDecl(blockLet=true)) */
%token ODO              /* LexFilter #light converts 'DO' tokens to 'ODO' */
%token ODO_BANG         /* LexFilter #light converts 'DO_BANG' tokens to 'ODO_BANG' */
%token OTHEN            /* LexFilter #light converts 'THEN' tokens to 'OTHEN' */
%token OELSE            /* LexFilter #light converts 'ELSE' tokens to 'OELSE' except if immeditely followed by 'if', when they become 'ELIF' */
%token OWITH            /* LexFilter #light converts SOME (but not all) 'WITH' tokens to 'OWITH' */
%token OFUNCTION        /* LexFilter #light converts 'FUNCTION' tokens to 'OFUNCTION' */
%token OFUN             /* LexFilter #light converts 'FUN' tokens to 'OFUN' */


%token ORESET           /* LexFilter uses internally to force a complete reset on a ';;' */

%token OBLOCKBEGIN      /* LexFilter #light inserts for:
                                  - just after first '=' or ':' when in 'CtxtModuleHead', i.e. after 'module' and sequence of dot/identifier/access tokens
                                  - just after first '=' when in 'CtxtMemberHead'
                                  - just after first '=' when in 'CtxtType'
                                  - just after 'do' in any context (when opening CtxtDo)
                                  - just after 'finally' in any context
                                  - just after 'with' (when opening CtxtWithAsAugment)
                                  - just after 'else' (when opening CtxtElse)
                                  - just after 'then' (when opening CtxtThen)
                                  - just after 'interface' (when pushing CtxtParen(INTERFACE), i.e. next token is DEFAULT | OVERRIDE | INTERFACE | NEW | TYPE | STATIC | END | MEMBER | ABSTRACT  | INHERIT | LBRACK_LESS)
                                  - just after 'class' (when pushing CtxtParen(CLASS)
                                  - just after 'class'
                           But not when opening these CtxtSeqBlocks:
                                  - just after first non-dot/identifier token past 'namespace'
                                  - just after first '=' when in 'CtxtLetDecl' or 'CtxtWithAsLet'
                                  - just after 'lazy' in any context
                                  - just after '->' in any context
                                  - when opening CtxtNamespaceHead, CtxtModuleHead
                        */
%token OBLOCKSEP        /* LexFilter #light inserts when transforming CtxtSeqBlock(NotFirstInSeqBlock, _, AddBlockEnd) to CtxtSeqBlock(FirstInSeqBlock, _, AddBlockEnd) on exact alignment */

/* LexFilter #light inserts these tokens when closing offside contexts */
%token OEND                                    // CtxtFun, CtxtMatchClauses, CtxtWithAsLet _
%token <range> ODECLEND                        // CtxtDo and CtxtLetDecl(block)
%token <range> ORIGHT_BLOCK_END                // CtxtSeqBlock(_, _, AddOneSidedBlockEnd)
%token <range> OBLOCKEND                       // CtxtSeqBlock(_, _, AddBlockEnd)
%token OBLOCKEND_COMING_SOON OBLOCKEND_IS_HERE // CtxtSeqBlock(_, _, AddBlockEnd)

%token OINTERFACE_MEMBER /* inserted for non-paranthetical use of 'INTERFACE', i.e. not INTERFACE/END */
%token FIXED
%token <token> ODUMMY

/* These are artificial */
%token <string> LEX_FAILURE
%token <ParseHelpers.LexerContinuation> COMMENT WHITESPACE HASH_LINE HASH_LIGHT INACTIVECODE LINE_COMMENT STRING_TEXT EOF
%token <range * string * ParseHelpers.LexerContinuation> HASH_IF HASH_ELSE HASH_ENDIF

%start signatureFile implementationFile interaction typedSequentialExprEOF typEOF
%type <SynExpr> typedSequentialExprEOF
%type <ParsedImplFile> implementationFile
%type <ParsedSigFile> signatureFile
%type <ParsedScriptInteraction> interaction
%type <Ident> ident
%type <SynType> typ typEOF
%type <SynTypeDefnSig list> tyconSpfnList
%type <SynArgPats * Range> atomicPatsOrNamePatPairs
%type <SynPat list> atomicPatterns
%type <Range * SynExpr> patternResult
%type <SynExpr> declExpr
%type <SynExpr> minusExpr
%type <SynExpr> appExpr
%type <SynExpr> argExpr
%type <SynExpr> declExprBlock
%type <SynPat> headBindingPattern
%type <SynType> atomTypeNonAtomicDeprecated
%type <SynExpr> atomicExprAfterType
%type <SynExpr> typedSequentialExprBlock
%type <SynExpr * bool> atomicExpr
%type <SynExpr list * range list> tupleExpr
%type <SynTypeDefnSimpleRepr> tyconDefnOrSpfnSimpleRepr
%type <Choice<SynEnumCase, SynUnionCase> list> unionTypeRepr
%type <range * SynMemberDefns> tyconDefnAugmentation
%type <SynExceptionDefn> exconDefn
%type <SynExceptionDefnRepr> exconCore
%type <SynModuleDecl list> moduleDefnsOrExprPossiblyEmptyOrBlock
%type <SynLongIdent> path
%type <SynLongIdent> pathOp
/* LESS GREATER parsedOk typeArgs m for each mWhole */
%type <range * range option * bool     * SynType list * range list * range> typeArgsActual
/* LESS GREATER typeArgs m for each mWhole */
%type <range * range option * SynType list * range list * range> typeArgsNoHpaDeprecated
%type <SynTypar> typar

/* About precedence rules:
 *
 * Tokens and dummy-terminals are given precedence below (lowest first).
 * A rule has precedence of the first token or the dummy terminal given after %prec.
 * The precedence resolve shift/reduce conflicts:
 *   (a) If either rule has no precedence:
 *       S/R: shift over reduce, and
 *       R/R: reduce earlier rule over later rule.
 *   (b) If both rules have precedence:
 *       S/R: choose highest precedence action (precedence of reduce rule vs shift token)
 *            if same precedence: leftassoc gives reduce, rightassoc gives shift, nonassoc error.
 *       R/R: reduce the rule that comes first (textually first in the yacc file)
 *
 * Advice from: http://dinosaur.compilertools.net/yacc/
 *
 *   'Conflicts resolved by precedence are not counted in the number of S/R and R/R
 *    conflicts reported by Yacc. This means that mistakes in the moduleSpfn of
 *    precedences may disguise errors in the input grammar; it is a good idea to be
 *    sparing with precedences, and use them in an essentially ``cookbook'' fashion,
 *    until some experience has been gained'
 *
 * Observation:
 *   It is possible to eliminate conflicts by giving precedence to rules and tokens.
 *   Dummy tokens can be used for the rule and the tokens also need precedence.
 *   The danger is that giving precedence to the tokens may twist the grammar elsewhere.
 *   Maybe it would be good to assign precedence at given locations, e.g.
 *
 *   order: precShort precLong
 *
 *   rule: TokA TokB %@precShort        {action1}     -- assign prec to rule.
 *       | TokA TokB TokC@precLong TokD {action2}     -- assign prec to TokC at this point.
 *
 * Observation: reduce/reduce
 *   If there is a common prefix with a reduce/reduce conflict,
 *   e.g "OPEN path" for topopens and moduleDefns then can factor
 *   opendef = "OPEN path" which can be on both paths.
 *
 * Debugging and checking precedence rules.
 *   - comment out a rule's %prec and see what conflicts are introduced.
 *
 * Dummy terminals (like prec_type_prefix) can assign precedence to a rule.
 * Doc says rule and (shift) token precedence resolves shift/reduce conflict.
 * It seems like dummy terminals can not assign precedence to the shift,
 * but including the tokens in the precedences below will order them.
 * e.g. prec_type_prefix lower precedence than RARROW, LBRACK, IDENT, STAR (all extend types).
 */

/* start with lowest */

%nonassoc prec_args_error            /* less than RPAREN */
%nonassoc prec_atomexpr_lparen_error /* less than RPAREN */

%right AS

/* prec_wheretyp_prefix = "where typ" lower than extensions, i.e. "WHEN" */
%nonassoc prec_wheretyp_prefix        /* lower than WHEN and RPAREN */
%nonassoc RPAREN RPAREN_COMING_SOON RPAREN_IS_HERE

%right WHEN

/* prec_pat_pat_action = "pattern when expr -> expr"
 * Lower than match extensions - i.e. BAR.
 */
%nonassoc prec_pat_pat_action /* lower than BAR */

/* "a then b" as an object constructor is very low precedence */
/* Lower than "if a then b" */
%left prec_then_before
%nonassoc prec_then_if
%nonassoc BAR_JUST_BEFORE_NULL
%left BAR

%right SEMICOLON prec_semiexpr_sep OBLOCKSEP
%right prec_defn_sep

/* prec_atompat_pathop = precedence of at atomic pattern, e.g "Constructor".
 * Lower than possible pattern extensions, so "pathOp . extension" does shift not reduce.
 * possible extensions are:
 *  - constant terminals.
 *  - null
 *  - LBRACK = [
 *  - TRUE, FALSE

 */
%nonassoc prec_atompat_pathop
%nonassoc INT8 UINT8 INT16 UINT16 INT32 UINT32 INT64 UINT64 NATIVEINT UNATIVEINT IEEE32 IEEE64 CHAR KEYWORD_STRING STRING BYTEARRAY BIGNUM DECIMAL
%nonassoc INTERP_STRING_BEGIN INTERP_STRING_PART INTERP_STRING_END
%nonassoc LPAREN LBRACE LBRACK_BAR
%nonassoc TRUE FALSE UNDERSCORE NULL


/* prec_typ_prefix        lower than "T  -> T  -> T" extensions.
 * prec_tuptyp_prefix     lower than "T * T * T * T" extensions.
 * prec_tuptyptail_prefix lower than "T * T * T * T" extensions.
 * Lower than possible extensions:
 *  - STAR, IDENT, RARROW
 *  - LBRACK = [ - for "base[]" types
 * Shifts not reduces.
 */
%nonassoc prec_typ_prefix             /* lower than STAR, IDENT, RARROW etc */
%nonassoc prec_tuptyp_prefix          /* ditto */
%nonassoc prec_tuptyptail_prefix      /* ditto */
%nonassoc prec_toptuptyptail_prefix      /* ditto */

%right RARROW
%nonassoc IDENT LBRACK

/* prec_opt_attributes_none = precedence of no attributes
 * These can prefix LET-moduleDefns.
 * Committing to an opt_attribute (reduce) forces the decision that a following LET is a moduleDefn.
 * At the top-level, it could turn out to be an expr, so prefer to shift and find out...
 */
%nonassoc prec_opt_attributes_none  /* lower than LET, NEW */

/* LET, NEW higher than SEMICOLON so shift
 *   "seqExpr = seqExpr; . let x = y in z"
 *   "seqExpr = seqExpr; . new...."
 */
%nonassoc LET NEW


/* Redundant dummies: expr_let, expr_function, expr_fun, expr_match */
/* Resolves conflict: expr_try, expr_if */
%nonassoc expr_let
%nonassoc decl_let
%nonassoc expr_function expr_fun expr_match expr_try expr_do
%nonassoc decl_match decl_do
%nonassoc expr_if                     /* lower than ELSE to disambiguate "if _ then if _ then _ else _" */
%nonassoc ELSE

/* prec_atomtyp_path = precedence of atomType "path"
 * Lower than possible extension "path<T1, T2>" to allow "path . <" shift.
 * Extensions: LESS
 */
%nonassoc prec_atomtyp_path     /* lower than LESS */
%nonassoc prec_atomtyp_get_path /* lower than LESS */

/* prec_no_more_attr_bindings = precedence of "moreLocalBindings = ."
 * Lower precedence than AND so further bindings are shifted.
 */
%nonassoc prec_no_more_attr_bindings /* lower than AND */
%nonassoc OPEN

/* prec_interfaces_prefix - lower than extensions, i.e. INTERFACE */
%nonassoc prec_interfaces_prefix      /* lower than INTERFACE */
%nonassoc INTERFACE

%right LARROW
%right COLON_EQUALS
%nonassoc pat_tuple expr_tuple
%left COMMA
%nonassoc open_range_expr
%left DOT_DOT /* for matrix.[1..2, 3..4] the ".." has higher precedence than expression "2 COMMA 3" */
%nonassoc interpolation_fill /* "...{3,N4}..." .NET style fill has higher precedence than "e COMMA e" */
%nonassoc paren_pat_colon
%nonassoc paren_pat_attribs
%left OR BAR_BAR JOIN_IN
%left AND
%left AND_BANG
%left AMP AMP_AMP
%nonassoc pat_conj
%nonassoc expr_not
%left COLON_GREATER COLON_QMARK_GREATER
%left INFIX_COMPARE_OP DOLLAR LESS GREATER EQUALS INFIX_BAR_OP INFIX_AMP_OP
%right INFIX_AT_HAT_OP
%right COLON_COLON
%nonassoc pat_isinst
%left COLON_QMARK
%left PLUS_MINUS_OP MINUS expr_prefix_plus_minus ADJACENT_PREFIX_OP
%left INFIX_STAR_DIV_MOD_OP STAR PERCENT_OP
%right INFIX_STAR_STAR_OP
%left QMARK_QMARK
%left head_expr_adjacent_minus
%left expr_app expr_assert expr_lazy LAZY ASSERT
%left arg_expr_adjacent_minus
%left expr_args
%right matching_bar
%left pat_app
%left pat_args
%left PREFIX_OP
%right dot_lambda
%left DOT QMARK
%left HIGH_PRECEDENCE_BRACK_APP
%left HIGH_PRECEDENCE_PAREN_APP
%left HIGH_PRECEDENCE_TYAPP

%nonassoc prec_interaction_empty

%%

/*--------------------------------------------------------------------------*/
/* F# Interactive */

/* A SEMICOLON_SEMICOLON (or EOF) will mark the end of all interaction blocks. */
/* The end of interaction blocks must be determined without needing to lookahead one more token. */
/* A lookahead token would be dropped between parser calls. See bug 1027. */

/* An interaction in F# Interactive */
interaction:
  | interactiveItemsTerminator
     { ParsedScriptInteraction.Definitions($1, lhs parseState) }

  | SEMICOLON
     { warning(Error(FSComp.SR.parsUnexpectedSemicolon(), rhs parseState 1))
       ParsedScriptInteraction.Definitions([], lhs parseState) }

  | OBLOCKSEP
     { ParsedScriptInteraction.Definitions([], lhs parseState) }


interactiveTerminator:
  | SEMICOLON_SEMICOLON {}
  | EOF { checkEndOfFileError $1 }


/* An group of items considered to be one interaction, plus a terminator */
/* Represents the sequence of items swallowed in one interaction by F# Interactive */
/* It is important to make this as large as possible given the chunk of input */
/* text. More or less identical to 'moduleDefns' but where SEMICOLON_SEMICOLON is */
/* not part of the grammar of topSeps and HASH interactions are not part of */
/* the swalloed blob, since things like #use must be processed separately. */
/* REVIEW: limiting the input chunks until the next # directive can lead to */
/* discrepencies between whole-file type checking in FSI and FSC. */

interactiveItemsTerminator:
  | interactiveTerminator
     { [] }

  | interactiveDefns interactiveTerminator
     { $1 }

  | interactiveExpr interactiveTerminator
     { $1 }

  | interactiveHash interactiveTerminator
     { $1 }

  | interactiveDefns interactiveSeparators interactiveItemsTerminator
     { $1 @ $3 }

  | interactiveExpr interactiveSeparators interactiveItemsTerminator
     { $1 @ $3 }

  | interactiveHash interactiveSeparators interactiveItemsTerminator
     { $1 @ $3 }


/* A group of definitions as part of in one interaction in F# Interactive */
interactiveDefns:
  | moduleDefn
      { $1 }

  | moduleDefn interactiveDefns
      { $1 @ $2 }


/* An expression as part of one interaction in F# Interactive */
interactiveExpr:
  | opt_attributes opt_access declExpr
      { match $2 with
        | Some vis -> errorR(Error(FSComp.SR.parsUnexpectedVisibilityDeclaration(vis.ToString()), rhs parseState 3))
        | _ -> ()
        let attrDecls = if not (isNil $1) then [ SynModuleDecl.Attributes($1, rangeOfNonNilAttrs $1) ] else []
        attrDecls @ [ mkSynExprDecl $3 ] }

/* A #directive interaction in F# Interactive */
interactiveHash:
  | hashDirective
      { [SynModuleDecl.HashDirective($1, rhs parseState 1)] }

/* One or more separators between interactions in F# Interactive */
interactiveSeparators:
  | interactiveSeparator { }

  | interactiveSeparator interactiveSeparators { }

/* One separator between interactions in F# Interactive */
interactiveSeparator:
  | SEMICOLON { }
  | OBLOCKSEP { }

/*--------------------------------------------------------------------------*/
/* #directives - used by both F# Interactive directives and #nowarn etc.    */


/* A #directive in a module, namespace or an interaction */
hashDirective:
  | HASH IDENT hashDirectiveArgs
     { let m = match $3 with [] -> rhs2  parseState 1 2 | _ -> rhs2  parseState 1 3
       ParsedHashDirective($2, $3, m) }


/* The arguments to a #directive */
hashDirectiveArgs:
  | /* EMPTY */
     { [] }

  | hashDirectiveArgs hashDirectiveArg
     { $1 @ [$2] }


/* One argument to a #directive */
hashDirectiveArg:
  | string
      { let s, kind = $1
        ParsedHashDirectiveArgument.String(s, kind, lhs parseState) }
  | INT32
      { let n, _ = $1
        ParsedHashDirectiveArgument.Int32(n, lhs parseState) }
  | IDENT
      { let m = rhs parseState 1
        ParsedHashDirectiveArgument.Ident(Ident($1, m), lhs parseState) }
  | pathOp
      { let path = $1
        ParsedHashDirectiveArgument.LongIdent(path, lhs parseState) }
  | sourceIdentifier
      { let c, v = $1
        ParsedHashDirectiveArgument.SourceIdentifier(c, v, lhs parseState) }


/*--------------------------------------------------------------------------*/
/* F# Language Proper - signature files */

/* The contents of a signature file */
signatureFile:
  | fileNamespaceSpecs EOF
     { checkEndOfFileError $2; $1 }

  | fileNamespaceSpecs error EOF
     { $1 }

  /* If this rule fires it is kind of catastrophic: error recovery yields no results! */
  /* This will result in NO intellisense for the file! Ideally we wouldn't need this rule */
  /* Note: the compiler assumes there is at least one "fragment", so an empty one is used (see 4488) */
  | error EOF
     { let emptySigFileFrag = ParsedSigFileFragment.AnonModule([], rhs parseState 1)
       ParsedSigFile([], [emptySigFileFrag]) }


/* The start of a module declaration */
moduleIntro:
  | moduleKeyword opt_attributes opt_access opt_rec path
      { if not (isNil $2) then
            parseState.LexBuffer.CheckLanguageFeatureAndRecover LanguageFeature.AttributesToRightOfModuleKeyword (rhs parseState 4)
        let mModule = rhs parseState 1
        mModule, $4, $5.LongIdent, $3, $2 }

  | moduleKeyword opt_attributes opt_access opt_rec OBLOCKSEP
      { if not (isNil $2) then
            parseState.LexBuffer.CheckLanguageFeatureAndRecover LanguageFeature.AttributesToRightOfModuleKeyword (rhs parseState 4)
        let mModule = rhs parseState 1
        mModule, $4, [], $3, $2 }

  | moduleKeyword opt_attributes opt_access opt_rec recover
      { if not (isNil $2) then
            parseState.LexBuffer.CheckLanguageFeatureAndRecover LanguageFeature.AttributesToRightOfModuleKeyword (rhs parseState 4)
        let mModule = rhs parseState 1
        mModule, $4, [], $3, $2 }

/* The start of a namespace declaration */
namespaceIntro:
  | NAMESPACE opt_rec path
      { let mNamespace = rhs parseState 1
        mNamespace, $2, $3.LongIdent, grabXmlDoc(parseState, [], 1) }

  | NAMESPACE opt_rec recover
      { let mNamespace = rhs parseState 1
        mNamespace, $2, [], grabXmlDoc(parseState, [], 1) }


/* The contents of a signature file */
fileNamespaceSpecs:
  | fileModuleSpec
      { ParsedSigFile([], [ ($1 (None, false, [], PreXmlDoc.Empty)) ]) }

  | fileModuleSpec fileNamespaceSpecList
      { // If there are namespaces, the first fileModuleImpl may only contain # directives
        let decls =
            match ($1 (None, false, [], PreXmlDoc.Empty)) with
            | ParsedSigFileFragment.AnonModule(decls, m) -> decls
            | ParsedSigFileFragment.NamespaceFragment(decls = decls) -> decls
            | ParsedSigFileFragment.NamedModule(SynModuleOrNamespaceSig(range = m)) ->
                raiseParseErrorAt m (FSComp.SR.parsOnlyHashDirectivesAllowed())
        let decls =
            decls |> List.collect (function
                | (SynModuleSigDecl.HashDirective(hd, _)) -> [hd]
                | d ->
                     reportParseErrorAt d.Range (FSComp.SR.parsOnlyHashDirectivesAllowed())
                     [])
        ParsedSigFile(decls, $2) }


fileNamespaceSpecList:
  | fileNamespaceSpec fileNamespaceSpecList
     { $1 :: $2 }

  | fileNamespaceSpec
     { [$1] }

fileNamespaceSpec:
  | namespaceIntro deprecated_opt_equals fileModuleSpec
     { let mNamespace, isRec, path, xml = $1
       $3 (Some mNamespace, isRec, path, xml) }


/* The single module declaration that can make up a signature file */
fileModuleSpec:
  | opt_attributes opt_access moduleIntro moduleSpfnsPossiblyEmptyBlock
    { if Option.isSome $2 then errorR(Error(FSComp.SR.parsVisibilityDeclarationsShouldComePriorToIdentifier(), rhs parseState 2))
      let m2 = rhs parseState 3
      let mDeclsAndAttrs = (List.map (fun (a: SynAttributeList) -> a.Range) $1) @ (List.map (fun (d: SynModuleSigDecl) -> d.Range) $4)
      let mModule, isRec, path2, vis, attribs2 = $3
      let xmlDoc = grabXmlDoc(parseState, $1, 1)
      let m = (m2, mDeclsAndAttrs) ||> unionRangeWithListBy id |> unionRangeWithXmlDoc xmlDoc
      (fun (mNamespaceOpt, isRec2, path, _) ->
        if not (isNil path) then errorR(Error(FSComp.SR.parsNamespaceOrModuleNotBoth(), m2))
        let lid = path@path2
        let trivia: SynModuleOrNamespaceSigTrivia = { LeadingKeyword = SynModuleOrNamespaceLeadingKeyword.Module mModule }
        ParsedSigFileFragment.NamedModule(SynModuleOrNamespaceSig(lid, (isRec || isRec2), SynModuleOrNamespaceKind.NamedModule, $4, xmlDoc, $1 @ attribs2, vis, m, trivia))) }

  | moduleSpfnsPossiblyEmptyBlock
    { let m = (rhs parseState 1)
      (fun (mNamespaceOpt, isRec, path, xml) ->
        match path with
        | [] -> ParsedSigFileFragment.AnonModule($1, m)
        | _ ->
            let lastDeclRange = List.tryLast $1 |> Option.map (fun decl -> decl.Range) |> Option.defaultValue (rhs parseState 1)
            let m = withStart (lhs parseState).Start lastDeclRange
            xml.MarkAsInvalid()
            let trivia: SynModuleOrNamespaceSigTrivia =
                match mNamespaceOpt with
                | None -> { LeadingKeyword = SynModuleOrNamespaceLeadingKeyword.None }
                | Some mNamespace -> { LeadingKeyword = SynModuleOrNamespaceLeadingKeyword.Namespace mNamespace }
            ParsedSigFileFragment.NamespaceFragment(path, isRec, SynModuleOrNamespaceKind.DeclaredNamespace, $1, PreXmlDoc.Empty, [], m, trivia)) }


moduleSpfnsPossiblyEmptyBlock:
  | moduleSpfnsPossiblyEmpty
      { $1 }

  | OBLOCKBEGIN moduleSpfnsPossiblyEmpty oblockend opt_OBLOCKSEP
      { $2 }

  | OBLOCKBEGIN moduleSpfnsPossiblyEmpty recover
       { // The lex filter ensures we can only get a mismatch in OBLOCKBEGIN/OBLOCKEND tokens if there was some other kind of error, hence we don't need to report this error
         // reportParseErrorAt (rhs parseState 1) (FSComp.SR.parsUnClosedBlockInHashLight())
         $2
       }

  | OBLOCKBEGIN error oblockend
       { [] }


moduleSpfnsPossiblyEmpty:
  | moduleSpfns
      { $1 }

  | error
      { [] }

  | /* EMPTY */
      { [] }


moduleSpfns:
  | moduleSpfn opt_topSeparators moduleSpfns
     { $1 :: $3 }

  | error topSeparators moduleSpfns
     { (* silent recovery *) $3 }

  | moduleSpfn opt_topSeparators
     { [$1] }


moduleSpfn:
  | hashDirective
      { SynModuleSigDecl.HashDirective($1, rhs2 parseState 1 1) }

  | valSpfn
      { $1 }

  | opt_attributes opt_access moduleIntro colonOrEquals namedModuleAbbrevBlock
      { if Option.isSome $2 then errorR(Error(FSComp.SR.parsVisibilityDeclarationsShouldComePriorToIdentifier(), rhs parseState 2))
        let mModule, isRec, path, vis, attribs2 = $3
        if isRec then raiseParseErrorAt (rhs parseState 3) (FSComp.SR.parsInvalidUseOfRec())
        if not (isSingleton path) then raiseParseErrorAt (rhs parseState 3) (FSComp.SR.parsModuleAbbreviationMustBeSimpleName())
        if not (isNil $1) then raiseParseErrorAt (rhs parseState 1) (FSComp.SR.parsIgnoreAttributesOnModuleAbbreviation())
        if not (isNil attribs2) then raiseParseErrorAt (rhs parseState 3) (FSComp.SR.parsIgnoreAttributesOnModuleAbbreviation())
        match vis with
        | Some vis -> raiseParseErrorAt (rhs parseState 1) (FSComp.SR.parsIgnoreVisibilityOnModuleAbbreviationAlwaysPrivate(vis.ToString()))
        | _ ->
            let lid: SynLongIdent = $5
            let m = unionRanges mModule lid.Range
            SynModuleSigDecl.ModuleAbbrev(List.head path, lid.LongIdent, m) }

  | opt_attributes opt_access moduleIntro colonOrEquals moduleSpecBlock
      { let mModule, isRec, path, vis, attribs2 = $3
        let xmlDoc = grabXmlDoc(parseState, $1, 1)
        if not (isSingleton path) then raiseParseErrorAt (rhs parseState 3) (FSComp.SR.parsModuleDefnMustBeSimpleName())
        if isRec then raiseParseErrorAt (rhs parseState 3) (FSComp.SR.parsInvalidUseOfRec())
        let info = SynComponentInfo($1 @ attribs2, None, [], path, xmlDoc, false, vis, rhs parseState 3)
        if Option.isSome $2 then errorR(Error(FSComp.SR.parsVisibilityDeclarationsShouldComePriorToIdentifier(), rhs parseState 2))
        let decls, mOptEnd = $5
        let m = (rhs2 parseState 1 4, decls)
                ||> unionRangeWithListBy (fun (d: SynModuleSigDecl) -> d.Range)
                |> unionRangeWithXmlDoc xmlDoc
        let m = match mOptEnd with | None -> m | Some mEnd -> unionRanges m mEnd
        let trivia: SynModuleSigDeclNestedModuleTrivia = { ModuleKeyword = Some mModule; EqualsRange = $4 }
        SynModuleSigDecl.NestedModule(info, isRec, decls, m, trivia) }

  | opt_attributes opt_access moduleIntro error
      { let mModule, isRec, path, vis, attribs2 = $3
        let xmlDoc = grabXmlDoc(parseState, $1, 1)
        if not (isSingleton path) then raiseParseErrorAt (rhs parseState 3) (FSComp.SR.parsModuleDefnMustBeSimpleName())
        if isRec then raiseParseErrorAt (rhs parseState 3) (FSComp.SR.parsInvalidUseOfRec())
        let info = SynComponentInfo($1 @ attribs2, None, [], path, xmlDoc, false, vis, rhs parseState 3)
        if Option.isSome $2 then errorR(Error(FSComp.SR.parsVisibilityDeclarationsShouldComePriorToIdentifier(), rhs parseState 2))
        let mWhole = rhs2 parseState 1 3 |> unionRangeWithXmlDoc xmlDoc
        let trivia: SynModuleSigDeclNestedModuleTrivia = { ModuleKeyword = Some mModule; EqualsRange = None }
        SynModuleSigDecl.NestedModule(info, isRec, [], mWhole, trivia) }

  | opt_attributes opt_access typeKeyword tyconSpfn tyconSpfnList
      { if Option.isSome $2 then errorR (Error (FSComp.SR.parsVisibilityDeclarationsShouldComePriorToIdentifier (), rhs parseState 2))
        let leadingKeyword = SynTypeDefnLeadingKeyword.Type(rhs parseState 3)
        let (SynTypeDefnSig (SynComponentInfo (cas, a, cs, b, _xmlDoc, d, d2, d3), typeRepr, members, range, trivia)) = $4 leadingKeyword
        _xmlDoc.MarkAsInvalid()
        let attrs = $1 @ cas
        let xmlDoc = grabXmlDoc(parseState, $1, 1)
        let mDefn =
            (d3, attrs) ||> unionRangeWithListBy (fun (a: SynAttributeList) -> a.Range)
            |> unionRanges range
            |> unionRangeWithXmlDoc xmlDoc
        let tc = (SynTypeDefnSig(SynComponentInfo(attrs, a, cs, b, xmlDoc, d, d2, d3), typeRepr, members, mDefn, trivia))
        let m = (mDefn, $5) ||> unionRangeWithListBy (fun (a: SynTypeDefnSig) -> a.Range) |> unionRanges (rhs parseState 3)
        SynModuleSigDecl.Types(tc :: $5, m) }

  | opt_attributes opt_access exconSpfn
      { if Option.isSome $2 then errorR(Error(FSComp.SR.parsVisibilityDeclarationsShouldComePriorToIdentifier(), rhs parseState 2))
        let (SynExceptionSig(SynExceptionDefnRepr(cas, a, b, c, d, d2), withKeyword, members, range)) = $3
        let xmlDoc = grabXmlDoc(parseState, $1, 1)
        let mDefnReprWithAttributes = (d2, $1) ||> unionRangeWithListBy (fun a -> a.Range) |> unionRangeWithXmlDoc xmlDoc
        let mWhole = (mDefnReprWithAttributes, members) ||> unionRangeWithListBy (fun (m: SynMemberSig) -> m.Range)
        let synExnDefn = SynExceptionSig(SynExceptionDefnRepr($1@cas, a, b, xmlDoc, d, mDefnReprWithAttributes), withKeyword, members, mWhole)
        SynModuleSigDecl.Exception(synExnDefn, mWhole) }

  | openDecl
      { SynModuleSigDecl.Open $1 }

valSpfn:
  | opt_attributes opt_access VAL opt_attributes opt_inline opt_mutable opt_access nameop opt_explicitValTyparDecls COLON topTypeWithTypeConstraints optLiteralValueSpfn
      { if Option.isSome $2 then errorR(Error(FSComp.SR.parsVisibilityDeclarationsShouldComePriorToIdentifier(), rhs parseState 2))
        let attr1, attr2, isInline, isMutable, vis2, id, doc, explicitValTyparDecls, (ty, arity), (mEquals, konst: SynExpr option) = ($1), ($4), (Option.isSome $5), (Option.isSome $6), ($7), ($8), grabXmlDoc(parseState, $1, 1), ($9), ($11), ($12)
        if not (isNil attr2) then errorR(Deprecated(FSComp.SR.parsAttributesMustComeBeforeVal(), rhs parseState 4))
        let m =
            rhs2 parseState 1 11
            |> unionRangeWithXmlDoc doc
            |> fun m ->
                match konst with
                | None -> m
                | Some e -> unionRanges m e.Range
        let mVal = rhs parseState 3
        let trivia: SynValSigTrivia = { LeadingKeyword = SynLeadingKeyword.Val mVal; InlineKeyword = $5; WithKeyword = None; EqualsRange = mEquals }
        let valSpfn = SynValSig((attr1@attr2), id, explicitValTyparDecls, ty, arity, isInline, isMutable, doc, vis2, konst, m, trivia)
        SynModuleSigDecl.Val(valSpfn, m)
      }

/* The optional literal value on a literal specification in a signature */
optLiteralValueSpfn:
  | /* EMPTY */
      { None, None }

  | EQUALS declExpr
      { let mEquals = rhs parseState 1
        Some(mEquals), Some($2) }

  | EQUALS OBLOCKBEGIN declExpr oblockend opt_ODECLEND
      { let mEquals = rhs parseState 1
        Some(mEquals), Some($3) }


/* A block of definitions in a module in a signature file */
moduleSpecBlock:

  /* #light-syntax, with no sig/end or begin/end */
  | OBLOCKBEGIN moduleSpfns oblockend
      { $2, None }

  /* #light-syntax, with sig/end or begin/end */
  | OBLOCKBEGIN sigOrBegin moduleSpfnsPossiblyEmpty END oblockend
      { let mEnd = rhs parseState 4
        $3, Some mEnd }

  /* non-#light-syntax, with sig/end or begin/end */
  | sigOrBegin moduleSpfnsPossiblyEmpty END
      { let mEnd = rhs parseState 3
        $2, Some mEnd }


tyconSpfnList:
  | AND tyconSpfn tyconSpfnList
     { let xmlDoc = grabXmlDoc(parseState, [], 1)
       let tyconSpfn =
           let leadingKeyword = SynTypeDefnLeadingKeyword.And(rhs parseState 1)
           let (SynTypeDefnSig(componentInfo, typeRepr, members, range, trivia) as typeDefnSig) = $2 leadingKeyword
           let (SynComponentInfo(a, typars, c, lid, _xmlDoc, fixity, vis, mLongId)) = componentInfo
           if xmlDoc.IsEmpty then
               if _xmlDoc.IsEmpty then typeDefnSig else
               let range = unionRangeWithXmlDoc _xmlDoc range
               SynTypeDefnSig(componentInfo, typeRepr, members, range, trivia)

           else
               _xmlDoc.MarkAsInvalid()
               let range = unionRangeWithXmlDoc xmlDoc range
               let componentInfo = SynComponentInfo (a, typars, c, lid, xmlDoc, fixity, vis, mLongId)
               SynTypeDefnSig(componentInfo, typeRepr, members, range, trivia)
       tyconSpfn :: $3 }

  |
     { [] }


/* A type definition in a signature */
tyconSpfn:
  | typeNameInfo EQUALS tyconSpfnRhsBlock
      { let mLhs = rhs parseState 1
        let mEquals = rhs parseState 2
        fun leadingKeyword -> $3 leadingKeyword mLhs $1 (Some mEquals) }
  | typeNameInfo opt_classSpfn
      { let mWithKwd, members = $2
        let (SynComponentInfo(range = range)) = $1
        let m =
            match members with
            | [] ->
                match mWithKwd with
                | None -> range
                | Some mWithKwd -> unionRanges range mWithKwd
            | decls ->
                (range, decls) ||> unionRangeWithListBy (fun (s: SynMemberSig) -> s.Range)
        fun leadingKeyword ->
            let trivia: SynTypeDefnSigTrivia = { LeadingKeyword = leadingKeyword; EqualsRange = None; WithKeyword = mWithKwd }
            SynTypeDefnSig($1, SynTypeDefnSigRepr.Simple(SynTypeDefnSimpleRepr.None m, m), members, m, trivia) }


/* The right-hand-side of a type definition in a signature */
tyconSpfnRhsBlock:
  /* This rule allows members to be given for record and union types in the #light syntax */
  /* without the use of 'with' ... 'end'. For example: */
  /*     type R = */
  /*         { a: int } */
  /*         member r.A = a */
  /* It also takes into account that any existing 'with' */
  /* block still needs to be considered and may occur indented or undented from the core type */
  /* representation. */
  | OBLOCKBEGIN tyconSpfnRhs opt_OBLOCKSEP classSpfnMembers opt_classSpfn oblockend opt_classSpfn
     { let m = lhs parseState
       (fun leadingKeyword mLhs nameInfo mEquals ->
           let members = $4 @ (snd $5)
           $2 leadingKeyword mLhs nameInfo mEquals (checkForMultipleAugmentations m members (snd $7))) }

  | tyconSpfnRhs opt_classSpfn
     { let m = lhs parseState
       (fun leadingKeyword mLhs nameInfo mEquals ->
           let _, members = $2
           $1 leadingKeyword mLhs nameInfo mEquals members) }


/* The right-hand-side of a type definition in a signature */
tyconSpfnRhs:
  | tyconDefnOrSpfnSimpleRepr
     { (fun leadingKeyword mLhs nameInfo mEquals augmentation ->
           let declRange = unionRanges mLhs $1.Range
           let mWhole = (declRange, augmentation) ||> unionRangeWithListBy (fun (mem: SynMemberSig) -> mem.Range)
           let trivia: SynTypeDefnSigTrivia = { LeadingKeyword = leadingKeyword; WithKeyword = None; EqualsRange = mEquals }
           SynTypeDefnSig(nameInfo, SynTypeDefnSigRepr.Simple($1, $1.Range), augmentation, mWhole, trivia)) }

  | tyconClassSpfn
     { let needsCheck, (kind, decls) = $1
       let objectModelRange =
           match decls with
           | [] -> lhs parseState
           | decls ->
               let start = mkSynRange parseState.ResultStartPosition parseState.ResultStartPosition
               (start, decls) ||> unionRangeWithListBy (fun (s: SynMemberSig) -> s.Range)

       (fun leadingKeyword nameRange nameInfo mEquals augmentation ->
           if needsCheck && isNil decls then
              reportParseErrorAt nameRange (FSComp.SR.parsEmptyTypeDefinition())

           let declRange = unionRanges nameRange objectModelRange
           let mWhole = (declRange, augmentation) ||> unionRangeWithListBy (fun (mem: SynMemberSig) -> mem.Range)
           let trivia: SynTypeDefnSigTrivia = { LeadingKeyword = leadingKeyword; WithKeyword = None; EqualsRange = mEquals }
           SynTypeDefnSig(nameInfo, SynTypeDefnSigRepr.ObjectModel(kind, decls, objectModelRange), augmentation, mWhole, trivia)) }

  | DELEGATE OF topType
     { let m = lhs parseState
       let ty, arity = $3
       let flags = AbstractMemberFlags true SynMemberKind.Member
       let valSig = SynValSig([], (SynIdent(mkSynId m "Invoke", None)), inferredTyparDecls, ty, arity, false, false, PreXmlDoc.Empty, None, None, m, SynValSigTrivia.Zero)
       let invoke = SynMemberSig.Member(valSig, flags, m, SynMemberSigMemberTrivia.Zero)
       (fun leadingKeyword nameRange nameInfo mEquals augmentation ->
           if not (isNil augmentation) then raiseParseErrorAt m (FSComp.SR.parsAugmentationsIllegalOnDelegateType())
           let mWhole = unionRanges nameRange m
           let trivia: SynTypeDefnSigTrivia = { LeadingKeyword = leadingKeyword; WithKeyword = None; EqualsRange = mEquals }
           SynTypeDefnSig(nameInfo, SynTypeDefnSigRepr.ObjectModel(SynTypeDefnKind.Delegate(ty, arity), [invoke], m), [], mWhole, trivia)) }


/* The right-hand-side of an object type definition in a signature */
tyconClassSpfn:
  | classSpfnBlockKindUnspecified
     { let needsCheck, decls = $1
       needsCheck, (SynTypeDefnKind.Unspecified, decls) }

  | classOrInterfaceOrStruct classSpfnBlock END
     { false, ($1, $2) }

  | classOrInterfaceOrStruct classSpfnBlock recover
     { reportParseErrorAt (rhs parseState 1) (FSComp.SR.parsUnmatchedClassInterfaceOrStruct())
       false, ($1, $2) }

  | classOrInterfaceOrStruct error END
     { // silent recovery
       false, ($1, []) }


/* The right-hand-side of an object type definition in a signature with no explicit kind */
classSpfnBlockKindUnspecified:
  | OBLOCKBEGIN classSpfnMembers oblockend
     { true, $2 }

  | OBLOCKBEGIN classSpfnMembers recover
     { if not $3 then reportParseErrorAt (rhs parseState 3) (FSComp.SR.parsUnexpectedEndOfFileTypeSignature())
       false, $2 }

  /* NOTE: these rules enable the non-#light syntax to omit the kind of a type. */
  | BEGIN classSpfnBlock END
     { false, $2 }

  | BEGIN classSpfnBlock recover
     { false, $2 }


/* The right-hand-side of an object type definition in a signature */
classSpfnBlock:
  | OBLOCKBEGIN classSpfnMembers oblockend
      { $2 }

  | OBLOCKBEGIN classSpfnMembers recover
      { if not $3 then reportParseErrorAt (rhs parseState 3) (FSComp.SR.parsUnexpectedEndOfFileTypeSignature())
        $2 }
  | classSpfnMembers
      { $1 }

/* The members of an object type definition in a signature, possibly empty */
classSpfnMembers:
  | classSpfnMembersAtLeastOne
     { $1 }

  | /* EMPTY */
     { [] }


/* The members of an object type definition in a signature */
classSpfnMembersAtLeastOne:
  | classMemberSpfn opt_seps classSpfnMembers
     { $1 :: $3 }


/* A object member in a signature */
classMemberSpfn:
  | opt_attributes opt_access memberSpecFlags opt_inline opt_access nameop opt_explicitValTyparDecls COLON topTypeWithTypeConstraints classMemberSpfnGetSet optLiteralValueSpfn
     { if Option.isSome $2 then errorR(Error(FSComp.SR.parsVisibilityDeclarationsShouldComePriorToIdentifier(), rhs parseState 2))
       let isInline, doc, vis2, id, explicitValTyparDecls, (ty, arity), (mEquals, optLiteralValue) = (Option.isSome $4), grabXmlDoc(parseState, $1, 1), $5, $6, $7, $9, $11
       let mWith, (getSet, getSetRangeOpt) = $10
       let getSetAdjuster arity = match arity, getSet with SynValInfo([], _), SynMemberKind.Member -> SynMemberKind.PropertyGet | _ -> getSet
       let mWhole =
           let m = rhs parseState 3
           match getSetRangeOpt with
           | None -> unionRanges m ty.Range
           | Some gs -> unionRanges m (gs: GetSetKeywords).Range
           |> fun m -> (m, $1) ||> unionRangeWithListBy (fun (a: SynAttributeList) -> a.Range)
           |> unionRangeWithXmlDoc doc
           |> fun m ->
               match optLiteralValue with
               | None -> m
               | Some e -> unionRanges m e.Range

       let flags, leadingKeyword = $3
       let flags = flags (getSetAdjuster arity)
       let trivia = { LeadingKeyword = leadingKeyword; InlineKeyword = $4; WithKeyword = mWith; EqualsRange = mEquals }
       let valSpfn = SynValSig($1, id, explicitValTyparDecls, ty, arity, isInline, false, doc, vis2, optLiteralValue, mWhole, trivia)
       let trivia: SynMemberSigMemberTrivia = { GetSetKeywords = getSetRangeOpt }
       SynMemberSig.Member(valSpfn, flags, mWhole, trivia) }

  | opt_attributes opt_access interfaceMember appTypeWithoutNull
     { if Option.isSome $2 then errorR(Error(FSComp.SR.parsVisibilityDeclarationsShouldComePriorToIdentifier(), rhs parseState 2))
       SynMemberSig.Interface($4, unionRanges (rhs parseState 3) ($4).Range) }

  | opt_attributes opt_access INHERIT appTypeWithoutNull
     { if Option.isSome $2 then errorR (Error(FSComp.SR.parsVisibilityDeclarationsShouldComePriorToIdentifier (), rhs parseState 2))
       SynMemberSig.Inherit($4, unionRanges (rhs parseState 1) $4.Range) }

  | opt_attributes opt_access INHERIT recover
     { if Option.isSome $2 then errorR (Error(FSComp.SR.parsVisibilityDeclarationsShouldComePriorToIdentifier (), rhs parseState 2))
       let mInherit = rhs parseState 3
       let ty = SynType.FromParseError(mInherit.EndRange)
       SynMemberSig.Inherit(ty, unionRanges (rhs parseState 1) mInherit) }

  | opt_attributes opt_access VAL fieldDecl
     { if Option.isSome $2 then
           errorR (Error (FSComp.SR.parsVisibilityDeclarationsShouldComePriorToIdentifier (), rhs parseState 2))
       let mStart = rhs parseState 1
       let mVal = rhs parseState 3
       let leadingKeyword = Some(SynLeadingKeyword.Val mVal)
       let (SynField(xmlDoc = xmlDoc; range = range)) as field = $4 $1 None mStart leadingKeyword
       SynMemberSig.ValField(field, range) }

  | opt_attributes opt_access STATIC VAL fieldDecl
     { if Option.isSome $2 then
           errorR (Error (FSComp.SR.parsVisibilityDeclarationsShouldComePriorToIdentifier (), rhs parseState 2))
       let mStart = rhs parseState 1
       let mStatic = rhs parseState 3
       let mVal = rhs parseState 4
       let leadingKeyword = Some(SynLeadingKeyword.StaticVal(mStatic, mVal))
       let (SynField(xmlDoc = xmlDoc; range = range)) as field = $5 $1 (Some mStatic) mStart leadingKeyword
       SynMemberSig.ValField(field, range) }

  | opt_attributes opt_access STATIC typeKeyword tyconSpfn
     { let leadingKeyword = SynTypeDefnLeadingKeyword.StaticType(rhs parseState 3, rhs parseState 4)
       if Option.isSome $2 then errorR(Error(FSComp.SR.parsVisibilityDeclarationsShouldComePriorToIdentifier(), rhs parseState 2))
       SynMemberSig.NestedType($5 leadingKeyword, rhs2 parseState 1 5) }

  | opt_attributes opt_access NEW COLON topTypeWithTypeConstraints
     { let vis, doc, (ty, valSynInfo) = $2, grabXmlDoc(parseState, $1, 1), $5
       let mNew = rhs parseState 3
       let m = unionRanges (rhs parseState 1) ty.Range |> unionRangeWithXmlDoc doc
       let isInline = false
       let trivia: SynValSigTrivia = { LeadingKeyword = SynLeadingKeyword.New mNew; InlineKeyword = None; WithKeyword = None; EqualsRange = None }
       let valSpfn = SynValSig ($1, (SynIdent(mkSynId (rhs parseState 3) "new", None)), noInferredTypars, ty, valSynInfo, isInline, false, doc, vis, None, m, trivia)
       SynMemberSig.Member(valSpfn, CtorMemberFlags, m, SynMemberSigMemberTrivia.Zero) }


/* The optional "with get, set" on a member in a signature */
classMemberSpfnGetSet:
  | /* EMPTY */
    { None, (SynMemberKind.Member, None) }

  | WITH classMemberSpfnGetSetElements
    { let mWith = rhs parseState 1
      Some mWith, $2 }

  | OWITH classMemberSpfnGetSetElements OEND
    { let mWith = rhs parseState 1
      Some mWith, $2 }

  | OWITH classMemberSpfnGetSetElements error
    { let mWith = rhs parseState 1
      reportParseErrorAt mWith (FSComp.SR.parsUnmatchedWith())
      Some mWith, $2 }


/* The "get, set" on a property member in a signature */
classMemberSpfnGetSetElements:
  | nameop
    { (let (SynIdent(id:Ident, _)) = $1
       if id.idText = "get" then
           SynMemberKind.PropertyGet, Some(GetSetKeywords.Get id.idRange)
       else if id.idText = "set" then
           SynMemberKind.PropertySet, Some(GetSetKeywords.Set id.idRange)
       else
           raiseParseErrorAt (rhs parseState 1) (FSComp.SR.parsGetOrSetRequired())) }

  | nameop COMMA nameop
    { let (SynIdent(id, _)) = $1
      let (SynIdent(id2, _)) = $3
      if not ((id.idText = "get" && id2.idText = "set") ||
              (id.idText = "set" && id2.idText = "get")) then
         raiseParseErrorAt (rhs2 parseState 1 3) (FSComp.SR.parsGetOrSetRequired())

      if id.idText = "get" then
          SynMemberKind.PropertyGetSet, Some(GetSetKeywords.GetSet(id.idRange, id2.idRange))
      else
          SynMemberKind.PropertyGetSet, Some(GetSetKeywords.GetSet(id2.idRange, id.idRange)) }

  | nameop COMMA recover
    { (let (SynIdent(id:Ident, _)) = $1
       if id.idText = "get" then
           SynMemberKind.PropertyGet, Some(GetSetKeywords.Get id.idRange)
       else if id.idText = "set" then
           SynMemberKind.PropertySet, Some(GetSetKeywords.Set id.idRange)
       else
           raiseParseErrorAt (rhs parseState 1) (FSComp.SR.parsGetOrSetRequired())) }

  | OBLOCKBEGIN oblockend ODECLEND
    { reportParseErrorAt (rhs parseState 1) (FSComp.SR.parsIdentifierExpected())
      SynMemberKind.Member, None }

memberSpecFlags:
  | memberFlags { $1 }
  | abstractMemberFlags { $1 }


/* Part of an exception definition in a signature file */
exconSpfn:
  | exconCore opt_classSpfn
     { let mWithKwd, members = $2
       SynExceptionSig($1, mWithKwd, members, lhs parseState) }


/* The optional augmentation on a type definition in a signature */
opt_classSpfn:
  | WITH classSpfnBlock declEnd
     { let mWithKwd = rhs parseState 1
       (Some mWithKwd), $2 }

  | /* EMPTY */
     { None, [] }


/*--------------------------------------------------------------------------*/
/* F# Language Proper - implementation files */

/* The contents of an implementation file */
implementationFile:
  | fileNamespaceImpls EOF
     { checkEndOfFileError $2; $1 }

  | fileNamespaceImpls error EOF
     { $1 }

  /* If this rule fires it is kind of catastrophic: error recovery yields no results! */
  /* This will result in NO intellisense for the file! Ideally we wouldn't need this rule */
  /* Note: the compiler assumes there is at least one "fragment", so an empty one is used (see 4488) */
  | error EOF
     { let emptyImplFileFrag = ParsedImplFileFragment.AnonModule([], rhs parseState 1)
       ParsedImplFile ([], [emptyImplFileFrag]) }


/* The sequence of namespace definitions or a single module definition that makes up an implementation file */
fileNamespaceImpls:
  | fileModuleImpl
      { ParsedImplFile ([], [ ($1 (None, false, [], PreXmlDoc.Empty)) ]) }

  | fileModuleImpl fileNamespaceImplList
      { // If there are namespaces, the first fileModuleImpl may only contain # directives
        let decls =
            match ($1 (None, false, [], PreXmlDoc.Empty)) with
            | ParsedImplFileFragment.AnonModule(decls, m) -> decls
            | ParsedImplFileFragment.NamespaceFragment(decls = decls) -> decls
            | ParsedImplFileFragment.NamedModule(SynModuleOrNamespace(range = m)) ->
                raiseParseErrorAt m (FSComp.SR.parsOnlyHashDirectivesAllowed())
        let decls =
            decls |> List.collect (function
                | (SynModuleDecl.HashDirective(hd, _)) -> [hd]
                | d ->
                     reportParseErrorAt d.Range (FSComp.SR.parsOnlyHashDirectivesAllowed())
                     [])
        ParsedImplFile (decls, $2) }


/* The sequence of namespace definitions that can make up an implementation file */
fileNamespaceImplList:
  | fileNamespaceImpl fileNamespaceImplList
     { $1 :: $2 }

  | fileNamespaceImpl
     { [$1] }


/* A single namespace definition in an implementation file */
fileNamespaceImpl:
  | namespaceIntro deprecated_opt_equals fileModuleImpl
     { let mNamespace, isRec, path, xml = $1
       $3 (Some mNamespace, isRec, path, xml) }


/* A single module definition in an implementation file */
fileModuleImpl:
  | opt_attributes opt_access moduleIntro moduleDefnsOrExprPossiblyEmptyOrBlock
    { if Option.isSome $2 then errorR(Error(FSComp.SR.parsVisibilityDeclarationsShouldComePriorToIdentifier(), rhs parseState 2))
      let m2 = rhs parseState 3
      let mDeclsAndAttrs = (List.map (fun (a: SynAttributeList) -> a.Range) $1) @ (List.map (fun (d: SynModuleDecl) -> d.Range) $4)
      let xmlDoc = grabXmlDoc(parseState, $1, 1)
      let m = (m2, mDeclsAndAttrs) ||> unionRangeWithListBy id |> unionRangeWithXmlDoc xmlDoc
      let mModule, isRec2, path2, vis, attribs2 = $3
      (fun (mNamespaceOpt, isRec, path, _) ->
        if not (isNil path) then errorR(Error(FSComp.SR.parsNamespaceOrModuleNotBoth(), m2))
        let lid = path@path2
        let trivia: SynModuleOrNamespaceTrivia = { LeadingKeyword = SynModuleOrNamespaceLeadingKeyword.Module mModule }
        ParsedImplFileFragment.NamedModule(SynModuleOrNamespace(lid, (isRec || isRec2), SynModuleOrNamespaceKind.NamedModule, $4, xmlDoc, $1@attribs2, vis, m, trivia))) }

  | moduleDefnsOrExprPossiblyEmptyOrBlock
    { let m = (rhs parseState 1)
      (fun (mNamespaceOpt, isRec, path, xml) ->
        match path, mNamespaceOpt with
        | [], None -> ParsedImplFileFragment.AnonModule($1, m)
        | _ ->
            let lastDeclRange = List.tryLast $1 |> Option.map (fun decl -> decl.Range) |> Option.defaultValue (rhs parseState 1)
            let m = withStart (lhs parseState).Start lastDeclRange
            xml.MarkAsInvalid()
            let trivia: SynModuleOrNamespaceTrivia =
                match mNamespaceOpt with
                 | None -> { LeadingKeyword = SynModuleOrNamespaceLeadingKeyword.None }
                 | Some mNamespace -> { LeadingKeyword = SynModuleOrNamespaceLeadingKeyword.Namespace mNamespace }
            ParsedImplFileFragment.NamespaceFragment(path, isRec, SynModuleOrNamespaceKind.DeclaredNamespace, $1, PreXmlDoc.Empty, [], m, trivia)) }


/* A collection/block of definitions or expressions making up a module or namespace, possibly empty */
moduleDefnsOrExprPossiblyEmptyOrBlock:
  | OBLOCKBEGIN moduleDefnsOrExprPossiblyEmpty oblockend opt_OBLOCKSEP
     { $2 }

  | OBLOCKBEGIN moduleDefnsOrExprPossiblyEmpty recover
     { // The lex filter ensures we can only get a mismatch in OBLOCKBEGIN/OBLOCKEND tokens if there was some other kind of error, hence we don't need to report this error
       // reportParseErrorAt (rhs parseState 1) (FSComp.SR.parsUnClosedBlockInHashLight())
       $2 }

  | OBLOCKBEGIN error oblockend
     { [] }

  | moduleDefnsOrExprPossiblyEmpty
     { $1 }


/* A collection of definitions or expressions making up a module or namespace, possibly empty */
moduleDefnsOrExprPossiblyEmpty:
  | moduleDefnsOrExpr
     { $1 }

  | /* EMPTY */
     { [] }


/* A collection of definitions or expressions making up a module or namespace */
/* A naked expression is only allowed at the start of a module/file, or straight after a topSeparators */
moduleDefnsOrExpr:
  | opt_attributes opt_access declExpr topSeparators moduleDefnsOrExpr
      { match $2 with
        | Some vis -> errorR(Error(FSComp.SR.parsUnexpectedVisibilityDeclaration(vis.ToString()), rhs parseState 3))
        | _ -> ()
        let attrDecls = if not (isNil $1) then [ SynModuleDecl.Attributes($1, rangeOfNonNilAttrs $1) ] else []
        attrDecls @ mkSynExprDecl $3 :: $5 }

  | opt_attributes opt_access declExpr topSeparators
      { match $2 with
        | Some vis -> errorR(Error(FSComp.SR.parsUnexpectedVisibilityDeclaration(vis.ToString()), rhs parseState 3))
        | _ -> ()
        let attrDecls = if not (isNil $1) then [ SynModuleDecl.Attributes($1, rangeOfNonNilAttrs $1) ] else []
        attrDecls @ [ mkSynExprDecl $3 ] }

  | opt_attributes opt_access declExpr
      { match $2 with
        | Some vis -> errorR(Error(FSComp.SR.parsUnexpectedVisibilityDeclaration(vis.ToString()), rhs parseState 3))
        | _ -> ()
        let attrDecls = if not (isNil $1) then [ SynModuleDecl.Attributes($1, rangeOfNonNilAttrs $1) ] else []
        attrDecls @ [ mkSynExprDecl $3 ] }

  | moduleDefns
      { $1 }

  | opt_attributes error
     { if not (isNil $1) then [ SynModuleDecl.Attributes($1, rangeOfNonNilAttrs $1) ] else [] }


/* A sequence of definitions in a namespace or module */
moduleDefns:
  | moduleDefnOrDirective moduleDefns
      { $1 @ $2 }

  | moduleDefnOrDirective topSeparators moduleDefnsOrExpr
      { $1 @ $3 }

  | moduleDefnOrDirective
      { $1 }

  | moduleDefnOrDirective topSeparators
      { $1 }

  | error topSeparators moduleDefnsOrExpr
      { $3 }


/* A single definition in a namespace, module or F# Interactive file*/
moduleDefnOrDirective:
  | moduleDefn
      { $1 }

  | hashDirective
      { [ SynModuleDecl.HashDirective($1, rhs2 parseState 1 1) ] }


/* A single definition in a namespace, module or interaction. */
/* This is used by both "fsi" interactions and "source file" fragments defined by moduleDefns */
moduleDefn:

  /* 'let' definitions in non-#light*/
  | opt_attributes opt_access defnBindings %prec decl_let
      { if Option.isSome $2 then errorR(Error(FSComp.SR.parsVisibilityDeclarationsShouldComePriorToIdentifier(), rhs parseState 2))
        parseState.ResetSynArgNameGenerator()
        let (BindingSetPreAttrs(_, _, _, _, mWhole)) = $3
        mkDefnBindings (mWhole, $3, $1, $2, mWhole) }

  /* 'let' or 'do' definitions in #light */
  | opt_attributes opt_access hardwhiteLetBindings %prec decl_let
      { let hwlb, m, _ = $3
        if Option.isSome $2 then errorR(Error(FSComp.SR.parsVisibilityDeclarationsShouldComePriorToIdentifier(), rhs parseState 2))
        parseState.ResetSynArgNameGenerator()
        mkDefnBindings (m, hwlb, $1, $2, m) }

  /* 'do' definitions in non-#light*/
  | opt_attributes opt_access doBinding %prec decl_let
      { if Option.isSome $2 then errorR(Error(FSComp.SR.parsVisibilityDeclarationsShouldComePriorToIdentifier(), rhs parseState 2))
        let mWhole = rhs parseState 3
        mkDefnBindings (mWhole, $3, $1, $2, mWhole) }

  /* 'type' definitions */
  | opt_attributes opt_access typeKeyword tyconDefn tyconDefnList
      { if Option.isSome $2 then errorR(Error(FSComp.SR.parsVisibilityDeclarationsShouldComePriorToIdentifier(), rhs parseState 2))
        let xmlDoc = grabXmlDoc(parseState, $1, 1)
        let leadingKeyword = SynTypeDefnLeadingKeyword.Type(rhs parseState 3)
        let (SynTypeDefn(SynComponentInfo(cas, a, cs, b, _xmlDoc, d, d2, d3), e, f, g, h, trivia)) = $4 leadingKeyword
        _xmlDoc.MarkAsInvalid()
        let attrs = $1@cas
        let mDefn = (h, attrs) ||> unionRangeWithListBy (fun (a: SynAttributeList) -> a.Range) |> unionRangeWithXmlDoc xmlDoc
        let tc = SynTypeDefn(SynComponentInfo(attrs, a, cs, b, xmlDoc, d, d2, d3), e, f, g, mDefn, trivia)
        let types = tc :: $5
        [ SynModuleDecl.Types(types, (rhs parseState 3, types) ||> unionRangeWithListBy (fun t -> t.Range)) ] }

  /* 'exception' definitions */
  | opt_attributes opt_access exconDefn
      { if Option.isSome $2 then errorR(Error(FSComp.SR.parsVisibilityDeclarationsShouldComePriorToIdentifier(), rhs parseState 2))
        let (SynExceptionDefn(SynExceptionDefnRepr(cas, a, b, c, d, d2), withKeyword, e, f)) = $3
        let xmlDoc = grabXmlDoc(parseState, $1, 1)
        let defnReprRange = (d2, $1) ||> unionRangeWithListBy (fun a -> a.Range) |> unionRangeWithXmlDoc xmlDoc
        let mWhole = (f, $1) ||> unionRangeWithListBy (fun a -> a.Range) |> unionRangeWithXmlDoc xmlDoc
        let synExnDefn = SynExceptionDefn(SynExceptionDefnRepr($1@cas, a, b, xmlDoc, d, defnReprRange), withKeyword, e, mWhole)
        [ SynModuleDecl.Exception(synExnDefn, mWhole) ] }

  /* 'module' definitions */
  | opt_attributes opt_access moduleIntro EQUALS namedModuleDefnBlock
      { if Option.isSome $2 then errorR(Error(FSComp.SR.parsVisibilityDeclarationsShouldComePriorToIdentifier(), rhs parseState 2))
        let attribs, (mModule, isRec, path, vis, attribs2) = $1, $3
        let xmlDoc = grabXmlDoc(parseState, $1, 1)
        match $5 with
        | Choice1Of2 eqn ->
            if Option.isSome $2 then errorR(Error(FSComp.SR.parsVisibilityDeclarationsShouldComePriorToIdentifier(), rhs parseState 2))
            if isRec then raiseParseErrorAt (rhs parseState 3) (FSComp.SR.parsInvalidUseOfRec())
            if not (isSingleton path) then raiseParseErrorAt (rhs parseState 3) (FSComp.SR.parsModuleAbbreviationMustBeSimpleName())
            if not (isNil attribs) then raiseParseErrorAt (rhs parseState 1) (FSComp.SR.parsIgnoreAttributesOnModuleAbbreviation())
            if not (isNil attribs2) then raiseParseErrorAt (rhs parseState 3) (FSComp.SR.parsIgnoreAttributesOnModuleAbbreviation())
            match vis with
            | Some vis -> raiseParseErrorAt (rhs parseState 1) (FSComp.SR.parsIgnoreAttributesOnModuleAbbreviationAlwaysPrivate(vis.ToString()))
            | None -> ()
            [ SynModuleDecl.ModuleAbbrev(List.head path, eqn, (rhs parseState 3, eqn) ||> unionRangeWithListBy (fun id -> id.idRange)) ]
        | Choice2Of2 (def, mEndOpt) ->
            if not (isSingleton path) then raiseParseErrorAt (rhs parseState 3) (FSComp.SR.parsModuleAbbreviationMustBeSimpleName())
            let info = SynComponentInfo(attribs @ attribs2, None, [], path, xmlDoc, false, vis, rhs parseState 3)
            let mEquals = rhs parseState 4
            let trivia: SynModuleDeclNestedModuleTrivia = { ModuleKeyword = Some mModule; EqualsRange = Some mEquals }
            let m =
                (rhs2 parseState 1 4, def)
                ||> unionRangeWithListBy (fun (d: SynModuleDecl) -> d.Range)
                |> unionRangeWithXmlDoc xmlDoc
            let m = match mEndOpt with | None -> m | Some mEnd -> unionRanges m mEnd
            [ SynModuleDecl.NestedModule(info, isRec, def, false, m, trivia) ] }

  /* incomplete 'module' definitions */
  | opt_attributes opt_access moduleIntro error
      { let xmlDoc = grabXmlDoc(parseState, $1, 1)
        let mWhole = rhs2 parseState 1 3 |> unionRangeWithXmlDoc xmlDoc
        let attribs, (mModule, isRec, path, vis, attribs2) = $1, $3
        let info = SynComponentInfo(attribs @ attribs2, None, [], path, xmlDoc, false, vis, rhs parseState 3)
        let trivia: SynModuleDeclNestedModuleTrivia = { ModuleKeyword = Some mModule; EqualsRange = None }
        [ SynModuleDecl.NestedModule(info, isRec, [], false, mWhole, trivia) ] }

  /* unattached custom attributes */
  | attributes recover
      { errorR(Error(FSComp.SR.parsAttributeOnIncompleteCode(), rhs parseState 1))
        [ SynModuleDecl.Attributes($1, rhs parseState 1) ] }

  /* 'open' declarations */
  | openDecl
      { [ SynModuleDecl.Open $1 ] }

openDecl:
  | OPEN path
      { let mOpen = rhs parseState 1
        let mPath = $2.Range
        SynOpenDeclTarget.ModuleOrNamespace($2, mPath), unionRanges mOpen mPath }

  | OPEN recover
      { let mOpen = rhs parseState 1
        SynOpenDeclTarget.ModuleOrNamespace(SynLongIdent([], [], []), mOpen.EndRange), mOpen }

  | OPEN typeKeyword appTypeWithoutNull
      { let mOpen = rhs parseState 1
        let mPath = $3.Range
        SynOpenDeclTarget.Type($3, mPath), unionRanges mOpen mPath }

  | OPEN typeKeyword recover
      { let m = rhs2 parseState 1 2
        SynOpenDeclTarget.ModuleOrNamespace(SynLongIdent([], [], []), m.EndRange), m }

/* The right-hand-side of a module abbreviation definition */
/* This occurs on the right of a module abbreviation (#light encloses the r.h.s. with OBLOCKBEGIN/OBLOCKEND) */
/* We don't use it in signature files */
namedModuleAbbrevBlock:
  | OBLOCKBEGIN path oblockend
     { $2 }

  | path
     { $1 }


/* The right-hand-side of a module definition */
namedModuleDefnBlock:
  | OBLOCKBEGIN wrappedNamedModuleDefn oblockend
     { Choice2Of2 $2 }

  | OBLOCKBEGIN wrappedNamedModuleDefn recover
     { // The lex filter ensures we can only get a mismatch in OBLOCKBEGIN/OBLOCKEND tokens if there was some other kind of error, hence we don't need to report this error
       Choice2Of2 $2 }

  | OBLOCKBEGIN moduleDefnsOrExpr oblockend
       { // There is an ambiguity here
         // In particular, consider the following two:
         //
         // module M2 =
         //    System.DateTime.Now
         // module M2 =
         //    Microsoft.FSharp.Core.List
         // The second is a module abbreviation, the first a module containing a single expression.
         // The resolution is in favour of the module abbreviation, i.e. anything of the form
         //    module M2 = ID.ID.ID.ID
         // will be taken as a module abbreviation, regardles of the identifiers themselves.
         //
         // This is similar to the ambiguitty between
         //    type X = int
         // and
         //    type X = OneValue
         // However in that case we do use type name lookup to make the resolution.

         match $2 with
         | [ SynModuleDecl.Expr(LongOrSingleIdent(false, SynLongIdent(path, _, _), None, _), _) ] ->
             Choice1Of2  path
         | _ ->
             Choice2Of2 ($2, None)
       }

  | OBLOCKBEGIN moduleDefnsOrExpr recover
     { // The lex filter ensures we can only get a mismatch in OBLOCKBEGIN/OBLOCKEND tokens if there was some other kind of error, hence we don't need to report this error
       // reportParseErrorAt (rhs parseState 1) (FSComp.SR.parsUnClosedBlockInHashLight())
       Choice2Of2 ($2, None) }

  | OBLOCKBEGIN error oblockend
     { let mEnd = rhs parseState 3
       Choice2Of2 ([], Some mEnd) }

  | wrappedNamedModuleDefn
     { Choice2Of2 $1 }

  | path
     { Choice1Of2 $1.LongIdent }


/* A module definition that includes a 'begin'...'end' (rarely used in F# with #light syntax) */
wrappedNamedModuleDefn:
  | structOrBegin moduleDefnsOrExprPossiblyEmpty END
     { let mEnd = rhs parseState 3
       $2, Some mEnd }

  | structOrBegin moduleDefnsOrExprPossiblyEmpty recover
     { reportParseErrorAt (rhs parseState 1) (FSComp.SR.parsUnmatchedBeginOrStruct())
       $2, None }

  | structOrBegin error END
     { let mEnd = rhs parseState 3
       [], Some mEnd }


tyconDefnAugmentation:
  | WITH classDefnBlock declEnd
     { let mWithKwd = rhs parseState 1
       mWithKwd, $2 }


/* An optional list of custom attributes */
opt_attributes:
  | attributes
      { $1 }

  | %prec prec_opt_attributes_none
      { [] }

/* A list of sets of custom attributes */
attributes:
  | attributeList
     { $1 }

  | attributeList attributes
     { $1 @ $2 }


/* One set of custom attributes, including [< ... >] */
attributeList:
  | LBRACK_LESS attributeListElements opt_seps GREATER_RBRACK opt_OBLOCKSEP
      { mkAttributeList $2 (rhs2 parseState 1 4) }

  | LBRACK_LESS error GREATER_RBRACK opt_OBLOCKSEP
      { mkAttributeList [] (rhs2 parseState 1 3) }

  | LBRACK_LESS attributeListElements opt_seps ends_coming_soon_or_recover
      { if not $4 then reportParseErrorAt (rhs parseState 1) (FSComp.SR.parsUnmatchedLBrackLess())
        mkAttributeList $2 (rhs2 parseState 1 2) }

  | LBRACK_LESS ends_coming_soon_or_recover
      { if not $2 then reportParseErrorAt (rhs parseState 1) (FSComp.SR.parsUnmatchedLBrackLess())
        mkAttributeList [] (rhs parseState 1) }


/* One set of custom attributes, not including [< ... >] */
attributeListElements:
  | attribute
     { [$1] }

  | attributeListElements seps attribute
     { $1 @ [$3] }


/* One custom attribute */
attribute:
  /* A custom attribute */
  | path opt_HIGH_PRECEDENCE_APP opt_atomicExprAfterType
     { let arg = match $3 with None -> mkSynUnit $1.Range | Some e -> e
       let m = unionRanges $1.Range arg.Range
       ({ TypeName = $1; ArgExpr = arg; Target = None; AppliesToGetterAndSetter = false; Range = m }: SynAttribute) }

  /* A custom attribute with an attribute target */
  | attributeTarget path opt_HIGH_PRECEDENCE_APP opt_atomicExprAfterType
     { let arg = match $4 with None -> mkSynUnit $2.Range | Some e -> e
       let startRange = match $1 with Some(ident:Ident) -> ident.idRange | None -> $2.Range
       let m = unionRanges startRange arg.Range
       ({ TypeName = $2; ArgExpr = arg; Target = $1; AppliesToGetterAndSetter = false; Range = m }: SynAttribute) }

  /* A custom attribute with an attribute target */
  | attributeTarget OBLOCKBEGIN path oblockend opt_HIGH_PRECEDENCE_APP opt_atomicExprAfterType
     { let arg = match $6 with None -> mkSynUnit $3.Range | Some e -> e
       let startRange = match $1 with Some ident -> ident.idRange | None -> $3.Range
       let m = unionRanges startRange arg.Range
       ({ TypeName = $3; ArgExpr = arg; Target = $1; AppliesToGetterAndSetter = false; Range = m }: SynAttribute) }


/* The target of a custom attribute */
attributeTarget:
  | moduleKeyword COLON
      { Some(ident("module", (rhs parseState 1))) }

  | typeKeyword COLON
      { Some(ident("type", (rhs parseState 1))) }

  | ident COLON { Some($1) }

  /* return */
  | YIELD COLON
      { if $1 then reportParseErrorAt (rhs parseState 1) (FSComp.SR.parsSyntaxError())
        Some(ident("return", (rhs parseState 1))) }

/* Flags on a member */
memberFlags:
  | STATIC MEMBER
      { let mStatic = rhs parseState 1
        let mMember = rhs parseState 2
        StaticMemberFlags, SynLeadingKeyword.StaticMember(mStatic, mMember) }

 | STATIC
      { let mStatic = rhs parseState 1
        // todo: it should be possible to make it work better for both `abstract` and `member` in the type checker
        StaticMemberFlags, SynLeadingKeyword.Static(mStatic) }

  | MEMBER
      { let mMember = rhs parseState 1
        NonVirtualMemberFlags, SynLeadingKeyword.Member mMember }

  | OVERRIDE
      { let mOverride = rhs parseState 1
        OverrideMemberFlags, SynLeadingKeyword.Override mOverride }

  | DEFAULT
      { let mDefault = rhs parseState 1
        OverrideMemberFlags, SynLeadingKeyword.Default mDefault }

/* The name of a type in a signature or implementation, possibly with type parameters and constraints */
typeNameInfo:
  | opt_attributes tyconNameAndTyparDecls opt_typeConstraints
     { let typars, lid, fixity, vis = $2
       let xmlDoc = grabXmlDoc(parseState, $1, 1)
       let m = match lid with [] -> rhs parseState 2 | _ -> rangeOfLid lid
       SynComponentInfo ($1, typars, $3, lid, xmlDoc, fixity, vis, m) }

/* Part of a set of type definitions */
tyconDefnList:
  | AND tyconDefn tyconDefnList
     { let xmlDoc = grabXmlDoc(parseState, [], 1)
       let tyconDefn =
           let leadingKeyword = SynTypeDefnLeadingKeyword.And(rhs parseState 1)
           let (SynTypeDefn(componentInfo, typeRepr, members, implicitConstructor, range, trivia) as typeDefn) = $2 leadingKeyword
           let (SynComponentInfo(a, typars, c, lid, _xmlDoc, fixity, vis, mLongId)) = componentInfo
           if xmlDoc.IsEmpty then
               if _xmlDoc.IsEmpty then typeDefn else
               let range = unionRangeWithXmlDoc _xmlDoc range
               SynTypeDefn(componentInfo, typeRepr, members, implicitConstructor, range, trivia)

           else
               _xmlDoc.MarkAsInvalid()
               let range = unionRangeWithXmlDoc xmlDoc range
               let componentInfo = SynComponentInfo (a, typars, c, lid, xmlDoc, fixity, vis, mLongId)
               SynTypeDefn(componentInfo, typeRepr, members, implicitConstructor, range, trivia)
       tyconDefn :: $3 }
  |
     { [] }

/* A type definition */
tyconDefn:
  | typeNameInfo
     { fun leadingKeyword ->
           let trivia: SynTypeDefnTrivia = { LeadingKeyword = leadingKeyword; EqualsRange = None; WithKeyword = None }
           SynTypeDefn($1, SynTypeDefnRepr.Simple(SynTypeDefnSimpleRepr.None($1.Range), $1.Range), [], None, $1.Range, trivia) }

  | typeNameInfo tyconDefnAugmentation
     { let mWithKwd, classDefns = $2
       let m = (rhs parseState 1, classDefns) ||> unionRangeWithListBy (fun mem -> mem.Range)
       fun leadingKeyword ->
           let trivia: SynTypeDefnTrivia = { LeadingKeyword = leadingKeyword; EqualsRange = None; WithKeyword = None }
           SynTypeDefn($1, SynTypeDefnRepr.ObjectModel(SynTypeDefnKind.Augmentation mWithKwd, [], m), classDefns, None, m, trivia) }

  | typeNameInfo opt_attributes opt_access opt_HIGH_PRECEDENCE_APP opt_simplePatterns optAsSpec EQUALS tyconDefnRhsBlock
     { let vis, pat, az = $3, $5, $6
       let nameRange = rhs parseState 1
       let (tcDefRepr, mWith, members) = $8 nameRange
       let (SynComponentInfo(_, _, _, lid, _, _, _, _)) = $1
       let mEquals = rhs parseState 7
       // Gets the XML doc comments prior to the implicit constructor
       let xmlDoc = grabXmlDoc (parseState, $2, 2)
       let m = match lid with [] -> rhs parseState 1 | _ -> rangeOfLid lid
       let memberCtorPattern =
           pat |> Option.map (fun pat ->
               SynMemberDefn.ImplicitCtor(vis, $2, pat, Option.bind snd az, xmlDoc, m, { AsKeyword = Option.map fst az })
           )

       let tcDefRepr =
         match tcDefRepr, memberCtorPattern with
         | SynTypeDefnRepr.Simple(SynTypeDefnSimpleRepr.None _, m), Some ctor ->
             reportParseErrorAt m (FSComp.SR.parsEmptyTypeDefinition())
             SynTypeDefnRepr.ObjectModel(SynTypeDefnKind.Unspecified, [ctor], unionRanges m mEquals)

         | SynTypeDefnRepr.Simple(SynTypeDefnSimpleRepr.None mName, m), _ ->
             reportParseErrorAt m (FSComp.SR.parsEmptyTypeDefinition())
             tcDefRepr

         | SynTypeDefnRepr.ObjectModel(k, cspec, m), Some ctor ->
             SynTypeDefnRepr.ObjectModel(k, ctor :: cspec, m)

         | _, Some ctor ->
             reportParseErrorAt (rhs2 parseState 1 5) (FSComp.SR.parsOnlyClassCanTakeValueArguments ())
             tcDefRepr

         | _ ->
             match az with
             | Some(_, Some id) ->
                 reportParseErrorAt (rhs parseState 6) (FSComp.SR.tcLetAndDoRequiresImplicitConstructionSequence ())
             | _ -> ()
             tcDefRepr
       let declRange = unionRanges (rhs parseState 1) tcDefRepr.Range
       let mWhole = (declRange, members)
                    ||> unionRangeWithListBy (fun (mem: SynMemberDefn) -> mem.Range)
                    |> unionRangeWithXmlDoc xmlDoc
       fun leadingKeyword ->
           let trivia: SynTypeDefnTrivia = { LeadingKeyword = leadingKeyword; EqualsRange = Some mEquals; WithKeyword = mWith }
           SynTypeDefn($1, tcDefRepr, members, memberCtorPattern, mWhole, trivia) }

  | typeNameInfo opt_attributes opt_access opt_HIGH_PRECEDENCE_APP opt_simplePatterns optAsSpec recover
     { let vis, pat, az = $3, $5, $6
       let (SynComponentInfo(longId = lid)) = $1
       // Gets the XML doc comments prior to the implicit constructor
       let xmlDoc = grabXmlDoc (parseState, $2, 2)
       let m = match lid with [] -> rhs parseState 1 | _ -> rangeOfLid lid
       let mName = $1.Range
       let members, mWhole =
           match pat, vis, az with
           | Some pat, _, _ ->
               let memberCtorPattern = SynMemberDefn.ImplicitCtor(vis, $2, pat, Option.bind snd az, xmlDoc, m, { AsKeyword = Option.map fst az })
               [memberCtorPattern], unionRanges mName memberCtorPattern.Range
           | _, _, Some(mAs, asId) ->
               let mAs =
                   asId |> Option.map (fun id ->
                       reportParseErrorAt (rhs parseState 6) (FSComp.SR.tcLetAndDoRequiresImplicitConstructionSequence ())
                       id.idRange
                   )
                   |> Option.defaultValue mAs
               [], unionRanges mName mAs
           | _, Some vis, _ ->
               [], unionRanges mName vis.Range
           | _ ->
               [], mName

       fun leadingKeyword ->
           let trivia = { SynTypeDefnTrivia.Zero with LeadingKeyword = leadingKeyword }
           SynTypeDefn($1, SynTypeDefnRepr.Simple(SynTypeDefnSimpleRepr.None(mName), mName), members, None, mWhole, trivia) }

/* The right-hand-side of a type definition */
tyconDefnRhsBlock:
  /* This rule allows members to be given for record and union types in the #light syntax */
  /* without the use of 'with' ... 'end'. For example: */
  /*     type R = */
  /*         { a: int } */
  /*         member r.A = a */
  /* It also takes into account that any existing 'with' */
  /* block still needs to be considered and may occur indented or undented from the core type */
  /* representation. */
  | OBLOCKBEGIN tyconDefnRhs opt_OBLOCKSEP classDefnMembers opt_classDefn oblockend opt_classDefn
     { let mWith, optClassDefn = $5
       let mWith2, optClassDefn2 = $7
       let m = unionRanges (rhs parseState 1) (match optClassDefn2 with [] -> (match optClassDefn with [] -> (rhs parseState 4) | _ -> (rhs parseState 5)) | _ -> (rhs parseState 7))
       (fun nameRange ->
           let tcDefRepr, members = $2 nameRange (checkForMultipleAugmentations m ($4 @ optClassDefn) optClassDefn2)
           let mWith = Option.orElse mWith2 mWith
           tcDefRepr, mWith, members) }

  | OBLOCKBEGIN tyconDefnRhs opt_OBLOCKSEP classDefnMembers opt_classDefn recover
     { if not $6 then reportParseErrorAt (rhs parseState 6) (FSComp.SR.parsUnexpectedEndOfFileTypeDefinition())
       let mWith, optClassDefn = $5
       let m = unionRanges (rhs parseState 1) (match optClassDefn with [] -> (rhs parseState 4) | _ -> (rhs parseState 5))
       (fun nameRange ->
           let tcDefRepr, members = $2 nameRange (checkForMultipleAugmentations m ($4 @ optClassDefn) [])
           tcDefRepr, mWith, members) }

  | OBLOCKBEGIN oblockend
     { fun mName ->
           SynTypeDefnRepr.Simple(SynTypeDefnSimpleRepr.None mName, mName), None, [] }

  | tyconDefnRhs opt_classDefn
     { let m = rhs parseState 1
       let mWith, optClassDefn = $2
       (fun nameRange ->
           let tcDefRepr, members = $1 nameRange optClassDefn
           tcDefRepr, mWith, members) }


/* The right-hand-side of a type definition */
tyconDefnRhs:

  /* A simple type definition */
  | tyconDefnOrSpfnSimpleRepr
     { let m = $1.Range
       (fun nameRange augmentation -> SynTypeDefnRepr.Simple($1, m), augmentation) }

  /* An object type definition */
  | tyconClassDefn
     { let needsCheck, (kind, decls), mopt = $1
       let m = match mopt with
               | None -> (lhs parseState).StartRange // create a zero-width range
               | Some m -> m
       (fun nameRange augmentation ->
           if needsCheck && isNil decls then
               reportParseErrorAt nameRange (FSComp.SR.parsEmptyTypeDefinition())
           SynTypeDefnRepr.ObjectModel(kind, decls, m), augmentation) }

  /* A delegate type definition */
  | DELEGATE OF topType
     { let m = lhs parseState
       let ty, arity = $3
       (fun nameRange augmentation ->
           let valSig = SynValSig([], (SynIdent(mkSynId m "Invoke", None)), inferredTyparDecls, ty, arity, false, false, PreXmlDoc.Empty, None, None, m, SynValSigTrivia.Zero)
           let flags = AbstractMemberFlags true SynMemberKind.Member
           let invoke = SynMemberDefn.AbstractSlot(valSig, flags, m, SynMemberDefnAbstractSlotTrivia.Zero)
           if not (isNil augmentation) then raiseParseErrorAt m (FSComp.SR.parsAugmentationsIllegalOnDelegateType())
           SynTypeDefnRepr.ObjectModel(SynTypeDefnKind.Delegate(ty, arity), [invoke], m), []) }


/* The right-hand-side of a object type definition */
tyconClassDefn:
  | classDefnBlockKindUnspecified
     { let needsCheck, decls, mopt = $1
       needsCheck, (SynTypeDefnKind.Unspecified, decls), mopt }

  | classOrInterfaceOrStruct classDefnBlock END
     { false, ($1, $2), Some(rhs2 parseState 1 3) }

  | classOrInterfaceOrStruct classDefnBlock ends_coming_soon_or_recover
     { reportParseErrorAt (rhs parseState 1) (FSComp.SR.parsUnmatchedClassInterfaceOrStruct())
       let m = (rhs parseState 1, $2) ||> unionRangeWithListBy (fun (d: SynMemberDefn) -> d.Range)
       false, ($1, $2), Some(m) }

  | classOrInterfaceOrStruct error END
     { // silent recovery
       false, ($1, []), Some(rhs2 parseState 1 3) }


/* The right-hand-side of a object type definition where the class/interface/struct kind has not been specified */
classDefnBlockKindUnspecified:
  | OBLOCKBEGIN classDefnMembersAtLeastOne recover
     { if not $3 then reportParseErrorAt (rhs parseState 3) (FSComp.SR.parsUnexpectedEndOfFileTypeDefinition())
       let mopt =
           match $2 with
           | _ :: _ -> Some((rhs parseState 1, $2) ||> unionRangeWithListBy (fun (d: SynMemberDefn) -> d.Range))
           | _ -> None
       false, $2, mopt }

  | OBLOCKBEGIN classDefnMembersAtLeastOne oblockend
     { let mopt =
           match $2 with
           | _ :: _ -> Some((rhs parseState 1, $2) ||> unionRangeWithListBy (fun (d: SynMemberDefn) -> d.Range))
           | _ -> None
       true, $2, mopt }


/* The contents of an object type definition or type augmentation */
classDefnBlock:
  | OBLOCKBEGIN classDefnMembers recover
      { if not $3 then reportParseErrorAt (rhs parseState 3) (FSComp.SR.parsUnexpectedEndOfFileTypeDefinition())
        $2 }

  | OBLOCKBEGIN classDefnMembers oblockend
      { $2 }

  | classDefnMembers
      { $1 }


/* The members of an object type definition or type augmentation, possibly empty */
classDefnMembers:
  | classDefnMembersAtLeastOne
     { $1 }

  /* REVIEW: Error recovery rules that are followed by potentially empty productions are suspicious! */
  | error classDefnMembers
     { $2 }

  | /* EMPTY */
     { [] }


/* The members of an object type definition or type augmentation */
classDefnMembersAtLeastOne:
  | classDefnMember opt_seps classDefnMembers
     { match $1, $3 with
       | [ SynMemberDefn.Interface(members=Some []; range=m) ], nextMember :: _ ->
           let strictIndentation = parseState.LexBuffer.SupportsFeature LanguageFeature.StrictIndentation
           let warnF = if strictIndentation then errorR else warning 
           warnF(IndentationProblem(FSComp.SR.lexfltTokenIsOffsideOfContextStartedEarlier(warningStringOfPos m.Start), nextMember.Range))
       | _ -> ()
       $1 @ $3 }


/* The "with get, set" part of a member definition */
classDefnMemberGetSet:
  | WITH classDefnMemberGetSetElements
     { let mWithKwd = rhs parseState 1
       mWithKwd, $2 }

  | OWITH classDefnMemberGetSetElements OEND
     { let mWithKwd = rhs parseState 1
       mWithKwd, $2 }

  | OWITH classDefnMemberGetSetElements error
     { let mWithKwd = rhs parseState 1
       reportParseErrorAt (rhs parseState 1) (FSComp.SR.parsUnmatchedWith())
       mWithKwd, $2 }

/* The "get, set" part of a member definition */
classDefnMemberGetSetElements:
  | classDefnMemberGetSetElement
     { [$1], None }

  | classDefnMemberGetSetElement AND classDefnMemberGetSetElement
     { let mAnd = rhs parseState 2
       [$1;$3], Some mAnd }

classDefnMemberGetSetElement:
  | opt_inline opt_attributes bindingPattern opt_topReturnTypeWithTypeConstraints EQUALS typedSequentialExprBlock
     { let mEquals = rhs parseState 5
       let mRhs = ($6: SynExpr).Range
       ($1, $2, $3, $4, Some mEquals, $6, mRhs) }


/* The core of a member definition */
memberCore:
  /* Methods and simple getter properties */
  | opt_inline bindingPattern opt_topReturnTypeWithTypeConstraints EQUALS typedSequentialExprBlock
     { let mRhs = $5.Range
       let optReturnType = $3
       let mEquals = rhs parseState 4
       let bindingPat, mBindLhs = $2
       (fun vis flagsBuilderAndLeadingKeyword attrs rangeStart ->
            let xmlDoc = grabXmlDocAtRangeStart(parseState, attrs, rangeStart)
            let memFlagsBuilder, leadingKeyword = flagsBuilderAndLeadingKeyword
            let memberFlags = memFlagsBuilder SynMemberKind.Member
            let mWholeBindLhs = (mBindLhs, attrs) ||> unionRangeWithListBy (fun (a: SynAttributeList) -> a.Range)
            let trivia: SynBindingTrivia = { LeadingKeyword = leadingKeyword; InlineKeyword = $1; EqualsRange = Some mEquals }
            let binding = mkSynBinding (xmlDoc, bindingPat) (vis, (Option.isSome $1), false, mWholeBindLhs, DebugPointAtBinding.NoneAtInvisible, optReturnType, $5, mRhs, [], attrs, Some memberFlags, trivia)
            let memberRange = unionRanges rangeStart mRhs |> unionRangeWithXmlDoc xmlDoc
            [ SynMemberDefn.Member(binding, memberRange) ]) }

  | opt_inline bindingPattern opt_topReturnTypeWithTypeConstraints OBLOCKSEP
     { let optReturnType = $3
       let bindingPat, mBindLhs = $2
       let mEnd =
           match optReturnType with
           | Some(_, ty) -> ty.Range.EndRange
           | _ -> bindingPat.Range.EndRange
       let expr = arbExpr ("memberCore1", mEnd)
       errorR (Error(FSComp.SR.parsMissingMemberBody(), rhs parseState 4))

       fun vis flagsBuilderAndLeadingKeyword attrs rangeStart ->
           let xmlDoc = grabXmlDocAtRangeStart(parseState, attrs, rangeStart)
           let memFlagsBuilder, leadingKeyword = flagsBuilderAndLeadingKeyword
           let memberFlags = memFlagsBuilder SynMemberKind.Member
           let mWholeBindLhs = (mBindLhs, attrs) ||> unionRangeWithListBy (fun (a: SynAttributeList) -> a.Range)
           let trivia: SynBindingTrivia = { LeadingKeyword = leadingKeyword; InlineKeyword = $1; EqualsRange = None }
           let binding = mkSynBinding (xmlDoc, bindingPat) (vis, (Option.isSome $1), false, mWholeBindLhs, DebugPointAtBinding.NoneAtInvisible, optReturnType, expr, mEnd, [], attrs, Some memberFlags, trivia)
           let memberRange = unionRanges rangeStart mEnd |> unionRangeWithXmlDoc xmlDoc
           [ SynMemberDefn.Member (binding, memberRange) ] }

  | opt_inline bindingPattern opt_topReturnTypeWithTypeConstraints ends_coming_soon_or_recover
     { let optReturnType = $3
       let bindingPat, mBindLhs = $2
       let mEnd =
           match optReturnType with
           | Some(_, ty) -> ty.Range.EndRange
           | _ -> bindingPat.Range.EndRange
       let expr = arbExpr ("memberCore2", mEnd)
       errorR (Error(FSComp.SR.parsMissingMemberBody(), rhs parseState 4))

       fun vis flagsBuilderAndLeadingKeyword attrs rangeStart ->
           let xmlDoc = grabXmlDocAtRangeStart(parseState, attrs, rangeStart)
           let memFlagsBuilder, leadingKeyword = flagsBuilderAndLeadingKeyword
           let memberFlags = memFlagsBuilder SynMemberKind.Member
           let mWholeBindLhs = (mBindLhs, attrs) ||> unionRangeWithListBy (fun (a: SynAttributeList) -> a.Range)
           let trivia: SynBindingTrivia = { LeadingKeyword = leadingKeyword; InlineKeyword = $1; EqualsRange = None }
           let binding = mkSynBinding (xmlDoc, bindingPat) (vis, (Option.isSome $1), false, mWholeBindLhs, DebugPointAtBinding.NoneAtInvisible, optReturnType, expr, mEnd, [], attrs, Some memberFlags, trivia)
           let memberRange = unionRanges rangeStart mEnd |> unionRangeWithXmlDoc xmlDoc
           [ SynMemberDefn.Member (binding, memberRange) ] }

  /* Properties with explicit get/set, also indexer properties */
  | opt_inline bindingPattern opt_topReturnTypeWithTypeConstraints classDefnMemberGetSet
     { let mWith, (classDefnMemberGetSetElements, mAnd) = $4
       let mWhole = (rhs parseState 2, classDefnMemberGetSetElements) ||> unionRangeWithListBy (fun (_, _, _, _, _, _, m2) -> m2)
       let propertyNameBindingPat, _ = $2
       let optPropertyType = $3

       mkSynMemberDefnGetSet
           parseState
           $1
           mWith
           classDefnMemberGetSetElements
           mAnd
           mWhole
           propertyNameBindingPat
           optPropertyType }

abstractMemberFlags:
  | ABSTRACT
      { let mAbstract = rhs parseState 1
        AbstractMemberFlags true, SynLeadingKeyword.Abstract mAbstract }

  | ABSTRACT MEMBER
      { let mAbstract = rhs parseState 1
        let mMember = rhs parseState 2
        AbstractMemberFlags true, SynLeadingKeyword.AbstractMember(mAbstract, mMember) }

  | STATIC ABSTRACT
      { let mWhole = rhs2 parseState 1 2
        parseState.LexBuffer.CheckLanguageFeatureAndRecover LanguageFeature.InterfacesWithAbstractStaticMembers mWhole
        if parseState.LexBuffer.SupportsFeature LanguageFeature.InterfacesWithAbstractStaticMembers then
            warning(Error(FSComp.SR.tcUsingInterfacesWithStaticAbstractMethods(), mWhole))
        let mStatic = rhs parseState 1
        let mAbstract = rhs parseState 2
        AbstractMemberFlags false, SynLeadingKeyword.StaticAbstract(mStatic, mAbstract) }

  | STATIC ABSTRACT MEMBER
      { let mWhole = rhs2 parseState 1 2
        parseState.LexBuffer.CheckLanguageFeatureAndRecover LanguageFeature.InterfacesWithAbstractStaticMembers mWhole
        if parseState.LexBuffer.SupportsFeature LanguageFeature.InterfacesWithAbstractStaticMembers then
            warning(Error(FSComp.SR.tcUsingInterfacesWithStaticAbstractMethods(), mWhole))
        let mStatic = rhs parseState 1
        let mAbstract = rhs parseState 2
        let mMember = rhs parseState 3
        AbstractMemberFlags false, SynLeadingKeyword.StaticAbstractMember(mStatic, mAbstract, mMember) }

/* A member definition */
classDefnMember:
  | opt_attributes opt_access classDefnBindings
     { if Option.isSome $2 then errorR(Error(FSComp.SR.parsVisibilityDeclarationsShouldComePriorToIdentifier(), rhs parseState 2))
       [mkClassMemberLocalBindings(false, None, $1, $2, $3)] }

  | opt_attributes opt_access STATIC classDefnBindings
     { if Option.isSome $2 then errorR(Error(FSComp.SR.parsVisibilityDeclarationsShouldComePriorToIdentifier(), rhs parseState 2))
       [mkClassMemberLocalBindings(true, Some(rhs parseState 3), $1, $2, $4)] }

  | opt_attributes opt_access memberFlags memberCore opt_ODECLEND
     { let rangeStart = rhs parseState 1
       if Option.isSome $2 then
           errorR (Error (FSComp.SR.parsVisibilityDeclarationsShouldComePriorToIdentifier (), rhs parseState 2))
       let flags = $3
       match flags with
       | _, SynLeadingKeyword.Static(mStatic) -> errorR (Error (FSComp.SR.parsStaticMemberImcompleteSyntax (), mStatic))
       | _ -> ()
       $4 $2 flags $1 rangeStart }

  | opt_attributes opt_access memberFlags recover
      { let rangeStart = rhs parseState 1
        if Option.isSome $2 then
            errorR (Error(FSComp.SR.parsVisibilityDeclarationsShouldComePriorToIdentifier (), rhs parseState 2))
        let memFlagsBuilder, leadingKeyword = $3
        let flags = Some(memFlagsBuilder SynMemberKind.Member)
        let xmlDoc = grabXmlDocAtRangeStart (parseState, $1, rangeStart)
        let trivia = { LeadingKeyword = leadingKeyword; InlineKeyword = None; EqualsRange = None }
        let mMember = rhs parseState 3
        let mEnd = mMember.EndRange
        let bindingPat = patFromParseError (SynPat.Wild(mEnd))
        let expr = arbExpr ("classDefnMember1", mEnd)
        let mWhole = rhs2 parseState 1 3
        let binding =
            mkSynBinding
                (xmlDoc, bindingPat)
                ($2, (Option.isSome $2), false, mWhole, DebugPointAtBinding.NoneAtInvisible, None, expr, mEnd, [], $1, flags, trivia)

        [SynMemberDefn.Member(binding, mWhole)] }

  | opt_attributes opt_access interfaceMember appTypeWithoutNull opt_interfaceImplDefn
     { if not (isNil $1) then errorR(Error(FSComp.SR.parsAttributesAreNotPermittedOnInterfaceImplementations(), rhs parseState 1))
       if Option.isSome $2 then errorR(Error(FSComp.SR.parsInterfacesHaveSameVisibilityAsEnclosingType(), rhs parseState 3))
       let mWithKwd, members, mWhole =
           match $5 with
           | None -> None, None, rhs2 parseState 1 4
           | Some(mWithKwd, members, m) -> Some mWithKwd, Some members, unionRanges (rhs2 parseState 1 4) m
       [ SynMemberDefn.Interface($4, mWithKwd, members, mWhole) ] }

  | opt_attributes opt_access interfaceMember recover
     { let mInterface = rhs parseState 3
       if not (isNil $1) then errorR(Error(FSComp.SR.parsAttributesAreNotPermittedOnInterfaceImplementations(), rhs parseState 1))
       if Option.isSome $2 then errorR(Error(FSComp.SR.parsInterfacesHaveSameVisibilityAsEnclosingType(), mInterface))
       let ty = SynType.FromParseError(mInterface.EndRange)
       [ SynMemberDefn.Interface(ty, None, None, rhs2 parseState 1 3) ] }

  | opt_attributes opt_access abstractMemberFlags opt_inline nameop opt_explicitValTyparDecls COLON topTypeWithTypeConstraints classMemberSpfnGetSet opt_ODECLEND
     { let ty, arity = $8
       let isInline, doc, id, explicitValTyparDecls = (Option.isSome $4), grabXmlDoc(parseState, $1, 1), $5, $6
       let mWith, (getSet, getSetRangeOpt) = $9
       let getSetAdjuster arity = match arity, getSet with SynValInfo([], _), SynMemberKind.Member -> SynMemberKind.PropertyGet | _ -> getSet
       let mWhole =
           let m = rhs parseState 1
           match getSetRangeOpt with
           | None -> unionRanges m ty.Range
           | Some gs -> unionRanges m gs.Range
           |> unionRangeWithXmlDoc doc
       if Option.isSome $2 then errorR(Error(FSComp.SR.parsAccessibilityModsIllegalForAbstract(), mWhole))
       let mkFlags, leadingKeyword = $3
       let trivia = { LeadingKeyword = leadingKeyword; InlineKeyword = $4; WithKeyword = mWith; EqualsRange = None }
       let valSpfn = SynValSig($1, id, explicitValTyparDecls, ty, arity, isInline, false, doc, None, None, mWhole, trivia)
       let trivia: SynMemberDefnAbstractSlotTrivia = { GetSetKeywords = getSetRangeOpt }
       [ SynMemberDefn.AbstractSlot(valSpfn, mkFlags (getSetAdjuster arity), mWhole, trivia) ] }

  | opt_attributes opt_access inheritsDefn
     { if not (isNil $1) then errorR(Error(FSComp.SR.parsAttributesIllegalOnInherit(), rhs parseState 1))
       if Option.isSome $2 then errorR(Error(FSComp.SR.parsVisibilityIllegalOnInherit(), rhs parseState 1))
       [ $3 ] }

  | opt_attributes opt_access valDefnDecl opt_ODECLEND
     { if Option.isSome $2 then errorR(Error(FSComp.SR.parsVisibilityDeclarationsShouldComePriorToIdentifier(), rhs parseState 2))
       let rangeStart = rhs parseState 1
       $3 rangeStart $1 None }

  | opt_attributes opt_access STATIC valDefnDecl opt_ODECLEND
     { if Option.isSome $2 then errorR(Error(FSComp.SR.parsVisibilityDeclarationsShouldComePriorToIdentifier(), rhs parseState 2))
       let mStatic = rhs parseState 3
       let rangeStart = rhs parseState 1
       $4 rangeStart $1 (Some mStatic) }

  | opt_attributes opt_access memberFlags autoPropsDefnDecl opt_ODECLEND
     { let rangeStart = rhs parseState 1
       if Option.isSome $2 then
           errorR(Error(FSComp.SR.parsVisibilityDeclarationsShouldComePriorToIdentifier(), rhs parseState 2))
       let flags = $3
       $4 $1 flags rangeStart }

  | opt_attributes opt_access NEW atomicPattern optAsSpec EQUALS typedSequentialExprBlock opt_ODECLEND
     { let mWholeBindLhs = rhs2 parseState 1 (if Option.isSome $5 then 5 else 4)
       let mNew = rhs parseState 3
       let xmlDoc = grabXmlDoc(parseState, $1, 1)
       let m = unionRanges mWholeBindLhs $7.Range |> unionRangeWithXmlDoc xmlDoc
       let mEquals = rhs parseState 6
       let expr = $7
       let valSynData = SynValData (Some CtorMemberFlags, SynValInfo([SynInfo.InferSynArgInfoFromPat $4], SynInfo.unnamedRetVal), Option.bind snd $5)
       let vis = $2
       let declPat = SynPat.LongIdent(SynLongIdent([mkSynId (rhs parseState 3) "new"], [], [None]), None, Some noInferredTypars, SynArgPats.Pats [$4], vis, rhs parseState 3)
       // Check that 'SynPatForConstructorDecl' matches this correctly
       assert (match declPat with SynPatForConstructorDecl _ -> true | _ -> false)
       let synBindingTrivia: SynBindingTrivia = { LeadingKeyword = SynLeadingKeyword.New mNew; InlineKeyword = None; EqualsRange = Some mEquals }
       [ SynMemberDefn.Member(SynBinding (None, SynBindingKind.Normal, false, false, $1, xmlDoc, valSynData, declPat, None, expr, mWholeBindLhs, DebugPointAtBinding.NoneAtInvisible, synBindingTrivia), m) ] }

  | opt_attributes opt_access NEW atomicPattern optAsSpec ends_coming_soon_or_recover
     { if not $6 then reportParseErrorAt (rhs parseState 6) (FSComp.SR.parsMissingMemberBody ())
       let mNew = rhs parseState 3
       let mAs = $5 |> Option.map (fun (mAs, id) -> id |> Option.map (fun id -> id.idRange) |> Option.defaultValue mAs)
       let mEnd = mAs |> Option.defaultValue $4.Range
       let xmlDoc = grabXmlDoc (parseState, $1, 1)
       let m = unionRanges (rhs parseState 1) mEnd |> unionRangeWithXmlDoc xmlDoc
       let expr = arbExpr ("new1", mEnd.EndRange)
       let valSynData = SynValData (Some CtorMemberFlags, SynValInfo([SynInfo.InferSynArgInfoFromPat $4], SynInfo.unnamedRetVal), Option.bind snd $5)
       let declPat = SynPat.LongIdent(SynLongIdent([mkSynId (rhs parseState 3) "new"], [], [None]), None, Some noInferredTypars, SynArgPats.Pats [$4], $2, rhs parseState 3)
       assert (match declPat with SynPatForConstructorDecl _ -> true | _ -> false)
       let synBindingTrivia: SynBindingTrivia = { LeadingKeyword = SynLeadingKeyword.New mNew; InlineKeyword = None; EqualsRange = None }
       [ SynMemberDefn.Member(SynBinding(None, SynBindingKind.Normal, false, false, $1, xmlDoc, valSynData, declPat, None, expr, m, DebugPointAtBinding.NoneAtInvisible, synBindingTrivia), m) ] }

  | opt_attributes opt_access NEW atomicPattern optAsSpec OBLOCKSEP
     { reportParseErrorAt (rhs parseState 5) (FSComp.SR.parsMissingMemberBody ())
       let mNew = rhs parseState 3
       let mAs = $5 |> Option.map (fun (mAs, id) -> id |> Option.map (fun id -> id.idRange) |> Option.defaultValue mAs)
       let mEnd = mAs |> Option.defaultValue $4.Range
       let xmlDoc = grabXmlDoc (parseState, $1, 1)
       let m = unionRanges (rhs parseState 1) mEnd |> unionRangeWithXmlDoc xmlDoc
       let expr = arbExpr ("new2", mEnd.EndRange)
       let valSynData = SynValData(Some CtorMemberFlags, SynValInfo([SynInfo.InferSynArgInfoFromPat $4], SynInfo.unnamedRetVal), Option.bind snd $5)
       let declPat = SynPat.LongIdent(SynLongIdent([mkSynId (rhs parseState 3) "new"], [], [None]), None, Some noInferredTypars, SynArgPats.Pats [$4], $2, rhs parseState 3)
       assert (match declPat with SynPatForConstructorDecl _ -> true | _ -> false)
       let synBindingTrivia: SynBindingTrivia = { LeadingKeyword = SynLeadingKeyword.New mNew; InlineKeyword = None; EqualsRange = None }
       [ SynMemberDefn.Member(SynBinding (None, SynBindingKind.Normal, false, false, $1, xmlDoc, valSynData, declPat, None, expr, m, DebugPointAtBinding.NoneAtInvisible, synBindingTrivia), m) ] }

  | opt_attributes opt_access NEW recover opt_OBLOCKSEP
     { let m = rhs2 parseState 1 3
       let mNew = rhs parseState 3
       let xmlDoc = grabXmlDoc (parseState, $1, 1)
       let pat = patFromParseError (SynPat.Wild(mNew.EndRange))
       let expr = arbExpr ("new3", mNew.EndRange)
       let valSynData = SynValData(Some CtorMemberFlags, SynValInfo([SynInfo.InferSynArgInfoFromPat pat], SynInfo.unnamedRetVal), None)
       let vis = $2
       let declPat = SynPat.LongIdent(SynLongIdent([mkSynId (rhs parseState 3) "new"], [], [None]), None, Some noInferredTypars, SynArgPats.Pats [pat], vis, rhs parseState 3)
       let synBindingTrivia: SynBindingTrivia = { LeadingKeyword = SynLeadingKeyword.New mNew; InlineKeyword = None; EqualsRange = None }
       [ SynMemberDefn.Member(SynBinding(None, SynBindingKind.Normal, false, false, $1, xmlDoc, valSynData, declPat, None, expr, m, DebugPointAtBinding.NoneAtInvisible, synBindingTrivia), m) ] }

  | opt_attributes opt_access STATIC typeKeyword tyconDefn
     { if Option.isSome $2 then errorR(Error(FSComp.SR.parsVisibilityDeclarationsShouldComePriorToIdentifier(), rhs parseState 2))
       let leadingKeyword = SynTypeDefnLeadingKeyword.StaticType(rhs parseState 3, rhs parseState 4)
       [ SynMemberDefn.NestedType($5 leadingKeyword, None, rhs2 parseState 1 5) ] }


/* A 'val' definition in an object type definition */
valDefnDecl:
  | VAL opt_mutable opt_access ident COLON typ
     { let mVal = rhs parseState 1
       fun rangeStart attribs mStaticOpt ->
           [ mkValField parseState mVal $2 $3 (Some $4) (Some $6) rangeStart attribs mStaticOpt ] }

  | VAL opt_mutable opt_access ident COLON recover
     { let mVal = rhs parseState 1
       let mColon = rhs parseState 5
       let ty = SynType.FromParseError(mColon.EndRange)
       fun rangeStart attribs mStaticOpt ->
           [ mkValField parseState mVal $2 $3 (Some $4) (Some ty) rangeStart attribs mStaticOpt ] }

  | VAL opt_mutable opt_access ident recover
     { let mVal = rhs parseState 1
       let ty = SynType.FromParseError($4.idRange.EndRange)
       fun rangeStart attribs mStaticOpt ->
           [ mkValField parseState mVal $2 $3 (Some $4) (Some ty) rangeStart attribs mStaticOpt ] }

  | VAL opt_mutable opt_access recover
     { let mVal = rhs parseState 1
       fun rangeStart attribs mStaticOpt ->
           [ mkValField parseState mVal $2 $3 None None rangeStart attribs mStaticOpt ] }


/* An auto-property definition in an object type definition */
autoPropsDefnDecl:
  | VAL opt_mutable opt_access ident opt_typ EQUALS typedSequentialExprBlock classMemberSpfnGetSet
     { let mVal = rhs parseState 1
       let mEquals = rhs parseState 6
       if Option.isSome $2 then
           errorR (Error(FSComp.SR.parsMutableOnAutoPropertyShouldBeGetSet (), rhs parseState 2))
       fun attribs flags rangeStart ->
           let xmlDoc = grabXmlDocAtRangeStart (parseState, attribs, rangeStart)
           [ mkAutoPropDefn mVal $3 $4 $5 (Some mEquals) $7 $8 xmlDoc attribs flags rangeStart ] }

| VAL opt_mutable opt_access ident opt_typ ends_coming_soon_or_recover
     { let mVal = rhs parseState 1
       let mEnd =
           match $5 with
           | Some t -> t.Range
           | _ -> $4.idRange
       let expr = arbExpr ("autoProp1", mEnd.EndRange)
       if Option.isSome $2 then
           errorR (Error(FSComp.SR.parsMutableOnAutoPropertyShouldBeGetSet (), rhs parseState 2))
       fun attribs flags rangeStart ->
           let xmlDoc = grabXmlDocAtRangeStart (parseState, attribs, rangeStart)
           [ mkAutoPropDefn mVal $3 $4 $5 None expr (None, (SynMemberKind.Member, None)) xmlDoc attribs flags rangeStart ] }

  | VAL opt_mutable opt_access ident opt_typ OBLOCKSEP
     { let mVal = rhs parseState 1
       let mEnd =
           match $5 with
           | Some t -> t.Range
           | _ -> $4.idRange
       let expr = arbExpr ("autoProp2", mEnd.EndRange)
       if Option.isSome $2 then
           errorR (Error(FSComp.SR.parsMutableOnAutoPropertyShouldBeGetSet (), rhs parseState 2))
       fun attribs flags rangeStart ->
           let xmlDoc = grabXmlDocAtRangeStart (parseState, attribs, rangeStart)
           [ mkAutoPropDefn mVal $3 $4 $5 None expr (None, (SynMemberKind.Member, None)) xmlDoc attribs flags rangeStart ] }

| VAL opt_mutable opt_access recover
     { let mVal = rhs parseState 1
       let id = mkSynId mVal.EndRange ""
       let expr = arbExpr ("autoProp3", mVal.EndRange)
       if Option.isSome $2 then
           errorR (Error(FSComp.SR.parsMutableOnAutoPropertyShouldBeGetSet (), rhs parseState 2))
       fun attribs flags rangeStart ->
           let xmlDoc = grabXmlDocAtRangeStart(parseState, attribs, rangeStart)
           [ mkAutoPropDefn mVal $3 id None None expr (None, (SynMemberKind.Member, None)) xmlDoc attribs flags rangeStart ] }

/* An optional type on an auto-property definition */
opt_typ:
   | /* EMPTY */
       { None }

   | COLON typ
       { Some $2 }

   | COLON recover
       { let mColon = rhs parseState 1
         let ty = SynType.FromParseError(mColon.EndRange)
         Some ty }


atomicPatternLongIdent:
  | UNDERSCORE DOT pathOp
     { if not (parseState.LexBuffer.SupportsFeature LanguageFeature.SingleUnderscorePattern) then
          raiseParseErrorAt (rhs parseState 2) (FSComp.SR.parsUnexpectedSymbolDot())

       let underscore = ident("_", rhs parseState 1)
       let mDot = rhs parseState 2
       None, prependIdentInLongIdentWithTrivia (SynIdent(underscore, None)) mDot $3 }

  | GLOBAL DOT pathOp
     { let globalIdent = ident(MangledGlobalName, rhs parseState 1)
       let mDot = rhs parseState 2
       None, prependIdentInLongIdentWithTrivia (SynIdent(globalIdent, (Some(IdentTrivia.OriginalNotation "global")))) mDot $3 }

  | pathOp
     { (None, $1) }

  | access UNDERSCORE DOT pathOp
     { if not (parseState.LexBuffer.SupportsFeature LanguageFeature.SingleUnderscorePattern) then
          raiseParseErrorAt (rhs parseState 3) (FSComp.SR.parsUnexpectedSymbolDot())

       let underscore = ident("_", rhs parseState 2)
       let mDot = rhs parseState 3
       Some($1), prependIdentInLongIdentWithTrivia (SynIdent(underscore, None)) mDot $4 }

  | access pathOp
     { (Some($1), $2) }


opt_access:
  | /* EMPTY */
     { None }

  | access
     { Some($1) }


access:
  | PRIVATE
     { let m = rhs parseState 1
       SynAccess.Private m }

  | PUBLIC
     { let m = rhs parseState 1
       SynAccess.Public m }

  | INTERNAL
     { let m = rhs parseState 1
       SynAccess.Internal m }


opt_interfaceImplDefn:
  | WITH objectImplementationBlock declEnd
     { let mWithKwd = rhs parseState 1
       let members = $2
       let m = (rhs parseState 1, members) ||> unionRangeWithListBy (fun (mem: SynMemberDefn) -> mem.Range)
       Some(mWithKwd, members, m) }

  | WITH
     { let mWithKwd = rhs parseState 1
       Some(mWithKwd, [], mWithKwd) }

  | /* EMPTY */
     { None }


opt_classDefn:
  | WITH classDefnBlock declEnd
     { let mWithKwd = rhs parseState 1
       (Some mWithKwd), $2 }

  | /* EMPTY */
     { None, [] }


/* An 'inherits' definition in an object type definition */
inheritsDefn:
  | INHERIT atomTypeNonAtomicDeprecated optBaseSpec
     { let mDecl = unionRanges (rhs parseState 1) $2.Range
       SynMemberDefn.Inherit($2, $3, mDecl) }

  | INHERIT atomTypeNonAtomicDeprecated opt_HIGH_PRECEDENCE_APP atomicExprAfterType optBaseSpec
     { let mDecl = unionRanges (rhs parseState 1) $4.Range
       SynMemberDefn.ImplicitInherit($2, $4, $5, mDecl) }

  | INHERIT ends_coming_soon_or_recover
     { let mDecl = (rhs parseState 1)
       if not $2 then errorR (Error(FSComp.SR.parsTypeNameCannotBeEmpty (), mDecl))
       SynMemberDefn.Inherit(SynType.LongIdent(SynLongIdent([], [], [])), None, mDecl) }

optAsSpec:
  | asSpec
      { Some($1) }

  | /* EMPTY */
      { None }

asSpec:
  | AS ident
     { rhs parseState 1, Some $2 }

  | AS recover
     { rhs parseState 1, None }

optBaseSpec:
  | baseSpec
     { Some($1) }

  | /* EMPTY */
     { None }

baseSpec:
  | AS ident
      { if ($2).idText <> "base" then
             errorR(Error(FSComp.SR.parsInheritDeclarationsCannotHaveAsBindings(), rhs2 parseState 1 2))
        ident("base", rhs parseState 2) }

  | AS BASE
      { errorR(Error(FSComp.SR.parsInheritDeclarationsCannotHaveAsBindings(), rhs2 parseState 1 2))
        ident("base", rhs parseState 2) }


/* The members in an object expression or interface implementation */
objectImplementationBlock:
  | OBLOCKBEGIN objectImplementationMembers oblockend
      { $2 }

  | OBLOCKBEGIN objectImplementationMembers recover
      { if not $3 then reportParseErrorAt (rhs parseState 3) (FSComp.SR.parsUnexpectedEndOfFileObjectMembers())
        $2 }

  | objectImplementationMembers
      { $1 }


/* The members in an object expression or interface implementation */
objectImplementationMembers:
  | objectImplementationMember opt_seps objectImplementationMembers
      { $1 @  $3 }

  | objectImplementationMember opt_seps
      { $1 }


/* One member in an object expression or interface implementation */
objectImplementationMember:
  | opt_attributes staticMemberOrMemberOrOverride memberCore opt_ODECLEND
     { let rangeStart = rhs parseState 1
       $3 None $2 $1 rangeStart }

  | opt_attributes staticMemberOrMemberOrOverride autoPropsDefnDecl opt_ODECLEND
     { let rangeStart = rhs parseState 1
       $3 $1 $2 rangeStart }

  | opt_attributes staticMemberOrMemberOrOverride recover
      { let rangeStart = rhs parseState 1
        let memFlagsBuilder, leadingKeyword = $2
        let flags = Some(memFlagsBuilder SynMemberKind.Member)
        let xmlDoc = grabXmlDocAtRangeStart (parseState, $1, rangeStart)
        let trivia = { LeadingKeyword = leadingKeyword; InlineKeyword = None; EqualsRange = None }
        let mMember = rhs parseState 2
        let mEnd = mMember.EndRange
        let bindingPat = patFromParseError (SynPat.Wild(mEnd))
        let expr = arbExpr ("objectImplementationMember1", mEnd)
        let mWhole = rhs2 parseState 1 2
        let binding =
            mkSynBinding
                (xmlDoc, bindingPat)
                (None, false, false, mWhole, DebugPointAtBinding.NoneAtInvisible, None, expr, mEnd, [], $1, flags, trivia)

        [SynMemberDefn.Member(binding, mWhole)] }

  | opt_attributes error memberCore opt_ODECLEND
      { [] }


staticMemberOrMemberOrOverride:
  | STATIC MEMBER
      { let mStatic = rhs parseState 1
        let mMember = rhs parseState 2
        ImplementStaticMemberFlags, (SynLeadingKeyword.StaticMember(mStatic, mMember)) }
  | MEMBER
      { let mMember = rhs parseState 1
        OverrideMemberFlags, (SynLeadingKeyword.Member mMember) }
  | OVERRIDE
      { let mOverride = rhs parseState 1
        OverrideMemberFlags, (SynLeadingKeyword.Override mOverride) }


/* The core of the right-hand-side of a simple type definition */
tyconDefnOrSpfnSimpleRepr:

  /* type MyAlias = SomeTypeProvider<@"foo">    is a common error, special-case it */
  | opt_attributes opt_access path LQUOTE STRING recover
     { errorR(Error(FSComp.SR.parsUnexpectedQuotationOperatorInTypeAliasDidYouMeanVerbatimString(), rhs parseState 4))
       SynTypeDefnSimpleRepr.TypeAbbrev(ParserDetail.ErrorRecovery, SynType.LongIdent($3), unionRanges (rhs parseState 1) $3.Range) }
							
  /* A type abbreviation  */
  | opt_attributes opt_access typ
     { if not (isNil $1) then errorR(Error(FSComp.SR.parsAttributesIllegalHere(), rhs parseState 1))
       if Option.isSome $2 then errorR(Error(FSComp.SR.parsTypeAbbreviationsCannotHaveVisibilityDeclarations(), rhs parseState 2))
       SynTypeDefnSimpleRepr.TypeAbbrev(ParserDetail.Ok, $3, unionRanges (rhs parseState 1) $3.Range) }  

  /* A union type definition */
  | opt_attributes opt_access unionTypeRepr
     { if not (isNil $1) then errorR(Error(FSComp.SR.parsAttributesIllegalHere(), rhs parseState 1))
       let rangesOf3 = $3 |> List.map (function Choice1Of2 ec -> ec.Range | Choice2Of2 uc -> uc.Range)
       let mWhole = (rhs2 parseState 1 2, rangesOf3) ||> List.fold unionRanges
       if $3 |> List.exists (function Choice1Of2 _ -> true | _ -> false) then (
           if Option.isSome $2 then errorR(Error(FSComp.SR.parsEnumTypesCannotHaveVisibilityDeclarations(), rhs parseState 2))
           SynTypeDefnSimpleRepr.Enum($3 |> List.choose (function
                                              | Choice1Of2 data ->
                                                Some(data)
                                              | Choice2Of2(SynUnionCase(range=m)) ->
                                                errorR(Error(FSComp.SR.parsAllEnumFieldsRequireValues(), m)); None),
                           mWhole)
       ) else
           SynTypeDefnSimpleRepr.Union($2,
                            $3 |> List.choose (function Choice2Of2 data -> Some(data) | Choice1Of2 _ -> failwith "huh?"),
                            mWhole) }

  /* A record type definition */
  | opt_attributes opt_access braceFieldDeclList
     { if not (isNil $1) then errorR(Error(FSComp.SR.parsAttributesIllegalHere(), rhs parseState 1))
       SynTypeDefnSimpleRepr.Record($2, $3, lhs parseState) }

  /* An inline-assembly type definition, for FSharp.Core library only */
  | opt_attributes opt_access LPAREN HASH string HASH rparen
     { if not (isNil $1) then errorR(Error(FSComp.SR.parsAttributesIllegalHere(), rhs parseState 1))
       let mLhs = lhs parseState
       if parseState.LexBuffer.ReportLibraryOnlyFeatures then libraryOnlyError mLhs
       if Option.isSome $2 then errorR(Error(FSComp.SR.parsInlineAssemblyCannotHaveVisibilityDeclarations(), rhs parseState 2))
       let s, _ = $5
       let ilType = ParseAssemblyCodeType s parseState.LexBuffer.ReportLibraryOnlyFeatures parseState.LexBuffer.LanguageVersion parseState.LexBuffer.StrictIndentation (rhs parseState 5)
       SynTypeDefnSimpleRepr.LibraryOnlyILAssembly(box ilType, mLhs) }


/* The core of a record type definition */
braceFieldDeclList:
  | LBRACE recdFieldDeclList rbrace
     { $2 }

  | LBRACE recdFieldDeclList recover
     { reportParseErrorAt (rhs parseState 1) (FSComp.SR.parsUnmatchedBrace())
       $2 }

  | LBRACE error rbrace
     { [] }

  | LBRACE rbrace
     { errorR (Error(FSComp.SR.parsExpectingField(), rhs parseState 2))
       [] }

anonRecdType:
    | STRUCT braceBarFieldDeclListCore
        { $2, true }
    | braceBarFieldDeclListCore
        { $1, false }

/* The core of a record type definition */
braceBarFieldDeclListCore:
  | LBRACE_BAR recdFieldDeclList bar_rbrace
     { $2 }

  | LBRACE_BAR recdFieldDeclList recover
     { reportParseErrorAt (rhs parseState 1) (FSComp.SR.parsUnmatchedBraceBar())
       $2 }

  | LBRACE_BAR error bar_rbrace
     { [] }

classOrInterfaceOrStruct:
  | CLASS
     { SynTypeDefnKind.Class }

  | INTERFACE
     { SynTypeDefnKind.Interface }

  | STRUCT
     { SynTypeDefnKind.Struct }

interfaceMember:
  | INTERFACE { }
  | OINTERFACE_MEMBER { }

tyconNameAndTyparDecls:
  | opt_access path
      { None, $2.LongIdent, false, $1 }

  | opt_access prefixTyparDecls path
      { Some $2, $3.LongIdent, false, $1 }

  | opt_access path postfixTyparDecls
      { Some $3, $2.LongIdent, true, $1 }

  | opt_access recover
      { None, [], false, $1 }

prefixTyparDecls:
  | typar
      { SynTyparDecls.SinglePrefix(SynTyparDecl([], $1, [], SynTyparDeclTrivia.Zero), rhs parseState 1) }

  | LPAREN typarDeclList rparen
      { SynTyparDecls.PrefixList(List.rev $2, rhs2 parseState 1 3) }

typarDeclList:
  | typarDeclList COMMA typarDecl { $3 :: $1 }
  | typarDecl { [$1] }

typarDecl:
  | opt_attributes typar
      { SynTyparDecl($1, $2, [], SynTyparDeclTrivia.Zero) }

  | opt_attributes typar AMP intersectionConstraints
      { parseState.LexBuffer.CheckLanguageFeatureAndRecover LanguageFeature.ConstraintIntersectionOnFlexibleTypes (rhs2 parseState 3 4)
        let constraints, mAmpersands = $4
        SynTyparDecl($1, $2, List.rev constraints, { AmpersandRanges = rhs parseState 3 :: List.rev mAmpersands }) }

/* Any tokens in this grammar must be added to the lex filter rule 'peekAdjacentTypars' */
/* See the F# specification "Lexical analysis of type applications and type parameter definitions" */
postfixTyparDecls:
  | opt_HIGH_PRECEDENCE_TYAPP LESS typarDeclList opt_typeConstraints GREATER
      { let m = rhs2 parseState 2 5
        if not $2 then warning(Error(FSComp.SR.parsNonAdjacentTypars(), m))
        SynTyparDecls.PostfixList(List.rev $3, $4, m) }

/* Any tokens in this grammar must be added to the lex filter rule 'peekAdjacentTypars' */
/* See the F# specification "Lexical analysis of type applications and type parameter definitions" */
explicitValTyparDeclsCore:
  | typarDeclList COMMA DOT_DOT
      { (List.rev $1, true) }

  | typarDeclList
      { (List.rev $1, false) }

  | /* EMPTY */
      { ([], false) }

explicitValTyparDecls:
  | opt_HIGH_PRECEDENCE_TYAPP LESS explicitValTyparDeclsCore opt_typeConstraints GREATER
      { let m = rhs2 parseState 2 5
        if not $2 then warning(Error(FSComp.SR.parsNonAdjacentTypars(), m))
        let tps, flex = $3
        let tps = SynTyparDecls.PostfixList(tps, $4, m)
        SynValTyparDecls(Some tps, flex) }

opt_explicitValTyparDecls:
  | explicitValTyparDecls
      { $1 }
  |
      { SynValTyparDecls(None, true) }

hashConstraint:
  | HASH atomType
     { SynType.HashConstraint($2, lhs parseState) }

/* Any tokens in this grammar must be added to the lex filter rule 'peekAdjacentTypars' */
/* See the F# specification "Lexical analysis of type applications and type parameter definitions" */
opt_typeConstraints:
  | /* EMPTY */
     { [] }

  | WHEN typeConstraints
     { List.rev $2 }

/* Any tokens in this grammar must be added to the lex filter rule 'peekAdjacentTypars' */
/* See the F# specification "Lexical analysis of type applications and type parameter definitions" */
typeConstraints:
  | typeConstraints AND typeConstraint
     { $3 :: $1 }

  | typeConstraint
     { [$1] }

/* Any tokens in this grammar must be added to the lex filter rule 'peekAdjacentTypars' */
/* See the F# specification "Lexical analysis of type applications and type parameter definitions" */
intersectionConstraints:
  | intersectionConstraints AMP hashConstraint %prec prec_no_more_attr_bindings
      { let constraints, mAmpersands = $1
        ($3 :: constraints), (rhs parseState 2 :: mAmpersands) }

  | intersectionConstraints AMP atomType %prec prec_no_more_attr_bindings
      { let constraints, mAmpersands = $1
        errorR(Error(FSComp.SR.parsConstraintIntersectionSyntaxUsedWithNonFlexibleType(), $3.Range))
        ($3 :: constraints), (rhs parseState 2 :: mAmpersands) }

  | hashConstraint
      { [ $1 ], [] }

  | atomType
      { errorR(Error(FSComp.SR.parsConstraintIntersectionSyntaxUsedWithNonFlexibleType(), $1.Range))
        [ $1 ], [] }

/* Any tokens in this grammar must be added to the lex filter rule 'peekAdjacentTypars' */
/* See the F# specification "Lexical analysis of type applications and type parameter definitions" */
typeConstraint:
  | DEFAULT typar COLON typ
     { if parseState.LexBuffer.ReportLibraryOnlyFeatures then libraryOnlyError (lhs parseState)
       SynTypeConstraint.WhereTyparDefaultsToType($2, $4, lhs parseState) }

  | typar COLON_GREATER typ
     { SynTypeConstraint.WhereTyparSubtypeOfType($1, $3, lhs parseState) }

  | typar COLON STRUCT
     { SynTypeConstraint.WhereTyparIsValueType($1, lhs parseState) }

  | typar COLON IDENT STRUCT
     { if $3 <> "not" then reportParseErrorAt (rhs parseState 3) (FSComp.SR.parsUnexpectedIdentifier($3))
       SynTypeConstraint.WhereTyparIsReferenceType($1, lhs parseState) }

  | typar COLON NULL
     { SynTypeConstraint.WhereTyparSupportsNull($1, lhs parseState) }

  | typar COLON IDENT NULL
      { if $3 <> "not" then reportParseErrorAt (rhs parseState 3) (FSComp.SR.parsUnexpectedIdentifier($3 + " (2)"))  
        SynTypeConstraint.WhereTyparNotSupportsNull($1, lhs parseState) }

  | typar COLON LPAREN classMemberSpfn rparen
     { let tp = $1
       SynTypeConstraint.WhereTyparSupportsMember(SynType.Var(tp, tp.Range), $4, lhs parseState) }

  | LPAREN typeAlts rparen COLON LPAREN classMemberSpfn rparen
     { let mParen = rhs2 parseState 1 3
       let t = SynType.Paren($2, mParen)
       SynTypeConstraint.WhereTyparSupportsMember(t, $6, lhs parseState) }

  | typar COLON DELEGATE typeArgsNoHpaDeprecated
     { let _ltm, _gtm, args, _commas, mWhole = $4
       SynTypeConstraint.WhereTyparIsDelegate($1, args, unionRanges $1.Range mWhole) }

  | typar COLON IDENT typeArgsNoHpaDeprecated
     { match $3 with
       | "enum" ->
           let _ltm, _gtm, args, _commas, mWhole = $4
           SynTypeConstraint.WhereTyparIsEnum($1, args, unionRanges $1.Range mWhole)
       | nm -> raiseParseErrorAt (rhs parseState 3) (FSComp.SR.parsUnexpectedIdentifier(nm + " (3)")) }

  | typar COLON IDENT
     { match $3 with
       | "comparison" -> SynTypeConstraint.WhereTyparIsComparable($1, lhs parseState)
       | "equality" -> SynTypeConstraint.WhereTyparIsEquatable($1, lhs parseState)
       | "unmanaged" -> SynTypeConstraint.WhereTyparIsUnmanaged($1, lhs parseState)
       | nm -> raiseParseErrorAt (rhs parseState 3) (FSComp.SR.parsUnexpectedIdentifier(nm + " (4)")) }

  | appTypeWithoutNull
     { SynTypeConstraint.WhereSelfConstrained($1, lhs parseState) }

typeAlts:
  | typeAlts OR appTypeWithoutNull
     { let mOr = rhs parseState 2
       let m = unionRanges $1.Range $3.Range
       SynType.Or($1, $3, m, { OrKeyword = mOr }) }

  | appTypeWithoutNull
     { $1 }

/* The core of a union type definition */
unionTypeRepr:
  /* Note the next three rules are required to disambiguate this from type x = y */
  /* Attributes can only appear on a single constructor if you've used a | */
  | barAndgrabXmlDoc attrUnionCaseDecls
     { $2 $1 }

  | firstUnionCaseDeclOfMany barAndgrabXmlDoc attrUnionCaseDecls
     { $1 :: $3 $2 }

  | firstUnionCaseDecl
     { [$1] }

barAndgrabXmlDoc:
  | BAR
     { let mBar = rhs parseState 1
       grabXmlDoc(parseState, [], 1), mBar }

attrUnionCaseDecls:
  | attrUnionCaseDecl barAndgrabXmlDoc attrUnionCaseDecls
     { (fun xmlDocAndBar -> $1 xmlDocAndBar :: $3 $2) }

  | attrUnionCaseDecl
     { (fun xmlDocAndBar -> [ $1 xmlDocAndBar ]) }

/* The core of a union case definition */
attrUnionCaseDecl:
  | opt_attributes opt_access unionCaseName
      { mkSynUnionCase $1 $2 $3 (SynUnionCaseKind.Fields []) (rhs2 parseState 1 3) >> Choice2Of2 }

  | opt_attributes opt_access recover
      { fun (xmlDoc, mBar) -> mkSynUnionCase $1 $2 (SynIdent(mkSynId mBar.EndRange "", None)) (SynUnionCaseKind.Fields []) mBar (xmlDoc, mBar) |> Choice2Of2 }

  | opt_attributes opt_access unionCaseName OF unionCaseRepr
      { mkSynUnionCase $1 $2 $3 (SynUnionCaseKind.Fields $5) (rhs2 parseState 1 5) >> Choice2Of2 }

  | opt_attributes opt_access unionCaseName unionCaseRepr
      { errorR (Error(FSComp.SR.parsMissingKeyword("of"), rhs2 parseState 3 4))
        mkSynUnionCase $1 $2 $3 (SynUnionCaseKind.Fields $4) (rhs2 parseState 1 4) >> Choice2Of2 }

  | opt_attributes opt_access OF unionCaseRepr
      { let mOf = rhs parseState 3
        let mId = mOf.StartRange
        errorR (Error(FSComp.SR.parsMissingUnionCaseName(), mOf))
        mkSynUnionCase $1 $2 (SynIdent(mkSynId mId "", None)) (SynUnionCaseKind.Fields $4) (rhs2 parseState 1 4) >> Choice2Of2 }

  | opt_attributes opt_access OF recover
      { let mOf = rhs parseState 3
        let mId = mOf.StartRange
        errorR (Error(FSComp.SR.parsMissingUnionCaseName(), mOf))
        mkSynUnionCase $1 $2 (SynIdent(mkSynId mId "", None)) (SynUnionCaseKind.Fields []) (rhs2 parseState 1 3) >> Choice2Of2 }

  | opt_attributes opt_access unionCaseName OF recover
      { mkSynUnionCase $1 $2 $3 (SynUnionCaseKind.Fields []) (rhs2 parseState 1 4) >> Choice2Of2 }

  | opt_attributes opt_access unionCaseName COLON topType
      { if parseState.LexBuffer.ReportLibraryOnlyFeatures then libraryOnlyWarning(lhs parseState)
        mkSynUnionCase $1 $2 $3 (SynUnionCaseKind.FullType $5) (rhs2 parseState 1 5) >> Choice2Of2 }

  | opt_attributes opt_access unionCaseName EQUALS atomicExpr
      { if Option.isSome $2 then errorR(Error(FSComp.SR.parsEnumFieldsCannotHaveVisibilityDeclarations(), rhs parseState 2))
        let mEquals = rhs parseState 4
        let mDecl = rhs2 parseState 1 5
        (fun (xmlDoc, mBar) ->
            let trivia: SynEnumCaseTrivia = { BarRange = Some mBar; EqualsRange = mEquals }
            let mDecl = unionRangeWithXmlDoc xmlDoc mDecl
            Choice1Of2 (SynEnumCase ($1, $3, fst $5, xmlDoc, mDecl, trivia))) }

  | opt_attributes opt_access unionCaseName EQUALS recover
      { if Option.isSome $2 then errorR(Error(FSComp.SR.parsEnumFieldsCannotHaveVisibilityDeclarations(), rhs parseState 2))
        let mEquals = rhs parseState 4
        let expr = arbExpr ("attrUnionCaseDecl", mEquals.EndRange)
        let mDecl = rhs2 parseState 1 4
        fun (xmlDoc, mBar) ->
            let trivia: SynEnumCaseTrivia = { BarRange = Some mBar; EqualsRange = mEquals }
            let mDecl = unionRangeWithXmlDoc xmlDoc mDecl
            Choice1Of2 (SynEnumCase ($1, $3, expr, xmlDoc, mDecl, trivia)) }

/* The name of a union case */
unionCaseName:
  | nameop
      { $1 }

  | LPAREN COLON_COLON rparen
      { let lpr = rhs parseState 1
        let rpr = rhs parseState 3
        SynIdent(ident(opNameCons, rhs parseState 2), Some(IdentTrivia.OriginalNotationWithParen(lpr, "::", rpr))) }

  | LPAREN LBRACK RBRACK rparen
      { let lpr = rhs parseState 1
        let rpr = rhs parseState 3
        SynIdent(ident(opNameNil, rhs2 parseState 2 3), Some(IdentTrivia.OriginalNotationWithParen(lpr, "[]", rpr))) }

firstUnionCaseDeclOfMany:
  | ident opt_OBLOCKSEP
      { let trivia: SynUnionCaseTrivia = { BarRange = None }
        let xmlDoc = grabXmlDoc(parseState, [], 1)
        let mDecl = (rhs parseState 1) |> unionRangeWithXmlDoc xmlDoc
        Choice2Of2 (SynUnionCase ([], (SynIdent($1, None)), SynUnionCaseKind.Fields [], xmlDoc, None, mDecl, trivia)) }

  | ident EQUALS atomicExpr opt_OBLOCKSEP
      { let mEquals = rhs parseState 2
        let trivia: SynEnumCaseTrivia = { BarRange = None; EqualsRange = mEquals }
        let xmlDoc = grabXmlDoc(parseState, [], 1)
        let mDecl = (rhs2 parseState 1 3) |> unionRangeWithXmlDoc xmlDoc
        Choice1Of2 (SynEnumCase ([], SynIdent($1, None), fst $3, xmlDoc, mDecl, trivia)) }

  | ident EQUALS recover opt_OBLOCKSEP
      { let mEquals = rhs parseState 2
        let expr = arbExpr ("firstUnionCaseDeclOfMany1", mEquals.EndRange)
        let trivia: SynEnumCaseTrivia = { BarRange = None; EqualsRange = mEquals }
        let xmlDoc = grabXmlDoc(parseState, [], 1)
        let mDecl = (rhs2 parseState 1 2) |> unionRangeWithXmlDoc xmlDoc
        Choice1Of2 (SynEnumCase ([], SynIdent($1, None), expr, xmlDoc, mDecl, trivia)) }

  | firstUnionCaseDecl opt_OBLOCKSEP
      { $1 }

firstUnionCaseDecl:
  | ident OF unionCaseRepr
      { let trivia: SynUnionCaseTrivia = { BarRange = None }
        let xmlDoc = grabXmlDoc (parseState, [], 1)
        let mDecl = rhs2 parseState 1 3 |> unionRangeWithXmlDoc xmlDoc
        Choice2Of2(SynUnionCase([], SynIdent($1, None), SynUnionCaseKind.Fields $3, xmlDoc, None, mDecl, trivia)) }

  | unionCaseName COLON topType 
      { if parseState.LexBuffer.ReportLibraryOnlyFeatures then libraryOnlyWarning(lhs parseState)
        let trivia: SynUnionCaseTrivia = { BarRange = None }
        let xmlDoc = grabXmlDoc (parseState, [], 1)
        let mDecl = rhs2 parseState 1 3 |> unionRangeWithXmlDoc xmlDoc
        Choice2Of2(SynUnionCase([], $1, SynUnionCaseKind.FullType $3, xmlDoc, None, mDecl, trivia)) }

  | ident OF recover
      { let trivia: SynUnionCaseTrivia = { BarRange = None }
        let xmlDoc = grabXmlDoc (parseState, [], 1)
        let mDecl = rhs2 parseState 1 2 |> unionRangeWithXmlDoc xmlDoc
        Choice2Of2(SynUnionCase([], SynIdent($1, None), SynUnionCaseKind.Fields [], xmlDoc, None, mDecl, trivia)) }

  | OF unionCaseRepr
     { let mOf = rhs parseState 1
       let mId = mOf.StartRange
       errorR (Error(FSComp.SR.parsMissingUnionCaseName(), mOf))
       let id = SynIdent(mkSynId mId "", None)
       let trivia: SynUnionCaseTrivia = { BarRange = None }
       let xmlDoc = grabXmlDoc (parseState, [], 1)
       let mDecl = rhs2 parseState 1 2 |> unionRangeWithXmlDoc xmlDoc
       Choice2Of2(SynUnionCase([], id, SynUnionCaseKind.Fields $2, xmlDoc, None, mDecl, trivia)) }

  | ident EQUALS atomicExpr opt_OBLOCKSEP
      { let mEquals = rhs parseState 2
        let trivia: SynEnumCaseTrivia = { BarRange = None; EqualsRange = mEquals }
        let xmlDoc = grabXmlDoc (parseState, [], 1)
        let mDecl = rhs2 parseState 1 3 |> unionRangeWithXmlDoc xmlDoc
        Choice1Of2(SynEnumCase([], SynIdent($1, None), fst $3, xmlDoc, mDecl, trivia)) }

  | ident EQUALS recover opt_OBLOCKSEP
      { let mEquals = rhs parseState 2
        let expr = arbExpr ("firstUnionCaseDecl", mEquals.EndRange)
        let trivia: SynEnumCaseTrivia = { BarRange = None; EqualsRange = mEquals }
        let xmlDoc = grabXmlDoc (parseState, [], 1)
        let mDecl = rhs2 parseState 1 2 |> unionRangeWithXmlDoc xmlDoc
        Choice1Of2(SynEnumCase([], SynIdent($1, None), expr, xmlDoc, mDecl, trivia)) }


unionCaseReprElements:
  | unionCaseReprElement STAR unionCaseReprElements
     { $1 :: $3 }

  | unionCaseReprElement %prec prec_toptuptyptail_prefix
     { [$1] }

unionCaseReprElement:
  | ident COLON appTypeNullableInParens
     { let xmlDoc = grabXmlDoc(parseState, [], 1)
       let mWhole = rhs2 parseState 1 3 |> unionRangeWithXmlDoc xmlDoc
       mkSynNamedField ($1, $3, xmlDoc, mWhole) }

  | appTypeNullableInParens
     { let xmlDoc = grabXmlDoc(parseState, [], 1)
       mkSynAnonField ($1, xmlDoc) }

  | ident COLON invalidUseOfAppTypeFunction
     { let xmlDoc = grabXmlDoc(parseState, [], 1)
       let mWhole = rhs2 parseState 1 3 |> unionRangeWithXmlDoc xmlDoc
       reportParseErrorAt ($3 : SynType).Range (FSComp.SR.tcUnexpectedFunTypeInUnionCaseField())
       mkSynNamedField ($1, $3, xmlDoc, mWhole) }

  | invalidUseOfAppTypeFunction
     { let xmlDoc = grabXmlDoc(parseState, [], 1)
       reportParseErrorAt ($1 : SynType).Range (FSComp.SR.tcUnexpectedFunTypeInUnionCaseField())
       mkSynAnonField ($1, xmlDoc) }

unionCaseRepr:
  | braceFieldDeclList
     { errorR(Deprecated(FSComp.SR.parsConsiderUsingSeparateRecordType(), lhs parseState))
       $1 }

  | unionCaseReprElements
     { $1 }

/* A list of field declarations in a record type */
recdFieldDeclList:
  | recdFieldDecl seps recdFieldDeclList
     { $1 :: $3 }

  | recdFieldDecl opt_seps
     { [$1] }

/* A field declaration in a record type */
recdFieldDecl:
  | opt_attributes fieldDecl
     { let rangeStart = rhs parseState 1
       let fld = $2 $1 None rangeStart None
       let (SynField (a, b, c, d, e, xmlDoc, vis, mWhole, trivia)) = fld
       if Option.isSome vis then errorR (Error (FSComp.SR.parsRecordFieldsCannotHaveVisibilityDeclarations (), rhs parseState 2))
       let mWhole = unionRangeWithXmlDoc xmlDoc mWhole
       SynField (a, b, c, d, e, xmlDoc, None, mWhole, trivia) }

/* Part of a field or val declaration in a record type or object type */
fieldDecl:
  | opt_mutable opt_access ident COLON typ
     { mkSynField parseState (Some $3) (Some $5) $1 $2 }

  | opt_mutable opt_access ident COLON recover
     { let mColon = rhs parseState 4
       let t = SynType.FromParseError(mColon.EndRange)
       mkSynField parseState (Some $3) (Some t) $1 $2 }

  | opt_mutable opt_access ident recover
     { let t = SynType.FromParseError($3.idRange.EndRange)
       mkSynField parseState (Some $3) (Some t) $1 $2 }

  | opt_mutable opt_access recover
     { mkSynField parseState None None $1 $2 }

/* An exception definition */
exconDefn:
  | exconCore opt_classDefn
     { let mWith, optClassDefn = $2
       SynExceptionDefn($1, mWith, optClassDefn, ($1.Range, optClassDefn) ||> unionRangeWithListBy (fun cd -> cd.Range)) }

/* Part of an exception definition */
exconCore:
  | EXCEPTION opt_attributes opt_access exconIntro exconRepr
      { let m =
            match $5 with
            | None -> rhs2 parseState 1 4
            | Some p -> unionRanges (rangeOfLongIdent p) (rhs2 parseState 1 4)
        SynExceptionDefnRepr($2, $4, $5, PreXmlDoc.Empty, $3, m) }

  | EXCEPTION opt_attributes opt_access recover
      { let m =
            match $3 with
            | Some access -> unionRanges (rhs parseState 1) access.Range
            | _ ->

            match $2 with
            | [] -> rhs parseState 1
            | attrs -> ((rhs parseState 1), attrs) ||> unionRangeWithListBy (fun (a: SynAttributeList) -> a.Range)

        let id = SynIdent(mkSynId m.EndRange "", None)
        let unionCase = SynUnionCase([], id, SynUnionCaseKind.Fields [], PreXmlDoc.Empty, None, m, { BarRange = None })

        SynExceptionDefnRepr($2, unionCase, None, PreXmlDoc.Empty, $3, m) }

/* Part of an exception definition */
exconIntro:
  | ident
      { SynUnionCase([], SynIdent($1, None), SynUnionCaseKind.Fields [], PreXmlDoc.Empty, None, lhs parseState, { BarRange = None }) }

  | ident OF unionCaseRepr
      { SynUnionCase([], SynIdent($1, None), SynUnionCaseKind.Fields $3, PreXmlDoc.Empty, None, lhs parseState, { BarRange = None }) }

  | ident OF recover
      { SynUnionCase([], SynIdent($1, None), SynUnionCaseKind.Fields [], PreXmlDoc.Empty, None, lhs parseState, { BarRange = None }) }

exconRepr:
  | /* EMPTY */
     { None }

  | EQUALS path
     { Some($2.LongIdent) }

/*-------------------------------------------------------------------------*/
/* F# Definitions, Types, Patterns and Expressions */

/* A 'let ...' or 'do ...' statement in the non-#light syntax */
defnBindings:
  | LET opt_rec localBindings
      { let mLetKwd = rhs parseState 1
        let isUse = $1
        let isRec = $2
        let leadingKeyword =
            if isRec then
                SynLeadingKeyword.LetRec(mLetKwd, rhs parseState 2)
            else
                SynLeadingKeyword.Let(mLetKwd)

        let localBindingsLastRangeOpt, localBindingsBuilder = $3

        // Calculate the precise range of the binding set, up to the end of the last r.h.s. expression
        let bindingSetRange =
            match localBindingsLastRangeOpt with
            | None -> rhs2 parseState 1 2 (* there was some error - this will be an approximate range *)
            | Some lastRange -> unionRanges mLetKwd lastRange

        // The first binding swallows any attributes prior to the 'let'
        BindingSetPreAttrs(mLetKwd, isRec, isUse,
            (fun attrs vis ->
                let xmlDoc = grabXmlDoc(parseState, attrs, 1)
                // apply the builder
                let binds = localBindingsBuilder xmlDoc attrs vis leadingKeyword
                if not isRec && not (isNilOrSingleton binds) then
                      reportParseErrorAt mLetKwd (FSComp.SR.parsLetAndForNonRecBindings())
                [], binds),
            bindingSetRange) }

  | cPrototype
      { let bindRange = lhs parseState
        BindingSetPreAttrs(bindRange, false, false, $1, bindRange) }


/* A 'do ...' statement in the non-#light syntax */
doBinding:
  | DO typedSequentialExprBlock
      { let mDoKwd = rhs parseState 1
        let mWhole = unionRanges mDoKwd $2.Range
        // any attributes prior to the 'let' are left free, e.g. become top-level attributes
        // associated with the module, 'main' function or assembly depending on their target
        BindingSetPreAttrs(mDoKwd, false, false, (fun attrs vis -> attrs, [mkSynDoBinding (vis, mDoKwd, $2, mWhole)]), mWhole) }


/* A 'let ....' binding in the #light syntax */
hardwhiteLetBindings:
  | OLET opt_rec localBindings hardwhiteDefnBindingsTerminator
      { let mLetKwd = rhs parseState 1
        let isUse = $1
        let isRec = $2
        let leadingKeyword =
            if not isUse && isRec then
                SynLeadingKeyword.LetRec(mLetKwd, rhs parseState 2)
            elif isUse && not isRec then
                SynLeadingKeyword.Use mLetKwd
            elif isUse && isRec then
                SynLeadingKeyword.UseRec(mLetKwd, rhs parseState 2)
            else
                SynLeadingKeyword.Let(mLetKwd)

        let report, mIn, _ = $4
        report (if isUse then "use" else "let") mLetKwd // report unterminated error

        let localBindingsLastRangeOpt, localBindingsBuilder = $3

        // Calculate the precise range of the binding set, up to the end of the last r.h.s. expression
        let bindingSetRange =
            match localBindingsLastRangeOpt with
            | None -> rhs parseState 1 (* there was some error - this will be an approximate range *)
            | Some lastRange -> unionRanges mLetKwd lastRange

        // the first binding swallow any attributes prior to the 'let'
        BindingSetPreAttrs(mLetKwd, isRec, isUse,
          (fun attrs vis ->
            let xmlDoc = grabXmlDoc(parseState, attrs, 1)
            let binds = localBindingsBuilder xmlDoc attrs vis leadingKeyword
            if not isRec && not (isNilOrSingleton binds) then
                reportParseErrorAt mLetKwd (FSComp.SR.parsLetAndForNonRecBindings())
            [], binds),
          bindingSetRange),
          (unionRanges mLetKwd bindingSetRange),
          mIn }


/* A 'do ...' statement */
hardwhiteDoBinding:
  | ODO typedSequentialExprBlock hardwhiteDefnBindingsTerminator
      { let mDo = rhs parseState 1
        let _, _, mDone = $3
        let mAll = unionRanges mDo $2.Range
        let seqPt = DebugPointAtBinding.NoneAtDo
        // any attributes prior to the 'let' are left free, e.g. become top-level attributes
        // associated with the module, 'main' function or assembly depending on their target
        BindingSetPreAttrs(mDo, false, false, (fun attrs vis -> attrs, [mkSynDoBinding (vis, mDo, $2, mAll)]), mAll), $2 }

  | ODO ODECLEND
      { let mDo = rhs parseState 1
        reportParseErrorAt (rhs parseState 2) (FSComp.SR.parsExpectingExpression ())
        let seqPt = DebugPointAtBinding.NoneAtDo
        let expr = arbExpr ("hardwhiteDoBinding1", mDo.EndRange)
        BindingSetPreAttrs(mDo, false, false, (fun attrs vis -> attrs, [mkSynDoBinding (vis, mDo, expr, mDo)]), mDo), expr }

/* The bindings in a class type definition */
classDefnBindings:
  | defnBindings
     { $1 }

  | doBinding
     { $1 }

  | hardwhiteLetBindings
     { let b, m, _ = $1
       b }

  | hardwhiteDoBinding
     { fst $1 }


/* The terminator for a 'let ....' binding in the #light syntax */
hardwhiteDefnBindingsTerminator:
  | ODECLEND
     { let mToken = rhs parseState 1
       // In LexFilter.fs the IN token could have been transformed to an ODECLEND one.
       let mIn = if (mToken.EndColumn - mToken.StartColumn) = 2 then Some mToken else None
       (fun _ m -> ()), mIn, Some $1 }

  | recover
     { (fun kwd m ->
         let msg =
             match kwd with
             | "let!" -> FSComp.SR.parsUnmatchedLetBang()
             | "use!" -> FSComp.SR.parsUnmatchedUseBang()
             | "use" -> FSComp.SR.parsUnmatchedUse()
             | _ (*"let" *) -> FSComp.SR.parsUnmatchedLet()
         reportParseErrorAt m msg), None, None }

/* An 'extern' DllImport function definition in C-style syntax */
cPrototype:
  | EXTERN cRetType opt_access ident opt_HIGH_PRECEDENCE_APP LPAREN externArgs rparen
      { let mExtern = rhs parseState 1
        let rty, vis, nm, (args, commas) = $2, $3, $4, $7
        let nmm = rhs parseState 3
        let argsm = rhs parseState 6
        let mBindLhs = lhs parseState
        let mWhole = lhs parseState
        let mRhs = lhs parseState
        let rhsExpr =
            SynExpr.App(
                ExprAtomicFlag.NonAtomic,
                false,
                SynExpr.Ident(ident("failwith", rhs parseState 6)),
                SynExpr.Const(SynConst.String("extern was not given a DllImport attribute", SynStringKind.Regular, rhs parseState 8), rhs parseState 8),
                mRhs)
        (fun attrs _ ->
            let bindingPat = SynPat.LongIdent(SynLongIdent([nm], [], [None]), None, Some noInferredTypars, SynArgPats.Pats [SynPat.Tuple(false, args, commas, argsm)], vis, nmm)
            let mWholeBindLhs = (mBindLhs, attrs) ||> unionRangeWithListBy (fun (a: SynAttributeList) -> a.Range)
            let xmlDoc = grabXmlDoc(parseState, attrs, 1)
            let trivia = { LeadingKeyword = SynLeadingKeyword.Extern mExtern; InlineKeyword = None; EqualsRange = None }
            let binding =
                mkSynBinding
                    (xmlDoc, bindingPat)
                    (vis, false, false, mWholeBindLhs, DebugPointAtBinding.NoneAtInvisible, Some(None, rty), rhsExpr, mRhs, [], attrs, None, trivia)
            [], [binding]) }

/* A list of arguments in an 'extern' DllImport function definition */
externArgs:
  | externMoreArgs
     { let args, commas = $1
       List.rev args, (List.rev commas) }

  | externArg
     { [$1], [] }
  |
     { [], [] }


/* Part of the list of arguments in an 'extern' DllImport function definition */
externMoreArgs:
  | externMoreArgs COMMA externArg
     { let args, commas = $1
       let mComma = rhs parseState 2
       $3 :: args, (mComma :: commas) }

  | externArg COMMA externArg
     { let mComma = rhs parseState 2
       [$3; $1], [mComma] }


/* A single argument in an 'extern' DllImport function definition */
externArg:
  | opt_attributes cType
     { let m = lhs parseState
       SynPat.Typed(SynPat.Wild m, $2, m) |> addAttribs $1 }

  | opt_attributes cType ident
     { let m = lhs parseState
       SynPat.Typed(SynPat.Named(SynIdent($3, None), false, None, m), $2, m) |> addAttribs $1 }

/* An type in an 'extern' DllImport function definition */
cType:
  | path
     { let m = $1.Range
       SynType.App(SynType.LongIdent($1), None, [], [], None, false, m) }

  | cType opt_HIGH_PRECEDENCE_APP LBRACK RBRACK
     { let m = lhs parseState
       SynType.App(SynType.LongIdent(SynLongIdent([ident("[]", m)], [], [None])), None, [$1], [], None, true, m) }

  | cType STAR
     { let m = lhs parseState
       SynType.App(SynType.LongIdent(SynLongIdent([ident("nativeptr", m)], [], [ Some(IdentTrivia.OriginalNotation "*") ])), None, [$1], [], None, true, m) }

  | cType BAR_JUST_BEFORE_NULL NULL
    { SynType.WithNull($1, false, lhs parseState) }

  | cType AMP
     { let m = lhs parseState
       SynType.App(SynType.LongIdent(SynLongIdent([ident("byref", m)], [], [ Some(IdentTrivia.OriginalNotation "&") ])), None, [$1], [], None, true, m) }

  | VOID STAR
     { let m = lhs parseState
       SynType.App(SynType.LongIdent(SynLongIdent([ident("nativeint", m)], [], [ Some(IdentTrivia.OriginalNotation "void*") ])), None, [], [], None, true, m) }


/* A return type in an 'extern' DllImport function definition */
cRetType:
  | opt_attributes cType
     { SynReturnInfo(($2, SynArgInfo($1, false, None)), rhs parseState 2) }

  | opt_attributes VOID
     { let m = rhs parseState 2
       SynReturnInfo((SynType.App(SynType.LongIdent(SynLongIdent([ident("unit", m)], [], [ Some(IdentTrivia.OriginalNotation "void") ])), None, [], [], None, false, m), SynArgInfo($1, false, None)), m) }


localBindings:
  | attr_localBinding moreLocalBindings
      { let (moreBindings, moreBindingRanges) = List.unzip $2
        let moreLocalBindingsLastRange = if moreBindingRanges.IsEmpty then None else Some(List.last moreBindingRanges)
        match $1 with
        | Some(localBindingRange, attrLocalBindingBuilder) ->
           let lastRange =
               match moreLocalBindingsLastRange with
               | None -> localBindingRange
               | Some m -> m
           Some lastRange, (fun xmlDoc attrs vis leadingKeyword -> attrLocalBindingBuilder xmlDoc attrs vis leadingKeyword true :: moreBindings)
        | None ->
           moreLocalBindingsLastRange, (fun _xmlDoc _attrs _vis _leadingKeyword -> moreBindings) }


moreLocalBindings:
  | AND attr_localBinding moreLocalBindings
      { let leadingKeyword = SynLeadingKeyword.And(rhs parseState 1)
        (match $2 with
         | Some(localBindingRange, attrLocalBindingBuilder) ->
            let xmlDoc = grabXmlDoc(parseState, [], 1)
            let xmlDoc = if xmlDoc.IsEmpty then grabXmlDoc(parseState, [], 2) else xmlDoc
            (attrLocalBindingBuilder xmlDoc [] None leadingKeyword false, localBindingRange) :: $3
         | None -> $3) }

  | %prec prec_no_more_attr_bindings
      { [] }


/* A single binding, possibly with custom attributes */
attr_localBinding:
  | opt_attributes localBinding
      { let attrs2 = $1
        let localBindingRange, localBindingBuilder = $2
        let attrLocalBindingBuilder = (fun xmlDoc attrs vis leadingKeyword _ -> localBindingBuilder xmlDoc (attrs@attrs2) vis leadingKeyword)
        Some(localBindingRange, attrLocalBindingBuilder) }

  | error
      { None }


/* A single binding in an expression or definition */
localBinding:
  | opt_inline opt_mutable bindingPattern opt_topReturnTypeWithTypeConstraints EQUALS typedExprWithStaticOptimizationsBlock
      { let (expr: SynExpr), opts = $6
        let mEquals = rhs parseState 5
        let mRhs = expr.Range
        let optReturnType = $4
        let bindingPat, mBindLhs = $3
        let localBindingRange = unionRanges (rhs2 parseState 1 5) mRhs
        let localBindingBuilder =
          (fun xmlDoc attrs vis (leadingKeyword: SynLeadingKeyword) ->
            let mWhole = (unionRanges leadingKeyword.Range mRhs, attrs) ||> unionRangeWithListBy (fun (a: SynAttributeList) -> a.Range)
            let spBind = if IsDebugPointBinding bindingPat expr then DebugPointAtBinding.Yes mWhole else DebugPointAtBinding.NoneAtLet
            let mWholeBindLhs = (mBindLhs, attrs) ||> unionRangeWithListBy (fun (a: SynAttributeList) -> a.Range)
            let trivia: SynBindingTrivia = { LeadingKeyword = leadingKeyword; InlineKeyword = $1; EqualsRange = Some mEquals }
            mkSynBinding (xmlDoc, bindingPat) (vis, Option.isSome $1, Option.isSome $2, mWholeBindLhs, spBind, optReturnType, expr, mRhs, opts, attrs, None, trivia))
        localBindingRange, localBindingBuilder }

  | opt_inline opt_mutable bindingPattern opt_topReturnTypeWithTypeConstraints EQUALS error
      { let mWhole = rhs2 parseState 1 5
        let mRhs = rhs parseState 5
        let optReturnType = $4
        let bindingPat, mBindLhs = $3
        let localBindingBuilder =
          (fun xmlDoc attrs vis leadingKeyword ->
            let mEquals = rhs parseState 5
            let zeroWidthAtEnd = mEquals.EndRange
            let rhsExpr = arbExpr ("localBinding1", zeroWidthAtEnd)
            let spBind = if IsDebugPointBinding bindingPat rhsExpr then DebugPointAtBinding.Yes mWhole else DebugPointAtBinding.NoneAtLet
            let trivia: SynBindingTrivia = { LeadingKeyword = leadingKeyword; InlineKeyword = $1; EqualsRange = Some mEquals }
            mkSynBinding (xmlDoc, bindingPat) (vis, Option.isSome $1, Option.isSome $2, mBindLhs, spBind, optReturnType, rhsExpr, mRhs, [], attrs, None, trivia))
        mWhole, localBindingBuilder }

  | opt_inline opt_mutable bindingPattern opt_topReturnTypeWithTypeConstraints recover
      { if not $5 then reportParseErrorAt (rhs parseState 5) (FSComp.SR.parsUnexpectedEndOfFileDefinition())
        let bindingPat, mBindLhs = $3
        let optReturnType = $4
        let mWhole =
            let mStart = rhs parseState 1
            let mEnd =
                match optReturnType with
                | None -> bindingPat.Range
                | Some (_, returnInfo) -> returnInfo.Range
            unionRanges mStart mEnd
        let mRhs = mWhole.EndRange // zero-width range at end of last good token
        let localBindingBuilder =
          (fun xmlDoc attrs vis (leadingKeyword: SynLeadingKeyword) ->
            let spBind = DebugPointAtBinding.Yes(unionRanges leadingKeyword.Range mRhs)
            let trivia = { LeadingKeyword = leadingKeyword; InlineKeyword = $1; EqualsRange = None }
            let rhsExpr = arbExpr ("localBinding2", mRhs)
            mkSynBinding (xmlDoc, bindingPat) (vis, Option.isSome $1, Option.isSome $2, mBindLhs, spBind, optReturnType, rhsExpr, mRhs, [], attrs, None, trivia))
        mWhole, localBindingBuilder }

/* A single expression with an optional type annotation, and an optional static optimization block */
typedExprWithStaticOptimizationsBlock:
  | OBLOCKBEGIN typedExprWithStaticOptimizations oblockend
      { $2 }

  | OBLOCKBEGIN typedExprWithStaticOptimizations recover
      { if not $3 then reportParseErrorAt (rhs parseState 3) (FSComp.SR.parsUnexpectedEndOfFile())
        let a, b = $2
        (exprFromParseError a, b) }

  | typedExprWithStaticOptimizations
      { $1 }

typedExprWithStaticOptimizations :
  | typedSequentialExpr opt_staticOptimizations
      { $1, List.rev $2 }

opt_staticOptimizations:
  | opt_staticOptimizations staticOptimization
      { $2 :: $1 }

  | /* EMPTY */
      { [] }

staticOptimization:
  | WHEN staticOptimizationConditions EQUALS typedSequentialExprBlock
      { ($2, $4) }

staticOptimizationConditions:
  | staticOptimizationConditions AND staticOptimizationCondition
      { $3 :: $1 }

  | staticOptimizationCondition
      { [$1 ] }

staticOptimizationCondition:
  | typar COLON typ
      { SynStaticOptimizationConstraint.WhenTyparTyconEqualsTycon($1, $3, lhs parseState) }

  | typar STRUCT
      { SynStaticOptimizationConstraint.WhenTyparIsStruct($1, lhs parseState) }

rawConstant:
  | INT8
    { if snd $1 then errorR(Error(FSComp.SR.lexOutsideEightBitSigned(), lhs parseState))
      SynConst.SByte(fst $1) }

  | UINT8
    { SynConst.Byte $1 }

  | INT16
    { if snd $1 then errorR(Error(FSComp.SR.lexOutsideSixteenBitSigned(), lhs parseState))
      SynConst.Int16 (fst $1) }

  | UINT16
    { SynConst.UInt16 $1 }

  | INT32
    { if snd $1 then errorR(Error(FSComp.SR.lexOutsideThirtyTwoBitSigned(), lhs parseState))
      SynConst.Int32 (fst $1) }

  | UINT32
    { SynConst.UInt32 $1 }

  | INT64
    { if snd $1 then errorR(Error(FSComp.SR.lexOutsideSixtyFourBitSigned(), lhs parseState))
      SynConst.Int64 (fst $1) }

  | UINT64
    { SynConst.UInt64 $1 }

  | NATIVEINT
    { if snd $1 then errorR(Error(FSComp.SR.lexOutsideNativeSigned(), lhs parseState))
      SynConst.IntPtr(fst $1) }

  | UNATIVEINT
    { SynConst.UIntPtr $1 }

  | IEEE32
    { SynConst.Single $1 }

  | IEEE64
    { SynConst.Double $1 }

  | CHAR
    { SynConst.Char $1 }

  | DECIMAL
    { SynConst.Decimal $1 }

  | BIGNUM
    { SynConst.UserNum $1 }

  | string
    { let s, synStringKind = $1
      SynConst.String(s, synStringKind, lhs parseState) }

  | sourceIdentifier
    { let c, v = $1
      SynConst.SourceIdentifier(c, v, lhs parseState) }

  | BYTEARRAY
    { let (v, synByteStringKind, _) = $1
      SynConst.Bytes(v, synByteStringKind, lhs parseState) }

rationalConstant:
  | INT32 INFIX_STAR_DIV_MOD_OP INT32
    { if $2 <> "/" then reportParseErrorAt (rhs parseState 2) (FSComp.SR.parsUnexpectedOperatorForUnitOfMeasure())
      if fst $3 = 0 then reportParseErrorAt (rhs parseState 3) (FSComp.SR.parsIllegalDenominatorForMeasureExponent())
      if (snd $1) || (snd $3) then errorR(Error(FSComp.SR.lexOutsideThirtyTwoBitSigned(), lhs parseState))
      SynRationalConst.Rational(fst $1, rhs parseState 1, rhs parseState 2, fst $3, rhs parseState 3, lhs parseState) }

  | MINUS INT32 INFIX_STAR_DIV_MOD_OP INT32
    { if $3 <> "/" then reportParseErrorAt (rhs parseState 3) (FSComp.SR.parsUnexpectedOperatorForUnitOfMeasure())
      if fst $4 = 0 then reportParseErrorAt (rhs parseState 4) (FSComp.SR.parsIllegalDenominatorForMeasureExponent())
      if (snd $2) || (snd $4) then errorR(Error(FSComp.SR.lexOutsideThirtyTwoBitSigned(), lhs parseState))
      SynRationalConst.Negate(SynRationalConst.Rational(fst $2, rhs parseState 2, rhs parseState 3, fst $4, rhs parseState 4, lhs parseState), lhs parseState) }

  | INT32
    { if snd $1 then errorR(Error(FSComp.SR.lexOutsideThirtyTwoBitSigned(), lhs parseState))
      SynRationalConst.Integer(fst $1, lhs parseState) }

  | MINUS INT32
    { if snd $2 then errorR(Error(FSComp.SR.lexOutsideThirtyTwoBitSigned(), lhs parseState))
      SynRationalConst.Negate(SynRationalConst.Integer(fst $2, rhs parseState 2), lhs parseState) }

atomicUnsignedRationalConstant:
  | INT32 { if snd $1 then errorR(Error(FSComp.SR.lexOutsideThirtyTwoBitSigned(), lhs parseState))
            SynRationalConst.Integer(fst $1, lhs parseState) }

  | LPAREN rationalConstant rparen
    { SynRationalConst.Paren($2, rhs2 parseState 1 3) }

atomicRationalConstant:
  | atomicUnsignedRationalConstant { $1 }

  | MINUS atomicUnsignedRationalConstant
    { SynRationalConst.Negate($2, lhs parseState) }

constant:
  | rawConstant
    { $1, rhs parseState 1 }

  | rawConstant HIGH_PRECEDENCE_TYAPP measureTypeArg
    { let synMeasure, trivia = $3 
      let mConstant = rhs parseState 1
      let m = unionRanges mConstant trivia.GreaterRange
      SynConst.Measure($1, rhs parseState 1, synMeasure, trivia), m }

bindingPattern:
  | headBindingPattern
    { $1, $1.Range }

opt_simplePatterns:
  | simplePatterns
      { Some $1 }

  | { None }

simplePatterns:
  | LPAREN parenPattern rparen
      { SynPat.Paren($2, rhs2 parseState 1 3) }

  | LPAREN rparen
      { SynPat.Const(SynConst.Unit, rhs2 parseState 1 2) }

barCanBeRightBeforeNull:
  | BAR
      {  }
  | BAR_JUST_BEFORE_NULL
      {  }


headBindingPattern:
  | headBindingPattern AS constrPattern %prec AS
      { SynPat.As($1, $3, rhs2 parseState 1 3) }

  | headBindingPattern AS recover
      { let mAs = rhs parseState 2
        let pat2 = SynPat.Wild(mAs.EndRange)
        SynPat.As($1, pat2, rhs2 parseState 1 2) }

  | headBindingPattern AS
      { let mAs = rhs parseState 2
        reportParseErrorAt mAs (FSComp.SR.parsExpectingPattern ())
        let pat2 = SynPat.Wild(mAs.EndRange)
        SynPat.As($1, pat2, rhs2 parseState 1 2) }

  | headBindingPattern barCanBeRightBeforeNull headBindingPattern %prec   BAR
      { let mBar = rhs parseState 2
        SynPat.Or($1, $3, rhs2 parseState 1 3, { BarRange = mBar }) }

  | headBindingPattern COLON_COLON headBindingPattern
      { let mColonColon = rhs parseState 2
        SynPat.ListCons($1, $3, rhs2 parseState 1 3, { ColonColonRange = mColonColon }) }

  | headBindingPattern COLON_COLON recover
      { let mColonColon = rhs parseState 2
        let pat2 = SynPat.Wild(mColonColon.EndRange)
        SynPat.ListCons($1, pat2, rhs2 parseState 1 2, { ColonColonRange = mColonColon }) }

  | headBindingPattern COLON_COLON
      { let mColonColon = rhs parseState 2
        reportParseErrorAt mColonColon (FSComp.SR.parsExpectingPattern ())
        let pat2 = SynPat.Wild(mColonColon.EndRange)
        SynPat.ListCons($1, pat2, rhs2 parseState 1 2, { ColonColonRange = mColonColon }) }

  | tuplePatternElements %prec pat_tuple
      { let pats, commas = $1
        let pats, commas = normalizeTuplePat pats commas
        let m = (rhs parseState 1, pats) ||> unionRangeWithListBy (fun p -> p.Range)
        SynPat.Tuple(false, List.rev pats, List.rev commas, m) }

  | conjPatternElements %prec pat_conj
      { SynPat.Ands(List.rev $1, lhs parseState) }

  | constrPattern
      { $1 }

tuplePatternElements:
  | tuplePatternElements COMMA headBindingPattern
      { let pats, commas = $1
        $3 :: pats, (rhs parseState 2 :: commas) }

  | headBindingPattern COMMA headBindingPattern
      { [$3; $1], [rhs parseState 2] }

  | tuplePatternElements COMMA ends_coming_soon_or_recover
        { let pats, commas = $1
          let commaRange = rhs parseState 2
          reportParseErrorAt commaRange (FSComp.SR.parsExpectingPattern ())
          let pat2 = SynPat.Wild(commaRange.EndRange)
          pat2 :: pats, (commaRange :: commas) }

  | headBindingPattern COMMA ends_coming_soon_or_recover
      { let commaRange = rhs parseState 2
        reportParseErrorAt commaRange (FSComp.SR.parsExpectingPattern ())
        let pat2 = SynPat.Wild(commaRange.EndRange)
        [pat2; $1], [commaRange] }

  | COMMA headBindingPattern
      { let commaRange = rhs parseState 1
        reportParseErrorAt commaRange (FSComp.SR.parsExpectingPattern ())
        let pat1 = SynPat.Wild(commaRange.StartRange)
        [$2; pat1], [commaRange] }

  | COMMA ends_coming_soon_or_recover
      { let commaRange = rhs parseState 1
        if not $2 then reportParseErrorAt commaRange (FSComp.SR.parsExpectedPatternAfterToken ())
        let pat1 = SynPat.Wild(commaRange.StartRange)
        let pat2 = SynPat.Wild(commaRange.EndRange)
        [pat2; pat1], [commaRange] }

conjPatternElements:
  | conjPatternElements AMP headBindingPattern
     { $3 :: $1 }

  | headBindingPattern AMP headBindingPattern
     { $3 :: $1 :: [] }

namePatPairs:
   | namePatPair opt_seps
     { [$1] }

   | namePatPair seps namePatPairs
     { $1 :: $3 }

   | namePatPair seps seps namePatPairs
      { reportParseErrorAt (rhs parseState 3) (FSComp.SR.parsExpectingPattern ())
        ($1 :: $4) }

namePatPair:
   | ident EQUALS parenPattern
     { let mEquals = rhs parseState 2
       $1, Some mEquals, $3 }

   | ident EQUALS recover
     { let mEquals = rhs parseState 2
       $1, Some mEquals, patFromParseError (SynPat.Wild mEquals.EndRange) }

   | ident recover
     { $1, None, patFromParseError (SynPat.Wild $1.idRange.EndRange) }

constrPattern:
  | atomicPatternLongIdent explicitValTyparDecls
      { let vis, lid = $1
        SynPat.LongIdent(lid, None, Some $2, SynArgPats.Pats [], vis, lhs parseState) }

  | atomicPatternLongIdent explicitValTyparDecls atomicPatsOrNamePatPairs %prec pat_app
      { let vis, lid = $1
        let args, argsM = $3
        let m = unionRanges (rhs2 parseState 1 2) argsM
        SynPat.LongIdent(lid, None, Some $2, args, vis, m) }

  | atomicPatternLongIdent explicitValTyparDecls HIGH_PRECEDENCE_PAREN_APP atomicPatsOrNamePatPairs
      { let vis, lid = $1
        let args, argsM = $4
        let m = unionRanges (rhs2 parseState 1 2) argsM
        SynPat.LongIdent(lid, None, Some $2, args, vis, m) }

  | atomicPatternLongIdent explicitValTyparDecls HIGH_PRECEDENCE_BRACK_APP atomicPatsOrNamePatPairs
      { let vis, lid = $1
        let args, argsM = $4
        let m = unionRanges (rhs2 parseState 1 2) argsM
        SynPat.LongIdent(lid, None, Some $2, args, vis, m) }

  | atomicPatternLongIdent atomicPatsOrNamePatPairs %prec pat_app
      { let vis, lid = $1
        let args, argsM = $2
        let m = unionRanges (rhs parseState 1) argsM
        SynPat.LongIdent(lid, None, None, args, vis, m) }

  | atomicPatternLongIdent HIGH_PRECEDENCE_PAREN_APP atomicPatsOrNamePatPairs
      { let vis, lid = $1
        let args, argsM = $3
        let m = unionRanges (rhs parseState 1) argsM
        SynPat.LongIdent(lid, None, None, args, vis, m) }

  | atomicPatternLongIdent HIGH_PRECEDENCE_BRACK_APP atomicPatsOrNamePatPairs
      { let vis, lid = $1
        let args, argsM = $3
        let m = unionRanges (rhs parseState 1) argsM
        SynPat.LongIdent(lid, None, None, args, vis, m) }

  | COLON_QMARK atomTypeOrAnonRecdType %prec pat_isinst
      { SynPat.IsInst($2, lhs parseState) }

  | atomicPattern
      { $1 }

atomicPatsOrNamePatPairs:
  | LPAREN namePatPairs rparen
      { let mParen = rhs2 parseState 1 3
        let trivia = { ParenRange = mParen }
        SynArgPats.NamePatPairs($2, rhs parseState 2, trivia), mParen }

  | atomicPatterns
      { let mParsed = rhs parseState 1
        let mAll = (mParsed.StartRange, $1) ||> unionRangeWithListBy (fun p -> p.Range)
        SynArgPats.Pats $1, mAll }

atomicPatterns:
  | atomicPattern atomicPatterns %prec pat_args
      { $1 :: $2 }

  | atomicPattern HIGH_PRECEDENCE_BRACK_APP atomicPatterns
      { reportParseErrorAt (rhs parseState 1) (FSComp.SR.parsSuccessivePatternsShouldBeSpacedOrTupled())
        $1 :: $3 }

  | atomicPattern HIGH_PRECEDENCE_PAREN_APP atomicPatterns
      { reportParseErrorAt (rhs parseState 1) (FSComp.SR.parsSuccessivePatternsShouldBeSpacedOrTupled())
        $1 :: $3 }

  | atomicPattern
      { [$1] }


atomicPattern:
  | quoteExpr
      { SynPat.QuoteExpr($1, lhs parseState) }

  | LBRACE recordPatternElementsAux rbrace
      { SynPat.Record($2, rhs2 parseState 1 3) }

  | LBRACE error rbrace
      { SynPat.Record([], rhs2 parseState 1 3) }

  | LBRACK listPatternElements RBRACK
      { SynPat.ArrayOrList(false, $2, lhs parseState) }

  | LBRACK_BAR listPatternElements BAR_RBRACK
      { SynPat.ArrayOrList(true, $2, lhs parseState) }

  | UNDERSCORE
      { SynPat.Wild(lhs parseState) }

  | QMARK ident
      { SynPat.OptionalVal($2, lhs parseState) }

  | atomicPatternLongIdent %prec prec_atompat_pathop
      { let vis, lidwd = $1
        if not (isNilOrSingleton lidwd.LongIdent) || String.isLeadingIdentifierCharacterUpperCase (List.head lidwd.LongIdent).idText then
            mkSynPatMaybeVar lidwd vis (lhs parseState)
        else
           let synIdent = List.head lidwd.IdentsWithTrivia
           SynPat.Named(synIdent, false, vis, synIdent.Range) }

  | constant
      { SynPat.Const(fst $1, snd $1) }

  | FALSE
      { SynPat.Const(SynConst.Bool false, lhs parseState) }

  | TRUE
      { SynPat.Const(SynConst.Bool true, lhs parseState) }

  | NULL
      { SynPat.Null(lhs parseState) }

  | LPAREN parenPatternBody rparen
      { let m = lhs parseState
        SynPat.Paren($2 m, m) }

  | LPAREN parenPatternBody recover
      { reportParseErrorAt (rhs parseState 1) (FSComp.SR.parsUnmatchedParen())
        let m = rhs2 parseState 1 2
        let parenPat = SynPat.Paren($2 m, m)
        patFromParseError parenPat }

  | LPAREN error rparen
      { let innerPat = patFromParseError (SynPat.Wild(rhs parseState 2))
        SynPat.Paren(innerPat, lhs parseState) }

  | LPAREN recover
      { let parenM = rhs parseState 1
        reportParseErrorAt parenM (FSComp.SR.parsUnmatchedParen())
        let innerPat = patFromParseError (SynPat.Wild parenM.EndRange)
        let parenPat = SynPat.Paren(innerPat, parenM)
        patFromParseError parenPat }

  | STRUCT LPAREN tupleParenPatternElements rparen
      { let pats, commas = $3
        SynPat.Tuple(true, List.rev pats, List.rev commas, lhs parseState) }

  | STRUCT LPAREN tupleParenPatternElements recover
      { reportParseErrorAt (rhs parseState 2) (FSComp.SR.parsUnmatchedParen())
        let pats, commas = $3
        SynPat.Tuple(true, List.rev pats, List.rev commas, lhs parseState) }

  | STRUCT LPAREN error rparen
      { (* silent recovery *) SynPat.Wild(lhs parseState) }

  | STRUCT LPAREN recover
      { reportParseErrorAt (rhs parseState 2) (FSComp.SR.parsUnmatchedParen())
        SynPat.Wild(lhs parseState) }

parenPatternBody:
  | parenPattern
      { (fun m -> $1) }

  | /* EMPTY */
      { (fun m -> SynPat.Const(SynConst.Unit, m)) }

/* This duplicates out 'patterns' in order to give type annotations */
/* the desired precedence w.r.t. patterns, tuple patterns in particular. */
/* Duplication requried to minimize the disturbance to the grammar, */
/* in particular the expected property that "pat" parses the same as */
/* "(pat)"!  Here are some examples: */
/*    a, b                  parses as (a, b) */
/*    (a, b)           also parses as (a, b) */
/*    (a, b: t)            parses as (a, (b: t)) */
/*    a, b as t             parses as ((a, b) as t) */
/*    (a, b as t)      also parses as ((a, b) as t) */
/*    a, b | c, d            parses as ((a, b) | (c, d)) */
/*    (a, b | c, d)     also parses as ((a, b) | (c, d)) */
/*    (a: t, b)            parses as ((a: t), b) */
/*    (a: t1, b: t2)      parses as ((a: t), (b: t2)) */
/*    (a, b as nm: t)      parses as (((a, b) as nm): t) */
/*    (a, b :: c: t)       parses as (((a, b) :: c): t) */
/* */
/* Probably the most unexpected thing here is that 'as nm' binds the */
/* whole pattern to the left, whereas ': t' binds only the pattern */
/* immediately preceding in the tuple. */
/* */
/* Also, it is unexpected that '(a, b: t)' in a pattern (a, (b: 't)) binds differently to */
/* '(a, b: t)' in an expression ((a, b): 't). It's not that easy to solve that without */
/* duplicating the entire expression grammar, or making a fairly severe breaking change */
/* to the language. */
parenPattern:
  | parenPattern AS constrPattern %prec  AS
      { SynPat.As($1, $3, rhs2 parseState 1 3) }

  | parenPattern AS recover
      { let mAs = rhs parseState 2
        let pat2 = SynPat.Wild(mAs.EndRange)
        SynPat.As($1, pat2, rhs2 parseState 1 2) }

  | parenPattern AS
      { let mAs = rhs parseState 2
        let pat2 = SynPat.Wild(mAs.EndRange)
        reportParseErrorAt mAs (FSComp.SR.parsExpectingPattern ())
        SynPat.As($1, pat2, rhs2 parseState 1 2) }

  | parenPattern barCanBeRightBeforeNull parenPattern %prec  BAR
      { let mBar = rhs parseState 2
        SynPat.Or($1, $3, rhs2 parseState 1 3, { BarRange = mBar }) }

  | tupleParenPatternElements
      { let pats, commas = $1
        let pats, commas = normalizeTuplePat pats commas
        let m = (rhs parseState 1, pats) ||> unionRangeWithListBy (fun p -> p.Range)
        SynPat.Tuple(false, List.rev pats, List.rev commas, m) }

  | conjParenPatternElements
      { SynPat.Ands(List.rev $1, rhs2 parseState 1 3) }

  | parenPattern COLON typeWithTypeConstraints %prec paren_pat_colon
      { let mLhs = lhs parseState
        SynPat.Typed($1, $3, mLhs) }

  | parenPattern COLON recover
      { let mColon = rhs parseState 2
        let ty = SynType.FromParseError(mColon.EndRange)
        SynPat.Typed($1, ty, unionRanges $1.Range mColon) }

  | attributes parenPattern %prec paren_pat_attribs
      { let mLhs = lhs parseState
        SynPat.Attrib($2, $1, mLhs) }

  | parenPattern COLON_COLON parenPattern
      { let mColonColon = rhs parseState 2
        SynPat.ListCons($1, $3, rhs2 parseState 1 3, { ColonColonRange = mColonColon }) }

  | parenPattern COLON_COLON recover
      { let mColonColon = rhs parseState 2
        let pat2 = SynPat.Wild(mColonColon.EndRange)
        SynPat.ListCons($1, pat2, rhs2 parseState 1 2, { ColonColonRange = mColonColon }) }

  | parenPattern COLON_COLON
      { let mColonColon = rhs parseState 2
        reportParseErrorAt mColonColon (FSComp.SR.parsExpectingPattern ())
        let pat2 = SynPat.Wild(mColonColon.EndRange)
        SynPat.ListCons($1, pat2, rhs2 parseState 1 2, { ColonColonRange = mColonColon }) }

  | constrPattern { $1 }

tupleParenPatternElements:
  | tupleParenPatternElements COMMA parenPattern
      { let pats, commas = $1
        let mComma = rhs parseState 2
        $3 :: pats, (mComma :: commas) }

  | parenPattern COMMA parenPattern
      { let mComma = rhs parseState 2
        [$3; $1], [mComma] }

  | tupleParenPatternElements COMMA ends_coming_soon_or_recover
        { let pats, commas = $1
          let commaRange = rhs parseState 2
          reportParseErrorAt commaRange (FSComp.SR.parsExpectingPattern())
          let pat2 = SynPat.Wild(commaRange.EndRange)
          pat2 :: pats, (commaRange :: commas) }

  | parenPattern COMMA ends_coming_soon_or_recover
      { let commaRange = rhs parseState 2
        reportParseErrorAt commaRange (FSComp.SR.parsExpectingPattern())
        let pat2 = SynPat.Wild(commaRange.EndRange)
        [pat2; $1], [commaRange] }

  | COMMA parenPattern
      { let commaRange = rhs parseState 1
        reportParseErrorAt commaRange (FSComp.SR.parsExpectingPattern())
        let pat1 = SynPat.Wild(commaRange.StartRange)
        [$2; pat1], [commaRange] }

  | COMMA ends_coming_soon_or_recover
      { let commaRange = rhs parseState 1
        if not $2 then reportParseErrorAt commaRange (FSComp.SR.parsExpectedPatternAfterToken ())
        let pat1 = SynPat.Wild(commaRange.StartRange)
        let pat2 = SynPat.Wild(commaRange.EndRange)
        [pat2; pat1], [commaRange] }

conjParenPatternElements:
  | conjParenPatternElements AMP parenPattern
      { $3 :: $1 }

  | parenPattern AMP parenPattern
      { $3 :: $1 :: [] }

recordPatternElementsAux:
  | recordPatternElement opt_seps
      { [$1] }

  | recordPatternElement seps recordPatternElementsAux
      { $1 :: $3 }

recordPatternElement:
  | path EQUALS parenPattern
    { let mPath = $1.Range
      let mEquals = rhs parseState 2
      let mPat = $3.Range
      List.frontAndBack $1.LongIdent, Some mEquals, $3 }

  | path EQUALS recover
    { let mPath = $1.Range
      let mEquals = rhs parseState 2
      let pat = SynPat.Wild(mEquals.EndRange)
      List.frontAndBack $1.LongIdent, Some mEquals, pat }

  | path recover
    { let pat = SynPat.Wild($1.Range.EndRange)
      List.frontAndBack $1.LongIdent, None, pat }

listPatternElements:
  | /* EMPTY */
      { [] }

  | parenPattern opt_seps
      { [$1] }

  | parenPattern seps listPatternElements
      { $1 :: $3 }

/* The lexfilter likes to insert OBLOCKBEGIN/OBLOCKEND pairs */
typedSequentialExprBlock:
  | OBLOCKBEGIN typedSequentialExpr oblockend
      { $2 }

  | OBLOCKBEGIN typedSequentialExpr recover
      { if not $3 then reportParseErrorAt (rhs parseState 3) (FSComp.SR.parsUnexpectedEndOfFileExpression())
        exprFromParseError $2 }

  | OBLOCKBEGIN oblockend
      { let m = rhs parseState 1
        reportParseErrorAt (rhs parseState 2) (FSComp.SR.parsExpectingExpression ())
        arbExpr ("typedSequentialExprBlock1", m.EndRange) }

  | typedSequentialExpr
      { $1 }

/* The lexfilter likes to insert OBLOCKBEGIN/OBLOCKEND pairs */
declExprBlock:
  | OBLOCKBEGIN typedSequentialExpr oblockend
      { $2 }

  | OBLOCKBEGIN oblockend
      { let m = rhs parseState 1
        reportParseErrorAt (rhs parseState 2) (FSComp.SR.parsExpectingExpression ())
        arbExpr ("declExprBlock1", m.EndRange) }

  | declExpr
      { $1 }

/* For some constructs the lex filter can't be sure to insert a matching OBLOCKEND, e.g. "function a -> b | c -> d" all in one line */
/* for these it only inserts a trailing ORIGHT_BLOCK_END */
typedSequentialExprBlockR:
  | typedSequentialExpr ORIGHT_BLOCK_END
    { fun _ -> $1 }

  | typedSequentialExpr
    { fun _ -> $1 }

  | recover
    { fun (mStart: range) -> arbExpr ("typedSequentialExprBlockR1", mStart.EndRange) }

typedSequentialExpr:
  | sequentialExpr COLON typeWithTypeConstraints
      { SynExpr.Typed($1, $3, unionRanges $1.Range $3.Range) }

  | sequentialExpr COLON recover
    { let mColon = rhs parseState 2
      let ty = SynType.FromParseError(mColon.EndRange)
      SynExpr.Typed($1, ty, unionRanges $1.Range mColon) }

  | sequentialExpr
    { $1 }

typedSequentialExprEOF:
  | typedSequentialExpr EOF
    { checkEndOfFileError $2; $1 }

sequentialExpr:
  | declExpr seps sequentialExpr
      { let trivia = { SeparatorRange = $2 }
        SynExpr.Sequential(DebugPointAtSequential.SuppressNeither, true, $1, $3, unionRanges $1.Range $3.Range, trivia) }

  | declExpr seps
      { $1 }

  | declExpr %prec SEMICOLON
      { $1 }

  | declExpr THEN sequentialExpr %prec prec_then_before
      { let trivia = { SeparatorRange = Some (rhs parseState 2) }
        SynExpr.Sequential(DebugPointAtSequential.SuppressNeither, false, $1, $3, unionRanges $1.Range $3.Range, trivia) }

  | declExpr OTHEN OBLOCKBEGIN typedSequentialExpr oblockend %prec prec_then_before
      { let trivia = { SeparatorRange = Some (rhs parseState 2) }
        SynExpr.Sequential(DebugPointAtSequential.SuppressNeither, false, $1, $4, unionRanges $1.Range $4.Range, trivia) }

  | hardwhiteLetBindings %prec prec_args_error
     { let hwlb, m, mIn = $1
       let mLetKwd, isUse = match hwlb with (BindingSetPreAttrs(m, _, isUse, _, _)) -> m, isUse
       let usedKeyword = if isUse then "use" else "let"
       reportParseErrorAt mLetKwd (FSComp.SR.parsExpectedExpressionAfterLet(usedKeyword, usedKeyword))
       let fauxRange = m.EndRange // zero width range at end of m
       mkLocalBindings (m, hwlb, mIn, arbExpr ("seqExpr", fauxRange)) }

/* Use this as the last terminal when performing error recovery */
/* The contract for using this is that (a) if EOF occurs then the */
/* the using production must report an error and (b) the using production */
/* can report an error anyway if it is helpful, e.g. "unclosed '('" (giving two errors) */
recover:
   | error
      { debugPrint("recovering via error"); true }

   | EOF
      { debugPrint("recovering via EOF"); false }

moreBinders:
  | AND_BANG headBindingPattern EQUALS typedSequentialExprBlock IN moreBinders %prec expr_let
     { let spBind = DebugPointAtBinding.Yes(rhs2 parseState 1 5) (* TODO Pretty sure this is wrong *)
       let mEquals = rhs parseState 3
       let m = unionRanges (rhs parseState 1) $4.Range
       let mIn = rhs parseState 5
       SynExprAndBang(spBind, $1, true, $2, $4, m, { EqualsRange = mEquals; InKeyword = Some mIn }) :: $6 }

  | OAND_BANG headBindingPattern EQUALS typedSequentialExprBlock hardwhiteDefnBindingsTerminator opt_OBLOCKSEP moreBinders %prec expr_let
     { let report, mIn, _ = $5
       report "and!" (rhs parseState 1)  // report unterminated error
       let spBind = DebugPointAtBinding.Yes(rhs2 parseState 1 5) (* TODO Pretty sure this is wrong *)
       let mEquals = rhs parseState 3
       let m = unionRanges (rhs parseState 1) $4.Range
       SynExprAndBang(spBind, $1, true, $2, $4, m, { EqualsRange = mEquals; InKeyword = mIn }) :: $7 }

  | %prec prec_no_more_attr_bindings
      { [] }

declExpr:
  | defnBindings IN typedSequentialExpr %prec expr_let
     { let mIn = rhs parseState 2 |> Some
       mkLocalBindings (unionRanges (rhs2 parseState 1 2) $3.Range, $1, mIn, $3) }

  | defnBindings IN error %prec expr_let
     { let mIn = rhs parseState 2 |> Some
       mkLocalBindings (rhs2 parseState 1 2, $1, mIn, arbExpr ("declExpr1", (rhs parseState 3))) }
/*
    FSComp.SR.parsNoMatchingInForLet() -- leave this in for now - it's an unused error string
*/

  | hardwhiteLetBindings typedSequentialExprBlock %prec expr_let
     { let hwlb, m, mIn = $1
       mkLocalBindings (unionRanges m $2.Range, hwlb, mIn, $2) }

  | hardwhiteLetBindings error %prec expr_let
     { let hwlb, m, mIn = $1
       reportParseErrorAt (match hwlb with (BindingSetPreAttrs(m, _, _, _, _)) -> m) (FSComp.SR.parsErrorInReturnForLetIncorrectIndentation())
       mkLocalBindings (m, hwlb, mIn, arbExpr ("declExpr2", (rhs parseState 2))) }

  | hardwhiteLetBindings OBLOCKSEP typedSequentialExprBlock %prec expr_let
     { let hwlb, m, mIn = $1
       mkLocalBindings (unionRanges m $3.Range, hwlb, mIn, $3) }

  | hardwhiteLetBindings OBLOCKSEP error %prec expr_let
     { let hwlb, m, mIn = $1
       //reportParseErrorAt (match hwlb with (BindingSetPreAttrs(m, _, _, _, _)) -> m) (FSComp.SR.parsErrorInReturnForLetIncorrectIndentation())
       mkLocalBindings (unionRanges m (rhs parseState 3), hwlb, mIn, arbExpr ("declExpr3", (rhs parseState 3))) }

  | hardwhiteDoBinding %prec expr_let
     { let (BindingSetPreAttrs(_, _, _, _, m)), e = $1
       SynExpr.Do(e, unionRanges (rhs parseState 1).StartRange e.Range) }

  | anonMatchingExpr %prec expr_function
      { $1 }

  | anonLambdaExpr %prec expr_fun
      { $1 }

  | MATCH typedSequentialExpr withClauses %prec expr_match
      { let mMatch = rhs parseState 1
        let mWith, (clauses, mLast) = $3
        let spBind = DebugPointAtBinding.Yes(unionRanges mMatch mWith)
        let trivia = { MatchKeyword = mMatch; WithKeyword = mWith }
        SynExpr.Match(spBind, $2, clauses, unionRanges mMatch mLast, trivia) }

  | MATCH typedSequentialExpr recover %prec expr_match
      { if not $3 then reportParseErrorAt (rhs parseState 1) (FSComp.SR.parsUnexpectedEndOfFileMatch())
        // Produce approximate expression during error recovery
        exprFromParseError $2 }

  | MATCH_BANG typedSequentialExpr withClauses %prec expr_match
      { let mMatch = (rhs parseState 1)
        let mWith, (clauses, mLast) = $3
        let spBind = DebugPointAtBinding.Yes(unionRanges mMatch mWith)
        let trivia = { MatchBangKeyword = mMatch; WithKeyword = mWith }
        SynExpr.MatchBang(spBind, $2, clauses, unionRanges mMatch mLast, trivia) }

  | MATCH_BANG typedSequentialExpr recover %prec expr_match
      { if not $3 then reportParseErrorAt (rhs parseState 1) (FSComp.SR.parsUnexpectedEndOfFileMatch())
        // Produce approximate expression during error recovery
        exprFromParseError $2 }

  | TRY typedSequentialExprBlockR withClauses %prec expr_try
      { let mTry = rhs parseState 1
        let expr = $2 mTry
        let spTry = DebugPointAtTry.Yes mTry
        let mWith, (clauses, mLast) = $3
        let spWith = DebugPointAtWith.Yes mWith
        let mTryToWith = unionRanges mTry mWith
        let mWithToLast = unionRanges mWith mLast
        let mTryToLast = unionRanges mTry mLast
        let trivia: SynExprTryWithTrivia =
            { TryKeyword = mTry
              TryToWithRange = mTryToWith
              WithKeyword = mWith
              WithToEndRange = mWithToLast }
        SynExpr.TryWith(expr, clauses, mTryToLast, spTry, spWith, trivia) }

  | TRY typedSequentialExprBlockR recover %prec expr_try
      { let mTry = rhs parseState 1
        let spTry = DebugPointAtTry.Yes mTry
        if not $3 then reportParseErrorAt mTry (FSComp.SR.parsUnexpectedEndOfFileTry ())
        let expr = $2 mTry
        let mExpr = expr.Range
        let mEnd = mExpr.EndRange
        let spWith = DebugPointAtWith.Yes mEnd
        let mWhole = unionRanges mTry mEnd
        let trivia: SynExprTryWithTrivia =
            { TryKeyword = mTry
              TryToWithRange = mWhole
              WithKeyword = mEnd
              WithToEndRange = mWhole }
        SynExpr.TryWith(expr, [], mWhole, spTry, spWith, trivia) }

  | TRY ORIGHT_BLOCK_END %prec expr_try
      { let mTry = rhs parseState 1
        let mExpr = mTry.EndRange
        let expr = arbExpr ("try1", mExpr)
        let spTry = DebugPointAtTry.Yes mTry
        let mWith, (clauses, mLast) = mExpr, ([], mExpr)
        reportParseErrorAt (rhs parseState 2) (FSComp.SR.parsExpectingExpression ())
        let spWith = DebugPointAtWith.Yes mWith
        let mTryToWith = unionRanges mTry mWith
        let mWithToLast = unionRanges mWith mLast
        let mTryToLast = unionRanges mTry mLast
        let trivia: SynExprTryWithTrivia =
            { TryKeyword = mTry
              TryToWithRange = mTryToWith
              WithKeyword = mWith
              WithToEndRange = mWithToLast }
        SynExpr.TryWith(expr, clauses, mTryToLast, spTry, spWith, trivia) }

  | TRY ORIGHT_BLOCK_END withClauses %prec expr_try
      { let mTry = rhs parseState 1
        let mExpr = mTry.EndRange
        let expr = arbExpr ("try2", mExpr)
        let spTry = DebugPointAtTry.Yes mTry
        let mWith, (clauses, mLast) = $3
        reportParseErrorAt (rhs parseState 2) (FSComp.SR.parsExpectingExpression ())
        let spWith = DebugPointAtWith.Yes mWith
        let mTryToWith = unionRanges mTry mWith
        let mWithToLast = unionRanges mWith mLast
        let mTryToLast = unionRanges mTry mLast
        let trivia: SynExprTryWithTrivia =
            { TryKeyword = mTry
              TryToWithRange = mTryToWith
              WithKeyword = mWith
              WithToEndRange = mWithToLast }
        SynExpr.TryWith(expr, clauses, mTryToLast, spTry, spWith, trivia) }

  | TRY typedSequentialExprBlockR FINALLY typedSequentialExprBlock %prec expr_try
      { let mTry = rhs parseState 1
        let tryExpr = $2 mTry
        let spTry = DebugPointAtTry.Yes mTry
        let mFinally = rhs parseState 3
        let finallyExpr = $4
        let spFinally = DebugPointAtFinally.Yes mFinally
        let mTryToLast = unionRanges mTry finallyExpr.Range
        let trivia = { TryKeyword = mTry; FinallyKeyword = mFinally }
        SynExpr.TryFinally(tryExpr, finallyExpr, mTryToLast, spTry, spFinally, trivia) }

  | IF declExpr ifExprCases %prec expr_if
      { let mIf = rhs parseState 1
        $3 $2 mIf false }

  | IF declExpr recover %prec expr_if
      { errorR (Error(FSComp.SR.parsIncompleteIf (), rhs parseState 1))
        let ifExpr = $2
        let mIf = rhs parseState 1
        let mThen = ifExpr.Range.EndRange
        let m = unionRanges mIf mThen
        let spIfToThen = DebugPointAtBinding.Yes m
        let trivia = { IfKeyword = mIf; IsElif = false; ThenKeyword = mThen; ElseKeyword = None; IfToThenRange = m }
        SynExpr.IfThenElse($2, arbExpr ("if1", mThen), None, spIfToThen, true, m, trivia) }

  | IF recover %prec expr_if
      { errorR (Error(FSComp.SR.parsIncompleteIf (), rhs parseState 1))
        let m = rhs parseState 1
        let mEnd = m.EndRange
        let spIfToThen = DebugPointAtBinding.Yes mEnd
        let trivia = { IfKeyword = m; IsElif = false; ThenKeyword = m; ElseKeyword = None; IfToThenRange = m }
        SynExpr.IfThenElse(arbExpr ("if2", mEnd), arbExpr ("if3", mEnd), None, spIfToThen, true, m, trivia) }

  | LAZY declExpr %prec expr_lazy
      { SynExpr.Lazy($2, unionRanges (rhs parseState 1) $2.Range) }

  | ASSERT declExpr %prec expr_assert
      { SynExpr.Assert($2, unionRanges (rhs parseState 1) $2.Range) }

  | ASSERT %prec expr_assert
      { raiseParseErrorAt (rhs parseState 1) (FSComp.SR.parsAssertIsNotFirstClassValue()) }

  | OLAZY declExprBlock %prec expr_lazy
      { SynExpr.Lazy($2, unionRanges (rhs parseState 1) $2.Range) }

  | OASSERT declExprBlock %prec expr_assert
      { SynExpr.Assert($2, unionRanges (rhs parseState 1) $2.Range) }

  | OASSERT %prec expr_assert
      { raiseParseErrorAt (rhs parseState 1) (FSComp.SR.parsAssertIsNotFirstClassValue()) }

  | WHILE whileExprCore 
      { SynExpr.While ($2 (rhs parseState 1)) }

  | WHILE_BANG whileExprCore 
      { let mKeyword = rhs parseState 1
        parseState.LexBuffer.CheckLanguageFeatureAndRecover LanguageFeature.WhileBang mKeyword
        SynExpr.WhileBang ($2 mKeyword) }

  | FOR forLoopBinder doToken typedSequentialExprBlock doneDeclEnd
      { let mFor = rhs parseState 1
        let mDo = rhs parseState 3
        let spFor = DebugPointAtFor.Yes mFor
        let (pat, expr, _, spIn) = $2
        SynExpr.ForEach(spFor, spIn, SeqExprOnly false, true, pat, expr, $4, unionRanges mFor $5) }

  | FOR forLoopBinder doToken typedSequentialExprBlock ends_coming_soon_or_recover
      { let mFor = rhs parseState 1
        if not $5 then reportParseErrorAt mFor (FSComp.SR.parsUnexpectedEndOfFileFor ())
        let spFor = DebugPointAtFor.Yes mFor
        let (pat, expr, _, spIn) = $2
        SynExpr.ForEach(spFor, spIn, SeqExprOnly false, true, pat, expr, $4, unionRanges mFor $4.Range) }

  | FOR forLoopBinder doToken error doneDeclEnd
      { let mFor = rhs parseState 1
        let spFor = DebugPointAtFor.Yes mFor
        let (pat, expr, _, spIn) = $2
        let bodyExpr = arbExpr ("forLoopBody2a", rhs parseState 4)
        SynExpr.ForEach(spFor, spIn, SeqExprOnly false, true, pat, expr, bodyExpr, unionRanges mFor $5) }

  | FOR forLoopBinder doToken ends_coming_soon_or_recover
      { let mFor = rhs parseState 1
        if not $4 then reportParseErrorAt mFor (FSComp.SR.parsExpectedExpressionAfterToken ())
        let spFor = DebugPointAtFor.Yes mFor
        let (pat, expr, _, spIn) = $2
        let mDo = rhs parseState 3
        let bodyExpr = arbExpr ("forLoopBody2", mDo.EndRange)
        SynExpr.ForEach(spFor, spIn, SeqExprOnly false, true, pat, expr, bodyExpr, unionRanges mFor mDo) }

  | FOR forLoopBinder ends_coming_soon_or_recover
      { let mFor = rhs parseState 1
        let (pat, expr, ok, spIn) = $2
        if not $3 then reportParseErrorAt mFor (FSComp.SR.parsForDoExpected ())
        let spFor = DebugPointAtFor.Yes mFor
        let mExpr = expr.Range
        let mForLoopBodyArb = mExpr.EndRange
        let bodyExpr = arbExpr ("forLoopBody1", mForLoopBodyArb)
        SynExpr.ForEach(spFor, spIn, SeqExprOnly false, true, pat, expr, bodyExpr, unionRanges mFor mForLoopBodyArb) }

  | FOR forLoopBinder opt_OBLOCKSEP arrowThenExprR %prec expr_let
     { let mFor = rhs parseState 1
       let spFor = DebugPointAtFor.Yes mFor
       let (pat, expr, _, spIn) = $2
       SynExpr.ForEach(spFor, spIn, SeqExprOnly true, true, pat, expr, $4, unionRanges mFor $4.Range) }

  | FOR forLoopRange doToken typedSequentialExprBlock doneDeclEnd
      { let mFor = rhs parseState 1
        let spFor = DebugPointAtFor.Yes mFor
        let (a, b, c, d, exprTo, spTo) = $2
        SynExpr.For(spFor, spTo, a, b, c, d, exprTo, $4, unionRanges mFor $5) }

  | FOR forLoopRange doToken typedSequentialExprBlock recover
      { let mFor = rhs parseState 1
        if not $5 then reportParseErrorAt mFor (FSComp.SR.parsUnexpectedEndOfFileFor ())
        let spFor = DebugPointAtFor.Yes mFor
        let (a, b, c, d, exprTo, spTo) = $2
        SynExpr.For(spFor, spTo, a, b, c, d, exprTo, $4, unionRanges mFor $4.Range) }

  | FOR forLoopRange doToken error doneDeclEnd
      { let mFor = rhs parseState 1
        let spFor = DebugPointAtFor.Yes mFor
        let (a, b, c, d, exprTo, spTo) = $2
        let mForLoopBodyArb = rhs parseState 4
        let bodyExpr = arbExpr ("declExpr11", mForLoopBodyArb)
        SynExpr.For(spFor, spTo, a, b, c, d, exprTo, bodyExpr, unionRanges mFor $5) }

  | FOR forLoopRange doToken recover
      { let mFor = rhs parseState 1
        if not $4 then reportParseErrorAt mFor (FSComp.SR.parsUnexpectedEndOfFileFor ())
        let spFor = DebugPointAtFor.Yes mFor
        let (a, b, c, d, exprTo, spTo) = $2
        let mDo = rhs parseState 3
        let bodyExpr = arbExpr ("declExpr11", mDo.EndRange)
        SynExpr.For(spFor, spTo, a, b, c, d, exprTo, bodyExpr, rhs2 parseState 1 3) }

  | FOR forLoopRange recover
      { let mFor = rhs parseState 1
        if not $3 then reportParseErrorAt mFor (FSComp.SR.parsUnexpectedEndOfFileFor ())
        let spFor = DebugPointAtFor.Yes mFor
        let (a, b, c, d, exprTo, spTo) = $2
        let mExpr = exprTo.Range
        let bodyExpr = arbExpr ("declExpr11", mExpr.EndRange)
        SynExpr.For(spFor, spTo, a, b, c, d, exprTo, bodyExpr, unionRanges mFor mExpr) }

  | FOR error doToken typedSequentialExprBlock doneDeclEnd
      { let mFor = rhs parseState 1
        let spToFake = DebugPointAtInOrTo.Yes mFor
        let spFor = DebugPointAtFor.Yes mFor
        let expr1 = arbExpr ("startLoopRange1", mFor)
        let expr2 = arbExpr ("endLoopRange1", rhs parseState 3)
        SynExpr.For(spFor, spToFake, mkSynId mFor "_loopVar", None, expr1, true, expr2, $4, unionRanges mFor $4.Range) }

  | FOR ends_coming_soon_or_recover
      { reportParseErrorAt (rhs parseState 2) (FSComp.SR.parsIdentifierExpected())
        arbExpr ("declExpr12", (rhs parseState 1)) }

  | FOR parenPattern error doneDeclEnd
      { reportParseErrorAt (rhs parseState 3) (FSComp.SR.parsInOrEqualExpected())
        let mFor = rhs parseState 1
        let spFor = DebugPointAtFor.Yes mFor
        let spInFake = DebugPointAtInOrTo.Yes mFor
        let mForLoopBodyArb = rhs parseState 4
        let mForLoopAll = rhs2 parseState 1 4
        SynExpr.ForEach(spFor, spInFake, SeqExprOnly false, true, $2, arbExpr ("forLoopCollection", mFor), arbExpr ("forLoopBody3", mForLoopBodyArb), mForLoopAll) }

  | FOR parenPattern recover
      { if not $3 then reportParseErrorAt (rhs parseState 1) (FSComp.SR.parsUnexpectedEndOfFileFor())
        let mFor = rhs parseState 1
        let mIn = rhs parseState 1
        let spFor = DebugPointAtFor.Yes mFor
        let spIn = DebugPointAtInOrTo.Yes mIn
        let mForLoopBodyArb = (rhs parseState 2).EndRange
        let mForLoopAll = rhs2 parseState 1 2
        exprFromParseError (SynExpr.ForEach(spFor, spIn, SeqExprOnly false, true, $2, arbExpr ("forLoopCollection", mFor), arbExpr ("forLoopBody3", mForLoopBodyArb), mForLoopAll)) }

  | YIELD declExpr
     { SynExpr.YieldOrReturn(($1, not $1), $2, unionRanges (rhs parseState 1) $2.Range) }

  | YIELD_BANG declExpr
     { SynExpr.YieldOrReturnFrom(($1, not $1), $2, unionRanges (rhs parseState 1) $2.Range) }

  | YIELD recover
     { let mYieldAll = rhs parseState 1
       SynExpr.YieldOrReturn(($1, not $1), arbExpr ("yield", mYieldAll), mYieldAll) }

  | YIELD_BANG recover
     { let mYieldAll = rhs parseState 1
       SynExpr.YieldOrReturnFrom(($1, not $1), arbExpr ("yield!", mYieldAll), mYieldAll) }

  | BINDER headBindingPattern EQUALS typedSequentialExprBlock IN opt_OBLOCKSEP moreBinders typedSequentialExprBlock %prec expr_let
     { let spBind = DebugPointAtBinding.Yes(rhs2 parseState 1 5)
       let mEquals = rhs parseState 3
       let m = unionRanges (rhs parseState 1) $8.Range
       let trivia: SynExprLetOrUseBangTrivia = { EqualsRange = Some mEquals }
       SynExpr.LetOrUseBang(spBind, ($1 = "use"), true, $2, $4, $7, $8, m, trivia) }

  | OBINDER headBindingPattern EQUALS typedSequentialExprBlock hardwhiteDefnBindingsTerminator opt_OBLOCKSEP moreBinders typedSequentialExprBlock %prec expr_let
     { let report, mIn, _ = $5
       report (if $1 = "use" then "use!" else "let!") (rhs parseState 1)  // report unterminated error
       let spBind = DebugPointAtBinding.Yes(unionRanges (rhs parseState 1) $4.Range)
       let mEquals = rhs parseState 3
       let m = unionRanges (rhs parseState 1) $8.Range
       let trivia: SynExprLetOrUseBangTrivia = { EqualsRange = Some mEquals }
       SynExpr.LetOrUseBang(spBind, ($1 = "use"), true, $2, $4, $7, $8, m, trivia) }

  | OBINDER headBindingPattern EQUALS typedSequentialExprBlock hardwhiteDefnBindingsTerminator opt_OBLOCKSEP error %prec expr_let
     { // error recovery that allows intellisense when writing incomplete computation expressions
       let spBind = DebugPointAtBinding.Yes(unionRanges (rhs parseState 1) $4.Range)
       let mEquals = rhs parseState 3
       let mAll = unionRanges (rhs parseState 1) (rhs parseState 7)
       let m = $4.Range.EndRange // zero-width range
       let trivia: SynExprLetOrUseBangTrivia = { EqualsRange = Some mEquals }
       SynExpr.LetOrUseBang(spBind, ($1 = "use"), true, $2, $4, [], SynExpr.ImplicitZero m, mAll, trivia) }

  | DO_BANG typedSequentialExpr IN opt_OBLOCKSEP typedSequentialExprBlock %prec expr_let
     { let spBind = DebugPointAtBinding.NoneAtDo
       let trivia: SynExprLetOrUseBangTrivia = { EqualsRange = None }
       SynExpr.LetOrUseBang(spBind, false, true, SynPat.Const(SynConst.Unit, $2.Range), $2, [], $5, unionRanges (rhs parseState 1) $5.Range, trivia) }

  | ODO_BANG typedSequentialExprBlock hardwhiteDefnBindingsTerminator %prec expr_let
     { SynExpr.DoBang($2, unionRanges (rhs parseState 1) $2.Range) }

  | FIXED declExpr
     { SynExpr.Fixed($2, (unionRanges (rhs parseState 1) $2.Range)) }

  | RARROW typedSequentialExprBlockR
     { errorR(Error(FSComp.SR.parsArrowUseIsLimited(), lhs parseState))
       let mArrow = rhs parseState 1
       let expr = $2 mArrow
       SynExpr.YieldOrReturn((true, true), expr, (unionRanges mArrow expr.Range)) }

  | declExpr COLON_QMARK typ
      { SynExpr.TypeTest($1, $3, unionRanges $1.Range $3.Range) }

  | declExpr COLON_QMARK recover
      { let mColon = rhs parseState 2
        let ty = SynType.FromParseError(mColon.EndRange)
        SynExpr.TypeTest($1, ty, unionRanges $1.Range mColon) }

  | declExpr COLON_GREATER typ
      { SynExpr.Upcast($1, $3, unionRanges $1.Range $3.Range) }

  | declExpr COLON_GREATER recover
      { let mOp = rhs parseState 2
        let ty = SynType.FromParseError(mOp.EndRange)
        SynExpr.Upcast($1, ty, unionRanges $1.Range mOp) }

  | declExpr COLON_QMARK_GREATER typ
     { SynExpr.Downcast($1, $3, unionRanges $1.Range $3.Range) }

  | declExpr COLON_QMARK_GREATER recover
      { let mOp = rhs parseState 2
        let ty = SynType.FromParseError(mOp.EndRange)
        SynExpr.Downcast($1, ty, unionRanges $1.Range mOp) }

  | declExpr COLON_EQUALS declExpr
     { mkSynInfix (rhs parseState 2) $1 ":=" $3 }

  | minusExpr LARROW declExprBlock
     { mkSynAssign $1 $3 }

  | tupleExpr %prec expr_tuple
     { let exprs, commas = $1
       let m = unionRanges exprs.Head.Range (List.last exprs).Range
       SynExpr.Tuple(false, List.rev exprs, List.rev commas, m) }

  | declExpr JOIN_IN declExpr
     { SynExpr.JoinIn($1, rhs parseState 2, $3, unionRanges $1.Range $3.Range) }

  | declExpr JOIN_IN ends_coming_soon_or_recover
     { let mOp = rhs parseState 2
       reportParseErrorAt mOp (FSComp.SR.parsUnfinishedExpression "in")
       mkSynInfix mOp $1 "@in" (arbExpr ("declExprInfixJoinIn", mOp.EndRange)) }

  | declExpr BAR_BAR declExpr
     { mkSynInfix (rhs parseState 2) $1 "||" $3 }

  | declExpr BAR_BAR ends_coming_soon_or_recover
     { let mOp = rhs parseState 2
       reportParseErrorAt mOp (FSComp.SR.parsUnfinishedExpression "||")
       mkSynInfix mOp $1 "||" (arbExpr ("declExprInfixBarBar", mOp.EndRange)) }

  | declExpr INFIX_BAR_OP declExpr
     { mkSynInfix (rhs parseState 2) $1 $2 $3 }

  | declExpr INFIX_BAR_OP ends_coming_soon_or_recover
     { let mOp = rhs parseState 2
       reportParseErrorAt mOp (FSComp.SR.parsUnfinishedExpression $2)
       mkSynInfix mOp $1 $2 (arbExpr ("declExprInfixBarOp", mOp.EndRange)) }

  | declExpr OR declExpr
     { mkSynInfix (rhs parseState 2) $1 "or" $3 }

  | declExpr OR ends_coming_soon_or_recover
     { reportParseErrorAt (rhs parseState 2) (FSComp.SR.parsUnfinishedExpression "or")
       mkSynInfix (rhs parseState 2) $1 "or" (arbExpr ("declExprInfixOr", (rhs parseState 3).StartRange)) }

  | declExpr AMP declExpr
     { mkSynInfix (rhs parseState 2) $1 "&" $3 }

  | declExpr AMP ends_coming_soon_or_recover
     { let mOp = rhs parseState 2
       reportParseErrorAt mOp (FSComp.SR.parsUnfinishedExpression "&")
       mkSynInfix mOp $1 "&" (arbExpr ("declExprInfixAmp", mOp.EndRange)) }

  | declExpr AMP_AMP declExpr
     { mkSynInfix (rhs parseState 2) $1 "&&" $3 }

  | declExpr AMP_AMP ends_coming_soon_or_recover
     { let mOp = rhs parseState 2
       reportParseErrorAt mOp (FSComp.SR.parsUnfinishedExpression "&&")
       mkSynInfix mOp $1 "&&" (arbExpr ("declExprInfixAmpAmp", mOp.EndRange)) }

  | declExpr INFIX_AMP_OP declExpr
     { mkSynInfix (rhs parseState 2) $1 $2 $3 }

  | declExpr INFIX_AMP_OP ends_coming_soon_or_recover
     { let mOp = rhs parseState 2
       reportParseErrorAt mOp (FSComp.SR.parsUnfinishedExpression $2)
       mkSynInfix mOp $1 $2 (arbExpr ("declExprInfixAmpOp", (rhs parseState 3).StartRange)) }

  | declExpr EQUALS declExpr
     { mkSynInfix (rhs parseState 2) $1 "=" $3 }

  | declExpr EQUALS ends_coming_soon_or_recover
     { let mOp = rhs parseState 2
       reportParseErrorAt mOp (FSComp.SR.parsUnfinishedExpression "=")
       mkSynInfix mOp $1 "=" (arbExpr ("declExprInfixEquals", mOp.EndRange)) }

  | declExpr INFIX_COMPARE_OP declExpr
     { mkSynInfix (rhs parseState 2) $1 $2 $3 }

  | declExpr INFIX_COMPARE_OP ends_coming_soon_or_recover
     { let mOp = rhs parseState 2
       reportParseErrorAt mOp (FSComp.SR.parsUnfinishedExpression $2)
       mkSynInfix mOp $1 $2 (arbExpr ("declExprInfix", mOp.EndRange)) }

  | declExpr DOLLAR declExpr
     { mkSynInfix (rhs parseState 2) $1 "$" $3 }

  | declExpr DOLLAR ends_coming_soon_or_recover
     { let mOp = rhs parseState 2
       reportParseErrorAt mOp (FSComp.SR.parsUnfinishedExpression "$")
       mkSynInfix mOp $1 "$" (arbExpr ("declExprInfixDollar", mOp.EndRange)) }

  | declExpr LESS declExpr
     { mkSynInfix (rhs parseState 2) $1 "<" $3 }

  | declExpr LESS ends_coming_soon_or_recover
     { let mOp = rhs parseState 2
       reportParseErrorAt mOp (FSComp.SR.parsUnfinishedExpression "<")
       mkSynInfix mOp $1 "<" (arbExpr ("declExprInfixLess", mOp.EndRange)) }

  | declExpr GREATER declExpr
     { mkSynInfix (rhs parseState 2) $1 ">" $3 }

  | declExpr GREATER ends_coming_soon_or_recover
     { let mOp = rhs parseState 2
       reportParseErrorAt mOp (FSComp.SR.parsUnfinishedExpression ">")
       mkSynInfix mOp $1 ">" (arbExpr ("declExprInfixGreater", mOp.EndRange)) }

  | declExpr INFIX_AT_HAT_OP declExpr
     { mkSynInfix (rhs parseState 2) $1 $2 $3 }

  | declExpr INFIX_AT_HAT_OP ends_coming_soon_or_recover %prec infix_at_hat_op_binary
     { let mOp = rhs parseState 2
       reportParseErrorAt mOp (FSComp.SR.parsUnfinishedExpression $2)
       mkSynInfix mOp $1 $2 (arbExpr ("declExprInfix", mOp.EndRange)) }

  | declExpr PERCENT_OP declExpr
     { mkSynInfix (rhs parseState 2) $1 $2 $3 }

  | declExpr PERCENT_OP ends_coming_soon_or_recover
     { let mOp = rhs parseState 2
       reportParseErrorAt mOp (FSComp.SR.parsUnfinishedExpression $2)
       mkSynInfix mOp $1 $2 (arbExpr ("declExprInfixPercent", mOp.EndRange)) }

  | declExpr COLON_COLON declExpr
     { let mOp = rhs parseState 2
       let m = unionRanges $1.Range $3.Range
       let tupExpr = SynExpr.Tuple(false, [$1; $3], [mOp], m)
       let identExpr = mkSynOperator mOp "::"
       SynExpr.App(ExprAtomicFlag.NonAtomic, true, identExpr, tupExpr, m) }

  | declExpr COLON_COLON ends_coming_soon_or_recover
     { let mOp = rhs parseState 2
       let m = unionRanges $1.Range mOp
       reportParseErrorAt mOp (FSComp.SR.parsUnfinishedExpression "::")
       let identExpr = mkSynOperator mOp "::"
       let tupExpr = SynExpr.Tuple(false, [$1; (arbExpr ("declExprInfixColonColon", mOp.EndRange))], [mOp], m)
       SynExpr.App(ExprAtomicFlag.NonAtomic, true, identExpr, tupExpr, m) }

  | declExpr PLUS_MINUS_OP declExpr
     { mkSynInfix (rhs parseState 2) $1 $2 $3 }

  | declExpr PLUS_MINUS_OP ends_coming_soon_or_recover
     { let mOp = rhs parseState 2
       reportParseErrorAt mOp (FSComp.SR.parsUnfinishedExpression $2)
       mkSynInfix mOp $1 $2 (arbExpr ("declExprInfixPlusMinus", mOp.EndRange)) }

  | declExpr MINUS declExpr
     { mkSynInfix (rhs parseState 2) $1 "-" $3 }

  | declExpr MINUS ends_coming_soon_or_recover
      { let mOp = rhs parseState 2
        reportParseErrorAt mOp (FSComp.SR.parsUnfinishedExpression "-")
        mkSynInfix mOp $1 "-" (arbExpr ("declExprInfixMinus", mOp.EndRange)) }

  | declExpr STAR declExpr
     { mkSynInfix (rhs parseState 2) $1 "*" $3 }

  | declExpr STAR ends_coming_soon_or_recover
     { let mOp = rhs parseState 2
       reportParseErrorAt mOp (FSComp.SR.parsUnfinishedExpression "*")
       mkSynInfix mOp $1 "*" (arbExpr ("declExprInfixStar", mOp.EndRange)) }

  | declExpr INFIX_STAR_DIV_MOD_OP declExpr
     { mkSynInfix (rhs parseState 2) $1 $2 $3 }

  | declExpr INFIX_STAR_DIV_MOD_OP ends_coming_soon_or_recover
     { let mOp = rhs parseState 2
       reportParseErrorAt mOp (FSComp.SR.parsUnfinishedExpression $2)
       mkSynInfix mOp $1 $2 (arbExpr ("declExprInfixStarDivMod", mOp.EndRange)) }

  | declExpr INFIX_STAR_STAR_OP declExpr
     { mkSynInfix (rhs parseState 2) $1 $2 $3 }

  | declExpr INFIX_STAR_STAR_OP ends_coming_soon_or_recover
     { let mOp = rhs parseState 2
       reportParseErrorAt mOp (FSComp.SR.parsUnfinishedExpression $2)
       mkSynInfix mOp $1 $2 (arbExpr ("declExprInfixStarStar", mOp.EndRange)) }

  | declExpr DOT_DOT declExpr
      { let wholem = rhs2 parseState 1 3
        let mOperator = rhs parseState 2
        SynExpr.IndexRange(Some $1, mOperator, Some $3, rhs parseState 1, rhs parseState 3, wholem) }

  | declExpr DOT_DOT %prec open_range_expr
      { let wholem = rhs2 parseState 1 2
        let mOperator = rhs parseState 2
        SynExpr.IndexRange(Some $1, mOperator, None, rhs parseState 1, mOperator, wholem) }

  | DOT_DOT declExpr %prec open_range_expr
      { let wholem = rhs2 parseState 1 2
        let mOperator = rhs parseState 1
        SynExpr.IndexRange(None, mOperator, Some $2, mOperator, rhs parseState 2, wholem) }

  | STAR
      { let m = rhs parseState 1
        SynExpr.IndexRange(None, m, None, m, m, m) }

  | minusExpr %prec expr_prefix_plus_minus { $1 }

whileExprCore:
  | declExpr doToken typedSequentialExprBlock doneDeclEnd
    { fun mKeyword ->
        let mWhileHeader = unionRanges mKeyword $1.Range
        let spWhile = DebugPointAtWhile.Yes mWhileHeader 
        let mWhileAll = unionRanges mKeyword $4

        spWhile, $1, $3, mWhileAll }

  | declExpr doToken typedSequentialExprBlock recover
    { fun mKeyword ->
        if not $4 then reportParseErrorAt mKeyword (FSComp.SR.parsUnexpectedEndOfFileWhile ())
        let mWhileHeader = unionRanges mKeyword $1.Range
        let spWhile = DebugPointAtWhile.Yes mWhileHeader 
        let mWhileAll = unionRanges mKeyword $3.Range

        spWhile, $1, $3, mWhileAll }

  | declExpr doToken error doneDeclEnd
    { let mWhileBodyArb = rhs parseState 3
    
      fun mKeyword ->
        let mWhileHeader = unionRanges mKeyword $1.Range
        let spWhile = DebugPointAtWhile.Yes mWhileHeader 
        let mWhileAll = unionRanges mKeyword $4
        let bodyArb = arbExpr ("whileBody1", mWhileBodyArb)

        spWhile, $1, bodyArb, mWhileAll }

  | declExpr recover
    { fun mKeyword ->
        reportParseErrorAt mKeyword (FSComp.SR.parsWhileDoExpected())
        let mWhileHeader = unionRanges mKeyword $1.Range
        let spWhile = DebugPointAtWhile.Yes mWhileHeader 
        let mWhileAll = mWhileHeader
        let bodyArb = arbExpr ("whileBody2", $1.Range.EndRange)

        spWhile, $1, bodyArb, mWhileAll }

  | recover
    { fun mKeyword ->
        if not $1 then reportParseErrorAt mKeyword (FSComp.SR.parsUnexpectedEndOfFileWhile ())
        let spWhile = DebugPointAtWhile.Yes mKeyword
        let expr1 = arbExpr ("whileLoop1", mKeyword.EndRange)
        let expr2 = arbExpr ("whileLoop2", mKeyword.EndRange)
        
        spWhile, expr1, expr2, mKeyword }

  | error doneDeclEnd
    { let mWhileBodyArb = rhs parseState 1
    
      fun mKeyword ->
        let spWhile = DebugPointAtWhile.Yes mKeyword
        let expr1 = arbExpr ("whileGuard1", mKeyword.EndRange)
        let expr2 = arbExpr ("whileBody3", mWhileBodyArb.EndRange)
        let mWhileAll = unionRanges mKeyword $2
        
        spWhile, expr1, expr2, mWhileAll } 

dynamicArg:
  | IDENT
      { let m = rhs parseState 1
        SynExpr.Ident(Ident($1, m)) }

  | LPAREN typedSequentialExpr rparen
      { let lpr = rhs parseState 1
        let rpr = rhs parseState 3
        let m = unionRanges lpr rpr
        SynExpr.Paren($2, lpr, Some rpr, m) }

withClauses:
  | WITH withPatternClauses
      { rhs parseState 1, $2 }

  | OWITH withPatternClauses OEND
      { rhs parseState 1, $2 }

  | OWITH withPatternClauses recover
      { if not $3 then reportParseErrorAt (rhs parseState 1) (FSComp.SR.parsUnexpectedEndOfFileWith())
        rhs parseState 1, $2 }

  | OWITH recover
      { let mWith = rhs parseState 1
        if not $2 then reportParseErrorAt mWith (FSComp.SR.parsUnexpectedEndOfFileWith ())
        mWith, ([], mWith.EndRange) }

withPatternClauses:
  | patternClauses
      { $1 None }

  | barCanBeRightBeforeNull patternClauses
      { let mBar = rhs parseState 1 |> Some
        $2 mBar }

<<<<<<< HEAD
  | barCanBeRightBeforeNull barCanBeRightBeforeNull patternClauses
=======
  | BAR barCanBeRightBeforeNull patternClauses
>>>>>>> 7ec905db
     { let mBar1 = rhs parseState 1
       let mBar2 = rhs parseState 2
       reportParseErrorAt mBar2 (FSComp.SR.parsExpectingPattern ())
       let clauses, mLast = Some mBar1 |> $3
       let clauses = addEmptyMatchClause mBar1 mBar2 clauses
       clauses, mLast }

  | barCanBeRightBeforeNull error
      { // silent recovery
        let mLast = rhs parseState 1
        [], mLast }

  | error
      { // silent recovery
        let mLast = rhs parseState 1
        [], mLast }


patternAndGuard:
  | parenPattern patternGuard
      { $1, $2 }

patternClauses:
  | patternAndGuard patternResult %prec prec_pat_pat_action
     { let pat, guard = $1
       let mArrow, resultExpr = $2
       let mLast = resultExpr.Range
       let m = unionRanges resultExpr.Range pat.Range
       fun mBar ->
           [SynMatchClause(pat, guard, resultExpr, m, DebugPointAtTarget.Yes, { ArrowRange = Some mArrow; BarRange = mBar })], mLast }

  | patternAndGuard patternResult barCanBeRightBeforeNull patternClauses
     { let pat, guard = $1
       let mArrow, resultExpr = $2
       let mNextBar = rhs parseState 3 |> Some
       let clauses, mLast = $4 mNextBar
       let m = unionRanges resultExpr.Range pat.Range
       fun mBar ->
           (SynMatchClause(pat, guard, resultExpr, m, DebugPointAtTarget.Yes, { ArrowRange = Some mArrow; BarRange = mBar }) :: clauses), mLast }

<<<<<<< HEAD
  | patternAndGuard patternResult barCanBeRightBeforeNull barCanBeRightBeforeNull patternClauses
=======
  | patternAndGuard patternResult BAR barCanBeRightBeforeNull patternClauses
>>>>>>> 7ec905db
     { let pat, guard = $1
       let mArrow, resultExpr = $2
       let mBar1 = rhs parseState 3
       let mBar2 = rhs parseState 4
       reportParseErrorAt mBar2 (FSComp.SR.parsExpectingPattern ())
       let clauses, mLast = Some mBar1 |> $5
       let clauses = addEmptyMatchClause mBar1 mBar2 clauses

       fun mBar ->
           let m = unionRanges resultExpr.Range pat.Range
           let trivia = { ArrowRange = Some mArrow; BarRange = mBar }
           SynMatchClause(pat, guard, resultExpr, m, DebugPointAtTarget.Yes, trivia) :: clauses, mLast }

  | patternAndGuard error barCanBeRightBeforeNull patternClauses
     { let pat, guard = $1
       let mNextBar = rhs parseState 3 |> Some
       let clauses, mLast = $4 mNextBar
       let patm = pat.Range
       let m = guard |> Option.map (fun e -> unionRanges patm e.Range) |> Option.defaultValue patm
       fun _mBar ->
           (SynMatchClause(pat, guard, arbExpr ("patternClauses1", m.EndRange), m, DebugPointAtTarget.Yes, SynMatchClauseTrivia.Zero) :: clauses), mLast }

  | patternAndGuard patternResult barCanBeRightBeforeNull recover
     { let pat, guard = $1
       let mArrow, resultExpr = $2
       let mLast = rhs parseState 3
       let m = unionRanges resultExpr.Range pat.Range
       fun mBar ->
           [SynMatchClause(pat, guard, resultExpr, m, DebugPointAtTarget.Yes, { ArrowRange = Some mArrow; BarRange = mBar })], mLast }

  | patternAndGuard patternResult recover
     { let pat, guard = $1
       let mArrow, resultExpr = $2
       let m = unionRanges resultExpr.Range pat.Range
       fun mBar ->
           [SynMatchClause(pat, guard, resultExpr, m, DebugPointAtTarget.Yes, { ArrowRange = Some mArrow; BarRange = mBar })], m }

  | patternAndGuard recover
     { let pat, guard = $1
       let patm = pat.Range
       let m = guard |> Option.map (fun e -> unionRanges patm e.Range) |> Option.defaultValue patm
       fun mBar ->
           [SynMatchClause(pat, guard, arbExpr ("patternClauses2", m.EndRange), m, DebugPointAtTarget.Yes, { ArrowRange = None; BarRange = mBar })], m }

patternGuard:
  | WHEN declExpr
     { Some $2 }

  | /* EMPTY */
     { None }

patternResult:
  | RARROW typedSequentialExprBlockR
      { let mArrow = rhs parseState 1
        let expr = $2 mArrow
        mArrow, expr }

ifExprCases:
  | ifExprThen ifExprElifs
      { let exprThen, mThen = $1
        let mElse, elseExpr = $2
        (fun exprGuard mIf isElif ->
            let mIfToThen = unionRanges mIf mThen
            let lastBranch: SynExpr = match elseExpr with None -> exprThen | Some e -> e
            let mIfToEndOfLastBranch = unionRanges mIf lastBranch.Range
            let spIfToThen = DebugPointAtBinding.Yes(mIfToThen)
            let trivia = { IfKeyword = mIf; IsElif = isElif; ThenKeyword = mThen; ElseKeyword = mElse; IfToThenRange = mIfToThen }
            SynExpr.IfThenElse(exprGuard, exprThen, elseExpr, spIfToThen, false, mIfToEndOfLastBranch, trivia)) }

ifExprThen:
  | THEN declExpr %prec prec_then_if
      { $2, rhs parseState 1 }

  | THEN recover %prec prec_then_if
      { let mThen = rhs parseState 1
        arbExpr ("ifThen1", mThen.EndRange), mThen }

  | OTHEN typedSequentialExprBlock %prec prec_then_if
      { $2, rhs parseState 1 }

  | OTHEN recover %prec prec_then_if
      { let mThen = rhs parseState 1
        arbExpr ("ifThen2", mThen.EndRange), mThen }

ifExprElifs:
  | /* EMPTY */
      { None, None }

  | ELSE declExpr
      { let mElse = rhs parseState 1
        Some mElse, Some $2 }

  | OELSE typedSequentialExprBlock
      { let mElse = rhs parseState 1
        Some mElse, Some $2 }

  | ELIF declExpr ifExprCases
      { let mElif = rhs parseState 1
        // verify if `ELIF` is not a merged token
        let length = mElif.EndColumn - mElif.StartColumn
        if length > 4 then
            let mElse = mkRange mElif.FileName (mkPos mElif.StartLine mElif.StartColumn) (mkPos mElif.StartLine (mElif.StartColumn + 4))
            let mIf = mkRange mElif.FileName (mkPos mElif.StartLine (mElif.EndColumn - 2)) (mkPos mElif.StartLine mElif.EndColumn)
            Some mElse, (Some($3 $2 mIf false))
        else
            None, Some($3 $2 mElif true) }

  | ELIF declExpr recover
      { if not $3 then reportParseErrorAt (rhs parseState 1) (FSComp.SR.parsUnexpectedEndOfFileElif())
        None, Some(exprFromParseError $2) }

tupleExpr:
  | tupleExpr COMMA declExpr
      { let exprs, commas = $1
        $3 :: exprs, (rhs parseState 2 :: commas) }

  | tupleExpr COMMA ends_coming_soon_or_recover
      { let commaRange = rhs parseState 2
        if not $3 then reportParseErrorAt commaRange (FSComp.SR.parsExpectedExpressionAfterToken ())
        let exprs, commas = $1
        arbExpr ("tupleExpr1", commaRange.EndRange) :: exprs, commaRange :: commas }

  | tupleExpr COMMA COMMA declExpr
      { let exprs, commas = $1
        let mComma1 = rhs parseState 2
        let mComma2 = rhs parseState 3
        reportParseErrorAt mComma2 (FSComp.SR.parsExpectingExpression ())
        let expr = arbExpr ("tupleExpr2", mComma1.EndRange)
        $4 :: expr :: exprs, (mComma2 :: mComma1 :: commas) }

  | tupleExpr COMMA COMMA ends_coming_soon_or_recover
      { let exprs, commas = $1
        let mComma1 = rhs parseState 2
        let mComma2 = rhs parseState 3
        reportParseErrorAt mComma2 (FSComp.SR.parsExpectingExpression ())
        if not $4 then reportParseErrorAt mComma2 (FSComp.SR.parsExpectedExpressionAfterToken ())
        let expr1 = arbExpr ("tupleExpr3", mComma1.EndRange)
        let expr2 = arbExpr ("tupleExpr4", mComma2.EndRange)
        expr2 :: expr1 :: exprs, mComma2 :: mComma1 :: commas }

  | declExpr COMMA ends_coming_soon_or_recover
      { let commaRange = rhs parseState 2
        if not $3 then reportParseErrorAt commaRange (FSComp.SR.parsExpectedExpressionAfterToken ())
        [arbExpr ("tupleExpr5", commaRange.EndRange); $1], [commaRange] }

  | declExpr COMMA declExpr
      { [$3; $1], [rhs parseState 2] }

  | declExpr COMMA COMMA ends_coming_soon_or_recover
      { let mComma1 = rhs parseState 2
        let mComma2 = rhs parseState 3
        reportParseErrorAt mComma2 (FSComp.SR.parsExpectingExpression ())
        if not $4 then reportParseErrorAt mComma2 (FSComp.SR.parsExpectedExpressionAfterToken ())
        let expr1 = arbExpr ("tupleExpr6", mComma1.EndRange)
        let expr2 = arbExpr ("tupleExpr7", mComma2.EndRange)
        [expr2; expr1; $1], [mComma2; mComma1] }

  | declExpr COMMA COMMA declExpr
      { let mComma1 = rhs parseState 2
        let mComma2 = rhs parseState 3
        reportParseErrorAt mComma2 (FSComp.SR.parsExpectingExpression ())
        let expr = arbExpr ("tupleExpr8", mComma1.EndRange)
        [$4; expr; $1], [mComma2; mComma1] }

minusExpr:
  | INFIX_AT_HAT_OP minusExpr
    { if $1 <> "^" then reportParseErrorAt (rhs parseState 1) (FSComp.SR.parsInvalidPrefixOperator())
      let m = (rhs2 parseState 1 2)
      SynExpr.IndexFromEnd($2, m) }

  | MINUS minusExpr %prec expr_prefix_plus_minus
      { mkSynPrefix (rhs parseState 1) (unionRanges (rhs parseState 1) $2.Range) "~-" $2 }

  | PLUS_MINUS_OP minusExpr
      { if not (IsValidPrefixOperatorUse $1) then reportParseErrorAt $2.Range (FSComp.SR.parsInvalidPrefixOperator())
        mkSynPrefix (rhs parseState 1) (unionRanges (rhs parseState 1) $2.Range) ("~" + ($1)) $2 }

  | ADJACENT_PREFIX_OP minusExpr
      { if not (IsValidPrefixOperatorUse $1) then reportParseErrorAt $2.Range (FSComp.SR.parsInvalidPrefixOperator())
        mkSynPrefix (rhs parseState 1) (unionRanges (rhs parseState 1) $2.Range) ("~" + ($1)) $2 }

  | PERCENT_OP minusExpr
      { if not (IsValidPrefixOperatorUse $1) then reportParseErrorAt $2.Range (FSComp.SR.parsInvalidPrefixOperator())
        mkSynPrefix (rhs parseState 1) (unionRanges (rhs parseState 1) $2.Range) ("~" + ($1)) $2 }

  | AMP minusExpr
      { SynExpr.AddressOf(true, $2, rhs parseState 1, unionRanges (rhs parseState 1) $2.Range) }

  | AMP_AMP minusExpr
      { SynExpr.AddressOf(false, $2, rhs parseState 1, unionRanges (rhs parseState 1) $2.Range) }

  | NEW atomTypeNonAtomicDeprecated opt_HIGH_PRECEDENCE_APP atomicExprAfterType DOT atomicExprQualification
      { errorR (Error (FSComp.SR.parsNewExprMemberAccess (), rhs parseState 6))
        let newExpr = SynExpr.New(false, $2, $4, unionRanges (rhs parseState 1) $4.Range)
        $6 newExpr (lhs parseState) (rhs parseState 5) }

  | NEW atomTypeNonAtomicDeprecated opt_HIGH_PRECEDENCE_APP atomicExprAfterType
      { SynExpr.New(false, $2, $4, unionRanges (rhs parseState 1) $4.Range) }

  | NEW atomTypeNonAtomicDeprecated opt_HIGH_PRECEDENCE_APP error
      { SynExpr.New(false, $2, arbExpr ("minusExpr", (rhs parseState 4)), unionRanges (rhs parseState 1) ($2).Range) }

  | NEW error
      { arbExpr ("minusExpr2", (rhs parseState 1)) }

  | UPCAST minusExpr
      { SynExpr.InferredUpcast($2, unionRanges (rhs parseState 1) $2.Range) }

  | DOWNCAST minusExpr
      { SynExpr.InferredDowncast($2, unionRanges (rhs parseState 1) $2.Range) }

  | appExpr
      { $1 }

appExpr:
  | appExpr argExpr %prec expr_app
      { SynExpr.App(ExprAtomicFlag.NonAtomic, false, $1, $2, unionRanges $1.Range $2.Range) }

  | atomicExpr
      { let arg, _ = $1
        arg }

argExpr:
  | ADJACENT_PREFIX_OP atomicExpr
      { let arg2, hpa2 = $2
        if not (IsValidPrefixOperatorUse $1) then reportParseErrorAt arg2.Range (FSComp.SR.parsInvalidPrefixOperator())
        if hpa2 then reportParseErrorAt (rhs parseState 1) (FSComp.SR.parsSuccessiveArgsShouldBeSpacedOrTupled())
        mkSynPrefix (rhs parseState 1) (unionRanges (rhs parseState 1) arg2.Range) ("~" + ($1)) arg2 }

   | atomicExpr
      { let arg, hpa = $1
        if hpa then reportParseErrorAt arg.Range (FSComp.SR.parsSuccessiveArgsShouldBeSpacedOrTupled())
        arg }

atomicExpr:
  | UNDERSCORE DOT atomicExpr %prec dot_lambda
      { let mUnderscore  = rhs parseState 1
        let mDot  = rhs parseState 2
        parseState.LexBuffer.CheckLanguageFeatureAndRecover LanguageFeature.AccessorFunctionShorthand (unionRanges mUnderscore  mDot )
        let expr, hpa = $3
        let trivia: SynExprDotLambdaTrivia = { UnderscoreRange = mUnderscore ; DotRange = mDot  }
        SynExpr.DotLambda(expr, unionRanges mUnderscore  expr.Range, trivia), false }
        

  | UNDERSCORE DOT recover %prec dot_lambda
      { let mUnderscore = rhs parseState 1
        let mDot = rhs parseState 2
        let mWhole = unionRanges mUnderscore mDot
        parseState.LexBuffer.CheckLanguageFeatureAndRecover LanguageFeature.AccessorFunctionShorthand mWhole

        let mExpr = mDot.EndRange
        if not $3 then reportParseErrorAt mDot (FSComp.SR.parsUnexpectedEndOfFileExpression())

        let expr = arbExpr ("dotLambda1", mExpr)
        let trivia: SynExprDotLambdaTrivia = { UnderscoreRange = mUnderscore ; DotRange = mDot  }
        SynExpr.DotLambda(expr, mWhole, trivia), false }

  | UNDERSCORE recover %prec dot_lambda
      { let mUnderscore = rhs parseState 1

        if not $2 then reportParseErrorAt mUnderscore (FSComp.SR.parsUnexpectedEndOfFileExpression())

        let expr = SynExpr.Ident(Ident("_", mUnderscore))
        SynExpr.FromParseError(expr, mUnderscore), false }

  | atomicExpr HIGH_PRECEDENCE_BRACK_APP atomicExpr
      { let arg1, _ = $1
        let arg2, hpa = $3
        SynExpr.App(ExprAtomicFlag.Atomic, false, arg1, arg2, unionRanges arg1.Range arg2.Range), hpa }

  | atomicExpr HIGH_PRECEDENCE_PAREN_APP atomicExpr
      { let arg1, _ = $1
        let arg2, _ = $3
        SynExpr.App(ExprAtomicFlag.Atomic, false, arg1, arg2, unionRanges arg1.Range arg2.Range), true }

  | atomicExpr HIGH_PRECEDENCE_TYAPP typeArgsActual
      { let arg1, _ = $1
        let mLessThan, mGreaterThan, _, args, commas, mTypeArgs = $3
        let mWholeExpr = unionRanges arg1.Range mTypeArgs
        SynExpr.TypeApp(arg1, mLessThan, args, commas, mGreaterThan, mTypeArgs, mWholeExpr), false }

  | PREFIX_OP atomicExpr
      { let arg2, hpa2 = $2
        if not (IsValidPrefixOperatorUse $1) then reportParseErrorAt arg2.Range (FSComp.SR.parsInvalidPrefixOperator())
        mkSynPrefixPrim (rhs parseState 1) (unionRanges (rhs parseState 1) arg2.Range) $1 arg2, hpa2 }

  | QUOTE ident
      { let id = mkSynId (lhs parseState) ($2).idText
        let typar = SynTypar(id, TyparStaticReq.None, false)
        let lhsm = rhs2 parseState 1 2
        SynExpr.Typar(typar, lhsm), false }

  | RESERVED
      { arbExpr ("unfinished identifier", rhs parseState 1), false }

  | atomicExpr DOT atomicExprQualification
      { let arg1, hpa1 = $1
        $3 arg1 (lhs parseState) (rhs parseState 2), hpa1 }

  | BASE DOT atomicExprQualification
      { let arg1 = SynExpr.Ident(ident("base", rhs parseState 1))
        $3 arg1 (lhs parseState) (rhs parseState 2), false }

  | QMARK nameop
      { let (SynIdent(ident, trivia)) = $2
        SynExpr.LongIdent(true, SynLongIdent([ident], [], [trivia]), None, rhs parseState 2), false }

  | atomicExpr QMARK dynamicArg
      { let m = rhs2 parseState 1 3
        let mQmark = rhs parseState 2
        let arg1, hpa1 = $1
        SynExpr.Dynamic(arg1, mQmark, $3, m), hpa1 }

  | GLOBAL
      { let m = rhs parseState 1
        let ident = ident(MangledGlobalName, m)
        SynExpr.LongIdent(false, SynLongIdent([ident], [], [Some(IdentTrivia.OriginalNotation "global")]), None, m), false }

  | identExpr
      { $1, false }

  | LBRACK listExprElements RBRACK
      { $2 (lhs parseState), false }

  | LBRACK listExprElements recover
      { reportParseErrorAt (rhs parseState 1) (FSComp.SR.parsUnmatchedBracket())
        exprFromParseError ($2 (rhs2 parseState 1 2)), false }

  | LBRACK error RBRACK
      { // silent recovery
        SynExpr.ArrayOrList(false, [ ], lhs parseState), false }

  | LBRACK recover
      { reportParseErrorAt (rhs parseState 1) (FSComp.SR.parsUnmatchedBracket())
        // silent recovery
        exprFromParseError (SynExpr.ArrayOrList(false, [ ], rhs parseState 1)), false }

  | STRUCT LPAREN tupleExpr rparen
      { let exprs, commas = $3
        let m = rhs2 parseState 1 4
        SynExpr.Tuple(true, List.rev exprs, List.rev commas, m), false }

  | STRUCT LPAREN tupleExpr recover
      { reportParseErrorAt (rhs parseState 2) (FSComp.SR.parsUnmatchedBracket())
        let exprs, commas = $3
        let m = (rhs parseState 1, exprs) ||> unionRangeWithListBy (fun e -> e.Range)
        SynExpr.Tuple(true, List.rev exprs, List.rev commas, m), false }

  | atomicExprAfterType
      { $1, false }

atomicExprQualification:
  | identOrOp
      { let idm = rhs parseState 1
        (fun e mLhs mDot -> mkSynDot mDot mLhs e $1) }

  | GLOBAL
      { (fun e mLhs mDot ->
            reportParseErrorAt (rhs parseState 3) (FSComp.SR.nrGlobalUsedOnlyAsFirstName())
            let fixedLhsm = withEnd mDot.End mLhs // previous mLhs is wrong after 'recover'
            mkSynDotMissing mDot fixedLhsm e) }

  | /* empty */
      { (fun e mLhs mDot ->
            reportParseErrorAt mDot (FSComp.SR.parsMissingQualificationAfterDot())
            let fixedLhsm = withEnd mDot.End mLhs // previous mLhs is wrong after 'recover'
            mkSynDotMissing mDot fixedLhsm e) }
  | recover
      { (fun e mLhs mDot ->
            reportParseErrorAt mDot (FSComp.SR.parsMissingQualificationAfterDot())
            let fixedLhsm = withEnd mDot.End mLhs // previous mLhs is wrong after 'recover'
            // Include 'e' in the returned expression but throw it away
            mkSynDotMissing mDot fixedLhsm e) }
  | LPAREN COLON_COLON rparen DOT INT32
      { (fun e mLhs mDot ->
            if parseState.LexBuffer.ReportLibraryOnlyFeatures then libraryOnlyError(lhs parseState)
            SynExpr.LibraryOnlyUnionCaseFieldGet(e, mkSynCaseName mLhs opNameCons, (fst $5), mLhs)) }

  | LPAREN typedSequentialExpr rparen
      { let lpr = rhs parseState 1
        let rpr = rhs parseState 3
        (fun e mLhs mDot ->
            // Check for expr.(*)
            // Note that "*" is parsed as an expression (it is allowed in "foo.[3,*]")
            match $2 with
            | SynExpr.IndexRange(None, mOperator, None, _m1, _m2, _) ->
                mkSynDot mDot mLhs e (SynIdent(ident(CompileOpName "*", mOperator), Some(IdentTrivia.OriginalNotationWithParen(lpr, "*", rpr))))
            | _ ->
                if parseState.LexBuffer.SupportsFeature LanguageFeature.MLCompatRevisions then
                    mlCompatError (FSComp.SR.mlCompatMultiPrefixTyparsNoLongerSupported()) (lhs parseState)
                else
                    mlCompatWarning (FSComp.SR.parsParenFormIsForML()) (lhs parseState)
                mkSynDotParenGet mLhs mDot e $2) }

  | LBRACK typedSequentialExpr RBRACK
      { (fun e mLhs mDot -> mkSynDotBrackGet mLhs mDot e $2) }

  | LBRACK typedSequentialExpr recover
      { reportParseErrorAt (rhs parseState 1) (FSComp.SR.parsUnmatchedBracket())
        (fun e mLhs mDot -> exprFromParseError (mkSynDotBrackGet mLhs mDot e $2)) }

  | LBRACK error RBRACK
      { let mArg = rhs2 parseState 1 3
        (fun e mLhs mDot -> mkSynDotBrackGet mLhs mDot e (arbExpr ("indexerExpr1", mArg))) }

  | LBRACK recover
      { reportParseErrorAt (rhs parseState 1) (FSComp.SR.parsUnmatchedBracket())
        let mArg = (rhs parseState 1).EndRange
        (fun e mLhs mDot -> exprFromParseError (mkSynDotBrackGet mLhs mDot e (arbExpr ("indexerExpr2", mArg)))) }

/* the start of atomicExprAfterType must not overlap with the valid postfix tokens of the type syntax, e.g. new List<T>(...) */
atomicExprAfterType:
  | constant
      { SynExpr.Const(fst $1, snd $1) }

  | parenExpr
      { $1 }

  | braceExpr
      { $1 }

  | braceBarExpr
      { $1 }

  | interpolatedString
      { let parts, synStringKind = $1
        SynExpr.InterpolatedString(parts, synStringKind, rhs parseState 1) }

  | NULL
      { SynExpr.Null(lhs parseState) }

  | FALSE
      { SynExpr.Const(SynConst.Bool false, lhs parseState) }

  | TRUE
      { SynExpr.Const(SynConst.Bool true, lhs parseState) }

  | quoteExpr
      { $1 }

  | arrayExpr
      { $1 }

  | beginEndExpr
      { $1 }

beginEndExpr:
  | BEGIN typedSequentialExpr END
      { SynExpr.Paren($2, rhs parseState 1, Some(rhs parseState 3), rhs2 parseState 1 3) }

  | BEGIN typedSequentialExpr recover
      { reportParseErrorAt (rhs parseState 1) (FSComp.SR.parsUnmatchedBegin()); exprFromParseError $2 }

  | BEGIN error END
      { (* silent recovery *) arbExpr ("beginEndExpr", (lhs parseState)) }

  | BEGIN END
      { mkSynUnit (lhs parseState) }

quoteExpr:
  | LQUOTE typedSequentialExpr RQUOTE
      { if $1 <> $3 then reportParseErrorAt (rhs parseState 1) (FSComp.SR.parsMismatchedQuote(fst $1))
        (SynExpr.Quote(mkSynIdGet (lhs parseState) (CompileOpName (fst $1)), snd $1, $2, false, lhs parseState)) }

  | LQUOTE typedSequentialExpr recover
      { reportParseErrorAt (rhs parseState 1) (FSComp.SR.parsUnmatched(fst $1))
        let mExpr = rhs2 parseState 1 2
        exprFromParseError (SynExpr.Quote(mkSynIdGet (lhs parseState) (CompileOpName (fst $1)), snd $1, $2, false, mExpr)) }

  | LQUOTE error RQUOTE
      { (* silent recovery *) SynExpr.Quote(mkSynIdGet (lhs parseState) (CompileOpName (fst $1)), snd $1, arbExpr ("quoteExpr", (rhs parseState 2)), false, lhs parseState) }

  | LQUOTE recover
      { reportParseErrorAt (rhs parseState 1) (FSComp.SR.parsUnmatched(fst $1))
        exprFromParseError (SynExpr.Quote(mkSynIdGet (lhs parseState) (CompileOpName (fst $1)), snd $1, arbExpr ("quoteExpr2", (rhs parseState 1).EndRange), false, rhs parseState 1)) }

arrayExpr:
  | LBRACK_BAR arrayExprElements BAR_RBRACK
      { $2 (lhs parseState) }

  | LBRACK_BAR arrayExprElements recover
      { reportParseErrorAt (rhs parseState 1) (FSComp.SR.parsUnmatchedBracketBar())
        exprFromParseError ($2 (rhs2 parseState 1 2)) }

  | LBRACK_BAR error BAR_RBRACK
      { (* silent recovery *) SynExpr.ArrayOrList(true, [ ], lhs parseState) }

  | LBRACK_BAR recover
      { reportParseErrorAt (rhs parseState 1) (FSComp.SR.parsUnmatchedBracketBar())
        (* silent recovery *)
        exprFromParseError (SynExpr.ArrayOrList(true, [ ], rhs parseState 1)) }

parenExpr:
  | LPAREN rparen
      { SynExpr.Const(SynConst.Unit, (rhs2 parseState 1 2)) }

  | LPAREN parenExprBody rparen
      { let m = rhs2 parseState 1 3
        SynExpr.Paren($2 m, rhs parseState 1, Some(rhs parseState 3), m) }

  | LPAREN parenExprBody ends_other_than_rparen_coming_soon_or_recover
      { if not $3 then reportParseErrorAt (rhs parseState 1) (FSComp.SR.parsUnmatchedParen())
        let mLhs = unionRangeWithPos (rhs parseState 1) (rhs parseState 2).End
        SynExpr.Paren(exprFromParseError ($2 mLhs), rhs parseState 1, None, mLhs) }

  | LPAREN error rparen
      { // silent recovery
        SynExpr.Paren(arbExpr ("parenExpr1", (rhs parseState 1).EndRange), (rhs parseState 1), Some(rhs parseState 3), (rhs2 parseState 1 3)) }

  | LPAREN TYPE_COMING_SOON
      { reportParseErrorAt (rhs parseState 1) (FSComp.SR.parsUnmatchedParen())
        let mLhs = unionRangeWithPos (rhs parseState 1) (rhs parseState 2).Start
        arbExpr ("parenExpr2tcs", mLhs) }

  | LPAREN MODULE_COMING_SOON
      { reportParseErrorAt (rhs parseState 1) (FSComp.SR.parsUnmatchedParen())
        let mLhs = unionRangeWithPos (rhs parseState 1) (rhs parseState 2).Start
        arbExpr ("parenExpr2mcs", mLhs) }

  | LPAREN RBRACE_COMING_SOON
      { reportParseErrorAt (rhs parseState 1) (FSComp.SR.parsUnmatchedParen())
        let mLhs = unionRangeWithPos (rhs parseState 1) (rhs parseState 2).Start
        arbExpr ("parenExpr2rbcs", mLhs) }

  | LPAREN OBLOCKEND_COMING_SOON
      { let lparenRange = (rhs parseState 1)
        reportParseErrorAt lparenRange (FSComp.SR.parsUnmatchedParen())
        SynExpr.Paren(arbExpr ("parenExpr2obecs", lparenRange.EndRange), lparenRange, None, lparenRange) }

  | LPAREN recover %prec prec_atomexpr_lparen_error
      { reportParseErrorAt (rhs parseState 1) (FSComp.SR.parsUnmatchedParen())
        arbExpr ("parenExpr2", (lhs parseState)) }

        // This is really what we should be doing, but it fails because param info expects the range of the expression
        // to extend all the way over the "recover", to the end of the file if necessary
        //
        // let mLeftParen = rhs parseState 1
        //let mLhs = if $2 then unionRangeWithPos mLeftParen (rhs parseState 2).Start else mLeftParen
        //arbExpr ("parenExpr2", mLhs) }

  | LPAREN COMMA declExpr rparen
      { let mComma = rhs parseState 2
        let mLparen = rhs parseState 1
        let mRparen = rhs parseState 3
        reportParseErrorAt mComma (FSComp.SR.parsExpectingExpression ())
        let errorExpr = arbExpr ("tupleExpr3", mComma.EndRange)
        let mTuple = unionRanges mComma $3.Range
        let tupleExpr =
            match $3 with
            | SynExpr.Tuple(false, exprs, commas, m) ->
                SynExpr.Tuple(false, errorExpr :: exprs, mComma :: commas, mTuple)
            | expr -> SynExpr.Tuple(false, [errorExpr; expr], [mComma], mTuple)
        SynExpr.Paren(tupleExpr, mLparen, Some mRparen, rhs2 parseState 1 4) }

parenExprBody:
  | typars COLON LPAREN classMemberSpfn rparen typedSequentialExpr
      { (fun m -> SynExpr.TraitCall($1, $4, $6, m)) } /* disambiguate: x $a.id(x) */

  | typedSequentialExpr
      { (fun _m -> $1) }

  | inlineAssemblyExpr
      { $1 }

typars:
  | typar
      { SynType.Var($1, rhs parseState 1) }

  | LPAREN typarAlts rparen
      { let m = rhs2 parseState 1 3
        SynType.Paren($2, m) }

typarAlts:
  | typarAlts OR appTypeCanBeNullable
      { let mOr = rhs parseState 2
        let appType : SynType = $3
        let m = unionRanges $1.Range appType.Range
        SynType.Or($1, $3, m, { OrKeyword = mOr }) }

  | typar
      { SynType.Var($1, rhs parseState 1) }

braceExpr:
  | LBRACE braceExprBody rbrace
     { let m, r = $2
       r (rhs2 parseState 1 3) }

  | LBRACE braceExprBody recover
     { reportParseErrorAt (rhs parseState 1) (FSComp.SR.parsUnmatchedBrace())
       let m, r = $2
       // Note, we can't use 'exprFromParseError' because the extra syntax node interferes with some syntax-directed transformations for computation expressions
       r (unionRanges (rhs parseState 1) m) }

  | LBRACE error rbrace
     { // silent recovery
       arbExpr ("braceExpr", rhs2 parseState 1 3) }

  | LBRACE recover
     { reportParseErrorAt (rhs parseState 1) (FSComp.SR.parsUnmatchedBrace())
       // Note, we can't use 'exprFromParseError' because the extra syntax node interferes with some syntax-directed transformations for computation expressions
       SynExpr.Record(None, None, [], rhs parseState 1) }

  | LBRACE rbrace
     { let m = rhs2 parseState 1 2
       SynExpr.Record(None, None, [], m) }

braceExprBody:
  | recdExpr
     { (lhs parseState), (fun m -> let a, b, c = $1 in SynExpr.Record(a, b, c, m)) }

  | objExpr
     { $1 }

  | computationExpr
     { $1 }

listExprElements:
  | sequentialExpr
     { (fun mLhs -> SynExpr.ArrayOrListComputed(false, $1, mLhs)) }

  |
     { (fun mLhs -> SynExpr.ArrayOrList(false, [ ], mLhs)) }

arrayExprElements:
  | sequentialExpr
     { (fun mLhs -> SynExpr.ArrayOrListComputed(true, $1, mLhs)) }

  |
     { (fun mLhs -> SynExpr.ArrayOrList(true, [ ], mLhs)) }

computationExpr:
  | sequentialExpr
     { $1.Range, (fun mLhs -> SynExpr.ComputationExpr(false, $1, mLhs)) }

arrowThenExprR:
  | RARROW typedSequentialExprBlockR
      { let mArrow = rhs parseState 1
        let expr = $2 mArrow
        SynExpr.YieldOrReturn((true, false), expr, unionRanges mArrow expr.Range) }

forLoopBinder:
  | parenPattern IN declExpr
     { $1, $3, true, DebugPointAtInOrTo.Yes(rhs parseState 2) }

  | parenPattern IN ends_coming_soon_or_recover
     { let mIn = rhs parseState 2
       if not $3 then reportParseErrorAt mIn (FSComp.SR.parsExpectedExpressionAfterToken ())
       $1, arbExpr ("forLoopBinder1", mIn.EndRange), false, DebugPointAtInOrTo.Yes mIn }

  | parenPattern ends_coming_soon_or_recover
     { let mPat = rhs parseState 1
       if not $2 then reportParseErrorAt mPat (FSComp.SR.parsInOrEqualExpected ())
       $1, arbExpr ("forLoopBinder2", mPat.EndRange), false, DebugPointAtInOrTo.Yes(rhs parseState 2) }

forLoopRange:
  | parenPattern EQUALS declExpr forLoopDirection declExpr
      { let mEquals = rhs parseState 2
        let spTo = DebugPointAtInOrTo.Yes(rhs parseState 4)
        idOfPat parseState (rhs parseState 1) $1, Some mEquals, $3, $4, $5, spTo }

forLoopDirection:
  | TO { true }

  | DOWNTO { false }

inlineAssemblyExpr:
  | HASH string opt_inlineAssemblyTypeArg optCurriedArgExprs optInlineAssemblyReturnTypes HASH
      { if parseState.LexBuffer.ReportLibraryOnlyFeatures then libraryOnlyWarning (lhs parseState)
        let (s, _), sm = $2, rhs parseState 2
        (fun m ->
            let ilInstrs = ParseAssemblyCodeInstructions s parseState.LexBuffer.ReportLibraryOnlyFeatures parseState.LexBuffer.LanguageVersion parseState.LexBuffer.StrictIndentation sm
            SynExpr.LibraryOnlyILAssembly(box ilInstrs, $3, List.rev $4, $5, m)) }

optCurriedArgExprs:
  | optCurriedArgExprs argExpr %prec expr_args
      { $2 :: $1 }

  | /* EMPTY */
      { [] }

opt_atomicExprAfterType:
  | /* EMPTY */
      { None }

  | atomicExprAfterType
      { Some($1) }

opt_inlineAssemblyTypeArg:
  | /* EMPTY */
      { [] }

  | typeKeyword LPAREN typ rparen
      { [$3] }

optInlineAssemblyReturnTypes:
  | /* EMPTY */
     { [] }

  | COLON typ
     { [$2] }

  | COLON LPAREN rparen
     { [] }

recdExpr:
  | INHERIT atomTypeNonAtomicDeprecated opt_HIGH_PRECEDENCE_APP opt_atomicExprAfterType recdExprBindings opt_seps_recd
     { let arg = match $4 with None -> mkSynUnit (lhs parseState) | Some e -> e
       let l = List.rev $5
       let dummyField = mkRecdField (SynLongIdent([], [], [])) // dummy identifier, it will be discarded
       let l = rebindRanges (dummyField, None, None) l $6
       let (SynExprRecordField(_, _, _, inheritsSep)) = List.head l
       let bindings = List.tail l
       (Some($2, arg, rhs2 parseState 2 4, inheritsSep, rhs parseState 1), None, bindings) }

  | recdExprCore
    { let a, b = $1
      None, a, b }

recdExprCore:
  | appExpr EQUALS declExprBlock recdExprBindings opt_seps_recd
     { match $1 with
       | LongOrSingleIdent(false, (SynLongIdent _ as f), None, m) ->
            let f = mkRecdField f
            let mEquals = rhs parseState 2
            let l = List.rev $4
            let l = rebindRanges (f, Some mEquals, Some $3) l $5
            (None, l)
       | _ -> raiseParseErrorAt (rhs parseState 2) (FSComp.SR.parsFieldBinding()) }

  | appExpr EQUALS recover
     { match $1 with
       | LongOrSingleIdent(false, (SynLongIdent _ as f), None, m) ->
            let f = mkRecdField f
            let mEquals = rhs parseState 2
            let l = rebindRanges (f, Some mEquals, None) [] None
            None, l
       | _ -> raiseParseErrorAt (rhs parseState 2) (FSComp.SR.parsFieldBinding ()) }

  | appExpr
    { let mExpr = rhs parseState 1
      reportParseErrorAt mExpr (FSComp.SR.parsFieldBinding ())
      Some($1, (mExpr.EndRange, None)), [] }

/*
    handles cases when identifier can start from the underscore
*/

  | UNDERSCORE
    { let m = rhs parseState 1
      reportParseErrorAt m (FSComp.SR.parsUnderscoreInvalidFieldName())
      reportParseErrorAt m (FSComp.SR.parsFieldBinding())
      let f = mkUnderscoreRecdField m
      (None, [ SynExprRecordField(f, None, None, None)  ]) }

  | UNDERSCORE EQUALS
    { let m = rhs parseState 1
      reportParseErrorAt m (FSComp.SR.parsUnderscoreInvalidFieldName())
      let f = mkUnderscoreRecdField m
      let mEquals = rhs parseState 2
      reportParseErrorAt (rhs2 parseState 1 2) (FSComp.SR.parsFieldBinding())

      (None, [ SynExprRecordField(f, Some mEquals, None, None) ]) }

  | UNDERSCORE EQUALS declExprBlock recdExprBindings opt_seps_recd
    { reportParseErrorAt (rhs parseState 1) (FSComp.SR.parsUnderscoreInvalidFieldName())
      let f = mkUnderscoreRecdField (rhs parseState 1)
      let mEquals = rhs parseState 2
      let l = List.rev $4
      let l = rebindRanges (f, Some mEquals, Some $3) l $5
      (None, l) }

/* handles case like {x with}  */
  | appExpr WITH recdBinding recdExprBindings opt_seps_recd
     { let l = List.rev $4
       let l = rebindRanges $3 l $5
       (Some($1, (rhs parseState 2, None)), l) }

  | appExpr OWITH opt_seps_recd OEND
     { (Some($1, (rhs parseState 2, None)), []) }

  | appExpr OWITH recdBinding recdExprBindings opt_seps_recd OEND
     { let l = List.rev $4
       let l = rebindRanges $3 l $5
       (Some($1, (rhs parseState 2, None)), l) }

opt_seps_recd:
  | seps_recd
     { Some $1 }

  | /* EMPTY */
     { None }

seps_recd:
  | OBLOCKSEP
     { (rhs parseState 1), None }

  | SEMICOLON
     { let m = (rhs parseState 1)
       m, Some m.End }

  | SEMICOLON OBLOCKSEP
     { (rhs2 parseState 1 2), Some (rhs parseState 1).End }

  | OBLOCKSEP SEMICOLON
     { (rhs2 parseState 1 2), Some (rhs parseState 2).End }


/* identifier can start from the underscore */
pathOrUnderscore :
  | path
    { mkRecdField $1 }

  | UNDERSCORE
    { let m = rhs parseState 1
      reportParseErrorAt m (FSComp.SR.parsUnderscoreInvalidFieldName())
      mkUnderscoreRecdField m }

recdExprBindings:
  | recdExprBindings seps_recd recdBinding
     { ($3, Some $2) :: $1 }

  | /* EMPTY */
     { [] }

recdBinding:
  | pathOrUnderscore EQUALS declExprBlock
     { let mEquals = rhs parseState 2
       ($1, Some mEquals, Some $3) }

  | pathOrUnderscore EQUALS
     { let mEquals = rhs parseState 2
       reportParseErrorAt (rhs parseState 1) (FSComp.SR.parsFieldBinding())
       ($1, Some mEquals, None) }

  | pathOrUnderscore EQUALS ends_coming_soon_or_recover
     { let mEquals = rhs parseState 2
       reportParseErrorAt (rhs parseState 1) (FSComp.SR.parsFieldBinding())
       ($1, Some mEquals, None) }

  | pathOrUnderscore
     { reportParseErrorAt (rhs parseState 1) (FSComp.SR.parsFieldBinding())
       ($1, None, None) }

  | pathOrUnderscore ends_coming_soon_or_recover
     { reportParseErrorAt (rhs parseState 1) (FSComp.SR.parsFieldBinding())
       ($1, None, None) }

/* There is a minor conflict between
       seq { new ty() }  // sequence expression with one very odd 'action' expression
  and
       { new ty() }   // object expression with no interfaces and no overrides
Hence we make sure the latter is not permitted by the grammar
*/
objExpr:
  | objExprBaseCall objExprBindings opt_OBLOCKSEP opt_objExprInterfaces
     { let mNewExpr = rhs parseState 1
       let fullRange = match $4 with [] -> (rhs parseState 1) | _ -> (rhs2 parseState 1 4)
       let mWithKwd, bindings, members = $2
       fullRange, (fun m -> let (a, b) = $1 in SynExpr.ObjExpr(a, b, Some mWithKwd, bindings, members, $4, mNewExpr, m)) }

  | objExprBaseCall opt_OBLOCKSEP objExprInterfaces
     { let mNewExpr = rhs parseState 1
       let fullRange = match $3 with [] -> (rhs parseState 1) | _ -> (rhs2 parseState 1 3)
       fullRange, (fun m -> let (a, b) = $1 in SynExpr.ObjExpr(a, b, None, [], [], $3, mNewExpr, m)) }

  | NEW atomTypeNonAtomicDeprecated
     { let mNewExpr = rhs parseState 1
       (rhs2 parseState 1 2), (fun m -> let (a, b) = $2, None in SynExpr.ObjExpr(a, b, None, [], [], [], mNewExpr, m)) }

objExprBaseCall:
  | NEW atomTypeNonAtomicDeprecated opt_HIGH_PRECEDENCE_APP atomicExprAfterType baseSpec
     { ($2, Some($4, Some($5))) }

  | NEW atomTypeNonAtomicDeprecated opt_HIGH_PRECEDENCE_APP atomicExprAfterType
     { ($2, Some($4, None)) }

  | NEW atomTypeNonAtomicDeprecated
     { $2, None }


opt_objExprBindings:
  | objExprBindings
     { let mWithKwd, bindings, members = $1
       Some mWithKwd, bindings, members }

  | /* EMPTY */
     { None, [], [] }

objExprBindings:
  | WITH localBindings
      { let mWithKwd = (rhs parseState 1)
        let _localBindingsLastRange, localBindingsBuilder = $2
        mWithKwd, (localBindingsBuilder PreXmlDoc.Empty [] None SynLeadingKeyword.Synthetic), [] }

  | OWITH localBindings OEND
      { let mWithKwd = (rhs parseState 1)
        let _localBindingsLastRange, localBindingsBuilder = $2
        mWithKwd, (localBindingsBuilder PreXmlDoc.Empty [] None SynLeadingKeyword.Synthetic), [] }

  | WITH objectImplementationBlock opt_declEnd
      { let mWithKwd = rhs parseState 1
        let memberDefns =
            $2 |>
            (List.choose (function
                              | (SynMemberDefn.Member _ | SynMemberDefn.GetSetMember _) as memberDefn -> Some memberDefn
                              | SynMemberDefn.AutoProperty(range = m) -> errorR(Error(FSComp.SR.parsIllegalMemberVarInObjectImplementation(), m)); None
                              | x -> errorR(Error(FSComp.SR.parsMemberIllegalInObjectImplementation(), x.Range)); None))
        mWithKwd, [], memberDefns }

objExprInterfaces:
  | objExprInterface opt_objExprInterfaces { $1 :: $2 }

opt_objExprInterfaces:
  | %prec prec_interfaces_prefix
     { [] }

  | objExprInterface opt_objExprInterfaces
     { $1 :: $2 }

  | error opt_objExprInterfaces
     { (* silent recovery *) $2 }

objExprInterface:
  | interfaceMember appTypeWithoutNull opt_objExprBindings opt_declEnd opt_OBLOCKSEP
    { let mWithKwd, bindings, members = $3
      let m =
          match List.tryLast members with
          | None -> lhs parseState
          | Some ms -> 
              let mInterface = rhs parseState 1
              mkFileIndexRange mInterface.FileIndex mInterface.Start ms.Range.End
      SynInterfaceImpl($2, mWithKwd, bindings, members, m) }

braceBarExpr:
  | STRUCT braceBarExprCore
      { let mStruct = rhs parseState 1
        $2 (Some mStruct) }

  | braceBarExprCore
      { $1 None }

braceBarExprCore:
  | LBRACE_BAR recdExprCore bar_rbrace
     { let orig, flds = $2
       let flds =
           flds |> List.choose (function
             | SynExprRecordField((synLongIdent, _), mEquals, Some e, _) when orig.IsSome -> Some(synLongIdent, mEquals, e) // copy-and-update, long identifier signifies nesting
             | SynExprRecordField((SynLongIdent([ _id ], _, _) as synLongIdent, _), mEquals, Some e, _) -> Some(synLongIdent, mEquals, e) // record construction, long identifier not valid
             | SynExprRecordField((synLongIdent, _), mEquals, None, _) -> Some(synLongIdent, mEquals, arbExpr ("anonField", synLongIdent.Range))
             | _ -> reportParseErrorAt (rhs parseState 1) (FSComp.SR.parsInvalidAnonRecdType()); None)
       let mLeftBrace = rhs parseState 1
       let mRightBrace = rhs parseState 3
       (fun (mStruct: range option) ->
            let m = match mStruct with | None -> unionRanges mLeftBrace mRightBrace | Some mStruct -> unionRanges mStruct mRightBrace
            SynExpr.AnonRecd(mStruct.IsSome, orig, flds, m, { OpeningBraceRange = mLeftBrace })) }

  | LBRACE_BAR recdExprCore recover
     { reportParseErrorAt (rhs parseState 1) (FSComp.SR.parsUnmatchedBraceBar())
       let orig, flds = $2
       let flds =
           flds |> List.map (function
             | SynExprRecordField((synLongIdent, _), mEquals, Some e, _) -> (synLongIdent, mEquals, e)
             | SynExprRecordField((synLongIdent, _), mEquals, None, _) -> (synLongIdent, mEquals, arbExpr ("anonField", synLongIdent.Range)))
       let mLeftBrace = rhs parseState 1
       let mExpr = rhs parseState 2
       (fun (mStruct: range option) ->
           let m = match mStruct with | None -> unionRanges mLeftBrace mExpr | Some mStruct -> unionRanges mStruct mExpr
           SynExpr.AnonRecd(mStruct.IsSome, orig, flds, m, { OpeningBraceRange = mLeftBrace })) }

  | LBRACE_BAR error bar_rbrace
     { // silent recovery
       let mLeftBrace = rhs parseState 1
       let mRightBrace = rhs parseState 3
       (fun (mStruct: range option) ->
           let m = match mStruct with | None -> unionRanges mLeftBrace mRightBrace | Some mStruct -> unionRanges mStruct mRightBrace
           arbExpr ("braceBarExpr", m)) }

  | LBRACE_BAR recover
     { reportParseErrorAt (rhs parseState 1) (FSComp.SR.parsUnmatchedBraceBar())
       let mLeftBrace = rhs parseState 1
       (fun (mStruct: range option) ->
           let m = match mStruct with | None -> mLeftBrace | Some mStruct -> unionRanges mStruct mLeftBrace
           SynExpr.AnonRecd(mStruct.IsSome, None, [], m, { OpeningBraceRange = mLeftBrace })) }

  | LBRACE_BAR bar_rbrace
     { let mLeftBrace = rhs parseState 1
       let mRightBrace = rhs parseState 2
       (fun (mStruct: range option) ->
           let m = match mStruct with | None -> unionRanges mLeftBrace mRightBrace | Some mStruct -> unionRanges mStruct mRightBrace
           SynExpr.AnonRecd(mStruct.IsSome, None, [], m, { OpeningBraceRange = mLeftBrace })) }

anonLambdaExpr:
  | FUN atomicPatterns RARROW typedSequentialExprBlock
     { let mAll = unionRanges (rhs parseState 1) $4.Range
       let mArrow = Some(rhs parseState 3)
       mkSynFunMatchLambdas parseState.SynArgNameGenerator false mAll $2 mArrow $4 }

  | FUN atomicPatterns RARROW error
     { let mAll = rhs2 parseState 1 3
       let mArrow = Some(rhs parseState 3)
       mkSynFunMatchLambdas parseState.SynArgNameGenerator false mAll $2 mArrow (arbExpr ("anonLambdaExpr1", (rhs parseState 4))) }

  | OFUN atomicPatterns RARROW typedSequentialExprBlockR OEND
      { let mArrow = rhs parseState 3
        let expr = $4 mArrow
        let mAll = unionRanges (rhs parseState 1) expr.Range
        mkSynFunMatchLambdas parseState.SynArgNameGenerator false mAll $2 (Some mArrow) expr }

  | OFUN atomicPatterns RARROW typedSequentialExprBlockR recover
     { if not $5 then reportParseErrorAt (rhs parseState 1) (FSComp.SR.parsUnexpectedEndOfFileFunBody ())
       let mArrow = rhs parseState 3
       let expr = $4 mArrow
       let mAll = unionRanges (rhs parseState 1) expr.Range
       exprFromParseError (mkSynFunMatchLambdas parseState.SynArgNameGenerator false mAll $2 (Some mArrow) expr) }

  | OFUN atomicPatterns RARROW ORIGHT_BLOCK_END OEND
     { let mLambda = rhs2 parseState 1 3
       reportParseErrorAt mLambda (FSComp.SR.parsMissingFunctionBody())
       let mArrow = Some(rhs parseState 3)
       mkSynFunMatchLambdas parseState.SynArgNameGenerator false mLambda $2 mArrow (arbExpr ("anonLambdaExpr2", mLambda.EndRange)) }

  | OFUN atomicPatterns RARROW recover
     { if not $4 then reportParseErrorAt (rhs parseState 1) (FSComp.SR.parsUnexpectedEndOfFileFunBody())
       let mLambda = rhs2 parseState 1 3
       let mArrow = Some(rhs parseState 3)
       exprFromParseError (mkSynFunMatchLambdas parseState.SynArgNameGenerator false mLambda $2 mArrow (arbExpr ("anonLambdaExpr3", mLambda.EndRange))) }

  | OFUN atomicPatterns error OEND
     { let mLambda = rhs2 parseState 1 2
       exprFromParseError (mkSynFunMatchLambdas parseState.SynArgNameGenerator false mLambda $2 None (arbExpr ("anonLambdaExpr4", mLambda.EndRange))) }

  | OFUN error OEND
     { exprFromParseError (mkSynFunMatchLambdas parseState.SynArgNameGenerator false (rhs parseState 1) [] None (arbExpr ("anonLambdaExpr5", (rhs parseState 2)))) }

anonMatchingExpr:
  | FUNCTION withPatternClauses %prec expr_function
     { let clauses, mLast = $2
       let mAll = unionRanges (rhs parseState 1) mLast
       SynExpr.MatchLambda(false, (rhs parseState 1), clauses, DebugPointAtBinding.NoneAtInvisible, mAll) }

  | OFUNCTION withPatternClauses OEND %prec expr_function
     { let clauses, mLast = $2
       let mAll = unionRanges (rhs parseState 1) mLast
       SynExpr.MatchLambda(false, (rhs parseState 1), clauses, DebugPointAtBinding.NoneAtInvisible, mAll) }

/*--------------------------------------------------------------------------*/
/* TYPE ALGEBRA                                                             */

typeWithTypeConstraints:
  | typ %prec prec_wheretyp_prefix
     { $1 }

  | typ WHEN typeConstraints
     { SynType.WithGlobalConstraints($1, List.rev $3, lhs parseState) }

topTypeWithTypeConstraints:
  | topType
     { $1 }

  | topType WHEN typeConstraints
     { let ty, arity = $1
       // nb. it doesn't matter where the constraints go in the structure of the type.
       SynType.WithGlobalConstraints(ty, List.rev $3, lhs parseState), arity }

opt_topReturnTypeWithTypeConstraints:
  |
      { None }

  | COLON topTypeWithTypeConstraints
      { let mColon = rhs parseState 1
        let ty, arity = $2
        let arity = (match arity with SynValInfo([], rmdata)-> rmdata | _ -> SynInfo.unnamedRetVal)
        Some(Some mColon, SynReturnInfo((ty, arity), rhs parseState 2)) }

  | COLON recover
      { let mColon = rhs parseState 1
        let ty, arity = SynType.FromParseError(mColon.EndRange), SynInfo.unnamedRetVal
        Some(Some mColon, SynReturnInfo((ty, arity), mColon.EndRange)) }

topType:
  | topTupleType RARROW topType
      { let dty, dmdata = $1
        let rty, (SynValInfo(dmdatas, rmdata)) = $3
        let mArrow = rhs parseState 2
        SynType.Fun(dty, rty, lhs parseState, { ArrowRange = mArrow }), SynValInfo(dmdata :: dmdatas, rmdata) }

  | topTupleType RARROW recover
     { let dty, dmdata = $1
       let mArrow = rhs parseState 2
       let rty = SynType.FromParseError(mArrow.EndRange)
       SynType.Fun(dty, rty, lhs parseState, { ArrowRange = mArrow }), SynValInfo([dmdata], SynInfo.unnamedRetVal) }

  | topTupleType
     { let ty, rmdata = $1
       ty, (SynValInfo([], (match rmdata with [md] -> md | _ -> SynInfo.unnamedRetVal))) }

topTupleType:
  | topAppType STAR topTupleTypeElements
      { let t, argInfo = $1
        let mStar = rhs parseState 2
        let path = SynTupleTypeSegment.Type t :: SynTupleTypeSegment.Star mStar :: (List.map fst $3)
        let mdata = argInfo :: (List.choose snd $3)
        mkSynTypeTuple path, mdata }

  | topAppType STAR recover
     { let ty1, argInfo = $1
       let mStar = rhs parseState 2
       let ty2 = SynType.FromParseError(mStar.EndRange)
       let path = [SynTupleTypeSegment.Type ty1; SynTupleTypeSegment.Star mStar; SynTupleTypeSegment.Type ty2]
       mkSynTypeTuple path, [argInfo; SynInfo.emptySynArgInfo] }

  | STAR topTupleTypeElements
      { let mStar = rhs parseState 1
        let ty = SynType.FromParseError(mStar.EndRange)
        reportParseErrorAt mStar (FSComp.SR.parsExpectingType ())
        let path = SynTupleTypeSegment.Type ty :: SynTupleTypeSegment.Star mStar :: (List.map fst $2)
        mkSynTypeTuple path, List.choose snd $2 }

  | topAppType
     { let ty, mdata = $1
       ty, [mdata] }

topTupleTypeElements:
  | topAppType STAR topTupleTypeElements
      { let t, argInfo = $1
        let mStar = rhs parseState 2
        (SynTupleTypeSegment.Type t, Some argInfo) :: (SynTupleTypeSegment.Star mStar, None) :: $3 }

  | topAppType STAR recover
      { let ty1, argInfo = $1
        let mStar = rhs parseState 2
        let ty2 = SynType.FromParseError(mStar.EndRange)
        [SynTupleTypeSegment.Type ty1, Some argInfo; SynTupleTypeSegment.Star mStar, None; SynTupleTypeSegment.Type ty2, Some SynInfo.emptySynArgInfo] }

  | STAR topTupleTypeElements
      { let mStar = rhs parseState 1
        let ty = SynType.FromParseError(mStar.EndRange)
        reportParseErrorAt mStar (FSComp.SR.parsExpectingType ())
        (SynTupleTypeSegment.Type ty, None) :: (SynTupleTypeSegment.Star mStar, None) :: $2 }

  | topAppType %prec prec_toptuptyptail_prefix
     { let t, argInfo = $1
       [ SynTupleTypeSegment.Type t, Some argInfo ] }

topAppType:
  | attributes appTypeCanBeNullable COLON appTypeCanBeNullable
      { match $2 with
        | SynType.LongIdent(SynLongIdent([id], _, _)) ->
            let m = unionRanges (rhs parseState 1) $4.Range
            SynType.SignatureParameter($1, false, Some id, $4, m), SynArgInfo($1, false, Some id)
        | _ -> raiseParseErrorAt (rhs parseState 2) (FSComp.SR.parsSyntaxErrorInLabeledType()) }

  | attributes appTypeCanBeNullable COLON recover
      { match $2 with
        | SynType.LongIdent(SynLongIdent([id], _, _)) ->
            let mColon = rhs parseState 2
            let m = unionRanges (rhs parseState 1) mColon
            let ty = SynType.FromParseError(mColon.EndRange)
            SynType.SignatureParameter($1, false, Some id, ty, m), SynArgInfo($1, false, Some id)
        | _ -> raiseParseErrorAt (rhs parseState 2) (FSComp.SR.parsSyntaxErrorInLabeledType()) }

  | attributes QMARK ident COLON appTypeCanBeNullable
      { let m = unionRanges (rhs parseState 1) $5.Range
        SynType.SignatureParameter($1, true, Some $3, $5, m), SynArgInfo($1, true, Some $3) }

  | attributes QMARK ident COLON recover
      { let mColon = rhs parseState 4
        let m = unionRanges (rhs parseState 1) mColon
        let ty = SynType.FromParseError(mColon.EndRange)
        SynType.SignatureParameter($1, true, Some $3, ty, m), SynArgInfo($1, true, Some $3) }

  | attributes appTypeCanBeNullable
      { let m = unionRanges (rhs parseState 1) $2.Range
        SynType.SignatureParameter($1, false, None, $2, m), SynArgInfo($1, false, None) }

  | appTypeCanBeNullable COLON appTypeCanBeNullable
      { match $1 with
        | SynType.LongIdent(SynLongIdent([id], _, _)) ->
            let m = unionRanges (rhs parseState 1) $3.Range
            SynType.SignatureParameter([], false, Some id, $3, m), SynArgInfo([], false, Some id)
        | _ -> raiseParseErrorAt (rhs parseState 2) (FSComp.SR.parsSyntaxErrorInLabeledType()) }

  | appTypeCanBeNullable COLON recover
      { match $1 with
        | SynType.LongIdent(SynLongIdent([id], _, _)) ->
            let mColon = rhs parseState 2
            let m = unionRanges $1.Range mColon
            let ty = SynType.FromParseError(mColon.EndRange)
            SynType.SignatureParameter([], false, Some id, ty, m), SynArgInfo([], false, Some id)
        | _ -> raiseParseErrorAt (rhs parseState 2) (FSComp.SR.parsSyntaxErrorInLabeledType()) }

  | QMARK ident COLON appTypeCanBeNullable
      { let m = unionRanges (rhs parseState 1) $4.Range
        SynType.SignatureParameter([], true, Some $2, $4, m), SynArgInfo([], true, Some $2) }

  | QMARK ident COLON recover
      { let mColon = rhs parseState 3
        let m = unionRanges (rhs parseState 1) mColon
        let ty = SynType.FromParseError(mColon.EndRange)
        SynType.SignatureParameter([], true, Some $2, ty, m), SynArgInfo([], true, Some $2) }

  | appTypeCanBeNullable
     { $1, SynArgInfo([], false, None) }

/* Grammar rule meant for recovery scenarios */
/* For example in unionCaseReprElement where function type is not allowed */
invalidUseOfAppTypeFunction:
  | appTypeWithoutNull RARROW invalidUseOfAppTypeFunction
     { let mArrow = rhs parseState 2
       let m = unionRanges (rhs2 parseState 1 2) $3.Range
       SynType.Fun($1, $3, m, { ArrowRange = mArrow }) }
  | appTypeWithoutNull RARROW recover
     { let mArrow = rhs parseState 2
       let ty = SynType.FromParseError(mArrow.EndRange)
       let m = rhs2 parseState 1 2
       SynType.Fun($1, ty, m, { ArrowRange = mArrow }) }
  | appTypeWithoutNull RARROW RARROW invalidUseOfAppTypeFunction
     { let mArrow1 = rhs parseState 2
       let mArrow2 = rhs parseState 3
       reportParseErrorAt mArrow2 (FSComp.SR.parsExpectingType ())
       let ty = SynType.FromParseError(mArrow2.StartRange)
       let m1 = unionRanges $1.Range $4.Range
       let m2 = unionRanges mArrow2 $4.Range
       SynType.Fun($1, SynType.Fun(ty, $4, m2, { ArrowRange = mArrow2 }), m1, { ArrowRange = mArrow1 }) }
  | appTypeWithoutNull RARROW appTypeWithoutNull
     { let mArrow = rhs parseState 2
       let m = rhs2 parseState 1 3
       SynType.Fun($1, $3, m, { ArrowRange = mArrow }) }

/* Any tokens in this grammar must be added to the lex filter rule 'peekAdjacentTypars' */
/* See the F# specification "Lexical analysis of type applications and type parameter definitions" */
typ:
  | tupleType RARROW typ
      { let mArrow = rhs parseState 2
        let m = unionRanges (rhs2 parseState 1 2) $3.Range
        SynType.Fun($1, $3, m, { ArrowRange = mArrow }) }

  | tupleType RARROW recover
      { let mArrow = rhs parseState 2
        let ty = SynType.FromParseError(mArrow.EndRange)
        let m = rhs2 parseState 1 2
        SynType.Fun($1, ty, m, { ArrowRange = mArrow }) }

  | tupleType RARROW RARROW typ
      { let mArrow1 = rhs parseState 2
        let mArrow2 = rhs parseState 3
        reportParseErrorAt mArrow2 (FSComp.SR.parsExpectingType ())
        let ty = SynType.FromParseError(mArrow2.StartRange)
        let m1 = unionRanges $1.Range $4.Range
        let m2 = unionRanges mArrow2 $4.Range
        SynType.Fun($1, SynType.Fun(ty, $4, m2, { ArrowRange = mArrow2 }), m1, { ArrowRange = mArrow1 }) }

  | tupleType %prec prec_typ_prefix
      { $1 }

typEOF:
  | typ EOF { checkEndOfFileError $2; $1 }


tupleType:
  | appTypeCanBeNullable STAR tupleOrQuotTypeElements
      { let mStar = rhs parseState 2
        let path = SynTupleTypeSegment.Type $1 :: SynTupleTypeSegment.Star mStar :: $3
        mkSynTypeTuple path }

  | appTypeCanBeNullable STAR recover
      { let mStar = rhs parseState 2
        let ty = SynType.FromParseError(mStar.EndRange)
        let path = [SynTupleTypeSegment.Type $1; SynTupleTypeSegment.Star mStar; SynTupleTypeSegment.Type ty]
        mkSynTypeTuple path }

  | STAR tupleOrQuotTypeElements
      { let mStar = rhs parseState 1
        let ty = SynType.FromParseError(mStar.EndRange)
        reportParseErrorAt mStar (FSComp.SR.parsExpectingType ())
        let path = SynTupleTypeSegment.Type ty :: SynTupleTypeSegment.Star mStar :: $2
        mkSynTypeTuple path }

  | INFIX_STAR_DIV_MOD_OP tupleOrQuotTypeElements
      { if $1 <> "/" then reportParseErrorAt (rhs parseState 1) (FSComp.SR.parsUnexpectedInfixOperator ())
        let mSlash = rhs parseState 1
        let path = SynTupleTypeSegment.Slash mSlash :: $2
        mkSynTypeTuple path }

  | INFIX_STAR_DIV_MOD_OP recover
      { if $1 <> "/" then reportParseErrorAt (rhs parseState 1) (FSComp.SR.parsUnexpectedInfixOperator ())
        let mSlash = rhs parseState 1
        let ty = SynType.FromParseError(mSlash.EndRange)
        let path = [SynTupleTypeSegment.Slash mSlash; SynTupleTypeSegment.Type ty]
        mkSynTypeTuple path }

  | appTypeCanBeNullable INFIX_STAR_DIV_MOD_OP tupleOrQuotTypeElements
      { if $2 <> "/" then reportParseErrorAt (rhs parseState 1) (FSComp.SR.parsUnexpectedInfixOperator())
        let mSlash = rhs parseState 2
        let path = SynTupleTypeSegment.Type $1 :: SynTupleTypeSegment.Slash mSlash :: $3
        mkSynTypeTuple path }

  | appTypeCanBeNullable INFIX_STAR_DIV_MOD_OP recover
      { if $2 <> "/" then reportParseErrorAt (rhs parseState 1) (FSComp.SR.parsUnexpectedInfixOperator ())
        let mSlash = rhs parseState 2
        let ty = SynType.FromParseError(mSlash.EndRange)
        let path = [SynTupleTypeSegment.Type $1; SynTupleTypeSegment.Slash mSlash; SynTupleTypeSegment.Type ty]
        mkSynTypeTuple path }

  | appTypeCanBeNullable %prec prec_tuptyp_prefix
      { $1 }

tupleOrQuotTypeElements:
  | appTypeCanBeNullable STAR tupleOrQuotTypeElements
      { let mStar = rhs parseState 2
        SynTupleTypeSegment.Type $1 :: SynTupleTypeSegment.Star mStar :: $3 }

  | appTypeCanBeNullable STAR recover
      { let mStar = rhs parseState 2
        let ty = SynType.FromParseError(mStar.EndRange)
        [SynTupleTypeSegment.Type $1; SynTupleTypeSegment.Star mStar; SynTupleTypeSegment.Type ty] }

  | STAR tupleOrQuotTypeElements
      { let mStar = rhs parseState 1
        let ty = SynType.FromParseError(mStar.EndRange)
        reportParseErrorAt mStar (FSComp.SR.parsExpectingType ())
        SynTupleTypeSegment.Type ty :: SynTupleTypeSegment.Star mStar :: $2 }

  | appTypeCanBeNullable INFIX_STAR_DIV_MOD_OP tupleOrQuotTypeElements
      { if $2 <> "/" then reportParseErrorAt (rhs parseState 1) (FSComp.SR.parsUnexpectedInfixOperator ())
        let mSlash = rhs parseState 2
        SynTupleTypeSegment.Type $1 :: SynTupleTypeSegment.Slash mSlash :: $3 }

  | appTypeCanBeNullable INFIX_STAR_DIV_MOD_OP recover
      { if $2 <> "/" then reportParseErrorAt (rhs parseState 1) (FSComp.SR.parsUnexpectedInfixOperator ())
        let mSlash = rhs parseState 2
        let ty = SynType.FromParseError(mSlash.EndRange)
        [SynTupleTypeSegment.Type $1; SynTupleTypeSegment.Slash mSlash; SynTupleTypeSegment.Type ty] }

  | INFIX_STAR_DIV_MOD_OP tupleOrQuotTypeElements
      { if $1 <> "/" then reportParseErrorAt (rhs parseState 1) (FSComp.SR.parsUnexpectedInfixOperator ())
        let mSlash = rhs parseState 1
        let ty = SynType.FromParseError(mSlash.EndRange)
        reportParseErrorAt mSlash (FSComp.SR.parsExpectingType ())
        SynTupleTypeSegment.Type ty :: SynTupleTypeSegment.Slash mSlash :: $2 }

  | appTypeCanBeNullable %prec prec_tuptyptail_prefix
      { [ SynTupleTypeSegment.Type $1 ] }

intersectionType:
  | typar AMP intersectionConstraints %prec prec_no_more_attr_bindings
    { let constraints, mAmpersands = $3
      SynType.Intersection(Some $1, List.rev constraints, lhs parseState, { AmpersandRanges = rhs parseState 2 :: List.rev mAmpersands }) }

  | hashConstraint AMP intersectionConstraints %prec prec_no_more_attr_bindings
    { let constraints, mAmpersands = $3
      SynType.Intersection(None, $1 :: List.rev constraints, lhs parseState, { AmpersandRanges = rhs parseState 2 :: List.rev mAmpersands }) }

appTypeCon:
  | path %prec prec_atomtyp_path
    { SynType.LongIdent($1) }

  | typar
    { SynType.Var($1, lhs parseState) }

appTypeConPower:
  | appTypeCon INFIX_AT_HAT_OP atomicRationalConstant
    { if $2 <> "^" && $2 <> "^-" then reportParseErrorAt (rhs parseState 2) (FSComp.SR.parsUnexpectedInfixOperator())
      if $2 = "^-" then
          let afterMinus = (rhs parseState 2).EndRange
          let beforeMinus = shiftStart 0 -1 afterMinus
          let m = unionRanges beforeMinus (rhs parseState 3)  // include MINUS in Negate range
          SynType.MeasurePower($1, SynRationalConst.Negate($3, m), lhs parseState)
      else SynType.MeasurePower($1, $3, lhs parseState) }

  | appTypeCon
    { $1 }

appTypeCanBeNullable:
  | appTypeWithoutNull BAR_JUST_BEFORE_NULL NULL
    { SynType.WithNull($1, false, lhs parseState) }

  | appTypeWithoutNull
    { $1 }

appTypeNullableInParens:
  | appTypeWithoutNull
    { $1 }

  | LPAREN appTypeCanBeNullable rparen
    { SynType.Paren($2, lhs parseState) }

appTypeWithoutNull:
  | appTypeWithoutNull arrayTypeSuffix
      { SynType.Array($2, $1, lhs parseState) }

  | appTypeWithoutNull HIGH_PRECEDENCE_BRACK_APP arrayTypeSuffix /* only HPA for "name[]" allowed here */
      { SynType.Array($3, $1, lhs parseState) }

  | appTypeWithoutNull appTypeConPower
      /* note: use "rhs parseState 1" to deal with parens in "(int) list" */
      { SynType.App($2, None, [$1], [], None, true, unionRanges (rhs parseState 1) $2.Range) }

  | LPAREN appTypePrefixArguments rparen appTypeConPower
      { let args, commas = $2
        if parseState.LexBuffer.SupportsFeature LanguageFeature.MLCompatRevisions then
            mlCompatError (FSComp.SR.mlCompatMultiPrefixTyparsNoLongerSupported()) (unionRanges (rhs parseState 1) $4.Range)
        else
            mlCompatWarning (FSComp.SR.parsMultiArgumentGenericTypeFormDeprecated()) (unionRanges (rhs parseState 1) $4.Range)
        SynType.App($4, None, args, commas, None, true, unionRanges (rhs parseState 1) $4.Range) }

  | powerType
      { $1 }

  | intersectionType
      { parseState.LexBuffer.CheckLanguageFeatureAndRecover LanguageFeature.ConstraintIntersectionOnFlexibleTypes (lhs parseState)
        $1 }

  | typar COLON_GREATER typ
      { let tp, typ = $1, $3
        let m = lhs parseState
        SynType.WithGlobalConstraints(SynType.Var(tp, rhs parseState 1), [SynTypeConstraint.WhereTyparSubtypeOfType(tp, typ, m)], m) }

  | UNDERSCORE COLON_GREATER typ %prec COLON_GREATER
      { SynType.HashConstraint($3, lhs parseState) }

arrayTypeSuffix:
  | LBRACK RBRACK
      { 1 }

  | LBRACK COMMA RBRACK
      { 2 }

  | LBRACK COMMA COMMA RBRACK
      { 3 }

  | LBRACK COMMA COMMA COMMA RBRACK
      { 4 }

  | LBRACK COMMA COMMA COMMA COMMA RBRACK
      { 5 }

  | LBRACK COMMA COMMA COMMA COMMA COMMA RBRACK
      { 6 }

  | LBRACK COMMA COMMA COMMA COMMA COMMA COMMA RBRACK
      { 7 }

  | LBRACK COMMA COMMA COMMA COMMA COMMA COMMA COMMA RBRACK
      { 8 }

  | LBRACK COMMA COMMA COMMA COMMA COMMA COMMA COMMA COMMA RBRACK
      { 9 }

  | LBRACK COMMA COMMA COMMA COMMA COMMA COMMA COMMA COMMA COMMA RBRACK
      { 10 }

  | LBRACK COMMA COMMA COMMA COMMA COMMA COMMA COMMA COMMA COMMA COMMA RBRACK
      { 11 }

  | LBRACK COMMA COMMA COMMA COMMA COMMA COMMA COMMA COMMA COMMA COMMA COMMA RBRACK
      { 12 }

  | LBRACK COMMA COMMA COMMA COMMA COMMA COMMA COMMA COMMA COMMA COMMA COMMA COMMA RBRACK
      { 13 }

  | LBRACK COMMA COMMA COMMA COMMA COMMA COMMA COMMA COMMA COMMA COMMA COMMA COMMA COMMA RBRACK
      { 14 }

  | LBRACK COMMA COMMA COMMA COMMA COMMA COMMA COMMA COMMA COMMA COMMA COMMA COMMA COMMA COMMA RBRACK
      { 15 }

  | LBRACK COMMA COMMA COMMA COMMA COMMA COMMA COMMA COMMA COMMA COMMA COMMA COMMA COMMA COMMA COMMA RBRACK
      { 16 }

  | LBRACK COMMA COMMA COMMA COMMA COMMA COMMA COMMA COMMA COMMA COMMA COMMA COMMA COMMA COMMA COMMA COMMA RBRACK
      { 17 }

  | LBRACK COMMA COMMA COMMA COMMA COMMA COMMA COMMA COMMA COMMA COMMA COMMA COMMA COMMA COMMA COMMA COMMA COMMA RBRACK
      { 18 }

  | LBRACK COMMA COMMA COMMA COMMA COMMA COMMA COMMA COMMA COMMA COMMA COMMA COMMA COMMA COMMA COMMA COMMA COMMA COMMA RBRACK
      { 19 }

  | LBRACK COMMA COMMA COMMA COMMA COMMA COMMA COMMA COMMA COMMA COMMA COMMA COMMA COMMA COMMA COMMA COMMA COMMA COMMA COMMA RBRACK
      { 20 }

  | LBRACK COMMA COMMA COMMA COMMA COMMA COMMA COMMA COMMA COMMA COMMA COMMA COMMA COMMA COMMA COMMA COMMA COMMA COMMA COMMA COMMA RBRACK
      { 21 }

  | LBRACK COMMA COMMA COMMA COMMA COMMA COMMA COMMA COMMA COMMA COMMA COMMA COMMA COMMA COMMA COMMA COMMA COMMA COMMA COMMA COMMA COMMA RBRACK
      { 22 }

  | LBRACK COMMA COMMA COMMA COMMA COMMA COMMA COMMA COMMA COMMA COMMA COMMA COMMA COMMA COMMA COMMA COMMA COMMA COMMA COMMA COMMA COMMA COMMA RBRACK
      { 23 }

  | LBRACK COMMA COMMA COMMA COMMA COMMA COMMA COMMA COMMA COMMA COMMA COMMA COMMA COMMA COMMA COMMA COMMA COMMA COMMA COMMA COMMA COMMA COMMA COMMA RBRACK
      { 24 }

  | LBRACK COMMA COMMA COMMA COMMA COMMA COMMA COMMA COMMA COMMA COMMA COMMA COMMA COMMA COMMA COMMA COMMA COMMA COMMA COMMA COMMA COMMA COMMA COMMA COMMA RBRACK
      { 25 }

  | LBRACK COMMA COMMA COMMA COMMA COMMA COMMA COMMA COMMA COMMA COMMA COMMA COMMA COMMA COMMA COMMA COMMA COMMA COMMA COMMA COMMA COMMA COMMA COMMA COMMA COMMA RBRACK
      { 26 }

  | LBRACK COMMA COMMA COMMA COMMA COMMA COMMA COMMA COMMA COMMA COMMA COMMA COMMA COMMA COMMA COMMA COMMA COMMA COMMA COMMA COMMA COMMA COMMA COMMA COMMA COMMA COMMA RBRACK
      { 27 }

  | LBRACK COMMA COMMA COMMA COMMA COMMA COMMA COMMA COMMA COMMA COMMA COMMA COMMA COMMA COMMA COMMA COMMA COMMA COMMA COMMA COMMA COMMA COMMA COMMA COMMA COMMA COMMA COMMA RBRACK
      { 28 }

  | LBRACK COMMA COMMA COMMA COMMA COMMA COMMA COMMA COMMA COMMA COMMA COMMA COMMA COMMA COMMA COMMA COMMA COMMA COMMA COMMA COMMA COMMA COMMA COMMA COMMA COMMA COMMA COMMA COMMA RBRACK
      { 29 }

  | LBRACK COMMA COMMA COMMA COMMA COMMA COMMA COMMA COMMA COMMA COMMA COMMA COMMA COMMA COMMA COMMA COMMA COMMA COMMA COMMA COMMA COMMA COMMA COMMA COMMA COMMA COMMA COMMA COMMA COMMA RBRACK
      { 30 }

  | LBRACK COMMA COMMA COMMA COMMA COMMA COMMA COMMA COMMA COMMA COMMA COMMA COMMA COMMA COMMA COMMA COMMA COMMA COMMA COMMA COMMA COMMA COMMA COMMA COMMA COMMA COMMA COMMA COMMA COMMA COMMA RBRACK
      { 31 }

  | LBRACK COMMA COMMA COMMA COMMA COMMA COMMA COMMA COMMA COMMA COMMA COMMA COMMA COMMA COMMA COMMA COMMA COMMA COMMA COMMA COMMA COMMA COMMA COMMA COMMA COMMA COMMA COMMA COMMA COMMA COMMA COMMA RBRACK
      { 32 }

appTypePrefixArguments:
  | typeArgActual COMMA typeArgActual typeArgListElements
      { let typeArgs, commas = $4
        $1 :: $3 :: List.rev typeArgs, (rhs parseState 2) :: (List.rev commas) }

typeArgListElements:
  | typeArgListElements COMMA typeArgActual
      { let typeArgs, commas = $1
        $3 :: typeArgs, (rhs parseState 2) :: commas }

  | typeArgListElements COMMA dummyTypeArg %prec prec_args_error /* NOTE: no "recover" */
     { reportParseErrorAt (rhs parseState 2) (FSComp.SR.parsMissingTypeArgs())
       let typeArgs, commas = $1
       $3 :: typeArgs, (rhs parseState 2) :: commas }

  |
      { [], [] }

powerType:
  | atomTypeOrAnonRecdType
    { $1 }

  | atomTypeOrAnonRecdType INFIX_AT_HAT_OP atomicRationalConstant
     { if $2 <> "^" && $2 <> "^-" then reportParseErrorAt (rhs parseState 2) (FSComp.SR.parsUnexpectedInfixOperator())
       if $2 = "^-" then
           let afterMinus = (rhs parseState 2).EndRange
           let beforeMinus = shiftStart 0 -1 afterMinus
           let m = unionRanges beforeMinus (rhs parseState 3)  // include MINUS in Negate range
           SynType.MeasurePower($1, SynRationalConst.Negate($3, m), lhs parseState)
       else SynType.MeasurePower($1, $3, lhs parseState) }


/* Like appType but gives a deprecation error when a non-atomic type is used */
/* Also, doesn't start with '{|'  */
atomTypeNonAtomicDeprecated:
  | LPAREN appTypePrefixArguments rparen appTypeConPower
      { let args, commas = $2
        if parseState.LexBuffer.SupportsFeature LanguageFeature.MLCompatRevisions then
            mlCompatError (FSComp.SR.mlCompatMultiPrefixTyparsNoLongerSupported()) (unionRanges (rhs parseState 1) $4.Range)
        else
            mlCompatWarning (FSComp.SR.parsMultiArgumentGenericTypeFormDeprecated()) (unionRanges (rhs parseState 1) $4.Range)
        SynType.App($4, None, args, commas, None, true, unionRanges (rhs parseState 1) $4.Range) }

  | atomType
      { $1 }

atomTypeOrAnonRecdType:
  | atomType
     { $1 }

  | anonRecdType
     { let flds, isStruct = $1
       let flds2 =
           flds |> List.choose (function
             | (SynField([], false, Some id, ty, false, _xmldoc, None, _m, _trivia)) -> Some(id, ty)
             | _ -> reportParseErrorAt (rhs parseState 1) (FSComp.SR.parsInvalidAnonRecdType()); None)
       SynType.AnonRecd(isStruct, flds2, rhs parseState 1) }

/* Any tokens in this grammar must be added to the lex filter rule 'peekAdjacentTypars' */
/* See the F# specification "Lexical analysis of type applications and type parameter definitions" */
atomType:
  | hashConstraint
     { $1 }

  | appTypeConPower %prec prec_atomtyp_path
     { $1 }

  | UNDERSCORE
     { SynType.Anon(lhs parseState) }

  | LPAREN typ rparen
     { SynType.Paren($2, lhs parseState) }

  | LPAREN typ recover
     { reportParseErrorAt (rhs parseState 1) (FSComp.SR.parsUnmatchedParen ())
       SynType.Paren($2, lhs parseState) }

  | STRUCT LPAREN appTypeCanBeNullable STAR tupleOrQuotTypeElements rparen
    { let mStar = rhs parseState 4
      let path = SynTupleTypeSegment.Type $3 :: SynTupleTypeSegment.Star mStar :: $5
      let m = rhs2 parseState 1 6
      SynType.Tuple(true, path, m) }

  | STRUCT LPAREN appTypeCanBeNullable STAR tupleOrQuotTypeElements recover
    { reportParseErrorAt (rhs parseState 2) (FSComp.SR.parsUnmatchedParen())
      let mStar = rhs parseState 4
      let path = SynTupleTypeSegment.Type $3 :: SynTupleTypeSegment.Star mStar :: $5
      let m = rhs2 parseState 1 5
      SynType.Tuple(true, path, m) }

  | STRUCT LPAREN appTypeCanBeNullable STAR recover
    { reportParseErrorAt (rhs parseState 2) (FSComp.SR.parsUnmatchedParen())
      SynType.Anon(lhs parseState) }

  | STRUCT LPAREN appTypeCanBeNullable recover
    { reportParseErrorAt (rhs parseState 2) (FSComp.SR.parsUnmatchedParen())
      SynType.Anon(lhs parseState) }

  | STRUCT LPAREN recover
    { reportParseErrorAt (rhs parseState 2) (FSComp.SR.parsUnmatchedParen())
      SynType.Anon(lhs parseState) }

  | rawConstant
     { SynType.StaticConstant($1, rhs parseState 1) }

  | NULL
     { let m = rhs parseState 1
       SynType.StaticConstantNull(m) }

  | CONST atomicExpr
     { let e, _ = $2
       SynType.StaticConstantExpr(e, lhs parseState) }

  | FALSE
      { SynType.StaticConstant(SynConst.Bool false, lhs parseState) }

  | TRUE
      { SynType.StaticConstant(SynConst.Bool true, lhs parseState) }

  | LPAREN error rparen
     { (* silent recovery *) SynType.Anon(lhs parseState) }

  | appTypeCon typeArgsNoHpaDeprecated %prec prec_atomtyp_path
     { let mLessThan, mGreaterThan, args, commas, mWhole = $2
       SynType.App($1, Some(mLessThan), args, commas, mGreaterThan, false, unionRanges $1.Range mWhole) }

  | atomType DOT path %prec prec_atomtyp_get_path
     { SynType.LongIdentApp($1, $3, None, [], [], None, unionRanges (rhs parseState 1) $3.Range) }

  | atomType DOT path typeArgsNoHpaDeprecated %prec prec_atomtyp_get_path
     { let mLessThan, mGreaterThan, args, commas, mWhole = $4
       SynType.LongIdentApp($1, $3, Some(mLessThan), args, commas, mGreaterThan, unionRanges $1.Range mWhole) }

  | appTypeCon DOT ends_coming_soon_or_recover
     { if not $3 then reportParseErrorAt (rhs parseState 2) (FSComp.SR.parsExpectedNameAfterToken())
       $1 }

typeArgsNoHpaDeprecated:
  | typeArgsActual
     { let mLessThan, mGreaterThan, parsedOk, args, commas, mAll = $1
       if parsedOk then // if someone has "foo<bar" without a closing greater-than, then the lexfilter does not introduce a HPA, even though it is adjacent
           warning(Error(FSComp.SR.parsNonAdjacentTyargs(), rhs parseState 1))
       mLessThan, mGreaterThan, args, commas, mAll }

  | HIGH_PRECEDENCE_TYAPP typeArgsActual
     { let mLessThan, mGreaterThan, _, args, commas, mAll = $2
       mLessThan, mGreaterThan, args, commas, mAll }

typeArgsActual:
  | LESS typeArgActualOrDummyIfEmpty COMMA typeArgActualOrDummyIfEmpty typeArgListElements GREATER
     { let typeArgs, commas = $5
       (rhs parseState 1), Some(rhs parseState 6), true, ($2 :: $4 :: List.rev typeArgs), (rhs parseState 3) :: (List.rev commas), lhs parseState }

  | LESS typeArgActualOrDummyIfEmpty COMMA typeArgActualOrDummyIfEmpty typeArgListElements recover
     { if not $6 then
           reportParseErrorAt (rhs parseState 1) (FSComp.SR.parsUnexpectedEndOfFileTypeArgs())
       else
           reportParseErrorAt (rhs parseState 1) (FSComp.SR.parsMissingGreaterThan())
       let typeArgs, commas = $5
       let nextToken = rhs parseState 6
       let zeroWidthAtStartOfNextToken = nextToken.StartRange
       (rhs parseState 1), None, false, ($2 :: $4 :: List.rev typeArgs), (rhs parseState 3) :: (List.rev commas), unionRanges (rhs parseState 1) zeroWidthAtStartOfNextToken }

  | LESS typeArgActualOrDummyIfEmpty COMMA ends_coming_soon_or_recover
     { if not $4 then reportParseErrorAt (rhs parseState 4) (FSComp.SR.parsMissingTypeArgs())
       let nextToken = rhs parseState 4
       let zeroWidthAtStartOfNextToken = nextToken.StartRange
       (rhs parseState 1), None, false, [$2], [rhs parseState 3], unionRanges (rhs parseState 1) zeroWidthAtStartOfNextToken }

  | LESS typeArgActual GREATER
     { (rhs parseState 1), Some(rhs parseState 3), true, [$2], [], lhs parseState }

  | LESS typeArgActual ends_coming_soon_or_recover
     { let nextToken = rhs parseState 3
       if not $3 then reportParseErrorAt nextToken (FSComp.SR.parsMissingTypeArgs())
       let zeroWidthAtStartOfNextToken = nextToken.StartRange
       (rhs parseState 1), None, false, [$2], [], unionRanges (rhs parseState 1) zeroWidthAtStartOfNextToken }

  | LESS GREATER
     { (rhs parseState 1), Some(rhs parseState 2), true, [], [], lhs parseState }

  | LESS recover
     { if not $2 then
           reportParseErrorAt (rhs parseState 1) (FSComp.SR.parsExpectedTypeAfterToken())
       else
           reportParseErrorAt (rhs parseState 2) (FSComp.SR.parsMissingTypeArgs())
       let nextToken = rhs parseState 2
       let zeroWidthAtStartOfNextToken = nextToken.StartRange
       (rhs parseState 1), None, false, [], [], unionRanges (rhs parseState 1) zeroWidthAtStartOfNextToken }

typeArgActual:
  | typ
     { $1 }

  | typ EQUALS typ
     { SynType.StaticConstantNamed($1, $3, unionRanges $1.Range $3.Range) }

  | typ EQUALS /* NOTE: no "recover" */
     { reportParseErrorAt (rhs parseState 2) (FSComp.SR.parsMissingTypeArgs())
       let dummy = SynType.StaticConstant(SynConst.Int32(0), rhs parseState 2)
       SynType.StaticConstantNamed($1, dummy, (rhs2 parseState 1 2))
     }

typeArgActualOrDummyIfEmpty:
  | typeArgActual
     { $1 }

  | dummyTypeArg
     { reportParseErrorAt (rhs parseState 1) (FSComp.SR.parsMissingTypeArgs())
       $1 }

dummyTypeArg:
  | /* EMPTY */
     { let m = rhs parseState 1
       let dummyStatVal = SynType.StaticConstant(SynConst.Int32(0), m)
       let dummyName = SynType.LongIdent(SynLongIdent([ident("", m)], [], [None]))
       let dummyTypeArg = SynType.StaticConstantNamed(dummyName, dummyStatVal, m)
       dummyTypeArg }

measureTypeArg:
  | LESS measureTypeExpr GREATER
     { let mLess = rhs parseState 1
       let mGreater = rhs parseState 3
       let trivia = { LessRange = mLess; GreaterRange = mGreater }
       $2, trivia }

  | LESS UNDERSCORE GREATER
     { let mLess = rhs parseState 1
       let mGreater = rhs parseState 3
       let trivia = { LessRange = mLess; GreaterRange = mGreater } 
       SynMeasure.Anon(rhs parseState 2), trivia }

measureTypeAtom:
  | path
     { SynMeasure.Named($1.LongIdent, $1.Range) }

  | typar
     { SynMeasure.Var($1, lhs parseState) }

  | LPAREN measureTypeExpr rparen
     { let mParen = rhs2 parseState 1 3
       SynMeasure.Paren($2, mParen) }

measureTypePower:
  | measureTypeAtom
      { $1 }

  | measureTypeAtom INFIX_AT_HAT_OP atomicRationalConstant
     { if $2 <> "^" && $2 <> "^-" then reportParseErrorAt (rhs parseState 2) (FSComp.SR.parsUnexpectedOperatorForUnitOfMeasure())
       if $2 = "^-" then
           let mOp = rhs parseState 2
           let afterMinus = mOp.EndRange
           let beforeMinus = shiftStart 0 -1 afterMinus
           let mNegate = unionRanges beforeMinus (rhs parseState 3)  // include MINUS in Negate range
           let mCaret = unionRanges mOp.StartRange mNegate.StartRange
           SynMeasure.Power($1, mCaret, SynRationalConst.Negate($3, mNegate), lhs parseState)
       else SynMeasure.Power($1, rhs parseState 2, $3, lhs parseState) }

  | INT32
     { if fst $1 <> 1 then reportParseErrorAt (rhs parseState 1) (FSComp.SR.parsUnexpectedIntegerLiteralForUnitOfMeasure())
       let m = rhs parseState 1
       SynMeasure.One(m) }

measureTypeSeq:
  | measureTypePower
    { [$1] }

  | measureTypePower measureTypeSeq
    { $1 :: $2 }

measureTypeExpr:
  | measureTypeSeq
    { SynMeasure.Seq($1, lhs parseState) }

  | measureTypeExpr STAR measureTypeExpr
    { SynMeasure.Product($1, rhs parseState 2, $3, lhs parseState) }

  | measureTypeExpr INFIX_STAR_DIV_MOD_OP measureTypeExpr
    { if $2 <> "*" && $2 <> "/" then reportParseErrorAt (rhs parseState 2) (FSComp.SR.parsUnexpectedOperatorForUnitOfMeasure())
      if $2 = "*" then SynMeasure.Product($1, rhs parseState 2, $3, lhs parseState)
      else SynMeasure.Divide(Some $1, rhs parseState 2, $3, lhs parseState) }

  | INFIX_STAR_DIV_MOD_OP measureTypeExpr
     { if $1 <> "/" then reportParseErrorAt (rhs parseState 1) (FSComp.SR.parsUnexpectedOperatorForUnitOfMeasure())
       SynMeasure.Divide(None, rhs parseState 1, $2, lhs parseState) }

typar:
  | QUOTE ident
     { let id = mkSynId (lhs parseState) ($2).idText
       SynTypar(id, TyparStaticReq.None, false) }

  | INFIX_AT_HAT_OP ident
    { if $1 <> "^" then reportParseErrorAt (rhs parseState 1) (FSComp.SR.tcUnexpectedSymbolInTypeExpression($1))
      let id = mkSynId (lhs parseState) ($2).idText
      SynTypar(id, TyparStaticReq.HeadType, false) }

ident:
  | IDENT
     { ident($1, rhs parseState 1) }

/* A A.B.C path used to an identifier */
path:
  | GLOBAL
      { SynLongIdent([ident(MangledGlobalName, rhs parseState 1)], [], [Some(IdentTrivia.OriginalNotation "global")]) }

  | ident
     { SynLongIdent([$1], [], [None]) }

  | path DOT ident
     { let (SynLongIdent(lid, dotms, trivia)) = $1
       SynLongIdent(lid @ [$3], dotms @ [rhs parseState 2], trivia @ [None]) }

  | path DOT ends_coming_soon_or_recover
     { if not $3 then reportParseErrorAt (rhs parseState 2) (FSComp.SR.parsExpectedNameAfterToken())
       let (SynLongIdent(lid, dotms, trivia)) = $1
       SynLongIdent(lid, dotms @ [rhs parseState 2], trivia) }


/* An operator name, with surrounding parentheses */
opName:
  | LPAREN operatorName rparen
     { let lpr = rhs parseState 1
       let rpr = rhs parseState 3
       ident(CompileOpName $2, rhs parseState 2), IdentTrivia.OriginalNotationWithParen(lpr, $2, rpr) }

  | LPAREN error rparen
     { reportParseErrorAt (lhs parseState) (FSComp.SR.parsErrorParsingAsOperatorName())
       let lpr = rhs parseState 1
       let rpr = rhs parseState 3
       ident(CompileOpName "****", rhs parseState 2), IdentTrivia.HasParenthesis(lpr, rpr) }

  | LPAREN_STAR_RPAREN
     { let m = rhs parseState 1
       let lpr = mkFileIndexRange m.FileIndex m.Start m.Start
       let rpr = mkFileIndexRange m.FileIndex m.End m.End
       ident(CompileOpName "*", rhs parseState 1), IdentTrivia.OriginalNotationWithParen(lpr, "*", rpr) }

  /* active pattern name */
  | LPAREN activePatternCaseNames BAR rparen
     { let lpr = rhs parseState 1
       let text = ("|" + String.concat "|" (List.rev $2) + "|")
       let rpr = rhs parseState 4
       ident(text, rhs2 parseState 2 3), IdentTrivia.HasParenthesis(lpr, rpr) }

  /* partial active pattern name */
  | LPAREN activePatternCaseNames BAR UNDERSCORE BAR rparen
     { let lpr = rhs parseState 1
       let text = ("|" + String.concat "|" (List.rev $2) + "|_|")
       let rpr = rhs parseState 6
       ident(text, rhs2 parseState 2 5), IdentTrivia.HasParenthesis(lpr, rpr) }

/* An operator name, without surrounding parentheses */
operatorName:
  | PREFIX_OP
     { if not (IsValidPrefixOperatorDefinitionName $1) then
           reportParseErrorAt (lhs parseState) (FSComp.SR.parsInvalidPrefixOperatorDefinition())
       $1 }

  | INFIX_STAR_STAR_OP
     { $1 }

  | INFIX_COMPARE_OP
     { $1 }

  | INFIX_AT_HAT_OP
     { $1 }

  | INFIX_BAR_OP
     { $1 }

  | INFIX_AMP_OP
     { $1 }

  | PLUS_MINUS_OP
     { $1 }

  | INFIX_STAR_DIV_MOD_OP
     { $1 }

  | DOLLAR
     { "$" }

  | ADJACENT_PREFIX_OP
     { $1 }

  | MINUS
     { "-" }

  | STAR
     { "*" }

  | EQUALS
     { "=" }

  | OR
     { "or" }

  | LESS
     { "<" }

  | GREATER
     { ">" }

  | QMARK
     { "?" }

  | AMP
     { "&" }

  | AMP_AMP
     { "&&" }

  | BAR_BAR
     { "||" }

  | COLON_EQUALS
     { ":=" }

  | FUNKY_OPERATOR_NAME
     { if $1 <> ".[]"  && $1 <> ".()" && $1 <> ".()<-" then
            deprecatedOperator (lhs parseState)
       $1 }

  | PERCENT_OP
     { $1 }

  | DOT_DOT
     { ".." }

  | DOT_DOT DOT_DOT
     { ".. .." }

  | LQUOTE RQUOTE
     { if $1 <> $2 then reportParseErrorAt (rhs parseState 1) (FSComp.SR.parsMismatchedQuotationName(fst $1))
       fst $1 }

/* One part of an active pattern name */
activePatternCaseName:
  | IDENT
     { if not (String.isLeadingIdentifierCharacterUpperCase _1) then reportParseErrorAt (rhs parseState 1) (FSComp.SR.parsActivePatternCaseMustBeginWithUpperCase())
       if ($1.IndexOf('|') <> -1) then reportParseErrorAt (rhs parseState 1) (FSComp.SR.parsActivePatternCaseContainsPipe())
       $1 }

/* Multiple parts of an active pattern name */
activePatternCaseNames:
  | BAR activePatternCaseName
     { [$2] }

  | activePatternCaseNames BAR activePatternCaseName
     { $3 :: $1 }

/* A single item that is an identifier or operator name */
identOrOp:
  | ident
     { SynIdent($1, None) }

  | opName
     { let ident, trivia = $1
       SynIdent(ident, Some trivia) }

/* An A.B.C path ending in an identifier or operator name */
/* Note, only used in atomicPatternLongIdent */
pathOp:
  | ident
     { SynLongIdent([$1], [], [None]) }

  | opName
     { let ident, trivia = $1
       SynLongIdent([ident], [], [Some trivia]) }

  | ident DOT pathOp
     { prependIdentInLongIdentWithTrivia (SynIdent($1, None)) (rhs parseState 2) $3 }

  | ident DOT ends_coming_soon_or_recover
     { if not $3 then reportParseErrorAt (rhs parseState 3) (FSComp.SR.parsIdentifierExpected())
       SynLongIdent([$1], [rhs parseState 2], [None]) }


/* nameop is identOrOp not used as part of a path */
nameop:
  | identOrOp { $1 }

identExpr:
  | ident
     { if $1.idText = "" then
           SynExpr.FromParseError(SynExpr.Ident($1), $1.idRange)
       else
           SynExpr.Ident($1) }

  | opName
     { let m = lhs parseState
       let ident, trivia = $1
       SynExpr.LongIdent(false, SynLongIdent([ident], [], [Some trivia]), None, m) }

topSeparator:
  | SEMICOLON { }
  | SEMICOLON_SEMICOLON { }
  | OBLOCKSEP { }

topSeparators:
  | topSeparator { }
  | topSeparator topSeparators { }

opt_topSeparators:
  | topSeparator opt_topSeparators { }
  | /* EMPTY */                    { }

/* Seprators in either #light or non-#light */
seps:
  | OBLOCKSEP { None }
  | SEMICOLON { Some (rhs parseState 1) }
  | OBLOCKSEP SEMICOLON { Some (rhs parseState 2) }
  | SEMICOLON OBLOCKSEP { Some (rhs parseState 1) }

/* An 'end' that's optional only in #light, where an ODECLEND gets inserted, and explicit 'end's get converted to OEND */
declEnd:
  | ODECLEND
      { }
  | OEND
      { }
  | END
      { }

/* An 'end' that's optional in both #light and non-#light */
opt_declEnd:
  | ODECLEND
      {}
  | OEND
      { }
  | END
      {}
  | /* EMPTY */
      {}

opt_ODECLEND:
  | ODECLEND { }
  | /* EMPTY */ { }

deprecated_opt_equals:
  | EQUALS { deprecatedWithError (FSComp.SR.parsNoEqualShouldFollowNamespace()) (lhs parseState); () }
  | /* EMPTY */ { }

opt_OBLOCKSEP:
  | OBLOCKSEP { }
  | /* EMPTY */ { }

opt_seps:
  | seps { }
  | /* EMPTY */ { }

opt_rec:
  | REC { true }
  | /* EMPTY */ { false }

opt_inline:
  | INLINE { Some(rhs parseState 1) }
  | /* EMPTY */ { None }

opt_mutable:
  | MUTABLE { Some(rhs parseState 1) }
  | /* EMPTY */ { None }

/* A 'do' token in either #light or non-#light */
doToken:
  | DO { }
  | ODO { }

doneDeclEnd:
  | DONE
      { rhs parseState 1 }
  | ODECLEND
      { $1 }

structOrBegin:
  | STRUCT
    { if parseState.LexBuffer.SupportsFeature LanguageFeature.MLCompatRevisions then
          mlCompatError (FSComp.SR.mlCompatStructEndNoLongerSupported()) (lhs parseState)
      else
          mlCompatWarning (FSComp.SR.parsSyntaxModuleStructEndDeprecated()) (lhs parseState)
    }
  | BEGIN { }

sigOrBegin:
  | SIG
    { if parseState.LexBuffer.SupportsFeature LanguageFeature.MLCompatRevisions then
          mlCompatError (FSComp.SR.mlCompatSigEndNoLongerSupported())(lhs parseState)
      else
          mlCompatWarning (FSComp.SR.parsSyntaxModuleSigEndDeprecated()) (lhs parseState)
    }
  | BEGIN { }

colonOrEquals:
  | COLON
    { if parseState.LexBuffer.SupportsFeature LanguageFeature.MLCompatRevisions then
          mlCompatError (FSComp.SR.mlCompatSigColonNoLongerSupported())(lhs parseState)
      else
          mlCompatWarning (FSComp.SR.parsSyntaxModuleSigEndDeprecated()) (lhs parseState)
      None
    }
  | EQUALS
      { let mEquals = rhs parseState 1
        Some mEquals }

/* A literal string or a string from a keyword like __SOURCE_FILE__ */
string:
  | STRING
     { let (s, synStringKind, _) = $1
       s, synStringKind }

sourceIdentifier:
  | KEYWORD_STRING { $1 }

interpolatedStringFill:
  | declExpr
     { ($1, None) }

  | declExpr COLON ident %prec interpolation_fill
     { ($1, Some $3) }

interpolatedStringParts:
  | INTERP_STRING_END
     { [ SynInterpolatedStringPart.String(fst $1, rhs parseState 1) ] }

  | INTERP_STRING_PART interpolatedStringFill interpolatedStringParts
     { SynInterpolatedStringPart.String(fst $1, rhs parseState 1) :: SynInterpolatedStringPart.FillExpr $2 :: $3 }

  | INTERP_STRING_PART interpolatedStringParts
     { let rbrace = parseState.InputEndPosition 1
       let lbrace = parseState.InputStartPosition 2
       reportParseErrorAt (mkSynRange rbrace lbrace) (FSComp.SR.parsEmptyFillInInterpolatedString())
       SynInterpolatedStringPart.String(fst $1, rhs parseState 1) :: $2 }

/* INTERP_STRING_BEGIN_END */
/* INTERP_STRING_BEGIN_PART int32 INTERP_STRING_END */
/* INTERP_STRING_BEGIN_PART int32 INTERP_STRING_PART int32 INTERP_STRING_END */
interpolatedString:
  | INTERP_STRING_BEGIN_PART interpolatedStringFill interpolatedStringParts
    { let s, synStringKind, _ = $1
      SynInterpolatedStringPart.String(s, rhs parseState 1) :: SynInterpolatedStringPart.FillExpr $2 :: $3, synStringKind }

  | INTERP_STRING_BEGIN_END
    { let s, synStringKind, _ = $1
      [ SynInterpolatedStringPart.String(s, rhs parseState 1) ], synStringKind }

  | INTERP_STRING_BEGIN_PART interpolatedStringParts
    { let s, synStringKind, _ = $1
      let rbrace = parseState.InputEndPosition 1
      let lbrace = parseState.InputStartPosition 2
      reportParseErrorAt (mkSynRange rbrace lbrace) (FSComp.SR.parsEmptyFillInInterpolatedString())
      SynInterpolatedStringPart.String(s, rhs parseState 1) :: $2, synStringKind }

opt_HIGH_PRECEDENCE_APP:
  | HIGH_PRECEDENCE_BRACK_APP { }
  | HIGH_PRECEDENCE_PAREN_APP { }
  | /* EMPTY */   { }

opt_HIGH_PRECEDENCE_TYAPP:
  | HIGH_PRECEDENCE_TYAPP { }
  | /* EMPTY */   { }

/* A 'type' keyword */
typeKeyword:
  | TYPE_COMING_SOON typeKeyword { }
  | TYPE_IS_HERE { }
  | TYPE { }

/* A 'module' keyword */
moduleKeyword:
  | MODULE_COMING_SOON moduleKeyword { }
  | MODULE_IS_HERE { }
  | MODULE { }

rbrace:
  | RBRACE_COMING_SOON rbrace { }
  | RBRACE_IS_HERE { }
  | RBRACE { }

bar_rbrace:
  | BAR_RBRACE { }

rparen:
  | RPAREN_COMING_SOON rparen { }
  | RPAREN_IS_HERE { }
  | RPAREN { }

oblockend:
  | OBLOCKEND_COMING_SOON oblockend { }
  | OBLOCKEND_IS_HERE { }
  | OBLOCKEND { }

ends_other_than_rparen_coming_soon_or_recover:
  | TYPE_COMING_SOON { false }
  | MODULE_COMING_SOON { false }
  | RBRACE_COMING_SOON { false }
  | OBLOCKEND_COMING_SOON { false }
  | recover { $1 }

ends_coming_soon_or_recover:
  | TYPE_COMING_SOON { false }
  | MODULE_COMING_SOON { false }
  | RBRACE_COMING_SOON { false }
  | RPAREN_COMING_SOON { false }
  | OBLOCKEND_COMING_SOON { false }
  | recover { $1 }<|MERGE_RESOLUTION|>--- conflicted
+++ resolved
@@ -4691,11 +4691,7 @@
       { let mBar = rhs parseState 1 |> Some
         $2 mBar }
 
-<<<<<<< HEAD
-  | barCanBeRightBeforeNull barCanBeRightBeforeNull patternClauses
-=======
   | BAR barCanBeRightBeforeNull patternClauses
->>>>>>> 7ec905db
      { let mBar1 = rhs parseState 1
        let mBar2 = rhs parseState 2
        reportParseErrorAt mBar2 (FSComp.SR.parsExpectingPattern ())
@@ -4736,11 +4732,7 @@
        fun mBar ->
            (SynMatchClause(pat, guard, resultExpr, m, DebugPointAtTarget.Yes, { ArrowRange = Some mArrow; BarRange = mBar }) :: clauses), mLast }
 
-<<<<<<< HEAD
-  | patternAndGuard patternResult barCanBeRightBeforeNull barCanBeRightBeforeNull patternClauses
-=======
   | patternAndGuard patternResult BAR barCanBeRightBeforeNull patternClauses
->>>>>>> 7ec905db
      { let pat, guard = $1
        let mArrow, resultExpr = $2
        let mBar1 = rhs parseState 3
