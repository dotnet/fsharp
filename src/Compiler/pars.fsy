// Copyright (c) Microsoft Corporation.  All Rights Reserved.  See License.txt in the project root for license information.

%{

#nowarn "1182"  // generated code has lots of unused "parseState"

open System

open Internal.Utilities
open Internal.Utilities.Text.Parsing
open Internal.Utilities.Library
open Internal.Utilities.Library.Extras

open FSharp.Compiler
open FSharp.Compiler.AbstractIL
open FSharp.Compiler.AbstractIL
open FSharp.Compiler.DiagnosticsLogger
open FSharp.Compiler.Features
open FSharp.Compiler.ParseHelpers
open FSharp.Compiler.Syntax
open FSharp.Compiler.SyntaxTrivia
open FSharp.Compiler.Syntax.PrettyNaming
open FSharp.Compiler.SyntaxTreeOps
open FSharp.Compiler.Text.Position
open FSharp.Compiler.Text.Range
open FSharp.Compiler.Xml

// This function is called by the generated parser code. Returning initiates error recovery
// It must be called precisely "parse_error_rich"
let parse_error_rich = Some(fun (ctxt: ParseErrorContext<_>) ->
    errorR(SyntaxError(box ctxt, ctxt.ParseState.LexBuffer.LexemeRange)))

%}

// Producing these changes the lex state, e.g. string --> token, or nesting level of braces in interpolated strings
%token <byte[] * SynByteStringKind * ParseHelpers.LexerContinuation> BYTEARRAY
%token <string * SynStringKind * ParseHelpers.LexerContinuation> STRING
%token <string * SynStringKind * ParseHelpers.LexerContinuation> INTERP_STRING_BEGIN_END
%token <string * SynStringKind * ParseHelpers.LexerContinuation> INTERP_STRING_BEGIN_PART
%token <string * ParseHelpers.LexerContinuation> INTERP_STRING_PART
%token <string * ParseHelpers.LexerContinuation> INTERP_STRING_END
%token <ParseHelpers.LexerContinuation> LBRACE RBRACE

%token <string * string> KEYWORD_STRING // Like __SOURCE_DIRECTORY__
%token <string> IDENT
%token <string> HASH_IDENT
%token <string> INFIX_STAR_STAR_OP
%token <string> INFIX_COMPARE_OP
%token <string> INFIX_AT_HAT_OP
%token <string> INFIX_BAR_OP
%token <string> PREFIX_OP
%token <string> INFIX_STAR_DIV_MOD_OP
%token <string> INFIX_AMP_OP
%token <string> PLUS_MINUS_OP
%token <string> ADJACENT_PREFIX_OP
%token <string> FUNKY_OPERATOR_NAME

/* bool indicates if INT8 was 'bad' max_int+1, e.g. '128' */
%token <sbyte * bool> INT8
%token <int16 * bool> INT16
%token <int32 * bool> INT32 INT32_DOT_DOT
%token <int64 * bool> INT64
%token <int64 * bool> NATIVEINT

%token <byte> UINT8
%token <uint16> UINT16
%token <uint32> UINT32
%token <uint64> UINT64
%token <uint64> UNATIVEINT
%token <single> IEEE32
%token <double> IEEE64
%token <char> CHAR
%token <System.Decimal> DECIMAL
%token <(string * string)> BIGNUM
%token <bool> LET YIELD YIELD_BANG AND_BANG
%token <bool> LESS GREATER /* here the bool indicates if the tokens are part of a type application or type parameter declaration, e.g. C<int>, detected by the lex filter */
%token <string> PERCENT_OP BINDER
%token <string * bool> LQUOTE RQUOTE RQUOTE_DOT
%token BAR_BAR UPCAST DOWNCAST NULL RESERVED MODULE NAMESPACE DELEGATE CONSTRAINT BASE
%token AND AS ASSERT OASSERT ASR BEGIN DO DONE DOWNTO ELSE ELIF END DOT_DOT DOT_DOT_HAT
%token EXCEPTION FALSE FOR FUN FUNCTION IF IN JOIN_IN FINALLY DO_BANG
%token LAZY OLAZY MATCH MATCH_BANG MUTABLE NEW OF
%token OPEN OR REC THEN TO TRUE TRY TYPE VAL INLINE INTERFACE INSTANCE CONST
%token WHEN WHILE WITH HASH AMP AMP_AMP QUOTE LPAREN RPAREN RPAREN_COMING_SOON RPAREN_IS_HERE STAR COMMA RARROW GREATER_BAR_RBRACK LPAREN_STAR_RPAREN
%token QMARK QMARK_QMARK DOT COLON COLON_COLON COLON_GREATER COLON_QMARK_GREATER COLON_QMARK COLON_EQUALS SEMICOLON
%token SEMICOLON_SEMICOLON LARROW EQUALS LBRACK LBRACK_BAR LBRACE_BAR LBRACK_LESS
%token BAR_RBRACK BAR_RBRACE UNDERSCORE
%token BAR RBRACK RBRACE_COMING_SOON RBRACE_IS_HERE MINUS DOLLAR
%token GREATER_RBRACK STRUCT SIG
%token STATIC MEMBER CLASS ABSTRACT OVERRIDE DEFAULT CONSTRUCTOR INHERIT
%token EXTERN VOID PUBLIC PRIVATE INTERNAL GLOBAL

/* for parser 'escape hatch' out of expression context without consuming the 'recover' token */
%token TYPE_COMING_SOON TYPE_IS_HERE MODULE_COMING_SOON MODULE_IS_HERE

/* for high-precedence tyapps and apps */
%token HIGH_PRECEDENCE_BRACK_APP   /* inserted for f[x], but not f [x] */
%token HIGH_PRECEDENCE_PAREN_APP   /* inserted for f(x) and f<int>(x), but not f (x) */
%token HIGH_PRECEDENCE_TYAPP /* inserted for x<y>, but not x<y */

/* for offside rule */
%token <bool> OLET      /* LexFilter #light converts 'LET' tokens to 'OLET' when starting (CtxtLetDecl(blockLet=true)) */
%token <string> OBINDER /* LexFilter #light converts 'BINDER' tokens to 'OBINDER' when starting (CtxtLetDecl(blockLet=true)) */
%token <bool> OAND_BANG /* LexFilter #light converts 'AND_BANG' tokens to 'OAND_BANG' when starting (CtxtLetDecl(blockLet=true)) */
%token ODO              /* LexFilter #light converts 'DO' tokens to 'ODO' */
%token ODO_BANG         /* LexFilter #light converts 'DO_BANG' tokens to 'ODO_BANG' */
%token OTHEN            /* LexFilter #light converts 'THEN' tokens to 'OTHEN' */
%token OELSE            /* LexFilter #light converts 'ELSE' tokens to 'OELSE' except if immeditely followed by 'if', when they become 'ELIF' */
%token OWITH            /* LexFilter #light converts SOME (but not all) 'WITH' tokens to 'OWITH' */
%token OFUNCTION        /* LexFilter #light converts 'FUNCTION' tokens to 'OFUNCTION' */
%token OFUN             /* LexFilter #light converts 'FUN' tokens to 'OFUN' */


%token ORESET           /* LexFilter uses internally to force a complete reset on a ';;' */

%token OBLOCKBEGIN      /* LexFilter #light inserts for:
                                  - just after first '=' or ':' when in 'CtxtModuleHead', i.e. after 'module' and sequence of dot/identifier/access tokens
                                  - just after first '=' when in 'CtxtMemberHead'
                                  - just after first '=' when in 'CtxtType'
                                  - just after 'do' in any context (when opening CtxtDo)
                                  - just after 'finally' in any context
                                  - just after 'with' (when opening CtxtWithAsAugment)
                                  - just after 'else' (when opening CtxtElse)
                                  - just after 'then' (when opening CtxtThen)
                                  - just after 'interface' (when pushing CtxtParen(INTERFACE), i.e. next token is DEFAULT | OVERRIDE | INTERFACE | NEW | TYPE | STATIC | END | MEMBER | ABSTRACT  | INHERIT | LBRACK_LESS)
                                  - just after 'class' (when pushing CtxtParen(CLASS)
                                  - just after 'class'
                           But not when opening these CtxtSeqBlocks:
                                  - just after first non-dot/identifier token past 'namespace'
                                  - just after first '=' when in 'CtxtLetDecl' or 'CtxtWithAsLet'
                                  - just after 'lazy' in any context
                                  - just after '->' in any context
                                  - when opening CtxtNamespaceHead, CtxtModuleHead
                        */
%token OBLOCKSEP        /* LexFilter #light inserts when transforming CtxtSeqBlock(NotFirstInSeqBlock, _, AddBlockEnd) to CtxtSeqBlock(FirstInSeqBlock, _, AddBlockEnd) on exact alignment */

/* LexFilter #light inserts these tokens when closing offside contexts */
%token OEND                                    // CtxtFun, CtxtMatchClauses, CtxtWithAsLet _
%token <range> ODECLEND                        // CtxtDo and CtxtLetDecl(block)
%token <range> ORIGHT_BLOCK_END                // CtxtSeqBlock(_, _, AddOneSidedBlockEnd)
%token <range> OBLOCKEND                       // CtxtSeqBlock(_, _, AddBlockEnd)
%token OBLOCKEND_COMING_SOON OBLOCKEND_IS_HERE // CtxtSeqBlock(_, _, AddBlockEnd)

%token OINTERFACE_MEMBER /* inserted for non-paranthetical use of 'INTERFACE', i.e. not INTERFACE/END */
%token FIXED
%token <token> ODUMMY

/* These are artificial */
%token <string> LEX_FAILURE
%token <ParseHelpers.LexerContinuation> COMMENT WHITESPACE HASH_LINE HASH_LIGHT INACTIVECODE LINE_COMMENT STRING_TEXT EOF
%token <range * string * ParseHelpers.LexerContinuation> HASH_IF HASH_ELSE HASH_ENDIF

%start signatureFile implementationFile interaction typedSequentialExprEOF typEOF
%type <SynExpr> typedSequentialExprEOF
%type <ParsedImplFile> implementationFile
%type <ParsedSigFile> signatureFile
%type <ParsedScriptInteraction> interaction
%type <Ident> ident
%type <SynType> typ typEOF
%type <SynTypeDefnSig list> tyconSpfnList
%type <SynArgPats * Range> atomicPatsOrNamePatPairs
%type <SynPat list> atomicPatterns
%type <Range * SynExpr> patternResult
%type <SynExpr> declExpr
%type <SynExpr> minusExpr
%type <SynExpr> appExpr
%type <SynExpr> argExpr
%type <SynExpr> declExprBlock
%type <SynPat> headBindingPattern
%type <SynExpr> atomicExprAfterType
%type <SynExpr> typedSequentialExprBlock
%type <SynExpr * bool> atomicExpr
%type <SynExpr list * range list> tupleExpr
%type <SynTypeDefnSimpleRepr> tyconDefnOrSpfnSimpleRepr
%type <Choice<SynEnumCase, SynUnionCase> list> unionTypeRepr
%type <range * SynMemberDefns> tyconDefnAugmentation
%type <SynExceptionDefn> exconDefn
%type <SynExceptionDefnRepr> exconCore
%type <SynModuleDecl list> moduleDefnsOrExprPossiblyEmptyOrBlock
%type <SynLongIdent> path
%type <SynLongIdent> pathOp
/* LESS GREATER parsedOk typeArgs m for each mWhole */
%type <range * range option * bool     * SynType list * range list * range> typeArgsActual
/* LESS GREATER typeArgs m for each mWhole */
%type <range * range option * SynType list * range list * range> typeArgsNoHpaDeprecated
%type <SynTypar> typar

/* About precedence rules:
 *
 * Tokens and dummy-terminals are given precedence below (lowest first).
 * A rule has precedence of the first token or the dummy terminal given after %prec.
 * The precedence resolve shift/reduce conflicts:
 *   (a) If either rule has no precedence:
 *       S/R: shift over reduce, and
 *       R/R: reduce earlier rule over later rule.
 *   (b) If both rules have precedence:
 *       S/R: choose highest precedence action (precedence of reduce rule vs shift token)
 *            if same precedence: leftassoc gives reduce, rightassoc gives shift, nonassoc error.
 *       R/R: reduce the rule that comes first (textually first in the yacc file)
 *
 * Advice from: http://dinosaur.compilertools.net/yacc/
 *
 *   'Conflicts resolved by precedence are not counted in the number of S/R and R/R
 *    conflicts reported by Yacc. This means that mistakes in the moduleSpfn of
 *    precedences may disguise errors in the input grammar; it is a good idea to be
 *    sparing with precedences, and use them in an essentially ``cookbook'' fashion,
 *    until some experience has been gained'
 *
 * Observation:
 *   It is possible to eliminate conflicts by giving precedence to rules and tokens.
 *   Dummy tokens can be used for the rule and the tokens also need precedence.
 *   The danger is that giving precedence to the tokens may twist the grammar elsewhere.
 *   Maybe it would be good to assign precedence at given locations, e.g.
 *
 *   order: precShort precLong
 *
 *   rule: TokA TokB %@precShort        {action1}     -- assign prec to rule.
 *       | TokA TokB TokC@precLong TokD {action2}     -- assign prec to TokC at this point.
 *
 * Observation: reduce/reduce
 *   If there is a common prefix with a reduce/reduce conflict,
 *   e.g "OPEN path" for topopens and moduleDefns then can factor
 *   opendef = "OPEN path" which can be on both paths.
 *
 * Debugging and checking precedence rules.
 *   - comment out a rule's %prec and see what conflicts are introduced.
 *
 * Dummy terminals (like prec_type_prefix) can assign precedence to a rule.
 * Doc says rule and (shift) token precedence resolves shift/reduce conflict.
 * It seems like dummy terminals can not assign precedence to the shift,
 * but including the tokens in the precedences below will order them.
 * e.g. prec_type_prefix lower precedence than RARROW, LBRACK, IDENT, STAR (all extend types).
 */

/* start with lowest */

%nonassoc prec_args_error            /* less than RPAREN */
%nonassoc prec_atomexpr_lparen_error /* less than RPAREN */

%right AS

/* prec_wheretyp_prefix = "where typ" lower than extensions, i.e. "WHEN" */
%nonassoc prec_wheretyp_prefix        /* lower than WHEN and RPAREN */
%nonassoc RPAREN RPAREN_COMING_SOON RPAREN_IS_HERE

%right WHEN

/* prec_pat_pat_action = "pattern when expr -> expr"
 * Lower than match extensions - i.e. BAR.
 */
%nonassoc prec_pat_pat_action /* lower than BAR */

/* "a then b" as an object constructor is very low precedence */
/* Lower than "if a then b" */
%left prec_then_before
%nonassoc prec_then_if
%left BAR

%right SEMICOLON prec_semiexpr_sep OBLOCKSEP
%right prec_defn_sep

/* prec_atompat_pathop = precedence of at atomic pattern, e.g "Constructor".
 * Lower than possible pattern extensions, so "pathOp . extension" does shift not reduce.
 * possible extensions are:
 *  - constant terminals.
 *  - null
 *  - LBRACK = [
 *  - TRUE, FALSE

 */
%nonassoc prec_atompat_pathop
%nonassoc INT8 UINT8 INT16 UINT16 INT32 UINT32 INT64 UINT64 NATIVEINT UNATIVEINT IEEE32 IEEE64 CHAR KEYWORD_STRING STRING BYTEARRAY BIGNUM DECIMAL
%nonassoc INTERP_STRING_BEGIN INTERP_STRING_PART INTERP_STRING_END
%nonassoc LPAREN LBRACE LBRACK_BAR
%nonassoc TRUE FALSE UNDERSCORE NULL


/* prec_typ_prefix        lower than "T  -> T  -> T" extensions.
 * prec_tuptyp_prefix     lower than "T * T * T * T" extensions.
 * prec_tuptyptail_prefix lower than "T * T * T * T" extensions.
 * Lower than possible extensions:
 *  - STAR, IDENT, RARROW
 *  - LBRACK = [ - for "base[]" types
 * Shifts not reduces.
 */
%nonassoc prec_typ_prefix             /* lower than STAR, IDENT, RARROW etc */
%nonassoc prec_tuptyp_prefix          /* ditto */
%nonassoc prec_tuptyptail_prefix      /* ditto */
%nonassoc prec_toptuptyptail_prefix      /* ditto */

%right RARROW
%nonassoc IDENT LBRACK

/* prec_opt_attributes_none = precedence of no attributes
 * These can prefix LET-moduleDefns.
 * Committing to an opt_attribute (reduce) forces the decision that a following LET is a moduleDefn.
 * At the top-level, it could turn out to be an expr, so prefer to shift and find out...
 */
%nonassoc prec_opt_attributes_none  /* lower than LET, NEW */

/* LET, NEW higher than SEMICOLON so shift
 *   "seqExpr = seqExpr; . let x = y in z"
 *   "seqExpr = seqExpr; . new...."
 */
%nonassoc LET NEW


/* Redundant dummies: expr_let, expr_function, expr_fun, expr_match */
/* Resolves conflict: expr_try, expr_if */
%nonassoc expr_let
%nonassoc decl_let
%nonassoc expr_function expr_fun expr_match expr_try expr_do
%nonassoc decl_match decl_do
%nonassoc expr_if                     /* lower than ELSE to disambiguate "if _ then if _ then _ else _" */
%nonassoc ELSE

/* prec_atomtyp_path = precedence of atomType "path"
 * Lower than possible extension "path<T1, T2>" to allow "path . <" shift.
 * Extensions: LESS
 */
%nonassoc prec_atomtyp_path     /* lower than LESS */
%nonassoc prec_atomtyp_get_path /* lower than LESS */

/* prec_no_more_attr_bindings = precedence of "moreLocalBindings = ."
 * Lower precedence than AND so further bindings are shifted.
 */
%nonassoc prec_no_more_attr_bindings /* lower than AND */
%nonassoc OPEN

/* prec_interfaces_prefix - lower than extensions, i.e. INTERFACE */
%nonassoc prec_interfaces_prefix      /* lower than INTERFACE */
%nonassoc INTERFACE

%right LARROW
%right COLON_EQUALS
%nonassoc pat_tuple expr_tuple
%left COMMA
%nonassoc open_range_expr
%left DOT_DOT /* for matrix.[1..2, 3..4] the ".." has higher precedence than expression "2 COMMA 3" */
%nonassoc interpolation_fill /* "...{3,N4}..." .NET style fill has higher precedence than "e COMMA e" */
%nonassoc paren_pat_colon
%nonassoc paren_pat_attribs
%left OR BAR_BAR JOIN_IN
%left AND
%left AND_BANG
%left AMP AMP_AMP
%nonassoc pat_conj
%nonassoc expr_not
%left COLON_GREATER COLON_QMARK_GREATER
%left INFIX_COMPARE_OP DOLLAR LESS GREATER EQUALS INFIX_BAR_OP INFIX_AMP_OP
%right INFIX_AT_HAT_OP
%right COLON_COLON
%nonassoc pat_isinst
%left COLON_QMARK
%left PLUS_MINUS_OP MINUS expr_prefix_plus_minus ADJACENT_PREFIX_OP
%left INFIX_STAR_DIV_MOD_OP STAR PERCENT_OP
%right INFIX_STAR_STAR_OP
%left QMARK_QMARK
%left head_expr_adjacent_minus
%left expr_app expr_assert expr_lazy LAZY ASSERT
%left arg_expr_adjacent_minus
%left expr_args
%right matching_bar
%left pat_app
%left pat_args
%left PREFIX_OP
%right dot_lambda
%left DOT QMARK
%left HIGH_PRECEDENCE_BRACK_APP
%left HIGH_PRECEDENCE_PAREN_APP
%left HIGH_PRECEDENCE_TYAPP

%nonassoc prec_interaction_empty

%%

/*--------------------------------------------------------------------------*/
/* F# Interactive */

/* A SEMICOLON_SEMICOLON (or EOF) will mark the end of all interaction blocks. */
/* The end of interaction blocks must be determined without needing to lookahead one more token. */
/* A lookahead token would be dropped between parser calls. See bug 1027. */

/* An interaction in F# Interactive */
interaction:
  | interactiveItemsTerminator
     { ParsedScriptInteraction.Definitions($1, lhs parseState) }

  | SEMICOLON
     { warning(Error(FSComp.SR.parsUnexpectedSemicolon(), rhs parseState 1))
       ParsedScriptInteraction.Definitions([], lhs parseState) }

  | OBLOCKSEP
     { ParsedScriptInteraction.Definitions([], lhs parseState) }


interactiveTerminator:
  | SEMICOLON_SEMICOLON {}
  | EOF { checkEndOfFileError $1 }


/* An group of items considered to be one interaction, plus a terminator */
/* Represents the sequence of items swallowed in one interaction by F# Interactive */
/* It is important to make this as large as possible given the chunk of input */
/* text. More or less identical to 'moduleDefns' but where SEMICOLON_SEMICOLON is */
/* not part of the grammar of topSeps and HASH interactions are not part of */
/* the swalloed blob, since things like #use must be processed separately. */
/* REVIEW: limiting the input chunks until the next # directive can lead to */
/* discrepencies between whole-file type checking in FSI and FSC. */

interactiveItemsTerminator:
  | interactiveTerminator
     { [] }

  | interactiveDefns interactiveTerminator
     { $1 }

  | interactiveExpr interactiveTerminator
     { $1 }

  | interactiveHash interactiveTerminator
     { $1 }

  | interactiveDefns interactiveSeparators interactiveItemsTerminator
     { $1 @ $3 }

  | interactiveExpr interactiveSeparators interactiveItemsTerminator
     { $1 @ $3 }

  | interactiveHash interactiveSeparators interactiveItemsTerminator
     { $1 @ $3 }


/* A group of definitions as part of in one interaction in F# Interactive */
interactiveDefns:
  | moduleDefn
      { $1 }

  | moduleDefn interactiveDefns
      { $1 @ $2 }


/* An expression as part of one interaction in F# Interactive */
interactiveExpr:
  | opt_attributes opt_access declExpr
      { match $2 with
        | Some vis -> errorR(Error(FSComp.SR.parsUnexpectedVisibilityDeclaration(vis.ToString()), rhs parseState 3))
        | _ -> ()
        let attrDecls = if not (isNil $1) then [ SynModuleDecl.Attributes($1, rangeOfNonNilAttrs $1) ] else []
        attrDecls @ [ mkSynExprDecl $3 ] }

/* A #directive interaction in F# Interactive */
interactiveHash:
  | hashDirective
      { [SynModuleDecl.HashDirective($1, rhs parseState 1)] }

/* One or more separators between interactions in F# Interactive */
interactiveSeparators:
  | interactiveSeparator { }

  | interactiveSeparator interactiveSeparators { }

/* One separator between interactions in F# Interactive */
interactiveSeparator:
  | SEMICOLON { }
  | OBLOCKSEP { }

/*--------------------------------------------------------------------------*/
/* #directives - used by both F# Interactive directives and #nowarn etc.    */


/* A #directive in a module, namespace or an interaction */
hashDirective:
  | HASH IDENT hashDirectiveArgs
     { let m = match $3 with [] -> rhs2  parseState 1 2 | _ -> rhs2  parseState 1 3
       ParsedHashDirective($2, $3, m) }


/* The arguments to a #directive */
hashDirectiveArgs:
  | /* EMPTY */
     { [] }

  | hashDirectiveArgs hashDirectiveArg
     { $1 @ [$2] }


/* One argument to a #directive */
hashDirectiveArg:
  | string
      { let s, kind = $1
        ParsedHashDirectiveArgument.String(s, kind, lhs parseState) }
  | sourceIdentifier
      { let c, v = $1
        ParsedHashDirectiveArgument.SourceIdentifier(c, v, lhs parseState) }


/*--------------------------------------------------------------------------*/
/* F# Language Proper - signature files */

/* The contents of a signature file */
signatureFile:
  | fileNamespaceSpecs EOF
     { checkEndOfFileError $2; $1 }

  | fileNamespaceSpecs error EOF
     { $1 }

  /* If this rule fires it is kind of catastrophic: error recovery yields no results! */
  /* This will result in NO intellisense for the file! Ideally we wouldn't need this rule */
  /* Note: the compiler assumes there is at least one "fragment", so an empty one is used (see 4488) */
  | error EOF
     { let emptySigFileFrag = ParsedSigFileFragment.AnonModule([], rhs parseState 1)
       ParsedSigFile([], [emptySigFileFrag]) }


/* The start of a module declaration */
moduleIntro:
  | moduleKeyword opt_attributes opt_access opt_rec path
      { if not (isNil $2) then
            parseState.LexBuffer.CheckLanguageFeatureAndRecover LanguageFeature.AttributesToRightOfModuleKeyword (rhs parseState 4)
        let mModule = rhs parseState 1
        mModule, $4, $5.LongIdent, $3, $2 }

  | moduleKeyword opt_attributes opt_access opt_rec OBLOCKSEP
      { if not (isNil $2) then
            parseState.LexBuffer.CheckLanguageFeatureAndRecover LanguageFeature.AttributesToRightOfModuleKeyword (rhs parseState 4)
        let mModule = rhs parseState 1
        mModule, $4, [], $3, $2 }

  | moduleKeyword opt_attributes opt_access opt_rec recover
      { if not (isNil $2) then
            parseState.LexBuffer.CheckLanguageFeatureAndRecover LanguageFeature.AttributesToRightOfModuleKeyword (rhs parseState 4)
        let mModule = rhs parseState 1
        mModule, $4, [], $3, $2 }

/* The start of a namespace declaration */
namespaceIntro:
  | NAMESPACE opt_rec path
      { let mNamespace = rhs parseState 1
        mNamespace, $2, $3.LongIdent, grabXmlDoc(parseState, [], 1) }

  | NAMESPACE opt_rec recover
      { let mNamespace = rhs parseState 1
        mNamespace, $2, [], grabXmlDoc(parseState, [], 1) }


/* The contents of a signature file */
fileNamespaceSpecs:
  | fileModuleSpec
      { ParsedSigFile([], [ ($1 (None, false, [], PreXmlDoc.Empty)) ]) }

  | fileModuleSpec fileNamespaceSpecList
      { // If there are namespaces, the first fileModuleImpl may only contain # directives
        let decls =
            match ($1 (None, false, [], PreXmlDoc.Empty)) with
            | ParsedSigFileFragment.AnonModule(decls, m) -> decls
            | ParsedSigFileFragment.NamespaceFragment(decls = decls) -> decls
            | ParsedSigFileFragment.NamedModule(SynModuleOrNamespaceSig(range = m)) ->
                raiseParseErrorAt m (FSComp.SR.parsOnlyHashDirectivesAllowed())
        let decls =
            decls |> List.collect (function
                | (SynModuleSigDecl.HashDirective(hd, _)) -> [hd]
                | d ->
                     reportParseErrorAt d.Range (FSComp.SR.parsOnlyHashDirectivesAllowed())
                     [])
        ParsedSigFile(decls, $2) }


fileNamespaceSpecList:
  | fileNamespaceSpec fileNamespaceSpecList
     { $1 :: $2 }

  | fileNamespaceSpec
     { [$1] }

fileNamespaceSpec:
  | namespaceIntro deprecated_opt_equals fileModuleSpec
     { let mNamespace, isRec, path, xml = $1
       $3 (Some mNamespace, isRec, path, xml) }


/* The single module declaration that can make up a signature file */
fileModuleSpec:
  | opt_attributes opt_access moduleIntro moduleSpfnsPossiblyEmptyBlock
    { if Option.isSome $2 then errorR(Error(FSComp.SR.parsVisibilityDeclarationsShouldComePriorToIdentifier(), rhs parseState 2))
      let m2 = rhs parseState 3
      let mDeclsAndAttrs = (List.map (fun (a: SynAttributeList) -> a.Range) $1) @ (List.map (fun (d: SynModuleSigDecl) -> d.Range) $4)
      let mModule, isRec, path2, vis, attribs2 = $3
      let xmlDoc = grabXmlDoc(parseState, $1, 1)
      let m = (m2, mDeclsAndAttrs) ||> unionRangeWithListBy id |> unionRangeWithXmlDoc xmlDoc
      (fun (mNamespaceOpt, isRec2, path, _) ->
        if not (isNil path) then errorR(Error(FSComp.SR.parsNamespaceOrModuleNotBoth(), m2))
        let lid = path@path2
        let trivia: SynModuleOrNamespaceSigTrivia = { LeadingKeyword = SynModuleOrNamespaceLeadingKeyword.Module mModule }
        ParsedSigFileFragment.NamedModule(SynModuleOrNamespaceSig(lid, (isRec || isRec2), SynModuleOrNamespaceKind.NamedModule, $4, xmlDoc, $1 @ attribs2, vis, m, trivia))) }

  | moduleSpfnsPossiblyEmptyBlock
    { let m = (rhs parseState 1)
      (fun (mNamespaceOpt, isRec, path, xml) ->
        match path with
        | [] -> ParsedSigFileFragment.AnonModule($1, m)
        | _ ->
            let lastDeclRange = List.tryLast $1 |> Option.map (fun decl -> decl.Range) |> Option.defaultValue (rhs parseState 1)
            let m = mkRange lastDeclRange.FileName (lhs parseState).Start lastDeclRange.End
            xml.MarkAsInvalid()
            let trivia: SynModuleOrNamespaceSigTrivia =
                match mNamespaceOpt with
                | None -> { LeadingKeyword = SynModuleOrNamespaceLeadingKeyword.None }
                | Some mNamespace -> { LeadingKeyword = SynModuleOrNamespaceLeadingKeyword.Namespace mNamespace }
            ParsedSigFileFragment.NamespaceFragment(path, isRec, SynModuleOrNamespaceKind.DeclaredNamespace, $1, PreXmlDoc.Empty, [], m, trivia)) }


moduleSpfnsPossiblyEmptyBlock:
  | moduleSpfnsPossiblyEmpty
      { $1 }

  | OBLOCKBEGIN moduleSpfnsPossiblyEmpty oblockend opt_OBLOCKSEP
      { $2 }

  | OBLOCKBEGIN moduleSpfnsPossiblyEmpty recover
       { // The lex filter ensures we can only get a mismatch in OBLOCKBEGIN/OBLOCKEND tokens if there was some other kind of error, hence we don't need to report this error
         // reportParseErrorAt (rhs parseState 1) (FSComp.SR.parsUnClosedBlockInHashLight())
         $2
       }

  | OBLOCKBEGIN error oblockend
       { [] }


moduleSpfnsPossiblyEmpty:
  | moduleSpfns
      { $1 }

  | error
      { [] }

  | /* EMPTY */
      { [] }


moduleSpfns:
  | moduleSpfn opt_topSeparators moduleSpfns
     { $1 :: $3 }

  | error topSeparators moduleSpfns
     { (* silent recovery *) $3 }

  | moduleSpfn opt_topSeparators
     { [$1] }


moduleSpfn:
  | hashDirective
      { SynModuleSigDecl.HashDirective($1, rhs2 parseState 1 1) }

  | valSpfn
      { $1 }

  | opt_attributes opt_access moduleIntro colonOrEquals namedModuleAbbrevBlock
      { if Option.isSome $2 then errorR(Error(FSComp.SR.parsVisibilityDeclarationsShouldComePriorToIdentifier(), rhs parseState 2))
        let mModule, isRec, path, vis, attribs2 = $3
        if isRec then raiseParseErrorAt (rhs parseState 3) (FSComp.SR.parsInvalidUseOfRec())
        if not (isSingleton path) then raiseParseErrorAt (rhs parseState 3) (FSComp.SR.parsModuleAbbreviationMustBeSimpleName())
        if not (isNil $1) then raiseParseErrorAt (rhs parseState 1) (FSComp.SR.parsIgnoreAttributesOnModuleAbbreviation())
        if not (isNil attribs2) then raiseParseErrorAt (rhs parseState 3) (FSComp.SR.parsIgnoreAttributesOnModuleAbbreviation())
        match vis with
        | Some vis -> raiseParseErrorAt (rhs parseState 1) (FSComp.SR.parsIgnoreVisibilityOnModuleAbbreviationAlwaysPrivate(vis.ToString()))
        | _ ->
            let lid: SynLongIdent = $5
            let m = unionRanges mModule lid.Range
            SynModuleSigDecl.ModuleAbbrev(List.head path, lid.LongIdent, m) }

  | opt_attributes opt_access moduleIntro colonOrEquals moduleSpecBlock
      { let mModule, isRec, path, vis, attribs2 = $3
        let xmlDoc = grabXmlDoc(parseState, $1, 1)
        if not (isSingleton path) then raiseParseErrorAt (rhs parseState 3) (FSComp.SR.parsModuleDefnMustBeSimpleName())
        if isRec then raiseParseErrorAt (rhs parseState 3) (FSComp.SR.parsInvalidUseOfRec())
        let info = SynComponentInfo($1 @ attribs2, None, [], path, xmlDoc, false, vis, rhs parseState 3)
        if Option.isSome $2 then errorR(Error(FSComp.SR.parsVisibilityDeclarationsShouldComePriorToIdentifier(), rhs parseState 2))
        let decls, mOptEnd = $5
        let m = (rhs2 parseState 1 4, decls)
                ||> unionRangeWithListBy (fun (d: SynModuleSigDecl) -> d.Range)
                |> unionRangeWithXmlDoc xmlDoc
        let m = match mOptEnd with | None -> m | Some mEnd -> unionRanges m mEnd
        let trivia: SynModuleSigDeclNestedModuleTrivia = { ModuleKeyword = Some mModule; EqualsRange = $4 }
        SynModuleSigDecl.NestedModule(info, isRec, decls, m, trivia) }

  | opt_attributes opt_access moduleIntro error
      { let mModule, isRec, path, vis, attribs2 = $3
        let xmlDoc = grabXmlDoc(parseState, $1, 1)
        if not (isSingleton path) then raiseParseErrorAt (rhs parseState 3) (FSComp.SR.parsModuleDefnMustBeSimpleName())
        if isRec then raiseParseErrorAt (rhs parseState 3) (FSComp.SR.parsInvalidUseOfRec())
        let info = SynComponentInfo($1 @ attribs2, None, [], path, xmlDoc, false, vis, rhs parseState 3)
        if Option.isSome $2 then errorR(Error(FSComp.SR.parsVisibilityDeclarationsShouldComePriorToIdentifier(), rhs parseState 2))
        let mWhole = rhs2 parseState 1 3 |> unionRangeWithXmlDoc xmlDoc
        let trivia: SynModuleSigDeclNestedModuleTrivia = { ModuleKeyword = Some mModule; EqualsRange = None }
        SynModuleSigDecl.NestedModule(info, isRec, [], mWhole, trivia) }

  | opt_attributes opt_access typeKeyword tyconSpfn tyconSpfnList
      { if Option.isSome $2 then errorR (Error (FSComp.SR.parsVisibilityDeclarationsShouldComePriorToIdentifier (), rhs parseState 2))
        let leadingKeyword = SynTypeDefnLeadingKeyword.Type(rhs parseState 3)
        let (SynTypeDefnSig (SynComponentInfo (cas, a, cs, b, _xmlDoc, d, d2, d3), typeRepr, members, range, trivia)) = $4 leadingKeyword
        _xmlDoc.MarkAsInvalid()
        let attrs = $1 @ cas
        let xmlDoc = grabXmlDoc(parseState, $1, 1)
        let mDefn =
            (d3, attrs) ||> unionRangeWithListBy (fun (a: SynAttributeList) -> a.Range)
            |> unionRanges range
            |> unionRangeWithXmlDoc xmlDoc
        let tc = (SynTypeDefnSig(SynComponentInfo(attrs, a, cs, b, xmlDoc, d, d2, d3), typeRepr, members, mDefn, trivia))
        let m = (mDefn, $5) ||> unionRangeWithListBy (fun (a: SynTypeDefnSig) -> a.Range) |> unionRanges (rhs parseState 3)
        SynModuleSigDecl.Types(tc :: $5, m) }

  | opt_attributes opt_access exconSpfn
      { if Option.isSome $2 then errorR(Error(FSComp.SR.parsVisibilityDeclarationsShouldComePriorToIdentifier(), rhs parseState 2))
        let (SynExceptionSig(SynExceptionDefnRepr(cas, a, b, c, d, d2), withKeyword, members, range)) = $3
        let xmlDoc = grabXmlDoc(parseState, $1, 1)
        let mDefnReprWithAttributes = (d2, $1) ||> unionRangeWithListBy (fun a -> a.Range) |> unionRangeWithXmlDoc xmlDoc
        let mWhole = (mDefnReprWithAttributes, members) ||> unionRangeWithListBy (fun (m: SynMemberSig) -> m.Range)
        let synExnDefn = SynExceptionSig(SynExceptionDefnRepr($1@cas, a, b, xmlDoc, d, mDefnReprWithAttributes), withKeyword, members, mWhole)
        SynModuleSigDecl.Exception(synExnDefn, mWhole) }

  | openDecl
      { SynModuleSigDecl.Open $1 }

valSpfn:
  | opt_attributes opt_access VAL opt_attributes opt_inline opt_mutable opt_access nameop opt_explicitValTyparDecls COLON topTypeWithTypeConstraints optLiteralValueSpfn
      { if Option.isSome $2 then errorR(Error(FSComp.SR.parsVisibilityDeclarationsShouldComePriorToIdentifier(), rhs parseState 2))
        let attr1, attr2, isInline, isMutable, vis2, id, doc, explicitValTyparDecls, (ty, arity), (mEquals, konst: SynExpr option) = ($1), ($4), (Option.isSome $5), ($6), ($7), ($8), grabXmlDoc(parseState, $1, 1), ($9), ($11), ($12)
        if not (isNil attr2) then errorR(Deprecated(FSComp.SR.parsAttributesMustComeBeforeVal(), rhs parseState 4))
        let m =
            rhs2 parseState 1 11
            |> unionRangeWithXmlDoc doc
            |> fun m ->
                match konst with
                | None -> m
                | Some e -> unionRanges m e.Range
        let mVal = rhs parseState 3
        let trivia: SynValSigTrivia = { LeadingKeyword = SynLeadingKeyword.Val mVal; InlineKeyword = $5; WithKeyword = None; EqualsRange = mEquals }
        let valSpfn = SynValSig((attr1@attr2), id, explicitValTyparDecls, ty, arity, isInline, isMutable, doc, vis2, konst, m, trivia)
        SynModuleSigDecl.Val(valSpfn, m)
      }

/* The optional literal value on a literal specification in a signature */
optLiteralValueSpfn:
  | /* EMPTY */
      { None, None }

  | EQUALS declExpr
      { let mEquals = rhs parseState 1
        Some(mEquals), Some($2) }

  | EQUALS OBLOCKBEGIN declExpr oblockend opt_ODECLEND
      { let mEquals = rhs parseState 1
        Some(mEquals), Some($3) }


/* A block of definitions in a module in a signature file */
moduleSpecBlock:

  /* #light-syntax, with no sig/end or begin/end */
  | OBLOCKBEGIN moduleSpfns oblockend
      { $2, None }

  /* #light-syntax, with sig/end or begin/end */
  | OBLOCKBEGIN sigOrBegin moduleSpfnsPossiblyEmpty END oblockend
      { let mEnd = rhs parseState 4
        $3, Some mEnd }

  /* non-#light-syntax, with sig/end or begin/end */
  | sigOrBegin moduleSpfnsPossiblyEmpty END
      { let mEnd = rhs parseState 3
        $2, Some mEnd }


tyconSpfnList:
  | AND tyconSpfn tyconSpfnList
     { let xmlDoc = grabXmlDoc(parseState, [], 1)
       let tyconSpfn =
           let leadingKeyword = SynTypeDefnLeadingKeyword.And(rhs parseState 1)
           let (SynTypeDefnSig(componentInfo, typeRepr, members, range, trivia) as typeDefnSig) = $2 leadingKeyword
           let (SynComponentInfo(a, typars, c, lid, _xmlDoc, fixity, vis, mLongId)) = componentInfo
           if xmlDoc.IsEmpty then
               if _xmlDoc.IsEmpty then typeDefnSig else
               let range = unionRangeWithXmlDoc _xmlDoc range
               SynTypeDefnSig(componentInfo, typeRepr, members, range, trivia)

           else
               _xmlDoc.MarkAsInvalid()
               let range = unionRangeWithXmlDoc xmlDoc range
               let componentInfo = SynComponentInfo (a, typars, c, lid, xmlDoc, fixity, vis, mLongId)
               SynTypeDefnSig(componentInfo, typeRepr, members, range, trivia)
       tyconSpfn :: $3 }

  |
     { [] }


/* A type definition in a signature */
tyconSpfn:
  | typeNameInfo EQUALS tyconSpfnRhsBlock
      { let mLhs = rhs parseState 1
        let mEquals = rhs parseState 2
        fun leadingKeyword -> $3 leadingKeyword mLhs $1 (Some mEquals) }
  | typeNameInfo opt_classSpfn
      { let mWithKwd, members = $2
        let (SynComponentInfo(range = range)) = $1
        let m =
            match members with
            | [] ->
                match mWithKwd with
                | None -> range
                | Some mWithKwd -> unionRanges range mWithKwd
            | decls ->
                (range, decls) ||> unionRangeWithListBy (fun (s: SynMemberSig) -> s.Range)
        fun leadingKeyword ->
            let trivia: SynTypeDefnSigTrivia = { LeadingKeyword = leadingKeyword; EqualsRange = None; WithKeyword = mWithKwd }
            SynTypeDefnSig($1, SynTypeDefnSigRepr.Simple(SynTypeDefnSimpleRepr.None m, m), members, m, trivia) }


/* The right-hand-side of a type definition in a signature */
tyconSpfnRhsBlock:
  /* This rule allows members to be given for record and union types in the #light syntax */
  /* without the use of 'with' ... 'end'. For example: */
  /*     type R = */
  /*         { a: int } */
  /*         member r.A = a */
  /* It also takes into account that any existing 'with' */
  /* block still needs to be considered and may occur indented or undented from the core type */
  /* representation. */
  | OBLOCKBEGIN tyconSpfnRhs opt_OBLOCKSEP classSpfnMembers opt_classSpfn oblockend opt_classSpfn
     { let m = lhs parseState
       (fun leadingKeyword mLhs nameInfo mEquals ->
           let members = $4 @ (snd $5)
           $2 leadingKeyword mLhs nameInfo mEquals (checkForMultipleAugmentations m members (snd $7))) }

  | tyconSpfnRhs opt_classSpfn
     { let m = lhs parseState
       (fun leadingKeyword mLhs nameInfo mEquals ->
           let _, members = $2
           $1 leadingKeyword mLhs nameInfo mEquals members) }


/* The right-hand-side of a type definition in a signature */
tyconSpfnRhs:
  | tyconDefnOrSpfnSimpleRepr
     { (fun leadingKeyword mLhs nameInfo mEquals augmentation ->
           let declRange = unionRanges mLhs $1.Range
           let mWhole = (declRange, augmentation) ||> unionRangeWithListBy (fun (mem: SynMemberSig) -> mem.Range)
           let trivia: SynTypeDefnSigTrivia = { LeadingKeyword = leadingKeyword; WithKeyword = None; EqualsRange = mEquals }
           SynTypeDefnSig(nameInfo, SynTypeDefnSigRepr.Simple($1, $1.Range), augmentation, mWhole, trivia)) }

  | tyconClassSpfn
     { let needsCheck, (kind, decls) = $1
       let objectModelRange =
           match decls with
           | [] -> lhs parseState
           | decls ->
               let start = mkSynRange parseState.ResultStartPosition parseState.ResultStartPosition
               (start, decls) ||> unionRangeWithListBy (fun (s: SynMemberSig) -> s.Range)

       (fun leadingKeyword nameRange nameInfo mEquals augmentation ->
           if needsCheck && isNil decls then
              reportParseErrorAt nameRange (FSComp.SR.parsEmptyTypeDefinition())

           let declRange = unionRanges nameRange objectModelRange
           let mWhole = (declRange, augmentation) ||> unionRangeWithListBy (fun (mem: SynMemberSig) -> mem.Range)
           let trivia: SynTypeDefnSigTrivia = { LeadingKeyword = leadingKeyword; WithKeyword = None; EqualsRange = mEquals }
           SynTypeDefnSig(nameInfo, SynTypeDefnSigRepr.ObjectModel(kind, decls, objectModelRange), augmentation, mWhole, trivia)) }

  | DELEGATE OF topType
     { let m = lhs parseState
       let ty, arity = $3
       let flags = AbstractMemberFlags true SynMemberKind.Member
       let valSig = SynValSig([], (SynIdent(mkSynId m "Invoke", None)), inferredTyparDecls, ty, arity, false, false, PreXmlDoc.Empty, None, None, m, SynValSigTrivia.Zero)
       let invoke = SynMemberSig.Member(valSig, flags, m, SynMemberSigMemberTrivia.Zero)
       (fun leadingKeyword nameRange nameInfo mEquals augmentation ->
           if not (isNil augmentation) then raiseParseErrorAt m (FSComp.SR.parsAugmentationsIllegalOnDelegateType())
           let mWhole = unionRanges nameRange m
           let trivia: SynTypeDefnSigTrivia = { LeadingKeyword = leadingKeyword; WithKeyword = None; EqualsRange = mEquals }
           SynTypeDefnSig(nameInfo, SynTypeDefnSigRepr.ObjectModel(SynTypeDefnKind.Delegate(ty, arity), [invoke], m), [], mWhole, trivia)) }


/* The right-hand-side of an object type definition in a signature */
tyconClassSpfn:
  | classSpfnBlockKindUnspecified
     { let needsCheck, decls = $1
       needsCheck, (SynTypeDefnKind.Unspecified, decls) }

  | classOrInterfaceOrStruct classSpfnBlock END
     { false, ($1, $2) }

  | classOrInterfaceOrStruct classSpfnBlock recover
     { reportParseErrorAt (rhs parseState 1) (FSComp.SR.parsUnmatchedClassInterfaceOrStruct())
       false, ($1, $2) }

  | classOrInterfaceOrStruct error END
     { // silent recovery
       false, ($1, []) }


/* The right-hand-side of an object type definition in a signature with no explicit kind */
classSpfnBlockKindUnspecified:
  | OBLOCKBEGIN classSpfnMembers oblockend
     { true, $2 }

  | OBLOCKBEGIN classSpfnMembers recover
     { if not $3 then reportParseErrorAt (rhs parseState 3) (FSComp.SR.parsUnexpectedEndOfFileTypeSignature())
       false, $2 }

  /* NOTE: these rules enable the non-#light syntax to omit the kind of a type. */
  | BEGIN classSpfnBlock END
     { false, $2 }

  | BEGIN classSpfnBlock recover
     { false, $2 }


/* The right-hand-side of an object type definition in a signature */
classSpfnBlock:
  | OBLOCKBEGIN classSpfnMembers oblockend
      { $2 }

  | OBLOCKBEGIN classSpfnMembers recover
      { if not $3 then reportParseErrorAt (rhs parseState 3) (FSComp.SR.parsUnexpectedEndOfFileTypeSignature())
        $2 }
  | classSpfnMembers
      { $1 }

/* The members of an object type definition in a signature, possibly empty */
classSpfnMembers:
  | classSpfnMembersAtLeastOne
     { $1 }

  | /* EMPTY */
     { [] }


/* The members of an object type definition in a signature */
classSpfnMembersAtLeastOne:
  | classMemberSpfn opt_seps classSpfnMembers
     { $1 :: $3 }


/* A object member in a signature */
classMemberSpfn:
  | opt_attributes opt_access memberSpecFlags opt_inline opt_access nameop opt_explicitValTyparDecls COLON topTypeWithTypeConstraints classMemberSpfnGetSet optLiteralValueSpfn
     { if Option.isSome $2 then errorR(Error(FSComp.SR.parsVisibilityDeclarationsShouldComePriorToIdentifier(), rhs parseState 2))
       let isInline, doc, vis2, id, explicitValTyparDecls, (ty, arity), (mEquals, optLiteralValue) = (Option.isSome $4), grabXmlDoc(parseState, $1, 1), $5, $6, $7, $9, $11
       let mWith, (getSet, getSetRangeOpt) = $10
       let getSetAdjuster arity = match arity, getSet with SynValInfo([], _), SynMemberKind.Member -> SynMemberKind.PropertyGet | _ -> getSet
       let mWhole =
           let m = rhs parseState 3
           match getSetRangeOpt with
           | None -> unionRanges m ty.Range
           | Some gs -> unionRanges m (gs: GetSetKeywords).Range
           |> fun m -> (m, $1) ||> unionRangeWithListBy (fun (a: SynAttributeList) -> a.Range)
           |> unionRangeWithXmlDoc doc
           |> fun m ->
               match optLiteralValue with
               | None -> m
               | Some e -> unionRanges m e.Range

       let flags, leadingKeyword = $3
       let flags = flags (getSetAdjuster arity)
       let trivia = { LeadingKeyword = leadingKeyword; InlineKeyword = $4; WithKeyword = mWith; EqualsRange = mEquals }
       let valSpfn = SynValSig($1, id, explicitValTyparDecls, ty, arity, isInline, false, doc, vis2, optLiteralValue, mWhole, trivia)
       let trivia: SynMemberSigMemberTrivia = { GetSetKeywords = getSetRangeOpt }
       SynMemberSig.Member(valSpfn, flags, mWhole, trivia) }

  | opt_attributes opt_access interfaceMember appType
     { if Option.isSome $2 then errorR(Error(FSComp.SR.parsVisibilityDeclarationsShouldComePriorToIdentifier(), rhs parseState 2))
       SynMemberSig.Interface($4, unionRanges (rhs parseState 3) ($4).Range) }

  | opt_attributes opt_access INHERIT appType
     { if Option.isSome $2 then errorR(Error(FSComp.SR.parsVisibilityDeclarationsShouldComePriorToIdentifier(), rhs parseState 2))
       SynMemberSig.Inherit($4, unionRanges (rhs parseState 3) ($4).Range) }

  | opt_attributes opt_access VAL fieldDecl
     { let mWhole = rhs2 parseState 1 4
       if Option.isSome $2 then errorR (Error (FSComp.SR.parsVisibilityDeclarationsShouldComePriorToIdentifier (), rhs parseState 2))
       let mVal = rhs parseState 3
       let (SynField(xmlDoc = xmlDoc)) as field = $4 $1 false mWhole (Some(SynLeadingKeyword.Val mVal))
       let mWhole = unionRangeWithXmlDoc xmlDoc mWhole
       SynMemberSig.ValField(field, mWhole) }

  | opt_attributes opt_access STATIC VAL fieldDecl
     { let mWhole = rhs2 parseState 1 5
       if Option.isSome $2 then errorR (Error (FSComp.SR.parsVisibilityDeclarationsShouldComePriorToIdentifier (), rhs parseState 2))
       let mStatic = rhs parseState 3
       let mVal = rhs parseState 4
       let (SynField(xmlDoc = xmlDoc)) as field = $5 $1 true mWhole (Some(SynLeadingKeyword.StaticVal(mStatic, mVal)))
       let mWhole = unionRangeWithXmlDoc xmlDoc mWhole
       SynMemberSig.ValField(field, mWhole) }

  | opt_attributes opt_access STATIC typeKeyword tyconSpfn
     { let leadingKeyword = SynTypeDefnLeadingKeyword.StaticType(rhs parseState 3, rhs parseState 4)
       if Option.isSome $2 then errorR(Error(FSComp.SR.parsVisibilityDeclarationsShouldComePriorToIdentifier(), rhs parseState 2))
       SynMemberSig.NestedType($5 leadingKeyword, rhs2 parseState 1 5) }

  | opt_attributes opt_access NEW COLON topTypeWithTypeConstraints
     { let vis, doc, (ty, valSynInfo) = $2, grabXmlDoc(parseState, $1, 1), $5
       let mNew = rhs parseState 3
       let m = unionRanges (rhs parseState 1) ty.Range |> unionRangeWithXmlDoc doc
       let isInline = false
       let trivia: SynValSigTrivia = { LeadingKeyword = SynLeadingKeyword.New mNew; InlineKeyword = None; WithKeyword = None; EqualsRange = None }
       let valSpfn = SynValSig ($1, (SynIdent(mkSynId (rhs parseState 3) "new", None)), noInferredTypars, ty, valSynInfo, isInline, false, doc, vis, None, m, trivia)
       SynMemberSig.Member(valSpfn, CtorMemberFlags, m, SynMemberSigMemberTrivia.Zero) }


/* The optional "with get, set" on a member in a signature */
classMemberSpfnGetSet:
  | /* EMPTY */
    { None, (SynMemberKind.Member, None) }

  | WITH classMemberSpfnGetSetElements
    { let mWith = rhs parseState 1
      Some mWith, $2 }

  | OWITH classMemberSpfnGetSetElements OEND
    { let mWith = rhs parseState 1
      Some mWith, $2 }

  | OWITH classMemberSpfnGetSetElements error
    { let mWith = rhs parseState 1
      reportParseErrorAt mWith (FSComp.SR.parsUnmatchedWith())
      Some mWith, $2 }


/* The "get, set" on a property member in a signature */
classMemberSpfnGetSetElements:
  | nameop
    { (let (SynIdent(id:Ident, _)) = $1
       if id.idText = "get" then
           SynMemberKind.PropertyGet, Some(GetSetKeywords.Get id.idRange)
       else if id.idText = "set" then
           SynMemberKind.PropertySet, Some(GetSetKeywords.Set id.idRange)
       else
           raiseParseErrorAt (rhs parseState 1) (FSComp.SR.parsGetOrSetRequired())) }

  | nameop COMMA nameop
    { let (SynIdent(id, _)) = $1
      let (SynIdent(id2, _)) = $3
      if not ((id.idText = "get" && id2.idText = "set") ||
              (id.idText = "set" && id2.idText = "get")) then
         raiseParseErrorAt (rhs2 parseState 1 3) (FSComp.SR.parsGetOrSetRequired())

      if id.idText = "get" then
          SynMemberKind.PropertyGetSet, Some(GetSetKeywords.GetSet(id.idRange, id2.idRange))
      else
          SynMemberKind.PropertyGetSet, Some(GetSetKeywords.GetSet(id2.idRange, id.idRange)) }

memberSpecFlags:
  | memberFlags { $1 }
  | abstractMemberFlags { $1 }


/* Part of an exception definition in a signature file */
exconSpfn:
  | exconCore opt_classSpfn
     { let mWithKwd, members = $2
       SynExceptionSig($1, mWithKwd, members, lhs parseState) }


/* The optional augmentation on a type definition in a signature */
opt_classSpfn:
  | WITH classSpfnBlock declEnd
     { let mWithKwd = rhs parseState 1
       (Some mWithKwd), $2 }

  | /* EMPTY */
     { None, [] }


/*--------------------------------------------------------------------------*/
/* F# Language Proper - implementation files */

/* The contents of an implementation file */
implementationFile:
  | fileNamespaceImpls EOF
     { checkEndOfFileError $2; $1 }

  | fileNamespaceImpls error EOF
     { $1 }

  /* If this rule fires it is kind of catastrophic: error recovery yields no results! */
  /* This will result in NO intellisense for the file! Ideally we wouldn't need this rule */
  /* Note: the compiler assumes there is at least one "fragment", so an empty one is used (see 4488) */
  | error EOF
     { let emptyImplFileFrag = ParsedImplFileFragment.AnonModule([], rhs parseState 1)
       ParsedImplFile ([], [emptyImplFileFrag]) }


/* The sequence of namespace definitions or a single module definition that makes up an implementation file */
fileNamespaceImpls:
  | fileModuleImpl
      { ParsedImplFile ([], [ ($1 (None, false, [], PreXmlDoc.Empty)) ]) }

  | fileModuleImpl fileNamespaceImplList
      { // If there are namespaces, the first fileModuleImpl may only contain # directives
        let decls =
            match ($1 (None, false, [], PreXmlDoc.Empty)) with
            | ParsedImplFileFragment.AnonModule(decls, m) -> decls
            | ParsedImplFileFragment.NamespaceFragment(decls = decls) -> decls
            | ParsedImplFileFragment.NamedModule(SynModuleOrNamespace(range = m)) ->
                raiseParseErrorAt m (FSComp.SR.parsOnlyHashDirectivesAllowed())
        let decls =
            decls |> List.collect (function
                | (SynModuleDecl.HashDirective(hd, _)) -> [hd]
                | d ->
                     reportParseErrorAt d.Range (FSComp.SR.parsOnlyHashDirectivesAllowed())
                     [])
        ParsedImplFile (decls, $2) }


/* The sequence of namespace definitions that can make up an implementation file */
fileNamespaceImplList:
  | fileNamespaceImpl fileNamespaceImplList
     { $1 :: $2 }

  | fileNamespaceImpl
     { [$1] }


/* A single namespace definition in an implementation file */
fileNamespaceImpl:
  | namespaceIntro deprecated_opt_equals fileModuleImpl
     { let mNamespace, isRec, path, xml = $1
       $3 (Some mNamespace, isRec, path, xml) }


/* A single module definition in an implementation file */
fileModuleImpl:
  | opt_attributes opt_access moduleIntro moduleDefnsOrExprPossiblyEmptyOrBlock
    { if Option.isSome $2 then errorR(Error(FSComp.SR.parsVisibilityDeclarationsShouldComePriorToIdentifier(), rhs parseState 2))
      let m2 = rhs parseState 3
      let mDeclsAndAttrs = (List.map (fun (a: SynAttributeList) -> a.Range) $1) @ (List.map (fun (d: SynModuleDecl) -> d.Range) $4)
      let xmlDoc = grabXmlDoc(parseState, $1, 1)
      let m = (m2, mDeclsAndAttrs) ||> unionRangeWithListBy id |> unionRangeWithXmlDoc xmlDoc
      let mModule, isRec2, path2, vis, attribs2 = $3
      (fun (mNamespaceOpt, isRec, path, _) ->
        if not (isNil path) then errorR(Error(FSComp.SR.parsNamespaceOrModuleNotBoth(), m2))
        let lid = path@path2
        let trivia: SynModuleOrNamespaceTrivia = { LeadingKeyword = SynModuleOrNamespaceLeadingKeyword.Module mModule }
        ParsedImplFileFragment.NamedModule(SynModuleOrNamespace(lid, (isRec || isRec2), SynModuleOrNamespaceKind.NamedModule, $4, xmlDoc, $1@attribs2, vis, m, trivia))) }

  | moduleDefnsOrExprPossiblyEmptyOrBlock
    { let m = (rhs parseState 1)
      (fun (mNamespaceOpt, isRec, path, xml) ->
        match path, mNamespaceOpt with
        | [], None -> ParsedImplFileFragment.AnonModule($1, m)
        | _ ->
            let lastDeclRange = List.tryLast $1 |> Option.map (fun decl -> decl.Range) |> Option.defaultValue (rhs parseState 1)
            let m = mkRange lastDeclRange.FileName (lhs parseState).Start lastDeclRange.End
            xml.MarkAsInvalid()
            let trivia: SynModuleOrNamespaceTrivia =
                match mNamespaceOpt with
                 | None -> { LeadingKeyword = SynModuleOrNamespaceLeadingKeyword.None }
                 | Some mNamespace -> { LeadingKeyword = SynModuleOrNamespaceLeadingKeyword.Namespace mNamespace }
            ParsedImplFileFragment.NamespaceFragment(path, isRec, SynModuleOrNamespaceKind.DeclaredNamespace, $1, PreXmlDoc.Empty, [], m, trivia)) }


/* A collection/block of definitions or expressions making up a module or namespace, possibly empty */
moduleDefnsOrExprPossiblyEmptyOrBlock:
  | OBLOCKBEGIN moduleDefnsOrExprPossiblyEmpty oblockend opt_OBLOCKSEP
     { $2 }

  | OBLOCKBEGIN moduleDefnsOrExprPossiblyEmpty recover
     { // The lex filter ensures we can only get a mismatch in OBLOCKBEGIN/OBLOCKEND tokens if there was some other kind of error, hence we don't need to report this error
       // reportParseErrorAt (rhs parseState 1) (FSComp.SR.parsUnClosedBlockInHashLight())
       $2 }

  | OBLOCKBEGIN error oblockend
     { [] }

  | moduleDefnsOrExprPossiblyEmpty
     { $1 }


/* A collection of definitions or expressions making up a module or namespace, possibly empty */
moduleDefnsOrExprPossiblyEmpty:
  | moduleDefnsOrExpr
     { $1 }

  | /* EMPTY */
     { [] }


/* A collection of definitions or expressions making up a module or namespace */
/* A naked expression is only allowed at the start of a module/file, or straight after a topSeparators */
moduleDefnsOrExpr:
  | opt_attributes opt_access declExpr topSeparators moduleDefnsOrExpr
      { match $2 with
        | Some vis -> errorR(Error(FSComp.SR.parsUnexpectedVisibilityDeclaration(vis.ToString()), rhs parseState 3))
        | _ -> ()
        let attrDecls = if not (isNil $1) then [ SynModuleDecl.Attributes($1, rangeOfNonNilAttrs $1) ] else []
        attrDecls @ mkSynExprDecl $3 :: $5 }

  | opt_attributes opt_access declExpr topSeparators
      { match $2 with
        | Some vis -> errorR(Error(FSComp.SR.parsUnexpectedVisibilityDeclaration(vis.ToString()), rhs parseState 3))
        | _ -> ()
        let attrDecls = if not (isNil $1) then [ SynModuleDecl.Attributes($1, rangeOfNonNilAttrs $1) ] else []
        attrDecls @ [ mkSynExprDecl $3 ] }

  | opt_attributes opt_access declExpr
      { match $2 with
        | Some vis -> errorR(Error(FSComp.SR.parsUnexpectedVisibilityDeclaration(vis.ToString()), rhs parseState 3))
        | _ -> ()
        let attrDecls = if not (isNil $1) then [ SynModuleDecl.Attributes($1, rangeOfNonNilAttrs $1) ] else []
        attrDecls @ [ mkSynExprDecl $3 ] }

  | moduleDefns
      { $1 }

  | opt_attributes error
     { if not (isNil $1) then [ SynModuleDecl.Attributes($1, rangeOfNonNilAttrs $1) ] else [] }


/* A sequence of definitions in a namespace or module */
moduleDefns:
  | moduleDefnOrDirective moduleDefns
      { $1 @ $2 }

  | moduleDefnOrDirective topSeparators moduleDefnsOrExpr
      { $1 @ $3 }

  | moduleDefnOrDirective
      { $1 }

  | moduleDefnOrDirective topSeparators
      { $1 }

  | error topSeparators moduleDefnsOrExpr
      { $3 }


/* A single definition in a namespace, module or F# Interactive file*/
moduleDefnOrDirective:
  | moduleDefn
      { $1 }

  | hashDirective
      { [ SynModuleDecl.HashDirective($1, rhs2 parseState 1 1) ] }


/* A single definition in a namespace, module or interaction. */
/* This is used by both "fsi" interactions and "source file" fragments defined by moduleDefns */
moduleDefn:

  /* 'let' definitions in non-#light*/
  | opt_attributes opt_access defnBindings %prec decl_let
      { if Option.isSome $2 then errorR(Error(FSComp.SR.parsVisibilityDeclarationsShouldComePriorToIdentifier(), rhs parseState 2))
        parseState.ResetSynArgNameGenerator()
        let (BindingSetPreAttrs(_, _, _, _, mWhole)) = $3
        mkDefnBindings (mWhole, $3, $1, $2, mWhole) }

  /* 'let' or 'do' definitions in #light */
  | opt_attributes opt_access hardwhiteLetBindings %prec decl_let
      { let hwlb, m, _ = $3
        if Option.isSome $2 then errorR(Error(FSComp.SR.parsVisibilityDeclarationsShouldComePriorToIdentifier(), rhs parseState 2))
        parseState.ResetSynArgNameGenerator()
        mkDefnBindings (m, hwlb, $1, $2, m) }

  /* 'do' definitions in non-#light*/
  | opt_attributes opt_access doBinding %prec decl_let
      { if Option.isSome $2 then errorR(Error(FSComp.SR.parsVisibilityDeclarationsShouldComePriorToIdentifier(), rhs parseState 2))
        let mWhole = rhs parseState 3
        mkDefnBindings (mWhole, $3, $1, $2, mWhole) }

  /* 'type' definitions */
  | opt_attributes opt_access typeKeyword tyconDefn tyconDefnList
      { if Option.isSome $2 then errorR(Error(FSComp.SR.parsVisibilityDeclarationsShouldComePriorToIdentifier(), rhs parseState 2))
        let xmlDoc = grabXmlDoc(parseState, $1, 1)
        let leadingKeyword = SynTypeDefnLeadingKeyword.Type(rhs parseState 3)
        let (SynTypeDefn(SynComponentInfo(cas, a, cs, b, _xmlDoc, d, d2, d3), e, f, g, h, trivia)) = $4 leadingKeyword
        _xmlDoc.MarkAsInvalid()
        let attrs = $1@cas
        let mDefn = (h, attrs) ||> unionRangeWithListBy (fun (a: SynAttributeList) -> a.Range) |> unionRangeWithXmlDoc xmlDoc
        let tc = SynTypeDefn(SynComponentInfo(attrs, a, cs, b, xmlDoc, d, d2, d3), e, f, g, mDefn, trivia)
        let types = tc :: $5
        [ SynModuleDecl.Types(types, (rhs parseState 3, types) ||> unionRangeWithListBy (fun t -> t.Range)) ] }

  /* 'exception' definitions */
  | opt_attributes opt_access exconDefn
      { if Option.isSome $2 then errorR(Error(FSComp.SR.parsVisibilityDeclarationsShouldComePriorToIdentifier(), rhs parseState 2))
        let (SynExceptionDefn(SynExceptionDefnRepr(cas, a, b, c, d, d2), withKeyword, e, f)) = $3
        let xmlDoc = grabXmlDoc(parseState, $1, 1)
        let defnReprRange = (d2, $1) ||> unionRangeWithListBy (fun a -> a.Range) |> unionRangeWithXmlDoc xmlDoc
        let mWhole = (f, $1) ||> unionRangeWithListBy (fun a -> a.Range) |> unionRangeWithXmlDoc xmlDoc
        let synExnDefn = SynExceptionDefn(SynExceptionDefnRepr($1@cas, a, b, xmlDoc, d, defnReprRange), withKeyword, e, mWhole)
        [ SynModuleDecl.Exception(synExnDefn, mWhole) ] }

  /* 'module' definitions */
  | opt_attributes opt_access moduleIntro EQUALS namedModuleDefnBlock
      { if Option.isSome $2 then errorR(Error(FSComp.SR.parsVisibilityDeclarationsShouldComePriorToIdentifier(), rhs parseState 2))
        let attribs, (mModule, isRec, path, vis, attribs2) = $1, $3
        let xmlDoc = grabXmlDoc(parseState, $1, 1)
        match $5 with
        | Choice1Of2 eqn ->
            if Option.isSome $2 then errorR(Error(FSComp.SR.parsVisibilityDeclarationsShouldComePriorToIdentifier(), rhs parseState 2))
            if isRec then raiseParseErrorAt (rhs parseState 3) (FSComp.SR.parsInvalidUseOfRec())
            if not (isSingleton path) then raiseParseErrorAt (rhs parseState 3) (FSComp.SR.parsModuleAbbreviationMustBeSimpleName())
            if not (isNil attribs) then raiseParseErrorAt (rhs parseState 1) (FSComp.SR.parsIgnoreAttributesOnModuleAbbreviation())
            if not (isNil attribs2) then raiseParseErrorAt (rhs parseState 3) (FSComp.SR.parsIgnoreAttributesOnModuleAbbreviation())
            match vis with
            | Some vis -> raiseParseErrorAt (rhs parseState 1) (FSComp.SR.parsIgnoreAttributesOnModuleAbbreviationAlwaysPrivate(vis.ToString()))
            | None -> ()
            [ SynModuleDecl.ModuleAbbrev(List.head path, eqn, (rhs parseState 3, eqn) ||> unionRangeWithListBy (fun id -> id.idRange)) ]
        | Choice2Of2 (def, mEndOpt) ->
            if not (isSingleton path) then raiseParseErrorAt (rhs parseState 3) (FSComp.SR.parsModuleAbbreviationMustBeSimpleName())
            let info = SynComponentInfo(attribs @ attribs2, None, [], path, xmlDoc, false, vis, rhs parseState 3)
            let mEquals = rhs parseState 4
            let trivia: SynModuleDeclNestedModuleTrivia = { ModuleKeyword = Some mModule; EqualsRange = Some mEquals }
            let m =
                (rhs2 parseState 1 4, def)
                ||> unionRangeWithListBy (fun (d: SynModuleDecl) -> d.Range)
                |> unionRangeWithXmlDoc xmlDoc
            let m = match mEndOpt with | None -> m | Some mEnd -> unionRanges m mEnd
            [ SynModuleDecl.NestedModule(info, isRec, def, false, m, trivia) ] }

  /* incomplete 'module' definitions */
  | opt_attributes opt_access moduleIntro error
      { let xmlDoc = grabXmlDoc(parseState, $1, 1)
        let mWhole = rhs2 parseState 1 3 |> unionRangeWithXmlDoc xmlDoc
        let attribs, (mModule, isRec, path, vis, attribs2) = $1, $3
        let info = SynComponentInfo(attribs @ attribs2, None, [], path, xmlDoc, false, vis, rhs parseState 3)
        let trivia: SynModuleDeclNestedModuleTrivia = { ModuleKeyword = Some mModule; EqualsRange = None }
        [ SynModuleDecl.NestedModule(info, isRec, [], false, mWhole, trivia) ] }

  /* unattached custom attributes */
  | attributes recover
      { errorR(Error(FSComp.SR.parsAttributeOnIncompleteCode(), rhs parseState 1))
        [ SynModuleDecl.Attributes($1, rhs parseState 1) ] }

  /* 'open' declarations */
  | openDecl
      { [ SynModuleDecl.Open $1 ] }

openDecl:
  | OPEN path
      { let mOpen = rhs parseState 1
        let mPath = $2.Range
        SynOpenDeclTarget.ModuleOrNamespace($2, mPath), unionRanges mOpen mPath }

  | OPEN recover
      { let mOpen = rhs parseState 1
        SynOpenDeclTarget.ModuleOrNamespace(SynLongIdent([], [], []), mOpen.EndRange), mOpen }

  | OPEN typeKeyword appType
      { let mOpen = rhs parseState 1
        let mPath = $3.Range
        SynOpenDeclTarget.Type($3, mPath), unionRanges mOpen mPath }

  | OPEN typeKeyword recover
      { let m = rhs2 parseState 1 2
        SynOpenDeclTarget.ModuleOrNamespace(SynLongIdent([], [], []), m.EndRange), m }

/* The right-hand-side of a module abbreviation definition */
/* This occurs on the right of a module abbreviation (#light encloses the r.h.s. with OBLOCKBEGIN/OBLOCKEND) */
/* We don't use it in signature files */
namedModuleAbbrevBlock:
  | OBLOCKBEGIN path oblockend
     { $2 }

  | path
     { $1 }


/* The right-hand-side of a module definition */
namedModuleDefnBlock:
  | OBLOCKBEGIN wrappedNamedModuleDefn oblockend
     { Choice2Of2 $2 }

  | OBLOCKBEGIN wrappedNamedModuleDefn recover
     { // The lex filter ensures we can only get a mismatch in OBLOCKBEGIN/OBLOCKEND tokens if there was some other kind of error, hence we don't need to report this error
       Choice2Of2 $2 }

  | OBLOCKBEGIN moduleDefnsOrExpr oblockend
       { // There is an ambiguity here
         // In particular, consider the following two:
         //
         // module M2 =
         //    System.DateTime.Now
         // module M2 =
         //    Microsoft.FSharp.Core.List
         // The second is a module abbreviation, the first a module containing a single expression.
         // The resolution is in favour of the module abbreviation, i.e. anything of the form
         //    module M2 = ID.ID.ID.ID
         // will be taken as a module abbreviation, regardles of the identifiers themselves.
         //
         // This is similar to the ambiguitty between
         //    type X = int
         // and
         //    type X = OneValue
         // However in that case we do use type name lookup to make the resolution.

         match $2 with
         | [ SynModuleDecl.Expr(LongOrSingleIdent(false, SynLongIdent(path, _, _), None, _), _) ] ->
             Choice1Of2  path
         | _ ->
             Choice2Of2 ($2, None)
       }

  | OBLOCKBEGIN moduleDefnsOrExpr recover
     { // The lex filter ensures we can only get a mismatch in OBLOCKBEGIN/OBLOCKEND tokens if there was some other kind of error, hence we don't need to report this error
       // reportParseErrorAt (rhs parseState 1) (FSComp.SR.parsUnClosedBlockInHashLight())
       Choice2Of2 ($2, None) }

  | OBLOCKBEGIN error oblockend
     { let mEnd = rhs parseState 3
       Choice2Of2 ([], Some mEnd) }

  | wrappedNamedModuleDefn
     { Choice2Of2 $1 }

  | path
     { Choice1Of2 $1.LongIdent }


/* A module definition that includes a 'begin'...'end' (rarely used in F# with #light syntax) */
wrappedNamedModuleDefn:
  | structOrBegin moduleDefnsOrExprPossiblyEmpty END
     { let mEnd = rhs parseState 3
       $2, Some mEnd }

  | structOrBegin moduleDefnsOrExprPossiblyEmpty recover
     { reportParseErrorAt (rhs parseState 1) (FSComp.SR.parsUnmatchedBeginOrStruct())
       $2, None }

  | structOrBegin error END
     { let mEnd = rhs parseState 3
       [], Some mEnd }


tyconDefnAugmentation:
  | WITH classDefnBlock declEnd
     { let mWithKwd = rhs parseState 1
       mWithKwd, $2 }


/* An optional list of custom attributes */
opt_attributes:
  | attributes
      { $1 }

  | %prec prec_opt_attributes_none
      { [] }

/* A list of sets of custom attributes */
attributes:
  | attributeList
     { $1 }

  | attributeList attributes
     { $1 @ $2 }


/* One set of custom attributes, including [< ... >] */
attributeList:
  | LBRACK_LESS attributeListElements opt_seps GREATER_RBRACK opt_OBLOCKSEP
      { mkAttributeList $2 (rhs2 parseState 1 4) }

  | LBRACK_LESS error GREATER_RBRACK opt_OBLOCKSEP
      { mkAttributeList [] (rhs2 parseState 1 3) }

  | LBRACK_LESS attributeListElements opt_seps ends_coming_soon_or_recover
      { if not $4 then reportParseErrorAt (rhs parseState 1) (FSComp.SR.parsUnmatchedLBrackLess())
        mkAttributeList $2 (rhs2 parseState 1 2) }

  | LBRACK_LESS ends_coming_soon_or_recover
      { if not $2 then reportParseErrorAt (rhs parseState 1) (FSComp.SR.parsUnmatchedLBrackLess())
        mkAttributeList [] (rhs parseState 1) }


/* One set of custom attributes, not including [< ... >] */
attributeListElements:
  | attribute
     { [$1] }

  | attributeListElements seps attribute
     { $1 @ [$3] }


/* One custom attribute */
attribute:
  /* A custom attribute */
  | path opt_HIGH_PRECEDENCE_APP opt_atomicExprAfterType
     { let arg = match $3 with None -> mkSynUnit $1.Range | Some e -> e
       let m = unionRanges $1.Range arg.Range
       ({ TypeName = $1; ArgExpr = arg; Target = None; AppliesToGetterAndSetter = false; Range = m }: SynAttribute) }

  /* A custom attribute with an attribute target */
  | attributeTarget path opt_HIGH_PRECEDENCE_APP opt_atomicExprAfterType
     { let arg = match $4 with None -> mkSynUnit $2.Range | Some e -> e
       let startRange = match $1 with Some(ident:Ident) -> ident.idRange | None -> $2.Range
       let m = unionRanges startRange arg.Range
       ({ TypeName = $2; ArgExpr = arg; Target = $1; AppliesToGetterAndSetter = false; Range = m }: SynAttribute) }

  /* A custom attribute with an attribute target */
  | attributeTarget OBLOCKBEGIN path oblockend opt_HIGH_PRECEDENCE_APP opt_atomicExprAfterType
     { let arg = match $6 with None -> mkSynUnit $3.Range | Some e -> e
       let startRange = match $1 with Some ident -> ident.idRange | None -> $3.Range
       let m = unionRanges startRange arg.Range
       ({ TypeName = $3; ArgExpr = arg; Target = $1; AppliesToGetterAndSetter = false; Range = m }: SynAttribute) }


/* The target of a custom attribute */
attributeTarget:
  | moduleKeyword COLON
      { Some(ident("module", (rhs parseState 1))) }

  | typeKeyword COLON
      { Some(ident("type", (rhs parseState 1))) }

  | ident COLON { Some($1) }

  /* return */
  | YIELD COLON
      { if $1 then reportParseErrorAt (rhs parseState 1) (FSComp.SR.parsSyntaxError())
        Some(ident("return", (rhs parseState 1))) }

/* Flags on a member */
memberFlags:
  | STATIC MEMBER
      { let mStatic = rhs parseState 1
        let mMember = rhs parseState 2
        StaticMemberFlags, SynLeadingKeyword.StaticMember(mStatic, mMember) }

 | STATIC
      { let mStatic = rhs parseState 1
        // todo: it should be possible to make it work better for both `abstract` and `member` in the type checker
        StaticMemberFlags, SynLeadingKeyword.Static(mStatic) }

  | MEMBER
      { let mMember = rhs parseState 1
        NonVirtualMemberFlags, SynLeadingKeyword.Member mMember }

  | OVERRIDE
      { let mOverride = rhs parseState 1
        OverrideMemberFlags, SynLeadingKeyword.Override mOverride }

  | DEFAULT
      { let mDefault = rhs parseState 1
        OverrideMemberFlags, SynLeadingKeyword.Default mDefault }

/* The name of a type in a signature or implementation, possibly with type parameters and constraints */
typeNameInfo:
  | opt_attributes tyconNameAndTyparDecls opt_typeConstraints
     { let typars, lid, fixity, vis = $2
       let xmlDoc = grabXmlDoc(parseState, $1, 1)
       let m = match lid with [] -> rhs parseState 2 | _ -> rangeOfLid lid
       SynComponentInfo ($1, typars, $3, lid, xmlDoc, fixity, vis, m) }

/* Part of a set of type definitions */
tyconDefnList:
  | AND tyconDefn tyconDefnList
     { let xmlDoc = grabXmlDoc(parseState, [], 1)
       let tyconDefn =
           let leadingKeyword = SynTypeDefnLeadingKeyword.And(rhs parseState 1)
           let (SynTypeDefn(componentInfo, typeRepr, members, implicitConstructor, range, trivia) as typeDefn) = $2 leadingKeyword
           let (SynComponentInfo(a, typars, c, lid, _xmlDoc, fixity, vis, mLongId)) = componentInfo
           if xmlDoc.IsEmpty then
               if _xmlDoc.IsEmpty then typeDefn else
               let range = unionRangeWithXmlDoc _xmlDoc range
               SynTypeDefn(componentInfo, typeRepr, members, implicitConstructor, range, trivia)

           else
               _xmlDoc.MarkAsInvalid()
               let range = unionRangeWithXmlDoc xmlDoc range
               let componentInfo = SynComponentInfo (a, typars, c, lid, xmlDoc, fixity, vis, mLongId)
               SynTypeDefn(componentInfo, typeRepr, members, implicitConstructor, range, trivia)
       tyconDefn :: $3 }
  |
     { [] }

/* A type definition */
tyconDefn:
  | typeNameInfo
     { fun leadingKeyword ->
           let trivia: SynTypeDefnTrivia = { LeadingKeyword = leadingKeyword; EqualsRange = None; WithKeyword = None }
           SynTypeDefn($1, SynTypeDefnRepr.Simple(SynTypeDefnSimpleRepr.None($1.Range), $1.Range), [], None, $1.Range, trivia) }

  | typeNameInfo opt_equals tyconDefnRhsBlock
     { match $2 with
       | Some _ -> ()
       | None ->
            let (SynComponentInfo(_, _, _, lid, _, _, _, _)) = $1
            // While the spec doesn't allow long idents here, the parser doesn't enforce this, so take one ident
            let typeNameId = List.last lid
            raiseParseErrorAt (rhs parseState 2) (FSComp.SR.parsEqualsMissingInTypeDefinition(typeNameId.ToString()))

       let nameRange = rhs parseState 1
       let (tcDefRepr: SynTypeDefnRepr), mWith, members = $3 nameRange
       let declRange = unionRanges (rhs parseState 1) tcDefRepr.Range
       let mWhole = (declRange, members) ||> unionRangeWithListBy (fun (mem: SynMemberDefn) -> mem.Range)

       fun leadingKeyword ->
           let trivia: SynTypeDefnTrivia = { LeadingKeyword = leadingKeyword; EqualsRange = $2; WithKeyword = mWith }
           SynTypeDefn($1, tcDefRepr, members, None, mWhole, trivia) }

  | typeNameInfo tyconDefnAugmentation
     { let mWithKwd, classDefns = $2
       let m = (rhs parseState 1, classDefns) ||> unionRangeWithListBy (fun mem -> mem.Range)
       fun leadingKeyword ->
           let trivia: SynTypeDefnTrivia = { LeadingKeyword = leadingKeyword; EqualsRange = None; WithKeyword = None }
           SynTypeDefn($1, SynTypeDefnRepr.ObjectModel(SynTypeDefnKind.Augmentation mWithKwd, [], m), classDefns, None, m, trivia) }

  | typeNameInfo opt_attributes opt_access opt_HIGH_PRECEDENCE_APP simplePatterns optAsSpec EQUALS tyconDefnRhsBlock
     { let vis, spats, az = $3, $5, $6
       let nameRange = rhs parseState 1
       let (tcDefRepr, mWith, members) = $8 nameRange
       let (SynComponentInfo(_, _, _, lid, _, _, _, _)) = $1
       let mEquals = rhs parseState 7
       // Gets the XML doc comments prior to the implicit constructor
       let xmlDoc = grabXmlDoc(parseState, $2, 2)
       let m = match lid with [] -> rhs parseState 1 | _ -> rangeOfLid lid
       let memberCtorPattern = SynMemberDefn.ImplicitCtor(vis, $2, spats, Option.map snd az, xmlDoc, m, { AsKeyword = Option.map fst az })
       let tcDefRepr =
         match tcDefRepr with
         | SynTypeDefnRepr.ObjectModel (k, cspec, m) -> SynTypeDefnRepr.ObjectModel(k, memberCtorPattern :: cspec, m)
         | _ -> reportParseErrorAt (rhs2 parseState 1 5) (FSComp.SR.parsOnlyClassCanTakeValueArguments()); tcDefRepr
       let declRange = unionRanges (rhs parseState 1) tcDefRepr.Range
       let mWhole = (declRange, members)
                    ||> unionRangeWithListBy (fun (mem: SynMemberDefn) -> mem.Range)
                    |> unionRangeWithXmlDoc xmlDoc
       fun leadingKeyword ->
           let trivia: SynTypeDefnTrivia = { LeadingKeyword = leadingKeyword; EqualsRange = Some mEquals; WithKeyword = mWith }
           SynTypeDefn($1, tcDefRepr, members, Some memberCtorPattern, mWhole, trivia) }


/* The right-hand-side of a type definition */
tyconDefnRhsBlock:
  /* This rule allows members to be given for record and union types in the #light syntax */
  /* without the use of 'with' ... 'end'. For example: */
  /*     type R = */
  /*         { a: int } */
  /*         member r.A = a */
  /* It also takes into account that any existing 'with' */
  /* block still needs to be considered and may occur indented or undented from the core type */
  /* representation. */
  | OBLOCKBEGIN tyconDefnRhs opt_OBLOCKSEP classDefnMembers opt_classDefn oblockend opt_classDefn
     { let mWith, optClassDefn = $5
       let mWith2, optClassDefn2 = $7
       let m = unionRanges (rhs parseState 1) (match optClassDefn2 with [] -> (match optClassDefn with [] -> (rhs parseState 4) | _ -> (rhs parseState 5)) | _ -> (rhs parseState 7))
       (fun nameRange ->
           let tcDefRepr, members = $2 nameRange (checkForMultipleAugmentations m ($4 @ optClassDefn) optClassDefn2)
           let mWith = Option.orElse mWith2 mWith
           tcDefRepr, mWith, members) }

  | OBLOCKBEGIN tyconDefnRhs opt_OBLOCKSEP classDefnMembers opt_classDefn recover
     { if not $6 then reportParseErrorAt (rhs parseState 6) (FSComp.SR.parsUnexpectedEndOfFileTypeDefinition())
       let mWith, optClassDefn = $5
       let m = unionRanges (rhs parseState 1) (match optClassDefn with [] -> (rhs parseState 4) | _ -> (rhs parseState 5))
       (fun nameRange ->
           let tcDefRepr, members = $2 nameRange (checkForMultipleAugmentations m ($4 @ optClassDefn) [])
           tcDefRepr, mWith, members) }

  | tyconDefnRhs opt_classDefn
     { let m = rhs parseState 1
       let mWith, optClassDefn = $2
       (fun nameRange ->
           let tcDefRepr, members = $1 nameRange optClassDefn
           tcDefRepr, mWith, members) }


/* The right-hand-side of a type definition */
tyconDefnRhs:

  /* A simple type definition */
  | tyconDefnOrSpfnSimpleRepr
     { let m = $1.Range
       (fun nameRange augmentation -> SynTypeDefnRepr.Simple($1, m), augmentation) }

  /* An object type definition */
  | tyconClassDefn
     { let needsCheck, (kind, decls), mopt = $1
       let m = match mopt with
               | None -> (lhs parseState).StartRange // create a zero-width range
               | Some m -> m
       (fun nameRange augmentation ->
           if needsCheck && isNil decls then
               reportParseErrorAt nameRange (FSComp.SR.parsEmptyTypeDefinition())
           SynTypeDefnRepr.ObjectModel(kind, decls, m), augmentation) }

  /* A delegate type definition */
  | DELEGATE OF topType
     { let m = lhs parseState
       let ty, arity = $3
       (fun nameRange augmentation ->
           let valSig = SynValSig([], (SynIdent(mkSynId m "Invoke", None)), inferredTyparDecls, ty, arity, false, false, PreXmlDoc.Empty, None, None, m, SynValSigTrivia.Zero)
           let flags = AbstractMemberFlags true SynMemberKind.Member
           let invoke = SynMemberDefn.AbstractSlot(valSig, flags, m, SynMemberDefnAbstractSlotTrivia.Zero)
           if not (isNil augmentation) then raiseParseErrorAt m (FSComp.SR.parsAugmentationsIllegalOnDelegateType())
           SynTypeDefnRepr.ObjectModel(SynTypeDefnKind.Delegate(ty, arity), [invoke], m), []) }


/* The right-hand-side of a object type definition */
tyconClassDefn:
  | classDefnBlockKindUnspecified
     { let needsCheck, decls, mopt = $1
       needsCheck, (SynTypeDefnKind.Unspecified, decls), mopt }

  | classOrInterfaceOrStruct classDefnBlock END
     { false, ($1, $2), Some(rhs2 parseState 1 3) }

  | classOrInterfaceOrStruct classDefnBlock recover
     { reportParseErrorAt (rhs parseState 1) (FSComp.SR.parsUnmatchedClassInterfaceOrStruct())
       let m = (rhs parseState 1, $2) ||> unionRangeWithListBy (fun (d: SynMemberDefn) -> d.Range)
       false, ($1, $2), Some(m) }

  | classOrInterfaceOrStruct error END
     { // silent recovery
       false, ($1, []), Some(rhs2 parseState 1 3) }


/* The right-hand-side of a object type definition where the class/interface/struct kind has not been specified */
classDefnBlockKindUnspecified:
  | OBLOCKBEGIN classDefnMembers recover
     { if not $3 then reportParseErrorAt (rhs parseState 3) (FSComp.SR.parsUnexpectedEndOfFileTypeDefinition())
       let mopt =
           match $2 with
           | _ :: _ -> Some((rhs parseState 1, $2) ||> unionRangeWithListBy (fun (d: SynMemberDefn) -> d.Range))
           | _ -> None
       false, $2, mopt }

  | OBLOCKBEGIN classDefnMembers oblockend
     { let mopt =
           match $2 with
           | _ :: _ -> Some((rhs parseState 1, $2) ||> unionRangeWithListBy (fun (d: SynMemberDefn) -> d.Range))
           | _ -> None
       true, $2, mopt }


/* The contents of an object type definition or type augmentation */
classDefnBlock:
  | OBLOCKBEGIN classDefnMembers recover
      { if not $3 then reportParseErrorAt (rhs parseState 3) (FSComp.SR.parsUnexpectedEndOfFileTypeDefinition())
        $2 }

  | OBLOCKBEGIN classDefnMembers oblockend
      { $2 }

  | classDefnMembers
      { $1 }


/* The members of an object type definition or type augmentation, possibly empty */
classDefnMembers:
  | classDefnMembersAtLeastOne
     { $1 }

  /* REVIEW: Error recovery rules that are followed by potentially empty productions are suspicious! */
  | error classDefnMembers
     { $2 }

  | /* EMPTY */
     { [] }


/* The members of an object type definition or type augmentation */
classDefnMembersAtLeastOne:
  | classDefnMember opt_seps classDefnMembers
     { match $1, $3 with
       | [ SynMemberDefn.Interface(members=Some []; range=m) ], nextMember :: _ ->
           let strictIndentation = parseState.LexBuffer.SupportsFeature LanguageFeature.StrictIndentation
           let warnF = if strictIndentation then errorR else warning 
           warnF(IndentationProblem(FSComp.SR.lexfltTokenIsOffsideOfContextStartedEarlier(warningStringOfPos m.Start), nextMember.Range))
       | _ -> ()
       $1 @ $3 }


/* The "with get, set" part of a member definition */
classDefnMemberGetSet:
  | WITH classDefnMemberGetSetElements
     { let mWithKwd = rhs parseState 1
       mWithKwd, $2 }

  | OWITH classDefnMemberGetSetElements OEND
     { let mWithKwd = rhs parseState 1
       mWithKwd, $2 }

  | OWITH classDefnMemberGetSetElements error
     { let mWithKwd = rhs parseState 1
       reportParseErrorAt (rhs parseState 1) (FSComp.SR.parsUnmatchedWith())
       mWithKwd, $2 }

/* The "get, set" part of a member definition */
classDefnMemberGetSetElements:
  | classDefnMemberGetSetElement
     { [$1], None }

  | classDefnMemberGetSetElement AND classDefnMemberGetSetElement
     { let mAnd = rhs parseState 2
       [$1;$3], Some mAnd }

classDefnMemberGetSetElement:
  | opt_inline opt_attributes bindingPattern opt_topReturnTypeWithTypeConstraints EQUALS typedSequentialExprBlock
     { let mEquals = rhs parseState 5
       let mRhs = ($6: SynExpr).Range
       ($1, $2, $3, $4, Some mEquals, $6, mRhs) }


/* The core of a member definition */
memberCore:
  /* Methods and simple getter properties */
  | opt_inline bindingPattern opt_topReturnTypeWithTypeConstraints EQUALS typedSequentialExprBlock
     { let mRhs = $5.Range
       let optReturnType = $3
       let mEquals = rhs parseState 4
       let bindingPat, mBindLhs = $2
       (fun vis flagsBuilderAndLeadingKeyword attrs rangeStart ->
            let xmlDoc = grabXmlDocAtRangeStart(parseState, attrs, rangeStart)
            let memFlagsBuilder, leadingKeyword = flagsBuilderAndLeadingKeyword
            let memberFlags = memFlagsBuilder SynMemberKind.Member
            let mWholeBindLhs = (mBindLhs, attrs) ||> unionRangeWithListBy (fun (a: SynAttributeList) -> a.Range)
            let trivia: SynBindingTrivia = { LeadingKeyword = leadingKeyword; InlineKeyword = $1; EqualsRange = Some mEquals }
            let binding = mkSynBinding (xmlDoc, bindingPat) (vis, (Option.isSome $1), false, mWholeBindLhs, DebugPointAtBinding.NoneAtInvisible, optReturnType, $5, mRhs, [], attrs, Some memberFlags, trivia)
            let memberRange = unionRanges rangeStart mRhs |> unionRangeWithXmlDoc xmlDoc
            [ SynMemberDefn.Member(binding, memberRange) ]) }

  | opt_inline bindingPattern opt_topReturnTypeWithTypeConstraints OBLOCKSEP
     { let optReturnType = $3
       let bindingPat, mBindLhs = $2
       let mEnd =
           match optReturnType with
           | Some(_, ty) -> ty.Range.EndRange
           | _ -> bindingPat.Range.EndRange
       let expr = arbExpr ("memberCore1", mEnd)
       errorR (Error(FSComp.SR.parsMissingMemberBody(), rhs parseState 4))

       fun vis flagsBuilderAndLeadingKeyword attrs rangeStart ->
           let xmlDoc = grabXmlDocAtRangeStart(parseState, attrs, rangeStart)
           let memFlagsBuilder, leadingKeyword = flagsBuilderAndLeadingKeyword
           let memberFlags = memFlagsBuilder SynMemberKind.Member
           let mWholeBindLhs = (mBindLhs, attrs) ||> unionRangeWithListBy (fun (a: SynAttributeList) -> a.Range)
           let trivia: SynBindingTrivia = { LeadingKeyword = leadingKeyword; InlineKeyword = $1; EqualsRange = None }
           let binding = mkSynBinding (xmlDoc, bindingPat) (vis, (Option.isSome $1), false, mWholeBindLhs, DebugPointAtBinding.NoneAtInvisible, optReturnType, expr, mEnd, [], attrs, Some memberFlags, trivia)
           let memberRange = unionRanges rangeStart mEnd |> unionRangeWithXmlDoc xmlDoc
           [ SynMemberDefn.Member (binding, memberRange) ] }

  | opt_inline bindingPattern opt_topReturnTypeWithTypeConstraints recover
     { let optReturnType = $3
       let bindingPat, mBindLhs = $2
       let mEnd =
           match optReturnType with
           | Some(_, ty) -> ty.Range.EndRange
           | _ -> bindingPat.Range.EndRange
       let expr = arbExpr ("memberCore2", mEnd)

       fun vis flagsBuilderAndLeadingKeyword attrs rangeStart ->
           let xmlDoc = grabXmlDocAtRangeStart(parseState, attrs, rangeStart)
           let memFlagsBuilder, leadingKeyword = flagsBuilderAndLeadingKeyword
           let memberFlags = memFlagsBuilder SynMemberKind.Member
           let mWholeBindLhs = (mBindLhs, attrs) ||> unionRangeWithListBy (fun (a: SynAttributeList) -> a.Range)
           let trivia: SynBindingTrivia = { LeadingKeyword = leadingKeyword; InlineKeyword = $1; EqualsRange = None }
           let binding = mkSynBinding (xmlDoc, bindingPat) (vis, (Option.isSome $1), false, mWholeBindLhs, DebugPointAtBinding.NoneAtInvisible, optReturnType, expr, mEnd, [], attrs, Some memberFlags, trivia)
           let memberRange = unionRanges rangeStart mEnd |> unionRangeWithXmlDoc xmlDoc
           [ SynMemberDefn.Member (binding, memberRange) ] }

  /* Properties with explicit get/set, also indexer properties */
  | opt_inline bindingPattern opt_topReturnTypeWithTypeConstraints classDefnMemberGetSet
     { let mWith, (classDefnMemberGetSetElements, mAnd) = $4
       let mWhole = (rhs parseState 2, classDefnMemberGetSetElements) ||> unionRangeWithListBy (fun (_, _, _, _, _, _, m2) -> m2)
       let propertyNameBindingPat, _ = $2
       let optPropertyType = $3

       mkSynMemberDefnGetSet
           parseState
           $1
           mWith
           classDefnMemberGetSetElements
           mAnd
           mWhole
           propertyNameBindingPat
           optPropertyType }

abstractMemberFlags:
  | ABSTRACT
      { let mAbstract = rhs parseState 1
        AbstractMemberFlags true, SynLeadingKeyword.Abstract mAbstract }

  | ABSTRACT MEMBER
      { let mAbstract = rhs parseState 1
        let mMember = rhs parseState 2
        AbstractMemberFlags true, SynLeadingKeyword.AbstractMember(mAbstract, mMember) }

  | STATIC ABSTRACT
      { let mWhole = rhs2 parseState 1 2
        parseState.LexBuffer.CheckLanguageFeatureAndRecover LanguageFeature.InterfacesWithAbstractStaticMembers mWhole
        if parseState.LexBuffer.SupportsFeature LanguageFeature.InterfacesWithAbstractStaticMembers then
            warning(Error(FSComp.SR.tcUsingInterfacesWithStaticAbstractMethods(), mWhole))
        let mStatic = rhs parseState 1
        let mAbstract = rhs parseState 2
        AbstractMemberFlags false, SynLeadingKeyword.StaticAbstract(mStatic, mAbstract) }

  | STATIC ABSTRACT MEMBER
      { let mWhole = rhs2 parseState 1 2
        parseState.LexBuffer.CheckLanguageFeatureAndRecover LanguageFeature.InterfacesWithAbstractStaticMembers mWhole
        if parseState.LexBuffer.SupportsFeature LanguageFeature.InterfacesWithAbstractStaticMembers then
            warning(Error(FSComp.SR.tcUsingInterfacesWithStaticAbstractMethods(), mWhole))
        let mStatic = rhs parseState 1
        let mAbstract = rhs parseState 2
        let mMember = rhs parseState 3
        AbstractMemberFlags false, SynLeadingKeyword.StaticAbstractMember(mStatic, mAbstract, mMember) }

/* A member definition */
classDefnMember:
  | opt_attributes opt_access classDefnBindings
     { if Option.isSome $2 then errorR(Error(FSComp.SR.parsVisibilityDeclarationsShouldComePriorToIdentifier(), rhs parseState 2))
       [mkClassMemberLocalBindings(false, None, $1, $2, $3)] }

  | opt_attributes opt_access STATIC classDefnBindings
     { if Option.isSome $2 then errorR(Error(FSComp.SR.parsVisibilityDeclarationsShouldComePriorToIdentifier(), rhs parseState 2))
       [mkClassMemberLocalBindings(true, Some(rhs parseState 3), $1, $2, $4)] }

  | opt_attributes opt_access memberFlags memberCore opt_ODECLEND
     { let rangeStart = rhs parseState 1
       if Option.isSome $2 then
           errorR (Error (FSComp.SR.parsVisibilityDeclarationsShouldComePriorToIdentifier (), rhs parseState 2))
       let flags = $3
       $4 $2 flags $1 rangeStart }

  | opt_attributes opt_access memberFlags recover
      { let rangeStart = rhs parseState 1
        if Option.isSome $2 then
            errorR (Error(FSComp.SR.parsVisibilityDeclarationsShouldComePriorToIdentifier (), rhs parseState 2))
        let memFlagsBuilder, leadingKeyword = $3
        let flags = Some(memFlagsBuilder SynMemberKind.Member)
        let xmlDoc = grabXmlDocAtRangeStart (parseState, $1, rangeStart)
        let trivia = { LeadingKeyword = leadingKeyword; InlineKeyword = None; EqualsRange = None }
        let mMember = rhs parseState 3
        let mEnd = mMember.EndRange
        let bindingPat = patFromParseError (SynPat.Wild(mEnd))
        let expr = arbExpr ("classDefnMember1", mEnd)
        let mWhole = rhs2 parseState 1 3
        let binding =
            mkSynBinding
                (xmlDoc, bindingPat)
                ($2, (Option.isSome $2), false, mWhole, DebugPointAtBinding.NoneAtInvisible, None, expr, mEnd, [], $1, flags, trivia)

        [SynMemberDefn.Member(binding, mWhole)] }

  | opt_attributes opt_access interfaceMember appType opt_interfaceImplDefn
     { if not (isNil $1) then errorR(Error(FSComp.SR.parsAttributesAreNotPermittedOnInterfaceImplementations(), rhs parseState 1))
       if Option.isSome $2 then errorR(Error(FSComp.SR.parsInterfacesHaveSameVisibilityAsEnclosingType(), rhs parseState 3))
       let mWithKwd, members, mWhole =
           match $5 with
           | None -> None, None, rhs2 parseState 1 4
           | Some(mWithKwd, members, m) -> Some mWithKwd, Some members, unionRanges (rhs2 parseState 1 4) m
       [ SynMemberDefn.Interface($4, mWithKwd, members, mWhole) ] }

  | opt_attributes opt_access abstractMemberFlags opt_inline nameop opt_explicitValTyparDecls COLON topTypeWithTypeConstraints classMemberSpfnGetSet opt_ODECLEND
     { let ty, arity = $8
       let isInline, doc, id, explicitValTyparDecls = (Option.isSome $4), grabXmlDoc(parseState, $1, 1), $5, $6
       let mWith, (getSet, getSetRangeOpt) = $9
       let getSetAdjuster arity = match arity, getSet with SynValInfo([], _), SynMemberKind.Member -> SynMemberKind.PropertyGet | _ -> getSet
       let mWhole =
           let m = rhs parseState 1
           match getSetRangeOpt with
           | None -> unionRanges m ty.Range
           | Some gs -> unionRanges m gs.Range
           |> unionRangeWithXmlDoc doc
       if Option.isSome $2 then errorR(Error(FSComp.SR.parsAccessibilityModsIllegalForAbstract(), mWhole))
       let mkFlags, leadingKeyword = $3
       let trivia = { LeadingKeyword = leadingKeyword; InlineKeyword = $4; WithKeyword = mWith; EqualsRange = None }
       let valSpfn = SynValSig($1, id, explicitValTyparDecls, ty, arity, isInline, false, doc, None, None, mWhole, trivia)
       let trivia: SynMemberDefnAbstractSlotTrivia = { GetSetKeywords = getSetRangeOpt }
       [ SynMemberDefn.AbstractSlot(valSpfn, mkFlags (getSetAdjuster arity), mWhole, trivia) ] }

  | opt_attributes opt_access inheritsDefn
     { if not (isNil $1) then errorR(Error(FSComp.SR.parsAttributesIllegalOnInherit(), rhs parseState 1))
       if Option.isSome $2 then errorR(Error(FSComp.SR.parsVisibilityIllegalOnInherit(), rhs parseState 1))
       [ $3 ] }

  | opt_attributes opt_access valDefnDecl opt_ODECLEND
     { if Option.isSome $2 then errorR(Error(FSComp.SR.parsVisibilityDeclarationsShouldComePriorToIdentifier(), rhs parseState 2))
       let rangeStart = rhs parseState 1
       $3 rangeStart $1 None }

  | opt_attributes opt_access STATIC valDefnDecl opt_ODECLEND
     { if Option.isSome $2 then errorR(Error(FSComp.SR.parsVisibilityDeclarationsShouldComePriorToIdentifier(), rhs parseState 2))
       let mStatic = rhs parseState 3
       let rangeStart = rhs parseState 1
       $4 rangeStart $1 (Some mStatic) }

  | opt_attributes opt_access memberFlags autoPropsDefnDecl opt_ODECLEND
     { let rangeStart = rhs parseState 1
       if Option.isSome $2 then
           errorR(Error(FSComp.SR.parsVisibilityDeclarationsShouldComePriorToIdentifier(), rhs parseState 2))
       let flags = $3
       $4 $1 flags rangeStart }

  | opt_attributes opt_access NEW atomicPattern optAsSpec EQUALS typedSequentialExprBlock opt_ODECLEND
     { let mWholeBindLhs = rhs2 parseState 1 (if Option.isSome $5 then 5 else 4)
       let mNew = rhs parseState 3
       let xmlDoc = grabXmlDoc(parseState, $1, 1)
       let m = unionRanges mWholeBindLhs $7.Range |> unionRangeWithXmlDoc xmlDoc
       let mEquals = rhs parseState 6
       let expr = $7
       let valSynData = SynValData (Some CtorMemberFlags, SynValInfo([SynInfo.InferSynArgInfoFromPat $4], SynInfo.unnamedRetVal), Option.map snd $5)
       let vis = $2
       let declPat = SynPat.LongIdent(SynLongIdent([mkSynId (rhs parseState 3) "new"], [], [None]), None, Some noInferredTypars, SynArgPats.Pats [$4], vis, rhs parseState 3)
       // Check that 'SynPatForConstructorDecl' matches this correctly
       assert (match declPat with SynPatForConstructorDecl _ -> true | _ -> false)
       let synBindingTrivia: SynBindingTrivia = { LeadingKeyword = SynLeadingKeyword.New mNew; InlineKeyword = None; EqualsRange = Some mEquals }
       [ SynMemberDefn.Member(SynBinding (None, SynBindingKind.Normal, false, false, $1, xmlDoc, valSynData, declPat, None, expr, mWholeBindLhs, DebugPointAtBinding.NoneAtInvisible, synBindingTrivia), m) ] }

  | opt_attributes opt_access STATIC typeKeyword tyconDefn
     { if Option.isSome $2 then errorR(Error(FSComp.SR.parsVisibilityDeclarationsShouldComePriorToIdentifier(), rhs parseState 2))
       let leadingKeyword = SynTypeDefnLeadingKeyword.StaticType(rhs parseState 3, rhs parseState 4)
       [ SynMemberDefn.NestedType($5 leadingKeyword, None, rhs2 parseState 1 5) ] }


/* A 'val' definition in an object type definition */
valDefnDecl:
  | VAL opt_mutable opt_access ident COLON typ
     { let mVal = rhs parseState 1
       let mRhs = rhs2 parseState 4 6
       let mValDecl = rhs2 parseState 1 6
       (fun rangeStart attribs mStaticOpt ->
           let isStatic = Option.isSome mStaticOpt
           let xmlDoc = grabXmlDocAtRangeStart(parseState, attribs, rangeStart)
           let mValDecl = unionRanges rangeStart mValDecl |> unionRangeWithXmlDoc xmlDoc
           let leadingKeyword =
               match mStaticOpt with
               | None -> SynLeadingKeyword.Val mVal
               | Some mStatic -> SynLeadingKeyword.StaticVal(mStatic, mVal)
           let fld = SynField(attribs, isStatic, Some $4, $6, $2, xmlDoc, $3, mRhs, { LeadingKeyword = Some leadingKeyword })
           [ SynMemberDefn.ValField(fld, mValDecl) ]) }


/* An auto-property definition in an object type definition */
autoPropsDefnDecl:
  | VAL opt_mutable opt_access ident opt_typ EQUALS typedSequentialExprBlock classMemberSpfnGetSet
     { let mVal = rhs parseState 1
       let mWith, (getSet, getSetOpt) = $8
       let mEquals = rhs parseState 6
       if $2 then
           errorR (Error (FSComp.SR.parsMutableOnAutoPropertyShouldBeGetSet (), rhs parseState 3))
       (fun attribs flags rangeStart ->
           let xmlDoc = grabXmlDocAtRangeStart(parseState, attribs, rangeStart)
           let memberRange = unionRanges rangeStart $7.Range |> unionRangeWithXmlDoc xmlDoc
           let flags, leadingKeyword = flags
           let leadingKeyword = appendValToLeadingKeyword mVal leadingKeyword
           let memberFlags = flags SynMemberKind.Member
           let memberFlagsForSet = flags SynMemberKind.PropertySet
           let isStatic = not memberFlags.IsInstance
           let trivia = { LeadingKeyword = leadingKeyword; WithKeyword = mWith; EqualsRange = Some mEquals; GetSetKeywords = getSetOpt }
           [ SynMemberDefn.AutoProperty(attribs, isStatic, $4, $5, getSet, memberFlags, memberFlagsForSet, xmlDoc, $3, $7, memberRange, trivia) ]) }

/* An optional type on an auto-property definition */
opt_typ:
   | /* EMPTY */ { None }
   | COLON typ { Some $2 }


atomicPatternLongIdent:
  | UNDERSCORE DOT pathOp
     { if not (parseState.LexBuffer.SupportsFeature LanguageFeature.SingleUnderscorePattern) then
          raiseParseErrorAt (rhs parseState 2) (FSComp.SR.parsUnexpectedSymbolDot())

       let underscore = ident("_", rhs parseState 1)
       let mDot = rhs parseState 2
       None, prependIdentInLongIdentWithTrivia (SynIdent(underscore, None)) mDot $3 }

  | GLOBAL DOT pathOp
     { let globalIdent = ident(MangledGlobalName, rhs parseState 1)
       let mDot = rhs parseState 2
       None, prependIdentInLongIdentWithTrivia (SynIdent(globalIdent, (Some(IdentTrivia.OriginalNotation "global")))) mDot $3 }

  | pathOp
     { (None, $1) }

  | access UNDERSCORE DOT pathOp
     { if not (parseState.LexBuffer.SupportsFeature LanguageFeature.SingleUnderscorePattern) then
          raiseParseErrorAt (rhs parseState 3) (FSComp.SR.parsUnexpectedSymbolDot())

       let underscore = ident("_", rhs parseState 2)
       let mDot = rhs parseState 3
       Some($1), prependIdentInLongIdentWithTrivia (SynIdent(underscore, None)) mDot $4 }

  | access pathOp
     { (Some($1), $2) }


opt_access:
  | /* EMPTY */
     { None }

  | access
     { Some($1) }


access:
  | PRIVATE
     { let m = rhs parseState 1
       SynAccess.Private m }

  | PUBLIC
     { let m = rhs parseState 1
       SynAccess.Public m }

  | INTERNAL
     { let m = rhs parseState 1
       SynAccess.Internal m }


opt_interfaceImplDefn:
  | WITH objectImplementationBlock declEnd
     { let mWithKwd = rhs parseState 1
       let members = $2
       let m = (rhs parseState 1, members) ||> unionRangeWithListBy (fun (mem: SynMemberDefn) -> mem.Range)
       Some(mWithKwd, members, m) }

  | WITH
     { let mWithKwd = rhs parseState 1
       Some(mWithKwd, [], mWithKwd) }

  | /* EMPTY */
     { None }


opt_classDefn:
  | WITH classDefnBlock declEnd
     { let mWithKwd = rhs parseState 1
       (Some mWithKwd), $2 }

  | /* EMPTY */
     { None, [] }


/* An 'inherits' definition in an object type definition */
inheritsDefn:
  | INHERIT atomTypeNonAtomicDeprecated optBaseSpec
     { let mDecl = unionRanges (rhs parseState 1) (($2): SynType).Range
       SynMemberDefn.Inherit($2, $3, mDecl) }

  | INHERIT atomTypeNonAtomicDeprecated opt_HIGH_PRECEDENCE_APP atomicExprAfterType optBaseSpec
     { let mDecl = unionRanges (rhs parseState 1) $4.Range
       SynMemberDefn.ImplicitInherit($2, $4, $5, mDecl) }

  | INHERIT ends_coming_soon_or_recover
     { let mDecl = (rhs parseState 1)
       if not $2 then errorR(Error(FSComp.SR.parsTypeNameCannotBeEmpty(), mDecl))
       SynMemberDefn.Inherit(SynType.LongIdent(SynLongIdent([], [], [])), None, mDecl) }

optAsSpec:
  | asSpec
      { Some($1) }

  | /* EMPTY */
      { None }

asSpec:
  | AS ident
     { rhs parseState 1, $2 }

optBaseSpec:
  | baseSpec
     { Some($1) }

  | /* EMPTY */
     { None }

baseSpec:
  | AS ident
      { if ($2).idText <> "base" then
             errorR(Error(FSComp.SR.parsInheritDeclarationsCannotHaveAsBindings(), rhs2 parseState 1 2))
        ident("base", rhs parseState 2) }

  | AS BASE
      { errorR(Error(FSComp.SR.parsInheritDeclarationsCannotHaveAsBindings(), rhs2 parseState 1 2))
        ident("base", rhs parseState 2) }


/* The members in an object expression or interface implementation */
objectImplementationBlock:
  | OBLOCKBEGIN objectImplementationMembers oblockend
      { $2 }

  | OBLOCKBEGIN objectImplementationMembers recover
      { if not $3 then reportParseErrorAt (rhs parseState 3) (FSComp.SR.parsUnexpectedEndOfFileObjectMembers())
        $2 }

  | objectImplementationMembers
      { $1 }


/* The members in an object expression or interface implementation */
objectImplementationMembers:
  | objectImplementationMember opt_seps objectImplementationMembers
      { $1 @  $3 }

  | objectImplementationMember opt_seps
      { $1 }


/* One member in an object expression or interface implementation */
objectImplementationMember:
  | opt_attributes staticMemberOrMemberOrOverride memberCore opt_ODECLEND
     { let rangeStart = rhs parseState 1
       $3 None $2 $1 rangeStart }

  | opt_attributes staticMemberOrMemberOrOverride autoPropsDefnDecl opt_ODECLEND
     { let rangeStart = rhs parseState 1
       $3 $1 $2 rangeStart }

  | opt_attributes staticMemberOrMemberOrOverride error
      { [] }

  | opt_attributes error memberCore opt_ODECLEND
      { [] }


staticMemberOrMemberOrOverride:
  | STATIC MEMBER
      { let mStatic = rhs parseState 1
        let mMember = rhs parseState 2
        ImplementStaticMemberFlags, (SynLeadingKeyword.StaticMember(mStatic, mMember)) }
  | MEMBER
      { let mMember = rhs parseState 1
        OverrideMemberFlags, (SynLeadingKeyword.Member mMember) }
  | OVERRIDE
      { let mOverride = rhs parseState 1
        OverrideMemberFlags, (SynLeadingKeyword.Override mOverride) }


/* The core of the right-hand-side of a simple type definition */
tyconDefnOrSpfnSimpleRepr:

  /* type MyAlias = SomeTypeProvider<@"foo">    is a common error, special-case it */
  | opt_attributes opt_access path LQUOTE STRING recover
     { errorR(Error(FSComp.SR.parsUnexpectedQuotationOperatorInTypeAliasDidYouMeanVerbatimString(), rhs parseState 4))
       SynTypeDefnSimpleRepr.TypeAbbrev(ParserDetail.ErrorRecovery, SynType.LongIdent($3), unionRanges (rhs parseState 1) $3.Range) }

  /* A type abbreviation */
  | opt_attributes opt_access typ
     { if not (isNil $1) then errorR(Error(FSComp.SR.parsAttributesIllegalHere(), rhs parseState 1))
       if Option.isSome $2 then errorR(Error(FSComp.SR.parsTypeAbbreviationsCannotHaveVisibilityDeclarations(), rhs parseState 2))
       SynTypeDefnSimpleRepr.TypeAbbrev(ParserDetail.Ok, $3, unionRanges (rhs parseState 1) $3.Range) }

  /* A union type definition */
  | opt_attributes opt_access unionTypeRepr
     { if not (isNil $1) then errorR(Error(FSComp.SR.parsAttributesIllegalHere(), rhs parseState 1))
       let rangesOf3 = $3 |> List.map (function Choice1Of2 ec -> ec.Range | Choice2Of2 uc -> uc.Range)
       let mWhole = (rhs2 parseState 1 2, rangesOf3) ||> List.fold unionRanges
       if $3 |> List.exists (function Choice1Of2 _ -> true | _ -> false) then (
           if Option.isSome $2 then errorR(Error(FSComp.SR.parsEnumTypesCannotHaveVisibilityDeclarations(), rhs parseState 2))
           SynTypeDefnSimpleRepr.Enum($3 |> List.choose (function
                                              | Choice1Of2 data ->
                                                Some(data)
                                              | Choice2Of2(SynUnionCase(range=m)) ->
                                                errorR(Error(FSComp.SR.parsAllEnumFieldsRequireValues(), m)); None),
                           mWhole)
       ) else
           SynTypeDefnSimpleRepr.Union($2,
                            $3 |> List.choose (function Choice2Of2 data -> Some(data) | Choice1Of2 _ -> failwith "huh?"),
                            mWhole) }

  /* A record type definition */
  | opt_attributes opt_access braceFieldDeclList
     { if not (isNil $1) then errorR(Error(FSComp.SR.parsAttributesIllegalHere(), rhs parseState 1))
       SynTypeDefnSimpleRepr.Record($2, $3, lhs parseState) }

  /* An inline-assembly type definition, for FSharp.Core library only */
  | opt_attributes opt_access LPAREN HASH string HASH rparen
     { if not (isNil $1) then errorR(Error(FSComp.SR.parsAttributesIllegalHere(), rhs parseState 1))
       let mLhs = lhs parseState
       if parseState.LexBuffer.ReportLibraryOnlyFeatures then libraryOnlyError mLhs
       if Option.isSome $2 then errorR(Error(FSComp.SR.parsInlineAssemblyCannotHaveVisibilityDeclarations(), rhs parseState 2))
       let s, _ = $5
       let ilType = ParseAssemblyCodeType s parseState.LexBuffer.ReportLibraryOnlyFeatures parseState.LexBuffer.LanguageVersion (rhs parseState 5)
       SynTypeDefnSimpleRepr.LibraryOnlyILAssembly(box ilType, mLhs) }


/* The core of a record type definition */
braceFieldDeclList:
  | LBRACE recdFieldDeclList rbrace
     { $2 }

  | LBRACE recdFieldDeclList recover
     { reportParseErrorAt (rhs parseState 1) (FSComp.SR.parsUnmatchedBrace())
       $2 }

  | LBRACE error rbrace
     { [] }

anonRecdType:
    | STRUCT braceBarFieldDeclListCore
        { $2, true }
    | braceBarFieldDeclListCore
        { $1, false }

/* The core of a record type definition */
braceBarFieldDeclListCore:
  | LBRACE_BAR recdFieldDeclList bar_rbrace
     { $2 }

  | LBRACE_BAR recdFieldDeclList recover
     { reportParseErrorAt (rhs parseState 1) (FSComp.SR.parsUnmatchedBraceBar())
       $2 }

  | LBRACE_BAR error bar_rbrace
     { [] }

classOrInterfaceOrStruct:
  | CLASS
     { SynTypeDefnKind.Class }

  | INTERFACE
     { SynTypeDefnKind.Interface }

  | STRUCT
     { SynTypeDefnKind.Struct }

interfaceMember:
  | INTERFACE { }
  | OINTERFACE_MEMBER { }

tyconNameAndTyparDecls:
  | opt_access path
      { None, $2.LongIdent, false, $1 }

  | opt_access prefixTyparDecls path
      { Some $2, $3.LongIdent, false, $1 }

  | opt_access path postfixTyparDecls
      { Some $3, $2.LongIdent, true, $1 }

  | opt_access recover
      { None, [], false, $1 }

prefixTyparDecls:
  | typar
      { SynTyparDecls.SinglePrefix(SynTyparDecl([], $1), rhs parseState 1) }

  | LPAREN typarDeclList rparen
      { SynTyparDecls.PrefixList(List.rev $2, rhs2 parseState 1 3) }

typarDeclList:
  | typarDeclList COMMA typarDecl { $3 :: $1 }
  | typarDecl { [$1] }

typarDecl :
  | opt_attributes typar
      { SynTyparDecl($1, $2) }

/* Any tokens in this grammar must be added to the lex filter rule 'peekAdjacentTypars' */
/* See the F# specification "Lexical analysis of type applications and type parameter definitions" */
postfixTyparDecls:
  | opt_HIGH_PRECEDENCE_TYAPP LESS typarDeclList opt_typeConstraints GREATER
      { let m = rhs2 parseState 2 5
        if not $2 then warning(Error(FSComp.SR.parsNonAdjacentTypars(), m))
        SynTyparDecls.PostfixList(List.rev $3, $4, m) }

/* Any tokens in this grammar must be added to the lex filter rule 'peekAdjacentTypars' */
/* See the F# specification "Lexical analysis of type applications and type parameter definitions" */
explicitValTyparDeclsCore:
  | typarDeclList COMMA DOT_DOT
      { (List.rev $1, true) }

  | typarDeclList
      { (List.rev $1, false) }

  | /* EMPTY */
      { ([], false) }

explicitValTyparDecls:
  | opt_HIGH_PRECEDENCE_TYAPP LESS explicitValTyparDeclsCore opt_typeConstraints GREATER
      { let m = rhs2 parseState 2 5
        if not $2 then warning(Error(FSComp.SR.parsNonAdjacentTypars(), m))
        let tps, flex = $3
        let tps = SynTyparDecls.PostfixList(tps, $4, m)
        SynValTyparDecls(Some tps, flex) }

opt_explicitValTyparDecls:
  | explicitValTyparDecls
      { $1 }
  |
      { SynValTyparDecls(None, true) }

/* Any tokens in this grammar must be added to the lex filter rule 'peekAdjacentTypars' */
/* See the F# specification "Lexical analysis of type applications and type parameter definitions" */
opt_typeConstraints:
  | /* EMPTY */
     { [] }

  | WHEN typeConstraints
     { List.rev $2 }

/* Any tokens in this grammar must be added to the lex filter rule 'peekAdjacentTypars' */
/* See the F# specification "Lexical analysis of type applications and type parameter definitions" */
typeConstraints:
  | typeConstraints AND typeConstraint
     { $3 :: $1 }

  | typeConstraint
     { [$1] }

/* Any tokens in this grammar must be added to the lex filter rule 'peekAdjacentTypars' */
/* See the F# specification "Lexical analysis of type applications and type parameter definitions" */
typeConstraint:
  | DEFAULT typar COLON typ
     { if parseState.LexBuffer.ReportLibraryOnlyFeatures then libraryOnlyError (lhs parseState)
       SynTypeConstraint.WhereTyparDefaultsToType($2, $4, lhs parseState) }

  | typar COLON_GREATER typ
     { SynTypeConstraint.WhereTyparSubtypeOfType($1, $3, lhs parseState) }

  | typar COLON STRUCT
     { SynTypeConstraint.WhereTyparIsValueType($1, lhs parseState) }

  | typar COLON IDENT STRUCT
     { if $3 <> "not" then reportParseErrorAt (rhs parseState 3) (FSComp.SR.parsUnexpectedIdentifier($3))
       SynTypeConstraint.WhereTyparIsReferenceType($1, lhs parseState) }

  | typar COLON NULL
     { SynTypeConstraint.WhereTyparSupportsNull($1, lhs parseState) }

  | typar COLON LPAREN classMemberSpfn rparen
     { let tp = $1
       SynTypeConstraint.WhereTyparSupportsMember(SynType.Var(tp, tp.Range), $4, lhs parseState) }

  | LPAREN typeAlts rparen COLON LPAREN classMemberSpfn rparen
     { let mParen = rhs2 parseState 1 3
       let t = SynType.Paren($2, mParen)
       SynTypeConstraint.WhereTyparSupportsMember(t, $6, lhs parseState) }

  | typar COLON DELEGATE typeArgsNoHpaDeprecated
     { let _ltm, _gtm, args, _commas, mWhole = $4
       SynTypeConstraint.WhereTyparIsDelegate($1, args, unionRanges $1.Range mWhole) }

  | typar COLON IDENT typeArgsNoHpaDeprecated
     { match $3 with
       | "enum" ->
           let _ltm, _gtm, args, _commas, mWhole = $4
           SynTypeConstraint.WhereTyparIsEnum($1, args, unionRanges $1.Range mWhole)
       | nm -> raiseParseErrorAt (rhs parseState 3) (FSComp.SR.parsUnexpectedIdentifier(nm)) }

  | typar COLON IDENT
     { match $3 with
       | "comparison" -> SynTypeConstraint.WhereTyparIsComparable($1, lhs parseState)
       | "equality" -> SynTypeConstraint.WhereTyparIsEquatable($1, lhs parseState)
       | "unmanaged" -> SynTypeConstraint.WhereTyparIsUnmanaged($1, lhs parseState)
       | nm -> raiseParseErrorAt (rhs parseState 3) (FSComp.SR.parsUnexpectedIdentifier(nm)) }

  | appType
     { SynTypeConstraint.WhereSelfConstrained($1, lhs parseState) }

typeAlts:
  | typeAlts OR appType
     { let mOr = rhs parseState 2
       let m = unionRanges $1.Range $3.Range
       SynType.Or($1, $3, m, { OrKeyword = mOr }) }

  | appType
     { $1 }

/* The core of a union type definition */
unionTypeRepr:
  /* Note the next three rules are required to disambiguate this from type x = y */
  /* Attributes can only appear on a single constructor if you've used a | */
  | barAndgrabXmlDoc attrUnionCaseDecls
     { $2 $1 }

  | firstUnionCaseDeclOfMany barAndgrabXmlDoc attrUnionCaseDecls
     { $1 :: $3 $2 }

  | firstUnionCaseDecl
     { [$1] }

barAndgrabXmlDoc:
  | BAR
     { let mBar = rhs parseState 1
       grabXmlDoc(parseState, [], 1), mBar }

attrUnionCaseDecls:
  | attrUnionCaseDecl barAndgrabXmlDoc attrUnionCaseDecls
     { (fun xmlDocAndBar -> $1 xmlDocAndBar :: $3 $2) }

  | attrUnionCaseDecl
     { (fun xmlDocAndBar -> [ $1 xmlDocAndBar ]) }

/* The core of a union case definition */
attrUnionCaseDecl:
  | opt_attributes opt_access unionCaseName
      { if Option.isSome $2 then errorR(Error(FSComp.SR.parsUnionCasesCannotHaveVisibilityDeclarations(), rhs parseState 2))
        let mDecl = rhs parseState 3
        (fun (xmlDoc, mBar) ->
            let trivia: SynUnionCaseTrivia = { BarRange = Some mBar }
            let mDecl = unionRangeWithXmlDoc xmlDoc mDecl
            Choice2Of2 (SynUnionCase ($1, $3, SynUnionCaseKind.Fields [], xmlDoc, None, mDecl, trivia))) }

  | opt_attributes opt_access recover
      { if Option.isSome $2 then errorR(Error(FSComp.SR.parsUnionCasesCannotHaveVisibilityDeclarations(), rhs parseState 2))
        (fun (xmlDoc, mBar) ->
            let id = SynIdent(mkSynId mBar.EndRange "", None)
            let trivia: SynUnionCaseTrivia = { BarRange = Some mBar }
            let mDecl = unionRangeWithXmlDoc xmlDoc mBar
            Choice2Of2 (SynUnionCase ($1, id, SynUnionCaseKind.Fields [], xmlDoc, None, mDecl, trivia))) }

  | opt_attributes opt_access unionCaseName OF unionCaseRepr
      { if Option.isSome $2 then errorR(Error(FSComp.SR.parsUnionCasesCannotHaveVisibilityDeclarations(), rhs parseState 2))
        let mDecl = rhs2 parseState 1 5
        (fun (xmlDoc, mBar) ->
            let trivia: SynUnionCaseTrivia = { BarRange = Some mBar }
            let mDecl = unionRangeWithXmlDoc xmlDoc mDecl
            Choice2Of2 (SynUnionCase ($1, $3, SynUnionCaseKind.Fields $5, xmlDoc, None, mDecl, trivia))) }

  | opt_attributes opt_access OF unionCaseRepr
      { if Option.isSome $2 then errorR(Error(FSComp.SR.parsUnionCasesCannotHaveVisibilityDeclarations(), rhs parseState 2))
        let mOf = rhs parseState 3
        let mId = mOf.StartRange
        errorR (Error(FSComp.SR.parsMissingUnionCaseName(), mOf))
        let mDecl = rhs2 parseState 1 4
        (fun (xmlDoc, mBar) ->
            let id = SynIdent(mkSynId mId "", None)
            let trivia: SynUnionCaseTrivia = { BarRange = Some mBar }
            let mDecl = unionRangeWithXmlDoc xmlDoc mDecl
            Choice2Of2(SynUnionCase($1, id, SynUnionCaseKind.Fields $4, xmlDoc, None, mDecl, trivia))) }

  | opt_attributes opt_access OF recover
      { if Option.isSome $2 then errorR(Error(FSComp.SR.parsUnionCasesCannotHaveVisibilityDeclarations(), rhs parseState 2))
        let mOf = rhs parseState 3
        let mId = mOf.StartRange
        errorR (Error(FSComp.SR.parsMissingUnionCaseName(), mOf))
        let mDecl = rhs2 parseState 1 3
        (fun (xmlDoc, mBar) ->
            let id = SynIdent(mkSynId mId "", None)
            let trivia: SynUnionCaseTrivia = { BarRange = Some mBar }
            let mDecl = unionRangeWithXmlDoc xmlDoc mDecl
            Choice2Of2(SynUnionCase($1, id, SynUnionCaseKind.Fields [], xmlDoc, None, mDecl, trivia))) }

  | opt_attributes opt_access unionCaseName OF recover
      { if Option.isSome $2 then errorR(Error(FSComp.SR.parsUnionCasesCannotHaveVisibilityDeclarations(), rhs parseState 2))
        let mDecl = rhs2 parseState 1 4
        (fun (xmlDoc, mBar) ->
            let trivia: SynUnionCaseTrivia = { BarRange = Some mBar }
            let mDecl = unionRangeWithXmlDoc xmlDoc mDecl
            Choice2Of2 (SynUnionCase ($1, $3, SynUnionCaseKind.Fields [], xmlDoc, None, mDecl, trivia))) }

  | opt_attributes opt_access unionCaseName COLON topType
      { if Option.isSome $2 then errorR(Error(FSComp.SR.parsUnionCasesCannotHaveVisibilityDeclarations(), rhs parseState 2))
        if parseState.LexBuffer.ReportLibraryOnlyFeatures then libraryOnlyWarning(lhs parseState)
        let mDecl = rhs2 parseState 1 5
        (fun (xmlDoc, mBar) ->
            let trivia: SynUnionCaseTrivia = { BarRange = Some mBar }
            let mDecl = unionRangeWithXmlDoc xmlDoc mDecl
            Choice2Of2 (SynUnionCase ($1, $3, SynUnionCaseKind.FullType $5, xmlDoc, None, mDecl, trivia))) }

  | opt_attributes opt_access unionCaseName EQUALS atomicExpr
      { if Option.isSome $2 then errorR(Error(FSComp.SR.parsEnumFieldsCannotHaveVisibilityDeclarations(), rhs parseState 2))
        let mEquals = rhs parseState 4
        let mDecl = rhs2 parseState 1 5
        (fun (xmlDoc, mBar) ->
            let trivia: SynEnumCaseTrivia = { BarRange = Some mBar; EqualsRange = mEquals }
            let mDecl = unionRangeWithXmlDoc xmlDoc mDecl
            Choice1Of2 (SynEnumCase ($1, $3, fst $5, xmlDoc, mDecl, trivia))) }

/* The name of a union case */
unionCaseName:
  | nameop
      { $1 }

  | LPAREN COLON_COLON rparen
      { let lpr = rhs parseState 1
        let rpr = rhs parseState 3
        SynIdent(ident(opNameCons, rhs parseState 2), Some(IdentTrivia.OriginalNotationWithParen(lpr, "::", rpr))) }

  | LPAREN LBRACK RBRACK rparen
      { let lpr = rhs parseState 1
        let rpr = rhs parseState 3
        SynIdent(ident(opNameNil, rhs2 parseState 2 3), Some(IdentTrivia.OriginalNotationWithParen(lpr, "[]", rpr))) }

firstUnionCaseDeclOfMany:
  | ident opt_OBLOCKSEP
      { let trivia: SynUnionCaseTrivia = { BarRange = None }
        let xmlDoc = grabXmlDoc(parseState, [], 1)
        let mDecl = (rhs parseState 1) |> unionRangeWithXmlDoc xmlDoc
        Choice2Of2 (SynUnionCase ([], (SynIdent($1, None)), SynUnionCaseKind.Fields [], xmlDoc, None, mDecl, trivia)) }

  | ident EQUALS atomicExpr opt_OBLOCKSEP
      { let mEquals = rhs parseState 2
        let trivia: SynEnumCaseTrivia = { BarRange = None; EqualsRange = mEquals }
        let xmlDoc = grabXmlDoc(parseState, [], 1)
        let mDecl = (rhs2 parseState 1 3) |> unionRangeWithXmlDoc xmlDoc
        Choice1Of2 (SynEnumCase ([], SynIdent($1, None), fst $3, xmlDoc, mDecl, trivia)) }

  | firstUnionCaseDecl opt_OBLOCKSEP
      { $1 }

firstUnionCaseDecl:
  | ident OF unionCaseRepr
      { let trivia: SynUnionCaseTrivia = { BarRange = None }
        let xmlDoc = grabXmlDoc (parseState, [], 1)
        let mDecl = rhs2 parseState 1 3 |> unionRangeWithXmlDoc xmlDoc
        Choice2Of2(SynUnionCase([], SynIdent($1, None), SynUnionCaseKind.Fields $3, xmlDoc, None, mDecl, trivia)) }

  | ident OF recover
      { let trivia: SynUnionCaseTrivia = { BarRange = None }
        let xmlDoc = grabXmlDoc (parseState, [], 1)
        let mDecl = rhs2 parseState 1 2 |> unionRangeWithXmlDoc xmlDoc
        Choice2Of2(SynUnionCase([], SynIdent($1, None), SynUnionCaseKind.Fields [], xmlDoc, None, mDecl, trivia)) }

  | OF unionCaseRepr
     { let mOf = rhs parseState 1
       let mId = mOf.StartRange
       errorR (Error(FSComp.SR.parsMissingUnionCaseName(), mOf))
       let id = SynIdent(mkSynId mId "", None)
       let trivia: SynUnionCaseTrivia = { BarRange = None }
       let xmlDoc = grabXmlDoc (parseState, [], 1)
       let mDecl = rhs2 parseState 1 2 |> unionRangeWithXmlDoc xmlDoc
       Choice2Of2(SynUnionCase([], id, SynUnionCaseKind.Fields $2, xmlDoc, None, mDecl, trivia)) }

  | ident EQUALS atomicExpr opt_OBLOCKSEP
      { let mEquals = rhs parseState 2
        let trivia: SynEnumCaseTrivia = { BarRange = None; EqualsRange = mEquals }
        let xmlDoc = grabXmlDoc (parseState, [], 1)
        let mDecl = rhs2 parseState 1 3 |> unionRangeWithXmlDoc xmlDoc
        Choice1Of2(SynEnumCase([], SynIdent($1, None), fst $3, xmlDoc, mDecl, trivia)) }

unionCaseReprElements:
  | unionCaseReprElement STAR unionCaseReprElements
     { $1 :: $3 }

  | unionCaseReprElement %prec prec_toptuptyptail_prefix
     { [$1] }

unionCaseReprElement:
  | ident COLON appType
     { let xmlDoc = grabXmlDoc(parseState, [], 1)
       let mWhole = rhs2 parseState 1 3 |> unionRangeWithXmlDoc xmlDoc
       mkSynNamedField ($1, $3, xmlDoc, mWhole) }

  | appType
     { let xmlDoc = grabXmlDoc(parseState, [], 1)
       mkSynAnonField ($1, xmlDoc) }

unionCaseRepr:
  | braceFieldDeclList
     { errorR(Deprecated(FSComp.SR.parsConsiderUsingSeparateRecordType(), lhs parseState))
       $1 }

  | unionCaseReprElements
     { $1 }

/* A list of field declarations in a record type */
recdFieldDeclList:
  | recdFieldDecl seps recdFieldDeclList
     { $1 :: $3 }

  | recdFieldDecl opt_seps
     { [$1] }

/* A field declaration in a record type */
recdFieldDecl:
  | opt_attributes fieldDecl
     { let mWhole = rhs2 parseState 1 2
       let fld = $2 $1 false mWhole None
       let (SynField (a, b, c, d, e, xmlDoc, vis, mWhole, trivia)) = fld
       if Option.isSome vis then errorR (Error (FSComp.SR.parsRecordFieldsCannotHaveVisibilityDeclarations (), rhs parseState 2))
       let mWhole = unionRangeWithXmlDoc xmlDoc mWhole
       SynField (a, b, c, d, e, xmlDoc, None, mWhole, trivia) }

/* Part of a field or val declaration in a record type or object type */
fieldDecl:
  | opt_mutable opt_access ident COLON typ
     { fun attrs stat mWhole leadingKeyword ->
           let xmlDoc = grabXmlDocAtRangeStart(parseState, attrs, mWhole)
           SynField(attrs, stat, Some $3, $5, $1, xmlDoc, $2, mWhole, { LeadingKeyword = leadingKeyword }) }

/* An exception definition */
exconDefn:
  | exconCore opt_classDefn
     { let mWith, optClassDefn = $2
       SynExceptionDefn($1, mWith, optClassDefn, ($1.Range, optClassDefn) ||> unionRangeWithListBy (fun cd -> cd.Range)) }

/* Part of an exception definition */
exconCore:
  | EXCEPTION opt_attributes opt_access exconIntro exconRepr
      { let m =
            match $5 with
            | None -> rhs2 parseState 1 4
            | Some p -> unionRanges (rangeOfLongIdent p) (rhs2 parseState 1 4)
        SynExceptionDefnRepr($2, $4, $5, PreXmlDoc.Empty, $3, m) }

  | EXCEPTION opt_attributes opt_access recover
      { let m =
            match $3 with
            | Some access -> unionRanges (rhs parseState 1) access.Range
            | _ ->

            match $2 with
            | [] -> rhs parseState 1
            | attrs -> ((rhs parseState 1), attrs) ||> unionRangeWithListBy (fun (a: SynAttributeList) -> a.Range)

        let id = SynIdent(mkSynId m.EndRange "", None)
        let unionCase = SynUnionCase([], id, SynUnionCaseKind.Fields [], PreXmlDoc.Empty, None, m, { BarRange = None })

        SynExceptionDefnRepr($2, unionCase, None, PreXmlDoc.Empty, $3, m) }

/* Part of an exception definition */
exconIntro:
  | ident
      { SynUnionCase([], SynIdent($1, None), SynUnionCaseKind.Fields [], PreXmlDoc.Empty, None, lhs parseState, { BarRange = None }) }

  | ident OF unionCaseRepr
      { SynUnionCase([], SynIdent($1, None), SynUnionCaseKind.Fields $3, PreXmlDoc.Empty, None, lhs parseState, { BarRange = None }) }

  | ident OF recover
      { SynUnionCase([], SynIdent($1, None), SynUnionCaseKind.Fields [], PreXmlDoc.Empty, None, lhs parseState, { BarRange = None }) }

exconRepr:
  | /* EMPTY */
     { None }

  | EQUALS path
     { Some($2.LongIdent) }

/*-------------------------------------------------------------------------*/
/* F# Definitions, Types, Patterns and Expressions */

/* A 'let ...' or 'do ...' statement in the non-#light syntax */
defnBindings:
  | LET opt_rec localBindings
      { let mLetKwd = rhs parseState 1
        let isUse = $1
        let isRec = $2
        let leadingKeyword =
            if isRec then
                SynLeadingKeyword.LetRec(mLetKwd, rhs parseState 2)
            else
                SynLeadingKeyword.Let(mLetKwd)

        let localBindingsLastRangeOpt, localBindingsBuilder = $3

        // Calculate the precise range of the binding set, up to the end of the last r.h.s. expression
        let bindingSetRange =
            match localBindingsLastRangeOpt with
            | None -> rhs2 parseState 1 2 (* there was some error - this will be an approximate range *)
            | Some lastRange -> unionRanges mLetKwd lastRange

        // The first binding swallows any attributes prior to the 'let'
        BindingSetPreAttrs(mLetKwd, isRec, isUse,
            (fun attrs vis ->
                let xmlDoc = grabXmlDoc(parseState, attrs, 1)
                // apply the builder
                let binds = localBindingsBuilder xmlDoc attrs vis leadingKeyword
                if not isRec && not (isNilOrSingleton binds) then
                      reportParseErrorAt mLetKwd (FSComp.SR.parsLetAndForNonRecBindings())
                [], binds),
            bindingSetRange) }

  | cPrototype
      { let bindRange = lhs parseState
        BindingSetPreAttrs(bindRange, false, false, $1, bindRange) }


/* A 'do ...' statement in the non-#light syntax */
doBinding:
  | DO typedSequentialExprBlock
      { let mDoKwd = rhs parseState 1
        let mWhole = unionRanges mDoKwd $2.Range
        // any attributes prior to the 'let' are left free, e.g. become top-level attributes
        // associated with the module, 'main' function or assembly depending on their target
        BindingSetPreAttrs(mDoKwd, false, false, (fun attrs vis -> attrs, [mkSynDoBinding (vis, mDoKwd, $2, mWhole)]), mWhole) }


/* A 'let ....' binding in the #light syntax */
hardwhiteLetBindings:
  | OLET opt_rec localBindings hardwhiteDefnBindingsTerminator
      { let mLetKwd = rhs parseState 1
        let isUse = $1
        let isRec = $2
        let leadingKeyword =
            if not isUse && isRec then
                SynLeadingKeyword.LetRec(mLetKwd, rhs parseState 2)
            elif isUse && not isRec then
                SynLeadingKeyword.Use mLetKwd
            elif isUse && isRec then
                SynLeadingKeyword.UseRec(mLetKwd, rhs parseState 2)
            else
                SynLeadingKeyword.Let(mLetKwd)

        let report, mIn, _ = $4
        report (if isUse then "use" else "let") mLetKwd // report unterminated error

        let localBindingsLastRangeOpt, localBindingsBuilder = $3

        // Calculate the precise range of the binding set, up to the end of the last r.h.s. expression
        let bindingSetRange =
            match localBindingsLastRangeOpt with
            | None -> rhs parseState 1 (* there was some error - this will be an approximate range *)
            | Some lastRange -> unionRanges mLetKwd lastRange

        // the first binding swallow any attributes prior to the 'let'
        BindingSetPreAttrs(mLetKwd, isRec, isUse,
          (fun attrs vis ->
            let xmlDoc = grabXmlDoc(parseState, attrs, 1)
            let binds = localBindingsBuilder xmlDoc attrs vis leadingKeyword
            if not isRec && not (isNilOrSingleton binds) then
                reportParseErrorAt mLetKwd (FSComp.SR.parsLetAndForNonRecBindings())
            [], binds),
          bindingSetRange),
          (unionRanges mLetKwd bindingSetRange),
          mIn }


/* A 'do ...' statement */
hardwhiteDoBinding:
  | ODO typedSequentialExprBlock hardwhiteDefnBindingsTerminator
      { let mDo = rhs parseState 1
        let _, _, mDone = $3
        let mAll = unionRanges mDo $2.Range
        let seqPt = DebugPointAtBinding.NoneAtDo
        // any attributes prior to the 'let' are left free, e.g. become top-level attributes
        // associated with the module, 'main' function or assembly depending on their target
        BindingSetPreAttrs(mDo, false, false, (fun attrs vis -> attrs, [mkSynDoBinding (vis, mDo, $2, mAll)]), mAll), $2 }

  | ODO ODECLEND
      { let mDo = rhs parseState 1
        reportParseErrorAt (rhs parseState 2) (FSComp.SR.parsExpectingExpression ())
        let seqPt = DebugPointAtBinding.NoneAtDo
        let expr = arbExpr ("hardwhiteDoBinding1", mDo.EndRange)
        BindingSetPreAttrs(mDo, false, false, (fun attrs vis -> attrs, [mkSynDoBinding (vis, mDo, expr, mDo)]), mDo), expr }

/* The bindings in a class type definition */
classDefnBindings:
  | defnBindings
     { $1 }

  | doBinding
     { $1 }

  | hardwhiteLetBindings
     { let b, m, _ = $1
       b }

  | hardwhiteDoBinding
     { fst $1 }


/* The terminator for a 'let ....' binding in the #light syntax */
hardwhiteDefnBindingsTerminator:
  | ODECLEND
     { let mToken = rhs parseState 1
       // In LexFilter.fs the IN token could have been transformed to an ODECLEND one.
       let mIn = if (mToken.EndColumn - mToken.StartColumn) = 2 then Some mToken else None
       (fun _ m -> ()), mIn, Some $1 }

  | recover
     { (fun kwd m ->
         let msg =
             match kwd with
             | "let!" -> FSComp.SR.parsUnmatchedLetBang()
             | "use!" -> FSComp.SR.parsUnmatchedUseBang()
             | "use" -> FSComp.SR.parsUnmatchedUse()
             | _ (*"let" *) -> FSComp.SR.parsUnmatchedLet()
         reportParseErrorAt m msg), None, None }

/* An 'extern' DllImport function definition in C-style syntax */
cPrototype:
  | EXTERN cRetType opt_access ident opt_HIGH_PRECEDENCE_APP LPAREN externArgs rparen
      { let mExtern = rhs parseState 1
        let rty, vis, nm, (args, commas) = $2, $3, $4, $7
        let nmm = rhs parseState 3
        let argsm = rhs parseState 6
        let mBindLhs = lhs parseState
        let mWhole = lhs parseState
        let mRhs = lhs parseState
        let rhsExpr =
            SynExpr.App(
                ExprAtomicFlag.NonAtomic,
                false,
                SynExpr.Ident(ident("failwith", rhs parseState 6)),
                SynExpr.Const(SynConst.String("extern was not given a DllImport attribute", SynStringKind.Regular, rhs parseState 8), rhs parseState 8),
                mRhs)
        (fun attrs _ ->
            let bindingPat = SynPat.LongIdent(SynLongIdent([nm], [], [None]), None, Some noInferredTypars, SynArgPats.Pats [SynPat.Tuple(false, args, commas, argsm)], vis, nmm)
            let mWholeBindLhs = (mBindLhs, attrs) ||> unionRangeWithListBy (fun (a: SynAttributeList) -> a.Range)
            let xmlDoc = grabXmlDoc(parseState, attrs, 1)
            let trivia = { LeadingKeyword = SynLeadingKeyword.Extern mExtern; InlineKeyword = None; EqualsRange = None }
            let binding =
                mkSynBinding
                    (xmlDoc, bindingPat)
                    (vis, false, false, mWholeBindLhs, DebugPointAtBinding.NoneAtInvisible, Some(None, rty), rhsExpr, mRhs, [], attrs, None, trivia)
            [], [binding]) }

/* A list of arguments in an 'extern' DllImport function definition */
externArgs:
  | externMoreArgs
     { let args, commas = $1
       List.rev args, (List.rev commas) }

  | externArg
     { [$1], [] }
  |
     { [], [] }


/* Part of the list of arguments in an 'extern' DllImport function definition */
externMoreArgs:
  | externMoreArgs COMMA externArg
     { let args, commas = $1
       let mComma = rhs parseState 2
       $3 :: args, (mComma :: commas) }

  | externArg COMMA externArg
     { let mComma = rhs parseState 2
       [$3; $1], [mComma] }


/* A single argument in an 'extern' DllImport function definition */
externArg:
  | opt_attributes cType
     { let m = lhs parseState
       SynPat.Typed(SynPat.Wild m, $2, m) |> addAttribs $1 }

  | opt_attributes cType ident
     { let m = lhs parseState
       SynPat.Typed(SynPat.Named(SynIdent($3, None), false, None, m), $2, m) |> addAttribs $1 }

/* An type in an 'extern' DllImport function definition */
cType:
  | path
     { let m = $1.Range
       SynType.App(SynType.LongIdent($1), None, [], [], None, false, m) }

  | cType opt_HIGH_PRECEDENCE_APP LBRACK RBRACK
     { let m = lhs parseState
       SynType.App(SynType.LongIdent(SynLongIdent([ident("[]", m)], [], [None])), None, [$1], [], None, true, m) }

  | cType STAR
     { let m = lhs parseState
       SynType.App(SynType.LongIdent(SynLongIdent([ident("nativeptr", m)], [], [ Some(IdentTrivia.OriginalNotation "*") ])), None, [$1], [], None, true, m) }

  | cType AMP
     { let m = lhs parseState
       SynType.App(SynType.LongIdent(SynLongIdent([ident("byref", m)], [], [ Some(IdentTrivia.OriginalNotation "&") ])), None, [$1], [], None, true, m) }

  | VOID STAR
     { let m = lhs parseState
       SynType.App(SynType.LongIdent(SynLongIdent([ident("nativeint", m)], [], [ Some(IdentTrivia.OriginalNotation "void*") ])), None, [], [], None, true, m) }


/* A return type in an 'extern' DllImport function definition */
cRetType:
  | opt_attributes cType
     { SynReturnInfo(($2, SynArgInfo($1, false, None)), rhs parseState 2) }

  | opt_attributes VOID
     { let m = rhs parseState 2
       SynReturnInfo((SynType.App(SynType.LongIdent(SynLongIdent([ident("unit", m)], [], [ Some(IdentTrivia.OriginalNotation "void") ])), None, [], [], None, false, m), SynArgInfo($1, false, None)), m) }


localBindings:
  | attr_localBinding moreLocalBindings
      { let (moreBindings, moreBindingRanges) = List.unzip $2
        let moreLocalBindingsLastRange = if moreBindingRanges.IsEmpty then None else Some(List.last moreBindingRanges)
        match $1 with
        | Some(localBindingRange, attrLocalBindingBuilder) ->
           let lastRange =
               match moreLocalBindingsLastRange with
               | None -> localBindingRange
               | Some m -> m
           Some lastRange, (fun xmlDoc attrs vis leadingKeyword -> attrLocalBindingBuilder xmlDoc attrs vis leadingKeyword true :: moreBindings)
        | None ->
           moreLocalBindingsLastRange, (fun _xmlDoc _attrs _vis _leadingKeyword -> moreBindings) }


moreLocalBindings:
  | AND attr_localBinding moreLocalBindings
      { let leadingKeyword = SynLeadingKeyword.And(rhs parseState 1)
        (match $2 with
         | Some(localBindingRange, attrLocalBindingBuilder) ->
            let xmlDoc = grabXmlDoc(parseState, [], 1)
            let xmlDoc = if xmlDoc.IsEmpty then grabXmlDoc(parseState, [], 2) else xmlDoc
            (attrLocalBindingBuilder xmlDoc [] None leadingKeyword false, localBindingRange) :: $3
         | None -> $3) }

  | %prec prec_no_more_attr_bindings
      { [] }


/* A single binding, possibly with custom attributes */
attr_localBinding:
  | opt_attributes localBinding
      { let attrs2 = $1
        let localBindingRange, localBindingBuilder = $2
        let attrLocalBindingBuilder = (fun xmlDoc attrs vis leadingKeyword _ -> localBindingBuilder xmlDoc (attrs@attrs2) vis leadingKeyword)
        Some(localBindingRange, attrLocalBindingBuilder) }

  | error
      { None }


/* A single binding in an expression or definition */
localBinding:
  | opt_inline opt_mutable bindingPattern opt_topReturnTypeWithTypeConstraints EQUALS typedExprWithStaticOptimizationsBlock
      { let (expr: SynExpr), opts = $6
        let mEquals = rhs parseState 5
        let mRhs = expr.Range
        let optReturnType = $4
        let bindingPat, mBindLhs = $3
        let localBindingRange = unionRanges (rhs2 parseState 1 5) mRhs
        let localBindingBuilder =
          (fun xmlDoc attrs vis (leadingKeyword: SynLeadingKeyword) ->
            let mWhole = (unionRanges leadingKeyword.Range mRhs, attrs) ||> unionRangeWithListBy (fun (a: SynAttributeList) -> a.Range)
            let spBind = if IsDebugPointBinding bindingPat expr then DebugPointAtBinding.Yes mWhole else DebugPointAtBinding.NoneAtLet
            let mWholeBindLhs = (mBindLhs, attrs) ||> unionRangeWithListBy (fun (a: SynAttributeList) -> a.Range)
            let trivia: SynBindingTrivia = { LeadingKeyword = leadingKeyword; InlineKeyword = $1; EqualsRange = Some mEquals }
            mkSynBinding (xmlDoc, bindingPat) (vis, Option.isSome $1, $2, mWholeBindLhs, spBind, optReturnType, expr, mRhs, opts, attrs, None, trivia))
        localBindingRange, localBindingBuilder }

  | opt_inline opt_mutable bindingPattern opt_topReturnTypeWithTypeConstraints EQUALS error
      { let mWhole = rhs2 parseState 1 5
        let mRhs = rhs parseState 5
        let optReturnType = $4
        let bindingPat, mBindLhs = $3
        let localBindingBuilder =
          (fun xmlDoc attrs vis leadingKeyword ->
            let mEquals = rhs parseState 5
            let zeroWidthAtEnd = mEquals.EndRange
            let rhsExpr = arbExpr ("localBinding1", zeroWidthAtEnd)
            let spBind = if IsDebugPointBinding bindingPat rhsExpr then DebugPointAtBinding.Yes mWhole else DebugPointAtBinding.NoneAtLet
            let trivia: SynBindingTrivia = { LeadingKeyword = leadingKeyword; InlineKeyword = $1; EqualsRange = Some mEquals }
            mkSynBinding (xmlDoc, bindingPat) (vis, Option.isSome $1, $2, mBindLhs, spBind, optReturnType, rhsExpr, mRhs, [], attrs, None, trivia))
        mWhole, localBindingBuilder }

  | opt_inline opt_mutable bindingPattern opt_topReturnTypeWithTypeConstraints recover
      { if not $5 then reportParseErrorAt (rhs parseState 5) (FSComp.SR.parsUnexpectedEndOfFileDefinition())
        let optReturnType = $4
        let mWhole = rhs2 parseState 1 (match optReturnType with None -> 3 | _ -> 4)
        let mRhs = mWhole.EndRange // zero-width range at end of last good token
        let bindingPat, mBindLhs = $3
        let localBindingBuilder =
          (fun xmlDoc attrs vis (leadingKeyword: SynLeadingKeyword) ->
            let spBind = DebugPointAtBinding.Yes(unionRanges leadingKeyword.Range mRhs)
            let trivia = { LeadingKeyword = leadingKeyword; InlineKeyword = $1; EqualsRange = None }
            let rhsExpr = arbExpr ("localBinding2", mRhs)
            mkSynBinding (xmlDoc, bindingPat) (vis, Option.isSome $1, $2, mBindLhs, spBind, optReturnType, rhsExpr, mRhs, [], attrs, None, trivia))
        mWhole, localBindingBuilder }

/* A single expression with an optional type annotation, and an optional static optimization block */
typedExprWithStaticOptimizationsBlock:
  | OBLOCKBEGIN typedExprWithStaticOptimizations oblockend
      { $2 }

  | OBLOCKBEGIN typedExprWithStaticOptimizations recover
      { if not $3 then reportParseErrorAt (rhs parseState 3) (FSComp.SR.parsUnexpectedEndOfFile())
        let a, b = $2
        (exprFromParseError a, b) }

  | typedExprWithStaticOptimizations
      { $1 }

typedExprWithStaticOptimizations :
  | typedSequentialExpr opt_staticOptimizations
      { $1, List.rev $2 }

opt_staticOptimizations:
  | opt_staticOptimizations staticOptimization
      { $2 :: $1 }

  | /* EMPTY */
      { [] }

staticOptimization:
  | WHEN staticOptimizationConditions EQUALS typedSequentialExprBlock
      { ($2, $4) }

staticOptimizationConditions:
  | staticOptimizationConditions AND staticOptimizationCondition
      { $3 :: $1 }

  | staticOptimizationCondition
      { [$1 ] }

staticOptimizationCondition:
  | typar COLON typ
      { SynStaticOptimizationConstraint.WhenTyparTyconEqualsTycon($1, $3, lhs parseState) }

  | typar STRUCT
      { SynStaticOptimizationConstraint.WhenTyparIsStruct($1, lhs parseState) }

rawConstant:
  | INT8
    { if snd $1 then errorR(Error(FSComp.SR.lexOutsideEightBitSigned(), lhs parseState))
      SynConst.SByte(fst $1) }

  | UINT8
    { SynConst.Byte $1 }

  | INT16
    { if snd $1 then errorR(Error(FSComp.SR.lexOutsideSixteenBitSigned(), lhs parseState))
      SynConst.Int16 (fst $1) }

  | UINT16
    { SynConst.UInt16 $1 }

  | INT32
    { if snd $1 then errorR(Error(FSComp.SR.lexOutsideThirtyTwoBitSigned(), lhs parseState))
      SynConst.Int32 (fst $1) }

  | UINT32
    { SynConst.UInt32 $1 }

  | INT64
    { if snd $1 then errorR(Error(FSComp.SR.lexOutsideSixtyFourBitSigned(), lhs parseState))
      SynConst.Int64 (fst $1) }

  | UINT64
    { SynConst.UInt64 $1 }

  | NATIVEINT
    { if snd $1 then errorR(Error(FSComp.SR.lexOutsideNativeSigned(), lhs parseState))
      SynConst.IntPtr(fst $1) }

  | UNATIVEINT
    { SynConst.UIntPtr $1 }

  | IEEE32
    { SynConst.Single $1 }

  | IEEE64
    { SynConst.Double $1 }

  | CHAR
    { SynConst.Char $1 }

  | DECIMAL
    { SynConst.Decimal $1 }

  | BIGNUM
    { SynConst.UserNum $1 }

  | string
    { let s, synStringKind = $1
      SynConst.String(s, synStringKind, lhs parseState) }

  | sourceIdentifier
    { let c, v = $1
      SynConst.SourceIdentifier(c, v, lhs parseState) }

  | BYTEARRAY
    { let (v, synByteStringKind, _) = $1
      SynConst.Bytes(v, synByteStringKind, lhs parseState) }

rationalConstant:
  | INT32 INFIX_STAR_DIV_MOD_OP INT32
    { if $2 <> "/" then reportParseErrorAt (rhs parseState 2) (FSComp.SR.parsUnexpectedOperatorForUnitOfMeasure())
      if fst $3 = 0 then reportParseErrorAt (rhs parseState 3) (FSComp.SR.parsIllegalDenominatorForMeasureExponent())
      if (snd $1) || (snd $3) then errorR(Error(FSComp.SR.lexOutsideThirtyTwoBitSigned(), lhs parseState))
      SynRationalConst.Rational(fst $1, fst $3, lhs parseState) }

  | MINUS INT32 INFIX_STAR_DIV_MOD_OP INT32
    { if $3 <> "/" then reportParseErrorAt (rhs parseState 3) (FSComp.SR.parsUnexpectedOperatorForUnitOfMeasure())
      if fst $4 = 0 then reportParseErrorAt (rhs parseState 4) (FSComp.SR.parsIllegalDenominatorForMeasureExponent())
      if (snd $2) || (snd $4) then errorR(Error(FSComp.SR.lexOutsideThirtyTwoBitSigned(), lhs parseState))
      SynRationalConst.Negate(SynRationalConst.Rational(fst $2, fst $4, lhs parseState)) }

  | INT32
    { if snd $1 then errorR(Error(FSComp.SR.lexOutsideThirtyTwoBitSigned(), lhs parseState))
      SynRationalConst.Integer(fst $1) }

  | MINUS INT32
    { if snd $2 then errorR(Error(FSComp.SR.lexOutsideThirtyTwoBitSigned(), lhs parseState))
      SynRationalConst.Negate(SynRationalConst.Integer(fst $2)) }

atomicUnsignedRationalConstant:
  | INT32 { if snd $1 then errorR(Error(FSComp.SR.lexOutsideThirtyTwoBitSigned(), lhs parseState))
            SynRationalConst.Integer(fst $1) }

  | LPAREN rationalConstant rparen
    { $2 }

atomicRationalConstant:
  | atomicUnsignedRationalConstant { $1 }

  | MINUS atomicUnsignedRationalConstant
    { SynRationalConst.Negate($2) }

constant:
  | rawConstant
    { $1, rhs parseState 1 }

  | rawConstant HIGH_PRECEDENCE_TYAPP measureTypeArg
    { SynConst.Measure($1, rhs parseState 1, $3), lhs parseState }

bindingPattern:
  | headBindingPattern
    { $1, rhs parseState 1 }

// Subset of patterns allowed to be used in implicit ctors.
// For a better error recovery we could replace these rules with the actual SynPat parsing
// and use allowed patterns only at a later analysis stage reporting errors along the way.
simplePattern:
  | ident
      { let m = rhs parseState 1
        SynPat.Named(SynIdent($1, None), false, None, m) }

  | QMARK ident
      { SynPat.OptionalVal($2, rhs parseState 2) }

  | simplePattern COLON typeWithTypeConstraints
      { SynPat.Typed($1, $3, lhs parseState) }

  | simplePattern COLON recover
      { let mColon = rhs parseState 2
        let ty = SynType.FromParseError(mColon.EndRange)
        SynPat.Typed($1, ty, unionRanges $1.Range mColon) }

  | attributes simplePattern %prec paren_pat_attribs
      { SynPat.Attrib($2, $1, lhs parseState) }

simplePatternCommaList:
  | simplePattern
      { $1 }

  | simplePattern COMMA simplePatternCommaList
      { let mComma = rhs parseState 2
        match $3 with
        | SynPat.Tuple(_, pats, commas, _) -> SynPat.Tuple(false, $1 :: pats, mComma :: commas, rhs2 parseState 1 3)
        | _ -> SynPat.Tuple(false, [$1; $3], [mComma], rhs2 parseState 1 3) }

simplePatterns:
  | LPAREN simplePatternCommaList rparen
      { let parenPat = SynPat.Paren($2, rhs2 parseState 1 3)
        let simplePats, _ = SimplePatsOfPat parseState.SynArgNameGenerator parenPat
        simplePats }

  | LPAREN rparen
      { let pat = SynPat.Const(SynConst.Unit, rhs2 parseState 1 2)
        let simplePats, _ = SimplePatsOfPat parseState.SynArgNameGenerator pat
        simplePats }

  | LPAREN simplePatternCommaList recover
      { reportParseErrorAt (rhs parseState 1) (FSComp.SR.parsUnmatchedParen())
        let parenPat = SynPat.Paren(SynPat.Tuple(false, [], [], rhs2 parseState 1 2), rhs2 parseState 1 2) // todo: report parsed pats anyway?
        let simplePats, _ = SimplePatsOfPat parseState.SynArgNameGenerator parenPat
        simplePats }

  | LPAREN error rparen
      { let parenPat = SynPat.Paren(SynPat.Wild(rhs parseState 2), rhs2 parseState 1 3) // silent recovery
        let simplePats, _ = SimplePatsOfPat parseState.SynArgNameGenerator parenPat
        simplePats }

  | LPAREN recover
      { reportParseErrorAt (rhs parseState 1) (FSComp.SR.parsUnmatchedParen())
        let pat = SynPat.Wild(lhs parseState)
        let simplePats, _ = SimplePatsOfPat parseState.SynArgNameGenerator pat
        simplePats }


headBindingPattern:
  | headBindingPattern AS constrPattern
      { SynPat.As($1, $3, rhs2 parseState 1 3) }

  | headBindingPattern BAR headBindingPattern
      { let mBar = rhs parseState 2
        SynPat.Or($1, $3, rhs2 parseState 1 3, { BarRange = mBar }) }

  | headBindingPattern COLON_COLON headBindingPattern
      { let mColonColon = rhs parseState 2
        SynPat.ListCons($1, $3, rhs2 parseState 1 3, { ColonColonRange = mColonColon }) }

  | tuplePatternElements %prec pat_tuple
      { let pats, commas = $1
        let pats, commas = normalizeTuplePat pats commas
        let m = (rhs parseState 1, pats) ||> unionRangeWithListBy (fun p -> p.Range)
        SynPat.Tuple(false, List.rev pats, List.rev commas, m) }

  | conjPatternElements %prec pat_conj
      { SynPat.Ands(List.rev $1, lhs parseState) }

  | constrPattern
      { $1 }

tuplePatternElements:
  | tuplePatternElements COMMA headBindingPattern
      { let pats, commas = $1
        $3 :: pats, (rhs parseState 2 :: commas) }

  | headBindingPattern COMMA headBindingPattern
      { [$3; $1], [rhs parseState 2] }

  | tuplePatternElements COMMA ends_coming_soon_or_recover
        { let pats, commas = $1
          let commaRange = rhs parseState 2
          reportParseErrorAt commaRange (FSComp.SR.parsExpectingPatternInTuple ())
          let pat2 = SynPat.Wild(commaRange.EndRange)
          pat2 :: pats, (commaRange :: commas) }

  | headBindingPattern COMMA ends_coming_soon_or_recover
      { let commaRange = rhs parseState 2
        reportParseErrorAt commaRange (FSComp.SR.parsExpectingPatternInTuple ())
        let pat2 = SynPat.Wild(commaRange.EndRange)
        [pat2; $1], [commaRange] }

  | COMMA headBindingPattern
      { let commaRange = rhs parseState 1
        reportParseErrorAt commaRange (FSComp.SR.parsExpectingPatternInTuple ())
        let pat1 = SynPat.Wild(commaRange.StartRange)
        [$2; pat1], [commaRange] }

  | COMMA ends_coming_soon_or_recover
      { let commaRange = rhs parseState 1
        if not $2 then reportParseErrorAt commaRange (FSComp.SR.parsExpectedPatternAfterToken ())
        let pat1 = SynPat.Wild(commaRange.StartRange)
        let pat2 = SynPat.Wild(commaRange.EndRange)
        [pat2; pat1], [commaRange] }

conjPatternElements:
  | conjPatternElements AMP headBindingPattern
     { $3 :: $1 }

  | headBindingPattern AMP headBindingPattern
     { $3 :: $1 :: [] }

namePatPairs:
   | namePatPair opt_seps
     { [$1], lhs parseState }

   | namePatPair seps namePatPairs
     { let (rs, _) = $3
       ($1 :: rs), lhs parseState }

namePatPair:
   | ident EQUALS parenPattern
     { let mEquals = rhs parseState 2
       ($1, Some mEquals, $3) }
   | ident EQUALS recover
     { let mEquals = rhs parseState 2
       ($1, Some mEquals, patFromParseError (SynPat.Wild mEquals.EndRange)) }
   | ident recover
     { ($1, None, patFromParseError (SynPat.Wild $1.idRange.EndRange)) }

constrPattern:
  | atomicPatternLongIdent explicitValTyparDecls
      { let vis, lid = $1
        SynPat.LongIdent(lid, None, Some $2, SynArgPats.Pats [], vis, lhs parseState) }

  | atomicPatternLongIdent explicitValTyparDecls atomicPatsOrNamePatPairs %prec pat_app
      { let vis, lid = $1
        let args, argsM = $3
        let m = unionRanges (rhs2 parseState 1 2) argsM
        SynPat.LongIdent(lid, None, Some $2, args, vis, m) }

  | atomicPatternLongIdent explicitValTyparDecls HIGH_PRECEDENCE_PAREN_APP atomicPatsOrNamePatPairs
      { let vis, lid = $1
        let args, argsM = $4
        let m = unionRanges (rhs2 parseState 1 2) argsM
        SynPat.LongIdent(lid, None, Some $2, args, vis, m) }

  | atomicPatternLongIdent explicitValTyparDecls HIGH_PRECEDENCE_BRACK_APP atomicPatsOrNamePatPairs
      { let vis, lid = $1
        let args, argsM = $4
        let m = unionRanges (rhs2 parseState 1 2) argsM
        SynPat.LongIdent(lid, None, Some $2, args, vis, m) }

  | atomicPatternLongIdent atomicPatsOrNamePatPairs %prec pat_app
      { let vis, lid = $1
        let args, argsM = $2
        let m = unionRanges (rhs parseState 1) argsM
        SynPat.LongIdent(lid, None, None, args, vis, m) }

  | atomicPatternLongIdent HIGH_PRECEDENCE_PAREN_APP atomicPatsOrNamePatPairs
      { let vis, lid = $1
        let args, argsM = $3
        let m = unionRanges (rhs parseState 1) argsM
        SynPat.LongIdent(lid, None, None, args, vis, m) }

  | atomicPatternLongIdent HIGH_PRECEDENCE_BRACK_APP atomicPatsOrNamePatPairs
      { let vis, lid = $1
        let args, argsM = $3
        let m = unionRanges (rhs parseState 1) argsM
        SynPat.LongIdent(lid, None, None, args, vis, m) }

  | COLON_QMARK atomTypeOrAnonRecdType %prec pat_isinst
      { SynPat.IsInst($2, lhs parseState) }

  | atomicPattern
      { $1 }

atomicPatsOrNamePatPairs:
  | LPAREN namePatPairs rparen
      { let mParen = rhs2 parseState 1 3
        let pats, m = $2
        let trivia = { ParenRange = mParen }
        SynArgPats.NamePatPairs(pats, m, trivia), snd $2 }

  | atomicPatterns
      { let mParsed = rhs parseState 1
        let mAll = (mParsed.StartRange, $1) ||> unionRangeWithListBy (fun p -> p.Range)
        SynArgPats.Pats $1, mAll }

atomicPatterns:
  | atomicPattern atomicPatterns %prec pat_args
      { $1 :: $2 }

  | atomicPattern HIGH_PRECEDENCE_BRACK_APP atomicPatterns
      { reportParseErrorAt (rhs parseState 1) (FSComp.SR.parsSuccessivePatternsShouldBeSpacedOrTupled())
        $1 :: $3 }

  | atomicPattern HIGH_PRECEDENCE_PAREN_APP atomicPatterns
      { reportParseErrorAt (rhs parseState 1) (FSComp.SR.parsSuccessivePatternsShouldBeSpacedOrTupled())
        $1 :: $3 }

  | atomicPattern
      { [$1] }


atomicPattern:
  | quoteExpr
      { SynPat.QuoteExpr($1, lhs parseState) }

  | CHAR DOT_DOT CHAR
      { SynPat.DeprecatedCharRange($1, $3, rhs2 parseState 1 3) }

  | LBRACE recordPatternElementsAux rbrace
      { let rs, m = $2
        SynPat.Record(rs, rhs2 parseState 1 3) }

  | LBRACK listPatternElements RBRACK
      { SynPat.ArrayOrList(false, $2, lhs parseState) }

  | LBRACK_BAR listPatternElements BAR_RBRACK
      { SynPat.ArrayOrList(true, $2, lhs parseState) }

  | UNDERSCORE
      { SynPat.Wild(lhs parseState) }

  | QMARK ident
      { SynPat.OptionalVal($2, lhs parseState) }

  | atomicPatternLongIdent %prec prec_atompat_pathop
      { let vis, lidwd = $1
        if not (isNilOrSingleton lidwd.LongIdent) || String.isLeadingIdentifierCharacterUpperCase (List.head lidwd.LongIdent).idText then
            mkSynPatMaybeVar lidwd vis (lhs parseState)
        else
           let synIdent = List.head lidwd.IdentsWithTrivia
           let (SynIdent(id, _)) = synIdent
           SynPat.Named(synIdent, false, vis, id.idRange) }

  | constant
      { SynPat.Const(fst $1, snd $1) }

  | FALSE
      { SynPat.Const(SynConst.Bool false, lhs parseState) }

  | TRUE
      { SynPat.Const(SynConst.Bool true, lhs parseState) }

  | NULL
      { SynPat.Null(lhs parseState) }

  | LPAREN parenPatternBody rparen
      { let m = lhs parseState
        SynPat.Paren($2 m, m) }

  | LPAREN parenPatternBody recover
      { reportParseErrorAt (rhs parseState 1) (FSComp.SR.parsUnmatchedParen())
        let m = rhs2 parseState 1 2
        let parenPat = SynPat.Paren($2 m, m)
        patFromParseError parenPat }

  | LPAREN error rparen
      { let innerPat = patFromParseError (SynPat.Wild(rhs parseState 2))
        SynPat.Paren(innerPat, lhs parseState) }

  | LPAREN recover
      { let parenM = rhs parseState 1
        reportParseErrorAt parenM (FSComp.SR.parsUnmatchedParen())
        let innerPat = patFromParseError (SynPat.Wild parenM.EndRange)
        let parenPat = SynPat.Paren(innerPat, parenM)
        patFromParseError parenPat }

  | STRUCT LPAREN tupleParenPatternElements rparen
      { let pats, commas = $3
        SynPat.Tuple(true, List.rev pats, List.rev commas, lhs parseState) }

  | STRUCT LPAREN tupleParenPatternElements recover
      { reportParseErrorAt (rhs parseState 2) (FSComp.SR.parsUnmatchedParen())
        let pats, commas = $3
        SynPat.Tuple(true, List.rev pats, List.rev commas, lhs parseState) }

  | STRUCT LPAREN error rparen
      { (* silent recovery *) SynPat.Wild(lhs parseState) }

  | STRUCT LPAREN recover
      { reportParseErrorAt (rhs parseState 2) (FSComp.SR.parsUnmatchedParen())
        SynPat.Wild(lhs parseState) }

parenPatternBody:
  | parenPattern
      { (fun m -> $1) }

  | /* EMPTY */
      { (fun m -> SynPat.Const(SynConst.Unit, m)) }

/* This duplicates out 'patterns' in order to give type annotations */
/* the desired precedence w.r.t. patterns, tuple patterns in particular. */
/* Duplication requried to minimize the disturbance to the grammar, */
/* in particular the expected property that "pat" parses the same as */
/* "(pat)"!  Here are some examples: */
/*    a, b                  parses as (a, b) */
/*    (a, b)           also parses as (a, b) */
/*    (a, b: t)            parses as (a, (b: t)) */
/*    a, b as t             parses as ((a, b) as t) */
/*    (a, b as t)      also parses as ((a, b) as t) */
/*    a, b | c, d            parses as ((a, b) | (c, d)) */
/*    (a, b | c, d)     also parses as ((a, b) | (c, d)) */
/*    (a: t, b)            parses as ((a: t), b) */
/*    (a: t1, b: t2)      parses as ((a: t), (b: t2)) */
/*    (a, b as nm: t)      parses as (((a, b) as nm): t) */
/*    (a, b :: c: t)       parses as (((a, b) :: c): t) */
/* */
/* Probably the most unexpected thing here is that 'as nm' binds the */
/* whole pattern to the left, whereas ': t' binds only the pattern */
/* immediately preceding in the tuple. */
/* */
/* Also, it is unexpected that '(a, b: t)' in a pattern (a, (b: 't)) binds differently to */
/* '(a, b: t)' in an expression ((a, b): 't). It's not that easy to solve that without */
/* duplicating the entire expression grammar, or making a fairly severe breaking change */
/* to the language. */
parenPattern:
  | parenPattern AS constrPattern
      { SynPat.As($1, $3, rhs2 parseState 1 3) }

  | parenPattern BAR parenPattern
      { let mBar = rhs parseState 2
        SynPat.Or($1, $3, rhs2 parseState 1 3, { BarRange = mBar }) }

  | tupleParenPatternElements
      { let pats, commas = $1
        let pats, commas = normalizeTuplePat pats commas
        let m = (rhs parseState 1, pats) ||> unionRangeWithListBy (fun p -> p.Range)
        SynPat.Tuple(false, List.rev pats, List.rev commas, m) }

  | conjParenPatternElements
      { SynPat.Ands(List.rev $1, rhs2 parseState 1 3) }

  | parenPattern COLON typeWithTypeConstraints %prec paren_pat_colon
      { let mLhs = lhs parseState
        SynPat.Typed($1, $3, mLhs) }

  | parenPattern COLON recover
      { let mColon = rhs parseState 2
        let ty = SynType.FromParseError(mColon.EndRange)
        SynPat.Typed($1, ty, unionRanges $1.Range mColon) }

  | attributes parenPattern %prec paren_pat_attribs
      { let mLhs = lhs parseState
        SynPat.Attrib($2, $1, mLhs) }

  | parenPattern COLON_COLON parenPattern
      { let mColonColon = rhs parseState 2
        SynPat.ListCons($1, $3, rhs2 parseState 1 3, { ColonColonRange = mColonColon }) }

  | constrPattern { $1 }

tupleParenPatternElements:
  | tupleParenPatternElements COMMA parenPattern
      { let pats, commas = $1
        let mComma = rhs parseState 2
        $3 :: pats, (mComma :: commas) }

  | parenPattern COMMA parenPattern
      { let mComma = rhs parseState 2
        [$3; $1], [mComma] }

  | tupleParenPatternElements COMMA ends_coming_soon_or_recover
        { let pats, commas = $1
          let commaRange = rhs parseState 2
          reportParseErrorAt commaRange (FSComp.SR.parsExpectingPatternInTuple())
          let pat2 = SynPat.Wild(commaRange.EndRange)
          pat2 :: pats, (commaRange :: commas) }

  | parenPattern COMMA ends_coming_soon_or_recover
      { let commaRange = rhs parseState 2
        reportParseErrorAt commaRange (FSComp.SR.parsExpectingPatternInTuple())
        let pat2 = SynPat.Wild(commaRange.EndRange)
        [pat2; $1], [commaRange] }

  | COMMA parenPattern
      { let commaRange = rhs parseState 1
        reportParseErrorAt commaRange (FSComp.SR.parsExpectingPatternInTuple())
        let pat1 = SynPat.Wild(commaRange.StartRange)
        [$2; pat1], [commaRange] }

  | COMMA ends_coming_soon_or_recover
      { let commaRange = rhs parseState 1
        if not $2 then reportParseErrorAt commaRange (FSComp.SR.parsExpectedPatternAfterToken ())
        let pat1 = SynPat.Wild(commaRange.StartRange)
        let pat2 = SynPat.Wild(commaRange.EndRange)
        [pat2; pat1], [commaRange] }

conjParenPatternElements:
  | conjParenPatternElements AMP parenPattern
      { $3 :: $1 }

  | parenPattern AMP parenPattern
      { $3 :: $1 :: [] }

recordPatternElementsAux: /* Fix 1190 */
  | recordPatternElement opt_seps
      { [$1], lhs parseState }

  | recordPatternElement seps recordPatternElementsAux
      { let r = $1
        let (rs, dropMark) = $3
        (r :: rs), lhs parseState }

recordPatternElement:
  | path EQUALS parenPattern
    { let mEquals = rhs parseState 2
      (List.frontAndBack $1.LongIdent, mEquals, $3) }

listPatternElements:
  | /* EMPTY */
      { [] }

  | parenPattern opt_seps
      { [$1] }

  | parenPattern seps listPatternElements
      { $1 :: $3 }

/* The lexfilter likes to insert OBLOCKBEGIN/OBLOCKEND pairs */
typedSequentialExprBlock:
  | OBLOCKBEGIN typedSequentialExpr oblockend
      { $2 }

  | OBLOCKBEGIN typedSequentialExpr recover
      { if not $3 then reportParseErrorAt (rhs parseState 3) (FSComp.SR.parsUnexpectedEndOfFileExpression())
        exprFromParseError $2 }

  | OBLOCKBEGIN oblockend
      { let m = rhs parseState 1
        reportParseErrorAt (rhs parseState 2) (FSComp.SR.parsExpectingExpression ())
        arbExpr ("typedSequentialExprBlock1", m.EndRange) }

  | typedSequentialExpr
      { $1 }

/* The lexfilter likes to insert OBLOCKBEGIN/OBLOCKEND pairs */
declExprBlock:
  | OBLOCKBEGIN typedSequentialExpr oblockend
      { $2 }

  | OBLOCKBEGIN oblockend
      { let m = rhs parseState 1
        reportParseErrorAt (rhs parseState 2) (FSComp.SR.parsExpectingExpression ())
        arbExpr ("declExprBlock1", m.EndRange) }

  | declExpr
      { $1 }

/* For some constructs the lex filter can't be sure to insert a matching OBLOCKEND, e.g. "function a -> b | c -> d" all in one line */
/* for these it only inserts a trailing ORIGHT_BLOCK_END */
typedSequentialExprBlockR:
  | typedSequentialExpr ORIGHT_BLOCK_END
    { fun _ -> $1 }

  | typedSequentialExpr
    { fun _ -> $1 }

  | recover
    { fun (mStart: range) -> arbExpr ("typedSequentialExprBlockR1", mStart.EndRange) }

typedSequentialExpr:
  | sequentialExpr COLON typeWithTypeConstraints
      { SynExpr.Typed($1, $3, unionRanges $1.Range $3.Range) }

  | sequentialExpr COLON recover
    { let mColon = rhs parseState 2
      let ty = SynType.FromParseError(mColon.EndRange)
      SynExpr.Typed($1, ty, unionRanges $1.Range mColon) }

  | sequentialExpr
    { $1 }

typedSequentialExprEOF:
  | typedSequentialExpr EOF
    { checkEndOfFileError $2; $1 }

sequentialExpr:
  | declExpr seps sequentialExpr
      { SynExpr.Sequential(DebugPointAtSequential.SuppressNeither, true, $1, $3, unionRanges $1.Range $3.Range) }

  | declExpr seps
      { $1 }

  | declExpr %prec SEMICOLON
      { $1 }

  | declExpr THEN sequentialExpr %prec prec_then_before
      { SynExpr.Sequential(DebugPointAtSequential.SuppressNeither, false, $1, $3, unionRanges $1.Range $3.Range) }

  | declExpr OTHEN OBLOCKBEGIN typedSequentialExpr oblockend %prec prec_then_before
      { SynExpr.Sequential(DebugPointAtSequential.SuppressNeither, false, $1, $4, unionRanges $1.Range $4.Range) }

  | hardwhiteLetBindings %prec prec_args_error
     { let hwlb, m, mIn = $1
       let mLetKwd, isUse = match hwlb with (BindingSetPreAttrs(m, _, isUse, _, _)) -> m, isUse
       let usedKeyword = if isUse then "use" else "let"
       reportParseErrorAt mLetKwd (FSComp.SR.parsExpectedExpressionAfterLet(usedKeyword, usedKeyword))
       let fauxRange = m.EndRange // zero width range at end of m
       mkLocalBindings (m, hwlb, mIn, arbExpr ("seqExpr", fauxRange)) }

/* Use this as the last terminal when performing error recovery */
/* The contract for using this is that (a) if EOF occurs then the */
/* the using production must report an error and (b) the using production */
/* can report an error anyway if it is helpful, e.g. "unclosed '('" (giving two errors) */
recover:
   | error
      { debugPrint("recovering via error"); true }

   | EOF
      { debugPrint("recovering via EOF"); false }

moreBinders:
  | AND_BANG headBindingPattern EQUALS typedSequentialExprBlock IN moreBinders %prec expr_let
     { let spBind = DebugPointAtBinding.Yes(rhs2 parseState 1 5) (* TODO Pretty sure this is wrong *)
       let mEquals = rhs parseState 3
       let m = unionRanges (rhs parseState 1) $4.Range
       let mIn = rhs parseState 5
       SynExprAndBang(spBind, $1, true, $2, $4, m, { EqualsRange = mEquals; InKeyword = Some mIn }) :: $6 }

  | OAND_BANG headBindingPattern EQUALS typedSequentialExprBlock hardwhiteDefnBindingsTerminator opt_OBLOCKSEP moreBinders %prec expr_let
     { let report, mIn, _ = $5
       report "and!" (rhs parseState 1)  // report unterminated error
       let spBind = DebugPointAtBinding.Yes(rhs2 parseState 1 5) (* TODO Pretty sure this is wrong *)
       let mEquals = rhs parseState 3
       let m = unionRanges (rhs parseState 1) $4.Range
       SynExprAndBang(spBind, $1, true, $2, $4, m, { EqualsRange = mEquals; InKeyword = mIn }) :: $7 }

  | %prec prec_no_more_attr_bindings
      { [] }

declExpr:
  | defnBindings IN typedSequentialExpr %prec expr_let
     { let mIn = rhs parseState 2 |> Some
       mkLocalBindings (unionRanges (rhs2 parseState 1 2) $3.Range, $1, mIn, $3) }

  | defnBindings IN error %prec expr_let
     { let mIn = rhs parseState 2 |> Some
       mkLocalBindings (rhs2 parseState 1 2, $1, mIn, arbExpr ("declExpr1", (rhs parseState 3))) }
/*
    FSComp.SR.parsNoMatchingInForLet() -- leave this in for now - it's an unused error string
*/

  | hardwhiteLetBindings typedSequentialExprBlock %prec expr_let
     { let hwlb, m, mIn = $1
       mkLocalBindings (unionRanges m $2.Range, hwlb, mIn, $2) }

  | hardwhiteLetBindings error %prec expr_let
     { let hwlb, m, mIn = $1
       reportParseErrorAt (match hwlb with (BindingSetPreAttrs(m, _, _, _, _)) -> m) (FSComp.SR.parsErrorInReturnForLetIncorrectIndentation())
       mkLocalBindings (m, hwlb, mIn, arbExpr ("declExpr2", (rhs parseState 2))) }

  | hardwhiteLetBindings OBLOCKSEP typedSequentialExprBlock %prec expr_let
     { let hwlb, m, mIn = $1
       mkLocalBindings (unionRanges m $3.Range, hwlb, mIn, $3) }

  | hardwhiteLetBindings OBLOCKSEP error %prec expr_let
     { let hwlb, m, mIn = $1
       //reportParseErrorAt (match hwlb with (BindingSetPreAttrs(m, _, _, _, _)) -> m) (FSComp.SR.parsErrorInReturnForLetIncorrectIndentation())
       mkLocalBindings (unionRanges m (rhs parseState 3), hwlb, mIn, arbExpr ("declExpr3", (rhs parseState 3))) }

  | hardwhiteDoBinding %prec expr_let
     { let (BindingSetPreAttrs(_, _, _, _, m)), e = $1
       SynExpr.Do(e, unionRanges (rhs parseState 1).StartRange e.Range) }

  | anonMatchingExpr %prec expr_function
      { $1 }

  | anonLambdaExpr %prec expr_fun
      { $1 }

  | MATCH typedSequentialExpr withClauses %prec expr_match
      { let mMatch = rhs parseState 1
        let mWith, (clauses, mLast) = $3
        let spBind = DebugPointAtBinding.Yes(unionRanges mMatch mWith)
        let trivia = { MatchKeyword = mMatch; WithKeyword = mWith }
        SynExpr.Match(spBind, $2, clauses, unionRanges mMatch mLast, trivia) }

  | MATCH typedSequentialExpr recover %prec expr_match
      { if not $3 then reportParseErrorAt (rhs parseState 1) (FSComp.SR.parsUnexpectedEndOfFileMatch())
        // Produce approximate expression during error recovery
        exprFromParseError $2 }

  | MATCH_BANG typedSequentialExpr withClauses %prec expr_match
      { let mMatch = (rhs parseState 1)
        let mWith, (clauses, mLast) = $3
        let spBind = DebugPointAtBinding.Yes(unionRanges mMatch mWith)
        let trivia = { MatchBangKeyword = mMatch; WithKeyword = mWith }
        SynExpr.MatchBang(spBind, $2, clauses, unionRanges mMatch mLast, trivia) }

  | MATCH_BANG typedSequentialExpr recover %prec expr_match
      { if not $3 then reportParseErrorAt (rhs parseState 1) (FSComp.SR.parsUnexpectedEndOfFileMatch())
        // Produce approximate expression during error recovery
        exprFromParseError $2 }

  | TRY typedSequentialExprBlockR withClauses %prec expr_try
      { let mTry = rhs parseState 1
        let expr = $2 mTry
        let spTry = DebugPointAtTry.Yes mTry
        let mWith, (clauses, mLast) = $3
        let spWith = DebugPointAtWith.Yes mWith
        let mTryToWith = unionRanges mTry mWith
        let mWithToLast = unionRanges mWith mLast
        let mTryToLast = unionRanges mTry mLast
        let trivia: SynExprTryWithTrivia =
            { TryKeyword = mTry
              TryToWithRange = mTryToWith
              WithKeyword = mWith
              WithToEndRange = mWithToLast }
        SynExpr.TryWith(expr, clauses, mTryToLast, spTry, spWith, trivia) }

  | TRY typedSequentialExprBlockR recover %prec expr_try
      { let mTry = rhs parseState 1
        let spTry = DebugPointAtTry.Yes mTry
        if not $3 then reportParseErrorAt mTry (FSComp.SR.parsUnexpectedEndOfFileTry ())
        let expr = $2 mTry
        let mExpr = expr.Range
        let mEnd = mExpr.EndRange
        let spWith = DebugPointAtWith.Yes mEnd
        let mWhole = unionRanges mTry mEnd
        let trivia: SynExprTryWithTrivia =
            { TryKeyword = mTry
              TryToWithRange = mWhole
              WithKeyword = mEnd
              WithToEndRange = mWhole }
        SynExpr.TryWith(expr, [], mWhole, spTry, spWith, trivia) }

  | TRY ORIGHT_BLOCK_END %prec expr_try
      { let mTry = rhs parseState 1
        let mExpr = mTry.EndRange
        let expr = arbExpr ("try1", mExpr)
        let spTry = DebugPointAtTry.Yes mTry
        let mWith, (clauses, mLast) = mExpr, ([], mExpr)
        reportParseErrorAt (rhs parseState 2) (FSComp.SR.parsExpectingExpression ())
        let spWith = DebugPointAtWith.Yes mWith
        let mTryToWith = unionRanges mTry mWith
        let mWithToLast = unionRanges mWith mLast
        let mTryToLast = unionRanges mTry mLast
        let trivia: SynExprTryWithTrivia =
            { TryKeyword = mTry
              TryToWithRange = mTryToWith
              WithKeyword = mWith
              WithToEndRange = mWithToLast }
        SynExpr.TryWith(expr, clauses, mTryToLast, spTry, spWith, trivia) }

  | TRY ORIGHT_BLOCK_END withClauses %prec expr_try
      { let mTry = rhs parseState 1
        let mExpr = mTry.EndRange
        let expr = arbExpr ("try2", mExpr)
        let spTry = DebugPointAtTry.Yes mTry
        let mWith, (clauses, mLast) = $3
        reportParseErrorAt (rhs parseState 2) (FSComp.SR.parsExpectingExpression ())
        let spWith = DebugPointAtWith.Yes mWith
        let mTryToWith = unionRanges mTry mWith
        let mWithToLast = unionRanges mWith mLast
        let mTryToLast = unionRanges mTry mLast
        let trivia: SynExprTryWithTrivia =
            { TryKeyword = mTry
              TryToWithRange = mTryToWith
              WithKeyword = mWith
              WithToEndRange = mWithToLast }
        SynExpr.TryWith(expr, clauses, mTryToLast, spTry, spWith, trivia) }

  | TRY typedSequentialExprBlockR FINALLY typedSequentialExprBlock %prec expr_try
      { let mTry = rhs parseState 1
        let tryExpr = $2 mTry
        let spTry = DebugPointAtTry.Yes mTry
        let mFinally = rhs parseState 3
        let finallyExpr = $4
        let spFinally = DebugPointAtFinally.Yes mFinally
        let mTryToLast = unionRanges mTry finallyExpr.Range
        let trivia = { TryKeyword = mTry; FinallyKeyword = mFinally }
        SynExpr.TryFinally(tryExpr, finallyExpr, mTryToLast, spTry, spFinally, trivia) }

  | IF declExpr ifExprCases %prec expr_if
      { let mIf = rhs parseState 1
        $3 $2 mIf false }

  | IF declExpr recover %prec expr_if
      { errorR (Error(FSComp.SR.parsIncompleteIf (), rhs parseState 1))
        let ifExpr = $2
        let mIf = rhs parseState 1
        let mThen = ifExpr.Range.EndRange
        let m = unionRanges mIf mThen
        let spIfToThen = DebugPointAtBinding.Yes m
        let trivia = { IfKeyword = mIf; IsElif = false; ThenKeyword = mThen; ElseKeyword = None; IfToThenRange = m }
        SynExpr.IfThenElse($2, arbExpr ("if1", mThen), None, spIfToThen, true, m, trivia) }

  | IF recover %prec expr_if
      { errorR (Error(FSComp.SR.parsIncompleteIf (), rhs parseState 1))
        let m = rhs parseState 1
        let mEnd = m.EndRange
        let spIfToThen = DebugPointAtBinding.Yes mEnd
        let trivia = { IfKeyword = m; IsElif = false; ThenKeyword = m; ElseKeyword = None; IfToThenRange = m }
        SynExpr.IfThenElse(arbExpr ("if2", mEnd), arbExpr ("if3", mEnd), None, spIfToThen, true, m, trivia) }

  | LAZY declExpr %prec expr_lazy
      { SynExpr.Lazy($2, unionRanges (rhs parseState 1) $2.Range) }

  | ASSERT declExpr %prec expr_assert
      { SynExpr.Assert($2, unionRanges (rhs parseState 1) $2.Range) }

  | ASSERT %prec expr_assert
      { raiseParseErrorAt (rhs parseState 1) (FSComp.SR.parsAssertIsNotFirstClassValue()) }

  | OLAZY declExprBlock %prec expr_lazy
      { SynExpr.Lazy($2, unionRanges (rhs parseState 1) $2.Range) }

  | OASSERT declExprBlock %prec expr_assert
      { SynExpr.Assert($2, unionRanges (rhs parseState 1) $2.Range) }

  | OASSERT %prec expr_assert
      { raiseParseErrorAt (rhs parseState 1) (FSComp.SR.parsAssertIsNotFirstClassValue()) }

  | WHILE declExpr doToken typedSequentialExprBlock doneDeclEnd
      { let mWhile = rhs parseState 1
        let mWhileHeader = unionRanges mWhile $2.Range
        let spWhile = DebugPointAtWhile.Yes mWhileHeader
        SynExpr.While(spWhile, $2, $4, unionRanges mWhile $5) }

  | WHILE declExpr doToken typedSequentialExprBlock recover
      { let mWhile = rhs parseState 1
        if not $5 then reportParseErrorAt mWhile (FSComp.SR.parsUnexpectedEndOfFileWhile ())
        let mWhileHeader = unionRanges mWhile $2.Range
        let spWhile = DebugPointAtWhile.Yes mWhileHeader
        let mWhileAll = unionRanges mWhile $4.Range
        SynExpr.While(spWhile, $2, $4, mWhileAll) }

  | WHILE declExpr doToken error doneDeclEnd
      { let mWhile = rhs parseState 1
        let mExpr = $2.Range
        let mWhileHeader = unionRanges mWhile mExpr
        let spWhile = DebugPointAtWhile.Yes mWhileHeader
        let mWhileBodyArb = rhs parseState 4
        SynExpr.While(spWhile, $2, arbExpr ("whileBody1", mWhileBodyArb), unionRanges mWhile $5) }

  | WHILE declExpr recover
      { let mWhile = rhs parseState 1
        reportParseErrorAt mWhile (FSComp.SR.parsWhileDoExpected ())
        let mExpr = $2.Range
        let mWhileHeader = unionRanges mWhile mExpr
        let spWhile = DebugPointAtWhile.Yes mWhileHeader
        SynExpr.While(spWhile, $2, arbExpr ("whileBody2", mExpr.EndRange), mWhileHeader) }

  | WHILE recover
      { let mWhile = rhs parseState 1
        if not $2 then reportParseErrorAt mWhile (FSComp.SR.parsUnexpectedEndOfFileWhile ())
        let spWhile = DebugPointAtWhile.Yes mWhile
        let expr1 = arbExpr ("whileLoop1", mWhile.EndRange)
        let expr2 = arbExpr ("whileLoop2", mWhile.EndRange)
        SynExpr.While(spWhile, expr1, expr2, mWhile) }

  | WHILE error doneDeclEnd
      { let mWhile = rhs parseState 1
        let spWhile = DebugPointAtWhile.Yes mWhile
        let mWhileBodyArb = rhs parseState 2
        let expr1 = arbExpr ("whileGuard1", mWhile.EndRange)
        let expr2 = arbExpr ("whileBody3", mWhileBodyArb.EndRange)
        SynExpr.While(spWhile, expr1, expr2, unionRanges mWhile $3) }

  | FOR forLoopBinder doToken typedSequentialExprBlock doneDeclEnd
      { let mFor = rhs parseState 1
        let mDo = rhs parseState 3
        let spFor = DebugPointAtFor.Yes mFor
        let (pat, expr, _, spIn) = $2
        SynExpr.ForEach(spFor, spIn, SeqExprOnly false, true, pat, expr, $4, unionRanges mFor $5) }

  | FOR forLoopBinder doToken typedSequentialExprBlock ends_coming_soon_or_recover
      { let mFor = rhs parseState 1
        if not $5 then reportParseErrorAt mFor (FSComp.SR.parsUnexpectedEndOfFileFor ())
        let spFor = DebugPointAtFor.Yes mFor
        let (pat, expr, _, spIn) = $2
        SynExpr.ForEach(spFor, spIn, SeqExprOnly false, true, pat, expr, $4, unionRanges mFor $4.Range) }

  | FOR forLoopBinder doToken error doneDeclEnd
      { let mFor = rhs parseState 1
        let spFor = DebugPointAtFor.Yes mFor
        let (pat, expr, _, spIn) = $2
        let bodyExpr = arbExpr ("forLoopBody2a", rhs parseState 4)
        SynExpr.ForEach(spFor, spIn, SeqExprOnly false, true, pat, expr, bodyExpr, unionRanges mFor $5) }

  | FOR forLoopBinder doToken ends_coming_soon_or_recover
      { let mFor = rhs parseState 1
        if not $4 then reportParseErrorAt mFor (FSComp.SR.parsExpectedExpressionAfterToken ())
        let spFor = DebugPointAtFor.Yes mFor
        let (pat, expr, _, spIn) = $2
        let mDo = rhs parseState 3
        let bodyExpr = arbExpr ("forLoopBody2", mDo.EndRange)
        SynExpr.ForEach(spFor, spIn, SeqExprOnly false, true, pat, expr, bodyExpr, unionRanges mFor mDo) }

  | FOR forLoopBinder ends_coming_soon_or_recover
      { let mFor = rhs parseState 1
        let (pat, expr, ok, spIn) = $2
        if not $3 then reportParseErrorAt mFor (FSComp.SR.parsForDoExpected ())
        let spFor = DebugPointAtFor.Yes mFor
        let mExpr = expr.Range
        let mForLoopBodyArb = mExpr.EndRange
        let bodyExpr = arbExpr ("forLoopBody1", mForLoopBodyArb)
        SynExpr.ForEach(spFor, spIn, SeqExprOnly false, true, pat, expr, bodyExpr, unionRanges mFor mForLoopBodyArb) }

  | FOR forLoopBinder opt_OBLOCKSEP arrowThenExprR %prec expr_let
     { let mFor = rhs parseState 1
       let spFor = DebugPointAtFor.Yes mFor
       let (pat, expr, _, spIn) = $2
       SynExpr.ForEach(spFor, spIn, SeqExprOnly true, true, pat, expr, $4, unionRanges mFor $4.Range) }

  | FOR forLoopRange doToken typedSequentialExprBlock doneDeclEnd
      { let mFor = rhs parseState 1
        let spFor = DebugPointAtFor.Yes mFor
        let (a, b, c, d, exprTo, spTo) = $2
        SynExpr.For(spFor, spTo, a, b, c, d, exprTo, $4, unionRanges mFor $5) }

  | FOR forLoopRange doToken typedSequentialExprBlock recover
      { let mFor = rhs parseState 1
        if not $5 then reportParseErrorAt mFor (FSComp.SR.parsUnexpectedEndOfFileFor ())
        let spFor = DebugPointAtFor.Yes mFor
        let (a, b, c, d, exprTo, spTo) = $2
        SynExpr.For(spFor, spTo, a, b, c, d, exprTo, $4, unionRanges mFor $4.Range) }

  | FOR forLoopRange doToken error doneDeclEnd
      { let mFor = rhs parseState 1
        let spFor = DebugPointAtFor.Yes mFor
        let (a, b, c, d, exprTo, spTo) = $2
        let mForLoopBodyArb = rhs parseState 4
        let bodyExpr = arbExpr ("declExpr11", mForLoopBodyArb)
        SynExpr.For(spFor, spTo, a, b, c, d, exprTo, bodyExpr, unionRanges mFor $5) }

  | FOR forLoopRange doToken recover
      { let mFor = rhs parseState 1
        if not $4 then reportParseErrorAt mFor (FSComp.SR.parsUnexpectedEndOfFileFor ())
        let spFor = DebugPointAtFor.Yes mFor
        let (a, b, c, d, exprTo, spTo) = $2
        let mDo = rhs parseState 3
        let bodyExpr = arbExpr ("declExpr11", mDo.EndRange)
        SynExpr.For(spFor, spTo, a, b, c, d, exprTo, bodyExpr, rhs2 parseState 1 3) }

  | FOR forLoopRange recover
      { let mFor = rhs parseState 1
        if not $3 then reportParseErrorAt mFor (FSComp.SR.parsUnexpectedEndOfFileFor ())
        let spFor = DebugPointAtFor.Yes mFor
        let (a, b, c, d, exprTo, spTo) = $2
        let mExpr = exprTo.Range
        let bodyExpr = arbExpr ("declExpr11", mExpr.EndRange)
        SynExpr.For(spFor, spTo, a, b, c, d, exprTo, bodyExpr, unionRanges mFor mExpr) }

  | FOR error doToken typedSequentialExprBlock doneDeclEnd
      { let mFor = rhs parseState 1
        let spToFake = DebugPointAtInOrTo.Yes mFor
        let spFor = DebugPointAtFor.Yes mFor
        let expr1 = arbExpr ("startLoopRange1", mFor)
        let expr2 = arbExpr ("endLoopRange1", rhs parseState 3)
        SynExpr.For(spFor, spToFake, mkSynId mFor "_loopVar", None, expr1, true, expr2, $4, unionRanges mFor $4.Range) }

  | FOR ends_coming_soon_or_recover
      { reportParseErrorAt (rhs parseState 2) (FSComp.SR.parsIdentifierExpected())
        arbExpr ("declExpr12", (rhs parseState 1)) }

  | FOR parenPattern error doneDeclEnd
      { reportParseErrorAt (rhs parseState 3) (FSComp.SR.parsInOrEqualExpected())
        let mFor = rhs parseState 1
        let spFor = DebugPointAtFor.Yes mFor
        let spInFake = DebugPointAtInOrTo.Yes mFor
        let mForLoopBodyArb = rhs parseState 4
        let mForLoopAll = rhs2 parseState 1 4
        SynExpr.ForEach(spFor, spInFake, SeqExprOnly false, true, $2, arbExpr ("forLoopCollection", mFor), arbExpr ("forLoopBody3", mForLoopBodyArb), mForLoopAll) }

  | FOR parenPattern recover
      { if not $3 then reportParseErrorAt (rhs parseState 1) (FSComp.SR.parsUnexpectedEndOfFileFor())
        let mFor = rhs parseState 1
        let mIn = rhs parseState 1
        let spFor = DebugPointAtFor.Yes mFor
        let spIn = DebugPointAtInOrTo.Yes mIn
        let mForLoopBodyArb = (rhs parseState 2).EndRange
        let mForLoopAll = rhs2 parseState 1 2
        exprFromParseError (SynExpr.ForEach(spFor, spIn, SeqExprOnly false, true, $2, arbExpr ("forLoopCollection", mFor), arbExpr ("forLoopBody3", mForLoopBodyArb), mForLoopAll)) }

  | YIELD declExpr
     { SynExpr.YieldOrReturn(($1, not $1), $2, unionRanges (rhs parseState 1) $2.Range) }

  | YIELD_BANG declExpr
     { SynExpr.YieldOrReturnFrom(($1, not $1), $2, unionRanges (rhs parseState 1) $2.Range) }

  | YIELD recover
     { let mYieldAll = rhs parseState 1
       SynExpr.YieldOrReturn(($1, not $1), arbExpr ("yield", mYieldAll), mYieldAll) }

  | YIELD_BANG recover
     { let mYieldAll = rhs parseState 1
       SynExpr.YieldOrReturnFrom(($1, not $1), arbExpr ("yield!", mYieldAll), mYieldAll) }

  | BINDER headBindingPattern EQUALS typedSequentialExprBlock IN opt_OBLOCKSEP moreBinders typedSequentialExprBlock %prec expr_let
     { let spBind = DebugPointAtBinding.Yes(rhs2 parseState 1 5)
       let mEquals = rhs parseState 3
       let m = unionRanges (rhs parseState 1) $8.Range
       let trivia: SynExprLetOrUseBangTrivia = { EqualsRange = Some mEquals }
       SynExpr.LetOrUseBang(spBind, ($1 = "use"), true, $2, $4, $7, $8, m, trivia) }

  | OBINDER headBindingPattern EQUALS typedSequentialExprBlock hardwhiteDefnBindingsTerminator opt_OBLOCKSEP moreBinders typedSequentialExprBlock %prec expr_let
     { let report, mIn, _ = $5
       report (if $1 = "use" then "use!" else "let!") (rhs parseState 1)  // report unterminated error
       let spBind = DebugPointAtBinding.Yes(unionRanges (rhs parseState 1) $4.Range)
       let mEquals = rhs parseState 3
       let m = unionRanges (rhs parseState 1) $8.Range
       let trivia: SynExprLetOrUseBangTrivia = { EqualsRange = Some mEquals }
       SynExpr.LetOrUseBang(spBind, ($1 = "use"), true, $2, $4, $7, $8, m, trivia) }

  | OBINDER headBindingPattern EQUALS typedSequentialExprBlock hardwhiteDefnBindingsTerminator opt_OBLOCKSEP error %prec expr_let
     { // error recovery that allows intellisense when writing incomplete computation expressions
       let spBind = DebugPointAtBinding.Yes(unionRanges (rhs parseState 1) $4.Range)
       let mEquals = rhs parseState 3
       let mAll = unionRanges (rhs parseState 1) (rhs parseState 7)
       let m = $4.Range.EndRange // zero-width range
       let trivia: SynExprLetOrUseBangTrivia = { EqualsRange = Some mEquals }
       SynExpr.LetOrUseBang(spBind, ($1 = "use"), true, $2, $4, [], SynExpr.ImplicitZero m, mAll, trivia) }

  | DO_BANG typedSequentialExpr IN opt_OBLOCKSEP typedSequentialExprBlock %prec expr_let
     { let spBind = DebugPointAtBinding.NoneAtDo
       let trivia: SynExprLetOrUseBangTrivia = { EqualsRange = None }
       SynExpr.LetOrUseBang(spBind, false, true, SynPat.Const(SynConst.Unit, $2.Range), $2, [], $5, unionRanges (rhs parseState 1) $5.Range, trivia) }

  | ODO_BANG typedSequentialExprBlock hardwhiteDefnBindingsTerminator %prec expr_let
     { SynExpr.DoBang($2, unionRanges (rhs parseState 1) $2.Range) }

  | FIXED declExpr
     { SynExpr.Fixed($2, (unionRanges (rhs parseState 1) $2.Range)) }

  | RARROW typedSequentialExprBlockR
     { errorR(Error(FSComp.SR.parsArrowUseIsLimited(), lhs parseState))
       let mArrow = rhs parseState 1
       let expr = $2 mArrow
       SynExpr.YieldOrReturn((true, true), expr, (unionRanges mArrow expr.Range)) }

  | declExpr COLON_QMARK typ
      { SynExpr.TypeTest($1, $3, unionRanges $1.Range $3.Range) }

  | declExpr COLON_QMARK recover
      { let mColon = rhs parseState 2
        let ty = SynType.FromParseError(mColon.EndRange)
        SynExpr.TypeTest($1, ty, unionRanges $1.Range mColon) }

  | declExpr COLON_GREATER typ
      { SynExpr.Upcast($1, $3, unionRanges $1.Range $3.Range) }

  | declExpr COLON_GREATER recover
      { let mOp = rhs parseState 2
        let ty = SynType.FromParseError(mOp.EndRange)
        SynExpr.Upcast($1, ty, unionRanges $1.Range mOp) }

  | declExpr COLON_QMARK_GREATER typ
     { SynExpr.Downcast($1, $3, unionRanges $1.Range $3.Range) }

  | declExpr COLON_QMARK_GREATER recover
      { let mOp = rhs parseState 2
        let ty = SynType.FromParseError(mOp.EndRange)
        SynExpr.Downcast($1, ty, unionRanges $1.Range mOp) }

  | declExpr COLON_EQUALS declExpr
     { mkSynInfix (rhs parseState 2) $1 ":=" $3 }

  | minusExpr LARROW declExprBlock
     { mkSynAssign $1 $3 }

  | tupleExpr %prec expr_tuple
     { let exprs, commas = $1
       let m = unionRanges exprs.Head.Range (List.last exprs).Range
       SynExpr.Tuple(false, List.rev exprs, List.rev commas, m) }

  | declExpr JOIN_IN declExpr
     { SynExpr.JoinIn($1, rhs parseState 2, $3, unionRanges $1.Range $3.Range) }

  | declExpr JOIN_IN ends_coming_soon_or_recover
     { let mOp = rhs parseState 2
       reportParseErrorAt mOp (FSComp.SR.parsUnfinishedExpression "in")
       mkSynInfix mOp $1 "@in" (arbExpr ("declExprInfixJoinIn", mOp.EndRange)) }

  | declExpr BAR_BAR declExpr
     { mkSynInfix (rhs parseState 2) $1 "||" $3 }

  | declExpr BAR_BAR ends_coming_soon_or_recover
     { let mOp = rhs parseState 2
       reportParseErrorAt mOp (FSComp.SR.parsUnfinishedExpression "||")
       mkSynInfix mOp $1 "||" (arbExpr ("declExprInfixBarBar", mOp.EndRange)) }

  | declExpr INFIX_BAR_OP declExpr
     { mkSynInfix (rhs parseState 2) $1 $2 $3 }

  | declExpr INFIX_BAR_OP ends_coming_soon_or_recover
     { let mOp = rhs parseState 2
       reportParseErrorAt mOp (FSComp.SR.parsUnfinishedExpression $2)
       mkSynInfix mOp $1 $2 (arbExpr ("declExprInfixBarOp", mOp.EndRange)) }

  | declExpr OR declExpr
     { mkSynInfix (rhs parseState 2) $1 "or" $3 }

  | declExpr OR ends_coming_soon_or_recover
     { reportParseErrorAt (rhs parseState 2) (FSComp.SR.parsUnfinishedExpression "or")
       mkSynInfix (rhs parseState 2) $1 "or" (arbExpr ("declExprInfixOr", (rhs parseState 3).StartRange)) }

  | declExpr AMP declExpr
     { mkSynInfix (rhs parseState 2) $1 "&" $3 }

  | declExpr AMP ends_coming_soon_or_recover
     { let mOp = rhs parseState 2
       reportParseErrorAt mOp (FSComp.SR.parsUnfinishedExpression "&")
       mkSynInfix mOp $1 "&" (arbExpr ("declExprInfixAmp", mOp.EndRange)) }

  | declExpr AMP_AMP declExpr
     { mkSynInfix (rhs parseState 2) $1 "&&" $3 }

  | declExpr AMP_AMP ends_coming_soon_or_recover
     { let mOp = rhs parseState 2
       reportParseErrorAt mOp (FSComp.SR.parsUnfinishedExpression "&&")
       mkSynInfix mOp $1 "&&" (arbExpr ("declExprInfixAmpAmp", mOp.EndRange)) }

  | declExpr INFIX_AMP_OP declExpr
     { mkSynInfix (rhs parseState 2) $1 $2 $3 }

  | declExpr INFIX_AMP_OP ends_coming_soon_or_recover
     { let mOp = rhs parseState 2
       reportParseErrorAt mOp (FSComp.SR.parsUnfinishedExpression $2)
       mkSynInfix mOp $1 $2 (arbExpr ("declExprInfixAmpOp", (rhs parseState 3).StartRange)) }

  | declExpr EQUALS declExpr
     { mkSynInfix (rhs parseState 2) $1 "=" $3 }

  | declExpr EQUALS ends_coming_soon_or_recover
     { let mOp = rhs parseState 2
       reportParseErrorAt mOp (FSComp.SR.parsUnfinishedExpression "=")
       mkSynInfix mOp $1 "=" (arbExpr ("declExprInfixEquals", mOp.EndRange)) }

  | declExpr INFIX_COMPARE_OP declExpr
     { mkSynInfix (rhs parseState 2) $1 $2 $3 }

  | declExpr INFIX_COMPARE_OP ends_coming_soon_or_recover
     { let mOp = rhs parseState 2
       reportParseErrorAt mOp (FSComp.SR.parsUnfinishedExpression $2)
       mkSynInfix mOp $1 $2 (arbExpr ("declExprInfix", mOp.EndRange)) }

  | declExpr DOLLAR declExpr
     { mkSynInfix (rhs parseState 2) $1 "$" $3 }

  | declExpr DOLLAR ends_coming_soon_or_recover
     { let mOp = rhs parseState 2
       reportParseErrorAt mOp (FSComp.SR.parsUnfinishedExpression "$")
       mkSynInfix mOp $1 "$" (arbExpr ("declExprInfixDollar", mOp.EndRange)) }

  | declExpr LESS declExpr
     { mkSynInfix (rhs parseState 2) $1 "<" $3 }

  | declExpr LESS ends_coming_soon_or_recover
     { let mOp = rhs parseState 2
       reportParseErrorAt mOp (FSComp.SR.parsUnfinishedExpression "<")
       mkSynInfix mOp $1 "<" (arbExpr ("declExprInfixLess", mOp.EndRange)) }

  | declExpr GREATER declExpr
     { mkSynInfix (rhs parseState 2) $1 ">" $3 }

  | declExpr GREATER ends_coming_soon_or_recover
     { let mOp = rhs parseState 2
       reportParseErrorAt mOp (FSComp.SR.parsUnfinishedExpression ">")
       mkSynInfix mOp $1 ">" (arbExpr ("declExprInfixGreater", mOp.EndRange)) }

  | declExpr INFIX_AT_HAT_OP declExpr
     { mkSynInfix (rhs parseState 2) $1 $2 $3 }

  | declExpr INFIX_AT_HAT_OP ends_coming_soon_or_recover %prec infix_at_hat_op_binary
     { let mOp = rhs parseState 2
       reportParseErrorAt mOp (FSComp.SR.parsUnfinishedExpression $2)
       mkSynInfix mOp $1 $2 (arbExpr ("declExprInfix", mOp.EndRange)) }

  | declExpr PERCENT_OP declExpr
     { mkSynInfix (rhs parseState 2) $1 $2 $3 }

  | declExpr PERCENT_OP ends_coming_soon_or_recover
     { let mOp = rhs parseState 2
       reportParseErrorAt mOp (FSComp.SR.parsUnfinishedExpression $2)
       mkSynInfix mOp $1 $2 (arbExpr ("declExprInfixPercent", mOp.EndRange)) }

  | declExpr COLON_COLON declExpr
     { let mOp = rhs parseState 2
       let m = unionRanges $1.Range $3.Range
       let tupExpr = SynExpr.Tuple(false, [$1; $3], [mOp], m)
       let identExpr = mkSynOperator mOp "::"
       SynExpr.App(ExprAtomicFlag.NonAtomic, true, identExpr, tupExpr, m) }

  | declExpr COLON_COLON ends_coming_soon_or_recover
     { let mOp = rhs parseState 2
       let m = unionRanges $1.Range mOp
       reportParseErrorAt mOp (FSComp.SR.parsUnfinishedExpression "::")
       let identExpr = mkSynOperator mOp "::"
       let tupExpr = SynExpr.Tuple(false, [$1; (arbExpr ("declExprInfixColonColon", mOp.EndRange))], [mOp], m)
       SynExpr.App(ExprAtomicFlag.NonAtomic, true, identExpr, tupExpr, m) }

  | declExpr PLUS_MINUS_OP declExpr
     { mkSynInfix (rhs parseState 2) $1 $2 $3 }

  | declExpr PLUS_MINUS_OP ends_coming_soon_or_recover
     { let mOp = rhs parseState 2
       reportParseErrorAt mOp (FSComp.SR.parsUnfinishedExpression $2)
       mkSynInfix mOp $1 $2 (arbExpr ("declExprInfixPlusMinus", mOp.EndRange)) }

  | declExpr MINUS declExpr
     { mkSynInfix (rhs parseState 2) $1 "-" $3 }

  | declExpr MINUS ends_coming_soon_or_recover
      { let mOp = rhs parseState 2
        reportParseErrorAt mOp (FSComp.SR.parsUnfinishedExpression "-")
        mkSynInfix mOp $1 "-" (arbExpr ("declExprInfixMinus", mOp.EndRange)) }

  | declExpr STAR declExpr
     { mkSynInfix (rhs parseState 2) $1 "*" $3 }

  | declExpr STAR ends_coming_soon_or_recover
     { let mOp = rhs parseState 2
       reportParseErrorAt mOp (FSComp.SR.parsUnfinishedExpression "*")
       mkSynInfix mOp $1 "*" (arbExpr ("declExprInfixStar", mOp.EndRange)) }

  | declExpr INFIX_STAR_DIV_MOD_OP declExpr
     { mkSynInfix (rhs parseState 2) $1 $2 $3 }

  | declExpr INFIX_STAR_DIV_MOD_OP ends_coming_soon_or_recover
     { let mOp = rhs parseState 2
       reportParseErrorAt mOp (FSComp.SR.parsUnfinishedExpression $2)
       mkSynInfix mOp $1 $2 (arbExpr ("declExprInfixStarDivMod", mOp.EndRange)) }

  | declExpr INFIX_STAR_STAR_OP declExpr
     { mkSynInfix (rhs parseState 2) $1 $2 $3 }

  | declExpr INFIX_STAR_STAR_OP ends_coming_soon_or_recover
     { let mOp = rhs parseState 2
       reportParseErrorAt mOp (FSComp.SR.parsUnfinishedExpression $2)
       mkSynInfix mOp $1 $2 (arbExpr ("declExprInfixStarStar", mOp.EndRange)) }

  | declExpr DOT_DOT declExpr
      { let wholem = rhs2 parseState 1 3
        let mOperator = rhs parseState 2
        SynExpr.IndexRange(Some $1, mOperator, Some $3, rhs parseState 1, rhs parseState 3, wholem) }

  | declExpr DOT_DOT %prec open_range_expr
      { let wholem = rhs2 parseState 1 2
        let mOperator = rhs parseState 2
        SynExpr.IndexRange(Some $1, mOperator, None, rhs parseState 1, mOperator, wholem) }

  | DOT_DOT declExpr %prec open_range_expr
      { let wholem = rhs2 parseState 1 2
        let mOperator = rhs parseState 1
        SynExpr.IndexRange(None, mOperator, Some $2, mOperator, rhs parseState 2, wholem) }

  | STAR
      { let m = rhs parseState 1
        SynExpr.IndexRange(None, m, None, m, m, m) }

  | minusExpr %prec expr_prefix_plus_minus { $1 }

dynamicArg:
  | IDENT
      { let m = rhs parseState 1
        SynExpr.Ident(Ident($1, m)) }

  | LPAREN typedSequentialExpr rparen
      { let lpr = rhs parseState 1
        let rpr = rhs parseState 3
        let m = unionRanges lpr rpr
        SynExpr.Paren($2, lpr, Some rpr, m) }

withClauses:
  | WITH withPatternClauses
      { rhs parseState 1, $2 }

  | OWITH withPatternClauses OEND
      { rhs parseState 1, $2 }

  | OWITH withPatternClauses recover
      { if not $3 then reportParseErrorAt (rhs parseState 1) (FSComp.SR.parsUnexpectedEndOfFileWith())
        rhs parseState 1, $2 }

  | OWITH recover
      { let mWith = rhs parseState 1
        if not $2 then reportParseErrorAt mWith (FSComp.SR.parsUnexpectedEndOfFileWith ())
        mWith, ([], mWith.EndRange) }

withPatternClauses:
  | patternClauses
      { $1 None }

  | BAR patternClauses
      { let mBar = rhs parseState 1 |> Some
        $2 mBar }

  | BAR error
      { // silent recovery
        let mLast = rhs parseState 1
        [], mLast }

  | error
      { // silent recovery
        let mLast = rhs parseState 1
        [], mLast }


patternAndGuard:
  | parenPattern patternGuard
      { $1, $2 }

patternClauses:
  | patternAndGuard patternResult %prec prec_pat_pat_action
     { let pat, guard = $1
       let mArrow, resultExpr = $2
       let mLast = resultExpr.Range
       let m = unionRanges resultExpr.Range pat.Range
       fun mBar ->
           [SynMatchClause(pat, guard, resultExpr, m, DebugPointAtTarget.Yes, { ArrowRange = Some mArrow; BarRange = mBar })], mLast }

  | patternAndGuard patternResult BAR patternClauses
     { let pat, guard = $1
       let mArrow, resultExpr = $2
       let mNextBar = rhs parseState 3 |> Some
       let clauses, mLast = $4 mNextBar
       let m = unionRanges resultExpr.Range pat.Range
       fun mBar ->
           (SynMatchClause(pat, guard, resultExpr, m, DebugPointAtTarget.Yes, { ArrowRange = Some mArrow; BarRange = mBar }) :: clauses), mLast }

  | patternAndGuard error BAR patternClauses
     { let pat, guard = $1
       let mNextBar = rhs parseState 3 |> Some
       let clauses, mLast = $4 mNextBar
       let patm = pat.Range
       let m = guard |> Option.map (fun e -> unionRanges patm e.Range) |> Option.defaultValue patm
       fun _mBar ->
           (SynMatchClause(pat, guard, arbExpr ("patternClauses1", m.EndRange), m, DebugPointAtTarget.Yes, SynMatchClauseTrivia.Zero) :: clauses), mLast }

  | patternAndGuard patternResult BAR recover
     { let pat, guard = $1
       let mArrow, resultExpr = $2
       let mLast = rhs parseState 3
       let m = unionRanges resultExpr.Range pat.Range
       fun mBar ->
           [SynMatchClause(pat, guard, resultExpr, m, DebugPointAtTarget.Yes, { ArrowRange = Some mArrow; BarRange = mBar })], mLast }

  | patternAndGuard patternResult recover
     { let pat, guard = $1
       let mArrow, resultExpr = $2
       let m = unionRanges resultExpr.Range pat.Range
       fun mBar ->
           [SynMatchClause(pat, guard, resultExpr, m, DebugPointAtTarget.Yes, { ArrowRange = Some mArrow; BarRange = mBar })], m }

  | patternAndGuard recover
     { let pat, guard = $1
       let patm = pat.Range
       let m = guard |> Option.map (fun e -> unionRanges patm e.Range) |> Option.defaultValue patm
       fun mBar ->
           [SynMatchClause(pat, guard, arbExpr ("patternClauses2", m.EndRange), m, DebugPointAtTarget.Yes, { ArrowRange = None; BarRange = mBar })], m }

patternGuard:
  | WHEN declExpr
     { Some $2 }

  | /* EMPTY */
     { None }

patternResult:
  | RARROW typedSequentialExprBlockR
      { let mArrow = rhs parseState 1
        let expr = $2 mArrow
        mArrow, expr }

ifExprCases:
  | ifExprThen ifExprElifs
      { let exprThen, mThen = $1
        let mElse, elseExpr = $2
        (fun exprGuard mIf isElif ->
            let mIfToThen = unionRanges mIf mThen
            let lastBranch: SynExpr = match elseExpr with None -> exprThen | Some e -> e
            let mIfToEndOfLastBranch = unionRanges mIf lastBranch.Range
            let spIfToThen = DebugPointAtBinding.Yes(mIfToThen)
            let trivia = { IfKeyword = mIf; IsElif = isElif; ThenKeyword = mThen; ElseKeyword = mElse; IfToThenRange = mIfToThen }
            SynExpr.IfThenElse(exprGuard, exprThen, elseExpr, spIfToThen, false, mIfToEndOfLastBranch, trivia)) }

ifExprThen:
  | THEN declExpr %prec prec_then_if
      { $2, rhs parseState 1 }

  | THEN recover %prec prec_then_if
      { let mThen = rhs parseState 1
        arbExpr ("ifThen1", mThen.EndRange), mThen }

  | OTHEN typedSequentialExprBlock %prec prec_then_if
      { $2, rhs parseState 1 }

  | OTHEN recover %prec prec_then_if
      { let mThen = rhs parseState 1
        arbExpr ("ifThen2", mThen.EndRange), mThen }

ifExprElifs:
  | /* EMPTY */
      { None, None }

  | ELSE declExpr
      { let mElse = rhs parseState 1
        Some mElse, Some $2 }

  | OELSE typedSequentialExprBlock
      { let mElse = rhs parseState 1
        Some mElse, Some $2 }

  | ELIF declExpr ifExprCases
      { let mElif = rhs parseState 1
        // verify if `ELIF` is not a merged token
        let length = mElif.EndColumn - mElif.StartColumn
        if length > 4 then
            let mElse = mkRange mElif.FileName (mkPos mElif.StartLine mElif.StartColumn) (mkPos mElif.StartLine (mElif.StartColumn + 4))
            let mIf = mkRange mElif.FileName (mkPos mElif.StartLine (mElif.EndColumn - 2)) (mkPos mElif.StartLine mElif.EndColumn)
            Some mElse, (Some($3 $2 mIf false))
        else
            None, Some($3 $2 mElif true) }

  | ELIF declExpr recover
      { if not $3 then reportParseErrorAt (rhs parseState 1) (FSComp.SR.parsUnexpectedEndOfFileElif())
        None, Some(exprFromParseError $2) }

tupleExpr:
  | tupleExpr COMMA declExpr
      { let exprs, commas = $1
        $3 :: exprs, (rhs parseState 2 :: commas) }

  | tupleExpr COMMA ends_coming_soon_or_recover
      { let commaRange = rhs parseState 2
        if not $3 then reportParseErrorAt commaRange (FSComp.SR.parsExpectedExpressionAfterToken ())
        let exprs, commas = $1
        arbExpr ("tupleExpr1", commaRange.EndRange) :: exprs, commaRange :: commas }

  | tupleExpr COMMA COMMA declExpr
      { let exprs, commas = $1
        let mComma1 = rhs parseState 2
        let mComma2 = rhs parseState 3
        reportParseErrorAt mComma2 (FSComp.SR.parsExpectingExpression ())
        let expr = arbExpr ("tupleExpr2", mComma1.EndRange)
        $4 :: expr :: exprs, (mComma2 :: mComma1 :: commas) }

  | tupleExpr COMMA COMMA ends_coming_soon_or_recover
      { let exprs, commas = $1
        let mComma1 = rhs parseState 2
        let mComma2 = rhs parseState 3
        reportParseErrorAt mComma2 (FSComp.SR.parsExpectingExpression ())
        if not $4 then reportParseErrorAt mComma2 (FSComp.SR.parsExpectedExpressionAfterToken ())
        let expr1 = arbExpr ("tupleExpr3", mComma1.EndRange)
        let expr2 = arbExpr ("tupleExpr4", mComma2.EndRange)
        expr2 :: expr1 :: exprs, mComma2 :: mComma1 :: commas }

  | declExpr COMMA ends_coming_soon_or_recover
      { let commaRange = rhs parseState 2
        if not $3 then reportParseErrorAt commaRange (FSComp.SR.parsExpectedExpressionAfterToken ())
        [arbExpr ("tupleExpr5", commaRange.EndRange); $1], [commaRange] }

  | declExpr COMMA declExpr
      { [$3; $1], [rhs parseState 2] }

  | declExpr COMMA COMMA ends_coming_soon_or_recover
      { let mComma1 = rhs parseState 2
        let mComma2 = rhs parseState 3
        reportParseErrorAt mComma2 (FSComp.SR.parsExpectingExpression ())
        if not $4 then reportParseErrorAt mComma2 (FSComp.SR.parsExpectedExpressionAfterToken ())
        let expr1 = arbExpr ("tupleExpr6", mComma1.EndRange)
        let expr2 = arbExpr ("tupleExpr7", mComma2.EndRange)
        [expr2; expr1; $1], [mComma2; mComma1] }

  | declExpr COMMA COMMA declExpr
      { let mComma1 = rhs parseState 2
        let mComma2 = rhs parseState 3
        reportParseErrorAt mComma2 (FSComp.SR.parsExpectingExpression ())
        let expr = arbExpr ("tupleExpr8", mComma1.EndRange)
        [$4; expr; $1], [mComma2; mComma1] }

minusExpr:
  | INFIX_AT_HAT_OP minusExpr
    { if $1 <> "^" then reportParseErrorAt (rhs parseState 1) (FSComp.SR.parsInvalidPrefixOperator())
      let m = (rhs2 parseState 1 2)
      SynExpr.IndexFromEnd($2, m) }

  | MINUS minusExpr %prec expr_prefix_plus_minus
      { mkSynPrefix (rhs parseState 1) (unionRanges (rhs parseState 1) $2.Range) "~-" $2 }

  | PLUS_MINUS_OP minusExpr
      { if not (IsValidPrefixOperatorUse $1) then reportParseErrorAt $2.Range (FSComp.SR.parsInvalidPrefixOperator())
        mkSynPrefix (rhs parseState 1) (unionRanges (rhs parseState 1) $2.Range) ("~" + ($1)) $2 }

  | ADJACENT_PREFIX_OP minusExpr
      { if not (IsValidPrefixOperatorUse $1) then reportParseErrorAt $2.Range (FSComp.SR.parsInvalidPrefixOperator())
        mkSynPrefix (rhs parseState 1) (unionRanges (rhs parseState 1) $2.Range) ("~" + ($1)) $2 }

  | PERCENT_OP minusExpr
      { if not (IsValidPrefixOperatorUse $1) then reportParseErrorAt $2.Range (FSComp.SR.parsInvalidPrefixOperator())
        mkSynPrefix (rhs parseState 1) (unionRanges (rhs parseState 1) $2.Range) ("~" + ($1)) $2 }

  | AMP minusExpr
      { SynExpr.AddressOf(true, $2, rhs parseState 1, unionRanges (rhs parseState 1) $2.Range) }

  | AMP_AMP minusExpr
      { SynExpr.AddressOf(false, $2, rhs parseState 1, unionRanges (rhs parseState 1) $2.Range) }

  | NEW atomTypeNonAtomicDeprecated opt_HIGH_PRECEDENCE_APP atomicExprAfterType DOT atomicExprQualification
      { errorR (Error (FSComp.SR.parsNewExprMemberAccess (), rhs parseState 6))
        let newExpr = SynExpr.New(false, $2, $4, unionRanges (rhs parseState 1) $4.Range)
        $6 newExpr (lhs parseState) (rhs parseState 5) }

  | NEW atomTypeNonAtomicDeprecated opt_HIGH_PRECEDENCE_APP atomicExprAfterType
      { SynExpr.New(false, $2, $4, unionRanges (rhs parseState 1) $4.Range) }

  | NEW atomTypeNonAtomicDeprecated opt_HIGH_PRECEDENCE_APP error
      { SynExpr.New(false, $2, arbExpr ("minusExpr", (rhs parseState 4)), unionRanges (rhs parseState 1) ($2).Range) }

  | NEW error
      { arbExpr ("minusExpr2", (rhs parseState 1)) }

  | UPCAST minusExpr
      { SynExpr.InferredUpcast($2, unionRanges (rhs parseState 1) $2.Range) }

  | DOWNCAST minusExpr
      { SynExpr.InferredDowncast($2, unionRanges (rhs parseState 1) $2.Range) }

  | appExpr
      { $1 }

appExpr:
  | appExpr argExpr %prec expr_app
      { SynExpr.App(ExprAtomicFlag.NonAtomic, false, $1, $2, unionRanges $1.Range $2.Range) }

  | atomicExpr
      { let arg, _ = $1
        arg }

argExpr:
  | ADJACENT_PREFIX_OP atomicExpr
      { let arg2, hpa2 = $2
        if not (IsValidPrefixOperatorUse $1) then reportParseErrorAt arg2.Range (FSComp.SR.parsInvalidPrefixOperator())
        if hpa2 then reportParseErrorAt (rhs parseState 1) (FSComp.SR.parsSuccessiveArgsShouldBeSpacedOrTupled())
        mkSynPrefix (rhs parseState 1) (unionRanges (rhs parseState 1) arg2.Range) ("~" + ($1)) arg2 }

   | atomicExpr
      { let arg, hpa = $1
        if hpa then reportParseErrorAt arg.Range (FSComp.SR.parsSuccessiveArgsShouldBeSpacedOrTupled())
        arg }

atomicExpr:
  | UNDERSCORE DOT atomicExpr %prec dot_lambda
      { let arg1 = rhs parseState 1
        let arg2 = rhs parseState 2
        parseState.LexBuffer.CheckLanguageFeatureAndRecover LanguageFeature.AccessorFunctionShorthand (unionRanges arg1 arg2)
        let arg3, hpa = $3
        let trivia: SynExprDotLambdaTrivia = { UnderscoreRange = arg1; DotRange = arg2 }
        SynExpr.DotLambda(arg3, unionRanges arg1 arg3.Range, trivia), false }
        
  | atomicExpr HIGH_PRECEDENCE_BRACK_APP atomicExpr
      { let arg1, _ = $1
        let arg2, hpa = $3
        SynExpr.App(ExprAtomicFlag.Atomic, false, arg1, arg2, unionRanges arg1.Range arg2.Range), hpa }

  | atomicExpr HIGH_PRECEDENCE_PAREN_APP atomicExpr
      { let arg1, _ = $1
        let arg2, _ = $3
        SynExpr.App(ExprAtomicFlag.Atomic, false, arg1, arg2, unionRanges arg1.Range arg2.Range), true }

  | atomicExpr HIGH_PRECEDENCE_TYAPP typeArgsActual
      { let arg1, _ = $1
        let mLessThan, mGreaterThan, _, args, commas, mTypeArgs = $3
        let mWholeExpr = unionRanges arg1.Range mTypeArgs
        SynExpr.TypeApp(arg1, mLessThan, args, commas, mGreaterThan, mTypeArgs, mWholeExpr), false }

  | PREFIX_OP atomicExpr
      { let arg2, hpa2 = $2
        if not (IsValidPrefixOperatorUse $1) then reportParseErrorAt arg2.Range (FSComp.SR.parsInvalidPrefixOperator())
        mkSynPrefixPrim (rhs parseState 1) (unionRanges (rhs parseState 1) arg2.Range) $1 arg2, hpa2 }

  | QUOTE ident
      { let id = mkSynId (lhs parseState) ($2).idText
        let typar = SynTypar(id, TyparStaticReq.None, false)
        let lhsm = rhs2 parseState 1 2
        SynExpr.Typar(typar, lhsm), false }

<<<<<<< HEAD

        
  | atomicExpr DOT atomicExprQualification 
      { let arg1, hpa1 = $1 
=======
  | RESERVED
      { arbExpr ("unfinished identifier", rhs parseState 1), false }

  | atomicExpr DOT atomicExprQualification
      { let arg1, hpa1 = $1
>>>>>>> e82744c2
        $3 arg1 (lhs parseState) (rhs parseState 2), hpa1 }

  | BASE DOT atomicExprQualification
      { let arg1 = SynExpr.Ident(ident("base", rhs parseState 1))
        $3 arg1 (lhs parseState) (rhs parseState 2), false }

  | QMARK nameop
      { let (SynIdent(ident, trivia)) = $2
        SynExpr.LongIdent(true, SynLongIdent([ident], [], [trivia]), None, rhs parseState 2), false }

  | atomicExpr QMARK dynamicArg
      { let m = rhs2 parseState 1 3
        let mQmark = rhs parseState 2
        let arg1, hpa1 = $1
        SynExpr.Dynamic(arg1, mQmark, $3, m), hpa1 }

  | GLOBAL
      { let m = rhs parseState 1
        let ident = ident(MangledGlobalName, m)
        SynExpr.LongIdent(false, SynLongIdent([ident], [], [Some(IdentTrivia.OriginalNotation "global")]), None, m), false }

  | identExpr
      { $1, false }

  | LBRACK listExprElements RBRACK
      { $2 (lhs parseState), false }

  | LBRACK listExprElements recover
      { reportParseErrorAt (rhs parseState 1) (FSComp.SR.parsUnmatchedBracket())
        exprFromParseError ($2 (rhs2 parseState 1 2)), false }

  | LBRACK error RBRACK
      { // silent recovery
        SynExpr.ArrayOrList(false, [ ], lhs parseState), false }

  | LBRACK recover
      { reportParseErrorAt (rhs parseState 1) (FSComp.SR.parsUnmatchedBracket())
        // silent recovery
        exprFromParseError (SynExpr.ArrayOrList(false, [ ], rhs parseState 1)), false }

  | STRUCT LPAREN tupleExpr rparen
      { let exprs, commas = $3
        let m = rhs2 parseState 1 4
        SynExpr.Tuple(true, List.rev exprs, List.rev commas, m), false }

  | STRUCT LPAREN tupleExpr recover
      { reportParseErrorAt (rhs parseState 2) (FSComp.SR.parsUnmatchedBracket())
        let exprs, commas = $3
        let m = (rhs parseState 1, exprs) ||> unionRangeWithListBy (fun e -> e.Range)
        SynExpr.Tuple(true, List.rev exprs, List.rev commas, m), false }

  | atomicExprAfterType
      { $1, false }

atomicExprQualification:
  | identOrOp
      { let idm = rhs parseState 1
        (fun e mLhs mDot -> mkSynDot mDot mLhs e $1) }

  | GLOBAL
      { (fun e mLhs mDot ->
            reportParseErrorAt (rhs parseState 3) (FSComp.SR.nrGlobalUsedOnlyAsFirstName())
            let fixedLhsm = mkRange mLhs.FileName mLhs.Start mDot.End // previous mLhs is wrong after 'recover'
            mkSynDotMissing mDot fixedLhsm e) }

  | /* empty */
      { (fun e mLhs mDot ->
            reportParseErrorAt mDot (FSComp.SR.parsMissingQualificationAfterDot())
            let fixedLhsm = mkRange mLhs.FileName mLhs.Start mDot.End // previous mLhs is wrong after 'recover'
            mkSynDotMissing mDot fixedLhsm e) }
  | recover
      { (fun e mLhs mDot ->
            reportParseErrorAt mDot (FSComp.SR.parsMissingQualificationAfterDot())
            let fixedLhsm = mkRange mLhs.FileName mLhs.Start mDot.End // previous mLhs is wrong after 'recover'
            // Include 'e' in the returned expression but throw it away
            mkSynDotMissing mDot fixedLhsm e) }
  | LPAREN COLON_COLON rparen DOT INT32
      { (fun e mLhs mDot ->
            if parseState.LexBuffer.ReportLibraryOnlyFeatures then libraryOnlyError(lhs parseState)
            SynExpr.LibraryOnlyUnionCaseFieldGet(e, mkSynCaseName mLhs opNameCons, (fst $5), mLhs)) }

  | LPAREN typedSequentialExpr rparen
      { let lpr = rhs parseState 1
        let rpr = rhs parseState 3
        (fun e mLhs mDot ->
            // Check for expr.(*)
            // Note that "*" is parsed as an expression (it is allowed in "foo.[3,*]")
            match $2 with
            | SynExpr.IndexRange(None, mOperator, None, _m1, _m2, _) ->
                mkSynDot mDot mLhs e (SynIdent(ident(CompileOpName "*", mOperator), Some(IdentTrivia.OriginalNotationWithParen(lpr, "*", rpr))))
            | _ ->
                if parseState.LexBuffer.SupportsFeature LanguageFeature.MLCompatRevisions then
                    mlCompatError (FSComp.SR.mlCompatMultiPrefixTyparsNoLongerSupported()) (lhs parseState)
                else
                    mlCompatWarning (FSComp.SR.parsParenFormIsForML()) (lhs parseState)
                mkSynDotParenGet mLhs mDot e $2) }

  | LBRACK typedSequentialExpr RBRACK
      { (fun e mLhs mDot -> mkSynDotBrackGet mLhs mDot e $2) }

  | LBRACK typedSequentialExpr recover
      { reportParseErrorAt (rhs parseState 1) (FSComp.SR.parsUnmatchedBracket())
        (fun e mLhs mDot -> exprFromParseError (mkSynDotBrackGet mLhs mDot e $2)) }

  | LBRACK error RBRACK
      { let mArg = rhs2 parseState 1 3
        (fun e mLhs mDot -> mkSynDotBrackGet mLhs mDot e (arbExpr ("indexerExpr1", mArg))) }

  | LBRACK recover
      { reportParseErrorAt (rhs parseState 1) (FSComp.SR.parsUnmatchedBracket())
        let mArg = (rhs parseState 1).EndRange
        (fun e mLhs mDot -> exprFromParseError (mkSynDotBrackGet mLhs mDot e (arbExpr ("indexerExpr2", mArg)))) }

/* the start of atomicExprAfterType must not overlap with the valid postfix tokens of the type syntax, e.g. new List<T>(...) */
atomicExprAfterType:
  | constant
      { SynExpr.Const(fst $1, snd $1) }

  | parenExpr
      { $1 }

  | braceExpr
      { $1 }

  | braceBarExpr
      { $1 }

  | interpolatedString
      { let parts, synStringKind = $1
        SynExpr.InterpolatedString(parts, synStringKind, rhs parseState 1) }

  | NULL
      { SynExpr.Null(lhs parseState) }

  | FALSE
      { SynExpr.Const(SynConst.Bool false, lhs parseState) }

  | TRUE
      { SynExpr.Const(SynConst.Bool true, lhs parseState) }

  | quoteExpr
      { $1 }

  | arrayExpr
      { $1 }

  | beginEndExpr
      { $1 }

beginEndExpr:
  | BEGIN typedSequentialExpr END
      { SynExpr.Paren($2, rhs parseState 1, Some(rhs parseState 3), rhs2 parseState 1 3) }

  | BEGIN typedSequentialExpr recover
      { reportParseErrorAt (rhs parseState 1) (FSComp.SR.parsUnmatchedBegin()); exprFromParseError $2 }

  | BEGIN error END
      { (* silent recovery *) arbExpr ("beginEndExpr", (lhs parseState)) }

  | BEGIN END
      { mkSynUnit (lhs parseState) }

quoteExpr:
  | LQUOTE typedSequentialExpr RQUOTE
      { if $1 <> $3 then reportParseErrorAt (rhs parseState 1) (FSComp.SR.parsMismatchedQuote(fst $1))
        (SynExpr.Quote(mkSynIdGet (lhs parseState) (CompileOpName (fst $1)), snd $1, $2, false, lhs parseState)) }

  | LQUOTE typedSequentialExpr recover
      { reportParseErrorAt (rhs parseState 1) (FSComp.SR.parsUnmatched(fst $1))
        let mExpr = rhs2 parseState 1 2
        exprFromParseError (SynExpr.Quote(mkSynIdGet (lhs parseState) (CompileOpName (fst $1)), snd $1, $2, false, mExpr)) }

  | LQUOTE error RQUOTE
      { (* silent recovery *) SynExpr.Quote(mkSynIdGet (lhs parseState) (CompileOpName (fst $1)), snd $1, arbExpr ("quoteExpr", (rhs parseState 2)), false, lhs parseState) }

  | LQUOTE recover
      { reportParseErrorAt (rhs parseState 1) (FSComp.SR.parsUnmatched(fst $1))
        exprFromParseError (SynExpr.Quote(mkSynIdGet (lhs parseState) (CompileOpName (fst $1)), snd $1, arbExpr ("quoteExpr2", (rhs parseState 1).EndRange), false, rhs parseState 1)) }

arrayExpr:
  | LBRACK_BAR arrayExprElements BAR_RBRACK
      { $2 (lhs parseState) }

  | LBRACK_BAR arrayExprElements recover
      { reportParseErrorAt (rhs parseState 1) (FSComp.SR.parsUnmatchedBracketBar())
        exprFromParseError ($2 (rhs2 parseState 1 2)) }

  | LBRACK_BAR error BAR_RBRACK
      { (* silent recovery *) SynExpr.ArrayOrList(true, [ ], lhs parseState) }

  | LBRACK_BAR recover
      { reportParseErrorAt (rhs parseState 1) (FSComp.SR.parsUnmatchedBracketBar())
        (* silent recovery *)
        exprFromParseError (SynExpr.ArrayOrList(true, [ ], rhs parseState 1)) }

parenExpr:
  | LPAREN rparen
      { SynExpr.Const(SynConst.Unit, (rhs2 parseState 1 2)) }

  | LPAREN parenExprBody rparen
      { let m = rhs2 parseState 1 3
        SynExpr.Paren($2 m, rhs parseState 1, Some(rhs parseState 3), m) }

  | LPAREN parenExprBody ends_other_than_rparen_coming_soon_or_recover
      { if not $3 then reportParseErrorAt (rhs parseState 1) (FSComp.SR.parsUnmatchedParen())
        let mLhs = unionRangeWithPos (rhs parseState 1) (rhs parseState 2).End
        SynExpr.Paren(exprFromParseError ($2 mLhs), rhs parseState 1, None, mLhs) }

  | LPAREN error rparen
      { // silent recovery
        SynExpr.Paren(arbExpr ("parenExpr1", (rhs parseState 1).EndRange), (rhs parseState 1), Some(rhs parseState 3), (rhs2 parseState 1 3)) }

  | LPAREN TYPE_COMING_SOON
      { reportParseErrorAt (rhs parseState 1) (FSComp.SR.parsUnmatchedParen())
        let mLhs = unionRangeWithPos (rhs parseState 1) (rhs parseState 2).Start
        arbExpr ("parenExpr2tcs", mLhs) }

  | LPAREN MODULE_COMING_SOON
      { reportParseErrorAt (rhs parseState 1) (FSComp.SR.parsUnmatchedParen())
        let mLhs = unionRangeWithPos (rhs parseState 1) (rhs parseState 2).Start
        arbExpr ("parenExpr2mcs", mLhs) }

  | LPAREN RBRACE_COMING_SOON
      { reportParseErrorAt (rhs parseState 1) (FSComp.SR.parsUnmatchedParen())
        let mLhs = unionRangeWithPos (rhs parseState 1) (rhs parseState 2).Start
        arbExpr ("parenExpr2rbcs", mLhs) }

  | LPAREN OBLOCKEND_COMING_SOON
      { let lparenRange = (rhs parseState 1)
        reportParseErrorAt lparenRange (FSComp.SR.parsUnmatchedParen())
        SynExpr.Paren(arbExpr ("parenExpr2obecs", lparenRange.EndRange), lparenRange, None, lparenRange) }

  | LPAREN recover %prec prec_atomexpr_lparen_error
      { reportParseErrorAt (rhs parseState 1) (FSComp.SR.parsUnmatchedParen())
        arbExpr ("parenExpr2", (lhs parseState)) }

        // This is really what we should be doing, but it fails because param info expects the range of the expression
        // to extend all the way over the "recover", to the end of the file if necessary
        //
        // let mLeftParen = rhs parseState 1
        //let mLhs = if $2 then unionRangeWithPos mLeftParen (rhs parseState 2).Start else mLeftParen
        //arbExpr ("parenExpr2", mLhs) }

  | LPAREN COMMA declExpr rparen
      { let mComma = rhs parseState 2
        let mLparen = rhs parseState 1
        let mRparen = rhs parseState 3
        let errorExpr = arbExpr ("tupleExpr3", mComma.EndRange)
        let mTuple = unionRanges mComma $3.Range
        let tupleExpr =
            match $3 with
            | SynExpr.Tuple(false, exprs, commas, m) ->
                SynExpr.Tuple(false, errorExpr :: exprs, mComma :: commas, mTuple)
            | expr -> SynExpr.Tuple(false, [errorExpr; expr], [mComma], mTuple)
        SynExpr.Paren(tupleExpr, mLparen, Some mRparen, rhs2 parseState 1 4) }

parenExprBody:
  | typars COLON LPAREN classMemberSpfn rparen typedSequentialExpr
      { (fun m -> SynExpr.TraitCall($1, $4, $6, m)) } /* disambiguate: x $a.id(x) */

  | typedSequentialExpr
      { (fun _m -> $1) }

  | inlineAssemblyExpr
      { $1 }

typars:
  | typar
      { SynType.Var($1, rhs parseState 1) }

  | LPAREN typarAlts rparen
      { let m = rhs2 parseState 1 3
        SynType.Paren($2, m) }

typarAlts:
  | typarAlts OR appType
      { let mOr = rhs parseState 2
        let m = unionRanges $1.Range $3.Range
        SynType.Or($1, $3, m, { OrKeyword = mOr }) }

  | typar
      { SynType.Var($1, rhs parseState 1) }

braceExpr:
  | LBRACE braceExprBody rbrace
     { let m, r = $2
       r (rhs2 parseState 1 3) }

  | LBRACE braceExprBody recover
     { reportParseErrorAt (rhs parseState 1) (FSComp.SR.parsUnmatchedBrace())
       let m, r = $2
       // Note, we can't use 'exprFromParseError' because the extra syntax node interferes with some syntax-directed transformations for computation expressions
       r (unionRanges (rhs parseState 1) m) }

  | LBRACE error rbrace
     { // silent recovery
       arbExpr ("braceExpr", rhs2 parseState 1 3) }

  | LBRACE recover
     { reportParseErrorAt (rhs parseState 1) (FSComp.SR.parsUnmatchedBrace())
       // Note, we can't use 'exprFromParseError' because the extra syntax node interferes with some syntax-directed transformations for computation expressions
       SynExpr.Record(None, None, [], rhs parseState 1) }

  | LBRACE rbrace
     { let m = rhs2 parseState 1 2
       SynExpr.Record(None, None, [], m) }

braceExprBody:
  | recdExpr
     { (lhs parseState), (fun m -> let a, b, c = $1 in SynExpr.Record(a, b, c, m)) }

  | objExpr
     { $1 }

  | computationExpr
     { $1 }

listExprElements:
  | sequentialExpr
     { (fun mLhs -> SynExpr.ArrayOrListComputed(false, $1, mLhs)) }

  |
     { (fun mLhs -> SynExpr.ArrayOrList(false, [ ], mLhs)) }

arrayExprElements:
  | sequentialExpr
     { (fun mLhs -> SynExpr.ArrayOrListComputed(true, $1, mLhs)) }

  |
     { (fun mLhs -> SynExpr.ArrayOrList(true, [ ], mLhs)) }

computationExpr:
  | sequentialExpr
     { $1.Range, (fun mLhs -> SynExpr.ComputationExpr(false, $1, mLhs)) }

arrowThenExprR:
  | RARROW typedSequentialExprBlockR
      { let mArrow = rhs parseState 1
        let expr = $2 mArrow
        SynExpr.YieldOrReturn((true, false), expr, unionRanges mArrow expr.Range) }

forLoopBinder:
  | parenPattern IN declExpr
     { $1, $3, true, DebugPointAtInOrTo.Yes(rhs parseState 2) }

  | parenPattern IN ends_coming_soon_or_recover
     { let mIn = rhs parseState 2
       if not $3 then reportParseErrorAt mIn (FSComp.SR.parsExpectedExpressionAfterToken ())
       $1, arbExpr ("forLoopBinder1", mIn.EndRange), false, DebugPointAtInOrTo.Yes mIn }

  | parenPattern ends_coming_soon_or_recover
     { let mPat = rhs parseState 1
       if not $2 then reportParseErrorAt mPat (FSComp.SR.parsInOrEqualExpected ())
       $1, arbExpr ("forLoopBinder2", mPat.EndRange), false, DebugPointAtInOrTo.Yes(rhs parseState 2) }

forLoopRange:
  | parenPattern EQUALS declExpr forLoopDirection declExpr
      { let mEquals = rhs parseState 2
        let spTo = DebugPointAtInOrTo.Yes(rhs parseState 4)
        idOfPat parseState (rhs parseState 1) $1, Some mEquals, $3, $4, $5, spTo }

forLoopDirection:
  | TO { true }

  | DOWNTO { false }

inlineAssemblyExpr:
  | HASH string opt_inlineAssemblyTypeArg optCurriedArgExprs optInlineAssemblyReturnTypes HASH
      { if parseState.LexBuffer.ReportLibraryOnlyFeatures then libraryOnlyWarning (lhs parseState)
        let (s, _), sm = $2, rhs parseState 2
        (fun m ->
            let ilInstrs = ParseAssemblyCodeInstructions s parseState.LexBuffer.ReportLibraryOnlyFeatures parseState.LexBuffer.LanguageVersion sm
            SynExpr.LibraryOnlyILAssembly(box ilInstrs, $3, List.rev $4, $5, m)) }

optCurriedArgExprs:
  | optCurriedArgExprs argExpr %prec expr_args
      { $2 :: $1 }

  | /* EMPTY */
      { [] }

opt_atomicExprAfterType:
  | /* EMPTY */
      { None }

  | atomicExprAfterType
      { Some($1) }

opt_inlineAssemblyTypeArg:
  | /* EMPTY */
      { [] }

  | typeKeyword LPAREN typ rparen
      { [$3] }

optInlineAssemblyReturnTypes:
  | /* EMPTY */
     { [] }

  | COLON typ
     { [$2] }

  | COLON LPAREN rparen
     { [] }

recdExpr:
  | INHERIT atomTypeNonAtomicDeprecated opt_HIGH_PRECEDENCE_APP opt_atomicExprAfterType recdExprBindings opt_seps_recd
     { let arg = match $4 with None -> mkSynUnit (lhs parseState) | Some e -> e
       let l = List.rev $5
       let dummyField = mkRecdField (SynLongIdent([], [], [])) // dummy identifier, it will be discarded
       let l = rebindRanges (dummyField, None, None) l $6
       let (SynExprRecordField(_, _, _, inheritsSep)) = List.head l
       let bindings = List.tail l
       (Some($2, arg, rhs2 parseState 2 4, inheritsSep, rhs parseState 1), None, bindings) }

  | recdExprCore
    { let a, b = $1
      None, a, b }

recdExprCore:
  | appExpr EQUALS declExprBlock recdExprBindings opt_seps_recd
     { match $1 with
       | LongOrSingleIdent(false, (SynLongIdent _ as f), None, m) ->
            let f = mkRecdField f
            let mEquals = rhs parseState 2
            let l = List.rev $4
            let l = rebindRanges (f, Some mEquals, Some $3) l $5
            (None, l)
       | _ -> raiseParseErrorAt (rhs parseState 2) (FSComp.SR.parsFieldBinding()) }

/*
    handles cases when identifier can start from the underscore
*/

  | UNDERSCORE
    { let m = rhs parseState 1
      reportParseErrorAt m (FSComp.SR.parsUnderscoreInvalidFieldName())
      reportParseErrorAt m (FSComp.SR.parsFieldBinding())
      let f = mkUnderscoreRecdField m
      (None, [ SynExprRecordField(f, None, None, None)  ]) }

  | UNDERSCORE EQUALS
    { let m = rhs parseState 1
      reportParseErrorAt m (FSComp.SR.parsUnderscoreInvalidFieldName())
      let f = mkUnderscoreRecdField m
      let mEquals = rhs parseState 2
      reportParseErrorAt (rhs2 parseState 1 2) (FSComp.SR.parsFieldBinding())

      (None, [ SynExprRecordField(f, Some mEquals, None, None) ]) }

  | UNDERSCORE EQUALS declExprBlock recdExprBindings opt_seps_recd
    { reportParseErrorAt (rhs parseState 1) (FSComp.SR.parsUnderscoreInvalidFieldName())
      let f = mkUnderscoreRecdField (rhs parseState 1)
      let mEquals = rhs parseState 2
      let l = List.rev $4
      let l = rebindRanges (f, Some mEquals, Some $3) l $5
      (None, l) }

/* handles case like {x with}  */
  | appExpr WITH recdBinding recdExprBindings opt_seps_recd
     { let l = List.rev $4
       let l = rebindRanges $3 l $5
       (Some($1, (rhs parseState 2, None)), l) }

  | appExpr OWITH opt_seps_recd OEND
     { (Some($1, (rhs parseState 2, None)), []) }

  | appExpr OWITH recdBinding recdExprBindings opt_seps_recd OEND
     { let l = List.rev $4
       let l = rebindRanges $3 l $5
       (Some($1, (rhs parseState 2, None)), l) }

opt_seps_recd:
  | seps_recd
     { Some $1 }

  | /* EMPTY */
     { None }

seps_recd:
  | OBLOCKSEP
     { (rhs parseState 1), None }

  | SEMICOLON
     { let m = (rhs parseState 1)
       m, Some m.End }

  | SEMICOLON OBLOCKSEP
     { (rhs2 parseState 1 2), Some (rhs parseState 1).End }

  | OBLOCKSEP SEMICOLON
     { (rhs2 parseState 1 2), Some (rhs parseState 2).End }


/* identifier can start from the underscore */
pathOrUnderscore :
  | path
    { mkRecdField $1 }

  | UNDERSCORE
    { let m = rhs parseState 1
      reportParseErrorAt m (FSComp.SR.parsUnderscoreInvalidFieldName())
      mkUnderscoreRecdField m }

recdExprBindings:
  | recdExprBindings seps_recd recdBinding
     { ($3, Some $2) :: $1 }

  | /* EMPTY */
     { [] }

recdBinding:
  | pathOrUnderscore EQUALS declExprBlock
     { let mEquals = rhs parseState 2
       ($1, Some mEquals, Some $3) }

  | pathOrUnderscore EQUALS
     { let mEquals = rhs parseState 2
       reportParseErrorAt (rhs parseState 1) (FSComp.SR.parsFieldBinding())
       ($1, Some mEquals, None) }

  | pathOrUnderscore EQUALS ends_coming_soon_or_recover
     { let mEquals = rhs parseState 2
       reportParseErrorAt (rhs parseState 1) (FSComp.SR.parsFieldBinding())
       ($1, Some mEquals, None) }

  | pathOrUnderscore
     { reportParseErrorAt (rhs parseState 1) (FSComp.SR.parsFieldBinding())
       ($1, None, None) }

  | pathOrUnderscore ends_coming_soon_or_recover
     { reportParseErrorAt (rhs parseState 1) (FSComp.SR.parsFieldBinding())
       ($1, None, None) }

/* There is a minor conflict between
       seq { new ty() }  // sequence expression with one very odd 'action' expression
  and
       { new ty() }   // object expression with no interfaces and no overrides
Hence we make sure the latter is not permitted by the grammar
*/
objExpr:
  | objExprBaseCall objExprBindings opt_OBLOCKSEP opt_objExprInterfaces
     { let mNewExpr = rhs parseState 1
       let fullRange = match $4 with [] -> (rhs parseState 1) | _ -> (rhs2 parseState 1 4)
       let mWithKwd, bindings, members = $2
       fullRange, (fun m -> let (a, b) = $1 in SynExpr.ObjExpr(a, b, Some mWithKwd, bindings, members, $4, mNewExpr, m)) }

  | objExprBaseCall opt_OBLOCKSEP objExprInterfaces
     { let mNewExpr = rhs parseState 1
       let fullRange = match $3 with [] -> (rhs parseState 1) | _ -> (rhs2 parseState 1 3)
       fullRange, (fun m -> let (a, b) = $1 in SynExpr.ObjExpr(a, b, None, [], [], $3, mNewExpr, m)) }

  | NEW atomTypeNonAtomicDeprecated
     { let mNewExpr = rhs parseState 1
       (rhs2 parseState 1 2), (fun m -> let (a, b) = $2, None in SynExpr.ObjExpr(a, b, None, [], [], [], mNewExpr, m)) }

objExprBaseCall:
  | NEW atomTypeNonAtomicDeprecated opt_HIGH_PRECEDENCE_APP atomicExprAfterType baseSpec
     { ($2, Some($4, Some($5))) }

  | NEW atomTypeNonAtomicDeprecated opt_HIGH_PRECEDENCE_APP atomicExprAfterType
     { ($2, Some($4, None)) }

  | NEW atomTypeNonAtomicDeprecated
     { $2, None }


opt_objExprBindings:
  | objExprBindings
     { let mWithKwd, bindings, members = $1
       Some mWithKwd, bindings, members }

  | /* EMPTY */
     { None, [], [] }

objExprBindings:
  | WITH localBindings
      { let mWithKwd = (rhs parseState 1)
        let _localBindingsLastRange, localBindingsBuilder = $2
        mWithKwd, (localBindingsBuilder PreXmlDoc.Empty [] None SynLeadingKeyword.Synthetic), [] }

  | OWITH localBindings OEND
      { let mWithKwd = (rhs parseState 1)
        let _localBindingsLastRange, localBindingsBuilder = $2
        mWithKwd, (localBindingsBuilder PreXmlDoc.Empty [] None SynLeadingKeyword.Synthetic), [] }

  | WITH objectImplementationBlock opt_declEnd
      { let mWithKwd = rhs parseState 1
        let memberDefns =
            $2 |>
            (List.choose (function
                              | (SynMemberDefn.Member _ | SynMemberDefn.GetSetMember _) as memberDefn -> Some memberDefn
                              | SynMemberDefn.AutoProperty(range = m) -> errorR(Error(FSComp.SR.parsIllegalMemberVarInObjectImplementation(), m)); None
                              | x -> errorR(Error(FSComp.SR.parsMemberIllegalInObjectImplementation(), x.Range)); None))
        mWithKwd, [], memberDefns }

objExprInterfaces:
  | objExprInterface opt_objExprInterfaces { $1 :: $2 }

opt_objExprInterfaces:
  | %prec prec_interfaces_prefix
     { [] }

  | objExprInterface opt_objExprInterfaces
     { $1 :: $2 }

  | error opt_objExprInterfaces
     { (* silent recovery *) $2 }

objExprInterface:
  | interfaceMember appType opt_objExprBindings opt_declEnd opt_OBLOCKSEP
    { let mWithKwd, bindings, members = $3
      SynInterfaceImpl($2, mWithKwd, bindings, members, lhs parseState) }

braceBarExpr:
  | STRUCT braceBarExprCore
      { let mStruct = rhs parseState 1
        $2 (Some mStruct) }

  | braceBarExprCore
      { $1 None }

braceBarExprCore:
  | LBRACE_BAR recdExprCore bar_rbrace
     { let orig, flds = $2
       let flds =
           flds |> List.choose (function
             | SynExprRecordField((synLongIdent, _), mEquals, Some e, _) when orig.IsSome -> Some(synLongIdent, mEquals, e) // copy-and-update, long identifier signifies nesting
             | SynExprRecordField((SynLongIdent([ _id ], _, _) as synLongIdent, _), mEquals, Some e, _) -> Some(synLongIdent, mEquals, e) // record construction, long identifier not valid
             | SynExprRecordField((synLongIdent, _), mEquals, None, _) -> Some(synLongIdent, mEquals, arbExpr ("anonField", synLongIdent.Range))
             | _ -> reportParseErrorAt (rhs parseState 1) (FSComp.SR.parsInvalidAnonRecdType()); None)
       let mLeftBrace = rhs parseState 1
       let mRightBrace = rhs parseState 3
       (fun (mStruct: range option) ->
            let m = match mStruct with | None -> unionRanges mLeftBrace mRightBrace | Some mStruct -> unionRanges mStruct mRightBrace
            SynExpr.AnonRecd(mStruct.IsSome, orig, flds, m, { OpeningBraceRange = mLeftBrace })) }

  | LBRACE_BAR recdExprCore recover
     { reportParseErrorAt (rhs parseState 1) (FSComp.SR.parsUnmatchedBraceBar())
       let orig, flds = $2
       let flds =
           flds |> List.map (function
             | SynExprRecordField((synLongIdent, _), mEquals, Some e, _) -> (synLongIdent, mEquals, e)
             | SynExprRecordField((synLongIdent, _), mEquals, None, _) -> (synLongIdent, mEquals, arbExpr ("anonField", synLongIdent.Range)))
       let mLeftBrace = rhs parseState 1
       let mExpr = rhs parseState 2
       (fun (mStruct: range option) ->
           let m = match mStruct with | None -> unionRanges mLeftBrace mExpr | Some mStruct -> unionRanges mStruct mExpr
           SynExpr.AnonRecd(mStruct.IsSome, orig, flds, m, { OpeningBraceRange = mLeftBrace })) }

  | LBRACE_BAR error bar_rbrace
     { // silent recovery
       let mLeftBrace = rhs parseState 1
       let mRightBrace = rhs parseState 3
       (fun (mStruct: range option) ->
           let m = match mStruct with | None -> unionRanges mLeftBrace mRightBrace | Some mStruct -> unionRanges mStruct mRightBrace
           arbExpr ("braceBarExpr", m)) }

  | LBRACE_BAR recover
     { reportParseErrorAt (rhs parseState 1) (FSComp.SR.parsUnmatchedBraceBar())
       let mLeftBrace = rhs parseState 1
       (fun (mStruct: range option) ->
           let m = match mStruct with | None -> mLeftBrace | Some mStruct -> unionRanges mStruct mLeftBrace
           SynExpr.AnonRecd(mStruct.IsSome, None, [], m, { OpeningBraceRange = mLeftBrace })) }

  | LBRACE_BAR bar_rbrace
     { let mLeftBrace = rhs parseState 1
       let mRightBrace = rhs parseState 2
       (fun (mStruct: range option) ->
           let m = match mStruct with | None -> unionRanges mLeftBrace mRightBrace | Some mStruct -> unionRanges mStruct mRightBrace
           SynExpr.AnonRecd(mStruct.IsSome, None, [], m, { OpeningBraceRange = mLeftBrace })) }

anonLambdaExpr:
  | FUN atomicPatterns RARROW typedSequentialExprBlock
     { let mAll = unionRanges (rhs parseState 1) $4.Range
       let mArrow = Some(rhs parseState 3)
       mkSynFunMatchLambdas parseState.SynArgNameGenerator false mAll $2 mArrow $4 }

  | FUN atomicPatterns RARROW error
     { let mAll = rhs2 parseState 1 3
       let mArrow = Some(rhs parseState 3)
       mkSynFunMatchLambdas parseState.SynArgNameGenerator false mAll $2 mArrow (arbExpr ("anonLambdaExpr1", (rhs parseState 4))) }

  | OFUN atomicPatterns RARROW typedSequentialExprBlockR OEND
      { let mArrow = rhs parseState 3
        let expr = $4 mArrow
        let mAll = unionRanges (rhs parseState 1) expr.Range
        mkSynFunMatchLambdas parseState.SynArgNameGenerator false mAll $2 (Some mArrow) expr }

  | OFUN atomicPatterns RARROW typedSequentialExprBlockR recover
     { if not $5 then reportParseErrorAt (rhs parseState 1) (FSComp.SR.parsUnexpectedEndOfFileFunBody ())
       let mArrow = rhs parseState 3
       let expr = $4 mArrow
       let mAll = unionRanges (rhs parseState 1) expr.Range
       exprFromParseError (mkSynFunMatchLambdas parseState.SynArgNameGenerator false mAll $2 (Some mArrow) expr) }

  | OFUN atomicPatterns RARROW ORIGHT_BLOCK_END OEND
     { let mLambda = rhs2 parseState 1 3
       reportParseErrorAt mLambda (FSComp.SR.parsMissingFunctionBody())
       let mArrow = Some(rhs parseState 3)
       mkSynFunMatchLambdas parseState.SynArgNameGenerator false mLambda $2 mArrow (arbExpr ("anonLambdaExpr2", mLambda.EndRange)) }

  | OFUN atomicPatterns RARROW recover
     { if not $4 then reportParseErrorAt (rhs parseState 1) (FSComp.SR.parsUnexpectedEndOfFileFunBody())
       let mLambda = rhs2 parseState 1 3
       let mArrow = Some(rhs parseState 3)
       exprFromParseError (mkSynFunMatchLambdas parseState.SynArgNameGenerator false mLambda $2 mArrow (arbExpr ("anonLambdaExpr3", mLambda.EndRange))) }

  | OFUN atomicPatterns error OEND
     { let mLambda = rhs2 parseState 1 2
       exprFromParseError (mkSynFunMatchLambdas parseState.SynArgNameGenerator false mLambda $2 None (arbExpr ("anonLambdaExpr4", mLambda.EndRange))) }

  | OFUN error OEND
     { exprFromParseError (mkSynFunMatchLambdas parseState.SynArgNameGenerator false (rhs parseState 1) [] None (arbExpr ("anonLambdaExpr5", (rhs parseState 2)))) }

anonMatchingExpr:
  | FUNCTION withPatternClauses %prec expr_function
     { let clauses, mLast = $2
       let mAll = unionRanges (rhs parseState 1) mLast
       SynExpr.MatchLambda(false, (rhs parseState 1), clauses, DebugPointAtBinding.NoneAtInvisible, mAll) }

  | OFUNCTION withPatternClauses OEND %prec expr_function
     { let clauses, mLast = $2
       let mAll = unionRanges (rhs parseState 1) mLast
       SynExpr.MatchLambda(false, (rhs parseState 1), clauses, DebugPointAtBinding.NoneAtInvisible, mAll) }

/*--------------------------------------------------------------------------*/
/* TYPE ALGEBRA                                                             */

typeWithTypeConstraints:
  | typ %prec prec_wheretyp_prefix
     { $1 }

  | typ WHEN typeConstraints
     { SynType.WithGlobalConstraints($1, List.rev $3, lhs parseState) }

topTypeWithTypeConstraints:
  | topType
     { $1 }

  | topType WHEN typeConstraints
     { let ty, arity = $1
       // nb. it doesn't matter where the constraints go in the structure of the type.
       SynType.WithGlobalConstraints(ty, List.rev $3, lhs parseState), arity }

opt_topReturnTypeWithTypeConstraints:
  |
      { None }

  | COLON topTypeWithTypeConstraints
      { let mColon = rhs parseState 1
        let ty, arity = $2
        let arity = (match arity with SynValInfo([], rmdata)-> rmdata | _ -> SynInfo.unnamedRetVal)
        Some(Some mColon, SynReturnInfo((ty, arity), rhs parseState 2)) }

  | COLON recover
      { let mColon = rhs parseState 1
        let ty, arity = SynType.FromParseError(mColon.EndRange), SynInfo.unnamedRetVal
        Some(Some mColon, SynReturnInfo((ty, arity), mColon.EndRange)) }

topType:
  | topTupleType RARROW topType
      { let dty, dmdata = $1
        let rty, (SynValInfo(dmdatas, rmdata)) = $3
        let mArrow = rhs parseState 2
        SynType.Fun(dty, rty, lhs parseState, { ArrowRange = mArrow }), SynValInfo(dmdata :: dmdatas, rmdata) }

  | topTupleType RARROW recover
     { let dty, dmdata = $1
       let mArrow = rhs parseState 2
       let rty = SynType.FromParseError(mArrow.EndRange)
       SynType.Fun(dty, rty, lhs parseState, { ArrowRange = mArrow }), SynValInfo([dmdata], SynInfo.unnamedRetVal) }

  | topTupleType
     { let ty, rmdata = $1
       ty, (SynValInfo([], (match rmdata with [md] -> md | _ -> SynInfo.unnamedRetVal))) }

topTupleType:
  | topAppType STAR topTupleTypeElements
      { let t, argInfo = $1
        let mStar = rhs parseState 2
        let path = SynTupleTypeSegment.Type t :: SynTupleTypeSegment.Star mStar :: (List.map fst $3)
        let mdata = argInfo :: (List.choose snd $3)
        mkSynTypeTuple path, mdata }

  | topAppType STAR recover
     { let ty1, argInfo = $1
       let mStar = rhs parseState 2
       let ty2 = SynType.FromParseError(mStar.EndRange)
       let path = [SynTupleTypeSegment.Type ty1; SynTupleTypeSegment.Star mStar; SynTupleTypeSegment.Type ty2]
       mkSynTypeTuple path, [argInfo] }

  | STAR topTupleTypeElements
      { let mStar = rhs parseState 1
        let ty = SynType.FromParseError(mStar.EndRange)
        reportParseErrorAt mStar (FSComp.SR.parsExpectingType ())
        let path = SynTupleTypeSegment.Type ty :: SynTupleTypeSegment.Star mStar :: (List.map fst $2)
        mkSynTypeTuple path, List.choose snd $2 }

  | topAppType
     { let ty, mdata = $1
       ty, [mdata] }

topTupleTypeElements:
  | topAppType STAR topTupleTypeElements
      { let t, argInfo = $1
        let mStar = rhs parseState 2
        (SynTupleTypeSegment.Type t, Some argInfo) :: (SynTupleTypeSegment.Star mStar, None) :: $3 }

  | topAppType STAR recover
      { let ty1, argInfo = $1
        let mStar = rhs parseState 2
        let ty2 = SynType.FromParseError(mStar.EndRange)
        [(SynTupleTypeSegment.Type ty1, Some argInfo); (SynTupleTypeSegment.Star mStar, None); (SynTupleTypeSegment.Type ty2, None)] }

  | STAR topTupleTypeElements
      { let mStar = rhs parseState 1
        let ty = SynType.FromParseError(mStar.EndRange)
        reportParseErrorAt mStar (FSComp.SR.parsExpectingType ())
        (SynTupleTypeSegment.Type ty, None) :: (SynTupleTypeSegment.Star mStar, None) :: $2 }

  | topAppType %prec prec_toptuptyptail_prefix
     { let t, argInfo = $1
       [ SynTupleTypeSegment.Type t, Some argInfo ] }

topAppType:
  | attributes appType COLON appType
      { match $2 with
        | SynType.LongIdent(SynLongIdent([id], _, _)) ->
            let m = unionRanges (rhs parseState 1) $4.Range
            SynType.SignatureParameter($1, false, Some id, $4, m), SynArgInfo($1, false, Some id)
        | _ -> raiseParseErrorAt (rhs parseState 2) (FSComp.SR.parsSyntaxErrorInLabeledType()) }

  | attributes appType COLON recover
      { match $2 with
        | SynType.LongIdent(SynLongIdent([id], _, _)) ->
            let mColon = rhs parseState 2
            let m = unionRanges (rhs parseState 1) mColon
            let ty = SynType.FromParseError(mColon.EndRange)
            SynType.SignatureParameter($1, false, Some id, ty, m), SynArgInfo($1, false, Some id)
        | _ -> raiseParseErrorAt (rhs parseState 2) (FSComp.SR.parsSyntaxErrorInLabeledType()) }

  | attributes QMARK ident COLON appType
      { let m = unionRanges (rhs parseState 1) $5.Range
        SynType.SignatureParameter($1, true, Some $3, $5, m), SynArgInfo($1, true, Some $3) }

  | attributes QMARK ident COLON recover
      { let mColon = rhs parseState 4
        let m = unionRanges (rhs parseState 1) mColon
        let ty = SynType.FromParseError(mColon.EndRange)
        SynType.SignatureParameter($1, true, Some $3, ty, m), SynArgInfo($1, true, Some $3) }

  | attributes appType
      { let m = unionRanges (rhs parseState 1) $2.Range
        SynType.SignatureParameter($1, false, None, $2, m), SynArgInfo($1, false, None) }

  | appType COLON appType
      { match $1 with
        | SynType.LongIdent(SynLongIdent([id], _, _)) ->
            let m = unionRanges (rhs parseState 1) $3.Range
            SynType.SignatureParameter([], false, Some id, $3, m), SynArgInfo([], false, Some id)
        | _ -> raiseParseErrorAt (rhs parseState 2) (FSComp.SR.parsSyntaxErrorInLabeledType()) }

  | appType COLON recover
      { match $1 with
        | SynType.LongIdent(SynLongIdent([id], _, _)) ->
            let mColon = rhs parseState 2
            let m = unionRanges $1.Range mColon
            let ty = SynType.FromParseError(mColon.EndRange)
            SynType.SignatureParameter([], false, Some id, ty, m), SynArgInfo([], false, Some id)
        | _ -> raiseParseErrorAt (rhs parseState 2) (FSComp.SR.parsSyntaxErrorInLabeledType()) }

  | QMARK ident COLON appType
      { let m = unionRanges (rhs parseState 1) $4.Range
        SynType.SignatureParameter([], true, Some $2, $4, m), SynArgInfo([], true, Some $2) }

  | QMARK ident COLON recover
      { let mColon = rhs parseState 3
        let m = unionRanges (rhs parseState 1) mColon
        let ty = SynType.FromParseError(mColon.EndRange)
        SynType.SignatureParameter([], true, Some $2, ty, m), SynArgInfo([], true, Some $2) }

  | appType
     { $1, SynArgInfo([], false, None) }

/* Any tokens in this grammar must be added to the lex filter rule 'peekAdjacentTypars' */
/* See the F# specification "Lexical analysis of type applications and type parameter definitions" */
typ:
  | tupleType RARROW typ
      { let mArrow = rhs parseState 2
        let m = unionRanges (rhs2 parseState 1 2) $3.Range
        SynType.Fun($1, $3, m, { ArrowRange = mArrow }) }

  | tupleType RARROW recover
      { let mArrow = rhs parseState 2
        let ty = SynType.FromParseError(mArrow.EndRange)
        let m = rhs2 parseState 1 2
        SynType.Fun($1, ty, m, { ArrowRange = mArrow }) }

  | tupleType RARROW RARROW typ
      { let mArrow1 = rhs parseState 2
        let mArrow2 = rhs parseState 3
        reportParseErrorAt mArrow2 (FSComp.SR.parsExpectingType ())
        let ty = SynType.FromParseError(mArrow2.StartRange)
        let m1 = unionRanges $1.Range $4.Range
        let m2 = unionRanges mArrow2 $4.Range
        SynType.Fun($1, SynType.Fun(ty, $4, m2, { ArrowRange = mArrow2 }), m1, { ArrowRange = mArrow1 }) }

  | tupleType %prec prec_typ_prefix
      { $1 }

typEOF:
  | typ EOF { checkEndOfFileError $2; $1 }


tupleType:
  | appType STAR tupleOrQuotTypeElements
      { let mStar = rhs parseState 2
        let path = SynTupleTypeSegment.Type $1 :: SynTupleTypeSegment.Star mStar :: $3
        mkSynTypeTuple path }

  | appType STAR recover
      { let mStar = rhs parseState 2
        let ty = SynType.FromParseError(mStar.EndRange)
        let path = [SynTupleTypeSegment.Type $1; SynTupleTypeSegment.Star mStar; SynTupleTypeSegment.Type ty]
        mkSynTypeTuple path }

  | STAR tupleOrQuotTypeElements
      { let mStar = rhs parseState 1
        let ty = SynType.FromParseError(mStar.EndRange)
        reportParseErrorAt mStar (FSComp.SR.parsExpectingType ())
        let path = SynTupleTypeSegment.Type ty :: SynTupleTypeSegment.Star mStar :: $2
        mkSynTypeTuple path }

  | INFIX_STAR_DIV_MOD_OP tupleOrQuotTypeElements
      { if $1 <> "/" then reportParseErrorAt (rhs parseState 1) (FSComp.SR.parsUnexpectedInfixOperator ())
        let mSlash = rhs parseState 1
        let path = SynTupleTypeSegment.Slash mSlash :: $2
        mkSynTypeTuple path }

  | INFIX_STAR_DIV_MOD_OP recover
      { if $1 <> "/" then reportParseErrorAt (rhs parseState 1) (FSComp.SR.parsUnexpectedInfixOperator ())
        let mSlash = rhs parseState 1
        let ty = SynType.FromParseError(mSlash.EndRange)
        let path = [SynTupleTypeSegment.Slash mSlash; SynTupleTypeSegment.Type ty]
        mkSynTypeTuple path }

  | appType INFIX_STAR_DIV_MOD_OP tupleOrQuotTypeElements
      { if $2 <> "/" then reportParseErrorAt (rhs parseState 1) (FSComp.SR.parsUnexpectedInfixOperator())
        let mSlash = rhs parseState 2
        let path = SynTupleTypeSegment.Type $1 :: SynTupleTypeSegment.Slash mSlash :: $3
        mkSynTypeTuple path }

  | appType INFIX_STAR_DIV_MOD_OP recover
      { if $2 <> "/" then reportParseErrorAt (rhs parseState 1) (FSComp.SR.parsUnexpectedInfixOperator ())
        let mSlash = rhs parseState 2
        let ty = SynType.FromParseError(mSlash.EndRange)
        let path = [SynTupleTypeSegment.Type $1; SynTupleTypeSegment.Slash mSlash; SynTupleTypeSegment.Type ty]
        mkSynTypeTuple path }

  | appType %prec prec_tuptyp_prefix
      { $1 }

tupleOrQuotTypeElements:
  | appType STAR tupleOrQuotTypeElements
      { let mStar = rhs parseState 2
        SynTupleTypeSegment.Type $1 :: SynTupleTypeSegment.Star mStar :: $3 }

  | appType STAR recover
      { let mStar = rhs parseState 2
        let ty = SynType.FromParseError(mStar.EndRange)
        [SynTupleTypeSegment.Type $1; SynTupleTypeSegment.Star mStar; SynTupleTypeSegment.Type ty] }

  | STAR tupleOrQuotTypeElements
      { let mStar = rhs parseState 1
        let ty = SynType.FromParseError(mStar.EndRange)
        reportParseErrorAt mStar (FSComp.SR.parsExpectingType ())
        SynTupleTypeSegment.Type ty :: SynTupleTypeSegment.Star mStar :: $2 }

  | appType INFIX_STAR_DIV_MOD_OP tupleOrQuotTypeElements
      { if $2 <> "/" then reportParseErrorAt (rhs parseState 1) (FSComp.SR.parsUnexpectedInfixOperator ())
        let mSlash = rhs parseState 2
        SynTupleTypeSegment.Type $1 :: SynTupleTypeSegment.Slash mSlash :: $3 }

  | appType INFIX_STAR_DIV_MOD_OP recover
      { if $2 <> "/" then reportParseErrorAt (rhs parseState 1) (FSComp.SR.parsUnexpectedInfixOperator ())
        let mSlash = rhs parseState 2
        let ty = SynType.FromParseError(mSlash.EndRange)
        [SynTupleTypeSegment.Type $1; SynTupleTypeSegment.Slash mSlash; SynTupleTypeSegment.Type ty] }

  | INFIX_STAR_DIV_MOD_OP tupleOrQuotTypeElements
      { if $1 <> "/" then reportParseErrorAt (rhs parseState 1) (FSComp.SR.parsUnexpectedInfixOperator ())
        let mSlash = rhs parseState 1
        let ty = SynType.FromParseError(mSlash.EndRange)
        reportParseErrorAt mSlash (FSComp.SR.parsExpectingType ())
        SynTupleTypeSegment.Type ty :: SynTupleTypeSegment.Slash mSlash :: $2 }

  | appType %prec prec_tuptyptail_prefix
      { [ SynTupleTypeSegment.Type $1 ] }

appTypeCon:
  | path %prec prec_atomtyp_path
    { SynType.LongIdent($1) }

  | typar
    { SynType.Var($1, lhs parseState) }

appTypeConPower:
  | appTypeCon INFIX_AT_HAT_OP atomicRationalConstant
    { if $2 <> "^" && $2 <> "^-" then reportParseErrorAt (rhs parseState 2) (FSComp.SR.parsUnexpectedInfixOperator())
      if $2 = "^-" then SynType.MeasurePower($1, SynRationalConst.Negate($3), lhs parseState)
      else SynType.MeasurePower($1, $3, lhs parseState) }

  | appTypeCon
    { $1 }

appType:
  | appType arrayTypeSuffix
      { SynType.Array($2, $1, lhs parseState) }

  | appType HIGH_PRECEDENCE_BRACK_APP arrayTypeSuffix /* only HPA for "name[]" allowed here */
      { SynType.Array($3, $1, lhs parseState) }

  | appType appTypeConPower
      /* note: use "rhs parseState 1" to deal with parens in "(int) list" */
      { SynType.App($2, None, [$1], [], None, true, unionRanges (rhs parseState 1) $2.Range) }

  | LPAREN appTypePrefixArguments rparen appTypeConPower
      { let args, commas = $2
        if parseState.LexBuffer.SupportsFeature LanguageFeature.MLCompatRevisions then
            mlCompatError (FSComp.SR.mlCompatMultiPrefixTyparsNoLongerSupported()) (unionRanges (rhs parseState 1) $4.Range)
        else
            mlCompatWarning (FSComp.SR.parsMultiArgumentGenericTypeFormDeprecated()) (unionRanges (rhs parseState 1) $4.Range)
        SynType.App($4, None, args, commas, None, true, unionRanges (rhs parseState 1) $4.Range) }

  | powerType
      { $1 }

  | typar COLON_GREATER typ
      { let tp, typ = $1, $3
        let m = lhs parseState
        SynType.WithGlobalConstraints(SynType.Var(tp, rhs parseState 1), [SynTypeConstraint.WhereTyparSubtypeOfType(tp, typ, m)], m) }

  | UNDERSCORE COLON_GREATER typ %prec COLON_GREATER
      { SynType.HashConstraint($3, lhs parseState) }

arrayTypeSuffix:
  | LBRACK RBRACK
      { 1 }

  | LBRACK COMMA RBRACK
      { 2 }

  | LBRACK COMMA COMMA RBRACK
      { 3 }

  | LBRACK COMMA COMMA COMMA RBRACK
      { 4 }

  | LBRACK COMMA COMMA COMMA COMMA RBRACK
      { 5 }

  | LBRACK COMMA COMMA COMMA COMMA COMMA RBRACK
      { 6 }

  | LBRACK COMMA COMMA COMMA COMMA COMMA COMMA RBRACK
      { 7 }

  | LBRACK COMMA COMMA COMMA COMMA COMMA COMMA COMMA RBRACK
      { 8 }

  | LBRACK COMMA COMMA COMMA COMMA COMMA COMMA COMMA COMMA RBRACK
      { 9 }

  | LBRACK COMMA COMMA COMMA COMMA COMMA COMMA COMMA COMMA COMMA RBRACK
      { 10 }

  | LBRACK COMMA COMMA COMMA COMMA COMMA COMMA COMMA COMMA COMMA COMMA RBRACK
      { 11 }

  | LBRACK COMMA COMMA COMMA COMMA COMMA COMMA COMMA COMMA COMMA COMMA COMMA RBRACK
      { 12 }

  | LBRACK COMMA COMMA COMMA COMMA COMMA COMMA COMMA COMMA COMMA COMMA COMMA COMMA RBRACK
      { 13 }

  | LBRACK COMMA COMMA COMMA COMMA COMMA COMMA COMMA COMMA COMMA COMMA COMMA COMMA COMMA RBRACK
      { 14 }

  | LBRACK COMMA COMMA COMMA COMMA COMMA COMMA COMMA COMMA COMMA COMMA COMMA COMMA COMMA COMMA RBRACK
      { 15 }

  | LBRACK COMMA COMMA COMMA COMMA COMMA COMMA COMMA COMMA COMMA COMMA COMMA COMMA COMMA COMMA COMMA RBRACK
      { 16 }

  | LBRACK COMMA COMMA COMMA COMMA COMMA COMMA COMMA COMMA COMMA COMMA COMMA COMMA COMMA COMMA COMMA COMMA RBRACK
      { 17 }

  | LBRACK COMMA COMMA COMMA COMMA COMMA COMMA COMMA COMMA COMMA COMMA COMMA COMMA COMMA COMMA COMMA COMMA COMMA RBRACK
      { 18 }

  | LBRACK COMMA COMMA COMMA COMMA COMMA COMMA COMMA COMMA COMMA COMMA COMMA COMMA COMMA COMMA COMMA COMMA COMMA COMMA RBRACK
      { 19 }

  | LBRACK COMMA COMMA COMMA COMMA COMMA COMMA COMMA COMMA COMMA COMMA COMMA COMMA COMMA COMMA COMMA COMMA COMMA COMMA COMMA RBRACK
      { 20 }

  | LBRACK COMMA COMMA COMMA COMMA COMMA COMMA COMMA COMMA COMMA COMMA COMMA COMMA COMMA COMMA COMMA COMMA COMMA COMMA COMMA COMMA RBRACK
      { 21 }

  | LBRACK COMMA COMMA COMMA COMMA COMMA COMMA COMMA COMMA COMMA COMMA COMMA COMMA COMMA COMMA COMMA COMMA COMMA COMMA COMMA COMMA COMMA RBRACK
      { 22 }

  | LBRACK COMMA COMMA COMMA COMMA COMMA COMMA COMMA COMMA COMMA COMMA COMMA COMMA COMMA COMMA COMMA COMMA COMMA COMMA COMMA COMMA COMMA COMMA RBRACK
      { 23 }

  | LBRACK COMMA COMMA COMMA COMMA COMMA COMMA COMMA COMMA COMMA COMMA COMMA COMMA COMMA COMMA COMMA COMMA COMMA COMMA COMMA COMMA COMMA COMMA COMMA RBRACK
      { 24 }

  | LBRACK COMMA COMMA COMMA COMMA COMMA COMMA COMMA COMMA COMMA COMMA COMMA COMMA COMMA COMMA COMMA COMMA COMMA COMMA COMMA COMMA COMMA COMMA COMMA COMMA RBRACK
      { 25 }

  | LBRACK COMMA COMMA COMMA COMMA COMMA COMMA COMMA COMMA COMMA COMMA COMMA COMMA COMMA COMMA COMMA COMMA COMMA COMMA COMMA COMMA COMMA COMMA COMMA COMMA COMMA RBRACK
      { 26 }

  | LBRACK COMMA COMMA COMMA COMMA COMMA COMMA COMMA COMMA COMMA COMMA COMMA COMMA COMMA COMMA COMMA COMMA COMMA COMMA COMMA COMMA COMMA COMMA COMMA COMMA COMMA COMMA RBRACK
      { 27 }

  | LBRACK COMMA COMMA COMMA COMMA COMMA COMMA COMMA COMMA COMMA COMMA COMMA COMMA COMMA COMMA COMMA COMMA COMMA COMMA COMMA COMMA COMMA COMMA COMMA COMMA COMMA COMMA COMMA RBRACK
      { 28 }

  | LBRACK COMMA COMMA COMMA COMMA COMMA COMMA COMMA COMMA COMMA COMMA COMMA COMMA COMMA COMMA COMMA COMMA COMMA COMMA COMMA COMMA COMMA COMMA COMMA COMMA COMMA COMMA COMMA COMMA RBRACK
      { 29 }

  | LBRACK COMMA COMMA COMMA COMMA COMMA COMMA COMMA COMMA COMMA COMMA COMMA COMMA COMMA COMMA COMMA COMMA COMMA COMMA COMMA COMMA COMMA COMMA COMMA COMMA COMMA COMMA COMMA COMMA COMMA RBRACK
      { 30 }

  | LBRACK COMMA COMMA COMMA COMMA COMMA COMMA COMMA COMMA COMMA COMMA COMMA COMMA COMMA COMMA COMMA COMMA COMMA COMMA COMMA COMMA COMMA COMMA COMMA COMMA COMMA COMMA COMMA COMMA COMMA COMMA RBRACK
      { 31 }

  | LBRACK COMMA COMMA COMMA COMMA COMMA COMMA COMMA COMMA COMMA COMMA COMMA COMMA COMMA COMMA COMMA COMMA COMMA COMMA COMMA COMMA COMMA COMMA COMMA COMMA COMMA COMMA COMMA COMMA COMMA COMMA COMMA RBRACK
      { 32 }

appTypePrefixArguments:
  | typeArgActual COMMA typeArgActual typeArgListElements
      { let typeArgs, commas = $4
        $1 :: $3 :: List.rev typeArgs, (rhs parseState 2) :: (List.rev commas) }

typeArgListElements:
  | typeArgListElements COMMA typeArgActual
      { let typeArgs, commas = $1
        $3 :: typeArgs, (rhs parseState 2) :: commas }

  | typeArgListElements COMMA dummyTypeArg %prec prec_args_error /* NOTE: no "recover" */
     { reportParseErrorAt (rhs parseState 2) (FSComp.SR.parsMissingTypeArgs())
       let typeArgs, commas = $1
       $3 :: typeArgs, (rhs parseState 2) :: commas }

  |
      { [], [] }

powerType:
  | atomTypeOrAnonRecdType
    { $1 }

  | atomTypeOrAnonRecdType INFIX_AT_HAT_OP atomicRationalConstant
     { if $2 <> "^" && $2 <> "^-" then reportParseErrorAt (rhs parseState 2) (FSComp.SR.parsUnexpectedInfixOperator())
       if $2 = "^-" then SynType.MeasurePower($1, SynRationalConst.Negate($3), lhs parseState)
       else SynType.MeasurePower($1, $3, lhs parseState) }


/* Like appType but gives a deprecation error when a non-atomic type is used */
/* Also, doesn't start with '{|'  */
atomTypeNonAtomicDeprecated:
  | LPAREN appTypePrefixArguments rparen appTypeConPower
      { let args, commas = $2
        if parseState.LexBuffer.SupportsFeature LanguageFeature.MLCompatRevisions then
            mlCompatError (FSComp.SR.mlCompatMultiPrefixTyparsNoLongerSupported()) (unionRanges (rhs parseState 1) $4.Range)
        else
            mlCompatWarning (FSComp.SR.parsMultiArgumentGenericTypeFormDeprecated()) (unionRanges (rhs parseState 1) $4.Range)
        SynType.App($4, None, args, commas, None, true, unionRanges (rhs parseState 1) $4.Range) }

  | atomType
      { $1 }

atomTypeOrAnonRecdType:
  | atomType
     { $1 }

  | anonRecdType
     { let flds, isStruct = $1
       let flds2 =
           flds |> List.choose (function
             | (SynField([], false, Some id, ty, false, _xmldoc, None, _m, _trivia)) -> Some(id, ty)
             | _ -> reportParseErrorAt (rhs parseState 1) (FSComp.SR.parsInvalidAnonRecdType()); None)
       SynType.AnonRecd(isStruct, flds2, rhs parseState 1) }

/* Any tokens in this grammar must be added to the lex filter rule 'peekAdjacentTypars' */
/* See the F# specification "Lexical analysis of type applications and type parameter definitions" */
atomType:
  | HASH atomType
     { SynType.HashConstraint($2, lhs parseState) }

  | appTypeConPower %prec prec_atomtyp_path
     { $1 }

  | UNDERSCORE
     { SynType.Anon(lhs parseState) }

  | LPAREN typ rparen
     { SynType.Paren($2, lhs parseState) }

  | LPAREN typ recover
     { reportParseErrorAt (rhs parseState 1) (FSComp.SR.parsUnmatchedParen ())
       SynType.Paren($2, lhs parseState) }

  | STRUCT LPAREN appType STAR tupleOrQuotTypeElements rparen
    { let mStar = rhs parseState 4
      let path = SynTupleTypeSegment.Type $3 :: SynTupleTypeSegment.Star mStar :: $5
      let m = rhs2 parseState 1 6
      SynType.Tuple(true, path, m) }

  | STRUCT LPAREN appType STAR tupleOrQuotTypeElements recover
    { reportParseErrorAt (rhs parseState 2) (FSComp.SR.parsUnmatchedParen())
      let mStar = rhs parseState 4
      let path = SynTupleTypeSegment.Type $3 :: SynTupleTypeSegment.Star mStar :: $5
      let m = rhs2 parseState 1 5
      SynType.Tuple(true, path, m) }

  | STRUCT LPAREN appType STAR recover
    { reportParseErrorAt (rhs parseState 2) (FSComp.SR.parsUnmatchedParen())
      SynType.Anon(lhs parseState) }

  | STRUCT LPAREN appType recover
    { reportParseErrorAt (rhs parseState 2) (FSComp.SR.parsUnmatchedParen())
      SynType.Anon(lhs parseState) }

  | STRUCT LPAREN recover
    { reportParseErrorAt (rhs parseState 2) (FSComp.SR.parsUnmatchedParen())
      SynType.Anon(lhs parseState) }

  | rawConstant
     { SynType.StaticConstant($1, rhs parseState 1) }

  | NULL
     { let m = rhs parseState 1
       SynType.StaticConstant(SynConst.String(null, SynStringKind.Regular, m), m) }

  | CONST atomicExpr
     { let e, _ = $2
       SynType.StaticConstantExpr(e, lhs parseState) }

  | FALSE
      { SynType.StaticConstant(SynConst.Bool false, lhs parseState) }

  | TRUE
      { SynType.StaticConstant(SynConst.Bool true, lhs parseState) }

  | LPAREN error rparen
     { (* silent recovery *) SynType.Anon(lhs parseState) }

  | appTypeCon typeArgsNoHpaDeprecated %prec prec_atomtyp_path
     { let mLessThan, mGreaterThan, args, commas, mWhole = $2
       SynType.App($1, Some(mLessThan), args, commas, mGreaterThan, false, unionRanges $1.Range mWhole) }

  | atomType DOT path %prec prec_atomtyp_get_path
     { SynType.LongIdentApp($1, $3, None, [], [], None, unionRanges (rhs parseState 1) $3.Range) }

  | atomType DOT path typeArgsNoHpaDeprecated %prec prec_atomtyp_get_path
     { let mLessThan, mGreaterThan, args, commas, mWhole = $4
       SynType.LongIdentApp($1, $3, Some(mLessThan), args, commas, mGreaterThan, unionRanges $1.Range mWhole) }

  | appTypeCon DOT ends_coming_soon_or_recover
     { if not $3 then reportParseErrorAt (rhs parseState 2) (FSComp.SR.parsExpectedNameAfterToken())
       $1 }

typeArgsNoHpaDeprecated:
  | typeArgsActual
     { let mLessThan, mGreaterThan, parsedOk, args, commas, mAll = $1
       if parsedOk then // if someone has "foo<bar" without a closing greater-than, then the lexfilter does not introduce a HPA, even though it is adjacent
           warning(Error(FSComp.SR.parsNonAdjacentTyargs(), rhs parseState 1))
       mLessThan, mGreaterThan, args, commas, mAll }

  | HIGH_PRECEDENCE_TYAPP typeArgsActual
     { let mLessThan, mGreaterThan, _, args, commas, mAll = $2
       mLessThan, mGreaterThan, args, commas, mAll }

typeArgsActual:
  | LESS typeArgActualOrDummyIfEmpty COMMA typeArgActualOrDummyIfEmpty typeArgListElements GREATER
     { let typeArgs, commas = $5
       (rhs parseState 1), Some(rhs parseState 6), true, ($2 :: $4 :: List.rev typeArgs), (rhs parseState 3) :: (List.rev commas), lhs parseState }

  | LESS typeArgActualOrDummyIfEmpty COMMA typeArgActualOrDummyIfEmpty typeArgListElements recover
     { if not $6 then
           reportParseErrorAt (rhs parseState 1) (FSComp.SR.parsUnexpectedEndOfFileTypeArgs())
       else
           reportParseErrorAt (rhs parseState 1) (FSComp.SR.parsMissingGreaterThan())
       let typeArgs, commas = $5
       let nextToken = rhs parseState 6
       let zeroWidthAtStartOfNextToken = nextToken.StartRange
       (rhs parseState 1), None, false, ($2 :: $4 :: List.rev typeArgs), (rhs parseState 3) :: (List.rev commas), unionRanges (rhs parseState 1) zeroWidthAtStartOfNextToken }

  | LESS typeArgActualOrDummyIfEmpty COMMA ends_coming_soon_or_recover
     { if not $4 then reportParseErrorAt (rhs parseState 4) (FSComp.SR.parsMissingTypeArgs())
       let nextToken = rhs parseState 4
       let zeroWidthAtStartOfNextToken = nextToken.StartRange
       (rhs parseState 1), None, false, [$2], [rhs parseState 3], unionRanges (rhs parseState 1) zeroWidthAtStartOfNextToken }

  | LESS typeArgActual GREATER
     { (rhs parseState 1), Some(rhs parseState 3), true, [$2], [], lhs parseState }

  | LESS typeArgActual ends_coming_soon_or_recover
     { let nextToken = rhs parseState 3
       if not $3 then reportParseErrorAt nextToken (FSComp.SR.parsMissingTypeArgs())
       let zeroWidthAtStartOfNextToken = nextToken.StartRange
       (rhs parseState 1), None, false, [$2], [], unionRanges (rhs parseState 1) zeroWidthAtStartOfNextToken }

  | LESS GREATER
     { (rhs parseState 1), Some(rhs parseState 2), true, [], [], lhs parseState }

  | LESS recover
     { if not $2 then
           reportParseErrorAt (rhs parseState 1) (FSComp.SR.parsExpectedTypeAfterToken())
       else
           reportParseErrorAt (rhs parseState 2) (FSComp.SR.parsMissingTypeArgs())
       let nextToken = rhs parseState 2
       let zeroWidthAtStartOfNextToken = nextToken.StartRange
       (rhs parseState 1), None, false, [], [], unionRanges (rhs parseState 1) zeroWidthAtStartOfNextToken }

typeArgActual:
  | typ
     { $1 }

  | typ EQUALS typ
     { SynType.StaticConstantNamed($1, $3, unionRanges $1.Range $3.Range) }

  | typ EQUALS /* NOTE: no "recover" */
     { reportParseErrorAt (rhs parseState 2) (FSComp.SR.parsMissingTypeArgs())
       let dummy = SynType.StaticConstant(SynConst.Int32(0), rhs parseState 2)
       SynType.StaticConstantNamed($1, dummy, (rhs2 parseState 1 2))
     }

typeArgActualOrDummyIfEmpty:
  | typeArgActual
     { $1 }

  | dummyTypeArg
     { reportParseErrorAt (rhs parseState 1) (FSComp.SR.parsMissingTypeArgs())
       $1 }

dummyTypeArg:
  | /* EMPTY */
     { let m = rhs parseState 1
       let dummyStatVal = SynType.StaticConstant(SynConst.Int32(0), m)
       let dummyName = SynType.LongIdent(SynLongIdent([ident("", m)], [], [None]))
       let dummyTypeArg = SynType.StaticConstantNamed(dummyName, dummyStatVal, m)
       dummyTypeArg }

measureTypeArg:
  | LESS measureTypeExpr GREATER
     { $2 }

  | LESS UNDERSCORE GREATER
     { SynMeasure.Anon(lhs parseState) }

measureTypeAtom:
  | path
     { SynMeasure.Named($1.LongIdent, $1.Range) }

  | typar
     { SynMeasure.Var($1, lhs parseState) }

  | LPAREN measureTypeExpr rparen
     { let mParen = rhs2 parseState 1 3
       SynMeasure.Paren($2, mParen) }

measureTypePower:
  | measureTypeAtom
      { $1 }

  | measureTypeAtom INFIX_AT_HAT_OP atomicRationalConstant
     { if $2 <> "^" && $2 <> "^-" then reportParseErrorAt (rhs parseState 2) (FSComp.SR.parsUnexpectedOperatorForUnitOfMeasure())
       if $2 = "^-" then SynMeasure.Power($1, SynRationalConst.Negate($3), lhs parseState)
       else SynMeasure.Power($1, $3, lhs parseState) }

  | INT32
     { if fst $1 <> 1 then reportParseErrorAt (rhs parseState 1) (FSComp.SR.parsUnexpectedIntegerLiteralForUnitOfMeasure())
       SynMeasure.One }

measureTypeSeq:
  | measureTypePower
    { [$1] }

  | measureTypePower measureTypeSeq
    { $1 :: $2 }

measureTypeExpr:
  | measureTypeSeq
    { SynMeasure.Seq($1, lhs parseState) }

  | measureTypeExpr STAR measureTypeExpr
    { SynMeasure.Product($1, $3, lhs parseState) }

  | measureTypeExpr INFIX_STAR_DIV_MOD_OP measureTypeExpr
    { if $2 <> "*" && $2 <> "/" then reportParseErrorAt (rhs parseState 2) (FSComp.SR.parsUnexpectedOperatorForUnitOfMeasure())
      if $2 = "*" then SynMeasure.Product($1, $3, lhs parseState)
      else SynMeasure.Divide($1, $3, lhs parseState) }

  | INFIX_STAR_DIV_MOD_OP measureTypeExpr
     { if $1 <> "/" then reportParseErrorAt (rhs parseState 1) (FSComp.SR.parsUnexpectedOperatorForUnitOfMeasure())
       SynMeasure.Divide(SynMeasure.One, $2, lhs parseState) }

typar:
  | QUOTE ident
     { let id = mkSynId (lhs parseState) ($2).idText
       SynTypar(id, TyparStaticReq.None, false) }

  | INFIX_AT_HAT_OP ident
    { if $1 <> "^" then reportParseErrorAt (rhs parseState 1) (FSComp.SR.tcUnexpectedSymbolInTypeExpression($1))
      let id = mkSynId (lhs parseState) ($2).idText
      SynTypar(id, TyparStaticReq.HeadType, false) }

ident:
  | IDENT
     { ident($1, rhs parseState 1) }

/* A A.B.C path used to an identifier */
path:
  | GLOBAL
      { SynLongIdent([ident(MangledGlobalName, rhs parseState 1)], [], [Some(IdentTrivia.OriginalNotation "global")]) }

  | ident
     { SynLongIdent([$1], [], [None]) }

  | path DOT ident
     { let (SynLongIdent(lid, dotms, trivia)) = $1
       SynLongIdent(lid @ [$3], dotms @ [rhs parseState 2], trivia @ [None]) }

  | path DOT ends_coming_soon_or_recover
     { if not $3 then reportParseErrorAt (rhs parseState 2) (FSComp.SR.parsExpectedNameAfterToken())
       let (SynLongIdent(lid, dotms, trivia)) = $1
       SynLongIdent(lid, dotms @ [rhs parseState 2], trivia) }


/* An operator name, with surrounding parentheses */
opName:
  | LPAREN operatorName rparen
     { let lpr = rhs parseState 1
       let rpr = rhs parseState 3
       ident(CompileOpName $2, rhs parseState 2), IdentTrivia.OriginalNotationWithParen(lpr, $2, rpr) }

  | LPAREN error rparen
     { reportParseErrorAt (lhs parseState) (FSComp.SR.parsErrorParsingAsOperatorName())
       let lpr = rhs parseState 1
       let rpr = rhs parseState 3
       ident(CompileOpName "****", rhs parseState 2), IdentTrivia.HasParenthesis(lpr, rpr) }

  | LPAREN_STAR_RPAREN
     { let m = rhs parseState 1
       let lpr = mkFileIndexRange m.FileIndex m.Start m.Start
       let rpr = mkFileIndexRange m.FileIndex m.End m.End
       ident(CompileOpName "*", rhs parseState 1), IdentTrivia.OriginalNotationWithParen(lpr, "*", rpr) }

  /* active pattern name */
  | LPAREN activePatternCaseNames BAR rparen
     { let lpr = rhs parseState 1
       let text = ("|" + String.concat "|" (List.rev $2) + "|")
       let rpr = rhs parseState 4
       ident(text, rhs2 parseState 2 3), IdentTrivia.HasParenthesis(lpr, rpr) }

  /* partial active pattern name */
  | LPAREN activePatternCaseNames BAR UNDERSCORE BAR rparen
     { let lpr = rhs parseState 1
       let text = ("|" + String.concat "|" (List.rev $2) + "|_|")
       let rpr = rhs parseState 6
       ident(text, rhs2 parseState 2 5), IdentTrivia.HasParenthesis(lpr, rpr) }

/* An operator name, without surrounding parentheses */
operatorName:
  | PREFIX_OP
     { if not (IsValidPrefixOperatorDefinitionName $1) then
           reportParseErrorAt (lhs parseState) (FSComp.SR.parsInvalidPrefixOperatorDefinition())
       $1 }

  | INFIX_STAR_STAR_OP
     { $1 }

  | INFIX_COMPARE_OP
     { $1 }

  | INFIX_AT_HAT_OP
     { $1 }

  | INFIX_BAR_OP
     { $1 }

  | INFIX_AMP_OP
     { $1 }

  | PLUS_MINUS_OP
     { $1 }

  | INFIX_STAR_DIV_MOD_OP
     { $1 }

  | DOLLAR
     { "$" }

  | ADJACENT_PREFIX_OP
     { $1 }

  | MINUS
     { "-" }

  | STAR
     { "*" }

  | EQUALS
     { "=" }

  | OR
     { "or" }

  | LESS
     { "<" }

  | GREATER
     { ">" }

  | QMARK
     { "?" }

  | AMP
     { "&" }

  | AMP_AMP
     { "&&" }

  | BAR_BAR
     { "||" }

  | COLON_EQUALS
     { ":=" }

  | FUNKY_OPERATOR_NAME
     { if $1 <> ".[]"  && $1 <> ".()" && $1 <> ".()<-" then
            deprecatedOperator (lhs parseState)
       $1 }

  | PERCENT_OP
     { $1 }

  | DOT_DOT
     { ".." }

  | DOT_DOT DOT_DOT
     { ".. .." }

  | LQUOTE RQUOTE
     { if $1 <> $2 then reportParseErrorAt (rhs parseState 1) (FSComp.SR.parsMismatchedQuotationName(fst $1))
       fst $1 }

/* One part of an active pattern name */
activePatternCaseName:
  | IDENT
     { if not (String.isLeadingIdentifierCharacterUpperCase _1) then reportParseErrorAt (rhs parseState 1) (FSComp.SR.parsActivePatternCaseMustBeginWithUpperCase())
       if ($1.IndexOf('|') <> -1) then reportParseErrorAt (rhs parseState 1) (FSComp.SR.parsActivePatternCaseContainsPipe())
       $1 }

/* Multiple parts of an active pattern name */
activePatternCaseNames:
  | BAR activePatternCaseName
     { [$2] }

  | activePatternCaseNames BAR activePatternCaseName
     { $3 :: $1 }

/* A single item that is an identifier or operator name */
identOrOp:
  | ident
     { SynIdent($1, None) }

  | opName
     { let ident, trivia = $1
       SynIdent(ident, Some trivia) }

/* An A.B.C path ending in an identifier or operator name */
/* Note, only used in atomicPatternLongIdent */
pathOp:
  | ident
     { SynLongIdent([$1], [], [None]) }

  | opName
     { let ident, trivia = $1
       SynLongIdent([ident], [], [Some trivia]) }

  | ident DOT pathOp
     { prependIdentInLongIdentWithTrivia (SynIdent($1, None)) (rhs parseState 2) $3 }

  | ident DOT error
     { (* silent recovery *) SynLongIdent([$1], [rhs parseState 2], [None]) }


/* nameop is identOrOp not used as part of a path */
nameop:
  | identOrOp { $1 }

identExpr:
  | ident
     { if $1.idText = "" then
           SynExpr.FromParseError(SynExpr.Ident($1), $1.idRange)
       else
           SynExpr.Ident($1) }

  | opName
     { let m = lhs parseState
       let ident, trivia = $1
       SynExpr.LongIdent(false, SynLongIdent([ident], [], [Some trivia]), None, m) }

topSeparator:
  | SEMICOLON { }
  | SEMICOLON_SEMICOLON { }
  | OBLOCKSEP { }

topSeparators:
  | topSeparator { }
  | topSeparator topSeparators { }

opt_topSeparators:
  | topSeparator opt_topSeparators { }
  | /* EMPTY */                    { }

/* Seprators in either #light or non-#light */
seps:
  | OBLOCKSEP { }
  | SEMICOLON { }
  | OBLOCKSEP SEMICOLON { }
  | SEMICOLON OBLOCKSEP { }

/* An 'end' that's optional only in #light, where an ODECLEND gets inserted, and explicit 'end's get converted to OEND */
declEnd:
  | ODECLEND
      { }
  | OEND
      { }
  | END
      { }

/* An 'end' that's optional in both #light and non-#light */
opt_declEnd:
  | ODECLEND
      {}
  | OEND
      { }
  | END
      {}
  | /* EMPTY */
      {}

opt_ODECLEND:
  | ODECLEND { }
  | /* EMPTY */ { }

deprecated_opt_equals:
  | EQUALS { deprecatedWithError (FSComp.SR.parsNoEqualShouldFollowNamespace()) (lhs parseState); () }
  | /* EMPTY */ { }

opt_equals:
  | EQUALS
      { let mEquals = rhs parseState 1
        Some mEquals }
  | /* EMPTY */ { None }

opt_OBLOCKSEP:
  | OBLOCKSEP { }
  | /* EMPTY */ { }

opt_seps:
  | seps { }
  | /* EMPTY */ { }

opt_rec:
  | REC { true }
  | /* EMPTY */ { false }

opt_bar:
  | BAR { }
  | /* EMPTY */ { }

opt_inline:
  | INLINE { Some(rhs parseState 1) }
  | /* EMPTY */ { None }

opt_mutable:
  | MUTABLE { true }
  | /* EMPTY */ { false }

/* A 'do' token in either #light or non-#light */
doToken:
  | DO { }
  | ODO { }

doneDeclEnd:
  | DONE
      { rhs parseState 1 }
  | ODECLEND
      { $1 }

structOrBegin:
  | STRUCT
    { if parseState.LexBuffer.SupportsFeature LanguageFeature.MLCompatRevisions then
          mlCompatError (FSComp.SR.mlCompatStructEndNoLongerSupported()) (lhs parseState)
      else
          mlCompatWarning (FSComp.SR.parsSyntaxModuleStructEndDeprecated()) (lhs parseState)
    }
  | BEGIN { }

sigOrBegin:
  | SIG
    { if parseState.LexBuffer.SupportsFeature LanguageFeature.MLCompatRevisions then
          mlCompatError (FSComp.SR.mlCompatSigEndNoLongerSupported())(lhs parseState)
      else
          mlCompatWarning (FSComp.SR.parsSyntaxModuleSigEndDeprecated()) (lhs parseState)
    }
  | BEGIN { }

colonOrEquals:
  | COLON
    { if parseState.LexBuffer.SupportsFeature LanguageFeature.MLCompatRevisions then
          mlCompatError (FSComp.SR.mlCompatSigColonNoLongerSupported())(lhs parseState)
      else
          mlCompatWarning (FSComp.SR.parsSyntaxModuleSigEndDeprecated()) (lhs parseState)
      None
    }
  | EQUALS
      { let mEquals = rhs parseState 1
        Some mEquals }

/* A literal string or a string from a keyword like __SOURCE_FILE__ */
string:
  | STRING
     { let (s, synStringKind, _) = $1
       s, synStringKind }

sourceIdentifier:
  | KEYWORD_STRING { $1 }

interpolatedStringFill:
  | declExpr
     { ($1, None) }

  | declExpr COLON ident %prec interpolation_fill
     { ($1, Some $3) }

interpolatedStringParts:
  | INTERP_STRING_END
     { [ SynInterpolatedStringPart.String(fst $1, rhs parseState 1) ] }

    | INTERP_STRING_PART interpolatedStringFill interpolatedStringParts
        { SynInterpolatedStringPart.String(fst $1, rhs parseState 1) :: SynInterpolatedStringPart.FillExpr $2 :: $3 }

  | INTERP_STRING_PART interpolatedStringParts
     { let rbrace = parseState.InputEndPosition 1
       let lbrace = parseState.InputStartPosition 2
       reportParseErrorAt (mkSynRange rbrace lbrace) (FSComp.SR.parsEmptyFillInInterpolatedString())
       SynInterpolatedStringPart.String(fst $1, rhs parseState 1) :: $2 }

/* INTERP_STRING_BEGIN_END */
/* INTERP_STRING_BEGIN_PART int32 INTERP_STRING_END */
/* INTERP_STRING_BEGIN_PART int32 INTERP_STRING_PART int32 INTERP_STRING_END */
interpolatedString:
  | INTERP_STRING_BEGIN_PART interpolatedStringFill interpolatedStringParts
    { let s, synStringKind, _ = $1
      SynInterpolatedStringPart.String(s, rhs parseState 1) :: SynInterpolatedStringPart.FillExpr $2 :: $3, synStringKind }

  | INTERP_STRING_BEGIN_END
    { let s, synStringKind, _ = $1
      [ SynInterpolatedStringPart.String(s, rhs parseState 1) ], synStringKind }

  | INTERP_STRING_BEGIN_PART interpolatedStringParts
    { let s, synStringKind, _ = $1
      let rbrace = parseState.InputEndPosition 1
      let lbrace = parseState.InputStartPosition 2
      reportParseErrorAt (mkSynRange rbrace lbrace) (FSComp.SR.parsEmptyFillInInterpolatedString())
      SynInterpolatedStringPart.String(s, rhs parseState 1) :: $2, synStringKind }

opt_HIGH_PRECEDENCE_APP:
  | HIGH_PRECEDENCE_BRACK_APP { }
  | HIGH_PRECEDENCE_PAREN_APP { }
  | /* EMPTY */   { }

opt_HIGH_PRECEDENCE_TYAPP:
  | HIGH_PRECEDENCE_TYAPP { }
  | /* EMPTY */   { }

/* A 'type' keyword */
typeKeyword:
  | TYPE_COMING_SOON typeKeyword { }
  | TYPE_IS_HERE { }
  | TYPE { }

/* A 'module' keyword */
moduleKeyword:
  | MODULE_COMING_SOON moduleKeyword { }
  | MODULE_IS_HERE { }
  | MODULE { }

rbrace:
  | RBRACE_COMING_SOON rbrace { }
  | RBRACE_IS_HERE { }
  | RBRACE { }

bar_rbrace:
  | BAR_RBRACE { }

rparen:
  | RPAREN_COMING_SOON rparen { }
  | RPAREN_IS_HERE { }
  | RPAREN { }

oblockend:
  | OBLOCKEND_COMING_SOON oblockend { }
  | OBLOCKEND_IS_HERE { }
  | OBLOCKEND { }

ends_other_than_rparen_coming_soon_or_recover:
  | TYPE_COMING_SOON { false }
  | MODULE_COMING_SOON { false }
  | RBRACE_COMING_SOON { false }
  | OBLOCKEND_COMING_SOON { false }
  | recover { $1 }

ends_coming_soon_or_recover:
  | TYPE_COMING_SOON { false }
  | MODULE_COMING_SOON { false }
  | RBRACE_COMING_SOON { false }
  | RPAREN_COMING_SOON { false }
  | OBLOCKEND_COMING_SOON { false }
  | recover { $1 }<|MERGE_RESOLUTION|>--- conflicted
+++ resolved
@@ -4688,18 +4688,11 @@
         let lhsm = rhs2 parseState 1 2
         SynExpr.Typar(typar, lhsm), false }
 
-<<<<<<< HEAD
-
-        
-  | atomicExpr DOT atomicExprQualification 
-      { let arg1, hpa1 = $1 
-=======
   | RESERVED
       { arbExpr ("unfinished identifier", rhs parseState 1), false }
 
   | atomicExpr DOT atomicExprQualification
       { let arg1, hpa1 = $1
->>>>>>> e82744c2
         $3 arg1 (lhs parseState) (rhs parseState 2), hpa1 }
 
   | BASE DOT atomicExprQualification
