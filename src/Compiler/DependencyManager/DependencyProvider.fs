// Copyright (c) Microsoft Corporation.  All Rights Reserved.  See License.txt in the project root for license information.

namespace FSharp.Compiler.DependencyManager

open System
open System.IO
open System.Reflection
open System.Runtime.InteropServices
open Internal.Utilities
open Internal.Utilities.Library
open Internal.Utilities.FSharpEnvironment
open FSharp.Reflection
open System.Collections.Concurrent

module Option =

    /// Convert string into Option string where null and String.Empty result in None
    let ofString s =
        if String.IsNullOrEmpty(s) then None else Some(s)

[<AutoOpen>]
module ReflectionHelper =
    let dependencyManagerPattern = "*DependencyManager*.dll"

    let dependencyManagerAttributeName = "DependencyManagerAttribute"

    let resolveDependenciesMethodName = "ResolveDependencies"

    let clearResultsCacheMethodName = "ClearResultsCache"

    let namePropertyName = "Name"

    let keyPropertyName = "Key"

    let helpMessagesPropertyName = "HelpMessages"

    let arrEmpty = [||]

    let seqEmpty = Seq.empty<string>

    let assemblyHasAttribute (theAssembly: Assembly) attributeName =
        try
            CustomAttributeExtensions.GetCustomAttributes(theAssembly)
            |> Seq.exists (fun a -> a.GetType().Name = attributeName)
        with _ ->
            false

    let getAttributeNamed (theType: Type) attributeName =
        try
            theType.GetTypeInfo().GetCustomAttributes false
            |> Seq.tryFind (fun a -> a.GetType().Name = attributeName)
        with _ ->
            None

    let getInstanceProperty<'T> (theType: Type) propertyName =
        try
            let instanceFlags =
                BindingFlags.Public ||| BindingFlags.NonPublic ||| BindingFlags.Instance

            let property =
                theType.GetProperty(propertyName, instanceFlags, null, typeof<'T>, [||], [||])

            if isNull property then
                None
            else
                let getMethod = property.GetGetMethod()

                if not (isNull getMethod) && not getMethod.IsStatic then
                    Some property
                else
                    None
        with _ ->
            None

    let getInstanceMethod<'T> (theType: Type) (parameterTypes: Type[]) methodName =
        try
            let theMethod = theType.GetMethod(methodName, parameterTypes)
            if isNull theMethod then None else Some theMethod
        with _ ->
            None

    let stripTieWrapper (e: Exception) =
        match e with
        | :? TargetInvocationException as e -> e.InnerException
        | _ -> e

/// Indicate the type of error to report
[<RequireQualifiedAccess>]
type ErrorReportType =
    | Warning
    | Error

type ResolvingErrorReport = delegate of ErrorReportType * int * string -> unit

(* Shape of Dependency Manager contract, resolved using reflection *)
/// The results of ResolveDependencies
type IResolveDependenciesResult =

    /// Succeded?
    abstract Success: bool

    /// The resolution output log
    abstract StdOut: string[]

    /// The resolution error log (* process stderror *)
    abstract StdError: string[]

    /// The resolution paths - the full paths to selcted resolved dll's.
    /// In scripts this is equivalent to #r @"c:\somepath\to\packages\ResolvedPackage\1.1.1\lib\netstandard2.0\ResolvedAssembly.dll"
    abstract Resolutions: seq<string>

    /// The source code file paths
    abstract SourceFiles: seq<string>

    /// The roots to package directories
    ///     This points to the root of each located package.
    ///     The layout of the package manager will be package manager specific.
    ///     however, the dependency manager dll understands the nuget package layout
    ///     and so if the package contains folders similar to the nuget layout then
    ///     the dependency manager will be able to probe and resolve any native dependencies
    ///     required by the nuget package.
    ///
    /// This path is also equivalent to
    ///     #I @"c:\somepath\to\packages\1.1.1\ResolvedPackage"
    abstract Roots: seq<string>

<<<<<<< HEAD

#if NO_CHECKNULLS
=======
>>>>>>> 0c1eba06
[<AllowNullLiteral>]
#endif
type IDependencyManagerProvider =
    abstract Name: string
    abstract Key: string
    abstract HelpMessages: string[]
    abstract ClearResultsCache: unit -> unit
    abstract ResolveDependencies:
        scriptDir: string *
        mainScriptName: string *
        scriptName: string *
        scriptExt: string *
        packageManagerTextLines: (string * string) seq *
        tfm: string *
        rid: string *
        timeout: int ->
            IResolveDependenciesResult

    type ReflectionDependencyManagerProvider
    (
        theType: Type,
        nameProperty: PropertyInfo,
        keyProperty: PropertyInfo,
        helpMessagesProperty: PropertyInfo option,
        resolveDeps: MethodInfo option,
        resolveDepsEx: MethodInfo option,
        resolveDepsExWithTimeout: MethodInfo option,
        resolveDepsExWithScriptInfoAndTimeout: MethodInfo option,
        clearResultCache: MethodInfo option,
        outputDir: string option,
        useResultsCache: bool
        ) =

    let instance =
        if not(isNull (theType.GetConstructor([|typeof<string option>; typeof<bool>|]))) then
            Activator.CreateInstance(theType, [| outputDir :> obj; useResultsCache :> obj |])
        else
            Activator.CreateInstance(theType, [| outputDir :> obj |])

    let nameProperty = nameProperty.GetValue >> string
    let keyProperty = keyProperty.GetValue >> string

    let helpMessagesProperty =
        let toStringArray (o: obj) = o :?> string[]

        match helpMessagesProperty with
        | Some helpMessagesProperty -> helpMessagesProperty.GetValue >> toStringArray
        | None -> fun _ -> [||]

    static member InstanceMaker(theType: Type, outputDir: string option, useResultsCache: bool) =
        match getAttributeNamed theType dependencyManagerAttributeName,
              getInstanceProperty<string> theType namePropertyName,
              getInstanceProperty<string> theType keyPropertyName,
              getInstanceProperty<string[]> theType helpMessagesPropertyName
            with
        | None, _, _, _
        | _, None, _, _
        | _, _, None, _ -> None
        | Some _, Some nameProperty, Some keyProperty, None ->
            let resolveMethod =
                getInstanceMethod<bool * string list * string list>
                    theType
                    [|
                        typeof<string>
                        typeof<string>
                        typeof<string>
                        typeof<seq<string>>
                        typeof<string>
                    |]
                    resolveDependenciesMethodName

            let resolveMethodEx =
                getInstanceMethod<bool * string list * string list>
                    theType
                    [|
                        typeof<string>
                        typeof<(string * string) seq>
                        typeof<string>
                        typeof<string>
                    |]
                    resolveDependenciesMethodName

            let resolveMethodExWithTimeout =
                getInstanceMethod<bool * string list * string list>
                    theType
                    [|
                        typeof<string>
                        typeof<(string * string) seq>
                        typeof<string>
                        typeof<string>
                        typeof<int>
                    |]
                    resolveDependenciesMethodName

            let resolveDepsExWithScriptInfoAndTimeout =
                getInstanceMethod<bool * string list * string list>
                    theType
                    [|
                        typeof<string>
                        typeof<string>
                        typeof<string>
                        typeof<(string * string) seq>
                        typeof<string>
                        typeof<string>
                        typeof<int>
                    |]
                    resolveDependenciesMethodName

            let clearResultsCacheMethod =
                getInstanceMethod<unit>
                    theType [||]
                    clearResultsCacheMethodName

            Some(fun () ->
                ReflectionDependencyManagerProvider(
                    theType,
                    nameProperty,
                    keyProperty,
                    None,
                    resolveMethod,
                    resolveMethodEx,
                    resolveMethodExWithTimeout,
                    resolveDepsExWithScriptInfoAndTimeout,
                    clearResultsCacheMethod,
                    outputDir,
                    useResultsCache
                )
                :> IDependencyManagerProvider)

        | Some _, Some nameProperty, Some keyProperty, Some helpMessagesProperty ->
            let resolveMethod =
                getInstanceMethod<bool * string list * string list>
                    theType
                    [|
                        typeof<string>
                        typeof<string>
                        typeof<string>
                        typeof<seq<string>>
                        typeof<string>
                    |]
                    resolveDependenciesMethodName

            let resolveMethodEx =
                getInstanceMethod<bool * string list * string list>
                    theType
                    [|
                        typeof<string>
                        typeof<(string * string) seq>
                        typeof<string>
                        typeof<string>
                    |]
                    resolveDependenciesMethodName

            let resolveMethodExWithTimeout =
                getInstanceMethod<bool * string list * string list>
                    theType
                    [|
                        typeof<string>
                        typeof<(string * string) seq>
                        typeof<string>
                        typeof<string>
                        typeof<int>
                    |]
                    resolveDependenciesMethodName

            let resolveDepsExWithScriptInfoAndTimeout =
                getInstanceMethod<bool * string list * string list>
                    theType
                    [|
                        typeof<string>
                        typeof<string>
                        typeof<string>
                        typeof<(string * string) seq>
                        typeof<string>
                        typeof<string>
                        typeof<int>
                    |]
                    resolveDependenciesMethodName

            let clearResultsCacheMethod =
                getInstanceMethod<unit>
                    theType [||]
                    clearResultsCacheMethodName

            Some(fun () ->
                ReflectionDependencyManagerProvider(
                    theType,
                    nameProperty,
                    keyProperty,
                    Some helpMessagesProperty,
                    resolveMethod,
                    resolveMethodEx,
                    resolveMethodExWithTimeout,
                    resolveDepsExWithScriptInfoAndTimeout,
                    clearResultsCacheMethod,
                    outputDir,
                    useResultsCache
                )
                :> IDependencyManagerProvider)

    static member MakeResultFromObject(result: obj) =
        { new IResolveDependenciesResult with
            /// Succeded?
            member _.Success =
                match getInstanceProperty<bool> (result.GetType()) "Success" with
                | None -> false
                | Some p -> p.GetValue(result) :?> bool

            /// The resolution output log
            member _.StdOut =
                match getInstanceProperty<string[]> (result.GetType()) "StdOut" with
                | None -> [||]
                | Some p -> p.GetValue(result) :?> string[]

            /// The resolution error log (* process stderror *)
            member _.StdError =
                match getInstanceProperty<string[]> (result.GetType()) "StdError" with
                | None -> [||]
                | Some p -> p.GetValue(result) :?> string[]

            /// The resolution paths
            member _.Resolutions =
                match getInstanceProperty<seq<string>> (result.GetType()) "Resolutions" with
                | None -> Seq.empty<string>
                | Some p -> p.GetValue(result) :?> seq<string>

            /// The source code file paths
            member _.SourceFiles =
                match getInstanceProperty<seq<string>> (result.GetType()) "SourceFiles" with
                | None -> Seq.empty<string>
                | Some p -> p.GetValue(result) :?> seq<string>

            /// The roots to package directories
            member _.Roots =
                match getInstanceProperty<seq<string>> (result.GetType()) "Roots" with
                | None -> Seq.empty<string>
                | Some p -> p.GetValue(result) :?> seq<string>
        }

    static member MakeResultFromFields
        (
            success: bool,
            stdOut: string[],
            stdError: string[],
            resolutions: seq<string>,
            sourceFiles: seq<string>,
            roots: seq<string>
        ) =
        { new IResolveDependenciesResult with
            /// Succeded?
            member _.Success = success

            /// The resolution output log
            member _.StdOut = stdOut

            /// The resolution error log (* process stderror *)
            member _.StdError = stdError

            /// The resolution paths
            member _.Resolutions = resolutions

            /// The source code file paths
            member _.SourceFiles = sourceFiles

            /// The roots to package directories
            member _.Roots = roots
        }

    interface IDependencyManagerProvider with

        /// Name of dependency Manager
        member _.Name = instance |> nameProperty

        /// Key of dependency Manager: used for #r "key: ... "   E.g nuget
        member _.Key = instance |> keyProperty

        /// Clear the dependency manager caches
        member _.ClearResultsCache () =
            match clearResultCache with
            | Some clearResultsCache ->
                clearResultsCache.Invoke(instance, [||]) |> ignore
            | None -> ()

        /// Key of dependency Manager: used for #help
        member _.HelpMessages = instance |> helpMessagesProperty

        /// Resolve the dependencies for the given arguments
        member _.ResolveDependencies
            (
                scriptDir,
                mainScriptName,
                scriptName,
                scriptExt,
                packageManagerTextLines,
                tfm,
                rid,
                timeout
            ) : IResolveDependenciesResult =
            // The ResolveDependencies method, has two signatures, the original signaature in the variable resolveDeps and the updated signature resolveDepsEx
            // the resolve method can return values in two different tuples:
            //     (bool * string list * string list * string list)
            //     (bool * string list * string list)
            // We use reflection to get the correct method and to determine what we got back.
            let method, arguments =
                if resolveDepsExWithScriptInfoAndTimeout.IsSome then
                    resolveDepsExWithScriptInfoAndTimeout,
                    [|
                        box scriptDir
                        box scriptName
                        box scriptExt
                        box packageManagerTextLines
                        box tfm
                        box rid
                        box timeout
                    |]
                elif resolveDepsExWithTimeout.IsSome then
                    resolveDepsExWithTimeout, [| box scriptExt; box packageManagerTextLines; box tfm; box rid; box timeout |]
                elif resolveDepsEx.IsSome then
                    resolveDepsEx, [| box scriptExt; box packageManagerTextLines; box tfm; box rid |]
                elif resolveDeps.IsSome then
                    resolveDeps,
                    [|
                        box scriptDir
                        box mainScriptName
                        box scriptName
                        box (packageManagerTextLines |> Seq.filter (fun (dv, _) -> dv = "r") |> Seq.map snd)
                        box tfm
                    |]
                else
                    None, [||]

            match method with
            | Some m ->
                let result = m.Invoke(instance, arguments)

                // Verify the number of arguments returned in the tuple returned by resolvedependencies, it can be:
                //     1 - object with properties
                //     3 - (bool * string list * string list)
                // Support legacy api return shape (bool, seq<string>, seq<string>) --- original paket packagemanager
                if FSharpType.IsTuple(result.GetType()) then
                    // Verify the number of arguments returned in the tuple returned by resolvedependencies, it can be:
                    //     3 - (bool * string list * string list)
                    let success, sourceFiles, packageRoots =
                        let tupleFields = result |> FSharpValue.GetTupleFields

                        match tupleFields |> Array.length with
                        | 3 ->
                            tupleFields[0] :?> bool,
                            tupleFields[1] :?> string list |> List.toSeq,
                            tupleFields[2] :?> string list |> List.distinct |> List.toSeq
                        | _ -> false, seqEmpty, seqEmpty

                    ReflectionDependencyManagerProvider.MakeResultFromFields(success, [||], [||], Seq.empty, sourceFiles, packageRoots)
                else
                    ReflectionDependencyManagerProvider.MakeResultFromObject(result)

            | None -> ReflectionDependencyManagerProvider.MakeResultFromFields(false, [||], [||], Seq.empty, Seq.empty, Seq.empty)

/// Provides DependencyManagement functions.
/// Class is IDisposable
type DependencyProvider internal (assemblyProbingPaths: AssemblyResolutionProbe option, nativeProbingRoots: NativeResolutionProbe option, useResultsCache: bool) =

    // Note: creating a NativeDllResolveHandler currently installs process-wide handlers
    let dllResolveHandler = new NativeDllResolveHandler(nativeProbingRoots)

    // Note: creating a AssemblyResolveHandler currently installs process-wide handlers
    let assemblyResolveHandler =
        new AssemblyResolveHandler(assemblyProbingPaths) :> IDisposable

    // Resolution Path = Location of FSharp.Compiler.Service.dll
    let assemblySearchPaths =
        lazy
            ([
                let assemblyLocation =
                    typeof<IDependencyManagerProvider>.GetTypeInfo().Assembly.Location

                yield Path.GetDirectoryName assemblyLocation
                yield AppDomain.CurrentDomain.BaseDirectory
            ])

    let enumerateDependencyManagerAssemblies compilerTools (reportError: ResolvingErrorReport) =
        getCompilerToolsDesignTimeAssemblyPaths compilerTools
        |> Seq.append (assemblySearchPaths.Force())
        |> Seq.collect (fun path ->
            try
                if Directory.Exists(path) then
                    Directory.EnumerateFiles(path, dependencyManagerPattern)
                else
                    Seq.empty
            with _ ->
                Seq.empty)
        |> Seq.choose (fun path ->
            try
                Some(Assembly.LoadFrom path)
            with e ->
                let e = stripTieWrapper e
                let n, m = FSComp.SR.couldNotLoadDependencyManagerExtension (path, e.Message)
                reportError.Invoke(ErrorReportType.Warning, n, m)
                None)
        |> Seq.filter (fun a -> assemblyHasAttribute a dependencyManagerAttributeName)

    let mutable registeredDependencyManagers: Map<string, IDependencyManagerProvider> option =
        None

    let RegisteredDependencyManagers (compilerTools: seq<string>) (outputDir: string option) (reportError: ResolvingErrorReport) =
        match registeredDependencyManagers with
        | Some managers -> managers
        | None ->
            let managers =
                let defaultProviders = []

                let loadedProviders =
                    enumerateDependencyManagerAssemblies compilerTools reportError
                    |> Seq.collect (fun a -> a.GetTypes())
                    |> Seq.choose (fun t -> ReflectionDependencyManagerProvider.InstanceMaker(t, outputDir, useResultsCache))
                    |> Seq.map (fun maker -> maker ())

                defaultProviders
                |> Seq.append loadedProviders
                |> Seq.map (fun pm -> pm.Key, pm)
                |> Map.ofSeq

            registeredDependencyManagers <- if managers.Count > 0 then Some managers else None
            managers

    let cache =
        ConcurrentDictionary<_, Result<IResolveDependenciesResult, _>>(HashIdentity.Structural)

    new(assemblyProbingPaths: AssemblyResolutionProbe, nativeProbingRoots: NativeResolutionProbe) =
        new DependencyProvider(Some assemblyProbingPaths, Some nativeProbingRoots, true)

    new(assemblyProbingPaths: AssemblyResolutionProbe, nativeProbingRoots: NativeResolutionProbe, useResultsCache) =
        new DependencyProvider(Some assemblyProbingPaths, Some nativeProbingRoots, useResultsCache)

    new(nativeProbingRoots: NativeResolutionProbe, useResultsCache) =
        new DependencyProvider(None, Some nativeProbingRoots, useResultsCache)

    new(nativeProbingRoots: NativeResolutionProbe) =
        new DependencyProvider(None, Some nativeProbingRoots, true)

    new() = new DependencyProvider(None, None, true)

    /// Returns a formatted help messages for registered dependencymanagers for the host to present
    member _.GetRegisteredDependencyManagerHelpText(compilerTools, outputDir, errorReport) =
        [|
            let managers =
                RegisteredDependencyManagers compilerTools (Option.ofString outputDir) errorReport

            for kvp in managers do
                let dm = kvp.Value
                yield! dm.HelpMessages
        |]

    /// Clear the DependencyManager results caches
    member _.ClearResultsCache(compilerTools, outputDir, errorReport) =
        let managers =
            RegisteredDependencyManagers compilerTools (Option.ofString outputDir) errorReport

        for kvp in managers do
            kvp.Value.ClearResultsCache()

    /// Returns a formatted error message for the host to present
    member _.CreatePackageManagerUnknownError
        (
            compilerTools: seq<string>,
            outputDir: string,
            packageManagerKey: string,
            reportError: ResolvingErrorReport
        ) =
        let registeredKeys =
            String.Join(
                ", ",
                RegisteredDependencyManagers compilerTools (Option.ofString outputDir) reportError
                |> Seq.map (fun kv -> kv.Value.Key)
            )

        let searchPaths = assemblySearchPaths.Force()
        FSComp.SR.packageManagerUnknown (packageManagerKey, String.Join(", ", searchPaths, compilerTools), registeredKeys)

    /// Fetch a dependencymanager that supports a specific key
    member this.TryFindDependencyManagerInPath
        (
            compilerTools: seq<string>,
            outputDir: string,
            reportError: ResolvingErrorReport,
            path: string
        ) : string MaybeNull * IDependencyManagerProvider MaybeNull =
        try
            if path.Contains ":" && not (Path.IsPathRooted path) then
                let managers =
                    RegisteredDependencyManagers compilerTools (Option.ofString outputDir) reportError

                match managers |> Seq.tryFind (fun kv -> path.StartsWith(kv.Value.Key + ":")) with
                | None ->
                    let err, msg =
                        this.CreatePackageManagerUnknownError(compilerTools, outputDir, path.Split(':').[0], reportError)

                    reportError.Invoke(ErrorReportType.Error, err, msg)
                    null, null

                | Some kv -> path, kv.Value
            else
                path, null
        with e ->
            let e = stripTieWrapper e
            let err, msg = FSComp.SR.packageManagerError (e.Message)
            reportError.Invoke(ErrorReportType.Error, err, msg)
            null, null

    /// Fetch a dependencymanager that supports a specific key
    member _.TryFindDependencyManagerByKey
        (
            compilerTools: seq<string>,
            outputDir: string,
            reportError: ResolvingErrorReport,
            key: string
        ) : IDependencyManagerProvider MaybeNull =
        try
            RegisteredDependencyManagers compilerTools (Option.ofString outputDir) reportError
            |> Map.tryFind key
            |> Option.toObj

        with e ->
            let e = stripTieWrapper e
            let err, msg = FSComp.SR.packageManagerError (e.Message)
            reportError.Invoke(ErrorReportType.Error, err, msg)
            null

    /// Resolve reference for a list of package manager lines
    member _.Resolve
        (
            packageManager: IDependencyManagerProvider,
            scriptExt: string,
            packageManagerTextLines: (string * string) seq,
            reportError: ResolvingErrorReport,
            executionTfm: string,
            [<Optional; DefaultParameterValue(null: string MaybeNull)>] executionRid: string MaybeNull,
            [<Optional; DefaultParameterValue("")>] implicitIncludeDir: string,
            [<Optional; DefaultParameterValue("")>] mainScriptName: string,
            [<Optional; DefaultParameterValue("")>] fileName: string,
            [<Optional; DefaultParameterValue(-1)>] timeout: int
        ) : IResolveDependenciesResult =

        let key =
            (packageManager.Key,
             scriptExt,
             Seq.toArray packageManagerTextLines,
             executionTfm,
             executionRid,
             implicitIncludeDir,
             mainScriptName,
             fileName)

        let result =
            cache.GetOrAdd(
                key,
                System.Func<_, _>(fun _ ->
                    try
                        let executionRid =
                            match executionRid with
                            | Null -> RidHelpers.platformRid
                            | NonNull executionRid -> executionRid

                        Ok(
                            packageManager.ResolveDependencies(
                                implicitIncludeDir,
                                mainScriptName,
                                fileName,
                                scriptExt,
                                packageManagerTextLines,
                                executionTfm,
                                executionRid,
                                timeout
                            )
                        )

                    with e ->
                        let e = stripTieWrapper e
                        Error(FSComp.SR.packageManagerError (e.Message)))
            )

        match result with
        | Ok res ->
            dllResolveHandler.RefreshPathsInEnvironment(res.Roots)
            res
        | Error (errorNumber, errorData) ->
            reportError.Invoke(ErrorReportType.Error, errorNumber, errorData)
            ReflectionDependencyManagerProvider.MakeResultFromFields(false, arrEmpty, arrEmpty, seqEmpty, seqEmpty, seqEmpty)

    interface IDisposable with

        member _.Dispose() =

            // Unregister everything
            registeredDependencyManagers <- None
            (dllResolveHandler :> IDisposable).Dispose()
            assemblyResolveHandler.Dispose()<|MERGE_RESOLUTION|>--- conflicted
+++ resolved
@@ -124,11 +124,7 @@
     ///     #I @"c:\somepath\to\packages\1.1.1\ResolvedPackage"
     abstract Roots: seq<string>
 
-<<<<<<< HEAD
-
 #if NO_CHECKNULLS
-=======
->>>>>>> 0c1eba06
 [<AllowNullLiteral>]
 #endif
 type IDependencyManagerProvider =
