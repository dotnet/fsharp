// Copyright (c) Microsoft Corporation.  All Rights Reserved.  See License.txt in the project root for license information.

namespace FSharp.Compiler.EditorServices

open System
open System.IO
open System.Collections.Generic
open System.Text.RegularExpressions
open Internal.Utilities.Library
open FSharp.Compiler.Diagnostics
open FSharp.Compiler.Syntax
open FSharp.Compiler.SyntaxTrivia
open FSharp.Compiler.Syntax.PrettyNaming
open FSharp.Compiler.SyntaxTreeOps
open FSharp.Compiler.Text
open FSharp.Compiler.Text.Position
open FSharp.Compiler.Text.Range

module SourceFileImpl =
    let IsSignatureFile file =
        let ext = Path.GetExtension file
        0 = String.Compare(".fsi", ext, StringComparison.OrdinalIgnoreCase)

    /// Additional #defines that should be in place when editing a file in a file editor such as VS.
    let GetImplicitConditionalDefinesForEditing (isInteractive: bool) =
        if isInteractive then
            [ "INTERACTIVE"; "EDITING" ] // This is still used by the foreground parse
        else
            [ "COMPILED"; "EDITING" ]

type CompletionPath = string list * string option // plid * residue

[<RequireQualifiedAccess>]
type FSharpInheritanceOrigin =
    | Class
    | Interface
    | Unknown

[<RequireQualifiedAccess>]
type InheritanceContext =
    | Class
    | Interface
    | Unknown

[<RequireQualifiedAccess>]
type RecordContext =
    | CopyOnUpdate of range: range * path: CompletionPath
    | Constructor of typeName: string
    | Empty
    | New of path: CompletionPath * isFirstField: bool
    | Declaration of isInIdentifier: bool

[<RequireQualifiedAccess>]
type PatternContext =
    /// <summary>Completing union case field pattern (e.g. fun (Some v| ) -> ) or fun (Some (v| )) -> ). In theory, this could also be parameterized active pattern usage.</summary>
    /// <param name="fieldIndex">Position in the tuple. <see cref="None">None</see> if there is no tuple, with only one field outside of parentheses - `Some v|`</param>
    /// <param name="isTheOnlyField">True when completing the first field in the tuple and no other field is bound - `Case (a|)` but not `Case (a|, b)`</param>
    /// <param name="caseIdRange">Range of the case identifier</param>
    | PositionalUnionCaseField of fieldIndex: int option * isTheOnlyField: bool * caseIdRange: range

    /// Completing union case field pattern (e.g. fun (Some (Value = v| )) -> )
    | NamedUnionCaseField of fieldName: string * caseIdRange: range

    /// Completing union case field identifier in a pattern (e.g. fun (Case (field1 = a; fie| )) -> )
    | UnionCaseFieldIdentifier of referencedFields: string list * caseIdRange: range

    /// Completing a record field identifier in a pattern (e.g. fun { Field1 = a; Fie| } -> )
    | RecordFieldIdentifier of referencedFields: (string * range) list

    /// Any other position in a pattern that does not need special handling
    | Other

[<RequireQualifiedAccess; NoComparison; Struct>]
type MethodOverrideCompletionContext =
    | Class
    | Interface of mInterfaceName: range
    | ObjExpr of mExpr: range

[<RequireQualifiedAccess>]
type CompletionContext =
    /// Completion context cannot be determined due to errors
    | Invalid

    /// Completing something after the inherit keyword
    | Inherit of context: InheritanceContext * path: CompletionPath

    /// Completing records field
    | RecordField of context: RecordContext

    | RangeOperator

    /// Completing named parameters\setters in parameter list of attributes\constructor\method calls
    | ParameterList of
        identEndPos: pos *
        paramGroupIdx: int *
        paramIdxInGroup: int *
        paramName: string option *
        settedParam: HashSet<string> *
        isCurrying: bool

    /// Completing an attribute name, outside of the constructor
    | AttributeApplication

    | OpenDeclaration of isOpenType: bool

    /// Completing a type annotation (e.g. foo (x: |))
    /// Completing a type application (e.g. typeof<str| >)
    | Type

    /// Completing union case fields declaration (e.g. 'A of stri|' but not 'B of tex|: string')
    | UnionCaseFieldsDeclaration

    /// Completing a type abbreviation (e.g. type Long = int6|)
    /// or a single case union without a bar (type SomeUnion = Abc|)
    | TypeAbbreviationOrSingleCaseUnion

    /// Completing a pattern in a match clause, member/let binding or lambda
    | Pattern of context: PatternContext

    /// Completing a method override (e.g. override this.ToStr|)
    | MethodOverride of
        ctx: MethodOverrideCompletionContext *
        enclosingTypeNameRange: range *
        spacesBeforeOverrideKeyword: int *
        hasThis: bool *
        isStatic: bool
<<<<<<< HEAD

    /// (s =| ) or (s <>| )
    | CaretAfterOperator of mExprBeforeOperator: range
=======
>>>>>>> f6e24e85

type ShortIdent = string

type ShortIdents = ShortIdent[]

type MaybeUnresolvedIdent = { Ident: ShortIdent; Resolved: bool }

type ModuleKind =
    {
        IsAutoOpen: bool
        HasModuleSuffix: bool
    }

[<RequireQualifiedAccess>]
type EntityKind =
    | Attribute
    | Type
    | FunctionOrValue of isActivePattern: bool
    | Module of ModuleKind

    override x.ToString() = sprintf "%A" x

type InsertionContextEntity =
    {
        FullRelativeName: string
        Qualifier: string
        Namespace: string option
        FullDisplayName: string
        LastIdent: ShortIdent
    }

    override x.ToString() = sprintf "%A" x

type ScopeKind =
    | Namespace
    | TopModule
    | NestedModule
    | OpenDeclaration
    | HashDirective

    override x.ToString() = sprintf "%A" x

type InsertionContext = { ScopeKind: ScopeKind; Pos: pos }

type FSharpModule = { Idents: ShortIdents; Range: range }

type OpenStatementInsertionPoint =
    | TopLevel
    | Nearest

[<CompilationRepresentation(CompilationRepresentationFlags.ModuleSuffix)>]
module Entity =
    let getRelativeNamespace (targetNs: ShortIdents) (sourceNs: ShortIdents) =
        let rec loop index =
            if index > targetNs.Length - 1 then sourceNs[index..]
            // target namespace is not a full parent of source namespace, keep the source ns as is
            elif index > sourceNs.Length - 1 then sourceNs
            elif targetNs[index] = sourceNs[index] then loop (index + 1)
            else sourceNs[index..]

        if sourceNs.Length = 0 || targetNs.Length = 0 then
            sourceNs
        else
            loop 0

    let cutAutoOpenModules (autoOpenParent: ShortIdents option) (candidateNs: ShortIdents) =
        let nsCount =
            match autoOpenParent with
            | Some parent when parent.Length > 0 -> min (parent.Length - 1) candidateNs.Length
            | _ -> candidateNs.Length

        candidateNs[0 .. nsCount - 1]

    let tryCreate
        (
            targetNamespace: ShortIdents option,
            targetScope: ShortIdents,
            partiallyQualifiedName: MaybeUnresolvedIdent[],
            requiresQualifiedAccessParent: ShortIdents option,
            autoOpenParent: ShortIdents option,
            candidateNamespace: ShortIdents option,
            candidate: ShortIdents
        ) =
        match candidate with
        | [||] -> [||]
        | _ ->
            partiallyQualifiedName
            |> Array.heads
            // long ident must contain an unresolved part, otherwise we show false positive suggestions like
            // "open System" for `let _ = System.DateTime.Naaaw`. Here only "Naaw" is unresolved.
            |> Array.filter (fun x -> x |> Array.exists (fun x -> not x.Resolved))
            |> Array.choose (fun parts ->
                let parts = parts |> Array.map (fun x -> x.Ident)

                if not (candidate |> Array.endsWith parts) then
                    None
                else
                    let identCount = parts.Length

                    let fullOpenableNs, restIdents =
                        let openableNsCount =
                            match requiresQualifiedAccessParent with
                            | Some parent -> min parent.Length candidate.Length
                            | None -> candidate.Length

                        candidate[0 .. openableNsCount - 2], candidate[openableNsCount - 1 ..]

                    let openableNs = cutAutoOpenModules autoOpenParent fullOpenableNs

                    let getRelativeNs ns =
                        match targetNamespace, candidateNamespace with
                        | Some targetNs, Some candidateNs when candidateNs = targetNs -> getRelativeNamespace targetScope ns
                        | None, _ -> getRelativeNamespace targetScope ns
                        | _ -> ns

                    let relativeNs = getRelativeNs openableNs

                    match relativeNs, restIdents with
                    | [||], [||] -> None
                    | [||], [| _ |] -> None
                    | _ ->
                        let fullRelativeName = Array.append (getRelativeNs fullOpenableNs) restIdents

                        let ns =
                            match relativeNs with
                            | [||] -> None
                            | _ when identCount > 1 && relativeNs.Length >= identCount ->
                                Some(relativeNs[0 .. relativeNs.Length - identCount] |> String.concat ".")
                            | _ -> Some(relativeNs |> String.concat ".")

                        let qualifier =
                            if fullRelativeName.Length > 1 && fullRelativeName.Length >= identCount then
                                fullRelativeName[0 .. fullRelativeName.Length - identCount]
                            else
                                fullRelativeName

                        Some
                            {
                                FullRelativeName = String.concat "." fullRelativeName //.[0..fullRelativeName.Length - identCount - 1]
                                Qualifier = String.concat "." qualifier
                                Namespace = ns
                                FullDisplayName =
                                    match restIdents with
                                    | [| _ |] -> ""
                                    | _ -> String.concat "." restIdents
                                LastIdent = Array.tryLast restIdents |> Option.defaultValue ""
                            })

module ParsedInput =

    /// A pattern that collects all sequential expressions to avoid StackOverflowException
    let internal (|Sequentials|_|) expr =

        let rec collect expr acc =
            match expr with
            | SynExpr.Sequential(expr1 = e1; expr2 = (SynExpr.Sequential _ as e2)) -> collect e2 (e1 :: acc)
            | SynExpr.Sequential(expr1 = e1; expr2 = e2) -> e2 :: e1 :: acc
            | _ -> acc

        match collect expr [] with
        | [] -> None
        | exprs -> Some(List.rev exprs)

    let emptyStringSet = HashSet<string>()

    let GetRangeOfExprLeftOfDot (pos: pos, parsedInput) =
        let CheckLongIdent (longIdent: LongIdent) =
            // find the longest prefix before the "pos" dot
            let mutable r = (List.head longIdent).idRange
            let mutable couldBeBeforeFront = true

            for i in longIdent do
                if posGeq pos i.idRange.End then
                    r <- unionRanges r i.idRange
                    couldBeBeforeFront <- false

            couldBeBeforeFront, r

        let visitor =
            { new SyntaxVisitorBase<_>() with
                member _.VisitExpr(_, traverseSynExpr, defaultTraverse, expr) =
                    let expr = expr // fix debugger locals

                    match expr with
                    | SynExpr.LongIdent(longDotId = SynLongIdent([ id ], [], [ Some _ ])) -> defaultTraverse (SynExpr.Ident(id))

                    | SynExpr.LongIdent(_, lid, _altNameRefCell, _) ->
                        let (SynLongIdent(longIdent, _, _)) = lid
                        let _, r = CheckLongIdent longIdent
                        Some r

                    | SynExpr.LongIdentSet(lid, synExpr, _) ->
                        let (SynLongIdent(longIdent, _, _)) = lid

                        if SyntaxTraversal.rangeContainsPosLeftEdgeInclusive synExpr.Range pos then
                            traverseSynExpr synExpr
                        else
                            let _, r = CheckLongIdent longIdent
                            Some r

                    | SynExpr.DotGet(synExpr, _dotm, lid, _) ->
                        let (SynLongIdent(longIdent, _, _)) = lid

                        if SyntaxTraversal.rangeContainsPosLeftEdgeInclusive synExpr.Range pos then
                            traverseSynExpr synExpr
                        else
                            let inFront, r = CheckLongIdent longIdent

                            if inFront then
                                Some synExpr.Range
                            else
                                // see comment below for SynExpr.DotSet
                                Some(unionRanges synExpr.Range r)

                    | SynExpr.Set(synExpr, synExpr2, range) ->
                        if SyntaxTraversal.rangeContainsPosLeftEdgeInclusive synExpr.Range pos then
                            traverseSynExpr synExpr
                        elif SyntaxTraversal.rangeContainsPosLeftEdgeInclusive synExpr2.Range pos then
                            traverseSynExpr synExpr2
                        else
                            Some range

                    | SynExpr.DotSet(synExpr, lid, synExpr2, _) ->
                        let (SynLongIdent(longIdent, _, _)) = lid

                        if SyntaxTraversal.rangeContainsPosLeftEdgeInclusive synExpr.Range pos then
                            traverseSynExpr synExpr
                        elif SyntaxTraversal.rangeContainsPosLeftEdgeInclusive synExpr2.Range pos then
                            traverseSynExpr synExpr2
                        else
                            let inFront, r = CheckLongIdent longIdent

                            if inFront then
                                Some synExpr.Range
                            else
                                // f(0).X.Y.Z
                                //       ^
                                //      -   r has this value
                                // ----     synExpr.Range has this value
                                // ------   we want this value
                                Some(unionRanges synExpr.Range r)

                    | SynExpr.DotNamedIndexedPropertySet(synExpr, lid, synExpr2, synExpr3, _) ->
                        let (SynLongIdent(longIdent, _, _)) = lid

                        if SyntaxTraversal.rangeContainsPosLeftEdgeInclusive synExpr.Range pos then
                            traverseSynExpr synExpr
                        elif SyntaxTraversal.rangeContainsPosLeftEdgeInclusive synExpr2.Range pos then
                            traverseSynExpr synExpr2
                        elif SyntaxTraversal.rangeContainsPosLeftEdgeInclusive synExpr3.Range pos then
                            traverseSynExpr synExpr3
                        else
                            let inFront, r = CheckLongIdent longIdent

                            if inFront then
                                Some synExpr.Range
                            else
                                Some(unionRanges synExpr.Range r)

                    // get this for e.g. "bar()."
                    | SynExpr.DiscardAfterMissingQualificationAfterDot(synExpr, _, _) ->
                        if SyntaxTraversal.rangeContainsPosLeftEdgeInclusive synExpr.Range pos then
                            traverseSynExpr synExpr
                        else
                            Some synExpr.Range

                    | SynExpr.FromParseError(synExpr, range) ->
                        if SyntaxTraversal.rangeContainsPosLeftEdgeInclusive synExpr.Range pos then
                            traverseSynExpr synExpr
                        else
                            Some range

                    | SynExpr.App(ExprAtomicFlag.NonAtomic, true, SynExpr.LongIdent(longDotId = SynLongIdent(id = [ ident ])), rhs, _) when
                        ident.idText = "op_ArrayLookup"
                        && not (SyntaxTraversal.rangeContainsPosLeftEdgeInclusive rhs.Range pos)
                        ->

                        match defaultTraverse expr with
                        | None ->
                            // (expr).(expr) is an ML-deprecated array lookup, but we want intellisense on the dot
                            // also want it for e.g. [|arr|].(0)
                            Some expr.Range
                        | x -> x // we found the answer deeper somewhere in the lhs

                    | SynExpr.Const(SynConst.Double _, range) -> Some range

                    | _ -> defaultTraverse expr
            }

        SyntaxTraversal.Traverse(pos, parsedInput, visitor)

    /// searches for the expression island suitable for the evaluation by the debugger
    let TryFindExpressionIslandInPosition (pos: pos, parsedInput) =
        let getLidParts (lid: LongIdent) =
            lid
            |> Seq.takeWhile (fun i -> posGeq pos i.idRange.Start)
            |> Seq.map (fun i -> i.idText)
            |> Seq.toList

        // tries to locate simple expression island
        // foundCandidate = false  means that we are looking for the candidate expression
        // foundCandidate = true - we found candidate (DotGet) and now drill down to the left part
        let rec TryGetExpression foundCandidate expr =
            match expr with
            | SynExpr.Paren(e, _, _, _) when foundCandidate -> TryGetExpression foundCandidate e

            | SynExpr.LongIdent(_isOptional, SynLongIdent(lid, _, _), _altNameRefCell, _m) -> getLidParts lid |> Some

            | SynExpr.DotGet(leftPart, _, SynLongIdent(lid, _, _), _) when (rangeContainsPos (rangeOfLid lid) pos) || foundCandidate ->
                // requested position is at the lid part of the DotGet
                // process left part and append result to the result of processing lid
                let leftPartResult = TryGetExpression true leftPart

                match leftPartResult with
                | Some leftPartResult -> [ yield! leftPartResult; yield! getLidParts lid ] |> Some
                | None -> None

            | SynExpr.FromParseError(synExpr, _) -> TryGetExpression foundCandidate synExpr

            | _ -> None

        let rec visitor =
            { new SyntaxVisitorBase<_>() with
                member _.VisitExpr(_, _traverseSynExpr, defaultTraverse, expr) =
                    if rangeContainsPos expr.Range pos then
                        match TryGetExpression false expr with
                        | Some parts -> parts |> String.concat "." |> Some
                        | _ -> defaultTraverse expr
                    else
                        None
            }

        SyntaxTraversal.Traverse(pos, parsedInput, visitor)

    let traverseLidOrElse pos (optExprIfLeftOfLongId: SynExpr option) (SynLongIdent(lid, dots, _) as lidwd) =
        let resultIfLeftOfLongId =
            match optExprIfLeftOfLongId with
            | None -> None
            | Some e -> Some(e.Range.End, posGeq lidwd.Range.Start pos)

        let dotSearch =
            dots
            |> List.mapi (fun i x -> i, x)
            |> List.rev
            |> List.tryFind (fun (_, m) -> posGt pos m.Start)

        match dotSearch with
        | None -> resultIfLeftOfLongId
        | Some(n, _) ->
            let flag =
                // foo.$
                (lid.Length = n + 1)
                ||
                // foo.$bar
                posGeq lid[n + 1].idRange.Start pos

            Some(lid[n].idRange.End, flag)

    // Given a cursor position here:
    //    f(x)   .   ident
    //                   ^
    // walk the AST to find the position here:
    //    f(x)   .   ident
    //       ^
    // On success, return Some (thatPos, boolTrueIfCursorIsAfterTheDotButBeforeTheIdentifier)
    // If there's no dot, return None, so for example
    //    foo
    //      ^
    // would return None
    // TODO would be great to unify this with GetRangeOfExprLeftOfDot above, if possible, as they are similar
    let TryFindExpressionASTLeftOfDotLeftOfCursor (pos, parsedInput) =
        let dive x = SyntaxTraversal.dive x
        let pick x = SyntaxTraversal.pick pos x

        let visitor =
            { new SyntaxVisitorBase<_>() with
                member _.VisitExpr(_, traverseSynExpr, defaultTraverse, expr) =
                    let pick = pick expr.Range
                    let traverseSynExpr, defaultTraverse, expr = traverseSynExpr, defaultTraverse, expr // for debugging: debugger does not get object expression params as local vars

                    if not (rangeContainsPos expr.Range pos) then
                        match expr with
                        | SynExpr.DiscardAfterMissingQualificationAfterDot(e, _, _m) ->
                            // This happens with e.g. "f(x)  .   $" when you bring up a completion list a few spaces after a dot.  The cursor is not 'in the parse tree',
                            // but the dive algorithm will dive down into this node, and this is the one case where we do want to give a result despite the cursor
                            // not properly being in a node.
                            match traverseSynExpr e with
                            | None -> Some(e.Range.End, false)
                            | r -> r
                        | _ ->
                            // This happens for e.g. "System.Console.[]$", where the ".[]" token is thrown away by the parser and we dive into the System.Console longId
                            // even though the cursor/dot is not in there.  In those cases we want to return None, because there is not really a dot completion before
                            // the cursor location.
                            None
                    else
                        match expr with
                        | SynExpr.LongIdent(longDotId = SynLongIdent([ id ], [], [ Some _ ])) -> defaultTraverse (SynExpr.Ident(id))
                        | SynExpr.LongIdent(_isOptional, lidwd, _altNameRefCell, _m) -> traverseLidOrElse pos None lidwd

                        | SynExpr.LongIdentSet(lidwd, exprRhs, _m) ->
                            [
                                dive lidwd lidwd.Range (traverseLidOrElse pos None)
                                dive exprRhs exprRhs.Range traverseSynExpr
                            ]
                            |> pick expr

                        | SynExpr.DotGet(exprLeft, mDot, lidwd, _m) ->
                            let afterDotBeforeLid = withStartEnd mDot.End lidwd.Range.Start mDot

                            [
                                dive exprLeft exprLeft.Range traverseSynExpr
                                dive exprLeft afterDotBeforeLid (fun e -> Some(e.Range.End, true))
                                dive lidwd lidwd.Range (traverseLidOrElse pos (Some exprLeft))
                            ]
                            |> pick expr

                        | SynExpr.DotSet(exprLeft, lidwd, exprRhs, _m) ->
                            [
                                dive exprLeft exprLeft.Range traverseSynExpr
                                dive lidwd lidwd.Range (traverseLidOrElse pos (Some exprLeft))
                                dive exprRhs exprRhs.Range traverseSynExpr
                            ]
                            |> pick expr

                        | SynExpr.Set(exprLeft, exprRhs, _m) ->
                            [
                                dive exprLeft exprLeft.Range traverseSynExpr
                                dive exprRhs exprRhs.Range traverseSynExpr
                            ]
                            |> pick expr

                        | SynExpr.NamedIndexedPropertySet(lidwd, exprIndexer, exprRhs, _m) ->
                            [
                                dive lidwd lidwd.Range (traverseLidOrElse pos None)
                                dive exprIndexer exprIndexer.Range traverseSynExpr
                                dive exprRhs exprRhs.Range traverseSynExpr
                            ]
                            |> pick expr

                        | SynExpr.DotNamedIndexedPropertySet(exprLeft, lidwd, exprIndexer, exprRhs, _m) ->
                            [
                                dive exprLeft exprLeft.Range traverseSynExpr
                                dive lidwd lidwd.Range (traverseLidOrElse pos (Some exprLeft))
                                dive exprIndexer exprIndexer.Range traverseSynExpr
                                dive exprRhs exprRhs.Range traverseSynExpr
                            ]
                            |> pick expr

                        | SynExpr.Const(SynConst.Double _, m) ->
                            if posEq m.End pos then
                                // the cursor is at the dot
                                Some(m.End, false)
                            else
                                // the cursor is left of the dot
                                None

                        | SynExpr.DiscardAfterMissingQualificationAfterDot(e, _, m) ->
                            match traverseSynExpr e with
                            | None ->
                                if posEq m.End pos then
                                    // the cursor is at the dot
                                    Some(e.Range.End, false)
                                else
                                    // the cursor is left of the dot
                                    None
                            | r -> r

                        | SynExpr.App(ExprAtomicFlag.NonAtomic, true, SynExpr.LongIdent(longDotId = SynLongIdent(id = [ ident ])), lhs, _m) when
                            ident.idText = "op_ArrayLookup"
                            && not (SyntaxTraversal.rangeContainsPosLeftEdgeInclusive lhs.Range pos)
                            ->
                            match defaultTraverse expr with
                            | None ->
                                // (expr).(expr) is an ML-deprecated array lookup, but we want intellisense on the dot
                                // also want it for e.g. [|arr|].(0)
                                Some(lhs.Range.End, false)
                            | x -> x // we found the answer deeper somewhere in the lhs
                        | _ -> defaultTraverse expr
            }

        SyntaxTraversal.Traverse(pos, parsedInput, visitor)

    let GetEntityKind (pos: pos, parsedInput: ParsedInput) : EntityKind option =
        let (|ConstructorPats|) pats =
            match pats with
            | SynArgPats.Pats ps -> ps
            | SynArgPats.NamePatPairs(pats = xs) -> List.map (fun (_, _, pat) -> pat) xs

        let inline isPosInRange range = rangeContainsPos range pos

        let inline ifPosInRange range f =
            if isPosInRange range then f () else None

        let rec walkImplFileInput (file: ParsedImplFileInput) =
            List.tryPick (walkSynModuleOrNamespace true) file.Contents

        and walkSynModuleOrNamespace isTopLevel inp =
            let (SynModuleOrNamespace(decls = decls; attribs = Attributes attrs; range = r)) =
                inp

            List.tryPick walkAttribute attrs
            |> Option.orElseWith (fun () -> ifPosInRange r (fun _ -> List.tryPick (walkSynModuleDecl isTopLevel) decls))

        and walkAttribute (attr: SynAttribute) =
            if isPosInRange attr.TypeName.Range then
                Some EntityKind.Attribute
            else
                None
            |> Option.orElseWith (fun () -> walkExprWithKind (Some EntityKind.Type) attr.ArgExpr)

        and walkTypar typar =
            let (SynTypar(ident, _, _)) = typar
            ifPosInRange ident.idRange (fun _ -> Some EntityKind.Type)

        and walkTyparDecl typarDecl =
            let (SynTyparDecl(Attributes attrs, typar, intersectionContraints, _)) = typarDecl

            List.tryPick walkAttribute attrs
            |> Option.orElseWith (fun () -> walkTypar typar)
            |> Option.orElseWith (fun () -> intersectionContraints |> List.tryPick walkType)

        and walkTypeConstraint cx =
            match cx with
            | SynTypeConstraint.WhereTyparDefaultsToType(t1, t2, _) -> walkTypar t1 |> Option.orElseWith (fun () -> walkType t2)
            | SynTypeConstraint.WhereTyparIsValueType(t, _) -> walkTypar t
            | SynTypeConstraint.WhereTyparIsReferenceType(t, _) -> walkTypar t
            | SynTypeConstraint.WhereTyparIsUnmanaged(t, _) -> walkTypar t
            | SynTypeConstraint.WhereTyparSupportsNull(t, _) -> walkTypar t
            | SynTypeConstraint.WhereTyparIsComparable(t, _) -> walkTypar t
            | SynTypeConstraint.WhereTyparIsEquatable(t, _) -> walkTypar t
            | SynTypeConstraint.WhereTyparSubtypeOfType(t, ty, _) -> walkTypar t |> Option.orElseWith (fun () -> walkType ty)
            | SynTypeConstraint.WhereTyparSupportsMember(TypesForTypar ts, sign, _) ->
                List.tryPick walkType ts |> Option.orElseWith (fun () -> walkMemberSig sign)
            | SynTypeConstraint.WhereTyparIsEnum(t, ts, _) -> walkTypar t |> Option.orElseWith (fun () -> List.tryPick walkType ts)
            | SynTypeConstraint.WhereTyparIsDelegate(t, ts, _) -> walkTypar t |> Option.orElseWith (fun () -> List.tryPick walkType ts)
            | SynTypeConstraint.WhereSelfConstrained(ts, _) -> walkType ts

        and walkPatWithKind (kind: EntityKind option) pat =
            match pat with
            | SynPat.Ands(pats, _) -> List.tryPick walkPat pats
            | SynPat.As(pat1, pat2, _) -> List.tryPick walkPat [ pat1; pat2 ]
            | SynPat.Typed(pat, t, _) -> walkPat pat |> Option.orElseWith (fun () -> walkType t)
            | SynPat.Attrib(pat, Attributes attrs, _) -> walkPat pat |> Option.orElseWith (fun () -> List.tryPick walkAttribute attrs)
            | SynPat.Or(pat1, pat2, _, _)
            | SynPat.ListCons(pat1, pat2, _, _) -> List.tryPick walkPat [ pat1; pat2 ]
            | SynPat.LongIdent(typarDecls = typars; argPats = ConstructorPats pats; range = r) ->
                ifPosInRange r (fun _ -> kind)
                |> Option.orElseWith (fun () ->
                    typars
                    |> Option.bind (fun (ValTyparDecls(typars, constraints, _)) ->
                        List.tryPick walkTyparDecl typars
                        |> Option.orElseWith (fun () -> List.tryPick walkTypeConstraint constraints)))
                |> Option.orElseWith (fun () -> List.tryPick walkPat pats)
            | SynPat.Tuple(elementPats = pats) -> List.tryPick walkPat pats
            | SynPat.Paren(pat, _) -> walkPat pat
            | SynPat.ArrayOrList(_, pats, _) -> List.tryPick walkPat pats
            | SynPat.IsInst(t, _) -> walkType t
            | SynPat.QuoteExpr(e, _) -> walkExpr e
            | _ -> None

        and walkPat = walkPatWithKind None

        and walkBinding bind =
            let (SynBinding(attributes = Attributes attrs; headPat = pat; returnInfo = returnInfo; expr = e)) =
                bind

            List.tryPick walkAttribute attrs
            |> Option.orElseWith (fun () -> walkPat pat)
            |> Option.orElseWith (fun () -> walkExpr e)
            |> Option.orElseWith (fun () ->
                match returnInfo with
                | Some(SynBindingReturnInfo(typeName = t)) -> walkType t
                | None -> None)

        and walkInterfaceImpl (SynInterfaceImpl(bindings = bindings)) = List.tryPick walkBinding bindings

        and walkType ty =
            match ty with
            | SynType.LongIdent ident ->
                // we protect it with try..with because System.Exception : rangeOfLidwd may raise
                // at FSharp.Compiler.Syntax.LongIdentWithDots.get_Range() in D:\j\workspace\release_ci_pa---3f142ccc\src\ast.fs: line 156
                try
                    ifPosInRange ident.Range (fun _ -> Some EntityKind.Type)
                with _ ->
                    None
            | SynType.App(ty, _, types, _, _, _, _) -> walkType ty |> Option.orElseWith (fun () -> List.tryPick walkType types)
            | SynType.LongIdentApp(_, _, _, types, _, _, _) -> List.tryPick walkType types
            | SynType.Tuple(path = segments) -> getTypeFromTuplePath segments |> List.tryPick walkType
            | SynType.Array(_, t, _) -> walkType t
            | SynType.Fun(argType = t1; returnType = t2) -> walkType t1 |> Option.orElseWith (fun () -> walkType t2)
            | SynType.WithGlobalConstraints(t, _, _) -> walkType t
            | SynType.HashConstraint(t, _) -> walkType t
            | SynType.Or(t1, t2, _, _) -> walkType t1 |> Option.orElseWith (fun () -> walkType t2)
            | SynType.MeasurePower(t, _, _) -> walkType t
            | SynType.Paren(t, _)
            | SynType.SignatureParameter(usedType = t) -> walkType t
            | SynType.StaticConstantExpr(e, _) -> walkExpr e
            | SynType.StaticConstantNamed(ident, value, _) -> List.tryPick walkType [ ident; value ]
            | SynType.Intersection(types = types) -> List.tryPick walkType types
            | SynType.Anon _
            | SynType.AnonRecd _
            | SynType.LongIdent _
            | SynType.Var _
            | SynType.StaticConstant _
            | SynType.FromParseError _ -> None

        and walkClause clause =
            let (SynMatchClause(pat = pat; whenExpr = e1; resultExpr = e2)) = clause

            walkPatWithKind (Some EntityKind.Type) pat
            |> Option.orElseWith (fun () -> walkExpr e2)
            |> Option.orElseWith (fun () -> Option.bind walkExpr e1)

        and walkExprWithKind parentKind expr =
            match expr with
            | SynExpr.LongIdent(longDotId = SynLongIdent(id = [ ident ]; trivia = [ Some _ ])) ->
                ifPosInRange ident.idRange (fun _ -> Some(EntityKind.FunctionOrValue false))

            | SynExpr.LongIdent(longDotId = SynLongIdent(dotRanges = dotRanges); range = r) ->
                match dotRanges with
                | [] when isPosInRange r ->
                    parentKind
                    |> Option.orElseWith (fun () -> Some(EntityKind.FunctionOrValue false))
                | firstDotRange :: _ ->
                    let firstPartRange =
                        mkRange "" r.Start (mkPos firstDotRange.StartLine (firstDotRange.StartColumn - 1))

                    if isPosInRange firstPartRange then
                        parentKind
                        |> Option.orElseWith (fun () -> Some(EntityKind.FunctionOrValue false))
                    else
                        None
                | _ -> None

            | SynExpr.LongIdentSet(expr = e)
            | SynExpr.DotGet(expr = e)
            | SynExpr.DotSet(targetExpr = e)
            | SynExpr.Set(targetExpr = e)
            | SynExpr.Lazy(expr = e)
            | SynExpr.DoBang(expr = e)
            | SynExpr.Do(expr = e)
            | SynExpr.Assert(expr = e)
            | SynExpr.ArrayOrListComputed(expr = e)
            | SynExpr.ComputationExpr(expr = e)
            | SynExpr.Lambda(body = e)
            | SynExpr.DotLambda(expr = e)
            | SynExpr.InferredUpcast(expr = e)
            | SynExpr.InferredDowncast(expr = e)
            | SynExpr.AddressOf(expr = e)
            | SynExpr.YieldOrReturn(expr = e)
            | SynExpr.YieldOrReturnFrom(expr = e)
            | SynExpr.Paren(expr = e)
            | SynExpr.Quote(quotedExpr = e)
            | SynExpr.Typed(expr = e) -> walkExprWithKind parentKind e

            | SynExpr.NamedIndexedPropertySet(expr1 = e1; expr2 = e2)
            | SynExpr.TryFinally(tryExpr = e1; finallyExpr = e2)
            | SynExpr.App(funcExpr = e1; argExpr = e2)
            | SynExpr.WhileBang(whileExpr = e1; doExpr = e2)
            | SynExpr.While(whileExpr = e1; doExpr = e2)
            | SynExpr.ForEach(enumExpr = e1; bodyExpr = e2)
            | SynExpr.DotIndexedGet(objectExpr = e1; indexArgs = e2)
            | SynExpr.DotIndexedSet(objectExpr = e1; indexArgs = e2)
            | SynExpr.JoinIn(lhsExpr = e1; rhsExpr = e2) ->
                walkExprWithKind parentKind e1
                |> Option.orElseWith (fun () -> walkExprWithKind parentKind e2)

            | SynExpr.New(expr = e; targetType = t)
            | SynExpr.TypeTest(expr = e; targetType = t)
            | SynExpr.Upcast(expr = e; targetType = t)
            | SynExpr.Downcast(expr = e; targetType = t) -> walkExprWithKind parentKind e |> Option.orElseWith (fun () -> walkType t)

            | Sequentials es
            | SynExpr.Tuple(exprs = es)
            | SynExpr.ArrayOrList(exprs = es) -> List.tryPick (walkExprWithKind parentKind) es

            | SynExpr.For(identBody = e1; toBody = e2; doBody = e3)
            | SynExpr.DotNamedIndexedPropertySet(targetExpr = e1; argExpr = e2; rhsExpr = e3) ->
                List.tryPick (walkExprWithKind parentKind) [ e1; e2; e3 ]

            | SynExpr.TryWith(tryExpr = e; withCases = clauses)
            | SynExpr.MatchBang(expr = e; clauses = clauses)
            | SynExpr.Match(expr = e; clauses = clauses) ->
                walkExprWithKind parentKind e
                |> Option.orElseWith (fun () -> List.tryPick walkClause clauses)

            | SynExpr.MatchLambda(matchClauses = clauses) -> List.tryPick walkClause clauses

            | SynExpr.Record(_, _, fields, r) ->
                ifPosInRange r (fun _ ->
                    fields
                    |> List.tryPick (fun (SynExprRecordField(expr = e)) -> e |> Option.bind (walkExprWithKind parentKind)))

            | SynExpr.ObjExpr(objType = ty; bindings = bindings; members = ms; extraImpls = ifaces) ->
                let bindings = unionBindingAndMembers bindings ms

                walkType ty
                |> Option.orElseWith (fun () -> List.tryPick walkBinding bindings)
                |> Option.orElseWith (fun () -> List.tryPick walkInterfaceImpl ifaces)

            | SynExpr.TypeApp(expr = e; typeArgs = tys) ->
                walkExprWithKind (Some EntityKind.Type) e
                |> Option.orElseWith (fun () -> List.tryPick walkType tys)

            | SynExpr.LetOrUse(bindings = bindings; body = e) ->
                List.tryPick walkBinding bindings
                |> Option.orElseWith (fun () -> walkExprWithKind parentKind e)

            | SynExpr.IfThenElse(ifExpr = e1; thenExpr = e2; elseExpr = e3) ->
                walkExprWithKind parentKind e1
                |> Option.orElseWith (fun () -> walkExprWithKind parentKind e2)
                |> Option.orElseWith (fun () ->
                    match e3 with
                    | None -> None
                    | Some e -> walkExprWithKind parentKind e)

            | SynExpr.Ident ident -> ifPosInRange ident.idRange (fun _ -> Some(EntityKind.FunctionOrValue false))

            | SynExpr.LetOrUseBang(rhs = e1; andBangs = es; body = e2) ->
                [
                    yield e1
                    for SynExprAndBang(body = eAndBang) in es do
                        yield eAndBang
                    yield e2
                ]
                |> List.tryPick (walkExprWithKind parentKind)

            | SynExpr.TraitCall(TypesForTypar ts, sign, e, _) ->
                List.tryPick walkType ts
                |> Option.orElseWith (fun () -> walkMemberSig sign)
                |> Option.orElseWith (fun () -> walkExprWithKind parentKind e)

            | _ -> None

        and walkExpr expr = walkExprWithKind None expr

        and walkSimplePat pat =
            match pat with
            | SynSimplePat.Attrib(pat, Attributes attrs, _) ->
                walkSimplePat pat
                |> Option.orElseWith (fun () -> List.tryPick walkAttribute attrs)
            | SynSimplePat.Typed(pat, t, _) -> walkSimplePat pat |> Option.orElseWith (fun () -> walkType t)
            | _ -> None

        and walkField synField =
            let (SynField(attributes = Attributes attrs; fieldType = t)) = synField
            List.tryPick walkAttribute attrs |> Option.orElseWith (fun () -> walkType t)

        and walkValSig synValSig =
            let (SynValSig(attributes = Attributes attrs; synType = t)) = synValSig
            List.tryPick walkAttribute attrs |> Option.orElseWith (fun () -> walkType t)

        and walkMemberSig membSig =
            match membSig with
            | SynMemberSig.Inherit(t, _) -> walkType t

            | SynMemberSig.Member(memberSig = vs) -> walkValSig vs

            | SynMemberSig.Interface(t, _) -> walkType t

            | SynMemberSig.ValField(f, _) -> walkField f

            | SynMemberSig.NestedType(nestedType = SynTypeDefnSig.SynTypeDefnSig(typeInfo = info; typeRepr = repr; members = memberSigs)) ->
                walkComponentInfo false info
                |> Option.orElseWith (fun () -> walkTypeDefnSigRepr repr)
                |> Option.orElseWith (fun () -> List.tryPick walkMemberSig memberSigs)

        and walkMember memb =
            match memb with
            | SynMemberDefn.AbstractSlot(slotSig = valSig) -> walkValSig valSig

            | SynMemberDefn.Member(binding, _) -> walkBinding binding

            | SynMemberDefn.GetSetMember(getBinding, setBinding, _, _) ->
                match getBinding, setBinding with
                | None, None -> None
                | Some binding, None
                | None, Some binding -> walkBinding binding
                | Some getBinding, Some setBinding -> walkBinding getBinding |> Option.orElseWith (fun () -> walkBinding setBinding)

            | SynMemberDefn.ImplicitCtor(attributes = Attributes attrs; ctorArgs = pat) ->
                List.tryPick walkAttribute attrs |> Option.orElseWith (fun _ -> walkPat pat)

            | SynMemberDefn.ImplicitInherit(t, e, _, _) -> walkType t |> Option.orElseWith (fun () -> walkExpr e)

            | SynMemberDefn.LetBindings(bindings, _, _, _) -> List.tryPick walkBinding bindings

            | SynMemberDefn.Interface(interfaceType = t; members = members) ->
                walkType t
                |> Option.orElseWith (fun () -> members |> Option.bind (List.tryPick walkMember))

            | SynMemberDefn.Inherit(t, _, _) -> walkType t

            | SynMemberDefn.ValField(fieldInfo = field) -> walkField field

            | SynMemberDefn.NestedType(tdef, _, _) -> walkTypeDefn tdef

            | SynMemberDefn.AutoProperty(attributes = Attributes attrs; typeOpt = t; synExpr = e) ->
                List.tryPick walkAttribute attrs
                |> Option.orElseWith (fun () -> Option.bind walkType t)
                |> Option.orElseWith (fun () -> walkExpr e)

            | _ -> None

        and walkEnumCase (SynEnumCase(attributes = Attributes attrs)) = List.tryPick walkAttribute attrs

        and walkUnionCaseType inp =
            match inp with
            | SynUnionCaseKind.Fields fields -> List.tryPick walkField fields
            | SynUnionCaseKind.FullType(t, _) -> walkType t

        and walkUnionCase synUnionCase =
            let (SynUnionCase(attributes = Attributes attrs; caseType = t)) = synUnionCase

            List.tryPick walkAttribute attrs
            |> Option.orElseWith (fun () -> walkUnionCaseType t)

        and walkTypeDefnSimple synTypeDefn =
            match synTypeDefn with
            | SynTypeDefnSimpleRepr.Enum(cases, _) -> List.tryPick walkEnumCase cases
            | SynTypeDefnSimpleRepr.Union(_, cases, _) -> List.tryPick walkUnionCase cases
            | SynTypeDefnSimpleRepr.Record(_, fields, _) -> List.tryPick walkField fields
            | SynTypeDefnSimpleRepr.TypeAbbrev(_, t, _) -> walkType t
            | _ -> None

        and walkComponentInfo isModule compInfo =
            let (SynComponentInfo(Attributes attrs, TyparsAndConstraints(typars, cs1), cs2, _, _, _, _, r)) =
                compInfo

            let constraints = cs1 @ cs2

            if isModule then
                None
            else
                ifPosInRange r (fun _ -> Some EntityKind.Type)
            |> Option.orElseWith (fun () ->
                List.tryPick walkAttribute attrs
                |> Option.orElseWith (fun () -> List.tryPick walkTyparDecl typars)
                |> Option.orElseWith (fun () -> List.tryPick walkTypeConstraint constraints))

        and walkTypeDefnRepr inp =
            match inp with
            | SynTypeDefnRepr.ObjectModel(_, defns, _) -> List.tryPick walkMember defns
            | SynTypeDefnRepr.Simple(defn, _) -> walkTypeDefnSimple defn
            | SynTypeDefnRepr.Exception _ -> None

        and walkTypeDefnSigRepr inp =
            match inp with
            | SynTypeDefnSigRepr.ObjectModel(_, defns, _) -> List.tryPick walkMemberSig defns
            | SynTypeDefnSigRepr.Simple(defn, _) -> walkTypeDefnSimple defn
            | SynTypeDefnSigRepr.Exception _ -> None

        and walkTypeDefn typeDefn =
            let (SynTypeDefn(typeInfo = info; typeRepr = repr; members = members)) = typeDefn

            walkComponentInfo false info
            |> Option.orElseWith (fun () -> walkTypeDefnRepr repr)
            |> Option.orElseWith (fun () -> List.tryPick walkMember members)

        and walkSynModuleDecl isTopLevel (decl: SynModuleDecl) =
            match decl with
            | SynModuleDecl.NamespaceFragment fragment -> walkSynModuleOrNamespace isTopLevel fragment

            | SynModuleDecl.NestedModule(moduleInfo = info; decls = modules; range = range) ->
                walkComponentInfo true info
                |> Option.orElseWith (fun () -> ifPosInRange range (fun _ -> List.tryPick (walkSynModuleDecl false) modules))

            | SynModuleDecl.Open _ -> None

            | SynModuleDecl.Let(_, bindings, _) -> List.tryPick walkBinding bindings

            | SynModuleDecl.Expr(expr, _) -> walkExpr expr

            | SynModuleDecl.Types(types, _) -> List.tryPick walkTypeDefn types

            | _ -> None

        match parsedInput with
        | ParsedInput.SigFile _ -> None
        | ParsedInput.ImplFile input -> walkImplFileInput input

    //--------------------------------------------------------------------------------------------
    // TryGetCompletionContext

    /// Matches the most nested [< and >] pair.
    let insideAttributeApplicationRegex =
        Regex(@"(?<=\[\<)(?<attribute>(.*?))(?=\>\])", RegexOptions.Compiled ||| RegexOptions.ExplicitCapture)

    // Categorise via attributes
    let (|Class|Interface|Struct|Unknown|Invalid|) synAttributes =
        let (|SynAttr|_|) name (attr: SynAttribute) =
            match attr with
            | { TypeName = SynLongIdent([ x ], _, _) } when x.idText = name -> Some()
            | _ -> None

        let rec getKind isClass isInterface isStruct attrs =
            match attrs with
            | [] -> isClass, isInterface, isStruct
            | SynAttr "Class" :: xs -> getKind true isInterface isStruct xs
            | SynAttr "AbstractClass" :: xs -> getKind true isInterface isStruct xs
            | SynAttr "Interface" :: xs -> getKind isClass true isStruct xs
            | SynAttr "Struct" :: xs -> getKind isClass isInterface true xs
            | _ :: xs -> getKind isClass isInterface isStruct xs

        match getKind false false false synAttributes with
        | false, false, false -> Unknown
        | true, false, false -> Class
        | false, true, false -> Interface
        | false, false, true -> Struct
        | _ -> Invalid

    let GetCompletionContextForInheritSynMember (compInfo, typeDefnKind: SynTypeDefnKind, completionPath) =

        let (SynComponentInfo(attributes = Attributes synAttributes)) = compInfo

        let success k =
            Some(CompletionContext.Inherit(k, completionPath))

        // if kind is specified - take it
        // if kind is non-specified
        //  - try to obtain it from attribute
        //      - if no attributes present - infer kind from members
        match typeDefnKind with
        | SynTypeDefnKind.Class ->
            match synAttributes with
            | Class
            | Unknown -> success InheritanceContext.Class
            | _ -> Some CompletionContext.Invalid // non-matching attributes
        | SynTypeDefnKind.Interface ->
            match synAttributes with
            | Interface
            | Unknown -> success InheritanceContext.Interface
            | _ -> Some CompletionContext.Invalid // non-matching attributes
        | SynTypeDefnKind.Struct ->
            // display nothing for structs
            Some CompletionContext.Invalid
        | SynTypeDefnKind.Unspecified ->
            match synAttributes with
            | Class -> success InheritanceContext.Class
            | Interface -> success InheritanceContext.Interface
            | Unknown ->
                // user do not specify kind explicitly or via attributes
                success InheritanceContext.Unknown
            | _ ->
                // unable to uniquely detect kind from the attributes - return invalid context
                Some CompletionContext.Invalid
        | _ -> None

    let (|Operator|_|) name e =
        match e with
        | SynExpr.App(ExprAtomicFlag.NonAtomic,
                      false,
                      SynExpr.App(ExprAtomicFlag.NonAtomic, true, SynExpr.LongIdent(longDotId = SynLongIdent(id = [ ident ])), lhs, _),
                      rhs,
                      _) when ident.idText = name -> Some(lhs, rhs)
        | _ -> None

    // checks if we are in a range operator
    let isAtRangeOp (p: SyntaxVisitorPath) =
        match p with
        | SyntaxNode.SynExpr(SynExpr.IndexRange _) :: _ -> true
        | _ -> false

    let (|Setter|_|) e =
        match e with
        | Operator "op_Equality" (SynExpr.Ident id, _) -> Some id
        | _ -> None

    let posAfterRangeAndBetweenSpaces (lineStr: string) (m: range) pos =
        let rec loop max i =
            if i >= lineStr.Length || i >= max then true
            elif Char.IsWhiteSpace lineStr[i] then loop max (i + 1)
            else false
<<<<<<< HEAD
=======

        posGt pos m.End && pos.Line = m.End.Line && loop pos.Column m.End.Column

    let rangeContainsPosOrIsSpacesBetweenRangeAndPos (lineStr: string) m pos =
        rangeContainsPos m pos
        // pos is before m
        || posLt pos m.Start
        || posAfterRangeAndBetweenSpaces lineStr m pos

    let findSetters argList =
        match argList with
        | SynExpr.Paren(SynExpr.Tuple(false, parameters, _, _), _, _, _) ->
            let setters = HashSet()
>>>>>>> f6e24e85

        posGt pos m.End && pos.Line = m.End.Line && loop pos.Column m.End.Column

    let rangeContainsPosOrIsSpacesBetweenRangeAndPos (lineStr: string) m pos =
        rangeContainsPos m pos
        // pos is before m
        || posLt pos m.Start
        || posAfterRangeAndBetweenSpaces lineStr m pos

    let findSetters identPos (lineStr, pos) isCurrying currentParamGroup currentParamIdxInGroup argList =
        if currentParamIdxInGroup > -1 then
            CompletionContext.ParameterList(identPos, currentParamGroup, currentParamIdxInGroup, None, emptyStringSet, isCurrying)
        else
            match argList with
            | SynExpr.Paren(SynExpr.Tuple(false, parameters, _, _), _, _, _) ->
                let setters = HashSet()

                let mutable i = 0
                let mutable idx = -1
                let mutable namedParamName = None

                for p in parameters do
                    let isCurrentParam =
                        rangeContainsPosOrIsSpacesBetweenRangeAndPos lineStr p.Range pos

                    if isCurrentParam then
                        idx <- i

                    match p with
                    | Setter id when not isCurrying ->
                        if isCurrentParam then
                            namedParamName <- Some id.idText

                        ignore (setters.Add id.idText)
                    | _ -> ()

                    i <- i + 1

                CompletionContext.ParameterList(identPos, currentParamGroup, idx, namedParamName, setters, isCurrying)
            | SynExpr.Paren(expr = Setter id) when not isCurrying ->
                let setters = HashSet()
                ignore (setters.Add id.idText)
                CompletionContext.ParameterList(identPos, currentParamGroup, 0, Some id.idText, setters, isCurrying)

            | SynExpr.Const(SynConst.Unit, range) ->
                let isCurrentParam = rangeContainsPosOrIsSpacesBetweenRangeAndPos lineStr range pos

                if isCurrentParam then
                    CompletionContext.ParameterList(identPos, currentParamGroup, 0, None, emptyStringSet, isCurrying)
                else
                    CompletionContext.ParameterList(identPos, currentParamGroup, -1, None, emptyStringSet, isCurrying)

            | _ -> CompletionContext.ParameterList(identPos, currentParamGroup, -1, None, emptyStringSet, isCurrying)

    let endOfLastIdent (lid: SynLongIdent) =
        let last = List.last lid.LongIdent
        last.idRange.End

    let endOfClosingTokenOrLastIdent (mClosing: range option) (lid: SynLongIdent) =
        match mClosing with
        | Some m -> m.End
        | None -> endOfLastIdent lid

    //let endOfClosingTokenOrIdent (mClosing: range option) (id: Ident) =
    //    match mClosing with
    //    | Some m -> m.End
    //    | None -> id.idRange.End

    let checkNewObjectOrMethodCall (lineStr, pos) found e =
        let rec loop isCurrying found currentParamGroup currentParamIdxInGroup e =
            let currentParamGroup = if found then currentParamGroup + 1 else currentParamGroup

            match e with
            | SynExpr.New(_, SynType.LongIdent typeName, arg, _) ->
                // new A()
                Some(findSetters (endOfLastIdent typeName) (lineStr, pos) isCurrying currentParamGroup currentParamIdxInGroup arg)

            | SynExpr.New(_, SynType.App(StripParenTypes(SynType.LongIdent typeName), _, _, _, mGreaterThan, _, _), arg, _) ->
                // new A<_>()
                Some(
                    findSetters
                        (endOfClosingTokenOrLastIdent mGreaterThan typeName)
                        (lineStr, pos)
                        isCurrying
                        currentParamGroup
                        currentParamIdxInGroup
                        arg
                )

            | SynExpr.App(_, false, SynExpr.Ident id, arg, _)
            // A()

            | SynExpr.App(_, false, SynExpr.TypeApp(SynExpr.Ident id, _, _, _, _, _, _), arg, _) ->
                // A<_>()
                Some(findSetters (id.idRange.End) (lineStr, pos) isCurrying currentParamGroup currentParamIdxInGroup arg)

            | SynExpr.App(_, false, SynExpr.LongIdent(_, lid, _, _), arg, _)
            | SynExpr.App(_, false, SynExpr.DotGet(longDotId = lid), arg, _)
            // A.B()

            | SynExpr.App(_, false, SynExpr.TypeApp(SynExpr.LongIdent(_, lid, _, _), _, _, _, _, _, _), arg, _) ->
                // A.B<_>()
                Some(findSetters (endOfLastIdent lid) (lineStr, pos) isCurrying currentParamGroup currentParamIdxInGroup arg)

            // f 1 2
            | SynExpr.App(_, false, (SynExpr.App _ as expr), arg, _) ->
                let currentParamIdxInGroup, currentParamGroup =
                    if currentParamGroup = -1 then
                        match findSetters pos0 (lineStr, pos) true currentParamGroup currentParamIdxInGroup arg with
                        | CompletionContext.ParameterList(paramIdxInGroup = idx) -> idx, 0
                        | _ -> -1, -1
                    else
                        currentParamIdxInGroup, currentParamGroup

                let found = found || currentParamIdxInGroup > -1
                loop true found currentParamGroup currentParamIdxInGroup expr

            | _ -> None

        loop false found -1 -1 e

    let (|NewObjectOrMethodCall|_|) (lineStr, pos) e =
        checkNewObjectOrMethodCall (lineStr, pos) false e

    let (|NewObjectOrMethodCallFound|_|) (lineStr, pos) e =
        checkNewObjectOrMethodCall (lineStr, pos) true e

    let isOnTheRightOfComma pos (elements: SynExpr list) (commas: range list) current =
        let rec loop elements (commas: range list) =
            match elements with
            | x :: xs ->
                match commas with
                | c :: cs ->
                    if x === current then
                        posLt c.End pos || posEq c.End pos
                    else
                        loop xs cs
                | _ -> false
            | _ -> false

        loop elements commas

    let (|PartOfParameterList|_|) lineStr pos precedingArgument path =
        match path with
        | SyntaxNode.SynExpr(SynExpr.Paren _) :: SyntaxNode.SynExpr(NewObjectOrMethodCall (lineStr, pos) args) :: _ ->
            //if Option.isSome precedingArgument then None else Some args
            Some args
        | SyntaxNode.SynExpr(SynExpr.Tuple(false, elements, commas, _)) :: SyntaxNode.SynExpr(SynExpr.Paren _) :: SyntaxNode.SynExpr(NewObjectOrMethodCall (lineStr,
                                                                                                                                                            pos) args) :: _ ->
            match precedingArgument with
            | None -> Some args
            | Some e ->
                // if expression is passed then
                // 1. find it in among elements of the tuple
                // 2. find corresponding comma
                // 3. check that current position is past the comma
                // this is used for cases like (a = something-here.) if the cursor is after .
                // in this case this is not object initializer completion context
                if isOnTheRightOfComma pos elements commas e then
                    Some args
                else
                    None
        | _ -> None

    let rec parseLidAux pos plid (parts: Ident list) (dots: range list) =
        match parts, dots with
        | [], _ -> Some(plid, None)
        | x :: xs, ds ->
            if rangeContainsPos x.idRange pos then
                // pos lies with the range of current identifier
                let s = x.idText.Substring(0, pos.Column - x.idRange.Start.Column)
                let residue = if s.Length <> 0 then Some s else None
                Some(plid, residue)
            elif posGt x.idRange.Start pos then
                // can happen if caret is placed after dot but before the existing identifier A. $ B
                // return accumulated plid with no residue
                Some(plid, None)
            else
                match ds with
                | [] ->
                    // pos lies after the id and no dots found - return accumulated plid and current id as residue
                    Some(plid, Some x.idText)
                | d :: ds ->
                    if posGeq pos d.End then
                        // pos lies after the dot - proceed to the next identifier
                        parseLidAux pos (x.idText :: plid) xs ds
                    else
                        // pos after the id but before the dot
                        // A $.B - return nothing
                        None

    let parseLid pos (SynLongIdent(lid, dots, _)) =
        match parseLidAux pos [] lid dots with
        | Some(parts, residue) -> Some((List.rev parts), residue)
        | None -> None

    /// Try to determine completion context at the given position within in an attribute using approximate analysis based on line text matching
    let TryGetCompletionContextOfAttributes (pos: pos, lineStr: string) : CompletionContext option =
        // Uncompleted attribute applications are not presented in the AST in any way. So, we have to parse source string.
        let cutLeadingAttributes (str: string) =
            // cut off leading attributes, i.e. we cut "[<A1; A2; >]" to " >]"
            match str.LastIndexOf ';' with
            | -1 -> str
            | idx when idx < str.Length -> str[idx + 1 ..].TrimStart()
            | _ -> ""

        let isLongIdent (lid: string) =
            lid |> Seq.forall (fun c -> IsIdentifierPartCharacter c || c = '.' || c = ':') // ':' may occur in "[<type: AnAttribute>]"

        // match the most nested paired [< and >] first
        let matches =
            insideAttributeApplicationRegex.Matches lineStr
            |> Seq.cast<Match>
            |> Seq.filter (fun m -> m.Index <= pos.Column && m.Index + m.Length >= pos.Column)
            |> Seq.toArray

        if matches.Length > 0 then
            matches
            |> Seq.tryPick (fun m ->
                let g = m.Groups["attribute"]
                let col = pos.Column - g.Index

                if col >= 0 && col < g.Length then
                    let str = g.Value.Substring(0, col).TrimStart() // cut other rhs attributes
                    let str = cutLeadingAttributes str

                    if isLongIdent str then
                        Some CompletionContext.AttributeApplication
                    else
                        None
                else
                    None)
        else
            // Paired [< and >] were not found, try to determine that we are after [< without closing >]
            match lineStr.LastIndexOf("[<", StringComparison.Ordinal) with
            | -1 -> None
            | openParenIndex when pos.Column >= openParenIndex + 2 ->
                let str = lineStr[openParenIndex + 2 .. pos.Column - 1].TrimStart()
                let str = cutLeadingAttributes str

                if isLongIdent str then
                    Some CompletionContext.AttributeApplication
                else
                    None
            | _ -> None

    // In member, function and lambda definitions (but not in match clauses) we suppress completions on outer identifiers
    //
    // fun x| ->
    // member _.X (a| ) =
    // let f x| =
    //
    // As soon as union case deconstruction is used, we *do* want to see completions on identifiers, in particular to suggest identifier names
    //
    // fun (SingleCase (v1, v| )) ->
    // member _.X (SingleCase (v1, v| )) =
    // let f (SingleCase (v1, v| )) =
    //
    let rec TryGetCompletionContextInPattern suppressIdentifierCompletions (pat: SynPat) previousContext pos =
        match pat with
        | SynPat.LongIdent(longDotId = id) when rangeContainsPos id.Range pos -> Some(CompletionContext.Pattern PatternContext.Other)
        | SynPat.LongIdent(argPats = SynArgPats.NamePatPairs(pats = pats; range = mPairs); longDotId = caseId; range = m) when
            rangeContainsPos m pos
            ->
            pats
            |> List.tryPick (fun (fieldId, _, pat) ->
                if rangeContainsPos fieldId.idRange pos then
                    let referencedFields = pats |> List.map (fun (id, _, _) -> id.idText)
                    Some(CompletionContext.Pattern(PatternContext.UnionCaseFieldIdentifier(referencedFields, caseId.Range)))
                else
                    let context = Some(PatternContext.NamedUnionCaseField(fieldId.idText, caseId.Range))
                    TryGetCompletionContextInPattern suppressIdentifierCompletions pat context pos)
            |> Option.orElseWith (fun () ->
                // Last resort - check for fun (Case (item1 = a; | )) ->
                // That is, pos is after the last pair and still within parentheses
                if rangeBeforePos mPairs pos then
                    let referencedFields = pats |> List.map (fun (id, _, _) -> id.idText)
                    Some(CompletionContext.Pattern(PatternContext.UnionCaseFieldIdentifier(referencedFields, caseId.Range)))
                else
                    None)
        | SynPat.LongIdent(argPats = SynArgPats.Pats pats; longDotId = id; range = m) when rangeContainsPos m pos ->
            match pats with

            // fun (Some v| ) ->
            | [ SynPat.Named _ ] -> Some(CompletionContext.Pattern(PatternContext.PositionalUnionCaseField(None, true, id.Range)))

            // fun (Case (| )) ->
            | [ SynPat.Paren(SynPat.Const(SynConst.Unit, _), m) ] when rangeContainsPos m pos ->
                Some(CompletionContext.Pattern(PatternContext.PositionalUnionCaseField(Some 0, true, id.Range)))

            // fun (Case (a| )) ->
            // This could either be the first positional field pattern or the user might want to use named pairs
            | [ SynPat.Paren(SynPat.Named _, _) ] ->
                Some(CompletionContext.Pattern(PatternContext.PositionalUnionCaseField(Some 0, true, id.Range)))

            // fun (Case (a| , b)) ->
            | [ SynPat.Paren(SynPat.Tuple(elementPats = pats) as pat, _) ] ->
                let context =
                    Some(PatternContext.PositionalUnionCaseField(Some 0, pats.Length = 1, id.Range))

                TryGetCompletionContextInPattern false pat context pos

            | _ ->
                pats
                |> List.tryPick (fun pat -> TryGetCompletionContextInPattern false pat None pos)
        | SynPat.Record(fieldPats = pats; range = m) when rangeContainsPos m pos ->
            pats
            |> List.tryPick (fun ((_, fieldId), _, pat) ->
                if rangeContainsPos fieldId.idRange pos then
                    let referencedFields = pats |> List.map (fun ((_, x), _, _) -> x.idText, x.idRange)
                    Some(CompletionContext.Pattern(PatternContext.RecordFieldIdentifier referencedFields))
                elif rangeContainsPos pat.Range pos then
                    TryGetCompletionContextInPattern false pat None pos
                else
                    None)
            |> Option.orElseWith (fun () ->
                // Last resort - check for fun { Field1 = a; F| } ->
                // That is, pos is after the last field and still within braces
                if
                    pats
                    |> List.forall (fun (_, mEquals, pat) ->
                        match mEquals, pat with
                        | Some mEquals, SynPat.Wild mPat -> rangeBeforePos mEquals pos && mPat.StartColumn <> mPat.EndColumn
                        | Some mEquals, _ -> rangeBeforePos mEquals pos
                        | _ -> false)
                then
                    let referencedFields = pats |> List.map (fun ((_, x), _, _) -> x.idText, x.idRange)
                    Some(CompletionContext.Pattern(PatternContext.RecordFieldIdentifier referencedFields))
                else
                    Some(CompletionContext.Pattern PatternContext.Other))
        | SynPat.Ands(pats = pats)
        | SynPat.ArrayOrList(elementPats = pats) ->
            pats
            |> List.tryPick (fun pat -> TryGetCompletionContextInPattern false pat None pos)
        | SynPat.Tuple(elementPats = pats; commaRanges = commas; range = m) ->
            pats
            |> List.indexed
            |> List.tryPick (fun (i, pat) ->
                let context =
                    match previousContext with
                    | Some(PatternContext.PositionalUnionCaseField(_, isTheOnlyField, caseIdRange)) ->
                        Some(PatternContext.PositionalUnionCaseField(Some i, isTheOnlyField, caseIdRange))
                    | _ ->
                        // No preceding LongIdent => this is a tuple deconstruction
                        None

                TryGetCompletionContextInPattern suppressIdentifierCompletions pat context pos)
            |> Option.orElseWith (fun () ->
                // Last resort - check for fun (Case (item1 = a, | )) ->
                // That is, pos is after the last comma and before the end of the tuple
                match previousContext, List.tryLast commas with
                | Some(PatternContext.PositionalUnionCaseField(_, isTheOnlyField, caseIdRange)), Some mComma when
                    rangeBeforePos mComma pos && rangeContainsPos m pos
                    ->
                    Some(
                        CompletionContext.Pattern(
                            PatternContext.PositionalUnionCaseField(Some(pats.Length - 1), isTheOnlyField, caseIdRange)
                        )
                    )
                | _ -> None)
        | SynPat.Named(range = m) when rangeContainsPos m pos ->
            if suppressIdentifierCompletions then
                Some CompletionContext.Invalid
            else
                previousContext
                |> Option.defaultValue PatternContext.Other
                |> CompletionContext.Pattern
                |> Some
        | SynPat.FromParseError(pat = pat)
        | SynPat.Attrib(pat = pat) -> TryGetCompletionContextInPattern suppressIdentifierCompletions pat previousContext pos
        | SynPat.Paren(pat, _) -> TryGetCompletionContextInPattern suppressIdentifierCompletions pat None pos
        | SynPat.ListCons(lhsPat = pat1; rhsPat = pat2)
        | SynPat.As(lhsPat = pat1; rhsPat = pat2)
        | SynPat.Or(lhsPat = pat1; rhsPat = pat2) ->
            TryGetCompletionContextInPattern suppressIdentifierCompletions pat1 None pos
            |> Option.orElseWith (fun () -> TryGetCompletionContextInPattern suppressIdentifierCompletions pat2 None pos)
        | SynPat.IsInst(_, m) when rangeContainsPos m pos -> Some CompletionContext.Type
        | SynPat.Wild m when rangeContainsPos m pos && m.StartColumn <> m.EndColumn -> Some CompletionContext.Invalid
        | SynPat.Typed(pat = pat; targetType = synType) ->
            if rangeContainsPos pat.Range pos then
                TryGetCompletionContextInPattern suppressIdentifierCompletions pat previousContext pos
            elif rangeContainsPos synType.Range pos then
                Some CompletionContext.Type
            else
                None
        | _ -> None

    /// Try to determine completion context for the given pair (row, columns)
    let TryGetCompletionContext (pos, parsedInput: ParsedInput, lineStr: string) : CompletionContext option =

        let visitor =
            { new SyntaxVisitorBase<_>() with
                member _.VisitExpr(path, _, defaultTraverse, expr) =

                    if isAtRangeOp path then
                        match defaultTraverse expr with
                        | None -> Some CompletionContext.RangeOperator // nothing was found - report that we were in the context of range operator
                        | x -> x // ok, we found something - return it
                    else
                        match expr with
                        // new A(1, $)
                        | SynExpr.Paren(expr = SynExpr.Tuple(range = m))
                        // new A($)
                        | SynExpr.Const(SynConst.Unit, m) when rangeContainsPosOrIsSpacesBetweenRangeAndPos lineStr m pos ->
                            match path with
                            | SyntaxNode.SynExpr(NewObjectOrMethodCall (lineStr, pos) args) :: _ -> Some(args)
                            | _ -> defaultTraverse expr

                        // new (... A$)
                        | SynExpr.Ident id
                        | SynExpr.LongIdent(longDotId = SynLongIdent([ id ], [], [ Some _ ])) when id.idRange.End = pos ->
                            match path with
                            | PartOfParameterList lineStr pos None args -> Some(args)
                            | _ -> defaultTraverse expr

                        // new (A$ = 1)
                        // new (A = 1, $)
                        | Setter id when
                            id.idRange.End = pos
                            || rangeContainsPosOrIsSpacesBetweenRangeAndPos lineStr expr.Range pos
                            ->
                            let precedingArgument = if id.idRange.End = pos then None else Some expr

                            match path with
                            | PartOfParameterList lineStr pos precedingArgument args -> Some(args)
                            | _ ->
                                match expr with
                                | Operator "op_Equality" (l, r) when rangeContainsPosOrIsSpacesBetweenRangeAndPos lineStr r.Range pos ->
                                    Some(CompletionContext.CaretAfterOperator l.Range)
                                | _ -> defaultTraverse expr

                        | SynExpr.Record(None, None, [], _) -> Some(CompletionContext.RecordField RecordContext.Empty)

                        // Unchecked.defaultof<str$>
                        | SynExpr.TypeApp(typeArgsRange = range) when rangeContainsPos range pos -> Some CompletionContext.Type

                        // fun (Some v$ ) ->
                        | SynExpr.Lambda(parsedData = Some(pats, _)) ->
                            pats
                            |> List.tryPick (fun pat -> TryGetCompletionContextInPattern true pat None pos)
                            |> Option.orElseWith (fun () -> defaultTraverse expr)

<<<<<<< HEAD
                        | Operator "op_Equality" (l, r)
                        | Operator "op_Inequality" (l, r)
                        | SynExpr.IfThenElse(ifExpr = Operator "op_Equality" (l, r) | Operator "op_Inequality" (l, r))
                        | SynExpr.Set(l, r, _) when rangeContainsPosOrIsSpacesBetweenRangeAndPos lineStr r.Range pos ->
                            Some(CompletionContext.CaretAfterOperator l.Range)

                        | SynExpr.LongIdentSet(l, r, _) when rangeContainsPosOrIsSpacesBetweenRangeAndPos lineStr r.Range pos ->
                            Some(CompletionContext.CaretAfterOperator l.Range)

                        // let a = 1: |
                        | SynExpr.Typed(targetType = SynType.FromParseError(range = m))
                        // let f() = let a: |
                        | SynExpr.FromParseError(
                            expr = SynExpr.LetOrUse(
                                bindings = SynBinding(expr = SynExpr.Typed(expr = SynExpr.ArbitraryAfterError(range = m))) :: _)) when
                            rangeContainsPosOrIsSpacesBetweenRangeAndPos lineStr m pos
                            ->
                            Some CompletionContext.Type

=======
>>>>>>> f6e24e85
                        // { new | }
                        | SynExpr.ComputationExpr(expr = SynExpr.ArbitraryAfterError _) when
                            lineStr.Trim().Split(' ') |> Array.contains "new"
                            ->
                            Some(CompletionContext.Inherit(InheritanceContext.Unknown, ([], None)))

<<<<<<< HEAD
                        | _ when posAfterRangeAndBetweenSpaces lineStr expr.Range pos ->
                            match expr with
                            // Some |
                            | SynExpr.Ident id
                            | SynExpr.TypeApp(SynExpr.Ident id, _, _, _, _, _, _) ->
                                Some(CompletionContext.ParameterList(id.idRange.End, 0, 0, None, emptyStringSet, true))

                            | SynExpr.LongIdent(_, lid, _, _)
                            | SynExpr.DotGet(longDotId = lid)
                            | SynExpr.TypeApp(SynExpr.LongIdent(longDotId = lid), _, _, _, _, _, _) ->
                                Some(CompletionContext.ParameterList(endOfLastIdent lid, 0, 0, None, emptyStringSet, true))

                            | NewObjectOrMethodCallFound (lineStr, pos) (CompletionContext.ParameterList(a, b, c, d, e, f)) ->
                                Some(CompletionContext.ParameterList(a, b + 1, c, d, e, f))

                            | _ -> defaultTraverse expr

=======
>>>>>>> f6e24e85
                        | _ -> defaultTraverse expr

                member _.VisitRecordField(path, copyOpt, field) =
                    let contextFromTreePath completionPath =
                        // detect records usage in constructor
                        match path with
                        | SyntaxNode.SynExpr _ :: SyntaxNode.SynBinding _ :: SyntaxNode.SynMemberDefn _ :: SyntaxNode.SynTypeDefn(SynTypeDefn(
                            typeInfo = SynComponentInfo(longId = [ id ]))) :: _ -> RecordContext.Constructor(id.idText)

                        | SyntaxNode.SynExpr(SynExpr.Record(None, _, fields, _)) :: _ ->
                            let isFirstField =
                                match field, fields with
                                | Some contextLid, SynExprRecordField(fieldName = lid, _) :: _ -> contextLid.Range = lid.Range
                                | _ -> false

                            RecordContext.New(completionPath, isFirstField)

                        // Unfinished `{ xxx }` expression considered a record field by the tree visitor.
                        | SyntaxNode.SynExpr(SynExpr.ComputationExpr _) :: _ -> RecordContext.New(completionPath, true)

                        | _ -> RecordContext.New(completionPath, false)

                    match field with
                    | Some field ->
                        match parseLid pos field with
                        | Some completionPath ->
                            let recordContext =
                                match copyOpt with
                                | Some(s: SynExpr) -> RecordContext.CopyOnUpdate(s.Range, completionPath)
                                | None -> contextFromTreePath completionPath

                            Some(CompletionContext.RecordField recordContext)
                        | None -> None
                    | None ->
                        let recordContext =
                            match copyOpt with
                            | Some s -> RecordContext.CopyOnUpdate(s.Range, ([], None))
                            | None -> contextFromTreePath ([], None)

                        Some(CompletionContext.RecordField recordContext)

                member _.VisitInheritSynMemberDefn(_, componentInfo, typeDefnKind, synType, _, _) =
                    match synType with
                    | SynType.LongIdent lidwd ->
                        match parseLid pos lidwd with
                        | Some completionPath -> GetCompletionContextForInheritSynMember(componentInfo, typeDefnKind, completionPath)
                        | None -> Some CompletionContext.Invalid // A $ .B -> no completion list

                    | _ -> None

                member _.VisitBinding
                    (
                        path,
                        defaultTraverse,
                        (SynBinding(headPat = headPat; trivia = trivia; returnInfo = returnInfo) as synBinding)
                    ) =

                    let isOverrideOrMember leadingKeyword =
                        match leadingKeyword with
                        | SynLeadingKeyword.Override _
                        | SynLeadingKeyword.Member _ -> true
                        | _ -> false

                    let isStaticMember leadingKeyword =
<<<<<<< HEAD
                        match leadingKeyword with
                        | SynLeadingKeyword.StaticMember _ -> true
                        | _ -> false

                    let isMember leadingKeyword =
                        match leadingKeyword with
                        | SynLeadingKeyword.Member _ -> true
                        | _ -> false

=======
                        match leadingKeyword with
                        | SynLeadingKeyword.StaticMember _ -> true
                        | _ -> false

                    let isMember leadingKeyword =
                        match leadingKeyword with
                        | SynLeadingKeyword.Member _ -> true
                        | _ -> false

>>>>>>> f6e24e85
                    let overrideContext path (mOverride: range) hasThis isStatic isMember =
                        match path with
                        | _ :: SyntaxNode.SynTypeDefn(SynTypeDefn(typeInfo = SynComponentInfo(longId = [ enclosingType ]))) :: _ when
                            not isMember
                            ->
                            Some(
                                CompletionContext.MethodOverride(
                                    MethodOverrideCompletionContext.Class,
                                    enclosingType.idRange,
                                    mOverride.StartColumn,
                                    hasThis,
                                    isStatic
                                )
                            )
                        | SyntaxNode.SynMemberDefn(SynMemberDefn.Interface(interfaceType = ty)) :: SyntaxNode.SynTypeDefn(SynTypeDefn(
                            typeInfo = SynComponentInfo(longId = [ enclosingType ]))) :: _
                        | _ :: SyntaxNode.SynMemberDefn(SynMemberDefn.Interface(interfaceType = ty)) :: SyntaxNode.SynTypeDefn(SynTypeDefn(
                            typeInfo = SynComponentInfo(longId = [ enclosingType ]))) :: _ ->
                            let ty =
                                match ty with
                                | SynType.App(typeName = ty) -> ty
                                | _ -> ty

                            Some(
                                CompletionContext.MethodOverride(
                                    MethodOverrideCompletionContext.Interface ty.Range,
                                    enclosingType.idRange,
                                    mOverride.StartColumn,
                                    hasThis,
                                    isStatic
                                )
                            )
                        | SyntaxNode.SynMemberDefn(SynMemberDefn.Interface(interfaceType = ty)) :: (SyntaxNode.SynExpr(SynExpr.ObjExpr _) as expr) :: _
                        | _ :: SyntaxNode.SynMemberDefn(SynMemberDefn.Interface(interfaceType = ty)) :: (SyntaxNode.SynExpr(SynExpr.ObjExpr _) as expr) :: _ ->
                            let ty =
                                match ty with
                                | SynType.App(typeName = ty) -> ty
                                | _ -> ty

                            Some(
                                CompletionContext.MethodOverride(
                                    MethodOverrideCompletionContext.ObjExpr expr.Range,
                                    ty.Range,
                                    mOverride.StartColumn,
                                    hasThis,
                                    isStatic
                                )
                            )
                        | SyntaxNode.SynExpr(SynExpr.ObjExpr(objType = ty)) as expr :: _ ->
                            let ty =
                                match ty with
                                | SynType.App(typeName = ty) -> ty
                                | _ -> ty

                            Some(
                                CompletionContext.MethodOverride(
                                    MethodOverrideCompletionContext.ObjExpr expr.Range,
                                    ty.Range,
                                    mOverride.StartColumn,
                                    hasThis,
                                    isStatic
                                )
                            )
                        | _ -> Some CompletionContext.Invalid

                    match returnInfo with
                    | Some(SynBindingReturnInfo(range = m)) when rangeContainsPosOrIsSpacesBetweenRangeAndPos lineStr m pos ->
                        Some CompletionContext.Type
                    | _ ->
                        match headPat with

                        // static member |
                        | SynPat.FromParseError _ when isStaticMember trivia.LeadingKeyword ->
                            overrideContext path trivia.LeadingKeyword.Range false true false

                        // override |
                        | SynPat.FromParseError _ when isOverrideOrMember trivia.LeadingKeyword && lineStr.[pos.Column - 1] = ' ' ->
                            overrideContext path trivia.LeadingKeyword.Range false false (isMember trivia.LeadingKeyword)

                        // override _.|
                        | SynPat.FromParseError _ when isOverrideOrMember trivia.LeadingKeyword ->
                            overrideContext path trivia.LeadingKeyword.Range true false (isMember trivia.LeadingKeyword)

                        // override this.|
                        | SynPat.Named(ident = SynIdent(ident = selfId)) when
                            isOverrideOrMember trivia.LeadingKeyword && selfId.idRange.End.IsAdjacentTo pos
                            ->
                            overrideContext path trivia.LeadingKeyword.Range true false (isMember trivia.LeadingKeyword)

                        // override this.ToStr|
                        | SynPat.LongIdent(longDotId = SynLongIdent(id = [ _; methodId ])) when
                            isOverrideOrMember trivia.LeadingKeyword
                            && rangeContainsPos methodId.idRange pos
<<<<<<< HEAD
                            ->
                            overrideContext path trivia.LeadingKeyword.Range true false (isMember trivia.LeadingKeyword)
=======
                            ->
                            overrideContext path trivia.LeadingKeyword.Range true false (isMember trivia.LeadingKeyword)

                        // static member A|
                        | SynPat.LongIdent(longDotId = SynLongIdent(id = [ methodId ])) when
                            isStaticMember trivia.LeadingKeyword && rangeContainsPos methodId.idRange pos
                            ->
                            overrideContext path trivia.LeadingKeyword.Range false true false
>>>>>>> f6e24e85

                        | SynPat.LongIdent(longDotId = lidwd; argPats = SynArgPats.Pats pats; range = m) when rangeContainsPos m pos ->
                            if rangeContainsPos lidwd.Range pos then
                                // let fo|o x = ()
                                Some CompletionContext.Invalid
                            else
                                pats
                                |> List.tryPick (fun pat -> TryGetCompletionContextInPattern true pat None pos)
                                |> Option.orElseWith (fun () -> defaultTraverse synBinding)

                        | SynPat.Named(range = range)
                        | SynPat.As(_, SynPat.Named(range = range), _) when rangeContainsPos range pos ->
                            // let fo|o = 1
                            Some CompletionContext.Invalid

                        | _ -> defaultTraverse synBinding

                member _.VisitHashDirective(_, _directive, range) =
                    // No completions in a directive
                    if rangeContainsPos range pos then
                        Some CompletionContext.Invalid
                    else
                        None

                member _.VisitModuleOrNamespace(_, SynModuleOrNamespace(longId = idents)) =
                    match List.tryLast idents with
                    | Some lastIdent when
                        pos.Line = lastIdent.idRange.EndLine
                        && lastIdent.idRange.EndColumn >= 0
                        && pos.Column <= lineStr.Length
                        ->
                        let stringBetweenModuleNameAndPos =
                            lineStr[lastIdent.idRange.EndColumn .. pos.Column - 1]

                        if stringBetweenModuleNameAndPos |> Seq.forall (fun x -> x = ' ' || x = '.') then
                            // No completions in a top level a module or namespace identifier
                            Some CompletionContext.Invalid
                        else
                            None
                    | _ -> None

                member _.VisitComponentInfo(_, SynComponentInfo(range = range)) =
                    // No completions in component info (unless it's within an attribute)
                    // /// XmlDo|
                    // type R = class end
                    if rangeContainsPos range pos then
                        Some CompletionContext.Invalid
                    else
                        None

                member _.VisitLetOrUse(_, _, _, bindings, range) =
                    match bindings with
                    | [] when range.StartLine = pos.Line -> Some CompletionContext.Invalid
                    | _ -> None

                member _.VisitSimplePats(_, pat) =
                    // Lambdas and their patterns are processed above in VisitExpr,
                    // so VisitSimplePats is only called for primary constructors

                    let rec loop (pat: SynPat) =
                        if not (rangeContainsPos pat.Range pos) then
                            None
                        else

                            match pat with
                            // type C (x{caret} )
                            | SynPat.Named _
                            | SynPat.Const(SynConst.Unit, _) -> Some CompletionContext.Invalid

                            | SynPat.Attrib(pat, _, _)
                            | SynPat.Paren(pat, _) -> loop pat

                            | SynPat.Tuple(_, pats, _, _) -> List.tryPick loop pats

                            | SynPat.Typed(pat, synType, _) ->
                                // type C (x: int{caret}) ->
                                if rangeContainsPos synType.Range pos then
                                    Some CompletionContext.Type
                                else
                                    // type C (x{caret}: int) ->
                                    loop pat

                            | _ -> None

                    loop pat

                member _.VisitPat(_, defaultTraverse, pat) =
                    TryGetCompletionContextInPattern false pat None pos
                    |> Option.orElseWith (fun () -> defaultTraverse pat)

                member _.VisitModuleDecl(_, defaultTraverse, decl) =
                    match decl with
                    | SynModuleDecl.Open(target, m) ->
                        // in theory, this means we're "in an open"
                        // in practice, because the parse tree/visitors do not handle attributes well yet, need extra check below to ensure not e.g. $here$
                        //     open System
                        //     [<Attr$
                        //     let f() = ()
                        // inside an attribute on the next item
                        let pos = mkPos pos.Line (pos.Column - 1) // -1 because for e.g. "open System." the dot does not show up in the parse tree

                        if rangeContainsPos m pos then
                            let isOpenType =
                                match target with
                                | SynOpenDeclTarget.Type _ -> true
                                | SynOpenDeclTarget.ModuleOrNamespace _ -> false

                            Some(CompletionContext.OpenDeclaration isOpenType)
                        else
                            None

                    // module Namespace.Top
                    // module Neste|
                    | SynModuleDecl.NestedModule(moduleInfo = SynComponentInfo(longId = [ ident ])) when rangeContainsPos ident.idRange pos ->
                        Some CompletionContext.Invalid

                    | _ -> defaultTraverse decl

                member _.VisitType(_, defaultTraverse, ty) =
                    match ty with
                    | SynType.LongIdent _ when rangeContainsPos ty.Range pos -> Some CompletionContext.Type
                    | _ -> defaultTraverse ty

                member _.VisitRecordDefn(_, fields, range) =
                    fields
                    |> List.tryPick (fun (SynField(idOpt = idOpt; range = fieldRange; fieldType = fieldType)) ->
                        match idOpt, fieldType with
                        | Some id, _ when rangeContainsPos id.idRange pos ->
                            Some(CompletionContext.RecordField(RecordContext.Declaration true))
                        | _ when rangeContainsPos fieldRange pos -> Some(CompletionContext.RecordField(RecordContext.Declaration false))
                        | _, SynType.FromParseError _ -> Some(CompletionContext.RecordField(RecordContext.Declaration false))
                        | _ -> None)
                    // No completions in a record outside of all fields, except in attributes, which is established earlier in VisitAttributeApplication
                    |> Option.orElseWith (fun _ ->
                        if rangeContainsPos range pos then
                            Some CompletionContext.Invalid
                        else
                            None)

                member _.VisitUnionDefn(_, cases, _) =
                    cases
                    |> List.tryPick (fun (SynUnionCase(ident = SynIdent(id, _); caseType = caseType)) ->
                        if rangeContainsPos id.idRange pos then
                            // No completions in a union case identifier
                            Some CompletionContext.Invalid
                        else
                            match caseType with
                            | SynUnionCaseKind.Fields fieldCases ->
                                fieldCases
                                |> List.tryPick (fun (SynField(idOpt = fieldIdOpt; range = fieldRange)) ->
                                    match fieldIdOpt with
                                    // No completions in a union case field identifier
                                    | Some id when rangeContainsPos id.idRange pos -> Some CompletionContext.Invalid
                                    | _ ->
                                        if rangeContainsPos fieldRange pos then
                                            Some CompletionContext.UnionCaseFieldsDeclaration
                                        else
                                            None)
                            | _ -> None)

                member _.VisitEnumDefn(_, cases, _) =
                    cases
                    |> List.tryPick (fun (SynEnumCase(ident = SynIdent(ident = id))) ->
                        if rangeContainsPos id.idRange pos then
                            // No completions in an enum case identifier
                            Some CompletionContext.Invalid
                        else
                            // The value expression should still get completions
                            None)

                member _.VisitTypeAbbrev(_, _, range) =
                    if rangeContainsPos range pos then
                        Some CompletionContext.TypeAbbreviationOrSingleCaseUnion
                    else
                        None

                member _.VisitAttributeApplication(_, attributes) =
                    attributes.Attributes
                    |> List.tryPick (fun att ->
                        // [<Att|()>]
                        if rangeContainsPos att.TypeName.Range pos then
                            Some CompletionContext.AttributeApplication
                        // [<Att(M| = )>]
                        elif rangeContainsPos att.ArgExpr.Range pos then
                            Some(findSetters att.TypeName.Range.End (lineStr, pos) false 0 -1 att.ArgExpr)
                        else
                            None)

                override _.VisitInterfaceSynMemberDefnType(_, synType: SynType) =
                    match synType with
                    | SynType.FromParseError(range = m) when rangeContainsPosOrIsSpacesBetweenRangeAndPos lineStr m pos ->
                        Some(CompletionContext.Inherit(InheritanceContext.Interface, ([], None)))
                    | _ -> None
            }

        let ctxt = SyntaxTraversal.Traverse(pos, parsedInput, visitor)

        match ctxt with
        | Some _ -> ctxt
        | _ -> TryGetCompletionContextOfAttributes(pos, lineStr)

    //--------------------------------------------------------------------------------------------
    // TryGetInsertionContext

    /// Check if we are at an "open" declaration
    let GetFullNameOfSmallestModuleOrNamespaceAtPoint (pos: pos, parsedInput: ParsedInput) =
        let mutable path = []

        let visitor =
            { new SyntaxVisitorBase<bool>() with
                override this.VisitExpr(_, _traverseSynExpr, defaultTraverse, expr) =
                    // don't need to keep going, namespaces and modules never appear inside Exprs
                    None

                override this.VisitModuleOrNamespace(_, SynModuleOrNamespace(longId = longId; range = range)) =
                    if rangeContainsPos range pos then
                        path <- path @ longId

                    None // we should traverse the rest of the AST to find the smallest module
            }

        SyntaxTraversal.Traverse(pos, parsedInput, visitor) |> ignore
        path |> List.map (fun x -> x.idText) |> List.toArray

    let (|ConstructorPats|) pats =
        match pats with
        | SynArgPats.Pats ps -> ps
        | SynArgPats.NamePatPairs(pats = xs) -> List.map (fun (_, _, pat) -> pat) xs

    /// Returns all `Ident`s and `LongIdent`s found in an untyped AST.
    let getLongIdents (parsedInput: ParsedInput) : IDictionary<pos, LongIdent> =
        let identsByEndPos = Dictionary<pos, LongIdent>()

        let addLongIdent (longIdent: LongIdent) =
            for ident in longIdent do
                identsByEndPos[ident.idRange.End] <- longIdent

        let addLongIdentWithDots (SynLongIdent(longIdent, lids, _) as value) =
            match longIdent with
            | [] -> ()
            | [ _ ] as idents -> identsByEndPos[value.Range.End] <- idents
            | idents ->
                for dotRange in lids do
                    identsByEndPos[mkPos dotRange.EndLine (dotRange.EndColumn - 1)] <- idents

                identsByEndPos[value.Range.End] <- idents

        let addIdent (ident: Ident) =
            identsByEndPos[ident.idRange.End] <- [ ident ]

        let rec walkImplFileInput (file: ParsedImplFileInput) =
            List.iter walkSynModuleOrNamespace file.Contents

        and walkSynModuleOrNamespace (SynModuleOrNamespace(decls = decls; attribs = Attributes attrs)) =
            List.iter walkAttribute attrs
            List.iter walkSynModuleDecl decls

        and walkAttribute (attr: SynAttribute) =
            addLongIdentWithDots attr.TypeName
            walkExpr attr.ArgExpr

        and walkTyparDecl (SynTyparDecl.SynTyparDecl(Attributes attrs, typar, intersectionConstraints, _)) =
            List.iter walkAttribute attrs
            walkTypar typar
            List.iter walkType intersectionConstraints

        and walkTypeConstraint cx =
            match cx with
            | SynTypeConstraint.WhereTyparIsValueType(t, _)
            | SynTypeConstraint.WhereTyparIsReferenceType(t, _)
            | SynTypeConstraint.WhereTyparIsUnmanaged(t, _)
            | SynTypeConstraint.WhereTyparSupportsNull(t, _)
            | SynTypeConstraint.WhereTyparIsComparable(t, _)
            | SynTypeConstraint.WhereTyparIsEquatable(t, _) -> walkTypar t
            | SynTypeConstraint.WhereTyparDefaultsToType(t, ty, _)
            | SynTypeConstraint.WhereTyparSubtypeOfType(t, ty, _) ->
                walkTypar t
                walkType ty
            | SynTypeConstraint.WhereTyparIsEnum(t, ts, _)
            | SynTypeConstraint.WhereTyparIsDelegate(t, ts, _) ->
                walkTypar t
                List.iter walkType ts
            | SynTypeConstraint.WhereTyparSupportsMember(TypesForTypar ts, sign, _) ->
                List.iter walkType ts
                walkMemberSig sign
            | SynTypeConstraint.WhereSelfConstrained(ty, _) -> walkType ty

        and walkPat pat =
            match pat with
            | SynPat.Tuple(elementPats = pats)
            | SynPat.ArrayOrList(_, pats, _)
            | SynPat.Ands(pats, _) -> List.iter walkPat pats
            | SynPat.Named(SynIdent(ident, _), _, _, _) -> addIdent ident
            | SynPat.Typed(pat, t, _) ->
                walkPat pat
                walkType t
            | SynPat.Attrib(pat, Attributes attrs, _) ->
                walkPat pat
                List.iter walkAttribute attrs
            | SynPat.As(pat1, pat2, _)
            | SynPat.Or(pat1, pat2, _, _)
            | SynPat.ListCons(pat1, pat2, _, _) -> List.iter walkPat [ pat1; pat2 ]
            | SynPat.LongIdent(longDotId = ident; typarDecls = typars; argPats = ConstructorPats pats) ->
                addLongIdentWithDots ident

                typars
                |> Option.iter (fun (ValTyparDecls(typars, constraints, _)) ->
                    List.iter walkTyparDecl typars
                    List.iter walkTypeConstraint constraints)

                List.iter walkPat pats
            | SynPat.Paren(pat, _) -> walkPat pat
            | SynPat.IsInst(t, _) -> walkType t
            | SynPat.QuoteExpr(e, _) -> walkExpr e
            | _ -> ()

        and walkTypar (SynTypar _) = ()

        and walkBinding (SynBinding(attributes = Attributes attrs; headPat = pat; returnInfo = returnInfo; expr = e)) =
            List.iter walkAttribute attrs
            walkPat pat
            walkExpr e

            returnInfo
            |> Option.iter (fun (SynBindingReturnInfo(typeName = t)) -> walkType t)

        and walkInterfaceImpl (SynInterfaceImpl(bindings = bindings)) = List.iter walkBinding bindings

        and walkType synType =
            match synType with
            | SynType.Array(_, t, _)
            | SynType.HashConstraint(t, _)
            | SynType.MeasurePower(t, _, _)
            | SynType.Paren(t, _)
            | SynType.SignatureParameter(usedType = t) -> walkType t
            | SynType.Fun(argType = t1; returnType = t2)
            | SynType.Or(t1, t2, _, _) ->
                walkType t1
                walkType t2
            | SynType.LongIdent ident -> addLongIdentWithDots ident
            | SynType.App(ty, _, types, _, _, _, _) ->
                walkType ty
                List.iter walkType types
            | SynType.LongIdentApp(_, _, _, types, _, _, _) -> List.iter walkType types
            | SynType.Tuple(path = segment) -> getTypeFromTuplePath segment |> List.iter walkType
            | SynType.WithGlobalConstraints(t, typeConstraints, _) ->
                walkType t
                List.iter walkTypeConstraint typeConstraints
            | SynType.StaticConstantExpr(e, _) -> walkExpr e
            | SynType.StaticConstantNamed(ident, value, _) ->
                walkType ident
                walkType value
            | SynType.Intersection(types = types) -> List.iter walkType types
            | SynType.Anon _
            | SynType.AnonRecd _
            | SynType.Var _
            | SynType.StaticConstant _
            | SynType.FromParseError _ -> ()

        and walkClause (SynMatchClause(pat = pat; whenExpr = e1; resultExpr = e2)) =
            walkPat pat
            walkExpr e2
            e1 |> Option.iter walkExpr

        and walkSimplePats spats =
            match spats with
            | SynSimplePats.SimplePats(pats = pats) -> List.iter walkSimplePat pats

        and walkExpr expr =
            match expr with
            | SynExpr.Paren(expr = e)
            | SynExpr.Quote(quotedExpr = e)
            | SynExpr.Typed(expr = e)
            | SynExpr.InferredUpcast(expr = e)
            | SynExpr.InferredDowncast(expr = e)
            | SynExpr.AddressOf(expr = e)
            | SynExpr.DoBang(expr = e)
            | SynExpr.YieldOrReturn(expr = e)
            | SynExpr.ArrayOrListComputed(expr = e)
            | SynExpr.ComputationExpr(expr = e)
            | SynExpr.Do(expr = e)
            | SynExpr.Assert(expr = e)
            | SynExpr.Lazy(expr = e)
            | SynExpr.DotLambda(expr = e)
            | SynExpr.IndexFromEnd(expr = e)
            | SynExpr.YieldOrReturnFrom(expr = e) -> walkExpr e

            | SynExpr.Lambda(args = pats; body = e) ->
                walkSimplePats pats
                walkExpr e

            | SynExpr.New(expr = e; targetType = t)
            | SynExpr.TypeTest(expr = e; targetType = t)
            | SynExpr.Upcast(expr = e; targetType = t)
            | SynExpr.Downcast(expr = e; targetType = t) ->
                walkExpr e
                walkType t

            | SynExpr.Tuple(exprs = es)
            | Sequentials es
            | SynExpr.ArrayOrList(exprs = es) -> List.iter walkExpr es

            | SynExpr.JoinIn(lhsExpr = e1; rhsExpr = e2)
            | SynExpr.DotIndexedGet(objectExpr = e1; indexArgs = e2)
            | SynExpr.Set(targetExpr = e1; rhsExpr = e2)
            | SynExpr.App(funcExpr = e1; argExpr = e2)
            | SynExpr.TryFinally(tryExpr = e1; finallyExpr = e2)
            | SynExpr.WhileBang(whileExpr = e1; doExpr = e2)
            | SynExpr.While(whileExpr = e1; doExpr = e2) ->
                walkExpr e1
                walkExpr e2

            | SynExpr.Record(recordFields = fields) ->
                fields
                |> List.iter (fun (SynExprRecordField(fieldName = (ident, _); expr = e)) ->
                    addLongIdentWithDots ident
                    e |> Option.iter walkExpr)

            | SynExpr.Ident ident -> addIdent ident

            | SynExpr.ObjExpr(objType = ty; argOptions = argOpt; bindings = bindings; members = ms; extraImpls = ifaces) ->
                let bindings = unionBindingAndMembers bindings ms

                argOpt
                |> Option.iter (fun (e, ident) ->
                    walkExpr e
                    ident |> Option.iter addIdent)

                walkType ty
                List.iter walkBinding bindings
                List.iter walkInterfaceImpl ifaces

            | SynExpr.LongIdent(longDotId = ident) -> addLongIdentWithDots ident

            | SynExpr.For(ident = ident; identBody = e1; toBody = e2; doBody = e3) ->
                addIdent ident
                walkExpr e1
                walkExpr e2
                walkExpr e3

            | SynExpr.ForEach(pat = pat; enumExpr = e1; bodyExpr = e2) ->
                walkPat pat
                walkExpr e1
                walkExpr e2

            | SynExpr.MatchLambda(matchClauses = clauses) -> List.iter walkClause clauses

            | SynExpr.MatchBang(expr = e; clauses = clauses)
            | SynExpr.Match(expr = e; clauses = clauses) ->
                walkExpr e
                List.iter walkClause clauses

            | SynExpr.TypeApp(expr = e; typeArgs = tys) ->
                List.iter walkType tys
                walkExpr e

            | SynExpr.LetOrUse(bindings = bindings; body = e) ->
                List.iter walkBinding bindings
                walkExpr e

            | SynExpr.TryWith(tryExpr = e; withCases = clauses) ->
                List.iter walkClause clauses
                walkExpr e

            | SynExpr.IfThenElse(ifExpr = e1; thenExpr = e2; elseExpr = e3) ->
                walkExpr e1
                walkExpr e2
                e3 |> Option.iter walkExpr

            | SynExpr.LongIdentSet(longDotId = ident; expr = e)
            | SynExpr.DotGet(longDotId = ident; expr = e) ->
                addLongIdentWithDots ident
                walkExpr e

            | SynExpr.NamedIndexedPropertySet(longDotId = ident; expr1 = e1; expr2 = e2)
            | SynExpr.DotSet(targetExpr = e1; longDotId = ident; rhsExpr = e2) ->
                addLongIdentWithDots ident
                walkExpr e1
                walkExpr e2

            | SynExpr.IndexRange(expr1 = expr1; expr2 = expr2) ->
                match expr1 with
                | Some e -> walkExpr e
                | None -> ()

                match expr2 with
                | Some e -> walkExpr e
                | None -> ()

            | SynExpr.DotIndexedSet(objectExpr = e1; indexArgs = args; valueExpr = e2) ->
                walkExpr e1
                walkExpr args
                walkExpr e2

            | SynExpr.DotNamedIndexedPropertySet(targetExpr = e1; longDotId = ident; argExpr = e2; rhsExpr = e3) ->
                addLongIdentWithDots ident
                walkExpr e1
                walkExpr e2
                walkExpr e3

            | SynExpr.LetOrUseBang(pat = pat; rhs = e1; andBangs = es; body = e2) ->
                walkPat pat
                walkExpr e1

                for SynExprAndBang(pat = patAndBang; body = eAndBang) in es do
                    walkPat patAndBang
                    walkExpr eAndBang

                walkExpr e2

            | SynExpr.TraitCall(TypesForTypar ts, sign, e, _) ->
                List.iter walkType ts
                walkMemberSig sign
                walkExpr e

            | SynExpr.Const(constant = SynConst.Measure(synMeasure = m)) -> walkMeasure m

            | _ -> ()

        and walkMeasure measure =
            match measure with
            | SynMeasure.Product(measure1 = m1; measure2 = m2) ->
                walkMeasure m1
                walkMeasure m2
            | SynMeasure.Divide(measure1 = m1; measure2 = m2) ->
                m1 |> Option.iter walkMeasure
                walkMeasure m2
            | SynMeasure.Named(longIdent, _) -> addLongIdent longIdent
            | SynMeasure.Seq(ms, _) -> List.iter walkMeasure ms
            | SynMeasure.Paren(m, _)
            | SynMeasure.Power(measure = m) -> walkMeasure m
            | SynMeasure.Var(ty, _) -> walkTypar ty
            | SynMeasure.One _
            | SynMeasure.Anon _ -> ()

        and walkSimplePat spat =
            match spat with
            | SynSimplePat.Attrib(pat, Attributes attrs, _) ->
                walkSimplePat pat
                List.iter walkAttribute attrs
            | SynSimplePat.Typed(pat, t, _) ->
                walkSimplePat pat
                walkType t
            | _ -> ()

        and walkField (SynField(attributes = Attributes attrs; fieldType = t)) =
            List.iter walkAttribute attrs
            walkType t

        and walkValSig (SynValSig(attributes = Attributes attrs; synType = t; arity = SynValInfo(argInfos, argInfo))) =
            List.iter walkAttribute attrs
            walkType t

            argInfo :: (argInfos |> List.concat)
            |> List.collect (fun (SynArgInfo(Attributes attrs, _, _)) -> attrs)
            |> List.iter walkAttribute

        and walkMemberSig membSig =
            match membSig with
            | SynMemberSig.Inherit(t, _)
            | SynMemberSig.Interface(t, _) -> walkType t
            | SynMemberSig.Member(memberSig = vs) -> walkValSig vs
            | SynMemberSig.ValField(f, _) -> walkField f
            | SynMemberSig.NestedType(nestedType = typeDefn) ->
                let (SynTypeDefnSig(typeInfo = info; typeRepr = repr; members = memberSigs)) =
                    typeDefn

                let isTypeExtensionOrAlias =
                    match repr with
                    | SynTypeDefnSigRepr.Simple(SynTypeDefnSimpleRepr.TypeAbbrev _, _)
                    | SynTypeDefnSigRepr.ObjectModel(SynTypeDefnKind.Abbrev, _, _)
                    | SynTypeDefnSigRepr.ObjectModel(kind = SynTypeDefnKind.Augmentation _) -> true
                    | _ -> false

                walkComponentInfo isTypeExtensionOrAlias info
                walkTypeDefnSigRepr repr
                List.iter walkMemberSig memberSigs

        and walkMember memb =
            match memb with
            | SynMemberDefn.AbstractSlot(slotSig = valSig) -> walkValSig valSig
            | SynMemberDefn.Member(binding, _) -> walkBinding binding
            | SynMemberDefn.GetSetMember(getBinding, setBinding, _, _) ->
                Option.iter walkBinding getBinding
                Option.iter walkBinding setBinding
            | SynMemberDefn.ImplicitCtor(attributes = Attributes attrs; ctorArgs = pat) ->
                List.iter walkAttribute attrs
                walkPat pat
            | SynMemberDefn.ImplicitInherit(t, e, _, _) ->
                walkType t
                walkExpr e
            | SynMemberDefn.LetBindings(bindings, _, _, _) -> List.iter walkBinding bindings
            | SynMemberDefn.Interface(interfaceType = t; members = members) ->
                walkType t
                members |> Option.iter (List.iter walkMember)
            | SynMemberDefn.Inherit(t, _, _) -> walkType t
            | SynMemberDefn.ValField(fieldInfo = field) -> walkField field
            | SynMemberDefn.NestedType(tdef, _, _) -> walkTypeDefn tdef
            | SynMemberDefn.AutoProperty(attributes = Attributes attrs; typeOpt = t; synExpr = e) ->
                List.iter walkAttribute attrs
                Option.iter walkType t
                walkExpr e
            | _ -> ()

        and walkEnumCase (SynEnumCase(attributes = Attributes attrs)) = List.iter walkAttribute attrs

        and walkUnionCaseType kind =
            match kind with
            | SynUnionCaseKind.Fields fields -> List.iter walkField fields
            | SynUnionCaseKind.FullType(t, _) -> walkType t

        and walkUnionCase (SynUnionCase(attributes = Attributes attrs; caseType = t)) =
            List.iter walkAttribute attrs
            walkUnionCaseType t

        and walkTypeDefnSimple typeDefn =
            match typeDefn with
            | SynTypeDefnSimpleRepr.Enum(cases, _) -> List.iter walkEnumCase cases
            | SynTypeDefnSimpleRepr.Union(_, cases, _) -> List.iter walkUnionCase cases
            | SynTypeDefnSimpleRepr.Record(_, fields, _) -> List.iter walkField fields
            | SynTypeDefnSimpleRepr.TypeAbbrev(_, t, _) -> walkType t
            | _ -> ()

        and walkComponentInfo isTypeExtensionOrAlias compInfo =
            let (SynComponentInfo(Attributes attrs, TyparsAndConstraints(typars, cs1), cs2, longIdent, _, _, _, _)) =
                compInfo

            let constraints = cs1 @ cs2
            List.iter walkAttribute attrs
            List.iter walkTyparDecl typars
            List.iter walkTypeConstraint constraints

            if isTypeExtensionOrAlias then
                addLongIdent longIdent

        and walkTypeDefnRepr inp =
            match inp with
            | SynTypeDefnRepr.ObjectModel(_, defns, _) -> List.iter walkMember defns
            | SynTypeDefnRepr.Simple(defn, _) -> walkTypeDefnSimple defn
            | SynTypeDefnRepr.Exception _ -> ()

        and walkTypeDefnSigRepr inp =
            match inp with
            | SynTypeDefnSigRepr.ObjectModel(_, defns, _) -> List.iter walkMemberSig defns
            | SynTypeDefnSigRepr.Simple(defn, _) -> walkTypeDefnSimple defn
            | SynTypeDefnSigRepr.Exception _ -> ()

        and walkTypeDefn typeDefn =
            let (SynTypeDefn(typeInfo = info; typeRepr = repr; members = members; implicitConstructor = implicitCtor)) =
                typeDefn

            let isTypeExtensionOrAlias =
                match repr with
                | SynTypeDefnRepr.ObjectModel(kind = SynTypeDefnKind.Augmentation _)
                | SynTypeDefnRepr.ObjectModel(SynTypeDefnKind.Abbrev, _, _)
                | SynTypeDefnRepr.Simple(SynTypeDefnSimpleRepr.TypeAbbrev _, _) -> true
                | _ -> false

            walkComponentInfo isTypeExtensionOrAlias info
            walkTypeDefnRepr repr
            List.iter walkMember members
            Option.iter walkMember implicitCtor

        and walkSynModuleDecl (decl: SynModuleDecl) =
            match decl with
            | SynModuleDecl.NamespaceFragment fragment -> walkSynModuleOrNamespace fragment
            | SynModuleDecl.NestedModule(moduleInfo = info; decls = modules) ->
                walkComponentInfo false info
                List.iter walkSynModuleDecl modules
            | SynModuleDecl.Let(_, bindings, _) -> List.iter walkBinding bindings
            | SynModuleDecl.Expr(expr, _) -> walkExpr expr
            | SynModuleDecl.Types(types, _) -> List.iter walkTypeDefn types
            | SynModuleDecl.Attributes(Attributes attrs, _) -> List.iter walkAttribute attrs
            | _ -> ()

        match parsedInput with
        | ParsedInput.ImplFile input -> walkImplFileInput input
        | _ -> ()
        //debug "%A" idents
        upcast identsByEndPos

    let GetLongIdentAt parsedInput pos =
        let idents = getLongIdents parsedInput

        match idents.TryGetValue pos with
        | true, idents -> Some idents
        | _ -> None

    type Scope =
        {
            ShortIdents: ShortIdents
            Kind: ScopeKind
        }

    let tryFindNearestPointAndModules currentLine (ast: ParsedInput) (insertionPoint: OpenStatementInsertionPoint) =
        // We ignore all diagnostics during this operation
        //
        // Based on an initial review, no diagnostics should be generated.  However the code should be checked more closely.
        use _ignoreAllDiagnostics = new DiagnosticsScope(false)

        let mutable result = None
        let mutable ns = None
        let modules = ResizeArray<FSharpModule>()

        let inline longIdentToIdents ident = ident |> Seq.map string |> Seq.toArray

        let addModule (longIdent: LongIdent, range: range) =
            modules.Add
                {
                    Idents = longIdentToIdents longIdent
                    Range = range
                }

        let doRange kind (scope: LongIdent) line col =
            if line <= currentLine then
                match result, insertionPoint with
                | None, _ ->
                    result <-
                        Some(
                            {
                                ShortIdents = longIdentToIdents scope
                                Kind = kind
                            },
                            mkPos line col,
                            false
                        )
                | Some(_, _, true), _ -> ()
                | Some(oldScope, oldPos, false), OpenStatementInsertionPoint.TopLevel when kind <> OpenDeclaration ->
                    result <- Some(oldScope, oldPos, true)
                | Some(oldScope, oldPos, _), _ ->
                    match kind, oldScope.Kind with
                    | (Namespace | NestedModule | TopModule), OpenDeclaration
                    | _ when oldPos.Line <= line ->
                        result <-
                            Some(
                                {
                                    ShortIdents =
                                        match scope with
                                        | [] -> oldScope.ShortIdents
                                        | _ -> longIdentToIdents scope
                                    Kind = kind
                                },
                                mkPos line col,
                                false
                            )
                    | _ -> ()

        let getMinColumn decls =
            match decls with
            | [] -> None
            | firstDecl :: _ ->
                match firstDecl with
                | SynModuleDecl.NestedModule(range = r)
                | SynModuleDecl.Let(range = r)
                | SynModuleDecl.Expr(range = r)
                | SynModuleDecl.Types(range = r)
                | SynModuleDecl.Exception(range = r)
                | SynModuleDecl.Open(range = r)
                | SynModuleDecl.HashDirective(range = r) -> Some r
                | _ -> None
                |> Option.map (fun r -> r.StartColumn)

        let rec walkImplFileInput (file: ParsedImplFileInput) =
            List.iter (walkSynModuleOrNamespace []) file.Contents

        and walkSynModuleOrNamespace (parent: LongIdent) modul =
            let (SynModuleOrNamespace(longId = ident; kind = kind; decls = decls; range = range)) =
                modul

            if range.EndLine >= currentLine then
                let isModule = kind.IsModule

                match isModule, parent, ident with
                | false, _, _ -> ns <- Some(longIdentToIdents ident)
                // top level module with "inlined" namespace like Ns1.Ns2.TopModule
                | true, [], _f :: _s :: _ ->
                    let ident = longIdentToIdents ident
                    ns <- Some ident[0 .. ident.Length - 2]
                | _ -> ()

                let fullIdent = parent @ ident

                let startLine = if isModule then range.StartLine else range.StartLine - 1

                let scopeKind =
                    match isModule, parent with
                    | true, [] -> TopModule
                    | true, _ -> NestedModule
                    | _ -> Namespace

                doRange scopeKind fullIdent startLine range.StartColumn
                addModule (fullIdent, range)
                List.iter (walkSynModuleDecl fullIdent) decls

        and walkSynModuleDecl (parent: LongIdent) (decl: SynModuleDecl) =
            match decl with
            | SynModuleDecl.NamespaceFragment fragment -> walkSynModuleOrNamespace parent fragment
            | SynModuleDecl.NestedModule(moduleInfo = SynComponentInfo(longId = ident); decls = decls; range = range) ->
                let fullIdent = parent @ ident
                addModule (fullIdent, range)

                if range.EndLine >= currentLine then
                    let moduleBodyIndentation =
                        getMinColumn decls |> Option.defaultValue (range.StartColumn + 4)

                    doRange NestedModule fullIdent range.StartLine moduleBodyIndentation
                    List.iter (walkSynModuleDecl fullIdent) decls
            | SynModuleDecl.Open(_, range) -> doRange OpenDeclaration [] range.EndLine (range.StartColumn - 5)
            | SynModuleDecl.HashDirective(_, range) -> doRange HashDirective [] range.EndLine range.StartColumn
            | _ -> ()

        match ast with
        | ParsedInput.SigFile _ -> ()
        | ParsedInput.ImplFile input -> walkImplFileInput input

        let res =
            result
            |> Option.map (fun (scope, pos, _) ->
                let ns = ns |> Option.map longIdentToIdents
                scope, ns, mkPos (pos.Line + 1) pos.Column)

        let modules =
            modules
            |> Seq.filter (fun x -> x.Range.EndLine < currentLine)
            |> Seq.sortBy (fun x -> -x.Idents.Length)
            |> Seq.toList

        res, modules

    let findBestPositionToInsertOpenDeclaration (modules: FSharpModule list) scope pos (entity: ShortIdents) =
        match modules |> List.filter (fun x -> entity |> Array.startsWith x.Idents) with
        | [] -> { ScopeKind = scope.Kind; Pos = pos }
        | m :: _ ->
            //printfn "All modules: %A, Win module: %A" modules m
            let scopeKind =
                match scope.Kind with
                | TopModule -> NestedModule
                | x -> x

            {
                ScopeKind = scopeKind
                Pos = mkPos (Line.fromZ m.Range.EndLine) m.Range.StartColumn
            }

    let TryFindInsertionContext
        (currentLine: int)
        (parsedInput: ParsedInput)
        (partiallyQualifiedName: MaybeUnresolvedIdent[])
        (insertionPoint: OpenStatementInsertionPoint)
        =
        let res, modules =
            tryFindNearestPointAndModules currentLine parsedInput insertionPoint

        fun
            (requiresQualifiedAccessParent: ShortIdents option,
             autoOpenParent: ShortIdents option,
             entityNamespace: ShortIdents option,
             entity: ShortIdents) ->

            // We ignore all diagnostics during this operation
            //
            // Based on an initial review, no diagnostics should be generated.  However the code should be checked more closely.
            use _ignoreAllDiagnostics = new DiagnosticsScope(false)

            match res with
            | None -> [||]
            | Some(scope, ns, pos) ->
                let entities =
                    Entity.tryCreate (
                        ns,
                        scope.ShortIdents,
                        partiallyQualifiedName,
                        requiresQualifiedAccessParent,
                        autoOpenParent,
                        entityNamespace,
                        entity
                    )

                entities
                |> Array.map (fun e -> e, findBestPositionToInsertOpenDeclaration modules scope pos entity)

    /// Corrects insertion line number based on kind of scope and text surrounding the insertion point.
    let AdjustInsertionPoint (getLineStr: int -> string) ctx =
        let line =
            match ctx.ScopeKind with
            | ScopeKind.TopModule ->
                if ctx.Pos.Line > 1 then
                    // it's an implicit module without any open declarations
                    let line = getLineStr (ctx.Pos.Line - 2)

                    let isImplicitTopLevelModule =
                        not (line.StartsWithOrdinal("module") && not (line.EndsWithOrdinal("=")))

                    if isImplicitTopLevelModule then 1 else ctx.Pos.Line
                else
                    1

            | ScopeKind.Namespace ->
                // For namespaces the start line is start line of the first nested entity
                // If we are not on the first line, try to find opening namespace, and return line after it (in F# format)
                if ctx.Pos.Line > 1 then
                    [ 0 .. ctx.Pos.Line - 1 ]
                    |> List.mapi (fun i line -> i, getLineStr line)
                    |> List.tryPick (fun (i, lineStr) ->
                        if lineStr.StartsWithOrdinal("namespace") then
                            Some i
                        else
                            None)
                    |> function
                        // move to the next line below "namespace" and convert it to F# 1-based line number
                        | Some line -> line + 2
                        | None -> ctx.Pos.Line
                // If we are on 1st line in the namespace ctx, this line _should_ be the namespace declaration, check it and return next line.
                // Otherwise, return first line (which theoretically should not happen).
                else
                    let lineStr = getLineStr (ctx.Pos.Line - 1)

                    if lineStr.StartsWithOrdinal("namespace") then
                        ctx.Pos.Line + 1
                    else
                        ctx.Pos.Line

            | _ -> ctx.Pos.Line

        mkPos line ctx.Pos.Column

    let FindNearestPointToInsertOpenDeclaration
        (currentLine: int)
        (parsedInput: ParsedInput)
        (entity: ShortIdents)
        (insertionPoint: OpenStatementInsertionPoint)
        =
        match tryFindNearestPointAndModules currentLine parsedInput insertionPoint with
        | Some(scope, _, point), modules -> findBestPositionToInsertOpenDeclaration modules scope point entity
        | _ ->
            // we failed to find insertion point because ast is empty for some reason, return top left point in this case
            {
                ScopeKind = ScopeKind.TopModule
                Pos = mkPos 1 0
            }<|MERGE_RESOLUTION|>--- conflicted
+++ resolved
@@ -124,12 +124,9 @@
         spacesBeforeOverrideKeyword: int *
         hasThis: bool *
         isStatic: bool
-<<<<<<< HEAD
 
     /// (s =| ) or (s <>| )
     | CaretAfterOperator of mExprBeforeOperator: range
-=======
->>>>>>> f6e24e85
 
 type ShortIdent = string
 
@@ -1103,22 +1100,6 @@
             if i >= lineStr.Length || i >= max then true
             elif Char.IsWhiteSpace lineStr[i] then loop max (i + 1)
             else false
-<<<<<<< HEAD
-=======
-
-        posGt pos m.End && pos.Line = m.End.Line && loop pos.Column m.End.Column
-
-    let rangeContainsPosOrIsSpacesBetweenRangeAndPos (lineStr: string) m pos =
-        rangeContainsPos m pos
-        // pos is before m
-        || posLt pos m.Start
-        || posAfterRangeAndBetweenSpaces lineStr m pos
-
-    let findSetters argList =
-        match argList with
-        | SynExpr.Paren(SynExpr.Tuple(false, parameters, _, _), _, _, _) ->
-            let setters = HashSet()
->>>>>>> f6e24e85
 
         posGt pos m.End && pos.Line = m.End.Line && loop pos.Column m.End.Column
 
@@ -1561,7 +1542,6 @@
                             |> List.tryPick (fun pat -> TryGetCompletionContextInPattern true pat None pos)
                             |> Option.orElseWith (fun () -> defaultTraverse expr)
 
-<<<<<<< HEAD
                         | Operator "op_Equality" (l, r)
                         | Operator "op_Inequality" (l, r)
                         | SynExpr.IfThenElse(ifExpr = Operator "op_Equality" (l, r) | Operator "op_Inequality" (l, r))
@@ -1581,15 +1561,12 @@
                             ->
                             Some CompletionContext.Type
 
-=======
->>>>>>> f6e24e85
                         // { new | }
                         | SynExpr.ComputationExpr(expr = SynExpr.ArbitraryAfterError _) when
                             lineStr.Trim().Split(' ') |> Array.contains "new"
                             ->
                             Some(CompletionContext.Inherit(InheritanceContext.Unknown, ([], None)))
 
-<<<<<<< HEAD
                         | _ when posAfterRangeAndBetweenSpaces lineStr expr.Range pos ->
                             match expr with
                             // Some |
@@ -1607,8 +1584,6 @@
 
                             | _ -> defaultTraverse expr
 
-=======
->>>>>>> f6e24e85
                         | _ -> defaultTraverse expr
 
                 member _.VisitRecordField(path, copyOpt, field) =
@@ -1673,7 +1648,6 @@
                         | _ -> false
 
                     let isStaticMember leadingKeyword =
-<<<<<<< HEAD
                         match leadingKeyword with
                         | SynLeadingKeyword.StaticMember _ -> true
                         | _ -> false
@@ -1683,17 +1657,6 @@
                         | SynLeadingKeyword.Member _ -> true
                         | _ -> false
 
-=======
-                        match leadingKeyword with
-                        | SynLeadingKeyword.StaticMember _ -> true
-                        | _ -> false
-
-                    let isMember leadingKeyword =
-                        match leadingKeyword with
-                        | SynLeadingKeyword.Member _ -> true
-                        | _ -> false
-
->>>>>>> f6e24e85
                     let overrideContext path (mOverride: range) hasThis isStatic isMember =
                         match path with
                         | _ :: SyntaxNode.SynTypeDefn(SynTypeDefn(typeInfo = SynComponentInfo(longId = [ enclosingType ]))) :: _ when
@@ -1787,10 +1750,6 @@
                         | SynPat.LongIdent(longDotId = SynLongIdent(id = [ _; methodId ])) when
                             isOverrideOrMember trivia.LeadingKeyword
                             && rangeContainsPos methodId.idRange pos
-<<<<<<< HEAD
-                            ->
-                            overrideContext path trivia.LeadingKeyword.Range true false (isMember trivia.LeadingKeyword)
-=======
                             ->
                             overrideContext path trivia.LeadingKeyword.Range true false (isMember trivia.LeadingKeyword)
 
@@ -1799,7 +1758,6 @@
                             isStaticMember trivia.LeadingKeyword && rangeContainsPos methodId.idRange pos
                             ->
                             overrideContext path trivia.LeadingKeyword.Range false true false
->>>>>>> f6e24e85
 
                         | SynPat.LongIdent(longDotId = lidwd; argPats = SynArgPats.Pats pats; range = m) when rangeContainsPos m pos ->
                             if rangeContainsPos lidwd.Range pos then
