--- conflicted
+++ resolved
@@ -263,13 +263,9 @@
         keepAllBackgroundSymbolUses: bool *
         enableBackgroundItemKeyStoreAndSemanticClassification: bool *
         enablePartialTypeChecking: bool *
-<<<<<<< HEAD
+        enableParallelCheckingWithSignatureFiles: bool *
         dependencyProvider: DependencyProvider option *
         parallelReferenceResolution: ParallelReferenceResolution ->
-=======
-        enableParallelCheckingWithSignatureFiles: bool *
-        dependencyProvider: DependencyProvider option ->
->>>>>>> 51635bbe
             NodeCode<IncrementalBuilder option * FSharpDiagnostic[]>
 
 /// Generalized Incremental Builder. This is exposed only for unit testing purposes.
