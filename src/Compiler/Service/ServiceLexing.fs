--- conflicted
+++ resolved
@@ -400,16 +400,11 @@
         | HIGH_PRECEDENCE_PAREN_APP
         | FIXED
         | HIGH_PRECEDENCE_BRACK_APP
-<<<<<<< HEAD
         | AMBIVALENT
-        | TYPE_COMING_SOON | TYPE_IS_HERE | MODULE_COMING_SOON | MODULE_IS_HERE ->
-            (FSharpTokenColorKind.Keyword, FSharpTokenCharKind.Keyword, FSharpTokenTriggerClass.None)
-=======
         | TYPE_COMING_SOON
         | TYPE_IS_HERE
         | MODULE_COMING_SOON
         | MODULE_IS_HERE -> (FSharpTokenColorKind.Keyword, FSharpTokenCharKind.Keyword, FSharpTokenTriggerClass.None)
->>>>>>> 0c1eba06
 
         | BEGIN -> (FSharpTokenColorKind.Keyword, FSharpTokenCharKind.Keyword, FSharpTokenTriggerClass.None)
 
