// Copyright (c) Microsoft Corporation.  All Rights Reserved.  See License.txt in the project root for license information.

namespace FSharp.Compiler.Tokenization

open System
open System.Collections.Generic
open System.Threading
open FSharp.Compiler.IO
open Internal.Utilities
open Internal.Utilities.Library
open Internal.Utilities.Library.Extras
open FSharp.Compiler
open FSharp.Compiler.Diagnostics
open FSharp.Compiler.DiagnosticsLogger
open FSharp.Compiler.Features
open FSharp.Compiler.Lexhelp
open FSharp.Compiler.Parser
open FSharp.Compiler.ParseHelpers
open FSharp.Compiler.Syntax
open FSharp.Compiler.Text
open FSharp.Compiler.Text.Position
open FSharp.Compiler.Text.Range

module FSharpTokenTag =

    let Identifier = tagOfToken (IDENT "a")
    let String = tagOfToken (STRING("a", SynStringKind.Regular, LexCont.Default))

    let IDENT = tagOfToken (IDENT "a")
    let STRING = String

    let INTERP_STRING_BEGIN_END =
        tagOfToken (INTERP_STRING_BEGIN_END("a", SynStringKind.Regular, LexCont.Default))

    let INTERP_STRING_BEGIN_PART =
        tagOfToken (INTERP_STRING_BEGIN_PART("a", SynStringKind.Regular, LexCont.Default))

    let INTERP_STRING_PART = tagOfToken (INTERP_STRING_PART("a", LexCont.Default))
    let INTERP_STRING_END = tagOfToken (INTERP_STRING_END("a", LexCont.Default))
    let LPAREN = tagOfToken LPAREN
    let RPAREN = tagOfToken RPAREN
    let LBRACK = tagOfToken LBRACK
    let RBRACK = tagOfToken RBRACK
    let LBRACE = tagOfToken (LBRACE LexCont.Default)
    let RBRACE = tagOfToken (RBRACE LexCont.Default)
    let LBRACK_LESS = tagOfToken LBRACK_LESS
    let GREATER_RBRACK = tagOfToken GREATER_RBRACK
    let LESS = tagOfToken (LESS true)
    let GREATER = tagOfToken (GREATER true)
    let LBRACK_BAR = tagOfToken LBRACK_BAR
    let BAR_RBRACK = tagOfToken BAR_RBRACK
    let LBRACK_COLON = tagOfToken LBRACK_COLON
    let COLON_RBRACK = tagOfToken COLON_RBRACK
    let PLUS_MINUS_OP = tagOfToken (PLUS_MINUS_OP "a")
    let MINUS = tagOfToken MINUS
    let STAR = tagOfToken STAR
    let INFIX_STAR_DIV_MOD_OP = tagOfToken (INFIX_STAR_DIV_MOD_OP "a")
    let PERCENT_OP = tagOfToken (PERCENT_OP "a")
    let INFIX_AT_HAT_OP = tagOfToken (INFIX_AT_HAT_OP "a")
    let QMARK = tagOfToken QMARK
    let COLON = tagOfToken COLON
    let EQUALS = tagOfToken EQUALS
    let SEMICOLON = tagOfToken SEMICOLON
    let COMMA = tagOfToken COMMA
    let DOT = tagOfToken DOT
    let DOT_DOT = tagOfToken DOT_DOT
    let DOT_DOT_HAT = tagOfToken DOT_DOT_HAT
    let INT32_DOT_DOT = tagOfToken (INT32_DOT_DOT(0, true))
    let UNDERSCORE = tagOfToken UNDERSCORE
    let BAR = tagOfToken BAR
    let COLON_GREATER = tagOfToken COLON_GREATER
    let COLON_QMARK_GREATER = tagOfToken COLON_QMARK_GREATER
    let COLON_QMARK = tagOfToken COLON_QMARK
    let INFIX_BAR_OP = tagOfToken (INFIX_BAR_OP "a")
    let INFIX_COMPARE_OP = tagOfToken (INFIX_COMPARE_OP "a")
    let COLON_COLON = tagOfToken COLON_COLON
    let AMP_AMP = tagOfToken AMP_AMP
    let PREFIX_OP = tagOfToken (PREFIX_OP "a")
    let COLON_EQUALS = tagOfToken COLON_EQUALS
    let BAR_BAR = tagOfToken BAR_BAR
    let RARROW = tagOfToken RARROW
    let LARROW = tagOfToken LARROW
    let QUOTE = tagOfToken QUOTE
    let WHITESPACE = tagOfToken (WHITESPACE Unchecked.defaultof<_>)
    let COMMENT = tagOfToken (COMMENT Unchecked.defaultof<_>)
    let LINE_COMMENT = tagOfToken (LINE_COMMENT Unchecked.defaultof<_>)
    let BEGIN = tagOfToken BEGIN
    let DO = tagOfToken DO
    let FUNCTION = tagOfToken FUNCTION
    let THEN = tagOfToken THEN
    let ELSE = tagOfToken ELSE
    let STRUCT = tagOfToken STRUCT
    let CLASS = tagOfToken CLASS
    let TRY = tagOfToken TRY
    let NEW = tagOfToken NEW
    let WITH = tagOfToken WITH
    let OWITH = tagOfToken OWITH

/// This corresponds to a token categorization originally used in Visual Studio 2003.
///
/// NOTE: This corresponds to a token categorization originally used in Visual Studio 2003 and the original Babel source code.
/// It is not clear it is a primary logical classification that should be being used in the
/// more recent language service work.
type FSharpTokenColorKind =
    | Default = 0
    | Text = 0
    | Keyword = 1
    | Comment = 2
    | Identifier = 3
    | String = 4
    | UpperIdentifier = 5
    | InactiveCode = 7
    | PreprocessorKeyword = 8
    | Number = 9
    | Operator = 10
    | Punctuation = 11

/// Categorize an action the editor should take in response to a token, e.g. brace matching
///
/// NOTE: This corresponds to a token categorization originally used in Visual Studio 2003 and the original Babel source code.
/// It is not clear it is a primary logical classification that should be being used in the
/// more recent language service work.
type FSharpTokenTriggerClass =
    | None = 0x00000000
    | MemberSelect = 0x00000001
    | MatchBraces = 0x00000002
    | ChoiceSelect = 0x00000004
    | MethodTip = 0x000000F0
    | ParamStart = 0x00000010
    | ParamNext = 0x00000020
    | ParamEnd = 0x00000040

/// This corresponds to a token categorization originally used in Visual Studio 2003.
///
/// NOTE: This corresponds to a token categorization originally used in Visual Studio 2003 and the original Babel source code.
/// It is not clear it is a primary logical classification that should be being used in the
/// more recent language service work.
type FSharpTokenCharKind =
    | Default = 0x00000000
    | Text = 0x00000000
    | Keyword = 0x00000001
    | Identifier = 0x00000002
    | String = 0x00000003
    | Literal = 0x00000004
    | Operator = 0x00000005
    | Delimiter = 0x00000006
    | WhiteSpace = 0x00000008
    | LineComment = 0x00000009
    | Comment = 0x0000000A

/// Information about a particular token from the tokenizer
type FSharpTokenInfo =
    {
        LeftColumn: int
        RightColumn: int
        ColorClass: FSharpTokenColorKind
        CharClass: FSharpTokenCharKind
        FSharpTokenTriggerClass: FSharpTokenTriggerClass
        Tag: int
        TokenName: string
        FullMatchedLength: int
    }

//----------------------------------------------------------------------------
// Babel flags
//--------------------------------------------------------------------------

module internal TokenClassifications =

    //----------------------------------------------------------------------------
    //From tokens to flags
    //--------------------------------------------------------------------------

    let tokenInfo token =
        match token with
        | HASH_IDENT s
        | IDENT s ->
            if s.Length <= 0 then
                System.Diagnostics.Debug.Assert(false, "BUG: Received zero length IDENT token.")
                // This is related to 4783. Recover by treating as lower case identifier.
                (FSharpTokenColorKind.Identifier, FSharpTokenCharKind.Identifier, FSharpTokenTriggerClass.None)
            else if Char.ToUpperInvariant s[0] = s[0] then
                (FSharpTokenColorKind.UpperIdentifier, FSharpTokenCharKind.Identifier, FSharpTokenTriggerClass.None)
            else
                (FSharpTokenColorKind.Identifier, FSharpTokenCharKind.Identifier, FSharpTokenTriggerClass.None)

        // 'in' when used in a 'join' in a query expression
        | JOIN_IN -> (FSharpTokenColorKind.Identifier, FSharpTokenCharKind.Identifier, FSharpTokenTriggerClass.None)
        | DECIMAL _
        | BIGNUM _
        | INT8 _
        | UINT8 _
        | INT16 _
        | UINT16 _
        | INT32 _
        | UINT32 _
        | INT64 _
        | UINT64 _
        | UNATIVEINT _
        | NATIVEINT _
        | IEEE32 _
        | IEEE64 _ -> (FSharpTokenColorKind.Number, FSharpTokenCharKind.Literal, FSharpTokenTriggerClass.None)

        | INT32_DOT_DOT _ ->
            // This will color the whole "1.." expression in a 'number' color
            // (this isn't entirely correct, but it'll work for now - see bug 3727)
            (FSharpTokenColorKind.Number, FSharpTokenCharKind.Operator, FSharpTokenTriggerClass.None)

        | INFIX_STAR_DIV_MOD_OP ("mod" | "land" | "lor" | "lxor")
        | INFIX_STAR_STAR_OP ("lsl" | "lsr" | "asr") ->
            (FSharpTokenColorKind.Keyword, FSharpTokenCharKind.Keyword, FSharpTokenTriggerClass.None)

        | LPAREN_STAR_RPAREN
        | DOLLAR
        | COLON_GREATER
        | COLON_COLON
        | PERCENT_OP _
        | PLUS_MINUS_OP _
        | PREFIX_OP _
        | COLON_QMARK_GREATER
        | AMP
        | AMP_AMP
        | BAR_BAR
        | QMARK
        | QMARK_QMARK
        | COLON_QMARK
        | HIGH_PRECEDENCE_TYAPP
        | COLON_EQUALS
        | EQUALS
        | RQUOTE_DOT _
        | MINUS
        | ADJACENT_PREFIX_OP _ -> (FSharpTokenColorKind.Operator, FSharpTokenCharKind.Operator, FSharpTokenTriggerClass.None)

        | INFIX_COMPARE_OP _ // This is a whole family: .< .> .= .!= .$
        | FUNKY_OPERATOR_NAME _ // This is another whole family, including: .[] and .()
        //| INFIX_AT_HAT_OP _
        | INFIX_STAR_STAR_OP _
        | INFIX_AMP_OP _
        | INFIX_BAR_OP _
        | INFIX_STAR_DIV_MOD_OP _
        | INFIX_AMP_OP _ -> (FSharpTokenColorKind.Operator, FSharpTokenCharKind.Operator, FSharpTokenTriggerClass.None)

        | DOT_DOT
        | DOT_DOT_HAT -> (FSharpTokenColorKind.Operator, FSharpTokenCharKind.Operator, FSharpTokenTriggerClass.MemberSelect)

        | COMMA -> (FSharpTokenColorKind.Punctuation, FSharpTokenCharKind.Delimiter, FSharpTokenTriggerClass.ParamNext)

        | DOT -> (FSharpTokenColorKind.Punctuation, FSharpTokenCharKind.Delimiter, FSharpTokenTriggerClass.MemberSelect)

        | BAR ->
            (FSharpTokenColorKind.Punctuation,
             FSharpTokenCharKind.Delimiter,
             FSharpTokenTriggerClass.None (* FSharpTokenTriggerClass.ChoiceSelect *) )

        | HASH
        | STAR
        | SEMICOLON
        | SEMICOLON_SEMICOLON
        | COLON -> (FSharpTokenColorKind.Punctuation, FSharpTokenCharKind.Delimiter, FSharpTokenTriggerClass.None)

        | QUOTE
        | UNDERSCORE
        | INFIX_AT_HAT_OP _ -> (FSharpTokenColorKind.Identifier, FSharpTokenCharKind.Identifier, FSharpTokenTriggerClass.None)

        | LESS _ -> (FSharpTokenColorKind.Punctuation, FSharpTokenCharKind.Operator, FSharpTokenTriggerClass.ParamStart) // for type provider static arguments

        | GREATER _ -> (FSharpTokenColorKind.Punctuation, FSharpTokenCharKind.Operator, FSharpTokenTriggerClass.ParamEnd) // for type provider static arguments

        | LPAREN ->
            // We need 'ParamStart' to trigger the 'GetDeclarations' method to show param info automatically
            // this is needed even if we don't use MPF for determining information about params
<<<<<<< HEAD
            (FSharpTokenColorKind.Punctuation, FSharpTokenCharKind.Delimiter, FSharpTokenTriggerClass.ParamStart ||| FSharpTokenTriggerClass.MatchBraces)

        | RPAREN | RPAREN_COMING_SOON | RPAREN_IS_HERE ->
            (FSharpTokenColorKind.Punctuation, FSharpTokenCharKind.Delimiter, FSharpTokenTriggerClass.ParamEnd ||| FSharpTokenTriggerClass.MatchBraces)

        | LBRACK_LESS ->
            (FSharpTokenColorKind.Punctuation, FSharpTokenCharKind.Delimiter, FSharpTokenTriggerClass.None )

        | LQUOTE _  | LBRACK  | LBRACE _ | LBRACK_BAR | LBRACK_COLON | LBRACE_BAR ->
            (FSharpTokenColorKind.Punctuation, FSharpTokenCharKind.Delimiter, FSharpTokenTriggerClass.MatchBraces )

        | GREATER_RBRACK  | GREATER_BAR_RBRACK ->
            (FSharpTokenColorKind.Punctuation, FSharpTokenCharKind.Delimiter, FSharpTokenTriggerClass.None )

        | RQUOTE _  | RBRACK  | RBRACE _ | RBRACE_COMING_SOON | RBRACE_IS_HERE | BAR_RBRACK | COLON_RBRACK | BAR_RBRACE ->
            (FSharpTokenColorKind.Punctuation, FSharpTokenCharKind.Delimiter, FSharpTokenTriggerClass.MatchBraces )

        | PUBLIC | PRIVATE | INTERNAL | BASE | GLOBAL
        | CONSTRAINT | INSTANCE | DELEGATE | INHERIT|CONSTRUCTOR|DEFAULT|OVERRIDE|ABSTRACT|CLASS
        | MEMBER | STATIC | NAMESPACE
        | OASSERT | OLAZY | ODECLEND | OBLOCKSEP | OEND | OBLOCKBEGIN | ORIGHT_BLOCK_END
        | OBLOCKEND | OBLOCKEND_COMING_SOON | OBLOCKEND_IS_HERE | OTHEN | OELSE | OLET _
        | OBINDER _ | OAND_BANG _ | BINDER _ | ODO | OWITH | OFUNCTION | OFUN | ORESET | ODUMMY _ | DO_BANG
        | ODO_BANG | YIELD _ | YIELD_BANG  _ | OINTERFACE_MEMBER
        | ELIF | RARROW | LARROW | SIG | STRUCT
        | UPCAST   | DOWNCAST   | NULL   | RESERVED    | MODULE    | AND    | AS   | ASSERT   | ASR
        | DOWNTO   | EXCEPTION   | FALSE   | FOR   | FUN   | FUNCTION
        | FINALLY   | LAZY   | MATCH  | MATCH_BANG  | MUTABLE   | NEW   | OF    | OPEN   | OR | VOID | EXTERN
        | INTERFACE | REC   | TO   | TRUE   | TRY   | TYPE   |  VAL   | INLINE   | WHEN  | WHILE   | WITH
        | IF | THEN  | ELSE | DO | DONE | LET _ | AND_BANG _ | IN | CONST
        | HIGH_PRECEDENCE_PAREN_APP | FIXED
=======
            (FSharpTokenColorKind.Punctuation,
             FSharpTokenCharKind.Delimiter,
             FSharpTokenTriggerClass.ParamStart ||| FSharpTokenTriggerClass.MatchBraces)

        | RPAREN
        | RPAREN_COMING_SOON
        | RPAREN_IS_HERE ->
            (FSharpTokenColorKind.Punctuation,
             FSharpTokenCharKind.Delimiter,
             FSharpTokenTriggerClass.ParamEnd ||| FSharpTokenTriggerClass.MatchBraces)

        | LBRACK_LESS -> (FSharpTokenColorKind.Punctuation, FSharpTokenCharKind.Delimiter, FSharpTokenTriggerClass.None)

        | LQUOTE _
        | LBRACK
        | LBRACE _
        | LBRACK_BAR
        | LBRACE_BAR -> (FSharpTokenColorKind.Punctuation, FSharpTokenCharKind.Delimiter, FSharpTokenTriggerClass.MatchBraces)

        | GREATER_RBRACK
        | GREATER_BAR_RBRACK -> (FSharpTokenColorKind.Punctuation, FSharpTokenCharKind.Delimiter, FSharpTokenTriggerClass.None)

        | RQUOTE _
        | RBRACK
        | RBRACE _
        | RBRACE_COMING_SOON
        | RBRACE_IS_HERE
        | BAR_RBRACK
        | BAR_RBRACE -> (FSharpTokenColorKind.Punctuation, FSharpTokenCharKind.Delimiter, FSharpTokenTriggerClass.MatchBraces)

        | PUBLIC
        | PRIVATE
        | INTERNAL
        | BASE
        | GLOBAL
        | CONSTRAINT
        | INSTANCE
        | DELEGATE
        | INHERIT
        | CONSTRUCTOR
        | DEFAULT
        | OVERRIDE
        | ABSTRACT
        | CLASS
        | MEMBER
        | STATIC
        | NAMESPACE
        | OASSERT
        | OLAZY
        | ODECLEND
        | OBLOCKSEP
        | OEND
        | OBLOCKBEGIN
        | ORIGHT_BLOCK_END
        | OBLOCKEND
        | OBLOCKEND_COMING_SOON
        | OBLOCKEND_IS_HERE
        | OTHEN
        | OELSE
        | OLET _
        | OBINDER _
        | OAND_BANG _
        | BINDER _
        | ODO
        | OWITH
        | OFUNCTION
        | OFUN
        | ORESET
        | ODUMMY _
        | DO_BANG
        | ODO_BANG
        | YIELD _
        | YIELD_BANG _
        | OINTERFACE_MEMBER
        | ELIF
        | RARROW
        | LARROW
        | SIG
        | STRUCT
        | UPCAST
        | DOWNCAST
        | NULL
        | RESERVED
        | MODULE
        | AND
        | AS
        | ASSERT
        | ASR
        | DOWNTO
        | EXCEPTION
        | FALSE
        | FOR
        | FUN
        | FUNCTION
        | FINALLY
        | LAZY
        | MATCH
        | MATCH_BANG
        | MUTABLE
        | NEW
        | OF
        | OPEN
        | OR
        | VOID
        | EXTERN
        | INTERFACE
        | REC
        | TO
        | TRUE
        | TRY
        | TYPE
        | VAL
        | INLINE
        | WHEN
        | WHILE
        | WITH
        | IF
        | THEN
        | ELSE
        | DO
        | DONE
        | LET _
        | AND_BANG _
        | IN
        | CONST
        | HIGH_PRECEDENCE_PAREN_APP
        | FIXED
>>>>>>> ec122d90
        | HIGH_PRECEDENCE_BRACK_APP
        | TYPE_COMING_SOON
        | TYPE_IS_HERE
        | MODULE_COMING_SOON
        | MODULE_IS_HERE -> (FSharpTokenColorKind.Keyword, FSharpTokenCharKind.Keyword, FSharpTokenTriggerClass.None)

        | BEGIN -> (FSharpTokenColorKind.Keyword, FSharpTokenCharKind.Keyword, FSharpTokenTriggerClass.None)

        | END -> (FSharpTokenColorKind.Keyword, FSharpTokenCharKind.Keyword, FSharpTokenTriggerClass.None)

        | HASH_LIGHT _
        | HASH_LINE _
        | HASH_IF _
        | HASH_ELSE _
        | HASH_ENDIF _ -> (FSharpTokenColorKind.PreprocessorKeyword, FSharpTokenCharKind.WhiteSpace, FSharpTokenTriggerClass.None)

        | INACTIVECODE _ -> (FSharpTokenColorKind.InactiveCode, FSharpTokenCharKind.WhiteSpace, FSharpTokenTriggerClass.None)

        | LEX_FAILURE _
        | WHITESPACE _ -> (FSharpTokenColorKind.Default, FSharpTokenCharKind.WhiteSpace, FSharpTokenTriggerClass.None)

        | COMMENT _ -> (FSharpTokenColorKind.Comment, FSharpTokenCharKind.Comment, FSharpTokenTriggerClass.None)

        | LINE_COMMENT _ -> (FSharpTokenColorKind.Comment, FSharpTokenCharKind.LineComment, FSharpTokenTriggerClass.None)

        | KEYWORD_STRING _ -> (FSharpTokenColorKind.Keyword, FSharpTokenCharKind.Keyword, FSharpTokenTriggerClass.None)

        | STRING_TEXT _
        | INTERP_STRING_BEGIN_END _
        | INTERP_STRING_BEGIN_PART _
        | INTERP_STRING_PART _
        | INTERP_STRING_END _
        | BYTEARRAY _
        | STRING _
        | CHAR _ -> (FSharpTokenColorKind.String, FSharpTokenCharKind.String, FSharpTokenTriggerClass.None)

        | EOF _ -> failwith "tokenInfo"

module internal TestExpose =
    let TokenInfo tok = TokenClassifications.tokenInfo tok

/// Lexer states are encoded to/from integers. Typically one lexer state is
/// keep at the end of each line in an IDE service. IDE services are sometimes highly limited in the
/// memory they can use and this per-line state can be a significant cost if it associates with
/// many allocated objects.
///
/// The encoding is lossy so some incremental lexing scenarios such as deeply nested #if
/// or accurate error messages from lexing for mismtached #if are not supported.
[<Struct; CustomEquality; NoComparison>]
type FSharpTokenizerLexState =
    {
        PosBits: int64
        OtherBits: int64
    }

    static member Initial = { PosBits = 0L; OtherBits = 0L }

    member this.Equals(other: FSharpTokenizerLexState) =
        (this.PosBits = other.PosBits) && (this.OtherBits = other.OtherBits)

    override this.Equals(obj: obj) =
        match obj with
        | :? FSharpTokenizerLexState as other -> this.Equals other
        | _ -> false

    override this.GetHashCode() = hash this.PosBits + hash this.OtherBits

type FSharpTokenizerColorState =
    | Token = 1
    | IfDefSkip = 3
    | String = 4
    | Comment = 5
    | StringInComment = 6
    | VerbatimStringInComment = 7
    | CamlOnly = 8
    | VerbatimString = 9
    | SingleLineComment = 10
    | EndLineThenSkip = 11
    | EndLineThenToken = 12
    | TripleQuoteString = 13
    | TripleQuoteStringInComment = 14
    | ExtendedInterpolatedString = 15
    | InitialState = 0

module internal LexerStateEncoding =

    let computeNextLexState token (prevLexcont: LexerContinuation) =
        match token with
        | HASH_LINE cont
        | HASH_LIGHT cont
        | HASH_IF (_, _, cont)
        | HASH_ELSE (_, _, cont)
        | HASH_ENDIF (_, _, cont)
        | INACTIVECODE cont
        | WHITESPACE cont
        | COMMENT cont
        | LINE_COMMENT cont
        | STRING_TEXT cont
        | EOF cont
        | INTERP_STRING_BEGIN_PART (_, _, cont)
        | INTERP_STRING_PART (_, cont)
        | INTERP_STRING_BEGIN_END (_, _, cont)
        | INTERP_STRING_END (_, cont)
        | LBRACE cont
        | RBRACE cont
        | BYTEARRAY (_, _, cont)
        | STRING (_, _, cont) -> cont
        | _ -> prevLexcont

    // Note that this will discard all lexcont state, including the ifdefStack.
    let revertToDefaultLexCont = LexCont.Default

    let lexstateNumBits = 4
    let ncommentsNumBits = 4
    let hardwhiteNumBits = 1
    let ifdefstackCountNumBits = 8
    let ifdefstackNumBits = 24 // 0 means if, 1 means else
    let stringKindBits = 3
    let nestingBits = 12
    let delimLenBits = 3

    let _ =
        assert
            (lexstateNumBits
             + ncommentsNumBits
             + hardwhiteNumBits
             + ifdefstackCountNumBits
             + ifdefstackNumBits
             + stringKindBits
             + nestingBits
             + delimLenBits
             <= 64)

    let lexstateStart = 0
    let ncommentsStart = lexstateNumBits
    let hardwhitePosStart = lexstateNumBits + ncommentsNumBits
    let ifdefstackCountStart = lexstateNumBits + ncommentsNumBits + hardwhiteNumBits

    let ifdefstackStart =
        lexstateNumBits + ncommentsNumBits + hardwhiteNumBits + ifdefstackCountNumBits

    let stringKindStart =
        lexstateNumBits
        + ncommentsNumBits
        + hardwhiteNumBits
        + ifdefstackCountNumBits
        + ifdefstackNumBits

    let nestingStart =
        lexstateNumBits
        + ncommentsNumBits
        + hardwhiteNumBits
        + ifdefstackCountNumBits
        + ifdefstackNumBits
        + stringKindBits

    let delimLenStart =
        lexstateNumBits
        + ncommentsNumBits
        + hardwhiteNumBits
        + ifdefstackCountNumBits
        + ifdefstackNumBits
        + stringKindBits
        + nestingBits

    let lexstateMask = Bits.mask64 lexstateStart lexstateNumBits
    let ncommentsMask = Bits.mask64 ncommentsStart ncommentsNumBits
    let hardwhitePosMask = Bits.mask64 hardwhitePosStart hardwhiteNumBits
    let ifdefstackCountMask = Bits.mask64 ifdefstackCountStart ifdefstackCountNumBits
    let ifdefstackMask = Bits.mask64 ifdefstackStart ifdefstackNumBits
    let stringKindMask = Bits.mask64 stringKindStart stringKindBits
    let nestingMask = Bits.mask64 nestingStart nestingBits
    let delimLenMask = Bits.mask64 delimLenStart delimLenBits

    let bitOfBool b = if b then 1 else 0
    let boolOfBit n = (n = 1L)

    let colorStateOfLexState (state: FSharpTokenizerLexState) =
        enum<FSharpTokenizerColorState> (int32 ((state.OtherBits &&& lexstateMask) >>> lexstateStart))

    let lexStateOfColorState (state: FSharpTokenizerColorState) =
        (int64 state <<< lexstateStart) &&& lexstateMask

    let encodeStringStyle kind =
        match kind with
        | LexerStringStyle.SingleQuote -> 0
        | LexerStringStyle.Verbatim -> 1
        | LexerStringStyle.TripleQuote -> 2
        | LexerStringStyle.ExtendedInterpolated -> 3

    let decodeStringStyle kind =
        match kind with
        | 0 -> LexerStringStyle.SingleQuote
        | 1 -> LexerStringStyle.Verbatim
        | 2 -> LexerStringStyle.TripleQuote
        | 3 -> LexerStringStyle.ExtendedInterpolated
        | _ ->
            assert false
            LexerStringStyle.SingleQuote

    let encodeLexCont
        (
            colorState: FSharpTokenizerColorState,
            numComments,
            b: pos,
            ifdefStack,
            light,
            stringKind: LexerStringKind,
            stringNest,
            delimLen: int
        ) =
        let mutable ifdefStackCount = 0
        let mutable ifdefStackBits = 0

        for ifOrElse in ifdefStack do
            match ifOrElse with
            | IfDefIf, _ -> ()
            | IfDefElse, _ -> ifdefStackBits <- (ifdefStackBits ||| (1 <<< ifdefStackCount))

            ifdefStackCount <- ifdefStackCount + 1

        let stringKindValue =
            (if stringKind.IsByteString then 0b100 else 0)
            ||| (if stringKind.IsInterpolated then 0b010 else 0)
            ||| (if stringKind.IsInterpolatedFirst then 0b001 else 0)

        let nestingValue =
            let tag1, i1, kind1, rest =
                match stringNest with
                | [] -> false, 0, 0, []
                | (i1, kind1, _, _) :: rest -> true, i1, encodeStringStyle kind1, rest

            let tag2, i2, kind2 =
                match rest with
                | [] -> false, 0, 0
                | (i2, kind2, _, _) :: _ -> true, i2, encodeStringStyle kind2

            (if tag1 then 0b100000000000 else 0)
            ||| (if tag2 then 0b010000000000 else 0)
            ||| ((i1 <<< 7) &&& 0b001110000000)
            ||| ((i2 <<< 4) &&& 0b000001110000)
            ||| ((kind1 <<< 2) &&& 0b000000001100)
            ||| ((kind2 <<< 0) &&& 0b000000000011)

        let delimLen = min delimLen (Bits.pown32 delimLenBits)

        let bits =
            lexStateOfColorState colorState
            ||| ((numComments <<< ncommentsStart) &&& ncommentsMask)
            ||| ((int64 (bitOfBool light) <<< hardwhitePosStart) &&& hardwhitePosMask)
            ||| ((int64 ifdefStackCount <<< ifdefstackCountStart) &&& ifdefstackCountMask)
            ||| ((int64 ifdefStackBits <<< ifdefstackStart) &&& ifdefstackMask)
            ||| ((int64 stringKindValue <<< stringKindStart) &&& stringKindMask)
            ||| ((int64 nestingValue <<< nestingStart) &&& nestingMask)
            ||| ((int64 delimLen <<< delimLenStart) &&& delimLenMask)

        {
            PosBits = b.Encoding
            OtherBits = bits
        }

    let decodeLexCont (state: FSharpTokenizerLexState) =
        let mutable ifDefs = []
        let bits = state.OtherBits

        let colorState = colorStateOfLexState state
        let ncomments = int32 ((bits &&& ncommentsMask) >>> ncommentsStart)
        let pos = pos.Decode state.PosBits

        let ifdefStackCount =
            int32 ((bits &&& ifdefstackCountMask) >>> ifdefstackCountStart)

        if ifdefStackCount > 0 then
            let ifdefStack = int32 ((bits &&& ifdefstackMask) >>> ifdefstackStart)

            for i in 1..ifdefStackCount do
                let bit = ifdefStackCount - i
                let mask = 1 <<< bit
                let ifDef = (if ifdefStack &&& mask = 0 then IfDefIf else IfDefElse)
                ifDefs <- (ifDef, range0) :: ifDefs

        let stringKindValue = int32 ((bits &&& stringKindMask) >>> stringKindStart)

        let stringKind: LexerStringKind =
            {
                IsByteString = ((stringKindValue &&& 0b100) = 0b100)
                IsInterpolated = ((stringKindValue &&& 0b010) = 0b010)
                IsInterpolatedFirst = ((stringKindValue &&& 0b001) = 0b001)
            }

        let hardwhite = boolOfBit ((bits &&& hardwhitePosMask) >>> hardwhitePosStart)

        let nestingValue = int32 ((bits &&& nestingMask) >>> nestingStart)

        let stringNest: LexerInterpolatedStringNesting =
            let tag1 = ((nestingValue &&& 0b100000000000) = 0b100000000000)
            let tag2 = ((nestingValue &&& 0b010000000000) = 0b010000000000)
            let i1 = ((nestingValue &&& 0b001110000000) >>> 7)
            let i2 = ((nestingValue &&& 0b000001110000) >>> 4)
            let kind1 = ((nestingValue &&& 0b000000001100) >>> 2)
            let kind2 = ((nestingValue &&& 0b000000000011) >>> 0)

            let nest =
                [
                    if tag1 then
                        i1, decodeStringStyle kind1, 0, range0
                    if tag2 then
                        i2, decodeStringStyle kind2, 0, range0
                ]

            nest

        let delimLen = int32 ((bits &&& delimLenMask) >>> delimLenStart)

        (colorState, ncomments, pos, ifDefs, hardwhite, stringKind, stringNest, delimLen)

    let encodeLexInt indentationSyntaxStatus (lexcont: LexerContinuation) =
        match lexcont with
        | LexCont.Token (ifdefs, stringNest) ->
            encodeLexCont (
                FSharpTokenizerColorState.Token,
                0L,
                pos0,
                ifdefs,
                indentationSyntaxStatus,
                LexerStringKind.String,
                stringNest,
                0
            )
        | LexCont.IfDefSkip (ifdefs, stringNest, n, m) ->
            encodeLexCont (
                FSharpTokenizerColorState.IfDefSkip,
                int64 n,
                m.Start,
                ifdefs,
                indentationSyntaxStatus,
                LexerStringKind.String,
                stringNest,
                0
            )
        | LexCont.EndLine (ifdefs, stringNest, econt) ->
            match econt with
            | LexerEndlineContinuation.Skip (n, m) ->
                encodeLexCont (
                    FSharpTokenizerColorState.EndLineThenSkip,
                    int64 n,
                    m.Start,
                    ifdefs,
                    indentationSyntaxStatus,
                    LexerStringKind.String,
                    stringNest,
                    0
                )
            | LexerEndlineContinuation.Token ->
                encodeLexCont (
                    FSharpTokenizerColorState.EndLineThenToken,
                    0L,
                    pos0,
                    ifdefs,
                    indentationSyntaxStatus,
                    LexerStringKind.String,
                    stringNest,
                    0
                )
        | LexCont.String (ifdefs, stringNest, style, kind, delimLen, m) ->
            let state =
                match style with
                | LexerStringStyle.SingleQuote -> FSharpTokenizerColorState.String
                | LexerStringStyle.Verbatim -> FSharpTokenizerColorState.VerbatimString
                | LexerStringStyle.TripleQuote -> FSharpTokenizerColorState.TripleQuoteString
                | LexerStringStyle.ExtendedInterpolated -> FSharpTokenizerColorState.ExtendedInterpolatedString

            encodeLexCont (state, 0L, m.Start, ifdefs, indentationSyntaxStatus, kind, stringNest, delimLen)
        | LexCont.Comment (ifdefs, stringNest, n, m) ->
            encodeLexCont (
                FSharpTokenizerColorState.Comment,
                int64 n,
                m.Start,
                ifdefs,
                indentationSyntaxStatus,
                LexerStringKind.String,
                stringNest,
                0
            )
        | LexCont.SingleLineComment (ifdefs, stringNest, n, m) ->
            encodeLexCont (
                FSharpTokenizerColorState.SingleLineComment,
                int64 n,
                m.Start,
                ifdefs,
                indentationSyntaxStatus,
                LexerStringKind.String,
                stringNest,
                0
            )
        | LexCont.StringInComment (ifdefs, stringNest, style, n, m) ->
            let state =
                match style with
                | LexerStringStyle.SingleQuote -> FSharpTokenizerColorState.StringInComment
                | LexerStringStyle.Verbatim -> FSharpTokenizerColorState.VerbatimStringInComment
                | LexerStringStyle.TripleQuote
                | LexerStringStyle.ExtendedInterpolated -> FSharpTokenizerColorState.TripleQuoteStringInComment

            encodeLexCont (state, int64 n, m.Start, ifdefs, indentationSyntaxStatus, LexerStringKind.String, stringNest, 0)
        | LexCont.MLOnly (ifdefs, stringNest, m) ->
            encodeLexCont (
                FSharpTokenizerColorState.CamlOnly,
                0L,
                m.Start,
                ifdefs,
                indentationSyntaxStatus,
                LexerStringKind.String,
                stringNest,
                0
            )

    let decodeLexInt (state: FSharpTokenizerLexState) =
        let tag, n1, p1, ifdefs, lightSyntaxStatusInitial, stringKind, stringNest, delimLen =
            decodeLexCont state

        let lexcont =
            match tag with
            | FSharpTokenizerColorState.Token -> LexCont.Token(ifdefs, stringNest)
            | FSharpTokenizerColorState.IfDefSkip -> LexCont.IfDefSkip(ifdefs, stringNest, n1, mkRange "file" p1 p1)
            | FSharpTokenizerColorState.String ->
                LexCont.String(ifdefs, stringNest, LexerStringStyle.SingleQuote, stringKind, delimLen, mkRange "file" p1 p1)
            | FSharpTokenizerColorState.Comment -> LexCont.Comment(ifdefs, stringNest, n1, mkRange "file" p1 p1)
            | FSharpTokenizerColorState.SingleLineComment -> LexCont.SingleLineComment(ifdefs, stringNest, n1, mkRange "file" p1 p1)
            | FSharpTokenizerColorState.StringInComment ->
                LexCont.StringInComment(ifdefs, stringNest, LexerStringStyle.SingleQuote, n1, mkRange "file" p1 p1)
            | FSharpTokenizerColorState.VerbatimStringInComment ->
                LexCont.StringInComment(ifdefs, stringNest, LexerStringStyle.Verbatim, n1, mkRange "file" p1 p1)
            | FSharpTokenizerColorState.TripleQuoteStringInComment ->
                LexCont.StringInComment(ifdefs, stringNest, LexerStringStyle.TripleQuote, n1, mkRange "file" p1 p1)
            | FSharpTokenizerColorState.CamlOnly -> LexCont.MLOnly(ifdefs, stringNest, mkRange "file" p1 p1)
            | FSharpTokenizerColorState.VerbatimString ->
                LexCont.String(ifdefs, stringNest, LexerStringStyle.Verbatim, stringKind, delimLen, mkRange "file" p1 p1)
            | FSharpTokenizerColorState.TripleQuoteString ->
                LexCont.String(ifdefs, stringNest, LexerStringStyle.TripleQuote, stringKind, delimLen, mkRange "file" p1 p1)
            | FSharpTokenizerColorState.ExtendedInterpolatedString ->
                LexCont.String(ifdefs, stringNest, LexerStringStyle.ExtendedInterpolated, stringKind, delimLen, mkRange "file" p1 p1)
            | FSharpTokenizerColorState.EndLineThenSkip ->
                LexCont.EndLine(ifdefs, stringNest, LexerEndlineContinuation.Skip(n1, mkRange "file" p1 p1))
            | FSharpTokenizerColorState.EndLineThenToken -> LexCont.EndLine(ifdefs, stringNest, LexerEndlineContinuation.Token)
            | _ -> LexCont.Token([], stringNest)

        lightSyntaxStatusInitial, lexcont

//----------------------------------------------------------------------------
// Colorization
//----------------------------------------------------------------------------

// Information beyond just tokens that can be derived by looking at just a single line.
// For example meta commands like #load.
type SingleLineTokenState =
    | BeforeHash = 0
    | NoFurtherMatchPossible = 1

/// Split a line into tokens and attach information about the tokens. This information is used by Visual Studio.
[<Sealed>]
type FSharpLineTokenizer(lexbuf: UnicodeLexing.Lexbuf, maxLength: int option, fileName: string option, lexargs: LexArgs) =

    let skip = false // don't skip whitespace in the lexer

    let mutable singleLineTokenState = SingleLineTokenState.BeforeHash

    let fsx =
        match fileName with
        | None -> false
        | Some value -> ParseAndCheckInputs.IsScript value

    // ----------------------------------------------------------------------------------
    // This implements post-processing of #directive tokens - not very elegant, but it works...
    // We get the whole "   #if IDENT // .. .. " thing as a single token from the lexer,
    // so we need to split it into tokens that are used by VS for colorization

    // Stack for tokens that are split during postprocessing
    let mutable tokenStack = Stack<_>()
    let delayToken tok = tokenStack.Push tok

    // Process: anywhite* #<directive>
    let processDirective (str: string) directiveLength delay cont =
        let hashIdx = str.IndexOf("#", StringComparison.Ordinal)

        if (hashIdx <> 0) then
            delay (WHITESPACE cont, 0, hashIdx - 1)

        delay (HASH_IF(range0, "", cont), hashIdx, hashIdx + directiveLength)
        hashIdx + directiveLength + 1

    // Process: anywhite* ("//" [^'\n''\r']*)?
    let processWhiteAndComment (str: string) offset delay cont =
        let rest = str.Substring(offset, str.Length - offset)
        let comment = rest.IndexOf('/')
        let spaceLength = if comment = -1 then rest.Length else comment

        if (spaceLength > 0) then
            delay (WHITESPACE cont, offset, offset + spaceLength - 1)

        if (comment <> -1) then
            delay (COMMENT cont, offset + comment, offset + rest.Length - 1)

    // Split a directive line from lexer into tokens usable in VS
    let processDirectiveLine ofs f =
        let delayed = ResizeArray<_>()
        f (fun (tok, s, e) -> delayed.Add(tok, s + ofs, e + ofs))
        // delay all the tokens and return the remaining one
        for i = delayed.Count - 1 downto 1 do
            delayToken delayed[i]

        delayed[0]

    // Split the following line:
    //  anywhite* ("#else"|"#endif") anywhite* ("//" [^'\n''\r']*)?
    let processHashEndElse ofs (str: string) length cont =
        processDirectiveLine ofs (fun delay ->
            // Process: anywhite* "#else"   /   anywhite* "#endif"
            let offset = processDirective str length delay cont
            // Process: anywhite* ("//" [^'\n''\r']*)?
            processWhiteAndComment str offset delay cont)

    // Split the following line:
    //  anywhite* "#if" anywhite+ ident anywhite* ("//" [^'\n''\r']*)?
    let processHashIfLine ofs (str: string) cont =
        let With n m = if (n < 0) then m else n

        processDirectiveLine ofs (fun delay ->
            // Process: anywhite* "#if"
            let offset = processDirective str 2 delay cont
            // Process: anywhite+ ident
            let rest, spaces =
                let w = str.Substring offset
                let r = w.TrimStart [| ' '; '\t' |]
                r, w.Length - r.Length

            let beforeIdent = offset + spaces
            let identLength = With (rest.IndexOfAny([| '/'; '\t'; ' ' |])) rest.Length
            delay (WHITESPACE cont, offset, beforeIdent - 1)
            delay (IDENT(rest.Substring(0, identLength)), beforeIdent, beforeIdent + identLength - 1)
            // Process: anywhite* ("//" [^'\n''\r']*)?
            let offset = beforeIdent + identLength
            processWhiteAndComment str offset delay cont)

    // Set up the initial file position
    do
        match fileName with
        | None -> lexbuf.EndPos <- Internal.Utilities.Text.Lexing.Position.Empty
        | Some value -> resetLexbufPos value lexbuf

    // Call the given continuation, reusing the same 'lexargs' each time but adjust
    // its mutable entries to set up the right state
    let callLexCont lexcont indentationSyntaxStatus skip =

        // Set up the arguments to lexing
        lexargs.indentationSyntaxStatus <- indentationSyntaxStatus

        match lexcont with
        | LexCont.EndLine (ifdefs, stringNest, cont) ->
            lexargs.ifdefStack <- ifdefs
            lexargs.stringNest <- stringNest
            Lexer.endline cont lexargs skip lexbuf

        | LexCont.Token (ifdefs, stringNest) ->
            lexargs.ifdefStack <- ifdefs
            lexargs.stringNest <- stringNest
            Lexer.token lexargs skip lexbuf

        | LexCont.IfDefSkip (ifdefs, stringNest, n, m) ->
            lexargs.ifdefStack <- ifdefs
            lexargs.stringNest <- stringNest
            Lexer.ifdefSkip n m lexargs skip lexbuf

        | LexCont.String (ifdefs, stringNest, style, kind, delimLen, m) ->
            lexargs.ifdefStack <- ifdefs
            lexargs.stringNest <- stringNest
            lexargs.interpolationDelimiterLength <- delimLen
            use buf = ByteBuffer.Create Lexer.StringCapacity
            let args = (buf, LexerStringFinisher.Default, m, kind, lexargs)

            match style with
            | LexerStringStyle.SingleQuote -> Lexer.singleQuoteString args skip lexbuf
            | LexerStringStyle.Verbatim -> Lexer.verbatimString args skip lexbuf
            | LexerStringStyle.TripleQuote -> Lexer.tripleQuoteString args skip lexbuf
            | LexerStringStyle.ExtendedInterpolated -> Lexer.extendedInterpolatedString args skip lexbuf

        | LexCont.Comment (ifdefs, stringNest, n, m) ->
            lexargs.ifdefStack <- ifdefs
            lexargs.stringNest <- stringNest
            Lexer.comment (n, m, lexargs) skip lexbuf

        | LexCont.SingleLineComment (ifdefs, stringNest, n, m) ->
            lexargs.ifdefStack <- ifdefs
            lexargs.stringNest <- stringNest
            // The first argument is 'None' because we don't need XML comments when called from VS tokenizer
            Lexer.singleLineComment (None, n, m, m, lexargs) skip lexbuf

        | LexCont.StringInComment (ifdefs, stringNest, style, n, m) ->
            lexargs.ifdefStack <- ifdefs
            lexargs.stringNest <- stringNest

            match style with
            | LexerStringStyle.SingleQuote -> Lexer.stringInComment n m lexargs skip lexbuf
            | LexerStringStyle.Verbatim -> Lexer.verbatimStringInComment n m lexargs skip lexbuf
            | LexerStringStyle.TripleQuote
            | LexerStringStyle.ExtendedInterpolated -> Lexer.tripleQuoteStringInComment n m lexargs skip lexbuf

        | LexCont.MLOnly (ifdefs, stringNest, m) ->
            lexargs.ifdefStack <- ifdefs
            lexargs.stringNest <- stringNest
            Lexer.mlOnly m lexargs skip lexbuf

    let columnsOfCurrentToken () =
        let leftp = lexbuf.StartPos
        let rightp = lexbuf.EndPos
        let leftc = leftp.Column

        let rightc =
            match maxLength with
            | Some mx when rightp.Line > leftp.Line -> mx
            | _ -> rightp.Column

        let rightc = rightc - 1
        struct (leftc, rightc)

    let getTokenWithPosition lexcont indentationSyntaxStatus =
        // Column of token
        // Get the token & position - either from a stack or from the lexer
        try
            if (tokenStack.Count > 0) then
                true, tokenStack.Pop()
            else
                // Choose which lexer entry point to call and call it
                let token = callLexCont lexcont indentationSyntaxStatus skip
                let struct (leftc, rightc) = columnsOfCurrentToken ()

                // Splits tokens like ">." into multiple tokens - this duplicates behavior from the 'lexfilter'
                // which cannot be (easily) used from the language service. The rules here are not always valid,
                // because sometimes token shouldn't be split. However it is just for colorization &
                // for VS (which needs to recognize when user types ".").
                match token with
                | HASH_IF (m, lineStr, cont) when lineStr <> "" -> false, processHashIfLine m.StartColumn lineStr cont
                | HASH_ELSE (m, lineStr, cont) when lineStr <> "" -> false, processHashEndElse m.StartColumn lineStr 4 cont
                | HASH_ENDIF (m, lineStr, cont) when lineStr <> "" -> false, processHashEndElse m.StartColumn lineStr 5 cont
                | HASH_IDENT (ident) ->
                    delayToken (IDENT ident, leftc + 1, rightc)
                    false, (HASH, leftc, leftc)
                | RQUOTE_DOT (s, raw) ->
                    delayToken (DOT, rightc, rightc)
                    false, (RQUOTE(s, raw), leftc, rightc - 1)
                | INFIX_COMPARE_OP (LexFilter.TyparsCloseOp (greaters, afterOp) as opstr) ->
                    match afterOp with
                    | None -> ()
                    | Some tok -> delayToken (tok, leftc + greaters.Length, rightc)

                    for i = greaters.Length - 1 downto 1 do
                        delayToken (greaters[i]false, leftc + i, rightc - opstr.Length + i + 1)

                    false, (greaters[0]false, leftc, rightc - opstr.Length + 1)
                // break up any operators that start with '.' so that we can get auto-popup-completion for e.g. "x.+1"  when typing the dot
                | INFIX_STAR_STAR_OP opstr when opstr.StartsWithOrdinal(".") ->
                    delayToken (INFIX_STAR_STAR_OP(opstr.Substring 1), leftc + 1, rightc)
                    false, (DOT, leftc, leftc)
                | PLUS_MINUS_OP opstr when opstr.StartsWithOrdinal(".") ->
                    delayToken (PLUS_MINUS_OP(opstr.Substring 1), leftc + 1, rightc)
                    false, (DOT, leftc, leftc)
                | INFIX_COMPARE_OP opstr when opstr.StartsWithOrdinal(".") ->
                    delayToken (INFIX_COMPARE_OP(opstr.Substring 1), leftc + 1, rightc)
                    false, (DOT, leftc, leftc)
                | INFIX_AT_HAT_OP opstr when opstr.StartsWithOrdinal(".") ->
                    delayToken (INFIX_AT_HAT_OP(opstr.Substring 1), leftc + 1, rightc)
                    false, (DOT, leftc, leftc)
                | INFIX_BAR_OP opstr when opstr.StartsWithOrdinal(".") ->
                    delayToken (INFIX_BAR_OP(opstr.Substring 1), leftc + 1, rightc)
                    false, (DOT, leftc, leftc)
                | PREFIX_OP opstr when opstr.StartsWithOrdinal(".") ->
                    delayToken (PREFIX_OP(opstr.Substring 1), leftc + 1, rightc)
                    false, (DOT, leftc, leftc)
                | INFIX_STAR_DIV_MOD_OP opstr when opstr.StartsWithOrdinal(".") ->
                    delayToken (INFIX_STAR_DIV_MOD_OP(opstr.Substring 1), leftc + 1, rightc)
                    false, (DOT, leftc, leftc)
                | INFIX_AMP_OP opstr when opstr.StartsWithOrdinal(".") ->
                    delayToken (INFIX_AMP_OP(opstr.Substring 1), leftc + 1, rightc)
                    false, (DOT, leftc, leftc)
                | ADJACENT_PREFIX_OP opstr when opstr.StartsWithOrdinal(".") ->
                    delayToken (ADJACENT_PREFIX_OP(opstr.Substring 1), leftc + 1, rightc)
                    false, (DOT, leftc, leftc)
                | FUNKY_OPERATOR_NAME opstr when opstr.StartsWithOrdinal(".") ->
                    delayToken (FUNKY_OPERATOR_NAME(opstr.Substring 1), leftc + 1, rightc)
                    false, (DOT, leftc, leftc)
                | _ -> false, (token, leftc, rightc)
        with _ ->
            false, (EOF LexerStateEncoding.revertToDefaultLexCont, 0, 0)

    // Scan a token starting with the given lexer state
    member x.ScanToken(lexState: FSharpTokenizerLexState) : FSharpTokenInfo option * FSharpTokenizerLexState =

        use _ = UseBuildPhase BuildPhase.Parse
        use _ = UseDiagnosticsLogger DiscardErrorsLogger

        let indentationSyntaxStatus, lexcont = LexerStateEncoding.decodeLexInt lexState

        let indentationSyntaxStatus =
            IndentationAwareSyntaxStatus(indentationSyntaxStatus, false)

        // Grab a token
        let isCached, (token, leftc, rightc) =
            getTokenWithPosition lexcont indentationSyntaxStatus

        // Check for end-of-string and failure
        let tokenDataOption, lexcontFinal, tokenTag =
            match token with
            | EOF lexcont ->
                // End of text! No more tokens.
                None, lexcont, 0
            | LEX_FAILURE _ -> None, LexerStateEncoding.revertToDefaultLexCont, 0
            | _ ->
                // Get the information about the token
                let colorClass, charClass, triggerClass = TokenClassifications.tokenInfo token

                let lexcontFinal =
                    // If we're using token from cache, we don't move forward with lexing
                    if isCached then
                        lexcont
                    else
                        LexerStateEncoding.computeNextLexState token lexcont

                let tokenTag = tagOfToken token

                let tokenName = token_to_string token

                let fullMatchedLength =
                    lexbuf.EndPos.AbsoluteOffset - lexbuf.StartPos.AbsoluteOffset

                let tokenData =
                    {
                        TokenName = tokenName
                        LeftColumn = leftc
                        RightColumn = rightc
                        ColorClass = colorClass
                        CharClass = charClass
                        FSharpTokenTriggerClass = triggerClass
                        Tag = tokenTag
                        FullMatchedLength = fullMatchedLength
                    }

                Some tokenData, lexcontFinal, tokenTag

        // Check for patterns like #-IDENT and see if they look like meta commands for .fsx files. If they do then merge them into a single token.
        let tokenDataOption, lexintFinal =
            let lexintFinal =
                LexerStateEncoding.encodeLexInt indentationSyntaxStatus.Status lexcontFinal

            match tokenDataOption, singleLineTokenState, tokenTagToTokenId tokenTag with
            | Some tokenData, SingleLineTokenState.BeforeHash, TOKEN_HASH ->
                // Don't allow further matches.
                singleLineTokenState <- SingleLineTokenState.NoFurtherMatchPossible
                // Peek at the next token
                let isCached, (nextToken, _, rightc) =
                    getTokenWithPosition lexcont indentationSyntaxStatus

                match nextToken with
                | IDENT possibleMetaCommand ->
                    match fsx, possibleMetaCommand with
                    // These are for script (.fsx and .fsscript) files.
                    | true, "r"
                    | true, "reference"
                    | true, "I"
                    | true, "load"
                    | true, "time"
                    | true, "dbgbreak"
                    | true, "cd"
#if DEBUG
                    | true, "terms"
                    | true, "types"
                    | true, "savedll"
                    | true, "nosavedll"
#endif
                    | true, "interactiveprompt"
                    | true, "silentCd"
                    | true, "q"
                    | true, "quit"
                    | true, "help"
                    // These are for script and non-script
                    | _, "nowarn" ->
                        // Merge both tokens into one.
                        let lexcontFinal =
                            if isCached then
                                lexcont
                            else
                                LexerStateEncoding.computeNextLexState token lexcont

                        let tokenData =
                            { tokenData with
                                RightColumn = rightc
                                ColorClass = FSharpTokenColorKind.PreprocessorKeyword
                                CharClass = FSharpTokenCharKind.Keyword
                                FSharpTokenTriggerClass = FSharpTokenTriggerClass.None
                            }

                        let lexintFinal =
                            LexerStateEncoding.encodeLexInt indentationSyntaxStatus.Status lexcontFinal

                        Some tokenData, lexintFinal
                    | _ -> tokenDataOption, lexintFinal
                | _ -> tokenDataOption, lexintFinal
            | _, SingleLineTokenState.BeforeHash, TOKEN_WHITESPACE ->
                // Allow leading whitespace.
                tokenDataOption, lexintFinal
            | _ ->
                singleLineTokenState <- SingleLineTokenState.NoFurtherMatchPossible
                tokenDataOption, lexintFinal

        tokenDataOption, lexintFinal

    static member ColorStateOfLexState(lexState: FSharpTokenizerLexState) =
        LexerStateEncoding.colorStateOfLexState lexState

    static member LexStateOfColorState(colorState: FSharpTokenizerColorState) =
        {
            PosBits = 0L
            OtherBits = LexerStateEncoding.lexStateOfColorState colorState
        }

[<Sealed>]
type FSharpSourceTokenizer(conditionalDefines: string list, fileName: string option, langVersion: string option) =

    let langVersion =
        langVersion
        |> Option.map LanguageVersion
        |> Option.defaultValue LanguageVersion.Default

    let reportLibraryOnlyFeatures = true

    let lexResourceManager = LexResourceManager()

    let applyLineDirectives = false
    let indentationSyntaxStatus = IndentationAwareSyntaxStatus(true, false)

    let lexargs =
        mkLexargs (
            conditionalDefines,
            indentationSyntaxStatus,
            lexResourceManager,
            [],
            DiscardErrorsLogger,
            PathMap.empty,
            applyLineDirectives
        )

    member _.CreateLineTokenizer(lineText: string) =
        let lexbuf =
            UnicodeLexing.StringAsLexbuf(reportLibraryOnlyFeatures, langVersion, lineText)

        FSharpLineTokenizer(lexbuf, Some lineText.Length, fileName, lexargs)

    member _.CreateBufferTokenizer bufferFiller =
        let lexbuf =
            UnicodeLexing.FunctionAsLexbuf(reportLibraryOnlyFeatures, langVersion, bufferFiller)

        FSharpLineTokenizer(lexbuf, None, fileName, lexargs)

module FSharpKeywords =

    let NormalizeIdentifierBackticks s =
        PrettyNaming.NormalizeIdentifierBackticks s

    let KeywordsWithDescription = PrettyNaming.keywordsWithDescription

    let internal KeywordsDescriptionLookup =
        let d = KeywordsWithDescription |> dict

        fun kw ->
            match d.TryGetValue kw with
            | false, _ -> None
            | true, desc -> Some desc

    let KeywordNames = Lexhelp.Keywords.keywordNames

[<Flags>]
type FSharpLexerFlags =
    | Default = 0x11011
    | LightSyntaxOn = 0x00001
    | Compiling = 0x00010
    | CompilingFSharpCore = 0x00110
    | SkipTrivia = 0x01000
    | UseLexFilter = 0x10000

[<RequireQualifiedAccess>]
type FSharpTokenKind =
    | None
    | HashIf
    | HashElse
    | HashEndIf
    | CommentTrivia
    | WhitespaceTrivia
    | HashLine
    | HashLight
    | InactiveCode
    | LineCommentTrivia
    | StringText
    | Fixed
    | OffsideInterfaceMember
    | OffsideBlockEnd
    | OffsideRightBlockEnd
    | OffsideDeclEnd
    | OffsideEnd
    | OffsideBlockSep
    | OffsideBlockBegin
    | OffsideReset
    | OffsideFun
    | OffsideFunction
    | OffsideWith
    | OffsideElse
    | OffsideThen
    | OffsideDoBang
    | OffsideDo
    | OffsideBinder
    | OffsideLet
    | HighPrecedenceTypeApp
    | HighPrecedenceParenthesisApp
    | HighPrecedenceBracketApp
    | Extern
    | Void
    | Public
    | Private
    | Internal
    | Global
    | Static
    | Member
    | Class
    | Abstract
    | Override
    | Default
    | Constructor
    | Inherit
    | GreaterRightBracket
    | Struct
    | Sig
    | Bar
    | RightBracket
    | RightBrace
    | Minus
    | Dollar
    | BarRightBracket
    | ColonRightBracket
    | BarRightBrace
    | Underscore
    | Semicolon
    | SemicolonSemicolon
    | LeftArrow
    | Equals
    | LeftBracket
    | LeftBracketBar
    | LeftBracketColon
    | LeftBraceBar
    | LeftBracketLess
    | LeftBrace
    | QuestionMark
    | QuestionMarkQuestionMark
    | Dot
    | Colon
    | ColonColon
    | ColonGreater
    | ColonQuestionMark
    | ColonQuestionMarkGreater
    | ColonEquals
    | When
    | While
    | With
    | Hash
    | Ampersand
    | AmpersandAmpersand
    | Quote
    | LeftParenthesis
    | RightParenthesis
    | Star
    | Comma
    | RightArrow
    | GreaterBarRightBracket
    | LeftParenthesisStarRightParenthesis
    | Open
    | Or
    | Rec
    | Then
    | To
    | True
    | Try
    | Type
    | Val
    | Inline
    | Interface
    | Instance
    | Const
    | Lazy
    | OffsideLazy
    | Match
    | MatchBang
    | Mutable
    | New
    | Of
    | Exception
    | False
    | For
    | Fun
    | Function
    | If
    | In
    | JoinIn
    | Finally
    | DoBang
    | And
    | As
    | Assert
    | OffsideAssert
    | Begin
    | Do
    | Done
    | DownTo
    | Else
    | Elif
    | End
    | DotDot
    | DotDotHat
    | BarBar
    | Upcast
    | Downcast
    | Null
    | Reserved
    | Module
    | Namespace
    | Delegate
    | Constraint
    | Base
    | LeftQuote
    | RightQuote
    | RightQuoteDot
    | PercentOperator
    | Binder
    | Less
    | Greater
    | Let
    | Yield
    | YieldBang
    | BigNumber
    | Decimal
    | Char
    | Ieee64
    | Ieee32
    | NativeInt
    | UNativeInt
    | UInt64
    | UInt32
    | UInt16
    | UInt8
    | Int64
    | Int32
    | Int32DotDot
    | Int16
    | Int8
    | FunkyOperatorName
    | AdjacentPrefixOperator
    | PlusMinusOperator
    | InfixAmpersandOperator
    | InfixStarDivideModuloOperator
    | PrefixOperator
    | InfixBarOperator
    | InfixAtHatOperator
    | InfixCompareOperator
    | InfixStarStarOperator
    | Identifier
    | KeywordString
    | String
    | ByteArray
    | Asr
    | InfixAsr
    | InfixLand
    | InfixLor
    | InfixLsl
    | InfixLsr
    | InfixLxor
    | InfixMod

[<Struct; NoComparison; NoEquality>]
type FSharpToken =

    val private tok: token
    val private tokRange: range

    new(tok, tokRange) = { tok = tok; tokRange = tokRange }

    member this.Range = this.tokRange

    member this.Kind =
        match this.tok with
        | ASR -> FSharpTokenKind.Asr
        | INFIX_STAR_STAR_OP "asr" -> FSharpTokenKind.Asr
        | INFIX_STAR_DIV_MOD_OP "land" -> FSharpTokenKind.InfixLand
        | INFIX_STAR_DIV_MOD_OP "lor" -> FSharpTokenKind.InfixLor
        | INFIX_STAR_STAR_OP "lsl" -> FSharpTokenKind.InfixLsl
        | INFIX_STAR_STAR_OP "lsr" -> FSharpTokenKind.InfixLsr
        | INFIX_STAR_DIV_MOD_OP "lxor" -> FSharpTokenKind.InfixLxor
        | INFIX_STAR_DIV_MOD_OP "mod" -> FSharpTokenKind.InfixMod
        | HASH_IF _ -> FSharpTokenKind.HashIf
        | HASH_ELSE _ -> FSharpTokenKind.HashElse
        | HASH_ENDIF _ -> FSharpTokenKind.HashEndIf
        | COMMENT _ -> FSharpTokenKind.CommentTrivia
        | WHITESPACE _ -> FSharpTokenKind.WhitespaceTrivia
        | HASH_LINE _ -> FSharpTokenKind.HashLine
        | HASH_LIGHT _ -> FSharpTokenKind.HashLight
        | INACTIVECODE _ -> FSharpTokenKind.InactiveCode
        | LINE_COMMENT _ -> FSharpTokenKind.LineCommentTrivia
        | STRING_TEXT _ -> FSharpTokenKind.StringText
        | FIXED -> FSharpTokenKind.Fixed
        | OINTERFACE_MEMBER -> FSharpTokenKind.OffsideInterfaceMember
        | OBLOCKEND -> FSharpTokenKind.OffsideBlockEnd
        | ORIGHT_BLOCK_END -> FSharpTokenKind.OffsideRightBlockEnd
        | ODECLEND -> FSharpTokenKind.OffsideDeclEnd
        | OEND -> FSharpTokenKind.OffsideEnd
        | OBLOCKSEP -> FSharpTokenKind.OffsideBlockSep
        | OBLOCKBEGIN -> FSharpTokenKind.OffsideBlockBegin
        | ORESET -> FSharpTokenKind.OffsideReset
        | OFUN -> FSharpTokenKind.OffsideFun
        | OFUNCTION -> FSharpTokenKind.OffsideFunction
        | OWITH -> FSharpTokenKind.OffsideWith
        | OELSE -> FSharpTokenKind.OffsideElse
        | OTHEN -> FSharpTokenKind.OffsideThen
        | ODO_BANG -> FSharpTokenKind.OffsideDoBang
        | ODO -> FSharpTokenKind.OffsideDo
        | OBINDER _ -> FSharpTokenKind.OffsideBinder
        | OLET _ -> FSharpTokenKind.OffsideLet
        | HIGH_PRECEDENCE_TYAPP -> FSharpTokenKind.HighPrecedenceTypeApp
        | HIGH_PRECEDENCE_PAREN_APP -> FSharpTokenKind.HighPrecedenceParenthesisApp
        | HIGH_PRECEDENCE_BRACK_APP -> FSharpTokenKind.HighPrecedenceBracketApp
        | EXTERN -> FSharpTokenKind.Extern
        | VOID -> FSharpTokenKind.Void
        | PUBLIC -> FSharpTokenKind.Public
        | PRIVATE -> FSharpTokenKind.Private
        | INTERNAL -> FSharpTokenKind.Internal
        | GLOBAL -> FSharpTokenKind.Global
        | STATIC -> FSharpTokenKind.Static
        | MEMBER -> FSharpTokenKind.Member
        | CLASS -> FSharpTokenKind.Class
        | ABSTRACT -> FSharpTokenKind.Abstract
        | OVERRIDE -> FSharpTokenKind.Override
        | DEFAULT -> FSharpTokenKind.Default
        | CONSTRUCTOR -> FSharpTokenKind.Constructor
        | INHERIT -> FSharpTokenKind.Inherit
        | GREATER_RBRACK -> FSharpTokenKind.GreaterRightBracket
        | STRUCT -> FSharpTokenKind.Struct
        | SIG -> FSharpTokenKind.Sig
        | BAR -> FSharpTokenKind.Bar
        | RBRACK -> FSharpTokenKind.RightBracket
        | RBRACE _ -> FSharpTokenKind.RightBrace
<<<<<<< HEAD
        | MINUS  -> FSharpTokenKind.Minus
        | DOLLAR  -> FSharpTokenKind.Dollar
        | BAR_RBRACK  -> FSharpTokenKind.BarRightBracket
        | COLON_RBRACK -> FSharpTokenKind.ColonRightBracket
        | BAR_RBRACE  -> FSharpTokenKind.BarRightBrace
        | UNDERSCORE  -> FSharpTokenKind.Underscore
        | SEMICOLON_SEMICOLON  -> FSharpTokenKind.SemicolonSemicolon
        | LARROW  -> FSharpTokenKind.LeftArrow
        | EQUALS  -> FSharpTokenKind.Equals
        | LBRACK  -> FSharpTokenKind.LeftBracket
        | LBRACK_BAR  -> FSharpTokenKind.LeftBracketBar
        | LBRACK_COLON -> FSharpTokenKind.LeftBracketColon
        | LBRACE_BAR  -> FSharpTokenKind.LeftBraceBar
        | LBRACK_LESS  -> FSharpTokenKind.LeftBracketLess
=======
        | MINUS -> FSharpTokenKind.Minus
        | DOLLAR -> FSharpTokenKind.Dollar
        | BAR_RBRACK -> FSharpTokenKind.BarRightBracket
        | BAR_RBRACE -> FSharpTokenKind.BarRightBrace
        | UNDERSCORE -> FSharpTokenKind.Underscore
        | SEMICOLON_SEMICOLON -> FSharpTokenKind.SemicolonSemicolon
        | LARROW -> FSharpTokenKind.LeftArrow
        | EQUALS -> FSharpTokenKind.Equals
        | LBRACK -> FSharpTokenKind.LeftBracket
        | LBRACK_BAR -> FSharpTokenKind.LeftBracketBar
        | LBRACE_BAR -> FSharpTokenKind.LeftBraceBar
        | LBRACK_LESS -> FSharpTokenKind.LeftBracketLess
>>>>>>> ec122d90
        | LBRACE _ -> FSharpTokenKind.LeftBrace
        | QMARK -> FSharpTokenKind.QuestionMark
        | QMARK_QMARK -> FSharpTokenKind.QuestionMarkQuestionMark
        | DOT -> FSharpTokenKind.Dot
        | COLON -> FSharpTokenKind.Colon
        | COLON_COLON -> FSharpTokenKind.ColonColon
        | COLON_GREATER -> FSharpTokenKind.ColonGreater
        | COLON_QMARK_GREATER -> FSharpTokenKind.ColonQuestionMarkGreater
        | COLON_QMARK -> FSharpTokenKind.ColonQuestionMark
        | COLON_EQUALS -> FSharpTokenKind.ColonEquals
        | SEMICOLON -> FSharpTokenKind.SemicolonSemicolon
        | WHEN -> FSharpTokenKind.When
        | WHILE -> FSharpTokenKind.While
        | WITH -> FSharpTokenKind.With
        | HASH -> FSharpTokenKind.Hash
        | AMP -> FSharpTokenKind.Ampersand
        | AMP_AMP -> FSharpTokenKind.AmpersandAmpersand
        | QUOTE -> FSharpTokenKind.RightQuote
        | LPAREN -> FSharpTokenKind.LeftParenthesis
        | RPAREN -> FSharpTokenKind.RightParenthesis
        | STAR -> FSharpTokenKind.Star
        | COMMA -> FSharpTokenKind.Comma
        | RARROW -> FSharpTokenKind.RightArrow
        | GREATER_BAR_RBRACK -> FSharpTokenKind.GreaterBarRightBracket
        | LPAREN_STAR_RPAREN -> FSharpTokenKind.LeftParenthesisStarRightParenthesis
        | OPEN -> FSharpTokenKind.Open
        | OR -> FSharpTokenKind.Or
        | REC -> FSharpTokenKind.Rec
        | THEN -> FSharpTokenKind.Then
        | TO -> FSharpTokenKind.To
        | TRUE -> FSharpTokenKind.True
        | TRY -> FSharpTokenKind.Try
        | TYPE -> FSharpTokenKind.Type
        | VAL -> FSharpTokenKind.Val
        | INLINE -> FSharpTokenKind.Inline
        | INTERFACE -> FSharpTokenKind.Interface
        | INSTANCE -> FSharpTokenKind.Instance
        | CONST -> FSharpTokenKind.Const
        | LAZY -> FSharpTokenKind.Lazy
        | OLAZY -> FSharpTokenKind.OffsideLazy
        | MATCH -> FSharpTokenKind.Match
        | MATCH_BANG -> FSharpTokenKind.MatchBang
        | MUTABLE -> FSharpTokenKind.Mutable
        | NEW -> FSharpTokenKind.New
        | OF -> FSharpTokenKind.Of
        | EXCEPTION -> FSharpTokenKind.Exception
        | FALSE -> FSharpTokenKind.False
        | FOR -> FSharpTokenKind.For
        | FUN -> FSharpTokenKind.Fun
        | FUNCTION -> FSharpTokenKind.Function
        | IF -> FSharpTokenKind.If
        | IN -> FSharpTokenKind.In
        | JOIN_IN -> FSharpTokenKind.JoinIn
        | FINALLY -> FSharpTokenKind.Finally
        | DO_BANG -> FSharpTokenKind.DoBang
        | AND -> FSharpTokenKind.And
        | AS -> FSharpTokenKind.As
        | ASSERT -> FSharpTokenKind.Assert
        | OASSERT -> FSharpTokenKind.OffsideAssert
        | BEGIN -> FSharpTokenKind.Begin
        | DO -> FSharpTokenKind.Do
        | DONE -> FSharpTokenKind.Done
        | DOWNTO -> FSharpTokenKind.DownTo
        | ELSE -> FSharpTokenKind.Else
        | ELIF -> FSharpTokenKind.Elif
        | END -> FSharpTokenKind.End
        | DOT_DOT -> FSharpTokenKind.DotDot
        | DOT_DOT_HAT -> FSharpTokenKind.DotDotHat
        | BAR_BAR -> FSharpTokenKind.BarBar
        | UPCAST -> FSharpTokenKind.Upcast
        | DOWNCAST -> FSharpTokenKind.Downcast
        | NULL -> FSharpTokenKind.Null
        | RESERVED -> FSharpTokenKind.Reserved
        | MODULE -> FSharpTokenKind.Module
        | NAMESPACE -> FSharpTokenKind.Namespace
        | DELEGATE -> FSharpTokenKind.Delegate
        | CONSTRAINT -> FSharpTokenKind.Constraint
        | BASE -> FSharpTokenKind.Base
        | LQUOTE _ -> FSharpTokenKind.LeftQuote
        | RQUOTE _ -> FSharpTokenKind.RightQuote
        | RQUOTE_DOT _ -> FSharpTokenKind.RightQuoteDot
        | PERCENT_OP _ -> FSharpTokenKind.PercentOperator
        | BINDER _ -> FSharpTokenKind.Binder
        | LESS _ -> FSharpTokenKind.Less
        | GREATER _ -> FSharpTokenKind.Greater
        | LET _ -> FSharpTokenKind.Let
        | YIELD _ -> FSharpTokenKind.Yield
        | YIELD_BANG _ -> FSharpTokenKind.YieldBang
        | BIGNUM _ -> FSharpTokenKind.BigNumber
        | DECIMAL _ -> FSharpTokenKind.Decimal
        | CHAR _ -> FSharpTokenKind.Char
        | IEEE64 _ -> FSharpTokenKind.Ieee64
        | IEEE32 _ -> FSharpTokenKind.Ieee32
        | NATIVEINT _ -> FSharpTokenKind.NativeInt
        | UNATIVEINT _ -> FSharpTokenKind.UNativeInt
        | UINT64 _ -> FSharpTokenKind.UInt64
        | UINT32 _ -> FSharpTokenKind.UInt32
        | UINT16 _ -> FSharpTokenKind.UInt16
        | UINT8 _ -> FSharpTokenKind.UInt8
        | INT64 _ -> FSharpTokenKind.UInt64
        | INT32 _ -> FSharpTokenKind.Int32
        | INT32_DOT_DOT _ -> FSharpTokenKind.Int32DotDot
        | INT16 _ -> FSharpTokenKind.Int16
        | INT8 _ -> FSharpTokenKind.Int8
        | FUNKY_OPERATOR_NAME _ -> FSharpTokenKind.FunkyOperatorName
        | ADJACENT_PREFIX_OP _ -> FSharpTokenKind.AdjacentPrefixOperator
        | PLUS_MINUS_OP _ -> FSharpTokenKind.PlusMinusOperator
        | INFIX_AMP_OP _ -> FSharpTokenKind.InfixAmpersandOperator
        | INFIX_STAR_DIV_MOD_OP _ -> FSharpTokenKind.InfixStarDivideModuloOperator
        | PREFIX_OP _ -> FSharpTokenKind.PrefixOperator
        | INFIX_BAR_OP _ -> FSharpTokenKind.InfixBarOperator
        | INFIX_AT_HAT_OP _ -> FSharpTokenKind.InfixAtHatOperator
        | INFIX_COMPARE_OP _ -> FSharpTokenKind.InfixCompareOperator
        | INFIX_STAR_STAR_OP _ -> FSharpTokenKind.InfixStarStarOperator
        | IDENT _ -> FSharpTokenKind.Identifier
        | KEYWORD_STRING _ -> FSharpTokenKind.KeywordString
        | INTERP_STRING_BEGIN_END _
        | INTERP_STRING_BEGIN_PART _
        | INTERP_STRING_PART _
        | INTERP_STRING_END _
        | STRING _ -> FSharpTokenKind.String
        | BYTEARRAY _ -> FSharpTokenKind.ByteArray
        | _ -> FSharpTokenKind.None

    member this.IsKeyword =
        match this.Kind with
        | FSharpTokenKind.Abstract
        | FSharpTokenKind.And
        | FSharpTokenKind.As
        | FSharpTokenKind.Assert
        | FSharpTokenKind.OffsideAssert
        | FSharpTokenKind.Base
        | FSharpTokenKind.Begin
        | FSharpTokenKind.Class
        | FSharpTokenKind.Default
        | FSharpTokenKind.Delegate
        | FSharpTokenKind.Do
        | FSharpTokenKind.OffsideDo
        | FSharpTokenKind.Done
        | FSharpTokenKind.Downcast
        | FSharpTokenKind.DownTo
        | FSharpTokenKind.Elif
        | FSharpTokenKind.Else
        | FSharpTokenKind.OffsideElse
        | FSharpTokenKind.End
        | FSharpTokenKind.OffsideEnd
        | FSharpTokenKind.Exception
        | FSharpTokenKind.Extern
        | FSharpTokenKind.False
        | FSharpTokenKind.Finally
        | FSharpTokenKind.Fixed
        | FSharpTokenKind.For
        | FSharpTokenKind.Fun
        | FSharpTokenKind.OffsideFun
        | FSharpTokenKind.Function
        | FSharpTokenKind.OffsideFunction
        | FSharpTokenKind.Global
        | FSharpTokenKind.If
        | FSharpTokenKind.In
        | FSharpTokenKind.Inherit
        | FSharpTokenKind.Inline
        | FSharpTokenKind.Interface
        | FSharpTokenKind.OffsideInterfaceMember
        | FSharpTokenKind.Internal
        | FSharpTokenKind.Lazy
        | FSharpTokenKind.OffsideLazy
        | FSharpTokenKind.Let // "let" and "use"
        | FSharpTokenKind.OffsideLet
        | FSharpTokenKind.DoBang //  "let!", "use!" and "do!"
        | FSharpTokenKind.OffsideDoBang
        | FSharpTokenKind.Match
        | FSharpTokenKind.MatchBang
        | FSharpTokenKind.Member
        | FSharpTokenKind.Module
        | FSharpTokenKind.Mutable
        | FSharpTokenKind.Namespace
        | FSharpTokenKind.New
        // | FSharpTokenKind.Not // Not actually a keyword. However, not struct in combination is used as a generic parameter constraint.
        | FSharpTokenKind.Null
        | FSharpTokenKind.Of
        | FSharpTokenKind.Open
        | FSharpTokenKind.Or
        | FSharpTokenKind.Override
        | FSharpTokenKind.Private
        | FSharpTokenKind.Public
        | FSharpTokenKind.Rec
        | FSharpTokenKind.Yield // "yield" and "return"
        | FSharpTokenKind.YieldBang // "yield!" and "return!"
        | FSharpTokenKind.Static
        | FSharpTokenKind.Struct
        | FSharpTokenKind.Then
        | FSharpTokenKind.To
        | FSharpTokenKind.True
        | FSharpTokenKind.Try
        | FSharpTokenKind.Type
        | FSharpTokenKind.Upcast
        | FSharpTokenKind.Val
        | FSharpTokenKind.Void
        | FSharpTokenKind.When
        | FSharpTokenKind.While
        | FSharpTokenKind.With
        | FSharpTokenKind.OffsideWith

        // * Reserved - from OCAML *
        | FSharpTokenKind.Asr
        | FSharpTokenKind.InfixAsr
        | FSharpTokenKind.InfixLand
        | FSharpTokenKind.InfixLor
        | FSharpTokenKind.InfixLsl
        | FSharpTokenKind.InfixLsr
        | FSharpTokenKind.InfixLxor
        | FSharpTokenKind.InfixMod
        | FSharpTokenKind.Sig

        // * Reserved - for future *
        // atomic
        // break
        // checked
        // component
        // const
        // constraint
        // constructor
        // continue
        // eager
        // event
        // external
        // functor
        // include
        // method
        // mixin
        // object
        // parallel
        // process
        // protected
        // pure
        // sealed
        // tailcall
        // trait
        // virtual
        // volatile
        | FSharpTokenKind.Reserved
        | FSharpTokenKind.KeywordString
        | FSharpTokenKind.Binder
        | FSharpTokenKind.OffsideBinder -> true
        | _ -> false

    member this.IsIdentifier =
        match this.Kind with
        | FSharpTokenKind.Identifier -> true
        | _ -> false

    member this.IsStringLiteral =
        match this.Kind with
        | FSharpTokenKind.String -> true
        | _ -> false

    member this.IsNumericLiteral =
        match this.Kind with
        | FSharpTokenKind.UInt8
        | FSharpTokenKind.UInt16
        | FSharpTokenKind.UInt64
        | FSharpTokenKind.Int8
        | FSharpTokenKind.Int16
        | FSharpTokenKind.Int32
        | FSharpTokenKind.Int64
        | FSharpTokenKind.Ieee32
        | FSharpTokenKind.Ieee64
        | FSharpTokenKind.BigNumber -> true
        | _ -> false

    member this.IsCommentTrivia =
        match this.Kind with
        | FSharpTokenKind.CommentTrivia
        | FSharpTokenKind.LineCommentTrivia -> true
        | _ -> false

[<AutoOpen>]
module FSharpLexerImpl =
    let lexWithDiagnosticsLogger
        (text: ISourceText)
        conditionalDefines
        (flags: FSharpLexerFlags)
        reportLibraryOnlyFeatures
        langVersion
        diagnosticsLogger
        onToken
        pathMap
        (ct: CancellationToken)
        =
        let canSkipTrivia =
            (flags &&& FSharpLexerFlags.SkipTrivia) = FSharpLexerFlags.SkipTrivia

        let isLightSyntaxOn =
            (flags &&& FSharpLexerFlags.LightSyntaxOn) = FSharpLexerFlags.LightSyntaxOn

        let isCompiling =
            (flags &&& FSharpLexerFlags.Compiling) = FSharpLexerFlags.Compiling

        let isCompilingFSharpCore =
            (flags &&& FSharpLexerFlags.CompilingFSharpCore) = FSharpLexerFlags.CompilingFSharpCore

        let canUseLexFilter =
            (flags &&& FSharpLexerFlags.UseLexFilter) = FSharpLexerFlags.UseLexFilter

        let lexbuf =
            UnicodeLexing.SourceTextAsLexbuf(reportLibraryOnlyFeatures, langVersion, text)

        let indentationSyntaxStatus = IndentationAwareSyntaxStatus(isLightSyntaxOn, true)
        let applyLineDirectives = isCompiling

        let lexargs =
            mkLexargs (
                conditionalDefines,
                indentationSyntaxStatus,
                LexResourceManager(0),
                [],
                diagnosticsLogger,
                pathMap,
                applyLineDirectives
            )

        let getNextToken =
            let lexer = Lexer.token lexargs canSkipTrivia

            if canUseLexFilter then
                let lexFilter =
                    LexFilter.LexFilter(lexargs.indentationSyntaxStatus, isCompilingFSharpCore, lexer, lexbuf)

                (fun _ -> lexFilter.GetToken())
            else
                lexer

        use _ = UseBuildPhase BuildPhase.Parse
        use _ = UseDiagnosticsLogger DiscardErrorsLogger

        resetLexbufPos "" lexbuf

        while not lexbuf.IsPastEndOfStream do
            ct.ThrowIfCancellationRequested()
            onToken (getNextToken lexbuf) lexbuf.LexemeRange

    let lex text conditionalDefines flags reportLibraryOnlyFeatures langVersion lexCallback pathMap ct =
        let diagnosticsLogger =
            CompilationDiagnosticLogger("Lexer", FSharpDiagnosticOptions.Default)

        lexWithDiagnosticsLogger
            text
            conditionalDefines
            flags
            reportLibraryOnlyFeatures
            langVersion
            diagnosticsLogger
            lexCallback
            pathMap
            ct

[<AbstractClass; Sealed>]
type FSharpLexer =

    static member Tokenize(text: ISourceText, tokenCallback, ?langVersion, ?filePath: string, ?conditionalDefines, ?flags, ?pathMap, ?ct) =
        let langVersion = defaultArg langVersion "latestmajor" |> LanguageVersion
        let flags = defaultArg flags FSharpLexerFlags.Default
        ignore filePath // can be removed at later point
        let conditionalDefines = defaultArg conditionalDefines []
        let pathMap = defaultArg pathMap Map.Empty
        let ct = defaultArg ct CancellationToken.None

        let pathMap =
            (PathMap.empty, pathMap)
            ||> Seq.fold (fun state pair -> state |> PathMap.addMapping pair.Key pair.Value)

        let onToken tok m =
            let fsTok = FSharpToken(tok, m)

            match fsTok.Kind with
            | FSharpTokenKind.None -> ()
            | _ -> tokenCallback fsTok

        let reportLibraryOnlyFeatures = true
        lex text conditionalDefines flags reportLibraryOnlyFeatures langVersion onToken pathMap ct<|MERGE_RESOLUTION|>--- conflicted
+++ resolved
@@ -269,39 +269,6 @@
         | LPAREN ->
             // We need 'ParamStart' to trigger the 'GetDeclarations' method to show param info automatically
             // this is needed even if we don't use MPF for determining information about params
-<<<<<<< HEAD
-            (FSharpTokenColorKind.Punctuation, FSharpTokenCharKind.Delimiter, FSharpTokenTriggerClass.ParamStart ||| FSharpTokenTriggerClass.MatchBraces)
-
-        | RPAREN | RPAREN_COMING_SOON | RPAREN_IS_HERE ->
-            (FSharpTokenColorKind.Punctuation, FSharpTokenCharKind.Delimiter, FSharpTokenTriggerClass.ParamEnd ||| FSharpTokenTriggerClass.MatchBraces)
-
-        | LBRACK_LESS ->
-            (FSharpTokenColorKind.Punctuation, FSharpTokenCharKind.Delimiter, FSharpTokenTriggerClass.None )
-
-        | LQUOTE _  | LBRACK  | LBRACE _ | LBRACK_BAR | LBRACK_COLON | LBRACE_BAR ->
-            (FSharpTokenColorKind.Punctuation, FSharpTokenCharKind.Delimiter, FSharpTokenTriggerClass.MatchBraces )
-
-        | GREATER_RBRACK  | GREATER_BAR_RBRACK ->
-            (FSharpTokenColorKind.Punctuation, FSharpTokenCharKind.Delimiter, FSharpTokenTriggerClass.None )
-
-        | RQUOTE _  | RBRACK  | RBRACE _ | RBRACE_COMING_SOON | RBRACE_IS_HERE | BAR_RBRACK | COLON_RBRACK | BAR_RBRACE ->
-            (FSharpTokenColorKind.Punctuation, FSharpTokenCharKind.Delimiter, FSharpTokenTriggerClass.MatchBraces )
-
-        | PUBLIC | PRIVATE | INTERNAL | BASE | GLOBAL
-        | CONSTRAINT | INSTANCE | DELEGATE | INHERIT|CONSTRUCTOR|DEFAULT|OVERRIDE|ABSTRACT|CLASS
-        | MEMBER | STATIC | NAMESPACE
-        | OASSERT | OLAZY | ODECLEND | OBLOCKSEP | OEND | OBLOCKBEGIN | ORIGHT_BLOCK_END
-        | OBLOCKEND | OBLOCKEND_COMING_SOON | OBLOCKEND_IS_HERE | OTHEN | OELSE | OLET _
-        | OBINDER _ | OAND_BANG _ | BINDER _ | ODO | OWITH | OFUNCTION | OFUN | ORESET | ODUMMY _ | DO_BANG
-        | ODO_BANG | YIELD _ | YIELD_BANG  _ | OINTERFACE_MEMBER
-        | ELIF | RARROW | LARROW | SIG | STRUCT
-        | UPCAST   | DOWNCAST   | NULL   | RESERVED    | MODULE    | AND    | AS   | ASSERT   | ASR
-        | DOWNTO   | EXCEPTION   | FALSE   | FOR   | FUN   | FUNCTION
-        | FINALLY   | LAZY   | MATCH  | MATCH_BANG  | MUTABLE   | NEW   | OF    | OPEN   | OR | VOID | EXTERN
-        | INTERFACE | REC   | TO   | TRUE   | TRY   | TYPE   |  VAL   | INLINE   | WHEN  | WHILE   | WITH
-        | IF | THEN  | ELSE | DO | DONE | LET _ | AND_BANG _ | IN | CONST
-        | HIGH_PRECEDENCE_PAREN_APP | FIXED
-=======
             (FSharpTokenColorKind.Punctuation,
              FSharpTokenCharKind.Delimiter,
              FSharpTokenTriggerClass.ParamStart ||| FSharpTokenTriggerClass.MatchBraces)
@@ -319,6 +286,7 @@
         | LBRACK
         | LBRACE _
         | LBRACK_BAR
+        | LBRACK_COLON
         | LBRACE_BAR -> (FSharpTokenColorKind.Punctuation, FSharpTokenCharKind.Delimiter, FSharpTokenTriggerClass.MatchBraces)
 
         | GREATER_RBRACK
@@ -330,6 +298,7 @@
         | RBRACE_COMING_SOON
         | RBRACE_IS_HERE
         | BAR_RBRACK
+        | COLON_RBRACK
         | BAR_RBRACE -> (FSharpTokenColorKind.Punctuation, FSharpTokenCharKind.Delimiter, FSharpTokenTriggerClass.MatchBraces)
 
         | PUBLIC
@@ -429,7 +398,6 @@
         | CONST
         | HIGH_PRECEDENCE_PAREN_APP
         | FIXED
->>>>>>> ec122d90
         | HIGH_PRECEDENCE_BRACK_APP
         | TYPE_COMING_SOON
         | TYPE_IS_HERE
@@ -1583,35 +1551,20 @@
         | BAR -> FSharpTokenKind.Bar
         | RBRACK -> FSharpTokenKind.RightBracket
         | RBRACE _ -> FSharpTokenKind.RightBrace
-<<<<<<< HEAD
-        | MINUS  -> FSharpTokenKind.Minus
-        | DOLLAR  -> FSharpTokenKind.Dollar
-        | BAR_RBRACK  -> FSharpTokenKind.BarRightBracket
-        | COLON_RBRACK -> FSharpTokenKind.ColonRightBracket
-        | BAR_RBRACE  -> FSharpTokenKind.BarRightBrace
-        | UNDERSCORE  -> FSharpTokenKind.Underscore
-        | SEMICOLON_SEMICOLON  -> FSharpTokenKind.SemicolonSemicolon
-        | LARROW  -> FSharpTokenKind.LeftArrow
-        | EQUALS  -> FSharpTokenKind.Equals
-        | LBRACK  -> FSharpTokenKind.LeftBracket
-        | LBRACK_BAR  -> FSharpTokenKind.LeftBracketBar
-        | LBRACK_COLON -> FSharpTokenKind.LeftBracketColon
-        | LBRACE_BAR  -> FSharpTokenKind.LeftBraceBar
-        | LBRACK_LESS  -> FSharpTokenKind.LeftBracketLess
-=======
         | MINUS -> FSharpTokenKind.Minus
         | DOLLAR -> FSharpTokenKind.Dollar
         | BAR_RBRACK -> FSharpTokenKind.BarRightBracket
+        | COLON_RBRACK -> FSharpTokenKind.ColonRightBracket
         | BAR_RBRACE -> FSharpTokenKind.BarRightBrace
         | UNDERSCORE -> FSharpTokenKind.Underscore
         | SEMICOLON_SEMICOLON -> FSharpTokenKind.SemicolonSemicolon
         | LARROW -> FSharpTokenKind.LeftArrow
         | EQUALS -> FSharpTokenKind.Equals
         | LBRACK -> FSharpTokenKind.LeftBracket
+        | LBRACK_COLON -> FSharpTokenKind.LeftBracketColon
         | LBRACK_BAR -> FSharpTokenKind.LeftBracketBar
         | LBRACE_BAR -> FSharpTokenKind.LeftBraceBar
         | LBRACK_LESS -> FSharpTokenKind.LeftBracketLess
->>>>>>> ec122d90
         | LBRACE _ -> FSharpTokenKind.LeftBrace
         | QMARK -> FSharpTokenKind.QuestionMark
         | QMARK_QMARK -> FSharpTokenKind.QuestionMarkQuestionMark
