--- conflicted
+++ resolved
@@ -1183,21 +1183,9 @@
 
     let lexResourceManager = LexResourceManager()
 
-<<<<<<< HEAD
     let applyLineDirectives = false
     let indentationSyntaxStatus = IndentationAwareSyntaxStatus(true, false)
     let lexargs = mkLexargs(conditionalDefines, indentationSyntaxStatus, lexResourceManager, [], DiscardErrorsLogger, PathMap.empty, applyLineDirectives)
-=======
-    let lexargs =
-        mkLexargs (
-            conditionalDefines,
-            IndentationAwareSyntaxStatus(true, false),
-            lexResourceManager,
-            [],
-            DiscardErrorsLogger,
-            PathMap.empty
-        )
->>>>>>> 0c1eba06
 
     member _.CreateLineTokenizer(lineText: string) =
         let lexbuf =
@@ -1819,19 +1807,8 @@
             UnicodeLexing.SourceTextAsLexbuf(reportLibraryOnlyFeatures, langVersion, text)
 
         let indentationSyntaxStatus = IndentationAwareSyntaxStatus(isLightSyntaxOn, true)
-<<<<<<< HEAD
         let applyLineDirectives = isCompiling
         let lexargs = mkLexargs (conditionalDefines, indentationSyntaxStatus, LexResourceManager(0), [], diagnosticsLogger, pathMap, applyLineDirectives)
-=======
-
-        let lexargs =
-            mkLexargs (conditionalDefines, indentationSyntaxStatus, LexResourceManager(0), [], diagnosticsLogger, pathMap)
-
-        let lexargs =
-            { lexargs with
-                applyLineDirectives = isCompiling
-            }
->>>>>>> 0c1eba06
 
         let getNextToken =
             let lexer = Lexer.token lexargs canSkipTrivia
