--- conflicted
+++ resolved
@@ -765,7 +765,6 @@
                 let path = SyntaxNode.SynType ty :: origPath
 
                 match ty with
-<<<<<<< HEAD
                 | SynType.App (typeName, _, typeArgs, _, _, _, _)
                 | SynType.LongIdentApp (typeName, _, _, typeArgs, _, _, _) -> typeName :: typeArgs |> List.tryPick (traverseSynType path)
                 | SynType.Fun (argType = ty1; returnType = ty2) -> [ ty1; ty2 ] |> List.tryPick (traverseSynType path)
@@ -782,22 +781,6 @@
                 | SynType.SignatureParameter (usedType = t) -> traverseSynType path t
                 | SynType.Intersection (types = types) -> List.tryPick (traverseSynType path) types
                 | SynType.StaticConstantNull _
-=======
-                | SynType.App(typeName, _, typeArgs, _, _, _, _)
-                | SynType.LongIdentApp(typeName, _, _, typeArgs, _, _, _) -> typeName :: typeArgs |> List.tryPick (traverseSynType path)
-                | SynType.Fun(argType = ty1; returnType = ty2) -> [ ty1; ty2 ] |> List.tryPick (traverseSynType path)
-                | SynType.MeasurePower(ty, _, _)
-                | SynType.HashConstraint(ty, _)
-                | SynType.WithGlobalConstraints(ty, _, _)
-                | SynType.Array(_, ty, _) -> traverseSynType path ty
-                | SynType.StaticConstantNamed(ty1, ty2, _)
-                | SynType.Or(ty1, ty2, _, _) -> [ ty1; ty2 ] |> List.tryPick (traverseSynType path)
-                | SynType.Tuple(path = segments) -> getTypeFromTuplePath segments |> List.tryPick (traverseSynType path)
-                | SynType.StaticConstantExpr(expr, _) -> traverseSynExpr [] expr
-                | SynType.Paren(innerType = t)
-                | SynType.SignatureParameter(usedType = t) -> traverseSynType path t
-                | SynType.Intersection(types = types) -> List.tryPick (traverseSynType path) types
->>>>>>> 1c761ea2
                 | SynType.Anon _
                 | SynType.AnonRecd _
                 | SynType.LongIdent _
