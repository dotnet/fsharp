// Copyright (c) Microsoft Corporation.  All Rights Reserved.  See License.txt in the project root for license information.

namespace FSharp.Compiler.CodeAnalysis

open System
open System.Collections.Generic
open System.Collections.Immutable
open System.Diagnostics
open System.IO
open System.IO.Compression
open System.Threading
open Internal.Utilities.Library
open Internal.Utilities.Collections
open FSharp.Compiler
open FSharp.Compiler.AbstractIL.IL
open FSharp.Compiler.AbstractIL.ILBinaryReader
open FSharp.Compiler.CheckBasics
open FSharp.Compiler.CheckDeclarations
open FSharp.Compiler.CompilerConfig
open FSharp.Compiler.CompilerDiagnostics
open FSharp.Compiler.CompilerGlobalState
open FSharp.Compiler.CompilerImports
open FSharp.Compiler.CompilerOptions
open FSharp.Compiler.CreateILModule
open FSharp.Compiler.DependencyManager
open FSharp.Compiler.Diagnostics
open FSharp.Compiler.EditorServices
open FSharp.Compiler.DiagnosticsLogger
open FSharp.Compiler.IO
open FSharp.Compiler.CodeAnalysis
open FSharp.Compiler.NameResolution
open FSharp.Compiler.ParseAndCheckInputs
open FSharp.Compiler.Syntax.PrettyNaming
open FSharp.Compiler.ScriptClosure
open FSharp.Compiler.Syntax
open FSharp.Compiler.TcGlobals
open FSharp.Compiler.Text
open FSharp.Compiler.Text.Range
open FSharp.Compiler.Xml
open FSharp.Compiler.TypedTree
open FSharp.Compiler.TypedTreeOps
open FSharp.Compiler.BuildGraph


[<AutoOpen>]
module internal IncrementalBuild =

    let mutable injectCancellationFault = false
    let LocallyInjectCancellationFault() =
        injectCancellationFault <- true
        { new IDisposable with member _.Dispose() =  injectCancellationFault <- false }

// Record the most recent IncrementalBuilder events, so we can more easily unit test/debug the
// 'incremental' behavior of the product.
module IncrementalBuilderEventTesting =

    type internal FixedLengthMRU<'T>() =
        let MAX = 400   // Length of the MRU.  For our current unit tests, 400 is enough.
        let data = Array.create MAX None
        let mutable curIndex = 0
        let mutable numAdds = 0

        // called by the product, to note when a parse/typecheck happens for a file
        member _.Add(fileName:'T) =
            numAdds <- numAdds + 1
            data[curIndex] <- Some fileName
            curIndex <- (curIndex + 1) % MAX

        member _.CurrentEventNum = numAdds
        // called by unit tests, returns 'n' most recent additions.

        member _.MostRecentList(n: int) : 'T list =
            if n < 0 || n > MAX then
                raise <| ArgumentOutOfRangeException("n", sprintf "n must be between 0 and %d, inclusive, but got %d" MAX n)
            let mutable remaining = n
            let mutable s = []
            let mutable i = curIndex - 1
            while remaining <> 0 do
                if i < 0 then
                    i <- MAX - 1
                match data[i] with
                | None -> ()
                | Some x -> s <- x :: s
                i <- i - 1
                remaining <- remaining - 1
            List.rev s

    type IBEvent =
        | IBEParsed of fileName: string
        | IBETypechecked of fileName: string
        | IBECreated

    // ++GLOBAL MUTABLE STATE FOR TESTING++
    let MRU = FixedLengthMRU<IBEvent>()
    let GetMostRecentIncrementalBuildEvents n = MRU.MostRecentList n
    let GetCurrentIncrementalBuildEventNum() = MRU.CurrentEventNum

module Tc = CheckExpressions

// This module is only here to contain the SyntaxTree type as to avoid amiguity with the module FSharp.Compiler.Syntax.
[<AutoOpen>]
module IncrementalBuildSyntaxTree =

    /// Information needed to lazily parse a file to get a ParsedInput. Internally uses a weak cache.
    [<Sealed>]
    type SyntaxTree (
            tcConfig: TcConfig,
            fileParsed: Event<string>,
            lexResourceManager,
            sourceRange: range,
            source: FSharpSource,
            isLastCompiland
        ) =

        let fileName = source.FilePath
        let mutable weakCache: WeakReference<_> option = None

        let parse(sigNameOpt: QualifiedNameOfFile option) =

            let diagnosticsLogger = CompilationDiagnosticLogger("Parse", tcConfig.diagnosticsOptions)
            // Return the disposable object that cleans up
            use _holder = new CompilationGlobalsScope(diagnosticsLogger, BuildPhase.Parse)

            try
                IncrementalBuilderEventTesting.MRU.Add(IncrementalBuilderEventTesting.IBEParsed fileName)
                let canSkip = sigNameOpt.IsSome && FSharpImplFileSuffixes |> List.exists (FileSystemUtils.checkSuffix fileName)
                use act =
                    Activity.start "IncrementalBuildSyntaxTree.parse"
                        [|
                            Activity.Tags.fileName, source.FilePath
                            "buildPhase", BuildPhase.Parse.ToString()
                            "canSkip", canSkip.ToString()
                        |]             
                let input =
                    if canSkip then
                        ParsedInput.ImplFile(
                            ParsedImplFileInput(
                                fileName,
                                false,
                                sigNameOpt.Value,
                                [],
                                [],
                                [],
                                isLastCompiland,
                                { ConditionalDirectives = []; CodeComments = [] },
                                Set.empty
                            )
                        )
                    else
                        use text = source.GetTextContainer()
                        match text with
                        | TextContainer.Stream(stream) ->
                            ParseOneInputStream(tcConfig, lexResourceManager, fileName, isLastCompiland, diagnosticsLogger, false, stream)
                        | TextContainer.SourceText(sourceText) ->
                            ParseOneInputSourceText(tcConfig, lexResourceManager, fileName, isLastCompiland, diagnosticsLogger, sourceText)
                        | TextContainer.OnDisk ->
                            ParseOneInputFile(tcConfig, lexResourceManager, fileName, isLastCompiland, diagnosticsLogger, true)

                fileParsed.Trigger fileName

                let res = input, sourceRange, fileName, diagnosticsLogger.GetDiagnostics()
                // If we do not skip parsing the file, then we can cache the real result.
                if not canSkip then
                    weakCache <- Some(WeakReference<_>(res))
                res
            with exn ->
                let msg = sprintf "unexpected failure in SyntaxTree.parse\nerror = %s" (exn.ToString())
                System.Diagnostics.Debug.Assert(false, msg)
                failwith msg

        /// Parse the given file and return the given input.
        member _.Parse sigNameOpt =
            match weakCache with
            | Some weakCache ->
                match weakCache.TryGetTarget() with
                | true, res -> res
                | _ -> parse sigNameOpt
            | _ -> parse sigNameOpt

        member _.Invalidate() =
            SyntaxTree(tcConfig, fileParsed, lexResourceManager, sourceRange, source, isLastCompiland)

        member _.FileName = fileName

/// Accumulated results of type checking. The minimum amount of state in order to continue type-checking following files.
[<NoEquality; NoComparison>]
type TcInfo =
    {
        tcState: TcState
        tcEnvAtEndOfFile: TcEnv

        /// Disambiguation table for module names
        moduleNamesDict: ModuleNamesDict

        topAttribs: TopAttribs option

        latestCcuSigForFile: ModuleOrNamespaceType option

        /// Accumulated diagnostics, last file first
        tcDiagnosticsRev:(PhasedDiagnostic * FSharpDiagnosticSeverity)[] list

        tcDependencyFiles: string list

        sigNameOpt: (string * QualifiedNameOfFile) option
    }

    member x.TcDiagnostics =
        Array.concat (List.rev x.tcDiagnosticsRev)

/// Accumulated results of type checking. Optional data that isn't needed to type-check a file, but needed for more information for in tooling.
[<NoEquality; NoComparison>]
type TcInfoExtras =
    {
      tcResolutions: TcResolutions
      tcSymbolUses: TcSymbolUses
      tcOpenDeclarations: OpenDeclaration[]

      /// Result of checking most recent file, if any
      latestImplFile: CheckedImplFile option

      /// If enabled, stores a linear list of ranges and strings that identify an Item(symbol) in a file. Used for background find all references.
      itemKeyStore: ItemKeyStore option

      /// If enabled, holds semantic classification information for Item(symbol)s in a file.
      semanticClassificationKeyStore: SemanticClassificationKeyStore option
    }

    member x.TcSymbolUses =
        x.tcSymbolUses

[<AutoOpen>]
module TcInfoHelpers =

    let emptyTcInfoExtras =
        {
            tcResolutions = TcResolutions.Empty
            tcSymbolUses = TcSymbolUses.Empty
            tcOpenDeclarations = [||]
            latestImplFile = None
            itemKeyStore = None
            semanticClassificationKeyStore = None
        }

/// Accumulated results of type checking.
[<NoEquality; NoComparison>]
type TcInfoState =
    | PartialState of TcInfo
    | FullState of TcInfo * TcInfoExtras

    member x.TcInfo =
        match x with
        | PartialState tcInfo -> tcInfo
        | FullState (tcInfo, _) -> tcInfo

    member x.TcInfoExtras =
        match x with
        | PartialState _ -> None
        | FullState (_, tcInfoExtras) -> Some tcInfoExtras

[<NoEquality; NoComparison>]
type TcInfoNode =
    | TcInfoNode of partial: GraphNode<TcInfo> * full: GraphNode<TcInfo * TcInfoExtras>

    member this.HasFull =
        match this with
        | TcInfoNode(_, full) -> full.HasValue

    static member FromState(state: TcInfoState) =
        let tcInfo = state.TcInfo
        let tcInfoExtras = state.TcInfoExtras
        TcInfoNode(GraphNode(node.Return tcInfo), GraphNode(node.Return (tcInfo, defaultArg tcInfoExtras emptyTcInfoExtras)))

/// Bound model of an underlying syntax and typed tree.
[<Sealed>]
type BoundModel private (tcConfig: TcConfig,
                         tcGlobals: TcGlobals,
                         tcImports: TcImports,
                         keepAssemblyContents, keepAllBackgroundResolutions,
                         keepAllBackgroundSymbolUses,
                         enableBackgroundItemKeyStoreAndSemanticClassification,
                         enablePartialTypeChecking,
                         beforeFileChecked: Event<string>,
                         fileChecked: Event<string>,
                         prevTcInfo: TcInfo,
                         syntaxTreeOpt: SyntaxTree option,
                         tcInfoStateOpt: TcInfoState option) as this =

    let tcInfoNode = 
        match tcInfoStateOpt with
        | Some tcInfoState -> TcInfoNode.FromState(tcInfoState)
        | _ ->
            let fullGraphNode =
                GraphNode(node {
                    match! this.TypeCheck(false) with
                    | FullState(tcInfo, tcInfoExtras) -> return tcInfo, tcInfoExtras
                    | PartialState(tcInfo) -> 
                        return tcInfo, emptyTcInfoExtras
                })

            let partialGraphNode =              
                GraphNode(node {
                    if enablePartialTypeChecking then
                        // Optimization so we have less of a chance to duplicate work.
                        if fullGraphNode.IsComputing then
                            let! tcInfo, _ = fullGraphNode.GetOrComputeValue()
                            return tcInfo
                        else
                            match fullGraphNode.TryPeekValue() with
                            | ValueSome(tcInfo, _) -> return tcInfo
                            | _ ->
                                let! tcInfoState = this.TypeCheck(true)
                                return tcInfoState.TcInfo
                    else
                        let! tcInfo, _ = fullGraphNode.GetOrComputeValue()
                        return tcInfo
                    })

            TcInfoNode(partialGraphNode, fullGraphNode)

    let defaultTypeCheck () =
        node {
            return PartialState(prevTcInfo)
        }

    member _.TcConfig = tcConfig

    member _.TcGlobals = tcGlobals

    member _.TcImports = tcImports

    member _.BackingSignature =
        match syntaxTreeOpt with
        | Some syntaxTree ->
            let sigFileName = Path.ChangeExtension(syntaxTree.FileName, ".fsi")
            match prevTcInfo.sigNameOpt with
            | Some (expectedSigFileName, sigName) when String.Equals(expectedSigFileName, sigFileName, StringComparison.OrdinalIgnoreCase) ->
                Some sigName
            | _ ->
                None
        | _ ->
            None

    /// If partial type-checking is enabled,
    ///     this will create a new bound-model that will only have the partial state if the
    ///     the current bound-model has the full state.
    member this.ClearTcInfoExtras() =
        let hasSig = this.BackingSignature.IsSome

        // If partial checking is enabled and we have a backing sig file, then use the partial state. The partial state contains the sig state.
        if tcInfoNode.HasFull && enablePartialTypeChecking && hasSig then
            // Always invalidate the syntax tree cache.
            let newSyntaxTreeOpt =
                syntaxTreeOpt
                |> Option.map (fun x -> x.Invalidate())

            let newTcInfoStateOpt =
                match tcInfoNode with
                | TcInfoNode(_, fullGraphNode) -> 
                    let tcInfo, _ = fullGraphNode.TryPeekValue().Value
                    Some(PartialState tcInfo)

            BoundModel(
                tcConfig,
                tcGlobals,
                tcImports,
                keepAssemblyContents, keepAllBackgroundResolutions,
                keepAllBackgroundSymbolUses,
                enableBackgroundItemKeyStoreAndSemanticClassification,
                enablePartialTypeChecking,
                beforeFileChecked,
                fileChecked,
                prevTcInfo,
                newSyntaxTreeOpt,
                newTcInfoStateOpt)
        else
            this

    member _.Next(syntaxTree, tcInfo) =
        BoundModel(
            tcConfig,
            tcGlobals,
            tcImports,
            keepAssemblyContents,
            keepAllBackgroundResolutions,
            keepAllBackgroundSymbolUses,
            enableBackgroundItemKeyStoreAndSemanticClassification,
            enablePartialTypeChecking,
            beforeFileChecked,
            fileChecked,
            tcInfo,
            Some syntaxTree,
            None)

    member _.Finish(finalTcDiagnosticsRev, finalTopAttribs) =
        node {
            let createFinish tcInfo =
                { tcInfo  with tcDiagnosticsRev = finalTcDiagnosticsRev; topAttribs = finalTopAttribs }

            let! finishState =
                node {
                    match tcInfoNode with
                    | TcInfoNode(partialGraphNode, fullGraphNode) ->
                        if fullGraphNode.HasValue then
                            let! tcInfo, tcInfoExtras = fullGraphNode.GetOrComputeValue()
                            let finishTcInfo = createFinish tcInfo
                            return FullState(finishTcInfo, tcInfoExtras)
                        else
                            let! tcInfo = partialGraphNode.GetOrComputeValue()
                            let finishTcInfo = createFinish tcInfo
                            return PartialState(finishTcInfo)
                }

            return
                BoundModel(
                    tcConfig,
                    tcGlobals,
                    tcImports,
                    keepAssemblyContents,
                    keepAllBackgroundResolutions,
                    keepAllBackgroundSymbolUses,
                    enableBackgroundItemKeyStoreAndSemanticClassification,
                    enablePartialTypeChecking,
                    beforeFileChecked,
                    fileChecked,
                    prevTcInfo,
                    syntaxTreeOpt,
                    Some finishState)
        }

    member _.TryPeekTcInfo() =
        match tcInfoNode with
        | TcInfoNode(partialGraphNode, fullGraphNode) ->
            match partialGraphNode.TryPeekValue() with
            | ValueSome tcInfo -> Some tcInfo
            | _ ->
                match fullGraphNode.TryPeekValue() with
                | ValueSome(tcInfo, _) -> Some tcInfo
                | _ -> None

    member _.TryPeekTcInfoWithExtras() =
        match tcInfoNode with
        | TcInfoNode(_, fullGraphNode) ->
            match fullGraphNode.TryPeekValue() with
            | ValueSome(tcInfo, tcInfoExtras) -> Some(tcInfo, tcInfoExtras)
            | _ -> None

    member _.GetOrComputeTcInfo() =
        match tcInfoNode with
        | TcInfoNode(partialGraphNode, _) -> 
            partialGraphNode.GetOrComputeValue()

    member _.GetOrComputeTcInfoExtras() : NodeCode<TcInfoExtras> =
        match tcInfoNode with
        | TcInfoNode(_, fullGraphNode) ->
            node {
                let! _, tcInfoExtras = fullGraphNode.GetOrComputeValue()
                return tcInfoExtras
            }

    member _.GetOrComputeTcInfoWithExtras() =
        match tcInfoNode with
        | TcInfoNode(_, fullGraphNode) ->
            fullGraphNode.GetOrComputeValue()

    member private this.TypeCheck (partialCheck: bool) : NodeCode<TcInfoState> =
        match partialCheck, tcInfoStateOpt with
        | true, Some (PartialState _ as state)
        | true, Some (FullState _ as state) -> node.Return state
        | false, Some (FullState _ as state) -> node.Return state
        | _ ->

        node {
            match syntaxTreeOpt with
            | None -> 
                let! res = defaultTypeCheck ()
                return res
            | Some syntaxTree ->
                use _ = Activity.start "BoundModel.TypeCheck" [|Activity.Tags.fileName, syntaxTree.FileName|]
                let sigNameOpt =
                    if partialCheck then
                        this.BackingSignature
                    else
                        None
                match syntaxTree.Parse sigNameOpt with
                | input, _sourceRange, fileName, parseErrors ->

                    IncrementalBuilderEventTesting.MRU.Add(IncrementalBuilderEventTesting.IBETypechecked fileName)
                    let capturingDiagnosticsLogger = CapturingDiagnosticsLogger("TypeCheck")
                    let diagnosticsLogger = GetDiagnosticsLoggerFilteringByScopedPragmas(false, input.ScopedPragmas, tcConfig.diagnosticsOptions, capturingDiagnosticsLogger)
                    use _ = new CompilationGlobalsScope(diagnosticsLogger, BuildPhase.TypeCheck)

                    beforeFileChecked.Trigger fileName
                    let prevModuleNamesDict = prevTcInfo.moduleNamesDict
                    let prevTcState = prevTcInfo.tcState
                    let prevTcDiagnosticsRev = prevTcInfo.tcDiagnosticsRev
                    let prevTcDependencyFiles = prevTcInfo.tcDependencyFiles
                        
                    ApplyMetaCommandsFromInputToTcConfig (tcConfig, input, Path.GetDirectoryName fileName, tcImports.DependencyProvider) |> ignore
                    let sink = TcResultsSinkImpl(tcGlobals)
                    let hadParseErrors = not (Array.isEmpty parseErrors)
                    let input, moduleNamesDict = DeduplicateParsedInputModuleName prevModuleNamesDict input
                        
                    let! (tcEnvAtEndOfFile, topAttribs, implFile, ccuSigForFile), tcState =
                        CheckOneInput
                            ((fun () -> hadParseErrors || diagnosticsLogger.ErrorCount > 0),
                                tcConfig, tcImports,
                                tcGlobals,
                                None,
                                (if partialCheck then TcResultsSink.NoSink else TcResultsSink.WithSink sink),
                                prevTcState, input,
                                partialCheck)
                        |> NodeCode.FromCancellable

                    fileChecked.Trigger fileName
                    let newErrors = Array.append parseErrors (capturingDiagnosticsLogger.Diagnostics |> List.toArray)
                    let tcEnvAtEndOfFile = if keepAllBackgroundResolutions then tcEnvAtEndOfFile else tcState.TcEnvFromImpls

                    let tcInfo =
                        {
                            tcState = tcState
                            tcEnvAtEndOfFile = tcEnvAtEndOfFile
                            moduleNamesDict = moduleNamesDict
                            latestCcuSigForFile = Some ccuSigForFile
                            tcDiagnosticsRev = newErrors :: prevTcDiagnosticsRev
                            topAttribs = Some topAttribs
                            tcDependencyFiles = fileName :: prevTcDependencyFiles
                            sigNameOpt =
                                match input with
                                | ParsedInput.SigFile sigFile ->
                                    Some(sigFile.FileName, sigFile.QualifiedName)
                                | _ ->
                                    None
                        }
                        
                    if partialCheck then
                        return PartialState tcInfo
                    else
                        // Build symbol keys
                        let itemKeyStore, semanticClassification =
                            if enableBackgroundItemKeyStoreAndSemanticClassification then
                                use _ = Activity.start "IncrementalBuild.CreateItemKeyStoreAndSemanticClassification" [|Activity.Tags.fileName, fileName|]
                                let sResolutions = sink.GetResolutions()
                                let builder = ItemKeyStoreBuilder()
                                let preventDuplicates = HashSet({ new IEqualityComparer<struct(pos * pos)> with
                                                                    member _.Equals((s1, e1): struct(pos * pos), (s2, e2): struct(pos * pos)) = Position.posEq s1 s2 && Position.posEq e1 e2
                                                                    member _.GetHashCode o = o.GetHashCode() })
                                sResolutions.CapturedNameResolutions
                                |> Seq.iter (fun cnr ->
                                    let r = cnr.Range
                                    if preventDuplicates.Add struct(r.Start, r.End) then
                                        builder.Write(cnr.Range, cnr.Item))
                        
                                let semanticClassification = sResolutions.GetSemanticClassification(tcGlobals, tcImports.GetImportMap(), sink.GetFormatSpecifierLocations(), None)
                        
                                let sckBuilder = SemanticClassificationKeyStoreBuilder()
                                sckBuilder.WriteAll semanticClassification
                        
                                let res = builder.TryBuildAndReset(), sckBuilder.TryBuildAndReset()
                                res
                            else
                                None, None
                        
                        let tcInfoExtras =
                            {
                                // Only keep the typed interface files when doing a "full" build for fsc.exe, otherwise just throw them away
                                latestImplFile = if keepAssemblyContents then implFile else None
                                tcResolutions = (if keepAllBackgroundResolutions then sink.GetResolutions() else TcResolutions.Empty)
                                tcSymbolUses = (if keepAllBackgroundSymbolUses then sink.GetSymbolUses() else TcSymbolUses.Empty)
                                tcOpenDeclarations = sink.GetOpenDeclarations()
                                itemKeyStore = itemKeyStore
                                semanticClassificationKeyStore = semanticClassification
                            }
                        
                        return FullState(tcInfo, tcInfoExtras)
            }

    static member Create(tcConfig: TcConfig,
                         tcGlobals: TcGlobals,
                         tcImports: TcImports,
                         keepAssemblyContents, keepAllBackgroundResolutions,
                         keepAllBackgroundSymbolUses,
                         enableBackgroundItemKeyStoreAndSemanticClassification,
                         enablePartialTypeChecking,
                         beforeFileChecked: Event<string>,
                         fileChecked: Event<string>,
                         prevTcInfo: TcInfo,
                         syntaxTreeOpt: SyntaxTree option) =
        BoundModel(tcConfig, tcGlobals, tcImports,
                      keepAssemblyContents, keepAllBackgroundResolutions,
                      keepAllBackgroundSymbolUses,
                      enableBackgroundItemKeyStoreAndSemanticClassification,
                      enablePartialTypeChecking,
                      beforeFileChecked,
                      fileChecked,
                      prevTcInfo,
                      syntaxTreeOpt,
                      None)

/// Global service state
type FrameworkImportsCacheKey = FrameworkImportsCacheKey of resolvedpath: string list * assemblyName: string * targetFrameworkDirectories: string list * fsharpBinaries: string * langVersion: decimal

/// Represents a cache of 'framework' references that can be shared between multiple incremental builds
type FrameworkImportsCache(size) =

    let gate = obj()

    // Mutable collection protected via CompilationThreadToken
    let frameworkTcImportsCache = AgedLookup<AnyCallerThreadToken, FrameworkImportsCacheKey, GraphNode<TcGlobals * TcImports>>(size, areSimilar=(fun (x, y) -> x = y))

    /// Reduce the size of the cache in low-memory scenarios
    member _.Downsize() = frameworkTcImportsCache.Resize(AnyCallerThread, newKeepStrongly=0)

    /// Clear the cache
    member _.Clear() = frameworkTcImportsCache.Clear AnyCallerThread

    /// This function strips the "System" assemblies from the tcConfig and returns a age-cached TcImports for them.
    member _.GetNode(tcConfig: TcConfig, frameworkDLLs: AssemblyResolution list, nonFrameworkResolutions: AssemblyResolution list) =
        let frameworkDLLsKey =
            frameworkDLLs
            |> List.map (fun ar->ar.resolvedPath) // The cache key. Just the minimal data.
            |> List.sort  // Sort to promote cache hits.

        // Prepare the frameworkTcImportsCache
        //
        // The data elements in this key are very important. There should be nothing else in the TcConfig that logically affects
        // the import of a set of framework DLLs into F# CCUs. That is, the F# CCUs that result from a set of DLLs (including
        // FSharp.Core.dll and mscorlib.dll) must be logically invariant of all the other compiler configuration parameters.
        let key =
            FrameworkImportsCacheKey(frameworkDLLsKey,
                    tcConfig.primaryAssembly.Name,
                    tcConfig.GetTargetFrameworkDirectories(),
                    tcConfig.fsharpBinariesDir,
                    tcConfig.langVersion.SpecifiedVersion)

        let node =
            lock gate (fun () ->
                match frameworkTcImportsCache.TryGet (AnyCallerThread, key) with
                | Some lazyWork -> lazyWork
                | None ->
                    let lazyWork = GraphNode(node {
                        let tcConfigP = TcConfigProvider.Constant tcConfig
                        return! TcImports.BuildFrameworkTcImports (tcConfigP, frameworkDLLs, nonFrameworkResolutions)
                    })
                    frameworkTcImportsCache.Put(AnyCallerThread, key, lazyWork)
                    lazyWork
            )
        node

    /// This function strips the "System" assemblies from the tcConfig and returns a age-cached TcImports for them.
    member this.Get(tcConfig: TcConfig) =
      node {
        // Split into installed and not installed.
        let frameworkDLLs, nonFrameworkResolutions, unresolved = TcAssemblyResolutions.SplitNonFoundationalResolutions(tcConfig)
        let node = this.GetNode(tcConfig, frameworkDLLs, nonFrameworkResolutions)
        let! tcGlobals, frameworkTcImports = node.GetOrComputeValue()
        return tcGlobals, frameworkTcImports, nonFrameworkResolutions, unresolved
      }

/// Represents the interim state of checking an assembly
[<Sealed>]
type PartialCheckResults (boundModel: BoundModel, timeStamp: DateTime, projectTimeStamp: DateTime) =

    member _.TcImports = boundModel.TcImports

    member _.TcGlobals = boundModel.TcGlobals

    member _.TcConfig = boundModel.TcConfig

    member _.TimeStamp = timeStamp

    member _.ProjectTimeStamp = projectTimeStamp

    member _.TryPeekTcInfo() = boundModel.TryPeekTcInfo()

    member _.TryPeekTcInfoWithExtras() = boundModel.TryPeekTcInfoWithExtras()

    member _.GetOrComputeTcInfo() = boundModel.GetOrComputeTcInfo()

    member _.GetOrComputeTcInfoWithExtras() = boundModel.GetOrComputeTcInfoWithExtras()

    member _.GetOrComputeItemKeyStoreIfEnabled() =
        node {
            let! info = boundModel.GetOrComputeTcInfoExtras()
            return info.itemKeyStore
        }

    member _.GetOrComputeSemanticClassificationIfEnabled() =
        node {
            let! info = boundModel.GetOrComputeTcInfoExtras()
            return info.semanticClassificationKeyStore
        }

[<AutoOpen>]
module Utilities =
    let TryFindFSharpStringAttribute tcGlobals attribSpec attribs =
        match TryFindFSharpAttribute tcGlobals attribSpec attribs with
        | Some (Attrib(_, _, [ AttribStringArg s ], _, _, _, _))  -> Some s
        | _ -> None

/// The implementation of the information needed by TcImports in CompileOps.fs for an F# assembly reference.
///
/// Constructs the build data (IRawFSharpAssemblyData) representing the assembly when used
/// as a cross-assembly reference.  Note the assembly has not been generated on disk, so this is
/// a virtualized view of the assembly contents as computed by background checking.
type RawFSharpAssemblyDataBackedByLanguageService (tcConfig, tcGlobals, generatedCcu: CcuThunk, outfile, topAttrs, assemblyName, ilAssemRef) =

    let exportRemapping = MakeExportRemapping generatedCcu generatedCcu.Contents

    let sigData =
        let _sigDataAttributes, sigDataResources = EncodeSignatureData(tcConfig, tcGlobals, exportRemapping, generatedCcu, outfile, true)
        [ for r in sigDataResources  do
            GetResourceNameAndSignatureDataFunc r
        ]

    let autoOpenAttrs = topAttrs.assemblyAttrs |> List.choose (List.singleton >> TryFindFSharpStringAttribute tcGlobals tcGlobals.attrib_AutoOpenAttribute)

    let ivtAttrs = topAttrs.assemblyAttrs |> List.choose (List.singleton >> TryFindFSharpStringAttribute tcGlobals tcGlobals.attrib_InternalsVisibleToAttribute)

    interface IRawFSharpAssemblyData with
        member _.GetAutoOpenAttributes() = autoOpenAttrs
        member _.GetInternalsVisibleToAttributes() =  ivtAttrs
        member _.TryGetILModuleDef() = None
        member _.GetRawFSharpSignatureData(_m, _ilShortAssemName, _filename) = sigData
        member _.GetRawFSharpOptimizationData(_m, _ilShortAssemName, _filename) = [ ]
        member _.GetRawTypeForwarders() = mkILExportedTypes []  // TODO: cross-project references with type forwarders
        member _.ShortAssemblyName = assemblyName
        member _.ILScopeRef = ILScopeRef.Assembly ilAssemRef
        member _.ILAssemblyRefs = [] // These are not significant for service scenarios
        member _.HasAnyFSharpSignatureDataAttribute =  true
        member _.HasMatchingFSharpSignatureDataAttribute = true

[<AutoOpen>]
module IncrementalBuilderHelpers =

    /// Get the timestamp of the given file name.
    let StampFileNameTask (cache: TimeStampCache) (_m: range, source: FSharpSource, _isLastCompiland) =
        cache.GetFileTimeStamp source.FilePath

    /// Timestamps of referenced assemblies are taken from the file's timestamp.
    let StampReferencedAssemblyTask (cache: TimeStampCache) (_ref, timeStamper) =
        timeStamper cache

    // Link all the assemblies together and produce the input typecheck accumulator
    let CombineImportedAssembliesTask (
        assemblyName, 
        tcConfig: TcConfig, 
        tcConfigP, 
        tcGlobals, 
        frameworkTcImports, 
        nonFrameworkResolutions, 
        unresolvedReferences, 
        dependencyProvider, 
        loadClosureOpt: LoadClosure option, 
        basicDependencies,
        keepAssemblyContents,
        keepAllBackgroundResolutions,
        keepAllBackgroundSymbolUses,
        enableBackgroundItemKeyStoreAndSemanticClassification,
        defaultPartialTypeChecking,
        beforeFileChecked,
        fileChecked,
        importsInvalidatedByTypeProvider: Event<unit>) : NodeCode<BoundModel> =

      node {
        let diagnosticsLogger = CompilationDiagnosticLogger("CombineImportedAssembliesTask", tcConfig.diagnosticsOptions)
        use _ = new CompilationGlobalsScope(diagnosticsLogger, BuildPhase.Parameter)

        let! tcImports =
          node {
            try
                let! tcImports = TcImports.BuildNonFrameworkTcImports(tcConfigP, frameworkTcImports, nonFrameworkResolutions, unresolvedReferences, dependencyProvider)
#if !NO_TYPEPROVIDERS
                tcImports.GetCcusExcludingBase() |> Seq.iter (fun ccu ->
                    // When a CCU reports an invalidation, merge them together and just report a
                    // general "imports invalidated". This triggers a rebuild.
                    //
                    // We are explicit about what the handler closure captures to help reason about the
                    // lifetime of captured objects, especially in case the type provider instance gets leaked
                    // or keeps itself alive mistakenly, e.g. via some global state in the type provider instance.
                    //
                    // The handler only captures
                    //    1. a weak reference to the importsInvalidated event.
                    //
                    // The IncrementalBuilder holds the strong reference the importsInvalidated event.
                    //
                    // In the invalidation handler we use a weak reference to allow the IncrementalBuilder to
                    // be collected if, for some reason, a TP instance is not disposed or not GC'd.
                    let capturedImportsInvalidated = WeakReference<_>(importsInvalidatedByTypeProvider)
                    ccu.Deref.InvalidateEvent.Add(fun _ ->
                        match capturedImportsInvalidated.TryGetTarget() with
                        | true, tg -> tg.Trigger()
                        | _ -> ()))
#endif
                return tcImports
            with exn ->
                Debug.Assert(false, sprintf "Could not BuildAllReferencedDllTcImports %A" exn)
                diagnosticsLogger.Warning exn
                return frameworkTcImports
          }

        let tcInitial, openDecls0 = GetInitialTcEnv (assemblyName, rangeStartup, tcConfig, tcImports, tcGlobals)
        let tcState = GetInitialTcState (rangeStartup, assemblyName, tcConfig, tcGlobals, tcImports, tcInitial, openDecls0)
        let loadClosureErrors =
           [ match loadClosureOpt with
             | None -> ()
             | Some loadClosure ->
                for inp in loadClosure.Inputs do
                    yield! inp.MetaCommandDiagnostics ]

        let initialErrors = Array.append (Array.ofList loadClosureErrors) (diagnosticsLogger.GetDiagnostics())
        let tcInfo =
            {
              tcState=tcState
              tcEnvAtEndOfFile=tcInitial
              topAttribs=None
              latestCcuSigForFile=None
              tcDiagnosticsRev = [ initialErrors ]
              moduleNamesDict = Map.empty
              tcDependencyFiles = basicDependencies
              sigNameOpt = None
            }
        return
            BoundModel.Create(
                tcConfig,
                tcGlobals,
                tcImports,
                keepAssemblyContents,
                keepAllBackgroundResolutions,
                keepAllBackgroundSymbolUses,
                enableBackgroundItemKeyStoreAndSemanticClassification,
                defaultPartialTypeChecking,
                beforeFileChecked,
                fileChecked,
                tcInfo,
                None) }

    /// Type check all files eagerly.
    let TypeCheckTask partialCheck (prevBoundModel: BoundModel) syntaxTree: NodeCode<BoundModel> =
        node {
            let! tcInfo = prevBoundModel.GetOrComputeTcInfo()
            let boundModel = prevBoundModel.Next(syntaxTree, tcInfo)

            // Eagerly type check
            // We need to do this to keep the expected behavior of events (namely fileChecked) when checking a file/project.
            if partialCheck then
                let! _ = boundModel.GetOrComputeTcInfo()
                ()
            else
                let! _ = boundModel.GetOrComputeTcInfoWithExtras()
                ()

            return boundModel
        }

    /// Finish up the typechecking to produce outputs for the rest of the compilation process
    let FinalizeTypeCheckTask (tcConfig: TcConfig) tcGlobals enablePartialTypeChecking assemblyName outfile (boundModels: ImmutableArray<BoundModel>) =
      node {
        let diagnosticsLogger = CompilationDiagnosticLogger("FinalizeTypeCheckTask", tcConfig.diagnosticsOptions)
        use _ = new CompilationGlobalsScope(diagnosticsLogger, BuildPhase.TypeCheck)

        let! results =
            boundModels 
            |> ImmutableArray.map (fun boundModel -> node { 
                if enablePartialTypeChecking then
                    let! tcInfo = boundModel.GetOrComputeTcInfo()
                    return tcInfo, None
                else
                    let! tcInfo, tcInfoExtras = boundModel.GetOrComputeTcInfoWithExtras()
                    return tcInfo, tcInfoExtras.latestImplFile
            })
            |> ImmutableArray.map (fun work ->
                node {
                    let! tcInfo, latestImplFile = work
                    return (tcInfo.tcEnvAtEndOfFile, defaultArg tcInfo.topAttribs EmptyTopAttrs, latestImplFile, tcInfo.latestCcuSigForFile)
                }
            )
            |> NodeCode.Sequential

        let results = results |> List.ofSeq

        // Get the state at the end of the type-checking of the last file
        let finalBoundModel = boundModels[boundModels.Length-1]

        let! finalInfo = finalBoundModel.GetOrComputeTcInfo()

        // Finish the checking
        let (_tcEnvAtEndOfLastFile, topAttrs, mimpls, _), tcState =
            CheckMultipleInputsFinish (results, finalInfo.tcState)

        let ilAssemRef, tcAssemblyDataOpt, tcAssemblyExprOpt =
            try
                let tcState, tcAssemblyExpr, ccuContents = CheckClosedInputSetFinish (mimpls, tcState)

                let generatedCcu = tcState.Ccu.CloneWithFinalizedContents(ccuContents)

                // Compute the identity of the generated assembly based on attributes, options etc.
                // Some of this is duplicated from fsc.fs
                let ilAssemRef =
                    let publicKey =
                        try
                            let signingInfo = ValidateKeySigningAttributes (tcConfig, tcGlobals, topAttrs)
                            match GetStrongNameSigner signingInfo with
                            | None -> None
                            | Some s -> Some (PublicKey.KeyAsToken(s.PublicKey))
                        with exn ->
                            errorRecoveryNoRange exn
                            None
                    let locale = TryFindFSharpStringAttribute tcGlobals (tcGlobals.FindSysAttrib "System.Reflection.AssemblyCultureAttribute") topAttrs.assemblyAttrs
                    let assemVerFromAttrib =
                        TryFindFSharpStringAttribute tcGlobals (tcGlobals.FindSysAttrib "System.Reflection.AssemblyVersionAttribute") topAttrs.assemblyAttrs
                        |> Option.bind  (fun v -> try Some (parseILVersion v) with _ -> None)
                    let ver =
                        match assemVerFromAttrib with
                        | None -> tcConfig.version.GetVersionInfo(tcConfig.implicitIncludeDir)
                        | Some v -> v
                    ILAssemblyRef.Create(assemblyName, None, publicKey, false, Some ver, locale)

                let tcAssemblyDataOpt =
                    try
                        // Assemblies containing type provider components can not successfully be used via cross-assembly references.
                        // We return 'None' for the assembly portion of the cross-assembly reference
                        let hasTypeProviderAssemblyAttrib =
                            topAttrs.assemblyAttrs |> List.exists (fun (Attrib(tcref, _, _, _, _, _, _)) ->
                                let nm = tcref.CompiledRepresentationForNamedType.BasicQualifiedName
                                nm = typeof<Microsoft.FSharp.Core.CompilerServices.TypeProviderAssemblyAttribute>.FullName)

                        if tcState.CreatesGeneratedProvidedTypes || hasTypeProviderAssemblyAttrib then
                            ProjectAssemblyDataResult.Unavailable true
                        else
                            ProjectAssemblyDataResult.Available (RawFSharpAssemblyDataBackedByLanguageService (tcConfig, tcGlobals, generatedCcu, outfile, topAttrs, assemblyName, ilAssemRef) :> IRawFSharpAssemblyData)
                    with exn ->
                        errorRecoveryNoRange exn
                        ProjectAssemblyDataResult.Unavailable true
                ilAssemRef, tcAssemblyDataOpt, Some tcAssemblyExpr
            with exn ->
                errorRecoveryNoRange exn
                mkSimpleAssemblyRef assemblyName, ProjectAssemblyDataResult.Unavailable true, None

        let diagnostics = diagnosticsLogger.GetDiagnostics() :: finalInfo.tcDiagnosticsRev
        let! finalBoundModelWithErrors = finalBoundModel.Finish(diagnostics, Some topAttrs)
        return ilAssemRef, tcAssemblyDataOpt, tcAssemblyExprOpt, finalBoundModelWithErrors
    }

    let GetSyntaxTree tcConfig fileParsed lexResourceManager (sourceRange: range, source, isLastCompiland) =
        SyntaxTree(tcConfig, fileParsed, lexResourceManager, sourceRange, source, isLastCompiland)

[<NoComparison;NoEquality>]
type IncrementalBuilderInitialState =
    {
        initialBoundModel: BoundModel
        tcGlobals: TcGlobals
        referencedAssemblies: ImmutableArray<Choice<string, IProjectReference> * (TimeStampCache -> DateTime)>
        tcConfig: TcConfig
        outfile: string
        assemblyName: string
        lexResourceManager: Lexhelp.LexResourceManager
        fileNames: ImmutableArray<range * FSharpSource * (bool * bool)>
        enablePartialTypeChecking: bool
        beforeFileChecked: Event<string>
        fileChecked: Event<string>
        fileParsed: Event<string>
        projectChecked: Event<unit>
#if !NO_TYPEPROVIDERS
        importsInvalidatedByTypeProvider: Event<unit>
#endif
        allDependencies: string []
        defaultTimeStamp: DateTime
        mutable isImportsInvalidated: bool
    }

    static member Create(
                            initialBoundModel: BoundModel,
                            tcGlobals,
                            nonFrameworkAssemblyInputs,
                            tcConfig: TcConfig,
                            outfile,
                            assemblyName,
                            lexResourceManager,
                            sourceFiles,
                            enablePartialTypeChecking,
                            beforeFileChecked: Event<string>,
                            fileChecked: Event<string>,
#if !NO_TYPEPROVIDERS
                            importsInvalidatedByTypeProvider: Event<unit>,
#endif
                            allDependencies,
                            defaultTimeStamp: DateTime) =

        let initialState =
            {
                initialBoundModel = initialBoundModel
                tcGlobals = tcGlobals
                referencedAssemblies = nonFrameworkAssemblyInputs |> ImmutableArray.ofSeq
                tcConfig = tcConfig
                outfile = outfile
                assemblyName = assemblyName
                lexResourceManager = lexResourceManager
                fileNames = sourceFiles |> ImmutableArray.ofSeq
                enablePartialTypeChecking = enablePartialTypeChecking
                beforeFileChecked = beforeFileChecked
                fileChecked = fileChecked
                fileParsed = Event<string>()
                projectChecked = Event<unit>()
#if !NO_TYPEPROVIDERS
                importsInvalidatedByTypeProvider = importsInvalidatedByTypeProvider
#endif
                allDependencies = allDependencies
                defaultTimeStamp = defaultTimeStamp
                isImportsInvalidated = false
            }
#if !NO_TYPEPROVIDERS
        importsInvalidatedByTypeProvider.Publish.Add(fun () -> initialState.isImportsInvalidated <- true)
#endif
        initialState

[<NoComparison;NoEquality>]
type IncrementalBuilderState =
    {
        // stampedFileNames represent the real stamps of the files.
        // logicalStampedFileNames represent the stamps of the files that are used to calculate the project's logical timestamp.
        stampedFileNames: ImmutableArray<DateTime>
        logicalStampedFileNames: ImmutableArray<DateTime>
        stampedReferencedAssemblies: ImmutableArray<DateTime>
        initialBoundModel: GraphNode<BoundModel>
        boundModels: ImmutableArray<GraphNode<BoundModel>>
        finalizedBoundModel: GraphNode<(ILAssemblyRef * ProjectAssemblyDataResult * CheckedImplFile list option * BoundModel) * DateTime>
    }

[<AutoOpen>]
module IncrementalBuilderStateHelpers =

    let createBoundModelGraphNode (initialState: IncrementalBuilderInitialState) initialBoundModel (boundModels: ImmutableArray<GraphNode<BoundModel>>.Builder) i =
        let fileInfo = initialState.fileNames[i]
        let prevBoundModelGraphNode =
            match i with
            | 0 (* first file *) -> initialBoundModel
            | _ -> boundModels[i - 1]
        let syntaxTree = GetSyntaxTree initialState.tcConfig initialState.fileParsed initialState.lexResourceManager fileInfo
        GraphNode(node {
            let! prevBoundModel = prevBoundModelGraphNode.GetOrComputeValue()
            return! TypeCheckTask initialState.enablePartialTypeChecking prevBoundModel syntaxTree
        })

    let rec createFinalizeBoundModelGraphNode (initialState: IncrementalBuilderInitialState) (boundModels: ImmutableArray<GraphNode<BoundModel>>.Builder) =
        GraphNode(node {
            use _ = Activity.start "GetCheckResultsAndImplementationsForProject" [|Activity.Tags.project, initialState.outfile|]
            // Compute last bound model then get all the evaluated models.
            let! _ = boundModels[boundModels.Count - 1].GetOrComputeValue()
            let boundModels =
                boundModels.ToImmutable()
                |> ImmutableArray.map (fun x -> x.TryPeekValue().Value)

            let! result = 
                FinalizeTypeCheckTask 
                    initialState.tcConfig 
                    initialState.tcGlobals 
                    initialState.enablePartialTypeChecking 
                    initialState.assemblyName 
                    initialState.outfile 
                    boundModels
            let result = (result, DateTime.UtcNow)
            return result
        })

    and computeStampedFileName (initialState: IncrementalBuilderInitialState) (state: IncrementalBuilderState) (cache: TimeStampCache) slot fileInfo =
        let currentStamp = state.stampedFileNames[slot]
        let stamp = StampFileNameTask cache fileInfo

        if currentStamp <> stamp then
            match state.boundModels[slot].TryPeekValue() with
            // This prevents an implementation file that has a backing signature file from invalidating the rest of the build.
            | ValueSome(boundModel) when initialState.enablePartialTypeChecking && boundModel.BackingSignature.IsSome ->
                let newBoundModel = boundModel.ClearTcInfoExtras()
                { state with
                    boundModels = state.boundModels.RemoveAt(slot).Insert(slot, GraphNode(node.Return newBoundModel))
                    stampedFileNames = state.stampedFileNames.SetItem(slot, StampFileNameTask cache fileInfo)
                }
            | _ ->

                let stampedFileNames = state.stampedFileNames.ToBuilder()
                let logicalStampedFileNames = state.logicalStampedFileNames.ToBuilder()
                let boundModels = state.boundModels.ToBuilder()

                // Invalidate the file and all files below it.
                for j = 0 to stampedFileNames.Count - slot - 1 do
                    let stamp = StampFileNameTask cache initialState.fileNames[slot + j]
                    stampedFileNames[slot + j] <- stamp
                    logicalStampedFileNames[slot + j] <- stamp
                    boundModels[slot + j] <- createBoundModelGraphNode initialState state.initialBoundModel boundModels (slot + j)

                { state with
                    // Something changed, the finalized view of the project must be invalidated.
                    finalizedBoundModel = createFinalizeBoundModelGraphNode initialState boundModels

                    stampedFileNames = stampedFileNames.ToImmutable()
                    logicalStampedFileNames = logicalStampedFileNames.ToImmutable()
                    boundModels = boundModels.ToImmutable()
                }
        else
            state

    and computeStampedFileNames (initialState: IncrementalBuilderInitialState) state (cache: TimeStampCache) =
        let mutable i = 0
        (state, initialState.fileNames)
        ||> ImmutableArray.fold (fun state fileInfo ->
            let newState = computeStampedFileName initialState state cache i fileInfo
            i <- i + 1
            newState
        )

    and computeStampedReferencedAssemblies (initialState: IncrementalBuilderInitialState) state canTriggerInvalidation (cache: TimeStampCache) =
        let stampedReferencedAssemblies = state.stampedReferencedAssemblies.ToBuilder()

        let mutable referencesUpdated = false
        initialState.referencedAssemblies
        |> ImmutableArray.iteri (fun i asmInfo ->

            let currentStamp = state.stampedReferencedAssemblies[i]
            let stamp = StampReferencedAssemblyTask cache asmInfo

            if currentStamp <> stamp then
                referencesUpdated <- true
                stampedReferencedAssemblies[i] <- stamp
        )

        if referencesUpdated then
            // Build is invalidated. The build must be rebuilt with the newly updated references.
            if not initialState.isImportsInvalidated && canTriggerInvalidation then
                initialState.isImportsInvalidated <- true
            { state with
                stampedReferencedAssemblies = stampedReferencedAssemblies.ToImmutable()
            }
        else
            state

type IncrementalBuilderState with

    (*
        The data below represents a dependency graph.

        ReferencedAssembliesStamps => FileStamps => BoundModels => FinalizedBoundModel
    *)
    static member Create(initialState: IncrementalBuilderInitialState) =
        let defaultTimeStamp = initialState.defaultTimeStamp
        let initialBoundModel = initialState.initialBoundModel
        let fileNames = initialState.fileNames
        let referencedAssemblies = initialState.referencedAssemblies

        let cache = TimeStampCache(defaultTimeStamp)
        let initialBoundModel = GraphNode(node.Return initialBoundModel)
        let boundModels = ImmutableArrayBuilder.create fileNames.Length

        for slot = 0 to fileNames.Length - 1 do
            boundModels.Add(createBoundModelGraphNode initialState initialBoundModel boundModels slot)

        let state =
            {
                stampedFileNames = ImmutableArray.init fileNames.Length (fun _ -> DateTime.MinValue)
                logicalStampedFileNames = ImmutableArray.init fileNames.Length (fun _ -> DateTime.MinValue)
                stampedReferencedAssemblies = ImmutableArray.init referencedAssemblies.Length (fun _ -> DateTime.MinValue)
                initialBoundModel = initialBoundModel
                boundModels = boundModels.ToImmutable()
                finalizedBoundModel = createFinalizeBoundModelGraphNode initialState boundModels
            }
        let state = computeStampedReferencedAssemblies initialState state false cache
        let state = computeStampedFileNames initialState state cache
        state

/// Manages an incremental build graph for the build of a single F# project
type IncrementalBuilder(initialState: IncrementalBuilderInitialState, state: IncrementalBuilderState) =

    let initialBoundModel = initialState.initialBoundModel
    let tcConfig = initialState.tcConfig
    let fileNames = initialState.fileNames
    let beforeFileChecked = initialState.beforeFileChecked
    let fileChecked = initialState.fileChecked
#if !NO_TYPEPROVIDERS
    let importsInvalidatedByTypeProvider = initialState.importsInvalidatedByTypeProvider
#endif
    let allDependencies = initialState.allDependencies
    let defaultTimeStamp = initialState.defaultTimeStamp
    let fileParsed = initialState.fileParsed
    let projectChecked = initialState.projectChecked

    let tryGetSlot (state: IncrementalBuilderState) slot =
        match state.boundModels[slot].TryPeekValue() with
        | ValueSome boundModel ->
            (boundModel, state.stampedFileNames[slot])
            |> Some
        | _ ->
            None

    let tryGetBeforeSlot (state: IncrementalBuilderState) slot =
        match slot with
        | 0 (* first file *) ->
            (initialBoundModel, defaultTimeStamp)
            |> Some
        | _ ->
            tryGetSlot state (slot - 1)

    let evalUpToTargetSlot (state: IncrementalBuilderState) targetSlot =
        node {
            if targetSlot < 0 then
                return Some(initialBoundModel, defaultTimeStamp)
            else
                let! boundModel = state.boundModels[targetSlot].GetOrComputeValue()
                return Some(boundModel, state.stampedFileNames[targetSlot])
        }

    let MaxTimeStampInDependencies stamps fileSlot =
        if Seq.isEmpty stamps then
            defaultTimeStamp
        else
            let stamps =
                match fileSlot with
                | -1 -> stamps
                | fileSlot -> stamps |> Seq.take fileSlot

            stamps |> Seq.max

    let computeProjectTimeStamp (state: IncrementalBuilderState) fileSlot =
        if fileSlot = 0 then
            MaxTimeStampInDependencies state.stampedReferencedAssemblies -1
        else
            let t1 = MaxTimeStampInDependencies state.stampedReferencedAssemblies -1
            let t2 = MaxTimeStampInDependencies state.logicalStampedFileNames fileSlot
            max t1 t2

    let gate = obj()
    let mutable currentState = state 

    let setCurrentState state cache (ct: CancellationToken) =
        lock gate (fun () ->
            ct.ThrowIfCancellationRequested()
            currentState <- computeStampedFileNames initialState state cache
        )

    let checkFileTimeStamps (cache: TimeStampCache) =
        node {
            let! ct = NodeCode.CancellationToken
            setCurrentState currentState cache ct
        }

    do IncrementalBuilderEventTesting.MRU.Add(IncrementalBuilderEventTesting.IBECreated)

    member _.TcConfig = tcConfig

    member _.FileParsed = fileParsed.Publish

    member _.BeforeFileChecked = beforeFileChecked.Publish

    member _.FileChecked = fileChecked.Publish

    member _.ProjectChecked = projectChecked.Publish

#if !NO_TYPEPROVIDERS
    member _.ImportsInvalidatedByTypeProvider = importsInvalidatedByTypeProvider.Publish
#endif

    member _.IsReferencesInvalidated = 
        // fast path
        if initialState.isImportsInvalidated then true
        else 
            computeStampedReferencedAssemblies initialState currentState true (TimeStampCache(defaultTimeStamp)) |> ignore
            initialState.isImportsInvalidated

    member _.AllDependenciesDeprecated = allDependencies

    member _.PopulatePartialCheckingResults () =
      node {
        let cache = TimeStampCache defaultTimeStamp // One per step
        do! checkFileTimeStamps cache
        let! _ = currentState.finalizedBoundModel.GetOrComputeValue()
        projectChecked.Trigger()
      }

    member builder.GetCheckResultsBeforeFileInProjectEvenIfStale fileName: PartialCheckResults option  =
        let slotOfFile = builder.GetSlotOfFileName fileName
        let result = tryGetBeforeSlot currentState slotOfFile

        match result with
        | Some (boundModel, timestamp) ->
            let projectTimeStamp = builder.GetLogicalTimeStampForFileInProject(fileName)
            Some (PartialCheckResults (boundModel, timestamp, projectTimeStamp))
        | _ -> None

    member builder.GetCheckResultsForFileInProjectEvenIfStale fileName: PartialCheckResults option  =
        let slotOfFile = builder.GetSlotOfFileName fileName
        let result = tryGetSlot currentState slotOfFile

        match result with
        | Some (boundModel, timestamp) ->
            let projectTimeStamp = builder.GetLogicalTimeStampForFileInProject(fileName)
            Some (PartialCheckResults (boundModel, timestamp, projectTimeStamp))
        | _ -> None

    member builder.TryGetCheckResultsBeforeFileInProject fileName =
        let cache = TimeStampCache defaultTimeStamp
        let tmpState = computeStampedFileNames initialState currentState cache

        let slotOfFile = builder.GetSlotOfFileName fileName
        match tryGetBeforeSlot tmpState slotOfFile with
        | Some(boundModel, timestamp) ->
            let projectTimeStamp = builder.GetLogicalTimeStampForFileInProject(fileName)
            Some (PartialCheckResults (boundModel, timestamp, projectTimeStamp))
        | _ -> None

    member builder.AreCheckResultsBeforeFileInProjectReady fileName =
        (builder.TryGetCheckResultsBeforeFileInProject fileName).IsSome

    member builder.GetCheckResultsBeforeSlotInProject slotOfFile =
      node {
        let cache = TimeStampCache defaultTimeStamp
        do! checkFileTimeStamps cache
        let! result = evalUpToTargetSlot currentState (slotOfFile - 1)
        match result with
        | Some (boundModel, timestamp) ->
            let projectTimeStamp = builder.GetLogicalTimeStampForFileInProject(slotOfFile)
            return PartialCheckResults(boundModel, timestamp, projectTimeStamp)
        | None -> return! failwith "Expected results to be ready. (GetCheckResultsBeforeSlotInProject)."
      }

    member builder.GetFullCheckResultsBeforeSlotInProject slotOfFile =
      node {
        let cache = TimeStampCache defaultTimeStamp
        do! checkFileTimeStamps cache
        let! result = evalUpToTargetSlot currentState (slotOfFile - 1)
        match result with
        | Some (boundModel, timestamp) -> 
            let! _ = boundModel.GetOrComputeTcInfoExtras()
            let projectTimeStamp = builder.GetLogicalTimeStampForFileInProject(slotOfFile)
            return PartialCheckResults(boundModel, timestamp, projectTimeStamp)
        | None -> return! failwith "Expected results to be ready. (GetFullCheckResultsBeforeSlotInProject)."
      }

    member builder.GetCheckResultsBeforeFileInProject fileName =
        let slotOfFile = builder.GetSlotOfFileName fileName
        builder.GetCheckResultsBeforeSlotInProject slotOfFile

    member builder.GetCheckResultsAfterFileInProject fileName =
        let slotOfFile = builder.GetSlotOfFileName fileName + 1
        builder.GetCheckResultsBeforeSlotInProject slotOfFile

    member builder.GetFullCheckResultsBeforeFileInProject fileName =
        let slotOfFile = builder.GetSlotOfFileName fileName
        builder.GetFullCheckResultsBeforeSlotInProject slotOfFile

    member builder.GetFullCheckResultsAfterFileInProject fileName =
        node {
            let slotOfFile = builder.GetSlotOfFileName fileName + 1
            let! result = builder.GetFullCheckResultsBeforeSlotInProject(slotOfFile)
            return result
        }

    member builder.GetCheckResultsAfterLastFileInProject () =
        builder.GetCheckResultsBeforeSlotInProject(builder.GetSlotsCount())

    member builder.GetCheckResultsAndImplementationsForProject() =
      node {
        let cache = TimeStampCache(defaultTimeStamp)
        do! checkFileTimeStamps cache
        let! result = currentState.finalizedBoundModel.GetOrComputeValue()
        match result with
        | (ilAssemRef, tcAssemblyDataOpt, tcAssemblyExprOpt, boundModel), timestamp ->
            let cache = TimeStampCache defaultTimeStamp
            let projectTimeStamp = builder.GetLogicalTimeStampForProject(cache)
            return PartialCheckResults (boundModel, timestamp, projectTimeStamp), ilAssemRef, tcAssemblyDataOpt, tcAssemblyExprOpt
      }

    member builder.GetFullCheckResultsAndImplementationsForProject() =
        node {
            let! result = builder.GetCheckResultsAndImplementationsForProject()
            let results, _, _, _ = result
            let! _ = results.GetOrComputeTcInfoWithExtras() // Make sure we forcefully evaluate the info
            return result
        }

    member builder.GetLogicalTimeStampForFileInProject(filename: string) =
        let slot = builder.GetSlotOfFileName(filename)
        builder.GetLogicalTimeStampForFileInProject(slot)

    member builder.GetLogicalTimeStampForFileInProject(slotOfFile: int) =
        let cache = TimeStampCache defaultTimeStamp
        let tmpState = computeStampedFileNames initialState currentState cache
        computeProjectTimeStamp tmpState slotOfFile

    member _.GetLogicalTimeStampForProject(cache) =
        let tmpState = computeStampedFileNames initialState currentState cache
        computeProjectTimeStamp tmpState -1

    member _.TryGetSlotOfFileName(fileName: string) =
        // Get the slot of the given file and force it to build.
        let CompareFileNames (_, f2: FSharpSource, _) =
            let result =
                   String.Compare(fileName, f2.FilePath, StringComparison.CurrentCultureIgnoreCase)=0
                || String.Compare(FileSystem.GetFullPathShim fileName, FileSystem.GetFullPathShim f2.FilePath, StringComparison.CurrentCultureIgnoreCase)=0
            result
        match fileNames |> ImmutableArray.tryFindIndex CompareFileNames with
        | Some slot -> Some slot
        | None -> None

    member builder.GetSlotOfFileName(fileName: string) =
        match builder.TryGetSlotOfFileName(fileName) with
        | Some slot -> slot
        | None -> failwith (sprintf "The file '%s' was not part of the project. Did you call InvalidateConfiguration when the list of files in the project changed?" fileName)

    member _.GetSlotsCount () = fileNames.Length

    member builder.ContainsFile(fileName: string) =
        (builder.TryGetSlotOfFileName fileName).IsSome

    member builder.GetParseResultsForFile fileName =
        let slotOfFile = builder.GetSlotOfFileName fileName
        let fileInfo = fileNames[slotOfFile]
        // re-parse on demand instead of retaining
        let syntaxTree = GetSyntaxTree initialState.tcConfig initialState.fileParsed initialState.lexResourceManager fileInfo
        syntaxTree.Parse None

    member _.SourceFiles  = fileNames |> Seq.map (fun (_, f, _) -> f.FilePath) |> List.ofSeq

    /// CreateIncrementalBuilder (for background type checking). Note that fsc.fs also
    /// creates an incremental builder used by the command line compiler.
    static member TryCreateIncrementalBuilderForProjectOptions
        (
            legacyReferenceResolver,
            defaultFSharpBinariesDir,
            frameworkTcImportsCache: FrameworkImportsCache,
            loadClosureOpt: LoadClosure option,
            sourceFiles: string list,
            commandLineArgs: string list,
            projectReferences,
            projectDirectory,
            useScriptResolutionRules,
            keepAssemblyContents,
            keepAllBackgroundResolutions,
            tryGetMetadataSnapshot,
            suggestNamesForErrors,
            keepAllBackgroundSymbolUses,
            enableBackgroundItemKeyStoreAndSemanticClassification,
            enablePartialTypeChecking: bool,
            dependencyProvider,
            parallelReferenceResolution,
            captureIdentifiersWhenParsing
        ) =

      let useSimpleResolutionSwitch = "--simpleresolution"

      node {

        // Trap and report diagnostics from creation.
        let delayedLogger = CapturingDiagnosticsLogger("IncrementalBuilderCreation")
        use _ = new CompilationGlobalsScope(delayedLogger, BuildPhase.Parameter)

        let! builderOpt =
         node {
          try

            // Create the builder.
            // Share intern'd strings across all lexing/parsing
            let resourceManager = Lexhelp.LexResourceManager()

            /// Create a type-check configuration
            let tcConfigB, sourceFiles =

                let getSwitchValue switchString =
                    match commandLineArgs |> List.tryFindIndex(fun s -> s.StartsWithOrdinal switchString) with
                    | Some idx -> Some(commandLineArgs[idx].Substring(switchString.Length))
                    | _ -> None

                let sdkDirOverride =
                    match loadClosureOpt with
                    | None -> None
                    | Some loadClosure -> loadClosure.SdkDirOverride

                // see also fsc.fs: runFromCommandLineToImportingAssemblies(), as there are many similarities to where the PS creates a tcConfigB
                let tcConfigB =
                    TcConfigBuilder.CreateNew(legacyReferenceResolver,
                         defaultFSharpBinariesDir,
                         implicitIncludeDir=projectDirectory,
                         reduceMemoryUsage=ReduceMemoryFlag.Yes,
                         isInteractive=useScriptResolutionRules,
                         isInvalidationSupported=true,
                         defaultCopyFSharpCore=CopyFSharpCoreFlag.No,
                         tryGetMetadataSnapshot=tryGetMetadataSnapshot,
                         sdkDirOverride=sdkDirOverride,
                         rangeForErrors=range0)

                tcConfigB.primaryAssembly <-
                    match loadClosureOpt with
                    | None -> PrimaryAssembly.Mscorlib
                    | Some loadClosure ->
                        if loadClosure.UseDesktopFramework then
                            PrimaryAssembly.Mscorlib
                        else
                            PrimaryAssembly.System_Runtime

                tcConfigB.resolutionEnvironment <- (LegacyResolutionEnvironment.EditingOrCompilation true)

                tcConfigB.conditionalDefines <-
                    let define = if useScriptResolutionRules then "INTERACTIVE" else "COMPILED"
                    define :: tcConfigB.conditionalDefines

                tcConfigB.projectReferences <- projectReferences

                tcConfigB.useSimpleResolution <- (getSwitchValue useSimpleResolutionSwitch) |> Option.isSome

                // Apply command-line arguments and collect more source files if they are in the arguments
                let sourceFilesNew = ApplyCommandLineArgs(tcConfigB, sourceFiles, commandLineArgs)

                // Never open PDB files for the language service, even if --standalone is specified
                tcConfigB.openDebugInformationForLaterStaticLinking <- false

                tcConfigB.xmlDocInfoLoader <-
                    { new IXmlDocumentationInfoLoader with
                        /// Try to load xml documentation associated with an assembly by the same file path with the extension ".xml".
                        member _.TryLoad(assemblyFileName) =
                            let xmlFileName = Path.ChangeExtension(assemblyFileName, ".xml")

                            // REVIEW: File IO - Will eventually need to change this to use a file system interface of some sort.
                            XmlDocumentationInfo.TryCreateFromFile(xmlFileName)
                    }
                    |> Some

                tcConfigB.parallelReferenceResolution <- parallelReferenceResolution
<<<<<<< HEAD
=======
                tcConfigB.captureIdentifiersWhenParsing <- captureIdentifiersWhenParsing
>>>>>>> f401f212

                tcConfigB, sourceFilesNew

            // If this is a builder for a script, re-apply the settings inferred from the
            // script and its load closure to the configuration.
            //
            // NOTE: it would probably be cleaner and more accurate to re-run the load closure at this point.
            let setupConfigFromLoadClosure () =
                match loadClosureOpt with
                | Some loadClosure ->
                    let dllReferences =
                        [for reference in tcConfigB.referencedDLLs do
                            // If there's (one or more) resolutions of closure references then yield them all
                            match loadClosure.References  |> List.tryFind (fun (resolved, _)->resolved=reference.Text) with
                            | Some (resolved, closureReferences) ->
                                for closureReference in closureReferences do
                                    yield AssemblyReference(closureReference.originalReference.Range, resolved, None)
                            | None -> yield reference]
                    tcConfigB.referencedDLLs <- []
                    tcConfigB.primaryAssembly <- (if loadClosure.UseDesktopFramework then PrimaryAssembly.Mscorlib else PrimaryAssembly.System_Runtime)
                    // Add one by one to remove duplicates
                    dllReferences |> List.iter (fun dllReference ->
                        tcConfigB.AddReferencedAssemblyByPath(dllReference.Range, dllReference.Text))
                    tcConfigB.knownUnresolvedReferences <- loadClosure.UnresolvedReferences
                | None -> ()

            setupConfigFromLoadClosure()

            let tcConfig = TcConfig.Create(tcConfigB, validate=true)
            let outfile, _, assemblyName = tcConfigB.DecideNames sourceFiles

            // Resolve assemblies and create the framework TcImports. This is done when constructing the
            // builder itself, rather than as an incremental task. This caches a level of "system" references. No type providers are
            // included in these references.
            let! tcGlobals, frameworkTcImports, nonFrameworkResolutions, unresolvedReferences = frameworkTcImportsCache.Get(tcConfig)

            // Note we are not calling diagnosticsLogger.GetDiagnostics() anywhere for this task.
            // This is ok because not much can actually go wrong here.
            let diagnosticsLogger = CompilationDiagnosticLogger("nonFrameworkAssemblyInputs", tcConfig.diagnosticsOptions)
            use _ = new CompilationGlobalsScope(diagnosticsLogger, BuildPhase.Parameter)

            // Get the names and time stamps of all the non-framework referenced assemblies, which will act
            // as inputs to one of the nodes in the build.
            //
            // This operation is done when constructing the builder itself, rather than as an incremental task.
            let nonFrameworkAssemblyInputs =
                // Note we are not calling diagnosticsLogger.GetDiagnostics() anywhere for this task.
                // This is ok because not much can actually go wrong here.
                let diagnosticsLogger = CompilationDiagnosticLogger("nonFrameworkAssemblyInputs", tcConfig.diagnosticsOptions)
                // Return the disposable object that cleans up
                use _holder = new CompilationGlobalsScope(diagnosticsLogger, BuildPhase.Parameter)

                [ for r in nonFrameworkResolutions do
                    let fileName = r.resolvedPath
                    yield (Choice1Of2 fileName, (fun (cache: TimeStampCache) -> cache.GetFileTimeStamp fileName))

                  for pr in projectReferences  do
                    yield Choice2Of2 pr, (fun (cache: TimeStampCache) -> cache.GetProjectReferenceTimeStamp pr) ]

            // Start importing

            let tcConfigP = TcConfigProvider.Constant tcConfig
            let beforeFileChecked = Event<string>()
            let fileChecked = Event<string>()

#if !NO_TYPEPROVIDERS
            let importsInvalidatedByTypeProvider = Event<unit>()
#endif

            // Check for the existence of loaded sources and prepend them to the sources list if present.
            let sourceFiles = tcConfig.GetAvailableLoadedSources() @ (sourceFiles |>List.map (fun s -> rangeStartup, s))

            // Mark up the source files with an indicator flag indicating if they are the last source file in the project
            let sourceFiles =
                let flags, isExe = tcConfig.ComputeCanContainEntryPoint(sourceFiles |> List.map snd)
                ((sourceFiles, flags) ||> List.map2 (fun (m, nm) flag -> (m, nm, (flag, isExe))))

            let basicDependencies =
                [ for UnresolvedAssemblyReference(referenceText, _)  in unresolvedReferences do
                    // Exclude things that are definitely not a file name
                    if not(FileSystem.IsInvalidPathShim referenceText) then
                        let file = if FileSystem.IsPathRootedShim referenceText then referenceText else Path.Combine(projectDirectory, referenceText)
                        yield file

                  for r in nonFrameworkResolutions do
                        yield  r.resolvedPath  ]

            let allDependencies =
                [| yield! basicDependencies
                   for _, f, _ in sourceFiles do
                        yield f |]

            // For scripts, the dependency provider is already available.
            // For projects create a fresh one for the project.
            let dependencyProvider =
                match dependencyProvider with
                | None -> new DependencyProvider()
                | Some dependencyProvider -> dependencyProvider

            let defaultTimeStamp = DateTime.UtcNow

            let! initialBoundModel = 
                CombineImportedAssembliesTask(
                    assemblyName,
                    tcConfig,
                    tcConfigP,
                    tcGlobals,
                    frameworkTcImports,
                    nonFrameworkResolutions,
                    unresolvedReferences,
                    dependencyProvider,
                    loadClosureOpt,
                    basicDependencies,
                    keepAssemblyContents,
                    keepAllBackgroundResolutions,
                    keepAllBackgroundSymbolUses,
                    enableBackgroundItemKeyStoreAndSemanticClassification,
                    enablePartialTypeChecking,
                    beforeFileChecked,
                    fileChecked,
                    importsInvalidatedByTypeProvider
                )

            let sourceFiles =
                sourceFiles
                |> List.map (fun (m, fileName, isLastCompiland) ->
                    (m, FSharpSource.CreateFromFile(fileName), isLastCompiland)
                )

            let initialState =
                IncrementalBuilderInitialState.Create(
                    initialBoundModel,
                    tcGlobals,
                    nonFrameworkAssemblyInputs,
                    tcConfig,
                    outfile,
                    assemblyName,
                    resourceManager,
                    sourceFiles,
                    enablePartialTypeChecking,
                    beforeFileChecked,
                    fileChecked,
#if !NO_TYPEPROVIDERS
                    importsInvalidatedByTypeProvider,
#endif
                    allDependencies,
                    defaultTimeStamp)

            let builder = IncrementalBuilder(initialState, IncrementalBuilderState.Create(initialState))
            return Some builder
          with exn ->
            errorRecoveryNoRange exn
            return None
         }

        let diagnostics =
            match builderOpt with
            | Some builder ->
                let diagnosticsOptions = builder.TcConfig.diagnosticsOptions
                let diagnosticsLogger = CompilationDiagnosticLogger("IncrementalBuilderCreation", diagnosticsOptions)
                delayedLogger.CommitDelayedDiagnostics diagnosticsLogger
                diagnosticsLogger.GetDiagnostics()
            | _ ->
                Array.ofList delayedLogger.Diagnostics
            |> Array.map (fun (diagnostic, severity) ->
                FSharpDiagnostic.CreateFromException(diagnostic, severity, range.Zero, suggestNamesForErrors))

        return builderOpt, diagnostics
      }<|MERGE_RESOLUTION|>--- conflicted
+++ resolved
@@ -1522,10 +1522,7 @@
                     |> Some
 
                 tcConfigB.parallelReferenceResolution <- parallelReferenceResolution
-<<<<<<< HEAD
-=======
                 tcConfigB.captureIdentifiersWhenParsing <- captureIdentifiersWhenParsing
->>>>>>> f401f212
 
                 tcConfigB, sourceFilesNew
 
