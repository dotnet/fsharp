--- conflicted
+++ resolved
@@ -1446,14 +1446,10 @@
             let slotOfFile = builder.GetSlotOfFileName fileName        
             let cache = TimeStampCache defaultTimeStamp
             let! ct = NodeCode.CancellationToken
-<<<<<<< HEAD
             setCurrentState
                 { currentState with 
                     slots = currentState.slots |> List.updateAt slotOfFile (currentState.slots[slotOfFile].Notify timeStamp) }
                 cache ct
-=======
-            do! setCurrentState newState cache ct
->>>>>>> 02af66df
         }
 
     member _.SourceFiles = fileNames |> Seq.map (fun f -> f.Source.FilePath) |> List.ofSeq
