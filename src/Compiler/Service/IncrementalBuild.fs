--- conflicted
+++ resolved
@@ -702,28 +702,8 @@
 
     let sigData =
         let _sigDataAttributes, sigDataResources = EncodeSignatureData(tcConfig, tcGlobals, exportRemapping, generatedCcu, outfile, true)
-<<<<<<< HEAD
-        let sigDataReaders = 
-            [ for iresource in sigDataResources do
-                if IsSignatureDataResource iresource then 
-                    let ccuName = GetSignatureDataResourceName iresource
-                    let readerA = fun () -> iresource.GetBytes()
-                    let readerB = 
-                        sigDataResources |> List.tryPick (fun iresourceB -> 
-                            if IsSignatureDataResourceB iresourceB then 
-                                let ccuNameB = GetSignatureDataResourceName iresourceB
-                                if ccuName = ccuNameB then
-                                    Some (fun () -> iresourceB.GetBytes() )
-                                else None
-                            else None)
-                    yield (ccuName, (readerA, readerB)) ]
-
+        let sigDataReaders = GetResourceNameAndSignatureDataFuncs sigDataResources
         sigDataReaders
-=======
-        [ for r in sigDataResources  do
-            GetResourceNameAndSignatureDataFunc r
-        ]
->>>>>>> bd9045e1
 
     let autoOpenAttrs = topAttrs.assemblyAttrs |> List.choose (List.singleton >> TryFindFSharpStringAttribute tcGlobals tcGlobals.attrib_AutoOpenAttribute)
 
