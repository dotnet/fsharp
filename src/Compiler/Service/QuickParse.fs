--- conflicted
+++ resolved
@@ -70,33 +70,20 @@
     // Extracts the 'core' part without surrounding bars and checks whether it contains some identifier
     // (Note, this doesn't have to be precise, because this is checked by background compiler,
     // but it has to be good enough to distinguish operators and active pattern names)
-<<<<<<< HEAD
-    let private isValidActivePatternName (name: string) = 
-
-      // Strip the surrounding bars (e.g. from "|xyz|_|") to get "xyz"
-      match name.StartsWithOrdinal("|"), name.EndsWithOrdinal("|_|"), name.EndsWithOrdinal("|") with
-      | true, true, _ when name.Length > 4 -> isValidStrippedName (name.AsSpan(1, name.Length - 4)) 0
-      | true, _, true when name.Length > 2 -> isValidStrippedName (name.AsSpan(1, name.Length - 2)) 0
-      | _ -> false
+    let private isValidActivePatternName (name: string) =
+
+        // Strip the surrounding bars (e.g. from "|xyz|_|") to get "xyz"
+        match name.StartsWithOrdinal("|"), name.EndsWithOrdinal("|_|"), name.EndsWithOrdinal("|") with
+        | true, true, _ when name.Length > 4 -> isValidStrippedName (name.AsSpan(1, name.Length - 4)) 0
+        | true, _, true when name.Length > 2 -> isValidStrippedName (name.AsSpan(1, name.Length - 2)) 0
+        | _ -> false
     
     let GetCompleteIdentifierIslandImpl (lineStr: string MaybeNull) (index: int) : (string * int * bool) option =
         match lineStr with 
         | Null -> None
         | NonNull lineStr -> 
-        if index < 0 || index >= lineStr.Length then None 
-=======
-    let private isValidActivePatternName (name: string) =
-
-        // Strip the surrounding bars (e.g. from "|xyz|_|") to get "xyz"
-        match name.StartsWithOrdinal("|"), name.EndsWithOrdinal("|_|"), name.EndsWithOrdinal("|") with
-        | true, true, _ when name.Length > 4 -> isValidStrippedName (name.AsSpan(1, name.Length - 4)) 0
-        | true, _, true when name.Length > 2 -> isValidStrippedName (name.AsSpan(1, name.Length - 2)) 0
-        | _ -> false
-
-    let GetCompleteIdentifierIslandImpl (lineStr: string) (index: int) : (string * int * bool) option =
-        if index < 0 || isNull lineStr || index >= lineStr.Length then
+        if index < 0 || index >= lineStr.Length then
             None
->>>>>>> 0c1eba06
         else
             let fixup =
                 match () with
@@ -225,22 +212,14 @@
     let private defaultName = [], ""
 
     /// Get the partial long name of the identifier to the left of index.
-<<<<<<< HEAD
-    let GetPartialLongName(lineStr: string MaybeNull, index: int) =
+    let GetPartialLongName (lineStr: string MaybeNull, index: int) =
         match lineStr with
         | Null -> defaultName
         | NonNull lineStr ->
-        if index < 0 then defaultName
-        elif index >= lineStr.Length then defaultName
-=======
-    let GetPartialLongName (lineStr: string, index: int) =
-        if isNull lineStr then
-            defaultName
-        elif index < 0 then
+        if index < 0 then
             defaultName
         elif index >= lineStr.Length then
             defaultName
->>>>>>> 0c1eba06
         else
             let IsIdentifierPartCharacter pos = IsIdentifierPartCharacter lineStr[pos]
 
@@ -294,22 +273,14 @@
 
     /// Get the partial long name of the identifier to the left of index.
     /// For example, for `System.DateTime.Now` it returns PartialLongName ([|"System"; "DateTime"|], "Now", Some 32), where "32" pos of the last dot.
-<<<<<<< HEAD
-    let GetPartialLongNameEx(lineStr: string MaybeNull, index: int) : PartialLongName =
+    let GetPartialLongNameEx (lineStr: string MaybeNull, index: int) : PartialLongName =
         match lineStr with
         | Null -> PartialLongName.Empty(index)
         | NonNull lineStr ->
-        if index < 0 then PartialLongName.Empty(index)
-        elif index >= lineStr.Length then PartialLongName.Empty(index)
-=======
-    let GetPartialLongNameEx (lineStr: string, index: int) : PartialLongName =
-        if isNull lineStr then
-            PartialLongName.Empty(index)
-        elif index < 0 then
+        if index < 0 then
             PartialLongName.Empty(index)
         elif index >= lineStr.Length then
             PartialLongName.Empty(index)
->>>>>>> 0c1eba06
         else
             let IsIdentifierPartCharacter pos = IsIdentifierPartCharacter lineStr[pos]
             let IsIdentifierStartCharacter pos = IsIdentifierPartCharacter pos
