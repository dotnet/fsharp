// Copyright (c) Microsoft Corporation.  All Rights Reserved.  See License.txt in the project root for license information.

namespace FSharp.Compiler.CodeAnalysis

open System
open System.Diagnostics
open System.IO
open System.Reflection
open System.Reflection.Emit
open System.Threading
open Internal.Utilities.Collections
open Internal.Utilities.Library
open Internal.Utilities.Library.Extras
open FSharp.Compiler
open FSharp.Compiler.AbstractIL
open FSharp.Compiler.AbstractIL.IL
open FSharp.Compiler.AbstractIL.ILBinaryReader
open FSharp.Compiler.AbstractIL.ILDynamicAssemblyWriter
open FSharp.Compiler.CodeAnalysis
open FSharp.Compiler.CompilerConfig
open FSharp.Compiler.CompilerDiagnostics
open FSharp.Compiler.CompilerImports
open FSharp.Compiler.CompilerOptions
open FSharp.Compiler.DependencyManager
open FSharp.Compiler.Diagnostics
open FSharp.Compiler.Driver
open FSharp.Compiler.DiagnosticsLogger
open FSharp.Compiler.IO
open FSharp.Compiler.ParseAndCheckInputs
open FSharp.Compiler.ScriptClosure
open FSharp.Compiler.Symbols
open FSharp.Compiler.Syntax
open FSharp.Compiler.Tokenization
open FSharp.Compiler.Text
open FSharp.Compiler.Text.Range
open FSharp.Compiler.TcGlobals
open FSharp.Compiler.BuildGraph

[<AutoOpen>]
module EnvMisc =
    let braceMatchCacheSize = GetEnvInteger "FCS_BraceMatchCacheSize" 5
    let parseFileCacheSize = GetEnvInteger "FCS_ParseFileCacheSize" 2
    let checkFileInProjectCacheSize = GetEnvInteger "FCS_CheckFileInProjectCacheSize" 10

    let projectCacheSizeDefault = GetEnvInteger "FCS_ProjectCacheSizeDefault" 3
    let frameworkTcImportsCacheStrongSize = GetEnvInteger "FCS_frameworkTcImportsCacheStrongSizeDefault" 8

//----------------------------------------------------------------------------
// BackgroundCompiler
//

/// Callback that indicates whether a requested result has become obsolete.
[<NoComparison; NoEquality>]
type IsResultObsolete = IsResultObsolete of (unit -> bool)

[<AutoOpen>]
module Helpers =

    /// Determine whether two (fileName,options) keys are identical w.r.t. affect on checking
    let AreSameForChecking2 ((fileName1: string, options1: FSharpProjectOptions), (fileName2, options2)) =
        (fileName1 = fileName2)
        && FSharpProjectOptions.AreSameForChecking(options1, options2)

    /// Determine whether two (fileName,options) keys should be identical w.r.t. resource usage
    let AreSubsumable2 ((fileName1: string, o1: FSharpProjectOptions), (fileName2: string, o2: FSharpProjectOptions)) =
        (fileName1 = fileName2) && FSharpProjectOptions.UseSameProject(o1, o2)

    /// Determine whether two (fileName,sourceText,options) keys should be identical w.r.t. parsing
    let AreSameForParsing ((fileName1: string, source1Hash: int64, options1), (fileName2, source2Hash, options2)) =
        fileName1 = fileName2 && options1 = options2 && source1Hash = source2Hash

    let AreSimilarForParsing ((fileName1, _, _), (fileName2, _, _)) = fileName1 = fileName2

    /// Determine whether two (fileName,sourceText,options) keys should be identical w.r.t. checking
    let AreSameForChecking3 ((fileName1: string, source1Hash: int64, options1: FSharpProjectOptions), (fileName2, source2Hash, options2)) =
        (fileName1 = fileName2)
        && FSharpProjectOptions.AreSameForChecking(options1, options2)
        && source1Hash = source2Hash

    /// Determine whether two (fileName,sourceText,options) keys should be identical w.r.t. resource usage
    let AreSubsumable3 ((fileName1: string, _, o1: FSharpProjectOptions), (fileName2: string, _, o2: FSharpProjectOptions)) =
        (fileName1 = fileName2) && FSharpProjectOptions.UseSameProject(o1, o2)

    /// If a symbol is an attribute check if given set of names contains its name without the Attribute suffix
    let rec NamesContainAttribute (symbol: FSharpSymbol) names =
        match symbol with
        | :? FSharpMemberOrFunctionOrValue as mofov ->
            mofov.DeclaringEntity
            |> Option.map (fun entity -> NamesContainAttribute entity names)
            |> Option.defaultValue false
        | :? FSharpEntity as entity when entity.IsAttributeType && symbol.DisplayNameCore.EndsWithOrdinal "Attribute" ->
            let nameWithoutAttribute = String.dropSuffix symbol.DisplayNameCore "Attribute"
            names |> Set.contains nameWithoutAttribute
        | _ -> false

module CompileHelpers =
    let mkCompilationDiagnosticsHandlers () =
        let diagnostics = ResizeArray<_>()

        let diagnosticsLogger =
            { new DiagnosticsLogger("CompileAPI") with

                member _.DiagnosticSink(diag, isError) =
                    diagnostics.Add(FSharpDiagnostic.CreateFromException(diag, isError, range0, true)) // Suggest names for errors

                member _.ErrorCount =
                    diagnostics
                    |> Seq.filter (fun diagnostic -> diagnostic.Severity = FSharpDiagnosticSeverity.Error)
                    |> Seq.length
            }

        let loggerProvider =
            { new IDiagnosticsLoggerProvider with
                member _.CreateLogger(_tcConfigB, _exiter) = diagnosticsLogger
            }

        diagnostics, diagnosticsLogger, loggerProvider

    let tryCompile diagnosticsLogger f =
        use _ = UseBuildPhase BuildPhase.Parse
        use _ = UseDiagnosticsLogger diagnosticsLogger

        let exiter = StopProcessingExiter()

        try
            f exiter
            0
        with e ->
            stopProcessingRecovery e range0
            1

    /// Compile using the given flags.  Source files names are resolved via the FileSystem API. The output file must be given by a -o flag.
    let compileFromArgs (ctok, argv: string[], legacyReferenceResolver, tcImportsCapture, dynamicAssemblyCreator) =

        let diagnostics, diagnosticsLogger, loggerProvider = mkCompilationDiagnosticsHandlers ()

        let result =
            tryCompile diagnosticsLogger (fun exiter ->
                CompileFromCommandLineArguments(
                    ctok,
                    argv,
                    legacyReferenceResolver,
                    true,
                    ReduceMemoryFlag.Yes,
                    CopyFSharpCoreFlag.No,
                    exiter,
                    loggerProvider,
                    tcImportsCapture,
                    dynamicAssemblyCreator
                ))

        diagnostics.ToArray(), result

    let setOutputStreams execute =
        // Set the output streams, if requested
        match execute with
        | Some (writer, error) ->
            Console.SetOut writer
            Console.SetError error
        | None -> ()

type SourceTextHash = int64
type CacheStamp = int64
type FileName = string
type FilePath = string
type ProjectPath = string
type FileVersion = int

type ParseCacheLockToken() =
    interface LockToken

type ScriptClosureCacheToken() =
    interface LockToken

type CheckFileCacheKey = FileName * SourceTextHash * FSharpProjectOptions
type CheckFileCacheValue = FSharpParseFileResults * FSharpCheckFileResults * SourceTextHash * DateTime

// There is only one instance of this type, held in FSharpChecker
type BackgroundCompiler
    (
        legacyReferenceResolver,
        projectCacheSize,
        keepAssemblyContents,
        keepAllBackgroundResolutions,
        tryGetMetadataSnapshot,
        suggestNamesForErrors,
        keepAllBackgroundSymbolUses,
        enableBackgroundItemKeyStoreAndSemanticClassification,
        enablePartialTypeChecking,
<<<<<<< HEAD
        parallelReferenceResolution
=======
        enableParallelCheckingWithSignatureFiles,
        parallelReferenceResolution,
        captureIdentifiersWhenParsing
>>>>>>> f401f212
    ) as self =

    let beforeFileChecked = Event<string * FSharpProjectOptions>()
    let fileParsed = Event<string * FSharpProjectOptions>()
    let fileChecked = Event<string * FSharpProjectOptions>()
    let projectChecked = Event<FSharpProjectOptions>()

    // STATIC ROOT: FSharpLanguageServiceTestable.FSharpChecker.backgroundCompiler.scriptClosureCache
    /// Information about the derived script closure.
    let scriptClosureCache =
        MruCache<AnyCallerThreadToken, FSharpProjectOptions, LoadClosure>(
            projectCacheSize,
            areSame = FSharpProjectOptions.AreSameForChecking,
            areSimilar = FSharpProjectOptions.UseSameProject
        )

    let frameworkTcImportsCache = FrameworkImportsCache(frameworkTcImportsCacheStrongSize)

    // We currently share one global dependency provider for all scripts for the FSharpChecker.
    // For projects, one is used per project.
    //
    // Sharing one for all scripts is necessary for good performance from GetProjectOptionsFromScript,
    // which requires a dependency provider to process through the project options prior to working out
    // if the cached incremental builder can be used for the project.
    let dependencyProviderForScripts = new DependencyProvider()

    let getProjectReferences (options: FSharpProjectOptions) userOpName =
        [
            for r in options.ReferencedProjects do

                match r with
                | FSharpReferencedProject.FSharpReference (nm, opts) ->
                    // Don't use cross-project references for FSharp.Core, since various bits of code
                    // require a concrete FSharp.Core to exist on-disk. The only solutions that have
                    // these cross-project references to FSharp.Core are VisualFSharp.sln and FSharp.sln. The ramification
                    // of this is that you need to build FSharp.Core to get intellisense in those projects.

                    if
                        (try
                            Path.GetFileNameWithoutExtension(nm)
                         with _ ->
                             "")
                        <> GetFSharpCoreLibraryName()
                    then
                        { new IProjectReference with
                            member x.EvaluateRawContents() =
                                node {
                                    Trace.TraceInformation("FCS: {0}.{1} ({2})", userOpName, "GetAssemblyData", nm)
                                    return! self.GetAssemblyData(opts, userOpName + ".CheckReferencedProject(" + nm + ")")
                                }

                            member x.TryGetLogicalTimeStamp(cache) =
                                self.TryGetLogicalTimeStampForProject(cache, opts)

                            member x.FileName = nm
                        }

                | FSharpReferencedProject.PEReference (nm, getStamp, delayedReader) ->
                    { new IProjectReference with
                        member x.EvaluateRawContents() =
                            node {
                                let! ilReaderOpt = delayedReader.TryGetILModuleReader() |> NodeCode.FromCancellable

                                match ilReaderOpt with
                                | Some ilReader ->
                                    let ilModuleDef, ilAsmRefs = ilReader.ILModuleDef, ilReader.ILAssemblyRefs
                                    let data = RawFSharpAssemblyData(ilModuleDef, ilAsmRefs) :> IRawFSharpAssemblyData
                                    return ProjectAssemblyDataResult.Available data
                                | _ ->
                                    // Note 'false' - if a PEReference doesn't find an ILModuleReader then we don't
                                    // continue to try to use an on-disk DLL
                                    return ProjectAssemblyDataResult.Unavailable false
                            }

                        member x.TryGetLogicalTimeStamp _ = getStamp () |> Some
                        member x.FileName = nm
                    }

                | FSharpReferencedProject.ILModuleReference (nm, getStamp, getReader) ->
                    { new IProjectReference with
                        member x.EvaluateRawContents() =
                            node {
                                let ilReader = getReader ()
                                let ilModuleDef, ilAsmRefs = ilReader.ILModuleDef, ilReader.ILAssemblyRefs
                                let data = RawFSharpAssemblyData(ilModuleDef, ilAsmRefs) :> IRawFSharpAssemblyData
                                return ProjectAssemblyDataResult.Available data
                            }

                        member x.TryGetLogicalTimeStamp _ = getStamp () |> Some
                        member x.FileName = nm
                    }
        ]

    /// CreateOneIncrementalBuilder (for background type checking). Note that fsc.fs also
    /// creates an incremental builder used by the command line compiler.
    let CreateOneIncrementalBuilder (options: FSharpProjectOptions, userOpName) =
        node {
            use _ =
                Activity.start "BackgroundCompiler.CreateOneIncrementalBuilder" [| Activity.Tags.project, options.ProjectFileName |]

            Trace.TraceInformation("FCS: {0}.{1} ({2})", userOpName, "CreateOneIncrementalBuilder", options.ProjectFileName)
            let projectReferences = getProjectReferences options userOpName

            let loadClosure = scriptClosureCache.TryGet(AnyCallerThread, options)

            let dependencyProvider =
                if options.UseScriptResolutionRules then
                    Some dependencyProviderForScripts
                else
                    None

            let! builderOpt, diagnostics =
                IncrementalBuilder.TryCreateIncrementalBuilderForProjectOptions(
                    legacyReferenceResolver,
                    FSharpCheckerResultsSettings.defaultFSharpBinariesDir,
                    frameworkTcImportsCache,
                    loadClosure,
                    Array.toList options.SourceFiles,
                    Array.toList options.OtherOptions,
                    projectReferences,
                    options.ProjectDirectory,
                    options.UseScriptResolutionRules,
                    keepAssemblyContents,
                    keepAllBackgroundResolutions,
                    tryGetMetadataSnapshot,
                    suggestNamesForErrors,
                    keepAllBackgroundSymbolUses,
                    enableBackgroundItemKeyStoreAndSemanticClassification,
                    enablePartialTypeChecking,
                    dependencyProvider,
                    parallelReferenceResolution,
                    captureIdentifiersWhenParsing
                )

            match builderOpt with
            | None -> ()
            | Some builder ->

#if !NO_TYPEPROVIDERS
                // Register the behaviour that responds to CCUs being invalidated because of type
                // provider Invalidate events. This invalidates the configuration in the build.
                builder.ImportsInvalidatedByTypeProvider.Add(fun () -> self.InvalidateConfiguration(options, userOpName))
#endif

                // Register the callback called just before a file is typechecked by the background builder (without recording
                // errors or intellisense information).
                //
                // This indicates to the UI that the file type check state is dirty. If the file is open and visible then
                // the UI will sooner or later request a typecheck of the file, recording errors and intellisense information.
                builder.BeforeFileChecked.Add(fun file -> beforeFileChecked.Trigger(file, options))
                builder.FileParsed.Add(fun file -> fileParsed.Trigger(file, options))
                builder.FileChecked.Add(fun file -> fileChecked.Trigger(file, options))
                builder.ProjectChecked.Add(fun () -> projectChecked.Trigger options)

            return (builderOpt, diagnostics)
        }

    let parseCacheLock = Lock<ParseCacheLockToken>()

    // STATIC ROOT: FSharpLanguageServiceTestable.FSharpChecker.parseFileInProjectCache. Most recently used cache for parsing files.
    let parseFileCache =
        MruCache<ParseCacheLockToken, _ * SourceTextHash * _, _>(parseFileCacheSize, areSimilar = AreSimilarForParsing, areSame = AreSameForParsing)

    // STATIC ROOT: FSharpLanguageServiceTestable.FSharpChecker.checkFileInProjectCache
    //
    /// Cache which holds recently seen type-checks.
    /// This cache may hold out-of-date entries, in two senses
    ///    - there may be a more recent antecedent state available because the background build has made it available
    ///    - the source for the file may have changed

    // Also keyed on source. This can only be out of date if the antecedent is out of date
    let checkFileInProjectCache =
        MruCache<ParseCacheLockToken, CheckFileCacheKey, GraphNode<CheckFileCacheValue>>(
            keepStrongly = checkFileInProjectCacheSize,
            areSame = AreSameForChecking3,
            areSimilar = AreSubsumable3
        )

    // STATIC ROOT: FSharpLanguageServiceTestable.FSharpChecker.backgroundCompiler.incrementalBuildersCache. This root typically holds more
    // live information than anything else in the F# Language Service, since it holds up to 3 (projectCacheStrongSize) background project builds
    // strongly.
    //
    /// Cache of builds keyed by options.
    let gate = obj ()

    let incrementalBuildersCache =
        MruCache<AnyCallerThreadToken, FSharpProjectOptions, GraphNode<IncrementalBuilder option * FSharpDiagnostic[]>>(
            keepStrongly = projectCacheSize,
            keepMax = projectCacheSize,
            areSame = FSharpProjectOptions.AreSameForChecking,
            areSimilar = FSharpProjectOptions.UseSameProject
        )

    let tryGetBuilderNode options =
        incrementalBuildersCache.TryGet(AnyCallerThread, options)

    let tryGetBuilder options : NodeCode<IncrementalBuilder option * FSharpDiagnostic[]> option =
        tryGetBuilderNode options |> Option.map (fun x -> x.GetOrComputeValue())

    let tryGetSimilarBuilder options : NodeCode<IncrementalBuilder option * FSharpDiagnostic[]> option =
        incrementalBuildersCache.TryGetSimilar(AnyCallerThread, options)
        |> Option.map (fun x -> x.GetOrComputeValue())

    let tryGetAnyBuilder options : NodeCode<IncrementalBuilder option * FSharpDiagnostic[]> option =
        incrementalBuildersCache.TryGetAny(AnyCallerThread, options)
        |> Option.map (fun x -> x.GetOrComputeValue())

    let createBuilderNode (options, userOpName, ct: CancellationToken) =
        lock gate (fun () ->
            if ct.IsCancellationRequested then
                GraphNode(node.Return(None, [||]))
            else
                let getBuilderNode = GraphNode(CreateOneIncrementalBuilder(options, userOpName))
                incrementalBuildersCache.Set(AnyCallerThread, options, getBuilderNode)
                getBuilderNode)

    let createAndGetBuilder (options, userOpName) =
        node {
            let! ct = NodeCode.CancellationToken
            let getBuilderNode = createBuilderNode (options, userOpName, ct)
            return! getBuilderNode.GetOrComputeValue()
        }

    let getOrCreateBuilder (options, userOpName) : NodeCode<IncrementalBuilder option * FSharpDiagnostic[]> =
        match tryGetBuilder options with
        | Some getBuilder ->
            node {
                match! getBuilder with
                | builderOpt, creationDiags when builderOpt.IsNone || not builderOpt.Value.IsReferencesInvalidated -> return builderOpt, creationDiags
                | _ ->
                    // The builder could be re-created,
                    //    clear the check file caches that are associated with it.
                    //    We must do this in order to not return stale results when references
                    //    in the project get changed/added/removed.
                    parseCacheLock.AcquireLock(fun ltok ->
                        options.SourceFiles
                        |> Array.iter (fun sourceFile ->
                            let key = (sourceFile, 0L, options)
                            checkFileInProjectCache.RemoveAnySimilar(ltok, key)))

                    return! createAndGetBuilder (options, userOpName)
            }
        | _ -> createAndGetBuilder (options, userOpName)

    let getSimilarOrCreateBuilder (options, userOpName) =
        match tryGetSimilarBuilder options with
        | Some res -> res
        // The builder does not exist at all. Create it.
        | None -> getOrCreateBuilder (options, userOpName)

    let getOrCreateBuilderWithInvalidationFlag (options, canInvalidateProject, userOpName) =
        if canInvalidateProject then
            getOrCreateBuilder (options, userOpName)
        else
            getSimilarOrCreateBuilder (options, userOpName)

    let getAnyBuilder (options, userOpName) =
        match tryGetAnyBuilder options with
        | Some getBuilder -> getBuilder
        | _ -> getOrCreateBuilder (options, userOpName)

    static let mutable actualParseFileCount = 0

    static let mutable actualCheckFileCount = 0

    /// Should be a fast operation. Ensures that we have only one async lazy object per file and its hash.
    let getCheckFileNode (parseResults, sourceText, fileName, options, _fileVersion, builder, tcPrior, tcInfo, creationDiags) =

        // Here we lock for the creation of the node, not its execution
        parseCacheLock.AcquireLock(fun ltok ->
            let key = (fileName, sourceText.GetHashCode() |> int64, options)

            match checkFileInProjectCache.TryGet(ltok, key) with
            | Some res -> res
            | _ ->
                let res =
                    GraphNode(
                        node {
                            let! res = self.CheckOneFileImplAux(parseResults, sourceText, fileName, options, builder, tcPrior, tcInfo, creationDiags)
                            Interlocked.Increment(&actualCheckFileCount) |> ignore
                            return res
                        }
                    )

                checkFileInProjectCache.Set(ltok, key, res)
                res)

    member _.ParseFile(fileName: string, sourceText: ISourceText, options: FSharpParsingOptions, cache: bool, userOpName: string) =
        async {
            use _ =
                Activity.start
                    "BackgroundCompiler.ParseFile"
                    [|
                        Activity.Tags.fileName, fileName
                        Activity.Tags.userOpName, userOpName
                        Activity.Tags.cache, cache.ToString()
                    |]

            if cache then
                let hash = sourceText.GetHashCode() |> int64

                match parseCacheLock.AcquireLock(fun ltok -> parseFileCache.TryGet(ltok, (fileName, hash, options))) with
                | Some res -> return res
                | None ->
                    Interlocked.Increment(&actualParseFileCount) |> ignore

                    let parseDiagnostics, parseTree, anyErrors =
                        ParseAndCheckFile.parseFile (sourceText, fileName, options, userOpName, suggestNamesForErrors, captureIdentifiersWhenParsing)

                    let res = FSharpParseFileResults(parseDiagnostics, parseTree, anyErrors, options.SourceFiles)
                    parseCacheLock.AcquireLock(fun ltok -> parseFileCache.Set(ltok, (fileName, hash, options), res))
                    return res
            else
                let parseDiagnostics, parseTree, anyErrors =
                    ParseAndCheckFile.parseFile (sourceText, fileName, options, userOpName, false, captureIdentifiersWhenParsing)

                return FSharpParseFileResults(parseDiagnostics, parseTree, anyErrors, options.SourceFiles)
        }

    /// Fetch the parse information from the background compiler (which checks w.r.t. the FileSystem API)
    member _.GetBackgroundParseResultsForFileInProject(fileName, options, userOpName) =
        node {
            use _ =
                Activity.start
                    "BackgroundCompiler.GetBackgroundParseResultsForFileInProject"
                    [| Activity.Tags.fileName, fileName; Activity.Tags.userOpName, userOpName |]

            let! builderOpt, creationDiags = getOrCreateBuilder (options, userOpName)

            match builderOpt with
            | None ->
                let parseTree = EmptyParsedInput(fileName, (false, false))
                return FSharpParseFileResults(creationDiags, parseTree, true, [||])
            | Some builder ->
                let parseTree, _, _, parseDiagnostics = builder.GetParseResultsForFile fileName

                let parseDiagnostics =
                    DiagnosticHelpers.CreateDiagnostics(builder.TcConfig.diagnosticsOptions, false, fileName, parseDiagnostics, suggestNamesForErrors)

                let diagnostics = [| yield! creationDiags; yield! parseDiagnostics |]

                let parseResults =
                    FSharpParseFileResults(
                        diagnostics = diagnostics,
                        input = parseTree,
                        parseHadErrors = false,
                        dependencyFiles = builder.AllDependenciesDeprecated
                    )

                return parseResults
        }

    member _.GetCachedCheckFileResult(builder: IncrementalBuilder, fileName, sourceText: ISourceText, options) =
        node {
            use _ =
                Activity.start "BackgroundCompiler.GetCachedCheckFileResult" [| Activity.Tags.fileName, fileName |]

            let hash = sourceText.GetHashCode() |> int64
            let key = (fileName, hash, options)
            let cachedResultsOpt = parseCacheLock.AcquireLock(fun ltok -> checkFileInProjectCache.TryGet(ltok, key))

            match cachedResultsOpt with
            | Some cachedResults ->
                match! cachedResults.GetOrComputeValue() with
                | parseResults, checkResults, _, priorTimeStamp when
                    (match builder.GetCheckResultsBeforeFileInProjectEvenIfStale fileName with
                     | None -> false
                     | Some (tcPrior) ->
                         tcPrior.ProjectTimeStamp = priorTimeStamp
                         && builder.AreCheckResultsBeforeFileInProjectReady(fileName))
                    ->
                    return Some(parseResults, checkResults)
                | _ ->
                    parseCacheLock.AcquireLock(fun ltok -> checkFileInProjectCache.RemoveAnySimilar(ltok, key))
                    return None
            | _ -> return None
        }

    member private _.CheckOneFileImplAux
        (
            parseResults: FSharpParseFileResults,
            sourceText: ISourceText,
            fileName: string,
            options: FSharpProjectOptions,
            builder: IncrementalBuilder,
            tcPrior: PartialCheckResults,
            tcInfo: TcInfo,
            creationDiags: FSharpDiagnostic[]
        ) : NodeCode<CheckFileCacheValue> =

        node {
            // Get additional script #load closure information if applicable.
            // For scripts, this will have been recorded by GetProjectOptionsFromScript.
            let tcConfig = tcPrior.TcConfig
            let loadClosure = scriptClosureCache.TryGet(AnyCallerThread, options)

            let! checkAnswer =
                FSharpCheckFileResults.CheckOneFile(
                    parseResults,
                    sourceText,
                    fileName,
                    options.ProjectFileName,
                    tcConfig,
                    tcPrior.TcGlobals,
                    tcPrior.TcImports,
                    tcInfo.tcState,
                    tcInfo.moduleNamesDict,
                    loadClosure,
                    tcInfo.TcDiagnostics,
                    options.IsIncompleteTypeCheckEnvironment,
                    options,
                    builder,
                    Array.ofList tcInfo.tcDependencyFiles,
                    creationDiags,
                    parseResults.Diagnostics,
                    keepAssemblyContents,
                    suggestNamesForErrors
                )
                |> NodeCode.FromCancellable

            GraphNode.SetPreferredUILang tcConfig.preferredUiLang
            return (parseResults, checkAnswer, sourceText.GetHashCode() |> int64, tcPrior.ProjectTimeStamp)
        }

    member private bc.CheckOneFileImpl
        (
            parseResults: FSharpParseFileResults,
            sourceText: ISourceText,
            fileName: string,
            options: FSharpProjectOptions,
            fileVersion: int,
            builder: IncrementalBuilder,
            tcPrior: PartialCheckResults,
            tcInfo: TcInfo,
            creationDiags: FSharpDiagnostic[]
        ) =

        node {
            match! bc.GetCachedCheckFileResult(builder, fileName, sourceText, options) with
            | Some (_, results) -> return FSharpCheckFileAnswer.Succeeded results
            | _ ->
                let lazyCheckFile =
                    getCheckFileNode (parseResults, sourceText, fileName, options, fileVersion, builder, tcPrior, tcInfo, creationDiags)

                let! _, results, _, _ = lazyCheckFile.GetOrComputeValue()
                return FSharpCheckFileAnswer.Succeeded results
        }

    /// Type-check the result obtained by parsing, but only if the antecedent type checking context is available.
    member bc.CheckFileInProjectAllowingStaleCachedResults
        (
            parseResults: FSharpParseFileResults,
            fileName,
            fileVersion,
            sourceText: ISourceText,
            options,
            userOpName
        ) =
        node {
            use _ =
                Activity.start
                    "BackgroundCompiler.CheckFileInProjectAllowingStaleCachedResults"
                    [|
                        Activity.Tags.project, options.ProjectFileName
                        Activity.Tags.fileName, fileName
                        Activity.Tags.userOpName, userOpName
                    |]

            let! cachedResults =
                node {
                    let! builderOpt, creationDiags = getAnyBuilder (options, userOpName)

                    match builderOpt with
                    | Some builder ->
                        match! bc.GetCachedCheckFileResult(builder, fileName, sourceText, options) with
                        | Some (_, checkResults) -> return Some(builder, creationDiags, Some(FSharpCheckFileAnswer.Succeeded checkResults))
                        | _ -> return Some(builder, creationDiags, None)
                    | _ -> return None // the builder wasn't ready
                }

            match cachedResults with
            | None -> return None
            | Some (_, _, Some x) -> return Some x
            | Some (builder, creationDiags, None) ->
                Trace.TraceInformation("FCS: {0}.{1} ({2})", userOpName, "CheckFileInProjectAllowingStaleCachedResults.CacheMiss", fileName)

                match builder.GetCheckResultsBeforeFileInProjectEvenIfStale fileName with
                | Some tcPrior ->
                    match tcPrior.TryPeekTcInfo() with
                    | Some tcInfo ->
                        let! checkResults =
                            bc.CheckOneFileImpl(parseResults, sourceText, fileName, options, fileVersion, builder, tcPrior, tcInfo, creationDiags)

                        return Some checkResults
                    | None -> return None
                | None -> return None // the incremental builder was not up to date
        }

    /// Type-check the result obtained by parsing. Force the evaluation of the antecedent type checking context if needed.
    member bc.CheckFileInProject(parseResults: FSharpParseFileResults, fileName, fileVersion, sourceText: ISourceText, options, userOpName) =
        node {
            use _ =
                Activity.start
                    "BackgroundCompiler.CheckFileInProject"
                    [|
                        Activity.Tags.project, options.ProjectFileName
                        Activity.Tags.fileName, fileName
                        Activity.Tags.userOpName, userOpName
                    |]

            let! builderOpt, creationDiags = getOrCreateBuilder (options, userOpName)

            match builderOpt with
            | None -> return FSharpCheckFileAnswer.Succeeded(FSharpCheckFileResults.MakeEmpty(fileName, creationDiags, keepAssemblyContents))
            | Some builder ->
                // Check the cache. We can only use cached results when there is no work to do to bring the background builder up-to-date
                let! cachedResults = bc.GetCachedCheckFileResult(builder, fileName, sourceText, options)

                match cachedResults with
                | Some (_, checkResults) -> return FSharpCheckFileAnswer.Succeeded checkResults
                | _ ->
                    let! tcPrior = builder.GetCheckResultsBeforeFileInProject fileName
                    let! tcInfo = tcPrior.GetOrComputeTcInfo()
                    return! bc.CheckOneFileImpl(parseResults, sourceText, fileName, options, fileVersion, builder, tcPrior, tcInfo, creationDiags)
        }

    /// Parses and checks the source file and returns untyped AST and check results.
    member bc.ParseAndCheckFileInProject(fileName: string, fileVersion, sourceText: ISourceText, options: FSharpProjectOptions, userOpName) =
        node {
            use _ =
                Activity.start
                    "BackgroundCompiler.ParseAndCheckFileInProject"
                    [|
                        Activity.Tags.project, options.ProjectFileName
                        Activity.Tags.fileName, fileName
                        Activity.Tags.userOpName, userOpName
                    |]

            let! builderOpt, creationDiags = getOrCreateBuilder (options, userOpName)

            match builderOpt with
            | None ->
                let parseTree = EmptyParsedInput(fileName, (false, false))
                let parseResults = FSharpParseFileResults(creationDiags, parseTree, true, [||])
                return (parseResults, FSharpCheckFileAnswer.Aborted)

            | Some builder ->
                let! cachedResults = bc.GetCachedCheckFileResult(builder, fileName, sourceText, options)

                match cachedResults with
                | Some (parseResults, checkResults) -> return (parseResults, FSharpCheckFileAnswer.Succeeded checkResults)
                | _ ->
                    let! tcPrior = builder.GetCheckResultsBeforeFileInProject fileName
                    let! tcInfo = tcPrior.GetOrComputeTcInfo()
                    // Do the parsing.
                    let parsingOptions =
                        FSharpParsingOptions.FromTcConfig(builder.TcConfig, Array.ofList builder.SourceFiles, options.UseScriptResolutionRules)

                    GraphNode.SetPreferredUILang tcPrior.TcConfig.preferredUiLang

                    let parseDiagnostics, parseTree, anyErrors =
                        ParseAndCheckFile.parseFile (
                            sourceText,
                            fileName,
                            parsingOptions,
                            userOpName,
                            suggestNamesForErrors,
                            captureIdentifiersWhenParsing
                        )

                    let parseResults =
                        FSharpParseFileResults(parseDiagnostics, parseTree, anyErrors, builder.AllDependenciesDeprecated)

                    let! checkResults =
                        bc.CheckOneFileImpl(parseResults, sourceText, fileName, options, fileVersion, builder, tcPrior, tcInfo, creationDiags)

                    return (parseResults, checkResults)
        }

    /// Fetch the check information from the background compiler (which checks w.r.t. the FileSystem API)
    member _.GetBackgroundCheckResultsForFileInProject(fileName, options, userOpName) =
        node {
            use _ =
                Activity.start
                    "BackgroundCompiler.ParseAndCheckFileInProject"
                    [|
                        Activity.Tags.project, options.ProjectFileName
                        Activity.Tags.fileName, fileName
                        Activity.Tags.userOpName, userOpName
                    |]

            let! builderOpt, creationDiags = getOrCreateBuilder (options, userOpName)

            match builderOpt with
            | None ->
                let parseTree = EmptyParsedInput(fileName, (false, false))
                let parseResults = FSharpParseFileResults(creationDiags, parseTree, true, [||])
                let typedResults = FSharpCheckFileResults.MakeEmpty(fileName, creationDiags, true)
                return (parseResults, typedResults)
            | Some builder ->
                let parseTree, _, _, parseDiagnostics = builder.GetParseResultsForFile fileName
                let! tcProj = builder.GetFullCheckResultsAfterFileInProject fileName

                let! tcInfo, tcInfoExtras = tcProj.GetOrComputeTcInfoWithExtras()

                let tcResolutions = tcInfoExtras.tcResolutions
                let tcSymbolUses = tcInfoExtras.tcSymbolUses
                let tcOpenDeclarations = tcInfoExtras.tcOpenDeclarations
                let latestCcuSigForFile = tcInfo.latestCcuSigForFile
                let tcState = tcInfo.tcState
                let tcEnvAtEnd = tcInfo.tcEnvAtEndOfFile
                let latestImplementationFile = tcInfoExtras.latestImplFile
                let tcDependencyFiles = tcInfo.tcDependencyFiles
                let tcDiagnostics = tcInfo.TcDiagnostics
                let diagnosticsOptions = builder.TcConfig.diagnosticsOptions

                let parseDiagnostics =
                    DiagnosticHelpers.CreateDiagnostics(diagnosticsOptions, false, fileName, parseDiagnostics, suggestNamesForErrors)

                let parseDiagnostics = [| yield! creationDiags; yield! parseDiagnostics |]

                let tcDiagnostics =
                    DiagnosticHelpers.CreateDiagnostics(diagnosticsOptions, false, fileName, tcDiagnostics, suggestNamesForErrors)

                let tcDiagnostics = [| yield! creationDiags; yield! tcDiagnostics |]

                let parseResults =
                    FSharpParseFileResults(
                        diagnostics = parseDiagnostics,
                        input = parseTree,
                        parseHadErrors = false,
                        dependencyFiles = builder.AllDependenciesDeprecated
                    )

                let loadClosure = scriptClosureCache.TryGet(AnyCallerThread, options)

                let typedResults =
                    FSharpCheckFileResults.Make(
                        fileName,
                        options.ProjectFileName,
                        tcProj.TcConfig,
                        tcProj.TcGlobals,
                        options.IsIncompleteTypeCheckEnvironment,
                        builder,
                        options,
                        Array.ofList tcDependencyFiles,
                        creationDiags,
                        parseResults.Diagnostics,
                        tcDiagnostics,
                        keepAssemblyContents,
                        Option.get latestCcuSigForFile,
                        tcState.Ccu,
                        tcProj.TcImports,
                        tcEnvAtEnd.AccessRights,
                        tcResolutions,
                        tcSymbolUses,
                        tcEnvAtEnd.NameEnv,
                        loadClosure,
                        latestImplementationFile,
                        tcOpenDeclarations
                    )

                return (parseResults, typedResults)
        }

    member _.FindReferencesInFile
        (
            fileName: string,
            options: FSharpProjectOptions,
            symbol: FSharpSymbol,
            canInvalidateProject: bool,
            userOpName: string
        ) =
        node {
            use _ =
                Activity.start
                    "BackgroundCompiler.FindReferencesInFile"
                    [|
                        Activity.Tags.project, options.ProjectFileName
                        Activity.Tags.fileName, fileName
                        Activity.Tags.userOpName, userOpName
                        "symbol", symbol.FullName
                    |]

            let! builderOpt, _ = getOrCreateBuilderWithInvalidationFlag (options, canInvalidateProject, userOpName)

            match builderOpt with
            | None -> return Seq.empty
            | Some builder ->
                if builder.ContainsFile fileName then
                    let! checkResults = builder.GetFullCheckResultsAfterFileInProject fileName
                    let! keyStoreOpt = checkResults.GetOrComputeItemKeyStoreIfEnabled()

                    match keyStoreOpt with
                    | None -> return Seq.empty
                    | Some reader -> return reader.FindAll symbol.Item
                else
                    return Seq.empty
        }

    member _.GetSemanticClassificationForFile(fileName: string, options: FSharpProjectOptions, userOpName: string) =
        node {
            use _ =
                Activity.start
                    "BackgroundCompiler.GetSemanticClassificationForFile"
                    [|
                        Activity.Tags.project, options.ProjectFileName
                        Activity.Tags.fileName, fileName
                        Activity.Tags.userOpName, userOpName
                    |]

            let! builderOpt, _ = getOrCreateBuilder (options, userOpName)

            match builderOpt with
            | None -> return None
            | Some builder ->
                let! checkResults = builder.GetFullCheckResultsAfterFileInProject fileName
                let! scopt = checkResults.GetOrComputeSemanticClassificationIfEnabled()

                match scopt with
                | None -> return None
                | Some sc -> return Some(sc.GetView())
        }

    /// Try to get recent approximate type check results for a file.
    member _.TryGetRecentCheckResultsForFile(fileName: string, options: FSharpProjectOptions, sourceText: ISourceText option, _userOpName: string) =
        use _ =
            Activity.start
                "BackgroundCompiler.GetSemanticClassificationForFile"
                [|
                    Activity.Tags.project, options.ProjectFileName
                    Activity.Tags.fileName, fileName
                    Activity.Tags.userOpName, _userOpName
                |]

        match sourceText with
        | Some sourceText ->
            let hash = sourceText.GetHashCode() |> int64

            let resOpt =
                parseCacheLock.AcquireLock(fun ltok -> checkFileInProjectCache.TryGet(ltok, (fileName, hash, options)))

            match resOpt with
            | Some res ->
                match res.TryPeekValue() with
                | ValueSome (a, b, c, _) -> Some(a, b, c)
                | ValueNone -> None
            | None -> None
        | None -> None

    /// Parse and typecheck the whole project (the implementation, called recursively as project graph is evaluated)
    member private _.ParseAndCheckProjectImpl(options, userOpName) =
        node {
            let! builderOpt, creationDiags = getOrCreateBuilder (options, userOpName)

            match builderOpt with
            | None ->
                let emptyResults =
                    FSharpCheckProjectResults(options.ProjectFileName, None, keepAssemblyContents, creationDiags, None)

                return emptyResults
            | Some builder ->
                let! tcProj, ilAssemRef, tcAssemblyDataOpt, tcAssemblyExprOpt = builder.GetFullCheckResultsAndImplementationsForProject()
                let diagnosticsOptions = tcProj.TcConfig.diagnosticsOptions
                let fileName = DummyFileNameForRangesWithoutASpecificLocation

                // Although we do not use 'tcInfoExtras', computing it will make sure we get an extra info.
                let! tcInfo, _tcInfoExtras = tcProj.GetOrComputeTcInfoWithExtras()

                let topAttribs = tcInfo.topAttribs
                let tcState = tcInfo.tcState
                let tcEnvAtEnd = tcInfo.tcEnvAtEndOfFile
                let tcDiagnostics = tcInfo.TcDiagnostics
                let tcDependencyFiles = tcInfo.tcDependencyFiles

                let tcDiagnostics =
                    DiagnosticHelpers.CreateDiagnostics(diagnosticsOptions, true, fileName, tcDiagnostics, suggestNamesForErrors)

                let diagnostics = [| yield! creationDiags; yield! tcDiagnostics |]

                let getAssemblyData () =
                    match tcAssemblyDataOpt with
                    | ProjectAssemblyDataResult.Available data -> Some data
                    | _ -> None

                let details =
                    (tcProj.TcGlobals,
                     tcProj.TcImports,
                     tcState.Ccu,
                     tcState.CcuSig,
                     Choice1Of2 builder,
                     topAttribs,
                     getAssemblyData,
                     ilAssemRef,
                     tcEnvAtEnd.AccessRights,
                     tcAssemblyExprOpt,
                     Array.ofList tcDependencyFiles,
                     options)

                let results =
                    FSharpCheckProjectResults(options.ProjectFileName, Some tcProj.TcConfig, keepAssemblyContents, diagnostics, Some details)

                return results
        }

    member _.GetAssemblyData(options, userOpName) =
        node {
            use _ =
                Activity.start
                    "BackgroundCompiler.GetAssemblyData"
                    [|
                        Activity.Tags.project, options.ProjectFileName
                        Activity.Tags.userOpName, userOpName
                    |]

            let! builderOpt, _ = getOrCreateBuilder (options, userOpName)

            match builderOpt with
            | None -> return ProjectAssemblyDataResult.Unavailable true
            | Some builder ->
                let! _, _, tcAssemblyDataOpt, _ = builder.GetCheckResultsAndImplementationsForProject()
                return tcAssemblyDataOpt
        }

    /// Get the timestamp that would be on the output if fully built immediately
    member private _.TryGetLogicalTimeStampForProject(cache, options) =
        match tryGetBuilderNode options with
        | Some lazyWork ->
            match lazyWork.TryPeekValue() with
            | ValueSome (Some builder, _) -> Some(builder.GetLogicalTimeStampForProject(cache))
            | _ -> None
        | _ -> None

    /// Parse and typecheck the whole project.
    member bc.ParseAndCheckProject(options, userOpName) =
        use _ =
            Activity.start
                "BackgroundCompiler.ParseAndCheckProject"
                [|
                    Activity.Tags.project, options.ProjectFileName
                    Activity.Tags.userOpName, userOpName
                |]

        bc.ParseAndCheckProjectImpl(options, userOpName)

    member _.GetProjectOptionsFromScript
        (
            fileName,
            sourceText,
            previewEnabled,
            loadedTimeStamp,
            otherFlags,
            useFsiAuxLib: bool option,
            useSdkRefs: bool option,
            sdkDirOverride: string option,
            assumeDotNetFramework: bool option,
            optionsStamp: int64 option,
            _userOpName
        ) =
        use _ =
            Activity.start
                "BackgroundCompiler.GetProjectOptionsFromScript"
                [| Activity.Tags.fileName, fileName; Activity.Tags.userOpName, _userOpName |]

        cancellable {
            use diagnostics = new DiagnosticsScope()

            // Do we add a reference to FSharp.Compiler.Interactive.Settings by default?
            let useFsiAuxLib = defaultArg useFsiAuxLib true
            let useSdkRefs = defaultArg useSdkRefs true
            let reduceMemoryUsage = ReduceMemoryFlag.Yes
            let previewEnabled = defaultArg previewEnabled false

            // Do we assume .NET Framework references for scripts?
            let assumeDotNetFramework = defaultArg assumeDotNetFramework true

            let extraFlags =
                if previewEnabled then
                    [| "--langversion:preview" |]
                else
                    [||]

            let otherFlags = defaultArg otherFlags extraFlags

            let useSimpleResolution = otherFlags |> Array.exists (fun x -> x = "--simpleresolution")

            let loadedTimeStamp = defaultArg loadedTimeStamp DateTime.MaxValue // Not 'now', we don't want to force reloading

            let applyCompilerOptions tcConfigB =
                let fsiCompilerOptions = GetCoreFsiCompilerOptions tcConfigB
                ParseCompilerOptions(ignore, fsiCompilerOptions, Array.toList otherFlags)

            let loadClosure =
                LoadClosure.ComputeClosureOfScriptText(
                    legacyReferenceResolver,
                    FSharpCheckerResultsSettings.defaultFSharpBinariesDir,
                    fileName,
                    sourceText,
                    CodeContext.Editing,
                    useSimpleResolution,
                    useFsiAuxLib,
                    useSdkRefs,
                    sdkDirOverride,
                    Lexhelp.LexResourceManager(),
                    applyCompilerOptions,
                    assumeDotNetFramework,
                    tryGetMetadataSnapshot,
                    reduceMemoryUsage,
                    dependencyProviderForScripts
                )

            let otherFlags =
                [|
                    yield "--noframework"
                    yield "--warn:3"
                    yield! otherFlags
                    for r in loadClosure.References do
                        yield "-r:" + fst r
                    for code, _ in loadClosure.NoWarns do
                        yield "--nowarn:" + code
                |]

            let options =
                {
                    ProjectFileName = fileName + ".fsproj" // Make a name that is unique in this directory.
                    ProjectId = None
                    SourceFiles = loadClosure.SourceFiles |> List.map fst |> List.toArray
                    OtherOptions = otherFlags
                    ReferencedProjects = [||]
                    IsIncompleteTypeCheckEnvironment = false
                    UseScriptResolutionRules = true
                    LoadTime = loadedTimeStamp
                    UnresolvedReferences = Some(FSharpUnresolvedReferencesSet(loadClosure.UnresolvedReferences))
                    OriginalLoadReferences = loadClosure.OriginalLoadReferences
                    Stamp = optionsStamp
                }

            scriptClosureCache.Set(AnyCallerThread, options, loadClosure) // Save the full load closure for later correlation.

            let diags =
                loadClosure.LoadClosureRootFileDiagnostics
                |> List.map (fun (exn, isError) -> FSharpDiagnostic.CreateFromException(exn, isError, range.Zero, false))

            return options, (diags @ diagnostics.Diagnostics)
        }
        |> Cancellable.toAsync

    member bc.InvalidateConfiguration(options: FSharpProjectOptions, userOpName) =
        use _ =
            Activity.start
                "BackgroundCompiler.InvalidateConfiguration"
                [|
                    Activity.Tags.project, options.ProjectFileName
                    Activity.Tags.userOpName, userOpName
                |]

        if incrementalBuildersCache.ContainsSimilarKey(AnyCallerThread, options) then
            parseCacheLock.AcquireLock(fun ltok ->
                for sourceFile in options.SourceFiles do
                    checkFileInProjectCache.RemoveAnySimilar(ltok, (sourceFile, 0L, options)))

            let _ = createBuilderNode (options, userOpName, CancellationToken.None)
            ()

    member bc.ClearCache(options: seq<FSharpProjectOptions>, _userOpName) =
        use _ = Activity.start "BackgroundCompiler.ClearCache" [| Activity.Tags.userOpName, _userOpName |]

        lock gate (fun () ->
            options
            |> Seq.iter (fun options -> incrementalBuildersCache.RemoveAnySimilar(AnyCallerThread, options)))

    member _.NotifyProjectCleaned(options: FSharpProjectOptions, userOpName) =
        use _ =
            Activity.start
                "BackgroundCompiler.NotifyProjectCleaned"
                [|
                    Activity.Tags.project, options.ProjectFileName
                    Activity.Tags.userOpName, userOpName
                |]

        async {
            let! ct = Async.CancellationToken
            // If there was a similar entry (as there normally will have been) then re-establish an empty builder .  This
            // is a somewhat arbitrary choice - it will have the effect of releasing memory associated with the previous
            // builder, but costs some time.
            if incrementalBuildersCache.ContainsSimilarKey(AnyCallerThread, options) then
                let _ = createBuilderNode (options, userOpName, ct)
                ()
        }

    member _.BeforeBackgroundFileCheck = beforeFileChecked.Publish

    member _.FileParsed = fileParsed.Publish

    member _.FileChecked = fileChecked.Publish

    member _.ProjectChecked = projectChecked.Publish

    member _.ClearCaches() =
        use _ = Activity.startNoTags "BackgroundCompiler.ClearCaches"

        lock gate (fun () ->
            parseCacheLock.AcquireLock(fun ltok ->
                checkFileInProjectCache.Clear(ltok)
                parseFileCache.Clear(ltok))

            incrementalBuildersCache.Clear(AnyCallerThread)
            frameworkTcImportsCache.Clear()
            scriptClosureCache.Clear AnyCallerThread)

    member _.DownsizeCaches() =
        use _ = Activity.startNoTags "BackgroundCompiler.DownsizeCaches"

        lock gate (fun () ->
            parseCacheLock.AcquireLock(fun ltok ->
                checkFileInProjectCache.Resize(ltok, newKeepStrongly = 1)
                parseFileCache.Resize(ltok, newKeepStrongly = 1))

            incrementalBuildersCache.Resize(AnyCallerThread, newKeepStrongly = 1, newKeepMax = 1)
            frameworkTcImportsCache.Downsize()
            scriptClosureCache.Resize(AnyCallerThread, newKeepStrongly = 1, newKeepMax = 1))

    member _.FrameworkImportsCache = frameworkTcImportsCache

    static member ActualParseFileCount = actualParseFileCount

    static member ActualCheckFileCount = actualCheckFileCount

[<Sealed; AutoSerializable(false)>]
// There is typically only one instance of this type in an IDE process.
type FSharpChecker
    (
        legacyReferenceResolver,
        projectCacheSize,
        keepAssemblyContents,
        keepAllBackgroundResolutions,
        tryGetMetadataSnapshot,
        suggestNamesForErrors,
        keepAllBackgroundSymbolUses,
        enableBackgroundItemKeyStoreAndSemanticClassification,
        enablePartialTypeChecking,
<<<<<<< HEAD
        parallelReferenceResolution
=======
        enableParallelCheckingWithSignatureFiles,
        parallelReferenceResolution,
        captureIdentifiersWhenParsing
>>>>>>> f401f212
    ) =

    let backgroundCompiler =
        BackgroundCompiler(
            legacyReferenceResolver,
            projectCacheSize,
            keepAssemblyContents,
            keepAllBackgroundResolutions,
            tryGetMetadataSnapshot,
            suggestNamesForErrors,
            keepAllBackgroundSymbolUses,
            enableBackgroundItemKeyStoreAndSemanticClassification,
            enablePartialTypeChecking,
<<<<<<< HEAD
            parallelReferenceResolution
=======
            enableParallelCheckingWithSignatureFiles,
            parallelReferenceResolution,
            captureIdentifiersWhenParsing
>>>>>>> f401f212
        )

    static let globalInstance = lazy FSharpChecker.Create()

    // STATIC ROOT: FSharpLanguageServiceTestable.FSharpChecker.braceMatchCache. Most recently used cache for brace matching. Accessed on the
    // background UI thread, not on the compiler thread.
    //
    // This cache is safe for concurrent access.
    let braceMatchCache =
        MruCache<AnyCallerThreadToken, _, _>(braceMatchCacheSize, areSimilar = AreSimilarForParsing, areSame = AreSameForParsing)

    static let inferParallelReferenceResolution (parallelReferenceResolution: bool option) =
        let explicitValue =
            parallelReferenceResolution
            |> Option.defaultValue false
            |> function
                | true -> ParallelReferenceResolution.On
                | false -> ParallelReferenceResolution.Off

        let withEnvOverride =
            // Override ParallelReferenceResolution set on the constructor with an environment setting if present.
            getParallelReferenceResolutionFromEnvironment ()
            |> Option.defaultValue explicitValue

        withEnvOverride

    static member getParallelReferenceResolutionFromEnvironment() =
        getParallelReferenceResolutionFromEnvironment ()

    /// Instantiate an interactive checker.
    static member Create
        (
            ?projectCacheSize,
            ?keepAssemblyContents,
            ?keepAllBackgroundResolutions,
            ?legacyReferenceResolver,
            ?tryGetMetadataSnapshot,
            ?suggestNamesForErrors,
            ?keepAllBackgroundSymbolUses,
            ?enableBackgroundItemKeyStoreAndSemanticClassification,
            ?enablePartialTypeChecking,
<<<<<<< HEAD
            ?parallelReferenceResolution
=======
            ?enableParallelCheckingWithSignatureFiles,
            ?parallelReferenceResolution: bool,
            ?captureIdentifiersWhenParsing: bool
>>>>>>> f401f212
        ) =

        use _ = Activity.startNoTags "FSharpChecker.Create"

        let legacyReferenceResolver =
            match legacyReferenceResolver with
            | Some rr -> rr
            | None -> SimulatedMSBuildReferenceResolver.getResolver ()

        let keepAssemblyContents = defaultArg keepAssemblyContents false
        let keepAllBackgroundResolutions = defaultArg keepAllBackgroundResolutions true
        let projectCacheSizeReal = defaultArg projectCacheSize projectCacheSizeDefault
        let tryGetMetadataSnapshot = defaultArg tryGetMetadataSnapshot (fun _ -> None)
        let suggestNamesForErrors = defaultArg suggestNamesForErrors false
        let keepAllBackgroundSymbolUses = defaultArg keepAllBackgroundSymbolUses true

        let enableBackgroundItemKeyStoreAndSemanticClassification =
            defaultArg enableBackgroundItemKeyStoreAndSemanticClassification false

        let enablePartialTypeChecking = defaultArg enablePartialTypeChecking false
<<<<<<< HEAD
=======
        let enableParallelCheckingWithSignatureFiles = defaultArg enableParallelCheckingWithSignatureFiles false
        let captureIdentifiersWhenParsing = defaultArg captureIdentifiersWhenParsing false
>>>>>>> f401f212

        if keepAssemblyContents && enablePartialTypeChecking then
            invalidArg "enablePartialTypeChecking" "'keepAssemblyContents' and 'enablePartialTypeChecking' cannot be both enabled."

        let parallelReferenceResolution = inferParallelReferenceResolution parallelReferenceResolution

        FSharpChecker(
            legacyReferenceResolver,
            projectCacheSizeReal,
            keepAssemblyContents,
            keepAllBackgroundResolutions,
            tryGetMetadataSnapshot,
            suggestNamesForErrors,
            keepAllBackgroundSymbolUses,
            enableBackgroundItemKeyStoreAndSemanticClassification,
            enablePartialTypeChecking,
<<<<<<< HEAD
            parallelReferenceResolution
=======
            enableParallelCheckingWithSignatureFiles,
            parallelReferenceResolution,
            captureIdentifiersWhenParsing
>>>>>>> f401f212
        )

    member _.ReferenceResolver = legacyReferenceResolver

    member _.MatchBraces(fileName, sourceText: ISourceText, options: FSharpParsingOptions, ?userOpName: string) =
        let userOpName = defaultArg userOpName "Unknown"

        use _ =
            Activity.start "FSharpChecker.MatchBraces" [| Activity.Tags.fileName, fileName; Activity.Tags.userOpName, userOpName |]

        let hash = sourceText.GetHashCode() |> int64

        async {
            match braceMatchCache.TryGet(AnyCallerThread, (fileName, hash, options)) with
            | Some res -> return res
            | None ->
                let res =
                    ParseAndCheckFile.matchBraces (sourceText, fileName, options, userOpName, suggestNamesForErrors)

                braceMatchCache.Set(AnyCallerThread, (fileName, hash, options), res)
                return res
        }

    member ic.MatchBraces(fileName, source: string, options: FSharpProjectOptions, ?userOpName: string) =
        let userOpName = defaultArg userOpName "Unknown"
        let parsingOptions, _ = ic.GetParsingOptionsFromProjectOptions(options)
        ic.MatchBraces(fileName, SourceText.ofString source, parsingOptions, userOpName)

    member ic.GetParsingOptionsFromProjectOptions(options) : FSharpParsingOptions * _ =
        let sourceFiles = List.ofArray options.SourceFiles
        let argv = List.ofArray options.OtherOptions
        ic.GetParsingOptionsFromCommandLineArgs(sourceFiles, argv, options.UseScriptResolutionRules)

    member _.ParseFile(fileName, sourceText, options, ?cache, ?userOpName: string) =
        let cache = defaultArg cache true
        let userOpName = defaultArg userOpName "Unknown"
        backgroundCompiler.ParseFile(fileName, sourceText, options, cache, userOpName)

    member ic.ParseFileInProject(fileName, source: string, options, ?cache: bool, ?userOpName: string) =
        let parsingOptions, _ = ic.GetParsingOptionsFromProjectOptions(options)
        ic.ParseFile(fileName, SourceText.ofString source, parsingOptions, ?cache = cache, ?userOpName = userOpName)

    member _.GetBackgroundParseResultsForFileInProject(fileName, options, ?userOpName: string) =
        let userOpName = defaultArg userOpName "Unknown"

        backgroundCompiler.GetBackgroundParseResultsForFileInProject(fileName, options, userOpName)
        |> Async.AwaitNodeCode

    member _.GetBackgroundCheckResultsForFileInProject(fileName, options, ?userOpName: string) =
        let userOpName = defaultArg userOpName "Unknown"

        backgroundCompiler.GetBackgroundCheckResultsForFileInProject(fileName, options, userOpName)
        |> Async.AwaitNodeCode

    /// Try to get recent approximate type check results for a file.
    member _.TryGetRecentCheckResultsForFile(fileName: string, options: FSharpProjectOptions, ?sourceText, ?userOpName: string) =
        let userOpName = defaultArg userOpName "Unknown"
        backgroundCompiler.TryGetRecentCheckResultsForFile(fileName, options, sourceText, userOpName)

    member _.Compile(argv: string[], ?userOpName: string) =
        let _userOpName = defaultArg userOpName "Unknown"
        use _ = Activity.start "FSharpChecker.Compile" [| Activity.Tags.userOpName, _userOpName |]

        async {
            let ctok = CompilationThreadToken()
            return CompileHelpers.compileFromArgs (ctok, argv, legacyReferenceResolver, None, None)
        }

    /// This function is called when the entire environment is known to have changed for reasons not encoded in the ProjectOptions of any project/compilation.
    /// For example, the type provider approvals file may have changed.
    member ic.InvalidateAll() = ic.ClearCaches()

    member ic.ClearCaches() =
        let utok = AnyCallerThread
        braceMatchCache.Clear(utok)
        backgroundCompiler.ClearCaches()
        ClearAllILModuleReaderCache()

    // This is for unit testing only
    member ic.ClearLanguageServiceRootCachesAndCollectAndFinalizeAllTransients() =
        use _ =
            Activity.startNoTags "FsharpChecker.ClearLanguageServiceRootCachesAndCollectAndFinalizeAllTransients"

        ic.ClearCaches()
        GC.Collect()
        GC.WaitForPendingFinalizers()
        FxResolver.ClearStaticCaches()

    /// This function is called when the configuration is known to have changed for reasons not encoded in the ProjectOptions.
    /// For example, dependent references may have been deleted or created.
    member _.InvalidateConfiguration(options: FSharpProjectOptions, ?userOpName: string) =
        let userOpName = defaultArg userOpName "Unknown"
        backgroundCompiler.InvalidateConfiguration(options, userOpName)

    /// Clear the internal cache of the given projects.
    member _.ClearCache(options: seq<FSharpProjectOptions>, ?userOpName: string) =
        let userOpName = defaultArg userOpName "Unknown"
        backgroundCompiler.ClearCache(options, userOpName)

    /// This function is called when a project has been cleaned, and thus type providers should be refreshed.
    member _.NotifyProjectCleaned(options: FSharpProjectOptions, ?userOpName: string) =
        let userOpName = defaultArg userOpName "Unknown"
        backgroundCompiler.NotifyProjectCleaned(options, userOpName)

    /// Typecheck a source code file, returning a handle to the results of the
    /// parse including the reconstructed types in the file.
    member _.CheckFileInProjectAllowingStaleCachedResults
        (
            parseResults: FSharpParseFileResults,
            fileName: string,
            fileVersion: int,
            source: string,
            options: FSharpProjectOptions,
            ?userOpName: string
        ) =
        let userOpName = defaultArg userOpName "Unknown"

        backgroundCompiler.CheckFileInProjectAllowingStaleCachedResults(
            parseResults,
            fileName,
            fileVersion,
            SourceText.ofString source,
            options,
            userOpName
        )
        |> Async.AwaitNodeCode

    /// Typecheck a source code file, returning a handle to the results of the
    /// parse including the reconstructed types in the file.
    member _.CheckFileInProject
        (
            parseResults: FSharpParseFileResults,
            fileName: string,
            fileVersion: int,
            sourceText: ISourceText,
            options: FSharpProjectOptions,
            ?userOpName: string
        ) =
        let userOpName = defaultArg userOpName "Unknown"

        backgroundCompiler.CheckFileInProject(parseResults, fileName, fileVersion, sourceText, options, userOpName)
        |> Async.AwaitNodeCode

    /// Typecheck a source code file, returning a handle to the results of the
    /// parse including the reconstructed types in the file.
    member _.ParseAndCheckFileInProject
        (
            fileName: string,
            fileVersion: int,
            sourceText: ISourceText,
            options: FSharpProjectOptions,
            ?userOpName: string
        ) =
        let userOpName = defaultArg userOpName "Unknown"

        backgroundCompiler.ParseAndCheckFileInProject(fileName, fileVersion, sourceText, options, userOpName)
        |> Async.AwaitNodeCode

    member _.ParseAndCheckProject(options, ?userOpName: string) =
        let userOpName = defaultArg userOpName "Unknown"

        backgroundCompiler.ParseAndCheckProject(options, userOpName)
        |> Async.AwaitNodeCode

    member _.FindBackgroundReferencesInFile
        (
            fileName: string,
            options: FSharpProjectOptions,
            symbol: FSharpSymbol,
            ?canInvalidateProject: bool,
            ?fastCheck: bool,
            ?userOpName: string
        ) =
        let canInvalidateProject = defaultArg canInvalidateProject true
        let userOpName = defaultArg userOpName "Unknown"

        node {
            if fastCheck <> Some true || not captureIdentifiersWhenParsing then
                return! backgroundCompiler.FindReferencesInFile(fileName, options, symbol, canInvalidateProject, userOpName)
            else
                let! parseResults = backgroundCompiler.GetBackgroundParseResultsForFileInProject(fileName, options, userOpName)

                if
                    parseResults.ParseTree.Identifiers |> Set.contains symbol.DisplayNameCore
                    || parseResults.ParseTree.Identifiers |> NamesContainAttribute symbol
                then
                    return! backgroundCompiler.FindReferencesInFile(fileName, options, symbol, canInvalidateProject, userOpName)
                else
                    return Seq.empty
        }
        |> Async.AwaitNodeCode

    member _.GetBackgroundSemanticClassificationForFile(fileName: string, options: FSharpProjectOptions, ?userOpName) =
        let userOpName = defaultArg userOpName "Unknown"

        backgroundCompiler.GetSemanticClassificationForFile(fileName, options, userOpName)
        |> Async.AwaitNodeCode

    /// For a given script file, get the ProjectOptions implied by the #load closure
    member _.GetProjectOptionsFromScript
        (
            fileName,
            source,
            ?previewEnabled,
            ?loadedTimeStamp,
            ?otherFlags,
            ?useFsiAuxLib,
            ?useSdkRefs,
            ?assumeDotNetFramework,
            ?sdkDirOverride,
            ?optionsStamp: int64,
            ?userOpName: string
        ) =
        let userOpName = defaultArg userOpName "Unknown"

        backgroundCompiler.GetProjectOptionsFromScript(
            fileName,
            source,
            previewEnabled,
            loadedTimeStamp,
            otherFlags,
            useFsiAuxLib,
            useSdkRefs,
            sdkDirOverride,
            assumeDotNetFramework,
            optionsStamp,
            userOpName
        )

    member _.GetProjectOptionsFromCommandLineArgs(projectFileName, argv, ?loadedTimeStamp, ?isInteractive, ?isEditing) =
        let isEditing = defaultArg isEditing false
        let isInteractive = defaultArg isInteractive false
        let loadedTimeStamp = defaultArg loadedTimeStamp DateTime.MaxValue // Not 'now', we don't want to force reloading

        let argv =
            let define =
                if isInteractive then
                    "--define:INTERACTIVE"
                else
                    "--define:COMPILED"

            Array.append argv [| define |]

        let argv =
            if isEditing then
                Array.append argv [| "--define:EDITING" |]
            else
                argv

        {
            ProjectFileName = projectFileName
            ProjectId = None
            SourceFiles = [||] // the project file names will be inferred from the ProjectOptions
            OtherOptions = argv
            ReferencedProjects = [||]
            IsIncompleteTypeCheckEnvironment = false
            UseScriptResolutionRules = false
            LoadTime = loadedTimeStamp
            UnresolvedReferences = None
            OriginalLoadReferences = []
            Stamp = None
        }

    member _.GetParsingOptionsFromCommandLineArgs(sourceFiles, argv, ?isInteractive, ?isEditing) =
        let isEditing = defaultArg isEditing false
        let isInteractive = defaultArg isInteractive false
        use errorScope = new DiagnosticsScope()

        let tcConfigB =
            TcConfigBuilder.CreateNew(
                legacyReferenceResolver,
                defaultFSharpBinariesDir = FSharpCheckerResultsSettings.defaultFSharpBinariesDir,
                reduceMemoryUsage = ReduceMemoryFlag.Yes,
                implicitIncludeDir = "",
                isInteractive = isInteractive,
                isInvalidationSupported = false,
                defaultCopyFSharpCore = CopyFSharpCoreFlag.No,
                tryGetMetadataSnapshot = tryGetMetadataSnapshot,
                sdkDirOverride = None,
                rangeForErrors = range0
            )

        // These defines are implied by the F# compiler
        tcConfigB.conditionalDefines <-
            let define = if isInteractive then "INTERACTIVE" else "COMPILED"
            define :: tcConfigB.conditionalDefines

        if isEditing then
            tcConfigB.conditionalDefines <- "EDITING" :: tcConfigB.conditionalDefines

        // Apply command-line arguments and collect more source files if they are in the arguments
        let sourceFilesNew = ApplyCommandLineArgs(tcConfigB, sourceFiles, argv)
        FSharpParsingOptions.FromTcConfigBuilder(tcConfigB, Array.ofList sourceFilesNew, isInteractive), errorScope.Diagnostics

    member ic.GetParsingOptionsFromCommandLineArgs(argv, ?isInteractive: bool, ?isEditing) =
        ic.GetParsingOptionsFromCommandLineArgs([], argv, ?isInteractive = isInteractive, ?isEditing = isEditing)

    member _.BeforeBackgroundFileCheck = backgroundCompiler.BeforeBackgroundFileCheck

    member _.FileParsed = backgroundCompiler.FileParsed

    member _.FileChecked = backgroundCompiler.FileChecked

    member _.ProjectChecked = backgroundCompiler.ProjectChecked

    static member ActualParseFileCount = BackgroundCompiler.ActualParseFileCount

    static member ActualCheckFileCount = BackgroundCompiler.ActualCheckFileCount

    static member Instance = globalInstance.Force()

    member internal _.FrameworkImportsCache = backgroundCompiler.FrameworkImportsCache

    /// Tokenize a single line, returning token information and a tokenization state represented by an integer
    member _.TokenizeLine(line: string, state: FSharpTokenizerLexState) =
        let tokenizer = FSharpSourceTokenizer([], None)
        let lineTokenizer = tokenizer.CreateLineTokenizer line
        let mutable state = (None, state)

        let tokens =
            [|
                while (state <- lineTokenizer.ScanToken(snd state)
                       (fst state).IsSome) do
                    yield (fst state).Value
            |]

        tokens, snd state

    /// Tokenize an entire file, line by line
    member x.TokenizeFile(source: string) : FSharpTokenInfo[][] =
        let lines = source.Split('\n')

        let tokens =
            [|
                let mutable state = FSharpTokenizerLexState.Initial

                for line in lines do
                    let tokens, n = x.TokenizeLine(line, state)
                    state <- n
                    yield tokens
            |]

        tokens

namespace FSharp.Compiler

open System
open System.IO
open Internal.Utilities
open FSharp.Compiler.CodeAnalysis
open FSharp.Compiler.CompilerConfig
open FSharp.Compiler.EditorServices
open FSharp.Compiler.Text.Range
open FSharp.Compiler.DiagnosticsLogger

type CompilerEnvironment() =
    /// Source file extensions
    static let compilableExtensions = FSharpSigFileSuffixes @ FSharpImplFileSuffixes @ FSharpScriptFileSuffixes

    /// Single file projects extensions
    static let singleFileProjectExtensions = FSharpScriptFileSuffixes

    static member BinFolderOfDefaultFSharpCompiler(?probePoint) =
        FSharpEnvironment.BinFolderOfDefaultFSharpCompiler(probePoint)

    // Legacy entry point, no longer used by FSharp.Editor
    static member DefaultReferencesForOrphanSources assumeDotNetFramework =
        let currentDirectory = Directory.GetCurrentDirectory()

        let fxResolver =
            FxResolver(
                assumeDotNetFramework,
                currentDirectory,
                rangeForErrors = range0,
                useSdkRefs = true,
                isInteractive = false,
                sdkDirOverride = None
            )

        let references, _ = fxResolver.GetDefaultReferences(useFsiAuxLib = false)
        references

    /// Publish compiler-flags parsing logic. Must be fast because its used by the colorizer.
    static member GetConditionalDefinesForEditing(parsingOptions: FSharpParsingOptions) =
        SourceFileImpl.GetImplicitConditionalDefinesForEditing(parsingOptions.IsInteractive)
        @ parsingOptions.ConditionalDefines

    /// Return true if this is a subcategory of error or warning message that the language service can emit
    static member IsCheckerSupportedSubcategory(subcategory: string) =
        // Beware: This code logic is duplicated in DocumentTask.cs in the language service
        PhasedDiagnostic.IsSubcategoryOfCompile(subcategory)

    /// Return the language ID, which is the expression evaluator id that the
    /// debugger will use.
    static member GetDebuggerLanguageID() =
        Guid(0xAB4F38C9u, 0xB6E6us, 0x43baus, 0xBEuy, 0x3Buy, 0x58uy, 0x08uy, 0x0Buy, 0x2Cuy, 0xCCuy, 0xE3uy)

    static member IsScriptFile(fileName: string) = ParseAndCheckInputs.IsScript fileName

    /// Whether or not this file is compilable
    static member IsCompilable file =
        let ext = Path.GetExtension file

        compilableExtensions
        |> List.exists (fun e -> 0 = String.Compare(e, ext, StringComparison.OrdinalIgnoreCase))

    /// Whether or not this file should be a single-file project
    static member MustBeSingleFileProject file =
        let ext = Path.GetExtension file

        singleFileProjectExtensions
        |> List.exists (fun e -> 0 = String.Compare(e, ext, StringComparison.OrdinalIgnoreCase))<|MERGE_RESOLUTION|>--- conflicted
+++ resolved
@@ -187,13 +187,8 @@
         keepAllBackgroundSymbolUses,
         enableBackgroundItemKeyStoreAndSemanticClassification,
         enablePartialTypeChecking,
-<<<<<<< HEAD
-        parallelReferenceResolution
-=======
-        enableParallelCheckingWithSignatureFiles,
         parallelReferenceResolution,
         captureIdentifiersWhenParsing
->>>>>>> f401f212
     ) as self =
 
     let beforeFileChecked = Event<string * FSharpProjectOptions>()
@@ -1235,13 +1230,8 @@
         keepAllBackgroundSymbolUses,
         enableBackgroundItemKeyStoreAndSemanticClassification,
         enablePartialTypeChecking,
-<<<<<<< HEAD
-        parallelReferenceResolution
-=======
-        enableParallelCheckingWithSignatureFiles,
         parallelReferenceResolution,
         captureIdentifiersWhenParsing
->>>>>>> f401f212
     ) =
 
     let backgroundCompiler =
@@ -1255,13 +1245,8 @@
             keepAllBackgroundSymbolUses,
             enableBackgroundItemKeyStoreAndSemanticClassification,
             enablePartialTypeChecking,
-<<<<<<< HEAD
-            parallelReferenceResolution
-=======
-            enableParallelCheckingWithSignatureFiles,
             parallelReferenceResolution,
             captureIdentifiersWhenParsing
->>>>>>> f401f212
         )
 
     static let globalInstance = lazy FSharpChecker.Create()
@@ -1303,13 +1288,8 @@
             ?keepAllBackgroundSymbolUses,
             ?enableBackgroundItemKeyStoreAndSemanticClassification,
             ?enablePartialTypeChecking,
-<<<<<<< HEAD
-            ?parallelReferenceResolution
-=======
-            ?enableParallelCheckingWithSignatureFiles,
             ?parallelReferenceResolution: bool,
             ?captureIdentifiersWhenParsing: bool
->>>>>>> f401f212
         ) =
 
         use _ = Activity.startNoTags "FSharpChecker.Create"
@@ -1330,11 +1310,7 @@
             defaultArg enableBackgroundItemKeyStoreAndSemanticClassification false
 
         let enablePartialTypeChecking = defaultArg enablePartialTypeChecking false
-<<<<<<< HEAD
-=======
-        let enableParallelCheckingWithSignatureFiles = defaultArg enableParallelCheckingWithSignatureFiles false
         let captureIdentifiersWhenParsing = defaultArg captureIdentifiersWhenParsing false
->>>>>>> f401f212
 
         if keepAssemblyContents && enablePartialTypeChecking then
             invalidArg "enablePartialTypeChecking" "'keepAssemblyContents' and 'enablePartialTypeChecking' cannot be both enabled."
@@ -1351,13 +1327,8 @@
             keepAllBackgroundSymbolUses,
             enableBackgroundItemKeyStoreAndSemanticClassification,
             enablePartialTypeChecking,
-<<<<<<< HEAD
-            parallelReferenceResolution
-=======
-            enableParallelCheckingWithSignatureFiles,
             parallelReferenceResolution,
             captureIdentifiersWhenParsing
->>>>>>> f401f212
         )
 
     member _.ReferenceResolver = legacyReferenceResolver
