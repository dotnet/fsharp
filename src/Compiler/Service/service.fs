// Copyright (c) Microsoft Corporation.  All Rights Reserved.  See License.txt in the project root for license information.

namespace FSharp.Compiler.CodeAnalysis

open System
open System.Diagnostics
open System.IO
open System.Reflection
open System.Reflection.Emit
open System.Threading
open Internal.Utilities.Collections
open Internal.Utilities.Library
open Internal.Utilities.Library.Extras
open FSharp.Compiler
open FSharp.Compiler.AbstractIL
open FSharp.Compiler.AbstractIL.IL
open FSharp.Compiler.AbstractIL.ILBinaryReader
open FSharp.Compiler.AbstractIL.ILDynamicAssemblyWriter
open FSharp.Compiler.CodeAnalysis
open FSharp.Compiler.CodeAnalysis.TransparentCompiler
open FSharp.Compiler.CompilerConfig
open FSharp.Compiler.CompilerDiagnostics
open FSharp.Compiler.CompilerImports
open FSharp.Compiler.CompilerOptions
open FSharp.Compiler.DependencyManager
open FSharp.Compiler.Diagnostics
open FSharp.Compiler.Driver
open FSharp.Compiler.DiagnosticsLogger
open FSharp.Compiler.IO
open FSharp.Compiler.ParseAndCheckInputs
open FSharp.Compiler.ScriptClosure
open FSharp.Compiler.Symbols
open FSharp.Compiler.Syntax
open FSharp.Compiler.Tokenization
open FSharp.Compiler.Text
open FSharp.Compiler.Text.Range
open FSharp.Compiler.TcGlobals
open FSharp.Compiler.BuildGraph

[<RequireQualifiedAccess>]
type DocumentSource =
    | FileSystem
    | Custom of (string -> Async<ISourceText option>)

/// Callback that indicates whether a requested result has become obsolete.
[<NoComparison; NoEquality>]
type IsResultObsolete = IsResultObsolete of (unit -> bool)

module CompileHelpers =
    let mkCompilationDiagnosticsHandlers (flatErrors) =
        let diagnostics = ResizeArray<_>()

        let diagnosticsLogger =
            { new DiagnosticsLogger("CompileAPI") with

                member _.DiagnosticSink(diag, isError) =
                    diagnostics.Add(FSharpDiagnostic.CreateFromException(diag, isError, range0, true, flatErrors, None)) // Suggest names for errors

                member _.ErrorCount =
                    diagnostics
                    |> Seq.filter (fun diagnostic -> diagnostic.Severity = FSharpDiagnosticSeverity.Error)
                    |> Seq.length
            }

        let loggerProvider =
            { new IDiagnosticsLoggerProvider with
                member _.CreateLogger(_tcConfigB, _exiter) = diagnosticsLogger
            }

        diagnostics, diagnosticsLogger, loggerProvider

    let tryCompile diagnosticsLogger f =
        use _ = UseBuildPhase BuildPhase.Parse
        use _ = UseDiagnosticsLogger diagnosticsLogger

        let exiter = StopProcessingExiter()

        try
            f exiter
            0
        with e ->
            stopProcessingRecovery e range0
            1

    /// Compile using the given flags.  Source files names are resolved via the FileSystem API. The output file must be given by a -o flag.
    let compileFromArgs (ctok, argv: string[], legacyReferenceResolver, tcImportsCapture, dynamicAssemblyCreator) =

        let diagnostics, diagnosticsLogger, loggerProvider =
            mkCompilationDiagnosticsHandlers (argv |> Array.contains "--flaterrors")

        let result =
            tryCompile diagnosticsLogger (fun exiter ->
                CompileFromCommandLineArguments(
                    ctok,
                    argv,
                    legacyReferenceResolver,
                    true,
                    ReduceMemoryFlag.Yes,
                    CopyFSharpCoreFlag.No,
                    exiter,
                    loggerProvider,
                    tcImportsCapture,
                    dynamicAssemblyCreator
                ))

        diagnostics.ToArray(), result

    let setOutputStreams execute =
        // Set the output streams, if requested
        match execute with
        | Some(writer, error) ->
            Console.SetOut writer
            Console.SetError error
        | None -> ()

<<<<<<< HEAD
=======
type SourceTextHash = int64
type CacheStamp = int64
type FileName = string
type FilePath = string
type ProjectPath = string
type FileVersion = int

type ParseCacheLockToken() =
    interface LockToken

type ScriptClosureCacheToken() =
    interface LockToken

type CheckFileCacheKey = FileName * SourceTextHash * FSharpProjectOptions
type CheckFileCacheValue = FSharpParseFileResults * FSharpCheckFileResults * SourceTextHash * DateTime

// There is only one instance of this type, held in FSharpChecker
type BackgroundCompiler
    (
        legacyReferenceResolver,
        projectCacheSize,
        keepAssemblyContents,
        keepAllBackgroundResolutions,
        tryGetMetadataSnapshot,
        suggestNamesForErrors,
        keepAllBackgroundSymbolUses,
        enableBackgroundItemKeyStoreAndSemanticClassification,
        enablePartialTypeChecking,
        parallelReferenceResolution,
        captureIdentifiersWhenParsing,
        getSource: (string -> Async<ISourceText option>) option,
        useChangeNotifications,
        useSyntaxTreeCache
    ) as self =

    let beforeFileChecked = Event<string * FSharpProjectOptions>()
    let fileParsed = Event<string * FSharpProjectOptions>()
    let fileChecked = Event<string * FSharpProjectOptions>()
    let projectChecked = Event<FSharpProjectOptions>()

    // STATIC ROOT: FSharpLanguageServiceTestable.FSharpChecker.backgroundCompiler.scriptClosureCache
    /// Information about the derived script closure.
    let scriptClosureCache =
        MruCache<AnyCallerThreadToken, FSharpProjectOptions, LoadClosure>(
            projectCacheSize,
            areSame = FSharpProjectOptions.AreSameForChecking,
            areSimilar = FSharpProjectOptions.UseSameProject
        )

    let frameworkTcImportsCache = FrameworkImportsCache(frameworkTcImportsCacheStrongSize)

    // We currently share one global dependency provider for all scripts for the FSharpChecker.
    // For projects, one is used per project.
    //
    // Sharing one for all scripts is necessary for good performance from GetProjectOptionsFromScript,
    // which requires a dependency provider to process through the project options prior to working out
    // if the cached incremental builder can be used for the project.
    let dependencyProviderForScripts = new DependencyProvider()

    let getProjectReferences (options: FSharpProjectOptions) userOpName =
        [
            for r in options.ReferencedProjects do

                match r with
                | FSharpReferencedProject.FSharpReference(nm, opts) ->
                    // Don't use cross-project references for FSharp.Core, since various bits of code
                    // require a concrete FSharp.Core to exist on-disk. The only solutions that have
                    // these cross-project references to FSharp.Core are VisualFSharp.sln and FSharp.sln. The ramification
                    // of this is that you need to build FSharp.Core to get intellisense in those projects.

                    if
                        (try
                            Path.GetFileNameWithoutExtension(nm)
                         with _ ->
                             "")
                        <> GetFSharpCoreLibraryName()
                    then
                        { new IProjectReference with
                            member x.EvaluateRawContents() =
                                node {
                                    Trace.TraceInformation("FCS: {0}.{1} ({2})", userOpName, "GetAssemblyData", nm)
                                    return! self.GetAssemblyData(opts, userOpName + ".CheckReferencedProject(" + nm + ")")
                                }

                            member x.TryGetLogicalTimeStamp(cache) =
                                self.TryGetLogicalTimeStampForProject(cache, opts)

                            member x.FileName = nm
                        }

                | FSharpReferencedProject.PEReference(getStamp, delayedReader) ->
                    { new IProjectReference with
                        member x.EvaluateRawContents() =
                            node {
                                let! ilReaderOpt = delayedReader.TryGetILModuleReader() |> NodeCode.FromCancellable

                                match ilReaderOpt with
                                | Some ilReader ->
                                    let ilModuleDef, ilAsmRefs = ilReader.ILModuleDef, ilReader.ILAssemblyRefs
                                    let data = RawFSharpAssemblyData(ilModuleDef, ilAsmRefs) :> IRawFSharpAssemblyData
                                    return ProjectAssemblyDataResult.Available data
                                | _ ->
                                    // Note 'false' - if a PEReference doesn't find an ILModuleReader then we don't
                                    // continue to try to use an on-disk DLL
                                    return ProjectAssemblyDataResult.Unavailable false
                            }

                        member x.TryGetLogicalTimeStamp _ = getStamp () |> Some
                        member x.FileName = delayedReader.OutputFile
                    }

                | FSharpReferencedProject.ILModuleReference(nm, getStamp, getReader) ->
                    { new IProjectReference with
                        member x.EvaluateRawContents() =
                            node {
                                let ilReader = getReader ()
                                let ilModuleDef, ilAsmRefs = ilReader.ILModuleDef, ilReader.ILAssemblyRefs
                                let data = RawFSharpAssemblyData(ilModuleDef, ilAsmRefs) :> IRawFSharpAssemblyData
                                return ProjectAssemblyDataResult.Available data
                            }

                        member x.TryGetLogicalTimeStamp _ = getStamp () |> Some
                        member x.FileName = nm
                    }
        ]

    /// CreateOneIncrementalBuilder (for background type checking). Note that fsc.fs also
    /// creates an incremental builder used by the command line compiler.
    let CreateOneIncrementalBuilder (options: FSharpProjectOptions, userOpName) =
        node {
            use _ =
                Activity.start "BackgroundCompiler.CreateOneIncrementalBuilder" [| Activity.Tags.project, options.ProjectFileName |]

            Trace.TraceInformation("FCS: {0}.{1} ({2})", userOpName, "CreateOneIncrementalBuilder", options.ProjectFileName)
            let projectReferences = getProjectReferences options userOpName

            let loadClosure = scriptClosureCache.TryGet(AnyCallerThread, options)

            let dependencyProvider =
                if options.UseScriptResolutionRules then
                    Some dependencyProviderForScripts
                else
                    None

            let! builderOpt, diagnostics =
                IncrementalBuilder.TryCreateIncrementalBuilderForProjectOptions(
                    legacyReferenceResolver,
                    FSharpCheckerResultsSettings.defaultFSharpBinariesDir,
                    frameworkTcImportsCache,
                    loadClosure,
                    Array.toList options.SourceFiles,
                    Array.toList options.OtherOptions,
                    projectReferences,
                    options.ProjectDirectory,
                    options.UseScriptResolutionRules,
                    keepAssemblyContents,
                    keepAllBackgroundResolutions,
                    tryGetMetadataSnapshot,
                    suggestNamesForErrors,
                    keepAllBackgroundSymbolUses,
                    enableBackgroundItemKeyStoreAndSemanticClassification,
                    enablePartialTypeChecking,
                    dependencyProvider,
                    parallelReferenceResolution,
                    captureIdentifiersWhenParsing,
                    getSource,
                    useChangeNotifications,
                    useSyntaxTreeCache
                )

            match builderOpt with
            | None -> ()
            | Some builder ->

#if !NO_TYPEPROVIDERS
                // Register the behaviour that responds to CCUs being invalidated because of type
                // provider Invalidate events. This invalidates the configuration in the build.
                builder.ImportsInvalidatedByTypeProvider.Add(fun () -> self.InvalidateConfiguration(options, userOpName))
#endif

                // Register the callback called just before a file is typechecked by the background builder (without recording
                // errors or intellisense information).
                //
                // This indicates to the UI that the file type check state is dirty. If the file is open and visible then
                // the UI will sooner or later request a typecheck of the file, recording errors and intellisense information.
                builder.BeforeFileChecked.Add(fun file -> beforeFileChecked.Trigger(file, options))
                builder.FileParsed.Add(fun file -> fileParsed.Trigger(file, options))
                builder.FileChecked.Add(fun file -> fileChecked.Trigger(file, options))
                builder.ProjectChecked.Add(fun () -> projectChecked.Trigger options)

            return (builderOpt, diagnostics)
        }

    let parseCacheLock = Lock<ParseCacheLockToken>()

    // STATIC ROOT: FSharpLanguageServiceTestable.FSharpChecker.parseFileInProjectCache. Most recently used cache for parsing files.
    let parseFileCache =
        MruCache<ParseCacheLockToken, _ * SourceTextHash * _, _>(parseFileCacheSize, areSimilar = AreSimilarForParsing, areSame = AreSameForParsing)

    // STATIC ROOT: FSharpLanguageServiceTestable.FSharpChecker.checkFileInProjectCache
    //
    /// Cache which holds recently seen type-checks.
    /// This cache may hold out-of-date entries, in two senses
    ///    - there may be a more recent antecedent state available because the background build has made it available
    ///    - the source for the file may have changed

    // Also keyed on source. This can only be out of date if the antecedent is out of date
    let checkFileInProjectCache =
        MruCache<ParseCacheLockToken, CheckFileCacheKey, GraphNode<CheckFileCacheValue>>(
            keepStrongly = checkFileInProjectCacheSize,
            areSame = AreSameForChecking3,
            areSimilar = AreSubsumable3
        )

    // STATIC ROOT: FSharpLanguageServiceTestable.FSharpChecker.backgroundCompiler.incrementalBuildersCache. This root typically holds more
    // live information than anything else in the F# Language Service, since it holds up to 3 (projectCacheStrongSize) background project builds
    // strongly.
    //
    /// Cache of builds keyed by options.
    let gate = obj ()

    let incrementalBuildersCache =
        MruCache<AnyCallerThreadToken, FSharpProjectOptions, GraphNode<IncrementalBuilder option * FSharpDiagnostic[]>>(
            keepStrongly = projectCacheSize,
            keepMax = projectCacheSize,
            areSame = FSharpProjectOptions.AreSameForChecking,
            areSimilar = FSharpProjectOptions.UseSameProject
        )

    let tryGetBuilderNode options =
        incrementalBuildersCache.TryGet(AnyCallerThread, options)

    let tryGetBuilder options : NodeCode<IncrementalBuilder option * FSharpDiagnostic[]> option =
        tryGetBuilderNode options |> Option.map (fun x -> x.GetOrComputeValue())

    let tryGetSimilarBuilder options : NodeCode<IncrementalBuilder option * FSharpDiagnostic[]> option =
        incrementalBuildersCache.TryGetSimilar(AnyCallerThread, options)
        |> Option.map (fun x -> x.GetOrComputeValue())

    let tryGetAnyBuilder options : NodeCode<IncrementalBuilder option * FSharpDiagnostic[]> option =
        incrementalBuildersCache.TryGetAny(AnyCallerThread, options)
        |> Option.map (fun x -> x.GetOrComputeValue())

    let createBuilderNode (options, userOpName, ct: CancellationToken) =
        lock gate (fun () ->
            if ct.IsCancellationRequested then
                GraphNode.FromResult(None, [||])
            else
                let getBuilderNode = GraphNode(CreateOneIncrementalBuilder(options, userOpName))
                incrementalBuildersCache.Set(AnyCallerThread, options, getBuilderNode)
                getBuilderNode)

    let createAndGetBuilder (options, userOpName) =
        node {
            let! ct = NodeCode.CancellationToken
            let getBuilderNode = createBuilderNode (options, userOpName, ct)
            return! getBuilderNode.GetOrComputeValue()
        }

    let getOrCreateBuilder (options, userOpName) : NodeCode<IncrementalBuilder option * FSharpDiagnostic[]> =
        match tryGetBuilder options with
        | Some getBuilder ->
            node {
                match! getBuilder with
                | builderOpt, creationDiags when builderOpt.IsNone || not builderOpt.Value.IsReferencesInvalidated -> return builderOpt, creationDiags
                | _ ->
                    // The builder could be re-created,
                    //    clear the check file caches that are associated with it.
                    //    We must do this in order to not return stale results when references
                    //    in the project get changed/added/removed.
                    parseCacheLock.AcquireLock(fun ltok ->
                        options.SourceFiles
                        |> Array.iter (fun sourceFile ->
                            let key = (sourceFile, 0L, options)
                            checkFileInProjectCache.RemoveAnySimilar(ltok, key)))

                    return! createAndGetBuilder (options, userOpName)
            }
        | _ -> createAndGetBuilder (options, userOpName)

    let getSimilarOrCreateBuilder (options, userOpName) =
        match tryGetSimilarBuilder options with
        | Some res -> res
        // The builder does not exist at all. Create it.
        | None -> getOrCreateBuilder (options, userOpName)

    let getOrCreateBuilderWithInvalidationFlag (options, canInvalidateProject, userOpName) =
        if canInvalidateProject then
            getOrCreateBuilder (options, userOpName)
        else
            getSimilarOrCreateBuilder (options, userOpName)

    let getAnyBuilder (options, userOpName) =
        match tryGetAnyBuilder options with
        | Some getBuilder -> getBuilder
        | _ -> getOrCreateBuilder (options, userOpName)

    static let mutable actualParseFileCount = 0

    static let mutable actualCheckFileCount = 0

    /// Should be a fast operation. Ensures that we have only one async lazy object per file and its hash.
    let getCheckFileNode (parseResults, sourceText, fileName, options, _fileVersion, builder, tcPrior, tcInfo, creationDiags) =

        // Here we lock for the creation of the node, not its execution
        parseCacheLock.AcquireLock(fun ltok ->
            let key = (fileName, sourceText.GetHashCode() |> int64, options)

            match checkFileInProjectCache.TryGet(ltok, key) with
            | Some res -> res
            | _ ->
                let res =
                    GraphNode(
                        node {
                            let! res = self.CheckOneFileImplAux(parseResults, sourceText, fileName, options, builder, tcPrior, tcInfo, creationDiags)
                            Interlocked.Increment(&actualCheckFileCount) |> ignore
                            return res
                        }
                    )

                checkFileInProjectCache.Set(ltok, key, res)
                res)

    member _.ParseFile(fileName: string, sourceText: ISourceText, options: FSharpParsingOptions, cache: bool, flatErrors: bool, userOpName: string) =
        async {
            use _ =
                Activity.start
                    "BackgroundCompiler.ParseFile"
                    [|
                        Activity.Tags.fileName, fileName
                        Activity.Tags.userOpName, userOpName
                        Activity.Tags.cache, cache.ToString()
                    |]

            if cache then
                let hash = sourceText.GetHashCode() |> int64

                match parseCacheLock.AcquireLock(fun ltok -> parseFileCache.TryGet(ltok, (fileName, hash, options))) with
                | Some res -> return res
                | None ->
                    Interlocked.Increment(&actualParseFileCount) |> ignore
                    let! ct = Async.CancellationToken

                    let parseDiagnostics, parseTree, anyErrors =
                        ParseAndCheckFile.parseFile (
                            sourceText,
                            fileName,
                            options,
                            userOpName,
                            suggestNamesForErrors,
                            flatErrors,
                            captureIdentifiersWhenParsing,
                            ct
                        )

                    let res = FSharpParseFileResults(parseDiagnostics, parseTree, anyErrors, options.SourceFiles)
                    parseCacheLock.AcquireLock(fun ltok -> parseFileCache.Set(ltok, (fileName, hash, options), res))
                    return res
            else
                let! ct = Async.CancellationToken

                let parseDiagnostics, parseTree, anyErrors =
                    ParseAndCheckFile.parseFile (sourceText, fileName, options, userOpName, false, flatErrors, captureIdentifiersWhenParsing, ct)

                return FSharpParseFileResults(parseDiagnostics, parseTree, anyErrors, options.SourceFiles)
        }

    /// Fetch the parse information from the background compiler (which checks w.r.t. the FileSystem API)
    member _.GetBackgroundParseResultsForFileInProject(fileName, options, userOpName) =
        node {
            use _ =
                Activity.start
                    "BackgroundCompiler.GetBackgroundParseResultsForFileInProject"
                    [| Activity.Tags.fileName, fileName; Activity.Tags.userOpName, userOpName |]

            let! builderOpt, creationDiags = getOrCreateBuilder (options, userOpName)

            match builderOpt with
            | None ->
                let parseTree = EmptyParsedInput(fileName, (false, false))
                return FSharpParseFileResults(creationDiags, parseTree, true, [||])
            | Some builder ->
                let parseTree, _, _, parseDiagnostics = builder.GetParseResultsForFile fileName

                let parseDiagnostics =
                    DiagnosticHelpers.CreateDiagnostics(
                        builder.TcConfig.diagnosticsOptions,
                        false,
                        fileName,
                        parseDiagnostics,
                        suggestNamesForErrors,
                        builder.TcConfig.flatErrors,
                        None
                    )

                let diagnostics = [| yield! creationDiags; yield! parseDiagnostics |]

                let parseResults =
                    FSharpParseFileResults(
                        diagnostics = diagnostics,
                        input = parseTree,
                        parseHadErrors = false,
                        dependencyFiles = builder.AllDependenciesDeprecated
                    )

                return parseResults
        }

    member _.GetCachedCheckFileResult(builder: IncrementalBuilder, fileName, sourceText: ISourceText, options) =
        node {
            use _ =
                Activity.start "BackgroundCompiler.GetCachedCheckFileResult" [| Activity.Tags.fileName, fileName |]

            let hash = sourceText.GetHashCode() |> int64
            let key = (fileName, hash, options)
            let cachedResultsOpt = parseCacheLock.AcquireLock(fun ltok -> checkFileInProjectCache.TryGet(ltok, key))

            match cachedResultsOpt with
            | Some cachedResults ->
                match! cachedResults.GetOrComputeValue() with
                | parseResults, checkResults, _, priorTimeStamp when
                    (match builder.GetCheckResultsBeforeFileInProjectEvenIfStale fileName with
                     | None -> false
                     | Some(tcPrior) ->
                         tcPrior.ProjectTimeStamp = priorTimeStamp
                         && builder.AreCheckResultsBeforeFileInProjectReady(fileName))
                    ->
                    return Some(parseResults, checkResults)
                | _ ->
                    parseCacheLock.AcquireLock(fun ltok -> checkFileInProjectCache.RemoveAnySimilar(ltok, key))
                    return None
            | _ -> return None
        }

    member private _.CheckOneFileImplAux
        (
            parseResults: FSharpParseFileResults,
            sourceText: ISourceText,
            fileName: string,
            options: FSharpProjectOptions,
            builder: IncrementalBuilder,
            tcPrior: PartialCheckResults,
            tcInfo: TcInfo,
            creationDiags: FSharpDiagnostic[]
        ) : NodeCode<CheckFileCacheValue> =

        node {
            // Get additional script #load closure information if applicable.
            // For scripts, this will have been recorded by GetProjectOptionsFromScript.
            let tcConfig = tcPrior.TcConfig
            let loadClosure = scriptClosureCache.TryGet(AnyCallerThread, options)

            let! checkAnswer =
                FSharpCheckFileResults.CheckOneFile(
                    parseResults,
                    sourceText,
                    fileName,
                    options.ProjectFileName,
                    tcConfig,
                    tcPrior.TcGlobals,
                    tcPrior.TcImports,
                    tcInfo.tcState,
                    tcInfo.moduleNamesDict,
                    loadClosure,
                    tcInfo.TcDiagnostics,
                    options.IsIncompleteTypeCheckEnvironment,
                    options,
                    builder,
                    Array.ofList tcInfo.tcDependencyFiles,
                    creationDiags,
                    parseResults.Diagnostics,
                    keepAssemblyContents,
                    suggestNamesForErrors
                )
                |> NodeCode.FromCancellable

            GraphNode.SetPreferredUILang tcConfig.preferredUiLang
            return (parseResults, checkAnswer, sourceText.GetHashCode() |> int64, tcPrior.ProjectTimeStamp)
        }

    member private bc.CheckOneFileImpl
        (
            parseResults: FSharpParseFileResults,
            sourceText: ISourceText,
            fileName: string,
            options: FSharpProjectOptions,
            fileVersion: int,
            builder: IncrementalBuilder,
            tcPrior: PartialCheckResults,
            tcInfo: TcInfo,
            creationDiags: FSharpDiagnostic[]
        ) =

        node {
            match! bc.GetCachedCheckFileResult(builder, fileName, sourceText, options) with
            | Some(_, results) -> return FSharpCheckFileAnswer.Succeeded results
            | _ ->
                let lazyCheckFile =
                    getCheckFileNode (parseResults, sourceText, fileName, options, fileVersion, builder, tcPrior, tcInfo, creationDiags)

                let! _, results, _, _ = lazyCheckFile.GetOrComputeValue()
                return FSharpCheckFileAnswer.Succeeded results
        }

    /// Type-check the result obtained by parsing, but only if the antecedent type checking context is available.
    member bc.CheckFileInProjectAllowingStaleCachedResults
        (
            parseResults: FSharpParseFileResults,
            fileName,
            fileVersion,
            sourceText: ISourceText,
            options,
            userOpName
        ) =
        node {
            use _ =
                Activity.start
                    "BackgroundCompiler.CheckFileInProjectAllowingStaleCachedResults"
                    [|
                        Activity.Tags.project, options.ProjectFileName
                        Activity.Tags.fileName, fileName
                        Activity.Tags.userOpName, userOpName
                    |]

            let! cachedResults =
                node {
                    let! builderOpt, creationDiags = getAnyBuilder (options, userOpName)

                    match builderOpt with
                    | Some builder ->
                        match! bc.GetCachedCheckFileResult(builder, fileName, sourceText, options) with
                        | Some(_, checkResults) -> return Some(builder, creationDiags, Some(FSharpCheckFileAnswer.Succeeded checkResults))
                        | _ -> return Some(builder, creationDiags, None)
                    | _ -> return None // the builder wasn't ready
                }

            match cachedResults with
            | None -> return None
            | Some(_, _, Some x) -> return Some x
            | Some(builder, creationDiags, None) ->
                Trace.TraceInformation("FCS: {0}.{1} ({2})", userOpName, "CheckFileInProjectAllowingStaleCachedResults.CacheMiss", fileName)

                match builder.GetCheckResultsBeforeFileInProjectEvenIfStale fileName with
                | Some tcPrior ->
                    match tcPrior.TryPeekTcInfo() with
                    | Some tcInfo ->
                        let! checkResults =
                            bc.CheckOneFileImpl(parseResults, sourceText, fileName, options, fileVersion, builder, tcPrior, tcInfo, creationDiags)

                        return Some checkResults
                    | None -> return None
                | None -> return None // the incremental builder was not up to date
        }

    /// Type-check the result obtained by parsing. Force the evaluation of the antecedent type checking context if needed.
    member bc.CheckFileInProject(parseResults: FSharpParseFileResults, fileName, fileVersion, sourceText: ISourceText, options, userOpName) =
        node {
            use _ =
                Activity.start
                    "BackgroundCompiler.CheckFileInProject"
                    [|
                        Activity.Tags.project, options.ProjectFileName
                        Activity.Tags.fileName, fileName
                        Activity.Tags.userOpName, userOpName
                    |]

            let! builderOpt, creationDiags = getOrCreateBuilder (options, userOpName)

            match builderOpt with
            | None -> return FSharpCheckFileAnswer.Succeeded(FSharpCheckFileResults.MakeEmpty(fileName, creationDiags, keepAssemblyContents))
            | Some builder ->
                // Check the cache. We can only use cached results when there is no work to do to bring the background builder up-to-date
                let! cachedResults = bc.GetCachedCheckFileResult(builder, fileName, sourceText, options)

                match cachedResults with
                | Some(_, checkResults) -> return FSharpCheckFileAnswer.Succeeded checkResults
                | _ ->
                    let! tcPrior = builder.GetCheckResultsBeforeFileInProject fileName
                    let! tcInfo = tcPrior.GetOrComputeTcInfo()
                    return! bc.CheckOneFileImpl(parseResults, sourceText, fileName, options, fileVersion, builder, tcPrior, tcInfo, creationDiags)
        }

    /// Parses and checks the source file and returns untyped AST and check results.
    member bc.ParseAndCheckFileInProject(fileName: string, fileVersion, sourceText: ISourceText, options: FSharpProjectOptions, userOpName) =
        node {
            use _ =
                Activity.start
                    "BackgroundCompiler.ParseAndCheckFileInProject"
                    [|
                        Activity.Tags.project, options.ProjectFileName
                        Activity.Tags.fileName, fileName
                        Activity.Tags.userOpName, userOpName
                    |]

            let! builderOpt, creationDiags = getOrCreateBuilder (options, userOpName)

            match builderOpt with
            | None ->
                let parseTree = EmptyParsedInput(fileName, (false, false))
                let parseResults = FSharpParseFileResults(creationDiags, parseTree, true, [||])
                return (parseResults, FSharpCheckFileAnswer.Aborted)

            | Some builder ->
                let! cachedResults = bc.GetCachedCheckFileResult(builder, fileName, sourceText, options)

                match cachedResults with
                | Some(parseResults, checkResults) -> return (parseResults, FSharpCheckFileAnswer.Succeeded checkResults)
                | _ ->
                    let! tcPrior = builder.GetCheckResultsBeforeFileInProject fileName
                    let! tcInfo = tcPrior.GetOrComputeTcInfo()
                    // Do the parsing.
                    let parsingOptions =
                        FSharpParsingOptions.FromTcConfig(builder.TcConfig, Array.ofList builder.SourceFiles, options.UseScriptResolutionRules)

                    GraphNode.SetPreferredUILang tcPrior.TcConfig.preferredUiLang
                    let! ct = NodeCode.CancellationToken

                    let parseDiagnostics, parseTree, anyErrors =
                        ParseAndCheckFile.parseFile (
                            sourceText,
                            fileName,
                            parsingOptions,
                            userOpName,
                            suggestNamesForErrors,
                            builder.TcConfig.flatErrors,
                            captureIdentifiersWhenParsing,
                            ct
                        )

                    let parseResults =
                        FSharpParseFileResults(parseDiagnostics, parseTree, anyErrors, builder.AllDependenciesDeprecated)

                    let! checkResults =
                        bc.CheckOneFileImpl(parseResults, sourceText, fileName, options, fileVersion, builder, tcPrior, tcInfo, creationDiags)

                    return (parseResults, checkResults)
        }

    member _.NotifyFileChanged(fileName, options, userOpName) =
        node {
            use _ =
                Activity.start
                    "BackgroundCompiler.NotifyFileChanged"
                    [|
                        Activity.Tags.project, options.ProjectFileName
                        Activity.Tags.fileName, fileName
                        Activity.Tags.userOpName, userOpName
                    |]

            let! builderOpt, _ = getOrCreateBuilder (options, userOpName)

            match builderOpt with
            | None -> return ()
            | Some builder -> do! builder.NotifyFileChanged(fileName, DateTime.UtcNow)
        }

    /// Fetch the check information from the background compiler (which checks w.r.t. the FileSystem API)
    member _.GetBackgroundCheckResultsForFileInProject(fileName, options, userOpName) =
        node {
            use _ =
                Activity.start
                    "BackgroundCompiler.ParseAndCheckFileInProject"
                    [|
                        Activity.Tags.project, options.ProjectFileName
                        Activity.Tags.fileName, fileName
                        Activity.Tags.userOpName, userOpName
                    |]

            let! builderOpt, creationDiags = getOrCreateBuilder (options, userOpName)

            match builderOpt with
            | None ->
                let parseTree = EmptyParsedInput(fileName, (false, false))
                let parseResults = FSharpParseFileResults(creationDiags, parseTree, true, [||])
                let typedResults = FSharpCheckFileResults.MakeEmpty(fileName, creationDiags, true)
                return (parseResults, typedResults)
            | Some builder ->
                let parseTree, _, _, parseDiagnostics = builder.GetParseResultsForFile fileName
                let! tcProj = builder.GetFullCheckResultsAfterFileInProject fileName

                let! tcInfo, tcInfoExtras = tcProj.GetOrComputeTcInfoWithExtras()

                let tcResolutions = tcInfoExtras.tcResolutions
                let tcSymbolUses = tcInfoExtras.tcSymbolUses
                let tcOpenDeclarations = tcInfoExtras.tcOpenDeclarations
                let latestCcuSigForFile = tcInfo.latestCcuSigForFile
                let tcState = tcInfo.tcState
                let tcEnvAtEnd = tcInfo.tcEnvAtEndOfFile
                let latestImplementationFile = tcInfoExtras.latestImplFile
                let tcDependencyFiles = tcInfo.tcDependencyFiles
                let tcDiagnostics = tcInfo.TcDiagnostics
                let diagnosticsOptions = builder.TcConfig.diagnosticsOptions

                let symbolEnv =
                    SymbolEnv(tcProj.TcGlobals, tcInfo.tcState.Ccu, Some tcInfo.tcState.CcuSig, tcProj.TcImports)
                    |> Some

                let parseDiagnostics =
                    DiagnosticHelpers.CreateDiagnostics(
                        diagnosticsOptions,
                        false,
                        fileName,
                        parseDiagnostics,
                        suggestNamesForErrors,
                        builder.TcConfig.flatErrors,
                        None
                    )

                let parseDiagnostics = [| yield! creationDiags; yield! parseDiagnostics |]

                let tcDiagnostics =
                    DiagnosticHelpers.CreateDiagnostics(
                        diagnosticsOptions,
                        false,
                        fileName,
                        tcDiagnostics,
                        suggestNamesForErrors,
                        builder.TcConfig.flatErrors,
                        symbolEnv
                    )

                let tcDiagnostics = [| yield! creationDiags; yield! tcDiagnostics |]

                let parseResults =
                    FSharpParseFileResults(
                        diagnostics = parseDiagnostics,
                        input = parseTree,
                        parseHadErrors = false,
                        dependencyFiles = builder.AllDependenciesDeprecated
                    )

                let loadClosure = scriptClosureCache.TryGet(AnyCallerThread, options)

                let typedResults =
                    FSharpCheckFileResults.Make(
                        fileName,
                        options.ProjectFileName,
                        tcProj.TcConfig,
                        tcProj.TcGlobals,
                        options.IsIncompleteTypeCheckEnvironment,
                        builder,
                        options,
                        Array.ofList tcDependencyFiles,
                        creationDiags,
                        parseResults.Diagnostics,
                        tcDiagnostics,
                        keepAssemblyContents,
                        Option.get latestCcuSigForFile,
                        tcState.Ccu,
                        tcProj.TcImports,
                        tcEnvAtEnd.AccessRights,
                        tcResolutions,
                        tcSymbolUses,
                        tcEnvAtEnd.NameEnv,
                        loadClosure,
                        latestImplementationFile,
                        tcOpenDeclarations
                    )

                return (parseResults, typedResults)
        }

    member _.FindReferencesInFile
        (
            fileName: string,
            options: FSharpProjectOptions,
            symbol: FSharpSymbol,
            canInvalidateProject: bool,
            userOpName: string
        ) =
        node {
            use _ =
                Activity.start
                    "BackgroundCompiler.FindReferencesInFile"
                    [|
                        Activity.Tags.project, options.ProjectFileName
                        Activity.Tags.fileName, fileName
                        Activity.Tags.userOpName, userOpName
                        "symbol", symbol.FullName
                    |]

            let! builderOpt, _ = getOrCreateBuilderWithInvalidationFlag (options, canInvalidateProject, userOpName)

            match builderOpt with
            | None -> return Seq.empty
            | Some builder ->
                if builder.ContainsFile fileName then
                    let! checkResults = builder.GetFullCheckResultsAfterFileInProject fileName
                    let! keyStoreOpt = checkResults.GetOrComputeItemKeyStoreIfEnabled()

                    match keyStoreOpt with
                    | None -> return Seq.empty
                    | Some reader -> return reader.FindAll symbol.Item
                else
                    return Seq.empty
        }

    member _.GetSemanticClassificationForFile(fileName: string, options: FSharpProjectOptions, userOpName: string) =
        node {
            use _ =
                Activity.start
                    "BackgroundCompiler.GetSemanticClassificationForFile"
                    [|
                        Activity.Tags.project, options.ProjectFileName
                        Activity.Tags.fileName, fileName
                        Activity.Tags.userOpName, userOpName
                    |]

            let! builderOpt, _ = getOrCreateBuilder (options, userOpName)

            match builderOpt with
            | None -> return None
            | Some builder ->
                let! checkResults = builder.GetFullCheckResultsAfterFileInProject fileName
                let! scopt = checkResults.GetOrComputeSemanticClassificationIfEnabled()

                match scopt with
                | None -> return None
                | Some sc -> return Some(sc.GetView())
        }

    /// Try to get recent approximate type check results for a file.
    member _.TryGetRecentCheckResultsForFile(fileName: string, options: FSharpProjectOptions, sourceText: ISourceText option, _userOpName: string) =
        use _ =
            Activity.start
                "BackgroundCompiler.GetSemanticClassificationForFile"
                [|
                    Activity.Tags.project, options.ProjectFileName
                    Activity.Tags.fileName, fileName
                    Activity.Tags.userOpName, _userOpName
                |]

        match sourceText with
        | Some sourceText ->
            let hash = sourceText.GetHashCode() |> int64

            let resOpt =
                parseCacheLock.AcquireLock(fun ltok -> checkFileInProjectCache.TryGet(ltok, (fileName, hash, options)))

            match resOpt with
            | Some res ->
                match res.TryPeekValue() with
                | ValueSome(a, b, c, _) -> Some(a, b, c)
                | ValueNone -> None
            | None -> None
        | None -> None

    /// Parse and typecheck the whole project (the implementation, called recursively as project graph is evaluated)
    member private _.ParseAndCheckProjectImpl(options, userOpName) =
        node {
            let! builderOpt, creationDiags = getOrCreateBuilder (options, userOpName)

            match builderOpt with
            | None ->
                let emptyResults =
                    FSharpCheckProjectResults(options.ProjectFileName, None, keepAssemblyContents, creationDiags, None)

                return emptyResults
            | Some builder ->
                let! tcProj, ilAssemRef, tcAssemblyDataOpt, tcAssemblyExprOpt = builder.GetFullCheckResultsAndImplementationsForProject()
                let diagnosticsOptions = tcProj.TcConfig.diagnosticsOptions
                let fileName = DummyFileNameForRangesWithoutASpecificLocation

                // Although we do not use 'tcInfoExtras', computing it will make sure we get an extra info.
                let! tcInfo, _tcInfoExtras = tcProj.GetOrComputeTcInfoWithExtras()

                let topAttribs = tcInfo.topAttribs
                let tcState = tcInfo.tcState
                let tcEnvAtEnd = tcInfo.tcEnvAtEndOfFile
                let tcDiagnostics = tcInfo.TcDiagnostics
                let tcDependencyFiles = tcInfo.tcDependencyFiles

                let symbolEnv =
                    SymbolEnv(tcProj.TcGlobals, tcInfo.tcState.Ccu, Some tcInfo.tcState.CcuSig, tcProj.TcImports)
                    |> Some

                let tcDiagnostics =
                    DiagnosticHelpers.CreateDiagnostics(
                        diagnosticsOptions,
                        true,
                        fileName,
                        tcDiagnostics,
                        suggestNamesForErrors,
                        builder.TcConfig.flatErrors,
                        symbolEnv
                    )

                let diagnostics = [| yield! creationDiags; yield! tcDiagnostics |]

                let getAssemblyData () =
                    match tcAssemblyDataOpt with
                    | ProjectAssemblyDataResult.Available data -> Some data
                    | _ -> None

                let details =
                    (tcProj.TcGlobals,
                     tcProj.TcImports,
                     tcState.Ccu,
                     tcState.CcuSig,
                     Choice1Of2 builder,
                     topAttribs,
                     getAssemblyData,
                     ilAssemRef,
                     tcEnvAtEnd.AccessRights,
                     tcAssemblyExprOpt,
                     Array.ofList tcDependencyFiles,
                     options)

                let results =
                    FSharpCheckProjectResults(options.ProjectFileName, Some tcProj.TcConfig, keepAssemblyContents, diagnostics, Some details)

                return results
        }

    member _.GetAssemblyData(options, userOpName) =
        node {
            use _ =
                Activity.start
                    "BackgroundCompiler.GetAssemblyData"
                    [|
                        Activity.Tags.project, options.ProjectFileName
                        Activity.Tags.userOpName, userOpName
                    |]

            let! builderOpt, _ = getOrCreateBuilder (options, userOpName)

            match builderOpt with
            | None -> return ProjectAssemblyDataResult.Unavailable true
            | Some builder ->
                let! _, _, tcAssemblyDataOpt, _ = builder.GetCheckResultsAndImplementationsForProject()
                return tcAssemblyDataOpt
        }

    /// Get the timestamp that would be on the output if fully built immediately
    member private _.TryGetLogicalTimeStampForProject(cache, options) =
        match tryGetBuilderNode options with
        | Some lazyWork ->
            match lazyWork.TryPeekValue() with
            | ValueSome(Some builder, _) -> Some(builder.GetLogicalTimeStampForProject(cache))
            | _ -> None
        | _ -> None

    /// Parse and typecheck the whole project.
    member bc.ParseAndCheckProject(options, userOpName) =
        use _ =
            Activity.start
                "BackgroundCompiler.ParseAndCheckProject"
                [|
                    Activity.Tags.project, options.ProjectFileName
                    Activity.Tags.userOpName, userOpName
                |]

        bc.ParseAndCheckProjectImpl(options, userOpName)

    member _.GetProjectOptionsFromScript
        (
            fileName,
            sourceText,
            previewEnabled,
            loadedTimeStamp,
            otherFlags,
            useFsiAuxLib: bool option,
            useSdkRefs: bool option,
            sdkDirOverride: string option,
            assumeDotNetFramework: bool option,
            optionsStamp: int64 option,
            _userOpName
        ) =
        use _ =
            Activity.start
                "BackgroundCompiler.GetProjectOptionsFromScript"
                [| Activity.Tags.fileName, fileName; Activity.Tags.userOpName, _userOpName |]

        cancellable {
            // Do we add a reference to FSharp.Compiler.Interactive.Settings by default?
            let useFsiAuxLib = defaultArg useFsiAuxLib true
            let useSdkRefs = defaultArg useSdkRefs true
            let reduceMemoryUsage = ReduceMemoryFlag.Yes
            let previewEnabled = defaultArg previewEnabled false

            // Do we assume .NET Framework references for scripts?
            let assumeDotNetFramework = defaultArg assumeDotNetFramework true

            let extraFlags =
                if previewEnabled then
                    [| "--langversion:preview" |]
                else
                    [||]

            let otherFlags = defaultArg otherFlags extraFlags

            use diagnostics = new DiagnosticsScope(otherFlags |> Array.contains "--flaterrors")

            let useSimpleResolution = otherFlags |> Array.exists (fun x -> x = "--simpleresolution")

            let loadedTimeStamp = defaultArg loadedTimeStamp DateTime.MaxValue // Not 'now', we don't want to force reloading

            let applyCompilerOptions tcConfigB =
                let fsiCompilerOptions = GetCoreFsiCompilerOptions tcConfigB
                ParseCompilerOptions(ignore, fsiCompilerOptions, Array.toList otherFlags)

            let loadClosure =
                LoadClosure.ComputeClosureOfScriptText(
                    legacyReferenceResolver,
                    FSharpCheckerResultsSettings.defaultFSharpBinariesDir,
                    fileName,
                    sourceText,
                    CodeContext.Editing,
                    useSimpleResolution,
                    useFsiAuxLib,
                    useSdkRefs,
                    sdkDirOverride,
                    Lexhelp.LexResourceManager(),
                    applyCompilerOptions,
                    assumeDotNetFramework,
                    tryGetMetadataSnapshot,
                    reduceMemoryUsage,
                    dependencyProviderForScripts
                )

            let otherFlags =
                [|
                    yield "--noframework"
                    yield "--warn:3"
                    yield! otherFlags
                    for r in loadClosure.References do
                        yield "-r:" + fst r
                    for code, _ in loadClosure.NoWarns do
                        yield "--nowarn:" + code
                |]

            let options =
                {
                    ProjectFileName = fileName + ".fsproj" // Make a name that is unique in this directory.
                    ProjectId = None
                    SourceFiles = loadClosure.SourceFiles |> List.map fst |> List.toArray
                    OtherOptions = otherFlags
                    ReferencedProjects = [||]
                    IsIncompleteTypeCheckEnvironment = false
                    UseScriptResolutionRules = true
                    LoadTime = loadedTimeStamp
                    UnresolvedReferences = Some(FSharpUnresolvedReferencesSet(loadClosure.UnresolvedReferences))
                    OriginalLoadReferences = loadClosure.OriginalLoadReferences
                    Stamp = optionsStamp
                }

            scriptClosureCache.Set(AnyCallerThread, options, loadClosure) // Save the full load closure for later correlation.

            let diags =
                loadClosure.LoadClosureRootFileDiagnostics
                |> List.map (fun (exn, isError) ->
                    FSharpDiagnostic.CreateFromException(
                        exn,
                        isError,
                        range.Zero,
                        false,
                        options.OtherOptions |> Array.contains "--flaterrors",
                        None
                    ))

            return options, (diags @ diagnostics.Diagnostics)
        }
        |> Cancellable.toAsync

    member bc.InvalidateConfiguration(options: FSharpProjectOptions, userOpName) =
        use _ =
            Activity.start
                "BackgroundCompiler.InvalidateConfiguration"
                [|
                    Activity.Tags.project, options.ProjectFileName
                    Activity.Tags.userOpName, userOpName
                |]

        if incrementalBuildersCache.ContainsSimilarKey(AnyCallerThread, options) then
            parseCacheLock.AcquireLock(fun ltok ->
                for sourceFile in options.SourceFiles do
                    checkFileInProjectCache.RemoveAnySimilar(ltok, (sourceFile, 0L, options)))

            let _ = createBuilderNode (options, userOpName, CancellationToken.None)
            ()

    member bc.ClearCache(options: seq<FSharpProjectOptions>, _userOpName) =
        use _ = Activity.start "BackgroundCompiler.ClearCache" [| Activity.Tags.userOpName, _userOpName |]

        lock gate (fun () ->
            options
            |> Seq.iter (fun options ->
                incrementalBuildersCache.RemoveAnySimilar(AnyCallerThread, options)

                parseCacheLock.AcquireLock(fun ltok ->
                    for sourceFile in options.SourceFiles do
                        checkFileInProjectCache.RemoveAnySimilar(ltok, (sourceFile, 0L, options)))))

    member _.NotifyProjectCleaned(options: FSharpProjectOptions, userOpName) =
        use _ =
            Activity.start
                "BackgroundCompiler.NotifyProjectCleaned"
                [|
                    Activity.Tags.project, options.ProjectFileName
                    Activity.Tags.userOpName, userOpName
                |]

        async {
            let! ct = Async.CancellationToken
            // If there was a similar entry (as there normally will have been) then re-establish an empty builder .  This
            // is a somewhat arbitrary choice - it will have the effect of releasing memory associated with the previous
            // builder, but costs some time.
            if incrementalBuildersCache.ContainsSimilarKey(AnyCallerThread, options) then
                let _ = createBuilderNode (options, userOpName, ct)
                ()
        }

    member _.BeforeBackgroundFileCheck = beforeFileChecked.Publish

    member _.FileParsed = fileParsed.Publish

    member _.FileChecked = fileChecked.Publish

    member _.ProjectChecked = projectChecked.Publish

    member _.ClearCaches() =
        use _ = Activity.startNoTags "BackgroundCompiler.ClearCaches"

        lock gate (fun () ->
            parseCacheLock.AcquireLock(fun ltok ->
                checkFileInProjectCache.Clear(ltok)
                parseFileCache.Clear(ltok))

            incrementalBuildersCache.Clear(AnyCallerThread)
            frameworkTcImportsCache.Clear()
            scriptClosureCache.Clear AnyCallerThread)

    member _.DownsizeCaches() =
        use _ = Activity.startNoTags "BackgroundCompiler.DownsizeCaches"

        lock gate (fun () ->
            parseCacheLock.AcquireLock(fun ltok ->
                checkFileInProjectCache.Resize(ltok, newKeepStrongly = 1)
                parseFileCache.Resize(ltok, newKeepStrongly = 1))

            incrementalBuildersCache.Resize(AnyCallerThread, newKeepStrongly = 1, newKeepMax = 1)
            frameworkTcImportsCache.Downsize()
            scriptClosureCache.Resize(AnyCallerThread, newKeepStrongly = 1, newKeepMax = 1))

    member _.FrameworkImportsCache = frameworkTcImportsCache

    static member ActualParseFileCount = actualParseFileCount

    static member ActualCheckFileCount = actualCheckFileCount

>>>>>>> 2a251842
[<Sealed; AutoSerializable(false)>]
// There is typically only one instance of this type in an IDE process.
type FSharpChecker
    (
        legacyReferenceResolver,
        projectCacheSize,
        keepAssemblyContents,
        keepAllBackgroundResolutions,
        tryGetMetadataSnapshot,
        suggestNamesForErrors,
        keepAllBackgroundSymbolUses,
        enableBackgroundItemKeyStoreAndSemanticClassification,
        enablePartialTypeChecking,
        parallelReferenceResolution,
        captureIdentifiersWhenParsing,
        getSource,
        useChangeNotifications,
        useSyntaxTreeCache,
        useTransparentCompiler
    ) =

    let backgroundCompiler =
        if useTransparentCompiler = Some true then
            TransparentCompiler(
                legacyReferenceResolver,
                projectCacheSize,
                keepAssemblyContents,
                keepAllBackgroundResolutions,
                tryGetMetadataSnapshot,
                suggestNamesForErrors,
                keepAllBackgroundSymbolUses,
                enableBackgroundItemKeyStoreAndSemanticClassification,
                enablePartialTypeChecking,
                parallelReferenceResolution,
                captureIdentifiersWhenParsing,
                getSource,
                useChangeNotifications,
                useSyntaxTreeCache
            )
            :> IBackgroundCompiler
        else
            BackgroundCompiler(
                legacyReferenceResolver,
                projectCacheSize,
                keepAssemblyContents,
                keepAllBackgroundResolutions,
                tryGetMetadataSnapshot,
                suggestNamesForErrors,
                keepAllBackgroundSymbolUses,
                enableBackgroundItemKeyStoreAndSemanticClassification,
                enablePartialTypeChecking,
                parallelReferenceResolution,
                captureIdentifiersWhenParsing,
                getSource,
                useChangeNotifications,
                useSyntaxTreeCache
            )
            :> IBackgroundCompiler

    static let globalInstance = lazy FSharpChecker.Create()

    // STATIC ROOT: FSharpLanguageServiceTestable.FSharpChecker.braceMatchCache. Most recently used cache for brace matching. Accessed on the
    // background UI thread, not on the compiler thread.
    //
    // This cache is safe for concurrent access.
    let braceMatchCache =
        MruCache<AnyCallerThreadToken, _, _>(braceMatchCacheSize, areSimilar = AreSimilarForParsing, areSame = AreSameForParsing)

    static let inferParallelReferenceResolution (parallelReferenceResolution: bool option) =
        let explicitValue =
            parallelReferenceResolution
            |> Option.defaultValue false
            |> function
                | true -> ParallelReferenceResolution.On
                | false -> ParallelReferenceResolution.Off

        let withEnvOverride =
            // Override ParallelReferenceResolution set on the constructor with an environment setting if present.
            getParallelReferenceResolutionFromEnvironment ()
            |> Option.defaultValue explicitValue

        withEnvOverride

    static member getParallelReferenceResolutionFromEnvironment() =
        getParallelReferenceResolutionFromEnvironment ()

    /// Instantiate an interactive checker.
    static member Create
        (
            ?projectCacheSize,
            ?keepAssemblyContents,
            ?keepAllBackgroundResolutions,
            ?legacyReferenceResolver,
            ?tryGetMetadataSnapshot,
            ?suggestNamesForErrors,
            ?keepAllBackgroundSymbolUses,
            ?enableBackgroundItemKeyStoreAndSemanticClassification,
            ?enablePartialTypeChecking,
            ?parallelReferenceResolution: bool,
            ?captureIdentifiersWhenParsing: bool,
            ?documentSource: DocumentSource,
            ?useSyntaxTreeCache: bool,
            ?useTransparentCompiler: bool
        ) =

        use _ = Activity.startNoTags "FSharpChecker.Create"

        let legacyReferenceResolver =
            match legacyReferenceResolver with
            | Some rr -> rr
            | None -> SimulatedMSBuildReferenceResolver.getResolver ()

        let keepAssemblyContents = defaultArg keepAssemblyContents false
        let keepAllBackgroundResolutions = defaultArg keepAllBackgroundResolutions true
        let projectCacheSizeReal = defaultArg projectCacheSize projectCacheSizeDefault
        let tryGetMetadataSnapshot = defaultArg tryGetMetadataSnapshot (fun _ -> None)
        let suggestNamesForErrors = defaultArg suggestNamesForErrors false
        let keepAllBackgroundSymbolUses = defaultArg keepAllBackgroundSymbolUses true

        let enableBackgroundItemKeyStoreAndSemanticClassification =
            defaultArg enableBackgroundItemKeyStoreAndSemanticClassification false

        let enablePartialTypeChecking = defaultArg enablePartialTypeChecking false
        let captureIdentifiersWhenParsing = defaultArg captureIdentifiersWhenParsing false

        let useChangeNotifications =
            match documentSource with
            | Some(DocumentSource.Custom _) -> true
            | _ -> false

        let useSyntaxTreeCache = defaultArg useSyntaxTreeCache true

        if keepAssemblyContents && enablePartialTypeChecking then
            invalidArg "enablePartialTypeChecking" "'keepAssemblyContents' and 'enablePartialTypeChecking' cannot be both enabled."

        let parallelReferenceResolution = inferParallelReferenceResolution parallelReferenceResolution

        FSharpChecker(
            legacyReferenceResolver,
            projectCacheSizeReal,
            keepAssemblyContents,
            keepAllBackgroundResolutions,
            tryGetMetadataSnapshot,
            suggestNamesForErrors,
            keepAllBackgroundSymbolUses,
            enableBackgroundItemKeyStoreAndSemanticClassification,
            enablePartialTypeChecking,
            parallelReferenceResolution,
            captureIdentifiersWhenParsing,
            (match documentSource with
             | Some(DocumentSource.Custom f) -> Some f
             | _ -> None),
            useChangeNotifications,
            useSyntaxTreeCache,
            useTransparentCompiler
        )

    member _.UsesTransparentCompiler = useTransparentCompiler = Some true

    member _.TransparentCompiler =
        match useTransparentCompiler with
        | Some true -> backgroundCompiler :?> TransparentCompiler
        | _ -> failwith "Transparent Compiler is not enabled."

    member this.Caches = this.TransparentCompiler.Caches

    member _.ReferenceResolver = legacyReferenceResolver

    member _.MatchBraces(fileName, sourceText: ISourceText, options: FSharpParsingOptions, ?userOpName: string) =
        let userOpName = defaultArg userOpName "Unknown"

        //use _ =
        //    Activity.start "FSharpChecker.MatchBraces" [| Activity.Tags.fileName, fileName; Activity.Tags.userOpName, userOpName |]

        let hash = sourceText.GetHashCode() |> int64

        async {
            match braceMatchCache.TryGet(AnyCallerThread, (fileName, hash, options)) with
            | Some res -> return res
            | None ->
                let! ct = Async.CancellationToken

                let res =
                    ParseAndCheckFile.matchBraces (sourceText, fileName, options, userOpName, suggestNamesForErrors, ct)

                braceMatchCache.Set(AnyCallerThread, (fileName, hash, options), res)
                return res
        }

    member ic.MatchBraces(fileName, source: string, options: FSharpProjectOptions, ?userOpName: string) =
        let userOpName = defaultArg userOpName "Unknown"
        let parsingOptions, _ = ic.GetParsingOptionsFromProjectOptions(options)
        ic.MatchBraces(fileName, SourceText.ofString source, parsingOptions, userOpName)

    member ic.GetParsingOptionsFromProjectOptions(options) : FSharpParsingOptions * _ =
        let sourceFiles = List.ofArray options.SourceFiles
        let argv = List.ofArray options.OtherOptions
        ic.GetParsingOptionsFromCommandLineArgs(sourceFiles, argv, options.UseScriptResolutionRules)

    member _.ParseFile(fileName, sourceText, options, ?cache, ?userOpName: string) =
        let cache = defaultArg cache true
        let userOpName = defaultArg userOpName "Unknown"
        backgroundCompiler.ParseFile(fileName, sourceText, options, cache, false, userOpName)

    member _.ParseFile(fileName, projectSnapshot, ?userOpName) =
        let userOpName = defaultArg userOpName "Unknown"

        backgroundCompiler.ParseFile(fileName, projectSnapshot, userOpName)
        |> Async.AwaitNodeCode

    member ic.ParseFileInProject(fileName, source: string, options, ?cache: bool, ?userOpName: string) =
        let parsingOptions, _ = ic.GetParsingOptionsFromProjectOptions(options)
        ic.ParseFile(fileName, SourceText.ofString source, parsingOptions, ?cache = cache, ?userOpName = userOpName)

    member _.GetBackgroundParseResultsForFileInProject(fileName, options, ?userOpName: string) =
        let userOpName = defaultArg userOpName "Unknown"

        backgroundCompiler.GetBackgroundParseResultsForFileInProject(fileName, options, userOpName)
        |> Async.AwaitNodeCode

    member _.GetBackgroundCheckResultsForFileInProject(fileName, options, ?userOpName: string) =
        let userOpName = defaultArg userOpName "Unknown"

        backgroundCompiler.GetBackgroundCheckResultsForFileInProject(fileName, options, userOpName)
        |> Async.AwaitNodeCode

    /// Try to get recent approximate type check results for a file.
    member _.TryGetRecentCheckResultsForFile(fileName: string, options: FSharpProjectOptions, ?sourceText, ?userOpName: string) =
        let userOpName = defaultArg userOpName "Unknown"
        backgroundCompiler.TryGetRecentCheckResultsForFile(fileName, options, sourceText, userOpName)

    member _.Compile(argv: string[], ?userOpName: string) =
        let _userOpName = defaultArg userOpName "Unknown"
        use _ = Activity.start "FSharpChecker.Compile" [| Activity.Tags.userOpName, _userOpName |]

        async {
            let ctok = CompilationThreadToken()
            return CompileHelpers.compileFromArgs (ctok, argv, legacyReferenceResolver, None, None)
        }

    /// This function is called when the entire environment is known to have changed for reasons not encoded in the ProjectOptions of any project/compilation.
    /// For example, the type provider approvals file may have changed.
    member ic.InvalidateAll() = ic.ClearCaches()

    member ic.ClearCaches() =
        let utok = AnyCallerThread
        braceMatchCache.Clear(utok)
        backgroundCompiler.ClearCaches()
        ClearAllILModuleReaderCache()

    member ic.ClearLanguageServiceRootCachesAndCollectAndFinalizeAllTransients() =
        use _ =
            Activity.startNoTags "FsharpChecker.ClearLanguageServiceRootCachesAndCollectAndFinalizeAllTransients"

        ic.ClearCaches()
        GC.Collect()
        GC.WaitForPendingFinalizers()
        FxResolver.ClearStaticCaches()

    /// This function is called when the configuration is known to have changed for reasons not encoded in the ProjectOptions.
    /// For example, dependent references may have been deleted or created.
    member _.InvalidateConfiguration(options: FSharpProjectOptions, ?userOpName: string) =
        let userOpName = defaultArg userOpName "Unknown"
        backgroundCompiler.InvalidateConfiguration(options, userOpName)

    /// Clear the internal cache of the given projects.
    member _.ClearCache(options: seq<FSharpProjectOptions>, ?userOpName: string) =
        let userOpName = defaultArg userOpName "Unknown"
        backgroundCompiler.ClearCache(options, userOpName)

    /// This function is called when a project has been cleaned, and thus type providers should be refreshed.
    member _.NotifyProjectCleaned(options: FSharpProjectOptions, ?userOpName: string) =
        let userOpName = defaultArg userOpName "Unknown"
        backgroundCompiler.NotifyProjectCleaned(options, userOpName)

    member _.NotifyFileChanged(fileName: string, options: FSharpProjectOptions, ?userOpName: string) =
        let userOpName = defaultArg userOpName "Unknown"

        backgroundCompiler.NotifyFileChanged(fileName, options, userOpName)
        |> Async.AwaitNodeCode

    /// Typecheck a source code file, returning a handle to the results of the
    /// parse including the reconstructed types in the file.
    member _.CheckFileInProjectAllowingStaleCachedResults
        (
            parseResults: FSharpParseFileResults,
            fileName: string,
            fileVersion: int,
            source: string,
            options: FSharpProjectOptions,
            ?userOpName: string
        ) =
        let userOpName = defaultArg userOpName "Unknown"

        backgroundCompiler.CheckFileInProjectAllowingStaleCachedResults(
            parseResults,
            fileName,
            fileVersion,
            SourceText.ofString source,
            options,
            userOpName
        )
        |> Async.AwaitNodeCode

    /// Typecheck a source code file, returning a handle to the results of the
    /// parse including the reconstructed types in the file.
    member _.CheckFileInProject
        (
            parseResults: FSharpParseFileResults,
            fileName: string,
            fileVersion: int,
            sourceText: ISourceText,
            options: FSharpProjectOptions,
            ?userOpName: string
        ) =
        let userOpName = defaultArg userOpName "Unknown"

        backgroundCompiler.CheckFileInProject(parseResults, fileName, fileVersion, sourceText, options, userOpName)
        |> Async.AwaitNodeCode

    /// Typecheck a source code file, returning a handle to the results of the
    /// parse including the reconstructed types in the file.
    member _.ParseAndCheckFileInProject
        (
            fileName: string,
            fileVersion: int,
            sourceText: ISourceText,
            options: FSharpProjectOptions,
            ?userOpName: string
        ) =
        let userOpName = defaultArg userOpName "Unknown"

        backgroundCompiler.ParseAndCheckFileInProject(fileName, fileVersion, sourceText, options, userOpName)
        |> Async.AwaitNodeCode

    member _.ParseAndCheckFileInProject(fileName: string, projectSnapshot: FSharpProjectSnapshot, ?userOpName: string) =
        let userOpName = defaultArg userOpName "Unknown"
        backgroundCompiler.ParseAndCheckFileInProject(fileName, projectSnapshot, userOpName)

    member _.ParseAndCheckProject(options: FSharpProjectOptions, ?userOpName: string) =
        let userOpName = defaultArg userOpName "Unknown"

        backgroundCompiler.ParseAndCheckProject(options, userOpName)
        |> Async.AwaitNodeCode

    member _.ParseAndCheckProject(projectSnapshot: FSharpProjectSnapshot, ?userOpName: string) =
        let userOpName = defaultArg userOpName "Unknown"

        backgroundCompiler.ParseAndCheckProject(projectSnapshot, userOpName)
        |> Async.AwaitNodeCode

    member _.FindBackgroundReferencesInFile
        (
            fileName: string,
            options: FSharpProjectOptions,
            symbol: FSharpSymbol,
            ?canInvalidateProject: bool,
            ?fastCheck: bool,
            ?userOpName: string
        ) =
        let canInvalidateProject = defaultArg canInvalidateProject true
        let userOpName = defaultArg userOpName "Unknown"

        node {
            if fastCheck <> Some true || not captureIdentifiersWhenParsing then
                return! backgroundCompiler.FindReferencesInFile(fileName, options, symbol, canInvalidateProject, userOpName)
            else
                let! parseResults = backgroundCompiler.GetBackgroundParseResultsForFileInProject(fileName, options, userOpName)

                if
                    parseResults.ParseTree.Identifiers |> Set.contains symbol.DisplayNameCore
                    || parseResults.ParseTree.Identifiers |> NamesContainAttribute symbol
                then
                    return! backgroundCompiler.FindReferencesInFile(fileName, options, symbol, canInvalidateProject, userOpName)
                else
                    return Seq.empty
        }
        |> Async.AwaitNodeCode

    member _.FindBackgroundReferencesInFile(fileName: string, projectSnapshot: FSharpProjectSnapshot, symbol: FSharpSymbol, ?userOpName: string) =
        let userOpName = defaultArg userOpName "Unknown"

        node {
            let! parseResults = backgroundCompiler.ParseFile(fileName, projectSnapshot, userOpName)

            if
                parseResults.ParseTree.Identifiers |> Set.contains symbol.DisplayNameCore
                || parseResults.ParseTree.Identifiers |> NamesContainAttribute symbol
            then
                return! backgroundCompiler.FindReferencesInFile(fileName, projectSnapshot, symbol, userOpName)
            else
                return Seq.empty
        }
        |> Async.AwaitNodeCode

    member _.GetBackgroundSemanticClassificationForFile(fileName: string, options: FSharpProjectOptions, ?userOpName) =
        let userOpName = defaultArg userOpName "Unknown"

        backgroundCompiler.GetSemanticClassificationForFile(fileName, options, userOpName)
        |> Async.AwaitNodeCode

    member _.GetBackgroundSemanticClassificationForFile(fileName: string, snapshot: FSharpProjectSnapshot, ?userOpName) =
        let userOpName = defaultArg userOpName "Unknown"

        backgroundCompiler.GetSemanticClassificationForFile(fileName, snapshot, userOpName)
        |> Async.AwaitNodeCode

    /// For a given script file, get the ProjectOptions implied by the #load closure
    member _.GetProjectOptionsFromScript
        (
            fileName,
            source,
            ?previewEnabled,
            ?loadedTimeStamp,
            ?otherFlags,
            ?useFsiAuxLib,
            ?useSdkRefs,
            ?assumeDotNetFramework,
            ?sdkDirOverride,
            ?optionsStamp: int64,
            ?userOpName: string
        ) =
        let userOpName = defaultArg userOpName "Unknown"

        backgroundCompiler.GetProjectOptionsFromScript(
            fileName,
            source,
            previewEnabled,
            loadedTimeStamp,
            otherFlags,
            useFsiAuxLib,
            useSdkRefs,
            sdkDirOverride,
            assumeDotNetFramework,
            optionsStamp,
            userOpName
        )

    member _.GetProjectOptionsFromCommandLineArgs(projectFileName, argv, ?loadedTimeStamp, ?isInteractive, ?isEditing) =
        let isEditing = defaultArg isEditing false
        let isInteractive = defaultArg isInteractive false
        let loadedTimeStamp = defaultArg loadedTimeStamp DateTime.MaxValue // Not 'now', we don't want to force reloading

        let argv =
            let define =
                if isInteractive then
                    "--define:INTERACTIVE"
                else
                    "--define:COMPILED"

            Array.append argv [| define |]

        let argv =
            if isEditing then
                Array.append argv [| "--define:EDITING" |]
            else
                argv

        {
            ProjectFileName = projectFileName
            ProjectId = None
            SourceFiles = [||] // the project file names will be inferred from the ProjectOptions
            OtherOptions = argv
            ReferencedProjects = [||]
            IsIncompleteTypeCheckEnvironment = false
            UseScriptResolutionRules = false
            LoadTime = loadedTimeStamp
            UnresolvedReferences = None
            OriginalLoadReferences = []
            Stamp = None
        }

    member _.GetParsingOptionsFromCommandLineArgs(sourceFiles, argv, ?isInteractive, ?isEditing) =
        let isEditing = defaultArg isEditing false
        let isInteractive = defaultArg isInteractive false
        use errorScope = new DiagnosticsScope(argv |> List.contains "--flaterrors")

        let tcConfigB =
            TcConfigBuilder.CreateNew(
                legacyReferenceResolver,
                defaultFSharpBinariesDir = FSharpCheckerResultsSettings.defaultFSharpBinariesDir,
                reduceMemoryUsage = ReduceMemoryFlag.Yes,
                implicitIncludeDir = "",
                isInteractive = isInteractive,
                isInvalidationSupported = false,
                defaultCopyFSharpCore = CopyFSharpCoreFlag.No,
                tryGetMetadataSnapshot = tryGetMetadataSnapshot,
                sdkDirOverride = None,
                rangeForErrors = range0
            )

        // These defines are implied by the F# compiler
        tcConfigB.conditionalDefines <-
            let define = if isInteractive then "INTERACTIVE" else "COMPILED"
            define :: tcConfigB.conditionalDefines

        if isEditing then
            tcConfigB.conditionalDefines <- "EDITING" :: tcConfigB.conditionalDefines

        // Apply command-line arguments and collect more source files if they are in the arguments
        let sourceFilesNew = ApplyCommandLineArgs(tcConfigB, sourceFiles, argv)
        FSharpParsingOptions.FromTcConfigBuilder(tcConfigB, Array.ofList sourceFilesNew, isInteractive), errorScope.Diagnostics

    member ic.GetParsingOptionsFromCommandLineArgs(argv, ?isInteractive: bool, ?isEditing) =
        ic.GetParsingOptionsFromCommandLineArgs([], argv, ?isInteractive = isInteractive, ?isEditing = isEditing)

    member _.BeforeBackgroundFileCheck = backgroundCompiler.BeforeBackgroundFileCheck

    member _.FileParsed = backgroundCompiler.FileParsed

    member _.FileChecked = backgroundCompiler.FileChecked

    member _.ProjectChecked = backgroundCompiler.ProjectChecked

    static member ActualParseFileCount = BackgroundCompiler.ActualParseFileCount

    static member ActualCheckFileCount = BackgroundCompiler.ActualCheckFileCount

    static member Instance = globalInstance.Force()

    member internal _.FrameworkImportsCache = backgroundCompiler.FrameworkImportsCache

    /// Tokenize a single line, returning token information and a tokenization state represented by an integer
    member _.TokenizeLine(line: string, state: FSharpTokenizerLexState) =
        let tokenizer = FSharpSourceTokenizer([], None, None, None)
        let lineTokenizer = tokenizer.CreateLineTokenizer line
        let mutable state = (None, state)

        let tokens =
            [|
                while (state <- lineTokenizer.ScanToken(snd state)
                       (fst state).IsSome) do
                    yield (fst state).Value
            |]

        tokens, snd state

    /// Tokenize an entire file, line by line
    member x.TokenizeFile(source: string) : FSharpTokenInfo[][] =
        let lines = source.Split('\n')

        let tokens =
            [|
                let mutable state = FSharpTokenizerLexState.Initial

                for line in lines do
                    let tokens, n = x.TokenizeLine(line, state)
                    state <- n
                    yield tokens
            |]

        tokens

namespace FSharp.Compiler

open System
open System.IO
open Internal.Utilities
open FSharp.Compiler.CodeAnalysis
open FSharp.Compiler.CompilerConfig
open FSharp.Compiler.EditorServices
open FSharp.Compiler.Text.Range
open FSharp.Compiler.DiagnosticsLogger

type CompilerEnvironment() =
    /// Source file extensions
    static let compilableExtensions = FSharpSigFileSuffixes @ FSharpImplFileSuffixes @ FSharpScriptFileSuffixes

    /// Single file projects extensions
    static let singleFileProjectExtensions = FSharpScriptFileSuffixes

    static member BinFolderOfDefaultFSharpCompiler(?probePoint) =
        FSharpEnvironment.BinFolderOfDefaultFSharpCompiler(probePoint)

    // Legacy entry point, no longer used by FSharp.Editor
    static member DefaultReferencesForOrphanSources assumeDotNetFramework =
        let currentDirectory = Directory.GetCurrentDirectory()

        let fxResolver =
            FxResolver(
                assumeDotNetFramework,
                currentDirectory,
                rangeForErrors = range0,
                useSdkRefs = true,
                isInteractive = false,
                sdkDirOverride = None
            )

        let references, _ = fxResolver.GetDefaultReferences(useFsiAuxLib = false)
        references

    /// Publish compiler-flags parsing logic. Must be fast because its used by the colorizer.
    static member GetConditionalDefinesForEditing(parsingOptions: FSharpParsingOptions) =
        SourceFileImpl.GetImplicitConditionalDefinesForEditing(parsingOptions.IsInteractive)
        @ parsingOptions.ConditionalDefines

    /// Return true if this is a subcategory of error or warning message that the language service can emit
    static member IsCheckerSupportedSubcategory(subcategory: string) =
        // Beware: This code logic is duplicated in DocumentTask.cs in the language service
        PhasedDiagnostic.IsSubcategoryOfCompile(subcategory)

    /// Return the language ID, which is the expression evaluator id that the
    /// debugger will use.
    static member GetDebuggerLanguageID() =
        Guid(0xAB4F38C9u, 0xB6E6us, 0x43baus, 0xBEuy, 0x3Buy, 0x58uy, 0x08uy, 0x0Buy, 0x2Cuy, 0xCCuy, 0xE3uy)

    static member IsScriptFile(fileName: string) = ParseAndCheckInputs.IsScript fileName

    /// Whether or not this file is compilable
    static member IsCompilable file =
        let ext = Path.GetExtension file

        compilableExtensions
        |> List.exists (fun e -> 0 = String.Compare(e, ext, StringComparison.OrdinalIgnoreCase))

    /// Whether or not this file should be a single-file project
    static member MustBeSingleFileProject file =
        let ext = Path.GetExtension file

        singleFileProjectExtensions
        |> List.exists (fun e -> 0 = String.Compare(e, ext, StringComparison.OrdinalIgnoreCase))<|MERGE_RESOLUTION|>--- conflicted
+++ resolved
@@ -113,1159 +113,6 @@
             Console.SetError error
         | None -> ()
 
-<<<<<<< HEAD
-=======
-type SourceTextHash = int64
-type CacheStamp = int64
-type FileName = string
-type FilePath = string
-type ProjectPath = string
-type FileVersion = int
-
-type ParseCacheLockToken() =
-    interface LockToken
-
-type ScriptClosureCacheToken() =
-    interface LockToken
-
-type CheckFileCacheKey = FileName * SourceTextHash * FSharpProjectOptions
-type CheckFileCacheValue = FSharpParseFileResults * FSharpCheckFileResults * SourceTextHash * DateTime
-
-// There is only one instance of this type, held in FSharpChecker
-type BackgroundCompiler
-    (
-        legacyReferenceResolver,
-        projectCacheSize,
-        keepAssemblyContents,
-        keepAllBackgroundResolutions,
-        tryGetMetadataSnapshot,
-        suggestNamesForErrors,
-        keepAllBackgroundSymbolUses,
-        enableBackgroundItemKeyStoreAndSemanticClassification,
-        enablePartialTypeChecking,
-        parallelReferenceResolution,
-        captureIdentifiersWhenParsing,
-        getSource: (string -> Async<ISourceText option>) option,
-        useChangeNotifications,
-        useSyntaxTreeCache
-    ) as self =
-
-    let beforeFileChecked = Event<string * FSharpProjectOptions>()
-    let fileParsed = Event<string * FSharpProjectOptions>()
-    let fileChecked = Event<string * FSharpProjectOptions>()
-    let projectChecked = Event<FSharpProjectOptions>()
-
-    // STATIC ROOT: FSharpLanguageServiceTestable.FSharpChecker.backgroundCompiler.scriptClosureCache
-    /// Information about the derived script closure.
-    let scriptClosureCache =
-        MruCache<AnyCallerThreadToken, FSharpProjectOptions, LoadClosure>(
-            projectCacheSize,
-            areSame = FSharpProjectOptions.AreSameForChecking,
-            areSimilar = FSharpProjectOptions.UseSameProject
-        )
-
-    let frameworkTcImportsCache = FrameworkImportsCache(frameworkTcImportsCacheStrongSize)
-
-    // We currently share one global dependency provider for all scripts for the FSharpChecker.
-    // For projects, one is used per project.
-    //
-    // Sharing one for all scripts is necessary for good performance from GetProjectOptionsFromScript,
-    // which requires a dependency provider to process through the project options prior to working out
-    // if the cached incremental builder can be used for the project.
-    let dependencyProviderForScripts = new DependencyProvider()
-
-    let getProjectReferences (options: FSharpProjectOptions) userOpName =
-        [
-            for r in options.ReferencedProjects do
-
-                match r with
-                | FSharpReferencedProject.FSharpReference(nm, opts) ->
-                    // Don't use cross-project references for FSharp.Core, since various bits of code
-                    // require a concrete FSharp.Core to exist on-disk. The only solutions that have
-                    // these cross-project references to FSharp.Core are VisualFSharp.sln and FSharp.sln. The ramification
-                    // of this is that you need to build FSharp.Core to get intellisense in those projects.
-
-                    if
-                        (try
-                            Path.GetFileNameWithoutExtension(nm)
-                         with _ ->
-                             "")
-                        <> GetFSharpCoreLibraryName()
-                    then
-                        { new IProjectReference with
-                            member x.EvaluateRawContents() =
-                                node {
-                                    Trace.TraceInformation("FCS: {0}.{1} ({2})", userOpName, "GetAssemblyData", nm)
-                                    return! self.GetAssemblyData(opts, userOpName + ".CheckReferencedProject(" + nm + ")")
-                                }
-
-                            member x.TryGetLogicalTimeStamp(cache) =
-                                self.TryGetLogicalTimeStampForProject(cache, opts)
-
-                            member x.FileName = nm
-                        }
-
-                | FSharpReferencedProject.PEReference(getStamp, delayedReader) ->
-                    { new IProjectReference with
-                        member x.EvaluateRawContents() =
-                            node {
-                                let! ilReaderOpt = delayedReader.TryGetILModuleReader() |> NodeCode.FromCancellable
-
-                                match ilReaderOpt with
-                                | Some ilReader ->
-                                    let ilModuleDef, ilAsmRefs = ilReader.ILModuleDef, ilReader.ILAssemblyRefs
-                                    let data = RawFSharpAssemblyData(ilModuleDef, ilAsmRefs) :> IRawFSharpAssemblyData
-                                    return ProjectAssemblyDataResult.Available data
-                                | _ ->
-                                    // Note 'false' - if a PEReference doesn't find an ILModuleReader then we don't
-                                    // continue to try to use an on-disk DLL
-                                    return ProjectAssemblyDataResult.Unavailable false
-                            }
-
-                        member x.TryGetLogicalTimeStamp _ = getStamp () |> Some
-                        member x.FileName = delayedReader.OutputFile
-                    }
-
-                | FSharpReferencedProject.ILModuleReference(nm, getStamp, getReader) ->
-                    { new IProjectReference with
-                        member x.EvaluateRawContents() =
-                            node {
-                                let ilReader = getReader ()
-                                let ilModuleDef, ilAsmRefs = ilReader.ILModuleDef, ilReader.ILAssemblyRefs
-                                let data = RawFSharpAssemblyData(ilModuleDef, ilAsmRefs) :> IRawFSharpAssemblyData
-                                return ProjectAssemblyDataResult.Available data
-                            }
-
-                        member x.TryGetLogicalTimeStamp _ = getStamp () |> Some
-                        member x.FileName = nm
-                    }
-        ]
-
-    /// CreateOneIncrementalBuilder (for background type checking). Note that fsc.fs also
-    /// creates an incremental builder used by the command line compiler.
-    let CreateOneIncrementalBuilder (options: FSharpProjectOptions, userOpName) =
-        node {
-            use _ =
-                Activity.start "BackgroundCompiler.CreateOneIncrementalBuilder" [| Activity.Tags.project, options.ProjectFileName |]
-
-            Trace.TraceInformation("FCS: {0}.{1} ({2})", userOpName, "CreateOneIncrementalBuilder", options.ProjectFileName)
-            let projectReferences = getProjectReferences options userOpName
-
-            let loadClosure = scriptClosureCache.TryGet(AnyCallerThread, options)
-
-            let dependencyProvider =
-                if options.UseScriptResolutionRules then
-                    Some dependencyProviderForScripts
-                else
-                    None
-
-            let! builderOpt, diagnostics =
-                IncrementalBuilder.TryCreateIncrementalBuilderForProjectOptions(
-                    legacyReferenceResolver,
-                    FSharpCheckerResultsSettings.defaultFSharpBinariesDir,
-                    frameworkTcImportsCache,
-                    loadClosure,
-                    Array.toList options.SourceFiles,
-                    Array.toList options.OtherOptions,
-                    projectReferences,
-                    options.ProjectDirectory,
-                    options.UseScriptResolutionRules,
-                    keepAssemblyContents,
-                    keepAllBackgroundResolutions,
-                    tryGetMetadataSnapshot,
-                    suggestNamesForErrors,
-                    keepAllBackgroundSymbolUses,
-                    enableBackgroundItemKeyStoreAndSemanticClassification,
-                    enablePartialTypeChecking,
-                    dependencyProvider,
-                    parallelReferenceResolution,
-                    captureIdentifiersWhenParsing,
-                    getSource,
-                    useChangeNotifications,
-                    useSyntaxTreeCache
-                )
-
-            match builderOpt with
-            | None -> ()
-            | Some builder ->
-
-#if !NO_TYPEPROVIDERS
-                // Register the behaviour that responds to CCUs being invalidated because of type
-                // provider Invalidate events. This invalidates the configuration in the build.
-                builder.ImportsInvalidatedByTypeProvider.Add(fun () -> self.InvalidateConfiguration(options, userOpName))
-#endif
-
-                // Register the callback called just before a file is typechecked by the background builder (without recording
-                // errors or intellisense information).
-                //
-                // This indicates to the UI that the file type check state is dirty. If the file is open and visible then
-                // the UI will sooner or later request a typecheck of the file, recording errors and intellisense information.
-                builder.BeforeFileChecked.Add(fun file -> beforeFileChecked.Trigger(file, options))
-                builder.FileParsed.Add(fun file -> fileParsed.Trigger(file, options))
-                builder.FileChecked.Add(fun file -> fileChecked.Trigger(file, options))
-                builder.ProjectChecked.Add(fun () -> projectChecked.Trigger options)
-
-            return (builderOpt, diagnostics)
-        }
-
-    let parseCacheLock = Lock<ParseCacheLockToken>()
-
-    // STATIC ROOT: FSharpLanguageServiceTestable.FSharpChecker.parseFileInProjectCache. Most recently used cache for parsing files.
-    let parseFileCache =
-        MruCache<ParseCacheLockToken, _ * SourceTextHash * _, _>(parseFileCacheSize, areSimilar = AreSimilarForParsing, areSame = AreSameForParsing)
-
-    // STATIC ROOT: FSharpLanguageServiceTestable.FSharpChecker.checkFileInProjectCache
-    //
-    /// Cache which holds recently seen type-checks.
-    /// This cache may hold out-of-date entries, in two senses
-    ///    - there may be a more recent antecedent state available because the background build has made it available
-    ///    - the source for the file may have changed
-
-    // Also keyed on source. This can only be out of date if the antecedent is out of date
-    let checkFileInProjectCache =
-        MruCache<ParseCacheLockToken, CheckFileCacheKey, GraphNode<CheckFileCacheValue>>(
-            keepStrongly = checkFileInProjectCacheSize,
-            areSame = AreSameForChecking3,
-            areSimilar = AreSubsumable3
-        )
-
-    // STATIC ROOT: FSharpLanguageServiceTestable.FSharpChecker.backgroundCompiler.incrementalBuildersCache. This root typically holds more
-    // live information than anything else in the F# Language Service, since it holds up to 3 (projectCacheStrongSize) background project builds
-    // strongly.
-    //
-    /// Cache of builds keyed by options.
-    let gate = obj ()
-
-    let incrementalBuildersCache =
-        MruCache<AnyCallerThreadToken, FSharpProjectOptions, GraphNode<IncrementalBuilder option * FSharpDiagnostic[]>>(
-            keepStrongly = projectCacheSize,
-            keepMax = projectCacheSize,
-            areSame = FSharpProjectOptions.AreSameForChecking,
-            areSimilar = FSharpProjectOptions.UseSameProject
-        )
-
-    let tryGetBuilderNode options =
-        incrementalBuildersCache.TryGet(AnyCallerThread, options)
-
-    let tryGetBuilder options : NodeCode<IncrementalBuilder option * FSharpDiagnostic[]> option =
-        tryGetBuilderNode options |> Option.map (fun x -> x.GetOrComputeValue())
-
-    let tryGetSimilarBuilder options : NodeCode<IncrementalBuilder option * FSharpDiagnostic[]> option =
-        incrementalBuildersCache.TryGetSimilar(AnyCallerThread, options)
-        |> Option.map (fun x -> x.GetOrComputeValue())
-
-    let tryGetAnyBuilder options : NodeCode<IncrementalBuilder option * FSharpDiagnostic[]> option =
-        incrementalBuildersCache.TryGetAny(AnyCallerThread, options)
-        |> Option.map (fun x -> x.GetOrComputeValue())
-
-    let createBuilderNode (options, userOpName, ct: CancellationToken) =
-        lock gate (fun () ->
-            if ct.IsCancellationRequested then
-                GraphNode.FromResult(None, [||])
-            else
-                let getBuilderNode = GraphNode(CreateOneIncrementalBuilder(options, userOpName))
-                incrementalBuildersCache.Set(AnyCallerThread, options, getBuilderNode)
-                getBuilderNode)
-
-    let createAndGetBuilder (options, userOpName) =
-        node {
-            let! ct = NodeCode.CancellationToken
-            let getBuilderNode = createBuilderNode (options, userOpName, ct)
-            return! getBuilderNode.GetOrComputeValue()
-        }
-
-    let getOrCreateBuilder (options, userOpName) : NodeCode<IncrementalBuilder option * FSharpDiagnostic[]> =
-        match tryGetBuilder options with
-        | Some getBuilder ->
-            node {
-                match! getBuilder with
-                | builderOpt, creationDiags when builderOpt.IsNone || not builderOpt.Value.IsReferencesInvalidated -> return builderOpt, creationDiags
-                | _ ->
-                    // The builder could be re-created,
-                    //    clear the check file caches that are associated with it.
-                    //    We must do this in order to not return stale results when references
-                    //    in the project get changed/added/removed.
-                    parseCacheLock.AcquireLock(fun ltok ->
-                        options.SourceFiles
-                        |> Array.iter (fun sourceFile ->
-                            let key = (sourceFile, 0L, options)
-                            checkFileInProjectCache.RemoveAnySimilar(ltok, key)))
-
-                    return! createAndGetBuilder (options, userOpName)
-            }
-        | _ -> createAndGetBuilder (options, userOpName)
-
-    let getSimilarOrCreateBuilder (options, userOpName) =
-        match tryGetSimilarBuilder options with
-        | Some res -> res
-        // The builder does not exist at all. Create it.
-        | None -> getOrCreateBuilder (options, userOpName)
-
-    let getOrCreateBuilderWithInvalidationFlag (options, canInvalidateProject, userOpName) =
-        if canInvalidateProject then
-            getOrCreateBuilder (options, userOpName)
-        else
-            getSimilarOrCreateBuilder (options, userOpName)
-
-    let getAnyBuilder (options, userOpName) =
-        match tryGetAnyBuilder options with
-        | Some getBuilder -> getBuilder
-        | _ -> getOrCreateBuilder (options, userOpName)
-
-    static let mutable actualParseFileCount = 0
-
-    static let mutable actualCheckFileCount = 0
-
-    /// Should be a fast operation. Ensures that we have only one async lazy object per file and its hash.
-    let getCheckFileNode (parseResults, sourceText, fileName, options, _fileVersion, builder, tcPrior, tcInfo, creationDiags) =
-
-        // Here we lock for the creation of the node, not its execution
-        parseCacheLock.AcquireLock(fun ltok ->
-            let key = (fileName, sourceText.GetHashCode() |> int64, options)
-
-            match checkFileInProjectCache.TryGet(ltok, key) with
-            | Some res -> res
-            | _ ->
-                let res =
-                    GraphNode(
-                        node {
-                            let! res = self.CheckOneFileImplAux(parseResults, sourceText, fileName, options, builder, tcPrior, tcInfo, creationDiags)
-                            Interlocked.Increment(&actualCheckFileCount) |> ignore
-                            return res
-                        }
-                    )
-
-                checkFileInProjectCache.Set(ltok, key, res)
-                res)
-
-    member _.ParseFile(fileName: string, sourceText: ISourceText, options: FSharpParsingOptions, cache: bool, flatErrors: bool, userOpName: string) =
-        async {
-            use _ =
-                Activity.start
-                    "BackgroundCompiler.ParseFile"
-                    [|
-                        Activity.Tags.fileName, fileName
-                        Activity.Tags.userOpName, userOpName
-                        Activity.Tags.cache, cache.ToString()
-                    |]
-
-            if cache then
-                let hash = sourceText.GetHashCode() |> int64
-
-                match parseCacheLock.AcquireLock(fun ltok -> parseFileCache.TryGet(ltok, (fileName, hash, options))) with
-                | Some res -> return res
-                | None ->
-                    Interlocked.Increment(&actualParseFileCount) |> ignore
-                    let! ct = Async.CancellationToken
-
-                    let parseDiagnostics, parseTree, anyErrors =
-                        ParseAndCheckFile.parseFile (
-                            sourceText,
-                            fileName,
-                            options,
-                            userOpName,
-                            suggestNamesForErrors,
-                            flatErrors,
-                            captureIdentifiersWhenParsing,
-                            ct
-                        )
-
-                    let res = FSharpParseFileResults(parseDiagnostics, parseTree, anyErrors, options.SourceFiles)
-                    parseCacheLock.AcquireLock(fun ltok -> parseFileCache.Set(ltok, (fileName, hash, options), res))
-                    return res
-            else
-                let! ct = Async.CancellationToken
-
-                let parseDiagnostics, parseTree, anyErrors =
-                    ParseAndCheckFile.parseFile (sourceText, fileName, options, userOpName, false, flatErrors, captureIdentifiersWhenParsing, ct)
-
-                return FSharpParseFileResults(parseDiagnostics, parseTree, anyErrors, options.SourceFiles)
-        }
-
-    /// Fetch the parse information from the background compiler (which checks w.r.t. the FileSystem API)
-    member _.GetBackgroundParseResultsForFileInProject(fileName, options, userOpName) =
-        node {
-            use _ =
-                Activity.start
-                    "BackgroundCompiler.GetBackgroundParseResultsForFileInProject"
-                    [| Activity.Tags.fileName, fileName; Activity.Tags.userOpName, userOpName |]
-
-            let! builderOpt, creationDiags = getOrCreateBuilder (options, userOpName)
-
-            match builderOpt with
-            | None ->
-                let parseTree = EmptyParsedInput(fileName, (false, false))
-                return FSharpParseFileResults(creationDiags, parseTree, true, [||])
-            | Some builder ->
-                let parseTree, _, _, parseDiagnostics = builder.GetParseResultsForFile fileName
-
-                let parseDiagnostics =
-                    DiagnosticHelpers.CreateDiagnostics(
-                        builder.TcConfig.diagnosticsOptions,
-                        false,
-                        fileName,
-                        parseDiagnostics,
-                        suggestNamesForErrors,
-                        builder.TcConfig.flatErrors,
-                        None
-                    )
-
-                let diagnostics = [| yield! creationDiags; yield! parseDiagnostics |]
-
-                let parseResults =
-                    FSharpParseFileResults(
-                        diagnostics = diagnostics,
-                        input = parseTree,
-                        parseHadErrors = false,
-                        dependencyFiles = builder.AllDependenciesDeprecated
-                    )
-
-                return parseResults
-        }
-
-    member _.GetCachedCheckFileResult(builder: IncrementalBuilder, fileName, sourceText: ISourceText, options) =
-        node {
-            use _ =
-                Activity.start "BackgroundCompiler.GetCachedCheckFileResult" [| Activity.Tags.fileName, fileName |]
-
-            let hash = sourceText.GetHashCode() |> int64
-            let key = (fileName, hash, options)
-            let cachedResultsOpt = parseCacheLock.AcquireLock(fun ltok -> checkFileInProjectCache.TryGet(ltok, key))
-
-            match cachedResultsOpt with
-            | Some cachedResults ->
-                match! cachedResults.GetOrComputeValue() with
-                | parseResults, checkResults, _, priorTimeStamp when
-                    (match builder.GetCheckResultsBeforeFileInProjectEvenIfStale fileName with
-                     | None -> false
-                     | Some(tcPrior) ->
-                         tcPrior.ProjectTimeStamp = priorTimeStamp
-                         && builder.AreCheckResultsBeforeFileInProjectReady(fileName))
-                    ->
-                    return Some(parseResults, checkResults)
-                | _ ->
-                    parseCacheLock.AcquireLock(fun ltok -> checkFileInProjectCache.RemoveAnySimilar(ltok, key))
-                    return None
-            | _ -> return None
-        }
-
-    member private _.CheckOneFileImplAux
-        (
-            parseResults: FSharpParseFileResults,
-            sourceText: ISourceText,
-            fileName: string,
-            options: FSharpProjectOptions,
-            builder: IncrementalBuilder,
-            tcPrior: PartialCheckResults,
-            tcInfo: TcInfo,
-            creationDiags: FSharpDiagnostic[]
-        ) : NodeCode<CheckFileCacheValue> =
-
-        node {
-            // Get additional script #load closure information if applicable.
-            // For scripts, this will have been recorded by GetProjectOptionsFromScript.
-            let tcConfig = tcPrior.TcConfig
-            let loadClosure = scriptClosureCache.TryGet(AnyCallerThread, options)
-
-            let! checkAnswer =
-                FSharpCheckFileResults.CheckOneFile(
-                    parseResults,
-                    sourceText,
-                    fileName,
-                    options.ProjectFileName,
-                    tcConfig,
-                    tcPrior.TcGlobals,
-                    tcPrior.TcImports,
-                    tcInfo.tcState,
-                    tcInfo.moduleNamesDict,
-                    loadClosure,
-                    tcInfo.TcDiagnostics,
-                    options.IsIncompleteTypeCheckEnvironment,
-                    options,
-                    builder,
-                    Array.ofList tcInfo.tcDependencyFiles,
-                    creationDiags,
-                    parseResults.Diagnostics,
-                    keepAssemblyContents,
-                    suggestNamesForErrors
-                )
-                |> NodeCode.FromCancellable
-
-            GraphNode.SetPreferredUILang tcConfig.preferredUiLang
-            return (parseResults, checkAnswer, sourceText.GetHashCode() |> int64, tcPrior.ProjectTimeStamp)
-        }
-
-    member private bc.CheckOneFileImpl
-        (
-            parseResults: FSharpParseFileResults,
-            sourceText: ISourceText,
-            fileName: string,
-            options: FSharpProjectOptions,
-            fileVersion: int,
-            builder: IncrementalBuilder,
-            tcPrior: PartialCheckResults,
-            tcInfo: TcInfo,
-            creationDiags: FSharpDiagnostic[]
-        ) =
-
-        node {
-            match! bc.GetCachedCheckFileResult(builder, fileName, sourceText, options) with
-            | Some(_, results) -> return FSharpCheckFileAnswer.Succeeded results
-            | _ ->
-                let lazyCheckFile =
-                    getCheckFileNode (parseResults, sourceText, fileName, options, fileVersion, builder, tcPrior, tcInfo, creationDiags)
-
-                let! _, results, _, _ = lazyCheckFile.GetOrComputeValue()
-                return FSharpCheckFileAnswer.Succeeded results
-        }
-
-    /// Type-check the result obtained by parsing, but only if the antecedent type checking context is available.
-    member bc.CheckFileInProjectAllowingStaleCachedResults
-        (
-            parseResults: FSharpParseFileResults,
-            fileName,
-            fileVersion,
-            sourceText: ISourceText,
-            options,
-            userOpName
-        ) =
-        node {
-            use _ =
-                Activity.start
-                    "BackgroundCompiler.CheckFileInProjectAllowingStaleCachedResults"
-                    [|
-                        Activity.Tags.project, options.ProjectFileName
-                        Activity.Tags.fileName, fileName
-                        Activity.Tags.userOpName, userOpName
-                    |]
-
-            let! cachedResults =
-                node {
-                    let! builderOpt, creationDiags = getAnyBuilder (options, userOpName)
-
-                    match builderOpt with
-                    | Some builder ->
-                        match! bc.GetCachedCheckFileResult(builder, fileName, sourceText, options) with
-                        | Some(_, checkResults) -> return Some(builder, creationDiags, Some(FSharpCheckFileAnswer.Succeeded checkResults))
-                        | _ -> return Some(builder, creationDiags, None)
-                    | _ -> return None // the builder wasn't ready
-                }
-
-            match cachedResults with
-            | None -> return None
-            | Some(_, _, Some x) -> return Some x
-            | Some(builder, creationDiags, None) ->
-                Trace.TraceInformation("FCS: {0}.{1} ({2})", userOpName, "CheckFileInProjectAllowingStaleCachedResults.CacheMiss", fileName)
-
-                match builder.GetCheckResultsBeforeFileInProjectEvenIfStale fileName with
-                | Some tcPrior ->
-                    match tcPrior.TryPeekTcInfo() with
-                    | Some tcInfo ->
-                        let! checkResults =
-                            bc.CheckOneFileImpl(parseResults, sourceText, fileName, options, fileVersion, builder, tcPrior, tcInfo, creationDiags)
-
-                        return Some checkResults
-                    | None -> return None
-                | None -> return None // the incremental builder was not up to date
-        }
-
-    /// Type-check the result obtained by parsing. Force the evaluation of the antecedent type checking context if needed.
-    member bc.CheckFileInProject(parseResults: FSharpParseFileResults, fileName, fileVersion, sourceText: ISourceText, options, userOpName) =
-        node {
-            use _ =
-                Activity.start
-                    "BackgroundCompiler.CheckFileInProject"
-                    [|
-                        Activity.Tags.project, options.ProjectFileName
-                        Activity.Tags.fileName, fileName
-                        Activity.Tags.userOpName, userOpName
-                    |]
-
-            let! builderOpt, creationDiags = getOrCreateBuilder (options, userOpName)
-
-            match builderOpt with
-            | None -> return FSharpCheckFileAnswer.Succeeded(FSharpCheckFileResults.MakeEmpty(fileName, creationDiags, keepAssemblyContents))
-            | Some builder ->
-                // Check the cache. We can only use cached results when there is no work to do to bring the background builder up-to-date
-                let! cachedResults = bc.GetCachedCheckFileResult(builder, fileName, sourceText, options)
-
-                match cachedResults with
-                | Some(_, checkResults) -> return FSharpCheckFileAnswer.Succeeded checkResults
-                | _ ->
-                    let! tcPrior = builder.GetCheckResultsBeforeFileInProject fileName
-                    let! tcInfo = tcPrior.GetOrComputeTcInfo()
-                    return! bc.CheckOneFileImpl(parseResults, sourceText, fileName, options, fileVersion, builder, tcPrior, tcInfo, creationDiags)
-        }
-
-    /// Parses and checks the source file and returns untyped AST and check results.
-    member bc.ParseAndCheckFileInProject(fileName: string, fileVersion, sourceText: ISourceText, options: FSharpProjectOptions, userOpName) =
-        node {
-            use _ =
-                Activity.start
-                    "BackgroundCompiler.ParseAndCheckFileInProject"
-                    [|
-                        Activity.Tags.project, options.ProjectFileName
-                        Activity.Tags.fileName, fileName
-                        Activity.Tags.userOpName, userOpName
-                    |]
-
-            let! builderOpt, creationDiags = getOrCreateBuilder (options, userOpName)
-
-            match builderOpt with
-            | None ->
-                let parseTree = EmptyParsedInput(fileName, (false, false))
-                let parseResults = FSharpParseFileResults(creationDiags, parseTree, true, [||])
-                return (parseResults, FSharpCheckFileAnswer.Aborted)
-
-            | Some builder ->
-                let! cachedResults = bc.GetCachedCheckFileResult(builder, fileName, sourceText, options)
-
-                match cachedResults with
-                | Some(parseResults, checkResults) -> return (parseResults, FSharpCheckFileAnswer.Succeeded checkResults)
-                | _ ->
-                    let! tcPrior = builder.GetCheckResultsBeforeFileInProject fileName
-                    let! tcInfo = tcPrior.GetOrComputeTcInfo()
-                    // Do the parsing.
-                    let parsingOptions =
-                        FSharpParsingOptions.FromTcConfig(builder.TcConfig, Array.ofList builder.SourceFiles, options.UseScriptResolutionRules)
-
-                    GraphNode.SetPreferredUILang tcPrior.TcConfig.preferredUiLang
-                    let! ct = NodeCode.CancellationToken
-
-                    let parseDiagnostics, parseTree, anyErrors =
-                        ParseAndCheckFile.parseFile (
-                            sourceText,
-                            fileName,
-                            parsingOptions,
-                            userOpName,
-                            suggestNamesForErrors,
-                            builder.TcConfig.flatErrors,
-                            captureIdentifiersWhenParsing,
-                            ct
-                        )
-
-                    let parseResults =
-                        FSharpParseFileResults(parseDiagnostics, parseTree, anyErrors, builder.AllDependenciesDeprecated)
-
-                    let! checkResults =
-                        bc.CheckOneFileImpl(parseResults, sourceText, fileName, options, fileVersion, builder, tcPrior, tcInfo, creationDiags)
-
-                    return (parseResults, checkResults)
-        }
-
-    member _.NotifyFileChanged(fileName, options, userOpName) =
-        node {
-            use _ =
-                Activity.start
-                    "BackgroundCompiler.NotifyFileChanged"
-                    [|
-                        Activity.Tags.project, options.ProjectFileName
-                        Activity.Tags.fileName, fileName
-                        Activity.Tags.userOpName, userOpName
-                    |]
-
-            let! builderOpt, _ = getOrCreateBuilder (options, userOpName)
-
-            match builderOpt with
-            | None -> return ()
-            | Some builder -> do! builder.NotifyFileChanged(fileName, DateTime.UtcNow)
-        }
-
-    /// Fetch the check information from the background compiler (which checks w.r.t. the FileSystem API)
-    member _.GetBackgroundCheckResultsForFileInProject(fileName, options, userOpName) =
-        node {
-            use _ =
-                Activity.start
-                    "BackgroundCompiler.ParseAndCheckFileInProject"
-                    [|
-                        Activity.Tags.project, options.ProjectFileName
-                        Activity.Tags.fileName, fileName
-                        Activity.Tags.userOpName, userOpName
-                    |]
-
-            let! builderOpt, creationDiags = getOrCreateBuilder (options, userOpName)
-
-            match builderOpt with
-            | None ->
-                let parseTree = EmptyParsedInput(fileName, (false, false))
-                let parseResults = FSharpParseFileResults(creationDiags, parseTree, true, [||])
-                let typedResults = FSharpCheckFileResults.MakeEmpty(fileName, creationDiags, true)
-                return (parseResults, typedResults)
-            | Some builder ->
-                let parseTree, _, _, parseDiagnostics = builder.GetParseResultsForFile fileName
-                let! tcProj = builder.GetFullCheckResultsAfterFileInProject fileName
-
-                let! tcInfo, tcInfoExtras = tcProj.GetOrComputeTcInfoWithExtras()
-
-                let tcResolutions = tcInfoExtras.tcResolutions
-                let tcSymbolUses = tcInfoExtras.tcSymbolUses
-                let tcOpenDeclarations = tcInfoExtras.tcOpenDeclarations
-                let latestCcuSigForFile = tcInfo.latestCcuSigForFile
-                let tcState = tcInfo.tcState
-                let tcEnvAtEnd = tcInfo.tcEnvAtEndOfFile
-                let latestImplementationFile = tcInfoExtras.latestImplFile
-                let tcDependencyFiles = tcInfo.tcDependencyFiles
-                let tcDiagnostics = tcInfo.TcDiagnostics
-                let diagnosticsOptions = builder.TcConfig.diagnosticsOptions
-
-                let symbolEnv =
-                    SymbolEnv(tcProj.TcGlobals, tcInfo.tcState.Ccu, Some tcInfo.tcState.CcuSig, tcProj.TcImports)
-                    |> Some
-
-                let parseDiagnostics =
-                    DiagnosticHelpers.CreateDiagnostics(
-                        diagnosticsOptions,
-                        false,
-                        fileName,
-                        parseDiagnostics,
-                        suggestNamesForErrors,
-                        builder.TcConfig.flatErrors,
-                        None
-                    )
-
-                let parseDiagnostics = [| yield! creationDiags; yield! parseDiagnostics |]
-
-                let tcDiagnostics =
-                    DiagnosticHelpers.CreateDiagnostics(
-                        diagnosticsOptions,
-                        false,
-                        fileName,
-                        tcDiagnostics,
-                        suggestNamesForErrors,
-                        builder.TcConfig.flatErrors,
-                        symbolEnv
-                    )
-
-                let tcDiagnostics = [| yield! creationDiags; yield! tcDiagnostics |]
-
-                let parseResults =
-                    FSharpParseFileResults(
-                        diagnostics = parseDiagnostics,
-                        input = parseTree,
-                        parseHadErrors = false,
-                        dependencyFiles = builder.AllDependenciesDeprecated
-                    )
-
-                let loadClosure = scriptClosureCache.TryGet(AnyCallerThread, options)
-
-                let typedResults =
-                    FSharpCheckFileResults.Make(
-                        fileName,
-                        options.ProjectFileName,
-                        tcProj.TcConfig,
-                        tcProj.TcGlobals,
-                        options.IsIncompleteTypeCheckEnvironment,
-                        builder,
-                        options,
-                        Array.ofList tcDependencyFiles,
-                        creationDiags,
-                        parseResults.Diagnostics,
-                        tcDiagnostics,
-                        keepAssemblyContents,
-                        Option.get latestCcuSigForFile,
-                        tcState.Ccu,
-                        tcProj.TcImports,
-                        tcEnvAtEnd.AccessRights,
-                        tcResolutions,
-                        tcSymbolUses,
-                        tcEnvAtEnd.NameEnv,
-                        loadClosure,
-                        latestImplementationFile,
-                        tcOpenDeclarations
-                    )
-
-                return (parseResults, typedResults)
-        }
-
-    member _.FindReferencesInFile
-        (
-            fileName: string,
-            options: FSharpProjectOptions,
-            symbol: FSharpSymbol,
-            canInvalidateProject: bool,
-            userOpName: string
-        ) =
-        node {
-            use _ =
-                Activity.start
-                    "BackgroundCompiler.FindReferencesInFile"
-                    [|
-                        Activity.Tags.project, options.ProjectFileName
-                        Activity.Tags.fileName, fileName
-                        Activity.Tags.userOpName, userOpName
-                        "symbol", symbol.FullName
-                    |]
-
-            let! builderOpt, _ = getOrCreateBuilderWithInvalidationFlag (options, canInvalidateProject, userOpName)
-
-            match builderOpt with
-            | None -> return Seq.empty
-            | Some builder ->
-                if builder.ContainsFile fileName then
-                    let! checkResults = builder.GetFullCheckResultsAfterFileInProject fileName
-                    let! keyStoreOpt = checkResults.GetOrComputeItemKeyStoreIfEnabled()
-
-                    match keyStoreOpt with
-                    | None -> return Seq.empty
-                    | Some reader -> return reader.FindAll symbol.Item
-                else
-                    return Seq.empty
-        }
-
-    member _.GetSemanticClassificationForFile(fileName: string, options: FSharpProjectOptions, userOpName: string) =
-        node {
-            use _ =
-                Activity.start
-                    "BackgroundCompiler.GetSemanticClassificationForFile"
-                    [|
-                        Activity.Tags.project, options.ProjectFileName
-                        Activity.Tags.fileName, fileName
-                        Activity.Tags.userOpName, userOpName
-                    |]
-
-            let! builderOpt, _ = getOrCreateBuilder (options, userOpName)
-
-            match builderOpt with
-            | None -> return None
-            | Some builder ->
-                let! checkResults = builder.GetFullCheckResultsAfterFileInProject fileName
-                let! scopt = checkResults.GetOrComputeSemanticClassificationIfEnabled()
-
-                match scopt with
-                | None -> return None
-                | Some sc -> return Some(sc.GetView())
-        }
-
-    /// Try to get recent approximate type check results for a file.
-    member _.TryGetRecentCheckResultsForFile(fileName: string, options: FSharpProjectOptions, sourceText: ISourceText option, _userOpName: string) =
-        use _ =
-            Activity.start
-                "BackgroundCompiler.GetSemanticClassificationForFile"
-                [|
-                    Activity.Tags.project, options.ProjectFileName
-                    Activity.Tags.fileName, fileName
-                    Activity.Tags.userOpName, _userOpName
-                |]
-
-        match sourceText with
-        | Some sourceText ->
-            let hash = sourceText.GetHashCode() |> int64
-
-            let resOpt =
-                parseCacheLock.AcquireLock(fun ltok -> checkFileInProjectCache.TryGet(ltok, (fileName, hash, options)))
-
-            match resOpt with
-            | Some res ->
-                match res.TryPeekValue() with
-                | ValueSome(a, b, c, _) -> Some(a, b, c)
-                | ValueNone -> None
-            | None -> None
-        | None -> None
-
-    /// Parse and typecheck the whole project (the implementation, called recursively as project graph is evaluated)
-    member private _.ParseAndCheckProjectImpl(options, userOpName) =
-        node {
-            let! builderOpt, creationDiags = getOrCreateBuilder (options, userOpName)
-
-            match builderOpt with
-            | None ->
-                let emptyResults =
-                    FSharpCheckProjectResults(options.ProjectFileName, None, keepAssemblyContents, creationDiags, None)
-
-                return emptyResults
-            | Some builder ->
-                let! tcProj, ilAssemRef, tcAssemblyDataOpt, tcAssemblyExprOpt = builder.GetFullCheckResultsAndImplementationsForProject()
-                let diagnosticsOptions = tcProj.TcConfig.diagnosticsOptions
-                let fileName = DummyFileNameForRangesWithoutASpecificLocation
-
-                // Although we do not use 'tcInfoExtras', computing it will make sure we get an extra info.
-                let! tcInfo, _tcInfoExtras = tcProj.GetOrComputeTcInfoWithExtras()
-
-                let topAttribs = tcInfo.topAttribs
-                let tcState = tcInfo.tcState
-                let tcEnvAtEnd = tcInfo.tcEnvAtEndOfFile
-                let tcDiagnostics = tcInfo.TcDiagnostics
-                let tcDependencyFiles = tcInfo.tcDependencyFiles
-
-                let symbolEnv =
-                    SymbolEnv(tcProj.TcGlobals, tcInfo.tcState.Ccu, Some tcInfo.tcState.CcuSig, tcProj.TcImports)
-                    |> Some
-
-                let tcDiagnostics =
-                    DiagnosticHelpers.CreateDiagnostics(
-                        diagnosticsOptions,
-                        true,
-                        fileName,
-                        tcDiagnostics,
-                        suggestNamesForErrors,
-                        builder.TcConfig.flatErrors,
-                        symbolEnv
-                    )
-
-                let diagnostics = [| yield! creationDiags; yield! tcDiagnostics |]
-
-                let getAssemblyData () =
-                    match tcAssemblyDataOpt with
-                    | ProjectAssemblyDataResult.Available data -> Some data
-                    | _ -> None
-
-                let details =
-                    (tcProj.TcGlobals,
-                     tcProj.TcImports,
-                     tcState.Ccu,
-                     tcState.CcuSig,
-                     Choice1Of2 builder,
-                     topAttribs,
-                     getAssemblyData,
-                     ilAssemRef,
-                     tcEnvAtEnd.AccessRights,
-                     tcAssemblyExprOpt,
-                     Array.ofList tcDependencyFiles,
-                     options)
-
-                let results =
-                    FSharpCheckProjectResults(options.ProjectFileName, Some tcProj.TcConfig, keepAssemblyContents, diagnostics, Some details)
-
-                return results
-        }
-
-    member _.GetAssemblyData(options, userOpName) =
-        node {
-            use _ =
-                Activity.start
-                    "BackgroundCompiler.GetAssemblyData"
-                    [|
-                        Activity.Tags.project, options.ProjectFileName
-                        Activity.Tags.userOpName, userOpName
-                    |]
-
-            let! builderOpt, _ = getOrCreateBuilder (options, userOpName)
-
-            match builderOpt with
-            | None -> return ProjectAssemblyDataResult.Unavailable true
-            | Some builder ->
-                let! _, _, tcAssemblyDataOpt, _ = builder.GetCheckResultsAndImplementationsForProject()
-                return tcAssemblyDataOpt
-        }
-
-    /// Get the timestamp that would be on the output if fully built immediately
-    member private _.TryGetLogicalTimeStampForProject(cache, options) =
-        match tryGetBuilderNode options with
-        | Some lazyWork ->
-            match lazyWork.TryPeekValue() with
-            | ValueSome(Some builder, _) -> Some(builder.GetLogicalTimeStampForProject(cache))
-            | _ -> None
-        | _ -> None
-
-    /// Parse and typecheck the whole project.
-    member bc.ParseAndCheckProject(options, userOpName) =
-        use _ =
-            Activity.start
-                "BackgroundCompiler.ParseAndCheckProject"
-                [|
-                    Activity.Tags.project, options.ProjectFileName
-                    Activity.Tags.userOpName, userOpName
-                |]
-
-        bc.ParseAndCheckProjectImpl(options, userOpName)
-
-    member _.GetProjectOptionsFromScript
-        (
-            fileName,
-            sourceText,
-            previewEnabled,
-            loadedTimeStamp,
-            otherFlags,
-            useFsiAuxLib: bool option,
-            useSdkRefs: bool option,
-            sdkDirOverride: string option,
-            assumeDotNetFramework: bool option,
-            optionsStamp: int64 option,
-            _userOpName
-        ) =
-        use _ =
-            Activity.start
-                "BackgroundCompiler.GetProjectOptionsFromScript"
-                [| Activity.Tags.fileName, fileName; Activity.Tags.userOpName, _userOpName |]
-
-        cancellable {
-            // Do we add a reference to FSharp.Compiler.Interactive.Settings by default?
-            let useFsiAuxLib = defaultArg useFsiAuxLib true
-            let useSdkRefs = defaultArg useSdkRefs true
-            let reduceMemoryUsage = ReduceMemoryFlag.Yes
-            let previewEnabled = defaultArg previewEnabled false
-
-            // Do we assume .NET Framework references for scripts?
-            let assumeDotNetFramework = defaultArg assumeDotNetFramework true
-
-            let extraFlags =
-                if previewEnabled then
-                    [| "--langversion:preview" |]
-                else
-                    [||]
-
-            let otherFlags = defaultArg otherFlags extraFlags
-
-            use diagnostics = new DiagnosticsScope(otherFlags |> Array.contains "--flaterrors")
-
-            let useSimpleResolution = otherFlags |> Array.exists (fun x -> x = "--simpleresolution")
-
-            let loadedTimeStamp = defaultArg loadedTimeStamp DateTime.MaxValue // Not 'now', we don't want to force reloading
-
-            let applyCompilerOptions tcConfigB =
-                let fsiCompilerOptions = GetCoreFsiCompilerOptions tcConfigB
-                ParseCompilerOptions(ignore, fsiCompilerOptions, Array.toList otherFlags)
-
-            let loadClosure =
-                LoadClosure.ComputeClosureOfScriptText(
-                    legacyReferenceResolver,
-                    FSharpCheckerResultsSettings.defaultFSharpBinariesDir,
-                    fileName,
-                    sourceText,
-                    CodeContext.Editing,
-                    useSimpleResolution,
-                    useFsiAuxLib,
-                    useSdkRefs,
-                    sdkDirOverride,
-                    Lexhelp.LexResourceManager(),
-                    applyCompilerOptions,
-                    assumeDotNetFramework,
-                    tryGetMetadataSnapshot,
-                    reduceMemoryUsage,
-                    dependencyProviderForScripts
-                )
-
-            let otherFlags =
-                [|
-                    yield "--noframework"
-                    yield "--warn:3"
-                    yield! otherFlags
-                    for r in loadClosure.References do
-                        yield "-r:" + fst r
-                    for code, _ in loadClosure.NoWarns do
-                        yield "--nowarn:" + code
-                |]
-
-            let options =
-                {
-                    ProjectFileName = fileName + ".fsproj" // Make a name that is unique in this directory.
-                    ProjectId = None
-                    SourceFiles = loadClosure.SourceFiles |> List.map fst |> List.toArray
-                    OtherOptions = otherFlags
-                    ReferencedProjects = [||]
-                    IsIncompleteTypeCheckEnvironment = false
-                    UseScriptResolutionRules = true
-                    LoadTime = loadedTimeStamp
-                    UnresolvedReferences = Some(FSharpUnresolvedReferencesSet(loadClosure.UnresolvedReferences))
-                    OriginalLoadReferences = loadClosure.OriginalLoadReferences
-                    Stamp = optionsStamp
-                }
-
-            scriptClosureCache.Set(AnyCallerThread, options, loadClosure) // Save the full load closure for later correlation.
-
-            let diags =
-                loadClosure.LoadClosureRootFileDiagnostics
-                |> List.map (fun (exn, isError) ->
-                    FSharpDiagnostic.CreateFromException(
-                        exn,
-                        isError,
-                        range.Zero,
-                        false,
-                        options.OtherOptions |> Array.contains "--flaterrors",
-                        None
-                    ))
-
-            return options, (diags @ diagnostics.Diagnostics)
-        }
-        |> Cancellable.toAsync
-
-    member bc.InvalidateConfiguration(options: FSharpProjectOptions, userOpName) =
-        use _ =
-            Activity.start
-                "BackgroundCompiler.InvalidateConfiguration"
-                [|
-                    Activity.Tags.project, options.ProjectFileName
-                    Activity.Tags.userOpName, userOpName
-                |]
-
-        if incrementalBuildersCache.ContainsSimilarKey(AnyCallerThread, options) then
-            parseCacheLock.AcquireLock(fun ltok ->
-                for sourceFile in options.SourceFiles do
-                    checkFileInProjectCache.RemoveAnySimilar(ltok, (sourceFile, 0L, options)))
-
-            let _ = createBuilderNode (options, userOpName, CancellationToken.None)
-            ()
-
-    member bc.ClearCache(options: seq<FSharpProjectOptions>, _userOpName) =
-        use _ = Activity.start "BackgroundCompiler.ClearCache" [| Activity.Tags.userOpName, _userOpName |]
-
-        lock gate (fun () ->
-            options
-            |> Seq.iter (fun options ->
-                incrementalBuildersCache.RemoveAnySimilar(AnyCallerThread, options)
-
-                parseCacheLock.AcquireLock(fun ltok ->
-                    for sourceFile in options.SourceFiles do
-                        checkFileInProjectCache.RemoveAnySimilar(ltok, (sourceFile, 0L, options)))))
-
-    member _.NotifyProjectCleaned(options: FSharpProjectOptions, userOpName) =
-        use _ =
-            Activity.start
-                "BackgroundCompiler.NotifyProjectCleaned"
-                [|
-                    Activity.Tags.project, options.ProjectFileName
-                    Activity.Tags.userOpName, userOpName
-                |]
-
-        async {
-            let! ct = Async.CancellationToken
-            // If there was a similar entry (as there normally will have been) then re-establish an empty builder .  This
-            // is a somewhat arbitrary choice - it will have the effect of releasing memory associated with the previous
-            // builder, but costs some time.
-            if incrementalBuildersCache.ContainsSimilarKey(AnyCallerThread, options) then
-                let _ = createBuilderNode (options, userOpName, ct)
-                ()
-        }
-
-    member _.BeforeBackgroundFileCheck = beforeFileChecked.Publish
-
-    member _.FileParsed = fileParsed.Publish
-
-    member _.FileChecked = fileChecked.Publish
-
-    member _.ProjectChecked = projectChecked.Publish
-
-    member _.ClearCaches() =
-        use _ = Activity.startNoTags "BackgroundCompiler.ClearCaches"
-
-        lock gate (fun () ->
-            parseCacheLock.AcquireLock(fun ltok ->
-                checkFileInProjectCache.Clear(ltok)
-                parseFileCache.Clear(ltok))
-
-            incrementalBuildersCache.Clear(AnyCallerThread)
-            frameworkTcImportsCache.Clear()
-            scriptClosureCache.Clear AnyCallerThread)
-
-    member _.DownsizeCaches() =
-        use _ = Activity.startNoTags "BackgroundCompiler.DownsizeCaches"
-
-        lock gate (fun () ->
-            parseCacheLock.AcquireLock(fun ltok ->
-                checkFileInProjectCache.Resize(ltok, newKeepStrongly = 1)
-                parseFileCache.Resize(ltok, newKeepStrongly = 1))
-
-            incrementalBuildersCache.Resize(AnyCallerThread, newKeepStrongly = 1, newKeepMax = 1)
-            frameworkTcImportsCache.Downsize()
-            scriptClosureCache.Resize(AnyCallerThread, newKeepStrongly = 1, newKeepMax = 1))
-
-    member _.FrameworkImportsCache = frameworkTcImportsCache
-
-    static member ActualParseFileCount = actualParseFileCount
-
-    static member ActualCheckFileCount = actualCheckFileCount
-
->>>>>>> 2a251842
 [<Sealed; AutoSerializable(false)>]
 // There is typically only one instance of this type in an IDE process.
 type FSharpChecker
