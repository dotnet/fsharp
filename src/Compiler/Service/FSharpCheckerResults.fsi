// Copyright (c) Microsoft Corporation.  All Rights Reserved.  See License.txt in the project root for license information.

namespace FSharp.Compiler.CodeAnalysis

open System
open System.IO
open System.Threading
open Internal.Utilities.Library
open FSharp.Compiler.AbstractIL.IL
open FSharp.Compiler.AbstractIL.ILBinaryReader
open FSharp.Compiler.AccessibilityLogic
open FSharp.Compiler.CodeAnalysis
open FSharp.Compiler.CheckDeclarations
open FSharp.Compiler.CompilerConfig
open FSharp.Compiler.CompilerImports
open FSharp.Compiler.Diagnostics
open FSharp.Compiler.EditorServices
open FSharp.Compiler.DiagnosticsLogger
open FSharp.Compiler.Symbols
open FSharp.Compiler.NameResolution
open FSharp.Compiler.ParseAndCheckInputs
open FSharp.Compiler.ScriptClosure
open FSharp.Compiler.Syntax
open FSharp.Compiler.TypedTree
open FSharp.Compiler.TypedTreeOps
open FSharp.Compiler.TcGlobals
open FSharp.Compiler.Text

/// Delays the creation of an ILModuleReader
[<Sealed>]
type internal DelayedILModuleReader =

    new: name: string * getStream: (CancellationToken -> Stream option) -> DelayedILModuleReader

    /// Will lazily create the ILModuleReader.
    /// Is only evaluated once and can be called by multiple threads.
    member TryGetILModuleReader: unit -> Cancellable<ILModuleReader option>

/// <summary>Unused in this API</summary>
type public FSharpUnresolvedReferencesSet = internal FSharpUnresolvedReferencesSet of UnresolvedAssemblyReference list

/// <summary>A set of information describing a project or script build configuration.</summary>
type public FSharpProjectOptions =
    {
      // Note that this may not reduce to just the project directory, because there may be two projects in the same directory.
      ProjectFileName: string

      /// This is the unique identifier for the project, it is case sensitive. If it's None, will key off of ProjectFileName in our caching.
      ProjectId: string option

      /// The files in the project
      SourceFiles: string []

      /// Additional command line argument options for the project. These can include additional files and references.
      OtherOptions: string []

      /// The command line arguments for the other projects referenced by this project, indexed by the
      /// exact text used in the "-r:" reference in FSharpProjectOptions.
      ReferencedProjects: FSharpReferencedProject []

      /// When true, the typechecking environment is known a priori to be incomplete, for
      /// example when a .fs file is opened outside of a project. In this case, the number of error
      /// messages reported is reduced.
      IsIncompleteTypeCheckEnvironment: bool

      /// When true, use the reference resolution rules for scripts rather than the rules for compiler.
      UseScriptResolutionRules: bool

      /// Timestamp of project/script load, used to differentiate between different instances of a project load.
      /// This ensures that a complete reload of the project or script type checking
      /// context occurs on project or script unload/reload.
      LoadTime: DateTime

      /// Unused in this API and should be 'None' when used as user-specified input
      UnresolvedReferences: FSharpUnresolvedReferencesSet option

      /// Unused in this API and should be '[]' when used as user-specified input
      OriginalLoadReferences: (range * string * string) list

      /// An optional stamp to uniquely identify this set of options
      /// If two sets of options both have stamps, then they are considered equal
      /// if and only if the stamps are equal
      Stamp: int64 option }

    /// Whether the two parse options refer to the same project.
    static member internal UseSameProject: options1: FSharpProjectOptions * options2: FSharpProjectOptions -> bool

    /// Compare two options sets with respect to the parts of the options that are important to building.
    static member internal AreSameForChecking: options1: FSharpProjectOptions * options2: FSharpProjectOptions -> bool

    /// Compute the project directory.
    member internal ProjectDirectory: string

and [<NoComparison; CustomEquality>] public FSharpReferencedProject =
    internal
    | FSharpReference of projectOutputFile: string * options: FSharpProjectOptions
    | PEReference of projectOutputFile: string * getStamp: (unit -> DateTime) * delayedReader: DelayedILModuleReader
    | ILModuleReference of
        projectOutputFile: string *
        getStamp: (unit -> DateTime) *
        getReader: (unit -> ILModuleReader)

    /// <summary>
    /// The fully qualified path to the output of the referenced project. This should be the same value as the <c>-r</c>
    /// reference in the project options for this referenced project.
    /// </summary>
    member OutputFile: string

    /// <summary>
    /// Creates a reference for an F# project. The physical data for it is stored/cached inside of the compiler service.
    /// </summary>
    /// <param name="projectOutputFile">The fully qualified path to the output of the referenced project. This should be the same value as the <c>-r</c> reference in the project options for this referenced project.</param>
    /// <param name="options">The Project Options for this F# project</param>
    static member CreateFSharp: projectOutputFile: string * options: FSharpProjectOptions -> FSharpReferencedProject

    /// <summary>
    /// Creates a reference for any portable executable, including F#. The stream is owned by this reference.
    /// The stream will be automatically disposed when there are no references to FSharpReferencedProject and is GC collected.
    /// Once the stream is evaluated, the function that constructs the stream will no longer be referenced by anything.
    /// If the stream evaluation throws an exception, it will be automatically handled.
    /// </summary>
    /// <param name="projectOutputFile">The fully qualified path to the output of the referenced project. This should be the same value as the <c>-r</c> reference in the project options for this referenced project.</param>
    /// <param name="getStamp">A function that calculates a last-modified timestamp for this reference. This will be used to determine if the reference is up-to-date.</param>
    /// <param name="getStream">A function that opens a Portable Executable data stream for reading.</param>
    static member CreatePortableExecutable:
        projectOutputFile: string * getStamp: (unit -> DateTime) * getStream: (CancellationToken -> Stream option) ->
            FSharpReferencedProject

    /// <summary>
    /// Creates a reference from an ILModuleReader.
    /// </summary>
    /// <param name="projectOutputFile">The fully qualified path to the output of the referenced project. This should be the same value as the <c>-r</c> reference in the project options for this referenced project.</param>
    /// <param name="getStamp">A function that calculates a last-modified timestamp for this reference. This will be used to determine if the reference is up-to-date.</param>
    /// <param name="getReader">A function that creates an ILModuleReader for reading module data.</param>
    static member CreateFromILModuleReader:
        projectOutputFile: string * getStamp: (unit -> DateTime) * getReader: (unit -> ILModuleReader) ->
            FSharpReferencedProject

/// Represents the use of an F# symbol from F# source code
[<Sealed>]
type public FSharpSymbolUse =

    /// The symbol referenced
    member Symbol: FSharpSymbol

    member GenericArguments: (FSharpGenericParameter * FSharpType) list

    /// The display context active at the point where the symbol is used. Can be passed to FSharpType.Format
    /// and other methods to format items in a way that is suitable for a specific source code location.
    member DisplayContext: FSharpDisplayContext

    /// Indicates if the reference is a definition for the symbol, either in a signature or implementation
    member IsFromDefinition: bool

    /// Indicates if the reference is in a pattern
    member IsFromPattern: bool

    /// Indicates if the reference is in a syntactic type
    member IsFromType: bool

    /// Indicates if the reference is in an attribute
    member IsFromAttribute: bool

    /// Indicates if the reference is via the member being implemented in a class or object expression
    member IsFromDispatchSlotImplementation: bool

    /// Indicates if the reference is either a builder or a custom operation in a computation expression
    member IsFromComputationExpression: bool

    /// Indicates if the reference is in open statement
    member IsFromOpenStatement: bool

    /// The file name the reference occurs in
    member FileName: string

    /// The range of text representing the reference to the symbol
    member Range: range

    /// Indicates if the FSharpSymbolUse is declared as private
    member IsPrivateToFile: bool

    // For internal use only
    internal new:
        denv: DisplayEnv * symbol: FSharpSymbol * inst: TyparInstantiation * itemOcc: ItemOccurence * range: range ->
            FSharpSymbolUse

/// Represents the checking context implied by the ProjectOptions
[<Sealed>]
type public FSharpProjectContext =

    /// Get the resolution and full contents of the assemblies referenced by the project options
    member GetReferencedAssemblies: unit -> FSharpAssembly list

    /// Get the accessibility rights for this project context w.r.t. InternalsVisibleTo attributes granting access to other assemblies
    member AccessibilityRights: FSharpAccessibilityRights

    /// Get the project options
    member ProjectOptions: FSharpProjectOptions

/// Options used to determine active --define conditionals and other options relevant to parsing files in a project
type public FSharpParsingOptions =
    { SourceFiles: string []

      /// Indicates if the ranges returned by parsing should have '#line' directives applied to them.
      /// When compiling code, this should usually be 'true'.  For editing tools, this is usually 'false.
      /// The default for FSharpParsingOptions.ApplyLineDirectives is 'false'.  The default for
      /// FSharpParsingOptions arising from FSharpProjectOptions will be 'true' unless '--ignorelinedirectives' is used in the
      /// parameters from which these are derived.
      ApplyLineDirectives: bool

      ConditionalDefines: string list
<<<<<<< HEAD

      ErrorSeverityOptions: FSharpDiagnosticOptions

=======
      DiagnosticOptions: FSharpDiagnosticOptions
>>>>>>> e063dd2a
      LangVersionText: string

      IsInteractive: bool

      IndentationAwareSyntax: bool option
<<<<<<< HEAD

      CompilingFsLib: bool

=======
      CompilingFSharpCore: bool
>>>>>>> e063dd2a
      IsExe: bool }

    static member Default: FSharpParsingOptions

    static member internal FromTcConfig:
        tcConfig: TcConfig * sourceFiles: string [] * isInteractive: bool -> FSharpParsingOptions

    static member internal FromTcConfigBuilder:
        tcConfigB: TcConfigBuilder * sourceFiles: string [] * isInteractive: bool -> FSharpParsingOptions

/// A handle to the results of CheckFileInProject.
[<Sealed>]
type public FSharpCheckFileResults =
    /// The errors returned by parsing a source file.
    member Diagnostics: FSharpDiagnostic []

    /// Get a view of the contents of the assembly up to and including the file just checked
    member PartialAssemblySignature: FSharpAssemblySignature

    /// Get the resolution of the ProjectOptions
    member ProjectContext: FSharpProjectContext

    /// Indicates whether type checking successfully occurred with some results returned. If false, indicates that
    /// an unrecoverable error in earlier checking/parsing/resolution steps.
    member HasFullTypeCheckInfo: bool

    /// Tries to get the current successful TcImports. This is only used in testing. Do not use it for other stuff.
    member internal TryGetCurrentTcImports: unit -> TcImports option

    /// Indicates the set of files which must be watched to accurately track changes that affect these results,
    /// Clients interested in reacting to updates to these files should watch these files and take actions as described
    /// in the documentation for compiler service.
    member DependencyFiles: string []

    /// <summary>Get the items for a declaration list</summary>
    ///
    /// <param name="parsedFileResults">
    ///    If this is present, it is used to filter declarations based on location in the
    ///    parse tree, specifically at 'open' declarations, 'inherit' of class or interface
    ///    'record field' locations and r.h.s. of 'range' operator a..b
    /// </param>
    /// <param name="line">The line number where the completion is happening</param>
    /// <param name="partialName">
    ///    Partial long name. QuickParse.GetPartialLongNameEx can be used to get it.
    /// </param>
    /// <param name="lineText">
    ///    The text of the line where the completion is happening. This is only used to make a couple
    ///    of adhoc corrections to completion accuracy (e.g. checking for "..")
    /// </param>
    /// <param name="getAllEntities">
    ///    Function that returns all entities from current and referenced assemblies.
    /// </param>
    /// <param name="completionContextAtPos">
    ///    Completion context for a particular position computed in advance.
    /// </param>
    member GetDeclarationListInfo:
        parsedFileResults: FSharpParseFileResults option *
        line: int *
        lineText: string *
        partialName: PartialLongName *
        ?getAllEntities: (unit -> AssemblySymbol list) *
        ?completionContextAtPos: (pos * CompletionContext option) ->
            DeclarationListInfo

    /// <summary>Get the items for a declaration list in FSharpSymbol format</summary>
    ///
    /// <param name="parsedFileResults">
    ///    If this is present, it is used to filter declarations based on location in the
    ///    parse tree, specifically at 'open' declarations, 'inherit' of class or interface
    ///    'record field' locations and r.h.s. of 'range' operator a..b
    /// </param>
    /// <param name="line">The line number where the completion is happening</param>
    /// <param name="partialName">
    ///    Partial long name. QuickParse.GetPartialLongNameEx can be used to get it.
    /// </param>
    /// <param name="lineText">
    ///    The text of the line where the completion is happening. This is only used to make a couple
    ///    of adhoc corrections to completion accuracy (e.g. checking for "..")
    /// </param>
    /// <param name="getAllEntities">
    ///    Function that returns all entities from current and referenced assemblies.
    /// </param>
    member GetDeclarationListSymbols:
        parsedFileResults: FSharpParseFileResults option *
        line: int *
        lineText: string *
        partialName: PartialLongName *
        ?getAllEntities: (unit -> AssemblySymbol list) ->
            FSharpSymbolUse list list

    /// <summary>Compute a formatted tooltip for the given location</summary>
    ///
    /// <param name="line">The line number where the information is being requested.</param>
    /// <param name="colAtEndOfNames">The column number at the end of the identifiers where the information is being requested.</param>
    /// <param name="lineText">The text of the line where the information is being requested.</param>
    /// <param name="names">The identifiers at the location where the information is being requested.</param>
    /// <param name="tokenTag">Used to discriminate between 'identifiers', 'strings' and others. For strings, an attempt is made to give a tooltip for a #r "..." location. Use a value from FSharpTokenInfo.Tag, or FSharpTokenTag.Identifier, unless you have other information available.</param>
    member GetToolTip:
        line: int * colAtEndOfNames: int * lineText: string * names: string list * tokenTag: int -> ToolTipText

    /// <summary>Compute a formatted tooltip for the given symbol at position</summary>
    ///
    /// <param name="symbol">The symbol.</param>
    /// <param name="inst">Generic arguments.</param>
    /// <param name="displayFullName">Display the symbol full name.</param>
    /// <param name="range">The position.</param>
    member GetDescription:
        symbol: FSharpSymbol * inst: (FSharpGenericParameter * FSharpType) list * displayFullName: bool * range: range ->
            ToolTipText

    /// <summary>Compute the Visual Studio F1-help key identifier for the given location, based on name resolution results</summary>
    ///
    /// <param name="line">The line number where the information is being requested.</param>
    /// <param name="colAtEndOfNames">The column number at the end of the identifiers where the information is being requested.</param>
    /// <param name="lineText">The text of the line where the information is being requested.</param>
    /// <param name="names">The identifiers at the location where the information is being requested.</param>
    member GetF1Keyword: line: int * colAtEndOfNames: int * lineText: string * names: string list -> string option

    /// <summary>Compute a set of method overloads to show in a dialog relevant to the given code location.</summary>
    ///
    /// <param name="line">The line number where the information is being requested.</param>
    /// <param name="colAtEndOfNames">The column number at the end of the identifiers where the information is being requested.</param>
    /// <param name="lineText">The text of the line where the information is being requested.</param>
    /// <param name="names">The identifiers at the location where the information is being requested.</param>
    member GetMethods: line: int * colAtEndOfNames: int * lineText: string * names: string list option -> MethodGroup

    /// <summary>Compute a set of method overloads to show in a dialog relevant to the given code location.  The resulting method overloads are returned as symbols.</summary>
    /// <param name="line">The line number where the information is being requested.</param>
    /// <param name="colAtEndOfNames">The column number at the end of the identifiers where the information is being requested.</param>
    /// <param name="lineText">The text of the line where the information is being requested.</param>
    /// <param name="names">The identifiers at the location where the information is being requested.</param>
    member GetMethodsAsSymbols:
        line: int * colAtEndOfNames: int * lineText: string * names: string list -> FSharpSymbolUse list option

    /// <summary>Resolve the names at the given location to the declaration location of the corresponding construct.</summary>
    ///
    /// <param name="line">The line number where the information is being requested.</param>
    /// <param name="colAtEndOfNames">The column number at the end of the identifiers where the information is being requested.</param>
    /// <param name="lineText">The text of the line where the information is being requested.</param>
    /// <param name="names">The identifiers at the location where the information is being requested.</param>
    /// <param name="preferFlag">If not given, then get the location of the symbol. If false, then prefer the location of the corresponding symbol in the implementation of the file (rather than the signature if present). If true, prefer the location of the corresponding symbol in the signature of the file (rather than the implementation).</param>
    member GetDeclarationLocation:
        line: int * colAtEndOfNames: int * lineText: string * names: string list * ?preferFlag: bool -> FindDeclResult

    /// <summary>Resolve the names at the given location to a use of symbol.</summary>
    ///
    /// <param name="line">The line number where the information is being requested.</param>
    /// <param name="colAtEndOfNames">The column number at the end of the identifiers where the information is being requested.</param>
    /// <param name="lineText">The text of the line where the information is being requested.</param>
    /// <param name="names">The identifiers at the location where the information is being requested.</param>
    member GetSymbolUseAtLocation:
        line: int * colAtEndOfNames: int * lineText: string * names: string list -> FSharpSymbolUse option

    /// <summary>Get any extra colorization info that is available after the typecheck</summary>
    member GetSemanticClassification: range option -> SemanticClassificationItem []

    /// <summary>Get the locations of format specifiers</summary>
    [<Obsolete("This member has been replaced by GetFormatSpecifierLocationsAndArity, which returns both range and arity of specifiers")>]
    member GetFormatSpecifierLocations: unit -> range []

    /// <summary>Get the locations of and number of arguments associated with format specifiers</summary>
    member GetFormatSpecifierLocationsAndArity: unit -> (range * int) []

    /// Get all textual usages of all symbols throughout the file
    member GetAllUsesOfAllSymbolsInFile: ?cancellationToken: CancellationToken -> seq<FSharpSymbolUse>

    /// Get the textual usages that resolved to the given symbol throughout the file
    member GetUsesOfSymbolInFile: symbol: FSharpSymbol * ?cancellationToken: CancellationToken -> FSharpSymbolUse []

    member internal GetVisibleNamespacesAndModulesAtPoint: pos -> ModuleOrNamespaceRef []

    /// Find the most precise display environment for the given line and column.
    member GetDisplayContextForPos: cursorPos: pos -> FSharpDisplayContext option

    /// Determines if a long ident is resolvable at a specific point.
    member internal IsRelativeNameResolvable: cursorPos: pos * plid: string list * item: Item -> bool

    /// Determines if a long ident is resolvable at a specific point.
    member IsRelativeNameResolvableFromSymbol: cursorPos: pos * plid: string list * symbol: FSharpSymbol -> bool

    /// Represents complete typechecked implementation file, including its typechecked signatures if any.
    member ImplementationFile: FSharpImplementationFileContents option

    /// Open declarations in the file, including auto open modules.
    member OpenDeclarations: FSharpOpenDeclaration []

    /// Lays out and returns the formatted signature for the typechecked file as source text.
    member GenerateSignature: unit -> ISourceText option

    /// Internal constructor
    static member internal MakeEmpty:
        fileName: string * creationErrors: FSharpDiagnostic [] * keepAssemblyContents: bool -> FSharpCheckFileResults

    /// Internal constructor
    static member internal Make:
        mainInputFileName: string *
        projectFileName: string *
        tcConfig: TcConfig *
        tcGlobals: TcGlobals *
        isIncompleteTypeCheckEnvironment: bool *
        builder: IncrementalBuilder *
        projectOptions: FSharpProjectOptions *
        dependencyFiles: string [] *
        creationErrors: FSharpDiagnostic [] *
        parseErrors: FSharpDiagnostic [] *
        tcErrors: FSharpDiagnostic [] *
        keepAssemblyContents: bool *
        ccuSigForFile: ModuleOrNamespaceType *
        thisCcu: CcuThunk *
        tcImports: TcImports *
        tcAccessRights: AccessorDomain *
        sResolutions: TcResolutions *
        sSymbolUses: TcSymbolUses *
        sFallback: NameResolutionEnv *
        loadClosure: LoadClosure option *
        implFileOpt: CheckedImplFile option *
        openDeclarations: OpenDeclaration [] ->
            FSharpCheckFileResults

    /// Internal constructor - check a file and collect errors
    static member internal CheckOneFile:
        parseResults: FSharpParseFileResults *
        sourceText: ISourceText *
        mainInputFileName: string *
        projectFileName: string *
        tcConfig: TcConfig *
        tcGlobals: TcGlobals *
        tcImports: TcImports *
        tcState: TcState *
        moduleNamesDict: ModuleNamesDict *
        loadClosure: LoadClosure option *
        backgroundDiagnostics: (PhasedDiagnostic * FSharpDiagnosticSeverity) [] *
        isIncompleteTypeCheckEnvironment: bool *
        projectOptions: FSharpProjectOptions *
        builder: IncrementalBuilder *
        dependencyFiles: string [] *
        creationErrors: FSharpDiagnostic [] *
        parseErrors: FSharpDiagnostic [] *
        keepAssemblyContents: bool *
        suggestNamesForErrors: bool ->
            Cancellable<FSharpCheckFileResults>

/// The result of calling TypeCheckResult including the possibility of abort and background compiler not caught up.
and [<RequireQualifiedAccess>] public FSharpCheckFileAnswer =
    /// Aborted because cancellation caused an abandonment of the operation
    | Aborted

    /// Success
    | Succeeded of FSharpCheckFileResults

/// A handle to the results of CheckFileInProject.
[<Sealed>]
type public FSharpCheckProjectResults =

    /// The errors returned by processing the project
    member Diagnostics: FSharpDiagnostic []

    /// Get a view of the overall signature of the assembly. Only valid to use if HasCriticalErrors is false.
    member AssemblySignature: FSharpAssemblySignature

    /// Get a view of the overall contents of the assembly. Only valid to use if HasCriticalErrors is false.
    member AssemblyContents: FSharpAssemblyContents

    /// Get an optimized view of the overall contents of the assembly. Only valid to use if HasCriticalErrors is false.
    member GetOptimizedAssemblyContents: unit -> FSharpAssemblyContents

    /// Get the resolution of the ProjectOptions
    member ProjectContext: FSharpProjectContext

    /// Get the textual usages that resolved to the given symbol throughout the project
    member GetUsesOfSymbol: symbol: FSharpSymbol * ?cancellationToken: CancellationToken -> FSharpSymbolUse []

    /// Get all textual usages of all symbols throughout the project
    member GetAllUsesOfAllSymbols: ?cancellationToken: CancellationToken -> FSharpSymbolUse []

    /// Indicates if critical errors existed in the project options
    member HasCriticalErrors: bool

    /// Indicates the set of files which must be watched to accurately track changes that affect these results,
    /// Clients interested in reacting to updates to these files should watch these files and take actions as described
    /// in the documentation for compiler service.
    member DependencyFiles: string []

    // Internal constructor.
    internal new:
        projectFileName: string *
        tcConfigOption: TcConfig option *
        keepAssemblyContents: bool *
        diagnostics: FSharpDiagnostic [] *
        details: (TcGlobals * TcImports * CcuThunk * ModuleOrNamespaceType * Choice<IncrementalBuilder, TcSymbolUses> * TopAttribs option * (unit -> IRawFSharpAssemblyData option) * ILAssemblyRef * AccessorDomain * CheckedImplFile list option * string [] * FSharpProjectOptions) option ->
            FSharpCheckProjectResults

module internal ParseAndCheckFile =

    val parseFile:
        sourceText: ISourceText *
        fileName: string *
        options: FSharpParsingOptions *
        userOpName: string *
        suggestNamesForErrors: bool ->
            FSharpDiagnostic [] * ParsedInput * bool

    val matchBraces:
        sourceText: ISourceText *
        fileName: string *
        options: FSharpParsingOptions *
        userOpName: string *
        suggestNamesForErrors: bool ->
            (range * range) []

// An object to typecheck source in a given typechecking environment.
// Used internally to provide intellisense over F# Interactive.
type internal FsiInteractiveChecker =
    internal new:
        LegacyReferenceResolver * tcConfig: TcConfig * tcGlobals: TcGlobals * tcImports: TcImports * tcState: TcState ->
            FsiInteractiveChecker

    member internal ParseAndCheckInteraction:
        sourceText: ISourceText * ?userOpName: string ->
            Cancellable<FSharpParseFileResults * FSharpCheckFileResults * FSharpCheckProjectResults>

module internal FSharpCheckerResultsSettings =
    val defaultFSharpBinariesDir: string<|MERGE_RESOLUTION|>--- conflicted
+++ resolved
@@ -209,25 +209,17 @@
       ApplyLineDirectives: bool
 
       ConditionalDefines: string list
-<<<<<<< HEAD
-
-      ErrorSeverityOptions: FSharpDiagnosticOptions
-
-=======
+
       DiagnosticOptions: FSharpDiagnosticOptions
->>>>>>> e063dd2a
+
       LangVersionText: string
 
       IsInteractive: bool
 
       IndentationAwareSyntax: bool option
-<<<<<<< HEAD
-
-      CompilingFsLib: bool
-
-=======
+
       CompilingFSharpCore: bool
->>>>>>> e063dd2a
+
       IsExe: bool }
 
     static member Default: FSharpParsingOptions
