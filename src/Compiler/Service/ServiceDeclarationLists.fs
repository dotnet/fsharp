--- conflicted
+++ resolved
@@ -153,11 +153,7 @@
         let denv = SimplerDisplayEnv denv 
         let xml = GetXmlCommentForItem infoReader m item.Item
         match item.Item with
-<<<<<<< HEAD
-        | Item.ImplicitOp(_, { contents = Some(TraitConstraintSln.FSMethSln(_, vref, _, _)) }) -> 
-=======
         | Item.ImplicitOp(_, { contents = Some(TraitConstraintSln.FSMethSln(vref=vref)) }) -> 
->>>>>>> bdb64624
             // operator with solution
             FormatItemDescriptionToToolTipElement displayFullName infoReader ad m denv { item with Item = Item.Value vref }
 
