namespace FSharp.Compiler.Syntax

open System
open FSharp.Compiler.SyntaxTrivia
open FSharp.Compiler.Text

[<RequireQualifiedAccess>]
[<CompilationRepresentation(CompilationRepresentationFlags.ModuleSuffix)>]
module SynExpr =
    let (|Last|) = List.last

    /// Matches if the two values refer to the same object.
    [<return: Struct>]
    let inline (|Is|_|) (inner1: 'a) (inner2: 'a) =
        if obj.ReferenceEquals(inner1, inner2) then
            ValueSome Is
        else
            ValueNone

    /// Represents a symbolic infix operator with the precedence of *, /, or %.
    /// All instances of this type are considered equal.
    [<CustomComparison; CustomEquality>]
    type MulDivMod =
        | Mul
        | Div
        | Mod

        member _.CompareTo(_other: MulDivMod) = 0
        override this.Equals obj = this.CompareTo(unbox obj) = 0
        override _.GetHashCode() = 0

        interface IComparable with
            member this.CompareTo obj = this.CompareTo(unbox obj)

    /// Represents a symbolic infix operator with the precedence of + or -.
    /// All instances of this type are considered equal.
    [<CustomComparison; CustomEquality>]
    type AddSub =
        | Add
        | Sub

        member _.CompareTo(_other: AddSub) = 0
        override this.Equals obj = this.CompareTo(unbox obj) = 0
        override _.GetHashCode() = 0

        interface IComparable with
            member this.CompareTo obj = this.CompareTo(unbox obj)

    /// Holds a symbolic operator's original notation.
    /// Equality is based on the contents of the string.
    /// Comparison always returns 0.
    [<CustomComparison; CustomEquality>]
    type OriginalNotation =
        | OriginalNotation of string

        member _.CompareTo(_other: OriginalNotation) = 0

        override this.Equals obj =
            match this, obj with
            | OriginalNotation this, (:? OriginalNotation as OriginalNotation other) -> String.Equals(this, other, StringComparison.Ordinal)
            | _ -> false

        override this.GetHashCode() =
            match this with
            | OriginalNotation notation -> notation.GetHashCode()

        interface IComparable with
            member this.CompareTo obj = this.CompareTo(unbox obj)

    /// Represents an expression's precedence.
    /// Comparison is based only on the precedence case.
    /// Equality considers the embedded original notation, if any.
    ///
    /// For example:
    ///
    ///     compare (AddSub (Add, OriginalNotation "+")) (AddSub (Add, OriginalNotation "++")) = 0
    ///
    /// but
    ///
    ///     AddSub (Add, OriginalNotation "+") <> AddSub (Add, OriginalNotation "++")
    type Precedence =
        /// yield, yield!, return, return!
        | Low

        /// <-
        | Set

        /// :=
        | ColonEquals

        /// ,
        | Comma

        /// or, ||
        ///
        /// Refers to the exact operators or and ||.
        /// Instances with leading dots or question marks or trailing characters are parsed as Bar instead.
        | BarBar of OriginalNotation

        /// &, &&
        ///
        /// Refers to the exact operators & and &&.
        /// Instances with leading dots or question marks or trailing characters are parsed as Amp instead.
        | AmpAmp of OriginalNotation

        /// :>, :?>
        | UpcastDowncast

        /// =…, |…, &…, $…, >…, <…, !=…
        | Relational of OriginalNotation

        /// ^…, @…
        | HatAt

        /// ::
        | Cons

        /// :?
        | TypeTest

        /// +…, -…
        | AddSub of AddSub * OriginalNotation

        /// *…, /…, %…
        | MulDivMod of MulDivMod * OriginalNotation

        /// **…
        | Exp

        /// - x
        | UnaryPrefix

        /// f x
        | Apply

        /// -x, !… x, ~~… x
        | High

        // x.y
        | Dot

    /// Associativity/association.
    type Assoc =
        /// Non-associative or no association.
        | Non

        /// Left-associative or left-hand association.
        | Left

        /// Right-associative or right-hand association.
        | Right

    module Assoc =
        let ofPrecedence precedence =
            match precedence with
            | Low -> Non
            | Set -> Non
            | ColonEquals -> Right
            | Comma -> Non
            | BarBar _ -> Left
            | AmpAmp _ -> Left
            | UpcastDowncast -> Right
            | Relational _ -> Left
            | HatAt -> Right
            | Cons -> Right
            | TypeTest -> Non
            | AddSub _ -> Left
            | MulDivMod _ -> Left
            | Exp -> Right
            | UnaryPrefix -> Left
            | Apply -> Left
            | High -> Left
            | Dot -> Left

    /// See atomicExprAfterType in pars.fsy.
    [<return: Struct>]
    let (|AtomicExprAfterType|_|) expr =
        match expr with
        | SynExpr.Paren _
        | SynExpr.Quote _
        | SynExpr.Const _
        | SynExpr.Tuple(isStruct = true)
        | SynExpr.Record _
        | SynExpr.AnonRecd _
        | SynExpr.InterpolatedString _
        | SynExpr.Null _
        | SynExpr.ArrayOrList(isArray = true)
        | SynExpr.ArrayOrListComputed(isArray = true) -> ValueSome AtomicExprAfterType
        | _ -> ValueNone

    /// Matches if the given expression represents a high-precedence
    /// function application, e.g.,
    ///
    /// f x
    ///
    /// (+) x y
    [<return: Struct>]
    let (|HighPrecedenceApp|_|) expr =
        match expr with
        | SynExpr.App(isInfix = false; funcExpr = SynExpr.Ident _)
        | SynExpr.App(isInfix = false; funcExpr = SynExpr.LongIdent _)
        | SynExpr.App(isInfix = false; funcExpr = SynExpr.App(isInfix = false)) -> ValueSome HighPrecedenceApp
        | _ -> ValueNone

    module FuncExpr =
        /// Matches when the given funcExpr is a direct application
        /// of a symbolic operator, e.g., -, _not_ (~-).
        [<return: Struct>]
        let (|SymbolicOperator|_|) funcExpr =
            match funcExpr with
            | SynExpr.LongIdent(longDotId = SynLongIdent(trivia = trivia)) ->
                let rec tryPick =
                    function
                    | [] -> ValueNone
                    | Some(IdentTrivia.OriginalNotation op) :: _ -> ValueSome op
                    | _ :: rest -> tryPick rest

                tryPick trivia
            | _ -> ValueNone

    /// Matches when the given expression is a prefix operator application, e.g.,
    ///
    /// -x
    ///
    /// ~~~x
    [<return: Struct>]
    let (|PrefixApp|_|) expr : Precedence voption =
        match expr with
        | SynExpr.App(isInfix = false; funcExpr = funcExpr & FuncExpr.SymbolicOperator op; argExpr = argExpr) ->
            if funcExpr.Range.IsAdjacentTo argExpr.Range then
                ValueSome High
            else
                assert (op.Length > 0)

                match op[0] with
                | '!'
                | '~' -> ValueSome High
                | _ -> ValueSome UnaryPrefix

        | SynExpr.AddressOf(expr = expr; opRange = opRange) ->
            if opRange.IsAdjacentTo expr.Range then
                ValueSome High
            else
                ValueSome UnaryPrefix

        | _ -> ValueNone

    /// Tries to parse the given original notation as a symbolic infix operator.
    [<return: Struct>]
    let (|SymbolPrec|_|) (originalNotation: string) =
        // Trim any leading dots or question marks from the given symbolic operator.
        // Leading dots or question marks have no effect on operator precedence or associativity
        // with the exception of &, &&, and ||.
        let ignoredLeadingChars = ".?".AsSpan()
        let trimmed = originalNotation.AsSpan().TrimStart ignoredLeadingChars
        assert (trimmed.Length > 0)

        match trimmed[0], originalNotation with
        | _, ":=" -> ValueSome ColonEquals
        | _, ("||" | "or") -> ValueSome(BarBar(OriginalNotation originalNotation))
        | _, ("&" | "&&") -> ValueSome(AmpAmp(OriginalNotation originalNotation))
        | '|', _
        | '&', _
        | '<', _
        | '>', _
        | '=', _
        | '$', _ -> ValueSome(Relational(OriginalNotation originalNotation))
        | '!', _ when trimmed.Length > 1 && trimmed[1] = '=' -> ValueSome(Relational(OriginalNotation originalNotation))
        | '^', _
        | '@', _ -> ValueSome HatAt
        | _, "::" -> ValueSome Cons
        | '+', _ -> ValueSome(AddSub(Add, OriginalNotation originalNotation))
        | '-', _ -> ValueSome(AddSub(Sub, OriginalNotation originalNotation))
        | '/', _ -> ValueSome(MulDivMod(Div, OriginalNotation originalNotation))
        | '%', _ -> ValueSome(MulDivMod(Mod, OriginalNotation originalNotation))
        | '*', _ when trimmed.Length > 1 && trimmed[1] = '*' -> ValueSome Exp
        | '*', _ -> ValueSome(MulDivMod(Mul, OriginalNotation originalNotation))
        | _ -> ValueNone

    [<return: Struct>]
    let (|Contains|_|) (c: char) (s: string) =
        if s.IndexOf c >= 0 then ValueSome Contains else ValueNone

    /// Any expressions in which the removal of parens would
    /// lead to something like the following that would be
    /// confused by the parser with a type parameter application:
    ///
    /// x<y>z
    ///
    /// x<y,y>z
    [<return: Struct>]
    let rec (|ConfusableWithTypeApp|_|) synExpr =
        match synExpr with
        | SynExpr.Paren(expr = ConfusableWithTypeApp)
        | SynExpr.App(funcExpr = ConfusableWithTypeApp)
        | SynExpr.App(isInfix = true; funcExpr = FuncExpr.SymbolicOperator(Contains '>'); argExpr = ConfusableWithTypeApp) ->
            ValueSome ConfusableWithTypeApp
        | SynExpr.App(isInfix = true; funcExpr = funcExpr & FuncExpr.SymbolicOperator(Contains '<'); argExpr = argExpr) when
            argExpr.Range.IsAdjacentTo funcExpr.Range
            ->
            ValueSome ConfusableWithTypeApp
        | SynExpr.Tuple(exprs = exprs) ->
            let rec anyButLast =
                function
                | _ :: []
                | [] -> ValueNone
                | ConfusableWithTypeApp :: _ -> ValueSome ConfusableWithTypeApp
                | _ :: tail -> anyButLast tail

            anyButLast exprs
        | _ -> ValueNone

    /// Matches when the expression represents the infix application of a symbolic operator.
    ///
    /// (x λ y) ρ z
    ///
    /// x λ (y ρ z)
    [<return: Struct>]
    let (|InfixApp|_|) synExpr : struct (Precedence * Assoc) voption =
        match synExpr with
        | SynExpr.App(funcExpr = SynExpr.App(isInfix = true; funcExpr = FuncExpr.SymbolicOperator(SymbolPrec prec))) ->
            ValueSome(prec, Right)
        | SynExpr.App(isInfix = true; funcExpr = FuncExpr.SymbolicOperator(SymbolPrec prec)) -> ValueSome(prec, Left)
        | SynExpr.Upcast _
        | SynExpr.Downcast _ -> ValueSome(UpcastDowncast, Left)
        | SynExpr.TypeTest _ -> ValueSome(TypeTest, Left)
        | _ -> ValueNone

    /// Returns the given expression's precedence and the side of the inner expression,
    /// if applicable.
    [<return: Struct>]
    let (|OuterBinaryExpr|_|) inner outer : struct (Precedence * Assoc) voption =
        match outer with
        | SynExpr.YieldOrReturn _
        | SynExpr.YieldOrReturnFrom _ -> ValueSome(Low, Right)
        | SynExpr.Tuple(exprs = SynExpr.Paren(expr = Is inner) :: _) -> ValueSome(Comma, Left)
        | SynExpr.Tuple _ -> ValueSome(Comma, Right)
        | InfixApp(Cons, side) -> ValueSome(Cons, side)
        | SynExpr.Assert _
        | SynExpr.Lazy _
        | SynExpr.InferredUpcast _
        | SynExpr.InferredDowncast _ -> ValueSome(Apply, Non)
        | PrefixApp prec -> ValueSome(prec, Non)
        | InfixApp(prec, side) -> ValueSome(prec, side)
        | SynExpr.App(argExpr = SynExpr.ComputationExpr _) -> ValueSome(UnaryPrefix, Left)
        | SynExpr.App(funcExpr = SynExpr.Paren(expr = SynExpr.App _)) -> ValueSome(Apply, Left)
        | SynExpr.App(flag = ExprAtomicFlag.Atomic) -> ValueSome(Dot, Non)
        | SynExpr.App _ -> ValueSome(Apply, Non)
        | SynExpr.DotSet(targetExpr = SynExpr.Paren(expr = Is inner)) -> ValueSome(Dot, Left)
        | SynExpr.DotSet(rhsExpr = SynExpr.Paren(expr = Is inner)) -> ValueSome(Set, Right)
        | SynExpr.DotIndexedSet(objectExpr = SynExpr.Paren(expr = Is inner))
        | SynExpr.DotNamedIndexedPropertySet(targetExpr = SynExpr.Paren(expr = Is inner)) -> ValueSome(Dot, Left)
        | SynExpr.DotIndexedSet(valueExpr = SynExpr.Paren(expr = Is inner))
        | SynExpr.DotNamedIndexedPropertySet(rhsExpr = SynExpr.Paren(expr = Is inner)) -> ValueSome(Set, Right)
        | SynExpr.LongIdentSet(expr = SynExpr.Paren(expr = Is inner)) -> ValueSome(Set, Right)
        | SynExpr.Set _ -> ValueSome(Set, Non)
        | SynExpr.DotGet _ -> ValueSome(Dot, Left)
        | SynExpr.DotIndexedGet(objectExpr = SynExpr.Paren(expr = Is inner)) -> ValueSome(Dot, Left)
        | _ -> ValueNone

    /// Matches a SynExpr.App nested in a sequence of dot-gets.
    ///
    /// x.M.N().O
    [<return: Struct>]
    let (|NestedApp|_|) expr =
        let rec loop =
            function
            | SynExpr.DotGet(expr = expr)
            | SynExpr.DotIndexedGet(objectExpr = expr) -> loop expr
            | SynExpr.App _ -> ValueSome NestedApp
            | _ -> ValueNone

        loop expr

    /// Returns the given expression's precedence, if applicable.
    [<return: Struct>]
    let (|InnerBinaryExpr|_|) expr : Precedence voption =
        match expr with
        | SynExpr.Tuple(isStruct = false) -> ValueSome Comma
        | SynExpr.DotGet(expr = NestedApp)
        | SynExpr.DotIndexedGet(objectExpr = NestedApp) -> ValueSome Apply
        | SynExpr.DotGet _
        | SynExpr.DotIndexedGet _ -> ValueSome Dot
        | PrefixApp prec -> ValueSome prec
        | InfixApp(prec, _) -> ValueSome prec
        | SynExpr.App _
        | SynExpr.Assert _
        | SynExpr.Lazy _
        | SynExpr.For _
        | SynExpr.ForEach _
        | SynExpr.While _
        | SynExpr.Do _
        | SynExpr.New _
        | SynExpr.InferredUpcast _
        | SynExpr.InferredDowncast _ -> ValueSome Apply
        | SynExpr.DotIndexedSet _
        | SynExpr.DotNamedIndexedPropertySet _
        | SynExpr.DotSet _ -> ValueSome Set
        | _ -> ValueNone

    module Dangling =
        /// Returns the first matching nested right-hand target expression, if any.
        let private dangling (target: SynExpr -> SynExpr option) =
            let (|Target|_|) = target

            let rec loop expr =
                match expr with
                | Target expr -> ValueSome expr
                | SynExpr.Tuple(isStruct = false; exprs = Last expr)
                | SynExpr.App(argExpr = expr)
                | SynExpr.IfThenElse(elseExpr = Some expr)
                | SynExpr.IfThenElse(ifExpr = expr)
                | SynExpr.Sequential(expr2 = expr)
                | SynExpr.YieldOrReturn(expr = expr)
                | SynExpr.YieldOrReturnFrom(expr = expr)
                | SynExpr.Set(rhsExpr = expr)
                | SynExpr.DotSet(rhsExpr = expr)
                | SynExpr.DotNamedIndexedPropertySet(rhsExpr = expr)
                | SynExpr.DotIndexedSet(valueExpr = expr)
                | SynExpr.LongIdentSet(expr = expr)
                | SynExpr.LetOrUse(body = expr)
                | SynExpr.Lambda(body = expr)
                | SynExpr.Match(clauses = Last(SynMatchClause(resultExpr = expr)))
                | SynExpr.MatchLambda(matchClauses = Last(SynMatchClause(resultExpr = expr)))
                | SynExpr.MatchBang(clauses = Last(SynMatchClause(resultExpr = expr)))
                | SynExpr.TryWith(withCases = Last(SynMatchClause(resultExpr = expr)))
                | SynExpr.TryFinally(finallyExpr = expr)
                | SynExpr.Do(expr = expr)
                | SynExpr.DoBang(expr = expr) -> loop expr
                | _ -> ValueNone

            loop

        /// Matches a dangling if-then construct.
        [<return: Struct>]
        let (|IfThen|_|) =
            dangling (function
                | SynExpr.IfThenElse _ as expr -> Some expr
                | _ -> None)

        /// Matches a dangling let or use construct.
        [<return: Struct>]
        let (|LetOrUse|_|) =
            dangling (function
                | SynExpr.LetOrUse _
                | SynExpr.LetOrUseBang _ as expr -> Some expr
                | _ -> None)

        /// Matches a dangling sequential expression.
        [<return: Struct>]
        let (|Sequential|_|) =
            dangling (function
                | SynExpr.Sequential _ as expr -> Some expr
                | _ -> None)

        /// Matches a dangling try-with or try-finally construct.
        [<return: Struct>]
        let (|Try|_|) =
            dangling (function
                | SynExpr.TryWith _
                | SynExpr.TryFinally _ as expr -> Some expr
                | _ -> None)

        /// Matches a dangling match-like construct.
        [<return: Struct>]
        let (|Match|_|) =
            dangling (function
                | SynExpr.Match _
                | SynExpr.MatchBang _
                | SynExpr.MatchLambda _
                | SynExpr.TryWith _
                | SynExpr.Lambda _ as expr -> Some expr
                | _ -> None)

        /// Matches a dangling arrow-sensitive construct.
        [<return: Struct>]
        let (|ArrowSensitive|_|) =
            dangling (function
                | SynExpr.Match _
                | SynExpr.MatchBang _
                | SynExpr.MatchLambda _
                | SynExpr.TryWith _
                | SynExpr.Lambda _
                | SynExpr.Typed _
                | SynExpr.TypeTest _
                | SynExpr.Upcast _
                | SynExpr.Downcast _ as expr -> Some expr
                | _ -> None)

        /// Matches a nested dangling construct that could become problematic
        /// if the surrounding parens were removed.
        [<return: Struct>]
        let (|Problematic|_|) =
            dangling (function
                | SynExpr.Lambda _
                | SynExpr.MatchLambda _
                | SynExpr.Match _
                | SynExpr.MatchBang _
                | SynExpr.TryWith _
                | SynExpr.TryFinally _
                | SynExpr.IfThenElse _
                | SynExpr.Sequential _
                | SynExpr.LetOrUse _
                | SynExpr.Set _
                | SynExpr.LongIdentSet _
                | SynExpr.DotIndexedSet _
                | SynExpr.DotNamedIndexedPropertySet _
                | SynExpr.DotSet _
                | SynExpr.NamedIndexedPropertySet _ as expr -> Some expr
                | _ -> None)

    /// Indicates whether the expression with the given range
    /// includes indentation that would be invalid
    /// in context if it were not wrapped in parentheses.
    let containsSensitiveIndentation (getSourceLineStr: int -> string) outerOffsidesColumn (range: range) =
        let startLine = range.StartLine
        let endLine = range.EndLine

        if startLine = endLine then
            range.StartColumn <= outerOffsidesColumn
        else
            let rec loop offsides lineNo startCol =
                if lineNo <= endLine then
                    let line = getSourceLineStr lineNo

                    match offsides with
                    | ValueNone ->
                        let i = line.AsSpan(startCol).IndexOfAnyExcept(' ', ')')

                        if i >= 0 then
                            let newOffsides = i + startCol

                            newOffsides <= outerOffsidesColumn
                            || loop (ValueSome newOffsides) (lineNo + 1) 0
                        else
                            loop offsides (lineNo + 1) 0

                    | ValueSome offsidesCol ->
                        let i = line.AsSpan(0, min offsidesCol line.Length).IndexOfAnyExcept(' ', ')')

                        if i >= 0 && i < offsidesCol then
                            let slice = line.AsSpan(i, min (offsidesCol - i) (line.Length - i))
                            let j = slice.IndexOfAnyExcept("*/%-+:^@><=!|0$.?".AsSpan())

                            let lo = i + (if j >= 0 && slice[j] = ' ' then j else 0)

                            lo < offsidesCol - 1
                            || lo <= outerOffsidesColumn
                            || loop offsides (lineNo + 1) 0
                        else
                            loop offsides (lineNo + 1) 0
                else
                    false

            loop ValueNone startLine range.StartColumn

    /// Matches constructs that are sensitive to
    /// certain kinds of undentation in sequential expressions.
    [<return: Struct>]
    let (|UndentationSensitive|_|) expr =
        match expr with
        | SynExpr.TryWith _
        | SynExpr.TryFinally _
        | SynExpr.For _
        | SynExpr.ForEach _
        | SynExpr.IfThenElse _
        | SynExpr.Match _
        | SynExpr.While _
        | SynExpr.Do _ -> ValueSome UndentationSensitive
        | _ -> ValueNone

    let rec shouldBeParenthesizedInContext (getSourceLineStr: int -> string) path expr : bool =
        let shouldBeParenthesizedInContext = shouldBeParenthesizedInContext getSourceLineStr
        let containsSensitiveIndentation = containsSensitiveIndentation getSourceLineStr

        let (|StartsWith|) (s: string) = s[0]

        // Matches if the given expression starts with a symbol, e.g., <@ … @>, $"…", @"…", +1, -1…
        let (|StartsWithSymbol|_|) =
            let (|TextStartsWith|) (m: range) =
                let line = getSourceLineStr m.StartLine
                line[m.StartColumn]

            function
            | SynExpr.Quote _
            | SynExpr.InterpolatedString _
            | SynExpr.Const(SynConst.String(synStringKind = SynStringKind.Verbatim), _)
            | SynExpr.Const(SynConst.Byte _, TextStartsWith '+')
            | SynExpr.Const(SynConst.UInt16 _, TextStartsWith '+')
            | SynExpr.Const(SynConst.UInt32 _, TextStartsWith '+')
            | SynExpr.Const(SynConst.UInt64 _, TextStartsWith '+')
            | SynExpr.Const(SynConst.UIntPtr _, TextStartsWith '+')
            | SynExpr.Const(SynConst.SByte _, TextStartsWith('-' | '+'))
            | SynExpr.Const(SynConst.Int16 _, TextStartsWith('-' | '+'))
            | SynExpr.Const(SynConst.Int32 _, TextStartsWith('-' | '+'))
            | SynExpr.Const(SynConst.Int64 _, TextStartsWith('-' | '+'))
            | SynExpr.Const(SynConst.IntPtr _, TextStartsWith('-' | '+'))
            | SynExpr.Const(SynConst.Decimal _, TextStartsWith('-' | '+'))
            | SynExpr.Const(SynConst.Double _, TextStartsWith('-' | '+'))
            | SynExpr.Const(SynConst.Single _, TextStartsWith('-' | '+'))
            | SynExpr.Const(SynConst.Measure(_, TextStartsWith('-' | '+'), _, _), _)
            | SynExpr.Const(SynConst.UserNum(StartsWith('-' | '+'), _), _) -> Some StartsWithSymbol
            | _ -> None

        // Matches if the given expression is a numeric literal
        // that it is safe to "dot into," e.g., 1l, 0b1, 1e10, 1d, 1.0…
        let (|DotSafeNumericLiteral|_|) =
            /// 1l, 1d, 0b1, 0x1, 0o1, 1e10…
            let (|TextContainsLetter|_|) (m: range) =
                let line = getSourceLineStr m.StartLine
                let span = line.AsSpan(m.StartColumn, m.EndColumn - m.StartColumn)

                if span.LastIndexOfAnyInRange('A', 'z') >= 0 then
                    Some TextContainsLetter
                else
                    None

            // 1.0…
            let (|TextEndsWithNumber|_|) (m: range) =
                let line = getSourceLineStr m.StartLine
                let span = line.AsSpan(m.StartColumn, m.EndColumn - m.StartColumn)

                if Char.IsDigit span[span.Length - 1] then
                    Some TextEndsWithNumber
                else
                    None

            function
            | SynExpr.Const(SynConst.Byte _, _)
            | SynExpr.Const(SynConst.UInt16 _, _)
            | SynExpr.Const(SynConst.UInt32 _, _)
            | SynExpr.Const(SynConst.UInt64 _, _)
            | SynExpr.Const(SynConst.UIntPtr _, _)
            | SynExpr.Const(SynConst.SByte _, _)
            | SynExpr.Const(SynConst.Int16 _, _)
            | SynExpr.Const(SynConst.Int32 _, TextContainsLetter)
            | SynExpr.Const(SynConst.Int64 _, _)
            | SynExpr.Const(SynConst.IntPtr _, _)
            | SynExpr.Const(SynConst.Decimal _, _)
            | SynExpr.Const(SynConst.Double _, (TextEndsWithNumber | TextContainsLetter))
            | SynExpr.Const(SynConst.Single _, _)
            | SynExpr.Const(SynConst.Measure _, _)
            | SynExpr.Const(SynConst.UserNum _, _) -> Some DotSafeNumericLiteral
            | _ -> None

        match expr, path with
        // Parens must stay around binary equals expressions in argument
        // position lest they be interpreted as named argument assignments:
        //
        //     o.M((x = y))
        //     o.N((x = y), z)
        //
        // Likewise, double parens must stay around a tuple, since we don't know whether
        // the method being invoked might have a signature like
        //
        //     val TryGetValue : 'Key * outref<'Value> -> bool
        //
        // where 'Key is 'a * 'b, in which case the double parens are required.
        | SynExpr.Paren(expr = InfixApp(Relational(OriginalNotation "="), _)),
          SyntaxNode.SynExpr(SynExpr.App(funcExpr = SynExpr.LongIdent _ | SynExpr.DotGet _ | SynExpr.Ident _)) :: _
        | InfixApp(Relational(OriginalNotation "="), _),
          SyntaxNode.SynExpr(SynExpr.Paren _) :: SyntaxNode.SynExpr(SynExpr.App(
              funcExpr = SynExpr.LongIdent _ | SynExpr.DotGet _ | SynExpr.Ident _)) :: _
        | InfixApp(Relational(OriginalNotation "="), _),
          SyntaxNode.SynExpr(SynExpr.Tuple(isStruct = false)) :: SyntaxNode.SynExpr(SynExpr.Paren _) :: SyntaxNode.SynExpr(SynExpr.App(
              funcExpr = SynExpr.LongIdent _ | SynExpr.DotGet _ | SynExpr.Ident _)) :: _
        | SynExpr.Paren(expr = SynExpr.Tuple(isStruct = false)),
          SyntaxNode.SynExpr(SynExpr.App(funcExpr = SynExpr.LongIdent _ | SynExpr.DotGet _ | SynExpr.Ident _)) :: _
        | SynExpr.Tuple(isStruct = false),
          SyntaxNode.SynExpr(SynExpr.Paren _) :: SyntaxNode.SynExpr(SynExpr.App(
              funcExpr = SynExpr.LongIdent _ | SynExpr.DotGet _ | SynExpr.Ident _)) :: _
        | SynExpr.Const(SynConst.Unit, _),
          SyntaxNode.SynExpr(SynExpr.App(funcExpr = SynExpr.LongIdent _ | SynExpr.DotGet _ | SynExpr.Ident _)) :: _ -> true

        // Already parenthesized.
        | _, SyntaxNode.SynExpr(SynExpr.Paren _) :: _ -> false

        // Parens must stay around indentation that would otherwise be invalid:
        //
        //     let _ = (x
        //            +y)
        | _, SyntaxNode.SynBinding(SynBinding(trivia = trivia)) :: _ when
            containsSensitiveIndentation trivia.LeadingKeyword.Range.StartColumn expr.Range
            ->
            true

        // Parens must stay around indentation that would otherwise be invalid:
        //
        //     return (
        //     x
        //     )
        | _, SyntaxNode.SynExpr(SynExpr.YieldOrReturn _ as outer) :: _
        | _, SyntaxNode.SynExpr(SynExpr.YieldOrReturnFrom _ as outer) :: _
        | _, SyntaxNode.SynExpr(SynExpr.Assert _ as outer) :: _
        | _, SyntaxNode.SynExpr(SynExpr.Lazy _ as outer) :: _
        | _, SyntaxNode.SynExpr(SynExpr.App(argExpr = SynExpr.Paren(expr = Is expr)) as outer) :: _
        | _, SyntaxNode.SynExpr(SynExpr.LetOrUse _ as outer) :: _
        | _, SyntaxNode.SynExpr(SynExpr.LetOrUseBang _ as outer) :: _
        | _, SyntaxNode.SynExpr(SynExpr.TryWith _ as outer) :: _
        | _, SyntaxNode.SynExpr(SynExpr.TryFinally _ as outer) :: _
        | _, SyntaxNode.SynExpr(SynExpr.For _ as outer) :: _
        | _, SyntaxNode.SynExpr(SynExpr.ForEach _ as outer) :: _
        | _, SyntaxNode.SynExpr(SynExpr.IfThenElse _ as outer) :: _
        | _, SyntaxNode.SynExpr(SynExpr.New _ as outer) :: _
        | _, SyntaxNode.SynExpr(SynExpr.Set(rhsExpr = SynExpr.Paren(expr = Is expr)) as outer) :: _
        | _, SyntaxNode.SynExpr(SynExpr.DotIndexedSet(valueExpr = SynExpr.Paren(expr = Is expr)) as outer) :: _
        | _, SyntaxNode.SynExpr(SynExpr.DotNamedIndexedPropertySet(rhsExpr = SynExpr.Paren(expr = Is expr)) as outer) :: _
        | _, SyntaxNode.SynExpr(SynExpr.DotSet(rhsExpr = SynExpr.Paren(expr = Is expr)) as outer) :: _
        | _, SyntaxNode.SynExpr(SynExpr.LibraryOnlyUnionCaseFieldSet(rhsExpr = SynExpr.Paren(expr = Is expr)) as outer) :: _
        | _, SyntaxNode.SynExpr(SynExpr.LongIdentSet(expr = SynExpr.Paren(expr = Is expr)) as outer) :: _
        | _, SyntaxNode.SynExpr(SynExpr.NamedIndexedPropertySet(expr2 = SynExpr.Paren(expr = Is expr)) as outer) :: _
        | _, SyntaxNode.SynExpr(SynExpr.InferredUpcast _ as outer) :: _
        | _, SyntaxNode.SynExpr(SynExpr.InferredDowncast _ as outer) :: _
        | _, SyntaxNode.SynExpr(SynExpr.Match _ as outer) :: _
        | _, SyntaxNode.SynExpr(SynExpr.MatchBang _ as outer) :: _
        | _, SyntaxNode.SynExpr(SynExpr.While _ as outer) :: _
        | _, SyntaxNode.SynExpr(SynExpr.WhileBang _ as outer) :: _
        | _, SyntaxNode.SynExpr(SynExpr.Do _ as outer) :: _
        | _, SyntaxNode.SynExpr(SynExpr.DoBang _ as outer) :: _
        | _, SyntaxNode.SynExpr(SynExpr.Fixed _ as outer) :: _
        | _, SyntaxNode.SynExpr(SynExpr.Record _ as outer) :: _
        | _, SyntaxNode.SynExpr(SynExpr.AnonRecd _ as outer) :: _
        | _, SyntaxNode.SynExpr(SynExpr.InterpolatedString _ as outer) :: _ when
            containsSensitiveIndentation outer.Range.StartColumn expr.Range
            ->
            true

<<<<<<< HEAD
        // There are certain constructs whose indentation in
        // a sequential expression is valid when parenthesized
        // (and separated from the following expression by a semicolon),
        // but where the parsing of the outer expression would change if
        // the parentheses were removed in place, e.g.,
        //
        //     [
        //        (if p then q else r); // Cannot remove in place because of the indentation of y below.
        //         y
        //     ]
=======
        // Hanging tuples:
        //
        //     let _ =
        //         (
        //             1, 2,
        //           3, 4
        //         )
>>>>>>> 6b6cca98
        //
        // or
        //
        //     [
<<<<<<< HEAD
        //         x;
        //        (if p then q else r); // Cannot remove in place because of the indentation of x above.
        //         z
        //     ]
        //
        // This analysis is imperfect in that it sometimes requires parens when they
        // may not be required, but the only way to know for sure in such cases would be to walk up
        // an unknown number of ancestral sequential expressions to check for problematic
        // indentation (or to keep track of the offsides line throughout the AST traversal):
        //
        //     [
        //         x;                   // This line's indentation means we cannot remove below.
        //        (…);
        //        (…);
        //        (* 𝑛 more such lines. *)
        //        (…);
        //        (…);
        //        (if p then q else r); // Can no longer remove here because of the indentation of x above.
        //        z
        //     ]
        | UndentationSensitive,
          SyntaxNode.SynExpr(SynExpr.Sequential(expr1 = SynExpr.Paren(expr = Is expr))) :: SyntaxNode.SynExpr(SynExpr.Sequential(
              expr1 = SynExpr.Paren(expr = other) | other)) :: _
        | UndentationSensitive,
          SyntaxNode.SynExpr(SynExpr.Sequential(expr1 = SynExpr.Paren(expr = Is expr); expr2 = other)) :: SyntaxNode.SynExpr(SynExpr.Sequential _) :: _
        | UndentationSensitive,
          SyntaxNode.SynExpr(SynExpr.Sequential(expr1 = SynExpr.Paren(expr = Is expr); expr2 = other)) :: SyntaxNode.SynExpr(SynExpr.ArrayOrListComputed _) :: _
        | UndentationSensitive,
          SyntaxNode.SynExpr(SynExpr.Sequential(expr1 = SynExpr.Paren(expr = Is expr); expr2 = other)) :: SyntaxNode.SynExpr(SynExpr.ArrayOrList _) :: _
        | UndentationSensitive,
          SyntaxNode.SynExpr(SynExpr.Sequential(expr1 = SynExpr.Paren(expr = Is expr); expr2 = other)) :: SyntaxNode.SynExpr(SynExpr.ComputationExpr _) :: _ when
            expr.Range.StartLine <> other.Range.StartLine
            && expr.Range.StartColumn <= other.Range.StartColumn
=======
        //         1, 2,
        //         3, 4
        //         (1, 2,
        //        3, 4)
        //     ]
        | SynExpr.Tuple(isStruct = false; exprs = exprs; range = range), _ when
            range.StartLine <> range.EndLine
            && exprs |> List.exists (fun e -> e.Range.StartColumn < range.StartColumn)
>>>>>>> 6b6cca98
            ->
            true

        // Check for nested matches, e.g.,
        //
        //     match … with … -> (…, match … with … -> … | … -> …) | … -> …
        | _, SyntaxNode.SynMatchClause _ :: path -> shouldBeParenthesizedInContext path expr

        // We always need parens for trait calls, e.g.,
        //
        //     let inline f x = (^a : (static member Parse : string -> ^a) x)
        | SynExpr.TraitCall _, _ -> true

        // Don't touch library-only stuff:
        //
        //     (# "ldlen.multi 2 0" array : int #)
        | SynExpr.LibraryOnlyILAssembly _, _
        | SynExpr.LibraryOnlyStaticOptimization _, _
        | SynExpr.LibraryOnlyUnionCaseFieldGet _, _
        | SynExpr.LibraryOnlyUnionCaseFieldSet _, _ -> true

        // Parens are otherwise never required for binding bodies or for top-level expressions, e.g.,
        //
        //     let x = (…)
        //     _.member X = (…)
        //     (printfn "Hello, world.")
        | _, SyntaxNode.SynBinding _ :: _
        | _, SyntaxNode.SynModule _ :: _ -> false

        // Parens must be kept when there is a high-precedence function application
        // before a prefix operator application before another expression that starts with a symbol, e.g.,
        //
        //     id -(-x)
        //     id -(-1y)
        //     id -($"")
        //     id -(@"")
        //     id -(<@ ValueNone @>)
        //     let (~+) _ = true in assert +($"{true}")
        | (PrefixApp _ | StartsWithSymbol),
          SyntaxNode.SynExpr(SynExpr.App _) :: SyntaxNode.SynExpr(HighPrecedenceApp | SynExpr.Assert _ | SynExpr.InferredUpcast _ | SynExpr.InferredDowncast _) :: _ ->
            true

        // Parens must be kept in a scenario like
        //
        //     !x.M(y)
        //     ~~~x.M(y)
        //
        // since prefix ! or ~~~ (with no space) have higher
        // precedence than regular function application.
        | _, SyntaxNode.SynExpr(SynExpr.App _) :: SyntaxNode.SynExpr(PrefixApp High) :: _ -> true

        // Parens are never required around suffixed or infixed numeric literals, e.g.,
        //
        //     (1l).ToString()
        //     (1uy).ToString()
        //     (0b1).ToString()
        //     (1e10).ToString()
        //     (1.0).ToString()
        | DotSafeNumericLiteral, _ -> false

        // Parens are required around bare decimal ints or doubles ending
        // in dots when being dotted into, e.g.,
        //
        //     (1).ToString()
        //     (1.).ToString()
        | SynExpr.Const(constant = SynConst.Int32 _ | SynConst.Double _), SyntaxNode.SynExpr(SynExpr.DotGet _) :: _ -> true

        // Parens are required around join conditions:
        //
        //     join … on (… = …)
        | SynExpr.App _, SyntaxNode.SynExpr(SynExpr.App _) :: SyntaxNode.SynExpr(SynExpr.JoinIn _) :: _ -> true

        // Parens are not required around a few anointed expressions after inherit:
        //
        //     inherit T(3)
        //     inherit T(null)
        //     inherit T("")
        //     …
        | AtomicExprAfterType, SyntaxNode.SynMemberDefn(SynMemberDefn.ImplicitInherit _) :: _ -> false

        // Parens are otherwise required in inherit T(x), etc.
        | _, SyntaxNode.SynMemberDefn(SynMemberDefn.ImplicitInherit _) :: _ -> true

        // We can't remove parens when they're required for fluent calls:
        //
        //     x.M(y).N z
        //     x.M(y).[z]
        //     _.M(x)
        //     (f x)[z]
        //     (f(x))[z]
        //     x.M(y)[z]
        //     M(x).N <- y
        | SynExpr.App _, SyntaxNode.SynExpr(SynExpr.App(argExpr = SynExpr.ArrayOrListComputed(isArray = false))) :: _ -> true

        | _, SyntaxNode.SynExpr(SynExpr.App _) :: path
        | _, SyntaxNode.SynExpr(OuterBinaryExpr expr (Dot, _)) :: SyntaxNode.SynExpr(SynExpr.App _) :: path when
            let rec appChainDependsOnDotOrPseudoDotPrecedence path =
                match path with
                | SyntaxNode.SynExpr(SynExpr.DotGet _) :: _
                | SyntaxNode.SynExpr(SynExpr.DotLambda _) :: _
                | SyntaxNode.SynExpr(SynExpr.DotIndexedGet _) :: _
                | SyntaxNode.SynExpr(SynExpr.Set _) :: _
                | SyntaxNode.SynExpr(SynExpr.DotSet _) :: _
                | SyntaxNode.SynExpr(SynExpr.DotIndexedSet _) :: _
                | SyntaxNode.SynExpr(SynExpr.DotNamedIndexedPropertySet _) :: _
                | SyntaxNode.SynExpr(SynExpr.App(argExpr = SynExpr.ArrayOrListComputed(isArray = false))) :: _ -> true
                | SyntaxNode.SynExpr(SynExpr.App _) :: path -> appChainDependsOnDotOrPseudoDotPrecedence path
                | _ -> false

            appChainDependsOnDotOrPseudoDotPrecedence path
            ->
            true

        // The :: operator is parsed differently from other symbolic infix operators,
        // so we need to give it special treatment.

        // Outer right:
        //
        //     (x) :: xs
        //     (x * y) :: zs
        //     …
        | _,
          SyntaxNode.SynExpr(SynExpr.Tuple(isStruct = false; exprs = [ SynExpr.Paren _; _ ])) :: (SyntaxNode.SynExpr(SynExpr.App(
              isInfix = true)) :: _ as path) -> shouldBeParenthesizedInContext path expr

        // Outer left:
        //
        //     x :: (xs)
        //     x :: (ys @ zs)
        //     …
        | argExpr,
          SyntaxNode.SynExpr(SynExpr.Tuple(isStruct = false; exprs = [ _; SynExpr.Paren _ ])) :: SyntaxNode.SynExpr(SynExpr.App(
              isInfix = true) as outer) :: path ->
            shouldBeParenthesizedInContext
                (SyntaxNode.SynExpr(SynExpr.App(ExprAtomicFlag.NonAtomic, false, outer, argExpr, outer.Range))
                 :: path)
                expr

        // Ordinary nested expressions.
        | inner, SyntaxNode.SynExpr outer :: outerPath ->
            let dangling expr =
                match expr with
                | Dangling.Problematic subExpr ->
                    match outer with
                    | SynExpr.Tuple(exprs = exprs) -> not (obj.ReferenceEquals(subExpr, List.last exprs))
                    | InfixApp(_, Left) -> true
                    | _ -> shouldBeParenthesizedInContext outerPath subExpr

                | _ -> false

            let problematic (exprRange: range) (delimiterRange: range) =
                exprRange.EndLine = delimiterRange.EndLine
                && exprRange.EndColumn < delimiterRange.StartColumn

            let anyProblematic matchOrTryRange clauses =
                let rec loop =
                    function
                    | [] -> false
                    | SynMatchClause(trivia = trivia) :: clauses ->
                        trivia.BarRange |> Option.exists (problematic matchOrTryRange)
                        || trivia.ArrowRange |> Option.exists (problematic matchOrTryRange)
                        || loop clauses

                loop clauses

            let innerBindingsWouldShadowOuter expr1 (expr2: SynExpr) =
                let identsBoundInInner =
                    (Set.empty, [ SyntaxNode.SynExpr expr1 ])
                    ||> SyntaxNodes.fold (fun idents _path node ->
                        match node with
                        | SyntaxNode.SynPat(SynPat.Named(ident = SynIdent(ident = ident))) -> idents.Add ident.idText
                        | _ -> idents)

                if identsBoundInInner.IsEmpty then
                    false
                else
                    (expr2.Range.End, [ SyntaxNode.SynExpr expr2 ])
                    ||> SyntaxNodes.exists (fun _path node ->
                        match node with
                        | SyntaxNode.SynExpr(SynExpr.Ident ident) -> identsBoundInInner.Contains ident.idText
                        | _ -> false)

            match outer, inner with
            | ConfusableWithTypeApp, _ -> true

            | SynExpr.IfThenElse(trivia = trivia), Dangling.LetOrUse letOrUse ->
                Position.posLt letOrUse.Range.Start trivia.ThenKeyword.Start

            | SynExpr.IfThenElse(trivia = trivia), Dangling.IfThen dangling
            | SynExpr.IfThenElse(trivia = trivia), Dangling.Match dangling ->
                problematic dangling.Range trivia.ThenKeyword
                || trivia.ElseKeyword |> Option.exists (problematic dangling.Range)

            | SynExpr.IfThenElse(ifExpr = expr), Dangling.Sequential dangling
            | SynExpr.While(whileExpr = expr), Dangling.Problematic dangling
            | SynExpr.ForEach(enumExpr = expr), Dangling.Problematic dangling -> Range.rangeContainsRange expr.Range dangling.Range

            | SynExpr.TryFinally(trivia = trivia), Dangling.Try tryExpr when problematic tryExpr.Range trivia.FinallyKeyword -> true

            | SynExpr.Match(clauses = clauses; trivia = { WithKeyword = withKeyword }), Dangling.ArrowSensitive dangling when
                problematic dangling.Range withKeyword || anyProblematic dangling.Range clauses
                ->
                true

            | SynExpr.MatchBang(clauses = clauses; trivia = { WithKeyword = withKeyword }), Dangling.ArrowSensitive dangling when
                problematic dangling.Range withKeyword || anyProblematic dangling.Range clauses
                ->
                true

            | SynExpr.MatchLambda(matchClauses = clauses), Dangling.ArrowSensitive dangling when anyProblematic dangling.Range clauses ->
                true

            | SynExpr.TryWith(withCases = clauses; trivia = trivia), Dangling.ArrowSensitive dangling when
                problematic dangling.Range trivia.WithKeyword
                || anyProblematic dangling.Range clauses
                ->
                true

            // A match-like construct could be problematically nested like this:
            //
            //     match () with
            //     | _ when
            //         p &&
            //         let x = f ()
            //         (let y = z
            //          match x with
            //          | 3 | _ -> y) -> ()
            //     | _ -> ()
            | _, Dangling.ArrowSensitive dangling when
                let rec ancestralTrailingArrow path =
                    match path with
                    | SyntaxNode.SynMatchClause _ :: _ -> shouldBeParenthesizedInContext path dangling

                    | SyntaxNode.SynExpr(SynExpr.Tuple _) :: path
                    | SyntaxNode.SynExpr(SynExpr.App _) :: path
                    | SyntaxNode.SynExpr(SynExpr.IfThenElse _) :: path
                    | SyntaxNode.SynExpr(SynExpr.IfThenElse _) :: path
                    | SyntaxNode.SynExpr(SynExpr.Sequential _) :: path
                    | SyntaxNode.SynExpr(SynExpr.YieldOrReturn _) :: path
                    | SyntaxNode.SynExpr(SynExpr.YieldOrReturnFrom _) :: path
                    | SyntaxNode.SynExpr(SynExpr.Set _) :: path
                    | SyntaxNode.SynExpr(SynExpr.DotSet _) :: path
                    | SyntaxNode.SynExpr(SynExpr.DotNamedIndexedPropertySet _) :: path
                    | SyntaxNode.SynExpr(SynExpr.DotIndexedSet _) :: path
                    | SyntaxNode.SynExpr(SynExpr.LongIdentSet _) :: path
                    | SyntaxNode.SynExpr(SynExpr.LetOrUse _) :: path
                    | SyntaxNode.SynExpr(SynExpr.Lambda _) :: path
                    | SyntaxNode.SynExpr(SynExpr.Match _) :: path
                    | SyntaxNode.SynExpr(SynExpr.MatchLambda _) :: path
                    | SyntaxNode.SynExpr(SynExpr.MatchBang _) :: path
                    | SyntaxNode.SynExpr(SynExpr.TryWith _) :: path
                    | SyntaxNode.SynExpr(SynExpr.TryFinally _) :: path
                    | SyntaxNode.SynExpr(SynExpr.Do _) :: path
                    | SyntaxNode.SynExpr(SynExpr.DoBang _) :: path -> ancestralTrailingArrow path

                    | _ -> false

                ancestralTrailingArrow outerPath
                ->
                true

            | SynExpr.Sequential _, Dangling.Problematic(SynExpr.Sequential _) -> true

            | SynExpr.Sequential(expr1 = SynExpr.Paren(expr = Is inner); expr2 = expr2), Dangling.Problematic _ when
                problematic inner.Range expr2.Range
                ->
                true

            // Keep parens if a name in the outer scope is rebound
            // in the inner scope and would shadow the outer binding
            // if the parens were removed, e.g.:
            //
            //     let x = 3
            //     (
            //         let x = 4
            //         printfn $"{x}"
            //     )
            //     x
            | SynExpr.Sequential(expr1 = SynExpr.Paren(expr = Is inner); expr2 = expr2), _ when innerBindingsWouldShadowOuter inner expr2 ->
                true

            | SynExpr.InterpolatedString _, SynExpr.Sequential _
            | SynExpr.InterpolatedString _, SynExpr.Tuple(isStruct = false) -> true

            | SynExpr.InterpolatedString(contents = contents), Dangling.Problematic _ ->
                contents
                |> List.exists (function
                    | SynInterpolatedStringPart.FillExpr(qualifiers = Some _) -> true
                    | _ -> false)

            // { (!x) with … }
            | SynExpr.Record(copyInfo = Some(SynExpr.Paren(expr = Is inner), _)),
              SynExpr.App(isInfix = false; funcExpr = FuncExpr.SymbolicOperator(StartsWith('!' | '~')))
            | SynExpr.AnonRecd(copyInfo = Some(SynExpr.Paren(expr = Is inner), _)),
              SynExpr.App(isInfix = false; funcExpr = FuncExpr.SymbolicOperator(StartsWith('!' | '~'))) -> false

            // { (+x) with … }
            // { (x + y) with … }
            // { (x |> f) with … }
            // { (printfn "…"; x) with … }
            | SynExpr.Record(copyInfo = Some(SynExpr.Paren(expr = Is inner), _)), (PrefixApp _ | InfixApp _ | Dangling.Problematic _)
            | SynExpr.AnonRecd(copyInfo = Some(SynExpr.Paren(expr = Is inner), _)), (PrefixApp _ | InfixApp _ | Dangling.Problematic _) ->
                true

            | SynExpr.Record(recordFields = recordFields), Dangling.Problematic _ ->
                let rec loop recordFields =
                    match recordFields with
                    | [] -> false
                    | SynExprRecordField(expr = Some(SynExpr.Paren(expr = Is inner)); blockSeparator = Some _) :: SynExprRecordField(
                        fieldName = SynLongIdent(id = id :: _), _) :: _ -> problematic inner.Range id.idRange
                    | _ :: recordFields -> loop recordFields

                loop recordFields

            | SynExpr.AnonRecd(recordFields = recordFields), Dangling.Problematic _ ->
                let rec loop recordFields =
                    match recordFields with
                    | [] -> false
                    | (_, Some _blockSeparator, SynExpr.Paren(expr = Is inner)) :: (SynLongIdent(id = id :: _), _, _) :: _ ->
                        problematic inner.Range id.idRange
                    | _ :: recordFields -> loop recordFields

                loop recordFields

            | SynExpr.Paren _, SynExpr.Typed _
            | SynExpr.Quote _, SynExpr.Typed _
            | SynExpr.While(doExpr = SynExpr.Paren(expr = Is inner)), SynExpr.Typed _
            | SynExpr.WhileBang(doExpr = SynExpr.Paren(expr = Is inner)), SynExpr.Typed _
            | SynExpr.For(doBody = Is inner), SynExpr.Typed _
            | SynExpr.ForEach(bodyExpr = Is inner), SynExpr.Typed _
            | SynExpr.Match _, SynExpr.Typed _
            | SynExpr.Do _, SynExpr.Typed _
            | SynExpr.LetOrUse(body = Is inner), SynExpr.Typed _
            | SynExpr.TryWith _, SynExpr.Typed _
            | SynExpr.TryFinally _, SynExpr.Typed _ -> false
            | _, SynExpr.Typed _ -> true

            | OuterBinaryExpr inner (outerPrecedence, side), InnerBinaryExpr innerPrecedence ->
                let ambiguous =
                    match compare outerPrecedence innerPrecedence with
                    | 0 ->
                        match side, Assoc.ofPrecedence innerPrecedence with
                        | Non, _
                        | _, Non
                        | Left, Right -> true
                        | Right, Right
                        | Left, Left -> false
                        | Right, Left ->
                            outerPrecedence <> innerPrecedence
                            || match outerPrecedence, innerPrecedence with
                               | _, MulDivMod(Div, _)
                               | _, MulDivMod(Mod, _)
                               | _, AddSub(Sub, _) -> true
                               | Relational _, Relational _ -> true
                               | _ -> false

                    | c -> c > 0

                ambiguous || dangling inner

            | OuterBinaryExpr inner (_, Right), (SynExpr.Sequential _ | SynExpr.LetOrUse(trivia = { InKeyword = None })) -> true
            | OuterBinaryExpr inner (_, Right), inner -> dangling inner

            // new T(expr)
            | SynExpr.New _, AtomicExprAfterType -> false
            | SynExpr.New _, _ -> true

            // { inherit T(expr); … }
            | SynExpr.Record(baseInfo = Some(_, SynExpr.Paren(expr = Is inner), _, _, _)), AtomicExprAfterType -> false
            | SynExpr.Record(baseInfo = Some(_, SynExpr.Paren(expr = Is inner), _, _, _)), _ -> true

            | _, SynExpr.Paren _
            | _, SynExpr.Quote _
            | _, SynExpr.Const _
            | _, SynExpr.Tuple(isStruct = true)
            | _, SynExpr.AnonRecd _
            | _, SynExpr.ArrayOrList _
            | _, SynExpr.Record _
            | _, SynExpr.ObjExpr _
            | _, SynExpr.ArrayOrListComputed _
            | _, SynExpr.ComputationExpr _
            | _, SynExpr.TypeApp _
            | _, SynExpr.Ident _
            | _, SynExpr.LongIdent _
            | _, SynExpr.DotGet _
            | _, SynExpr.DotLambda _
            | _, SynExpr.DotIndexedGet _
            | _, SynExpr.Null _
            | _, SynExpr.InterpolatedString _

            | SynExpr.Paren _, _
            | SynExpr.Quote _, _
            | SynExpr.Typed _, _
            | SynExpr.AnonRecd _, _
            | SynExpr.Record _, _
            | SynExpr.ObjExpr _, _
            | SynExpr.While _, _
            | SynExpr.WhileBang _, _
            | SynExpr.For _, _
            | SynExpr.ForEach _, _
            | SynExpr.Lambda _, _
            | SynExpr.MatchLambda _, _
            | SynExpr.Match _, _
            | SynExpr.MatchBang _, _
            | SynExpr.LetOrUse _, _
            | SynExpr.LetOrUseBang _, _
            | SynExpr.Sequential _, _
            | SynExpr.Do _, _
            | SynExpr.DoBang _, _
            | SynExpr.IfThenElse _, _
            | SynExpr.TryWith _, _
            | SynExpr.TryFinally _, _
            | SynExpr.ComputationExpr _, _
            | SynExpr.InterpolatedString _, _ -> false

            | _ -> true

        | _ -> true<|MERGE_RESOLUTION|>--- conflicted
+++ resolved
@@ -725,7 +725,28 @@
             ->
             true
 
-<<<<<<< HEAD
+        // Hanging tuples:
+        //
+        //     let _ =
+        //         (
+        //             1, 2,
+        //           3, 4
+        //         )
+        //
+        // or
+        //
+        //     [
+        //         1, 2,
+        //         3, 4
+        //         (1, 2,
+        //        3, 4)
+        //     ]
+        | SynExpr.Tuple(isStruct = false; exprs = exprs; range = range), _ when
+            range.StartLine <> range.EndLine
+            && exprs |> List.exists (fun e -> e.Range.StartColumn < range.StartColumn)
+            ->
+            true
+
         // There are certain constructs whose indentation in
         // a sequential expression is valid when parenthesized
         // (and separated from the following expression by a semicolon),
@@ -736,20 +757,10 @@
         //        (if p then q else r); // Cannot remove in place because of the indentation of y below.
         //         y
         //     ]
-=======
-        // Hanging tuples:
-        //
-        //     let _ =
-        //         (
-        //             1, 2,
-        //           3, 4
-        //         )
->>>>>>> 6b6cca98
         //
         // or
         //
         //     [
-<<<<<<< HEAD
         //         x;
         //        (if p then q else r); // Cannot remove in place because of the indentation of x above.
         //         z
@@ -783,16 +794,6 @@
           SyntaxNode.SynExpr(SynExpr.Sequential(expr1 = SynExpr.Paren(expr = Is expr); expr2 = other)) :: SyntaxNode.SynExpr(SynExpr.ComputationExpr _) :: _ when
             expr.Range.StartLine <> other.Range.StartLine
             && expr.Range.StartColumn <= other.Range.StartColumn
-=======
-        //         1, 2,
-        //         3, 4
-        //         (1, 2,
-        //        3, 4)
-        //     ]
-        | SynExpr.Tuple(isStruct = false; exprs = exprs; range = range), _ when
-            range.StartLine <> range.EndLine
-            && exprs |> List.exists (fun e -> e.Range.StartColumn < range.StartColumn)
->>>>>>> 6b6cca98
             ->
             true
 
