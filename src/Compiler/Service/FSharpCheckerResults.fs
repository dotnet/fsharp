// Copyright (c) Microsoft Corporation.  All Rights Reserved.  See License.txt in the project root for license information.

// Open up the compiler as an incremental service for parsing,
// type checking and intellisense-like environment-reporting.

namespace FSharp.Compiler.CodeAnalysis

open System
open System.Diagnostics
open System.IO
open System.Reflection
open System.Threading
open FSharp.Compiler.IO
open FSharp.Compiler.NicePrint
open Internal.Utilities.Library
open Internal.Utilities.Library.Extras
open FSharp.Core.Printf
open FSharp.Compiler
open FSharp.Compiler.Syntax
open FSharp.Compiler.AbstractIL.IL
open FSharp.Compiler.AccessibilityLogic
open FSharp.Compiler.CheckExpressions
open FSharp.Compiler.CheckDeclarations
open FSharp.Compiler.CompilerConfig
open FSharp.Compiler.CompilerDiagnostics
open FSharp.Compiler.CompilerImports
open FSharp.Compiler.Diagnostics
open FSharp.Compiler.EditorServices
open FSharp.Compiler.EditorServices.DeclarationListHelpers
open FSharp.Compiler.DiagnosticsLogger
open FSharp.Compiler.Features
open FSharp.Compiler.Infos
open FSharp.Compiler.InfoReader
open FSharp.Compiler.Lexhelp
open FSharp.Compiler.NameResolution
open FSharp.Compiler.OptimizeInputs
open FSharp.Compiler.Parser
open FSharp.Compiler.ParseAndCheckInputs
open FSharp.Compiler.ParseHelpers
open FSharp.Compiler.ScriptClosure
open FSharp.Compiler.Symbols
open FSharp.Compiler.Symbols.SymbolHelpers
open FSharp.Compiler.Syntax.PrettyNaming
open FSharp.Compiler.TcGlobals
open FSharp.Compiler.Text
open FSharp.Compiler.Text.Layout
open FSharp.Compiler.Text.Position
open FSharp.Compiler.Text.Range
open FSharp.Compiler.TypedTree
open FSharp.Compiler.TypedTreeBasics
open FSharp.Compiler.TypedTreeOps
open FSharp.Compiler.AbstractIL
open System.Reflection.PortableExecutable
open FSharp.Compiler.CreateILModule
open FSharp.Compiler.IlxGen
open FSharp.Compiler.BuildGraph

open Internal.Utilities
open Internal.Utilities.Collections
open FSharp.Compiler.AbstractIL.ILBinaryReader

type FSharpUnresolvedReferencesSet = FSharpUnresolvedReferencesSet of UnresolvedAssemblyReference list

[<Sealed>]
type internal DelayedILModuleReader =

    val private name: string
    val private gate: obj
    val mutable private getStream: (CancellationToken -> Stream option)
    val mutable private result: ILModuleReader

    new(name, getStream) =
        {
            name = name
            gate = obj ()
            getStream = getStream
            result = Unchecked.defaultof<_>
        }

    member this.TryGetILModuleReader() =
        // fast path
        match box this.result with
        | null ->
            cancellable {
                let! ct = Cancellable.token ()

                return
                    lock this.gate (fun () ->
                        // see if we have a result or not after the lock so we do not evaluate the stream more than once
                        match box this.result with
                        | null ->
                            try
                                let streamOpt = this.getStream ct

                                match streamOpt with
                                | Some stream ->
                                    let ilReaderOptions: ILReaderOptions =
                                        {
                                            pdbDirPath = None
                                            reduceMemoryUsage = ReduceMemoryFlag.Yes
                                            metadataOnly = MetadataOnlyFlag.Yes
                                            tryGetMetadataSnapshot = fun _ -> None
                                        }

                                    let ilReader = OpenILModuleReaderFromStream this.name stream ilReaderOptions
                                    this.result <- ilReader
                                    this.getStream <- Unchecked.defaultof<_> // clear out the function so we do not hold onto anything
                                    Some ilReader
                                | _ -> None
                            with ex ->
                                Trace.TraceInformation("FCS: Unable to get an ILModuleReader: {0}", ex)
                                None
                        | _ -> Some this.result)
            }
        | _ -> cancellable.Return(Some this.result)

[<RequireQualifiedAccess; NoComparison; CustomEquality>]
type FSharpReferencedProject =
    | FSharpReference of projectOutputFile: string * options: FSharpProjectOptions
    | PEReference of projectOutputFile: string * getStamp: (unit -> DateTime) * delayedReader: DelayedILModuleReader
    | ILModuleReference of projectOutputFile: string * getStamp: (unit -> DateTime) * getReader: (unit -> ILModuleReader)

    member this.OutputFile =
        match this with
        | FSharpReference (projectOutputFile = projectOutputFile)
        | PEReference (projectOutputFile = projectOutputFile)
        | ILModuleReference (projectOutputFile = projectOutputFile) -> projectOutputFile

    static member CreateFSharp(projectOutputFile, options) =
        FSharpReference(projectOutputFile, options)

    static member CreatePortableExecutable(projectOutputFile, getStamp, getStream) =
        PEReference(projectOutputFile, getStamp, DelayedILModuleReader(projectOutputFile, getStream))

    static member CreateFromILModuleReader(projectOutputFile, getStamp, getReader) =
        ILModuleReference(projectOutputFile, getStamp, getReader)

    override this.Equals(o) =
        match o with
        | :? FSharpReferencedProject as o ->
            match this, o with
            | FSharpReference (projectOutputFile1, options1), FSharpReference (projectOutputFile2, options2) ->
                projectOutputFile1 = projectOutputFile2 && options1 = options2
            | PEReference (projectOutputFile1, getStamp1, _), PEReference (projectOutputFile2, getStamp2, _) ->
                projectOutputFile1 = projectOutputFile2 && (getStamp1 ()) = (getStamp2 ())
            | ILModuleReference (projectOutputFile1, getStamp1, _), ILModuleReference (projectOutputFile2, getStamp2, _) ->
                projectOutputFile1 = projectOutputFile2 && (getStamp1 ()) = (getStamp2 ())
            | _ -> false
        | _ -> false

    override this.GetHashCode() = this.OutputFile.GetHashCode()

// NOTE: may be better just to move to optional arguments here
and FSharpProjectOptions =
    {
        ProjectFileName: string
        ProjectId: string option
        SourceFiles: string[]
        OtherOptions: string[]
        ReferencedProjects: FSharpReferencedProject[]
        IsIncompleteTypeCheckEnvironment: bool
        UseScriptResolutionRules: bool
        LoadTime: DateTime
        UnresolvedReferences: FSharpUnresolvedReferencesSet option
        OriginalLoadReferences: (range * string * string) list
        Stamp: int64 option
    }

    static member UseSameProject(options1, options2) =
        match options1.ProjectId, options2.ProjectId with
        | Some (projectId1), Some (projectId2) when
            not (String.IsNullOrWhiteSpace(projectId1))
            && not (String.IsNullOrWhiteSpace(projectId2))
            ->
            projectId1 = projectId2
        | Some _, Some _
        | None, None -> options1.ProjectFileName = options2.ProjectFileName
        | _ -> false

    static member AreSameForChecking(options1, options2) =
        match options1.Stamp, options2.Stamp with
        | Some x, Some y -> (x = y)
        | _ ->
            FSharpProjectOptions.UseSameProject(options1, options2)
            && options1.SourceFiles = options2.SourceFiles
            && options1.OtherOptions = options2.OtherOptions
            && options1.UnresolvedReferences = options2.UnresolvedReferences
            && options1.OriginalLoadReferences = options2.OriginalLoadReferences
            && options1.ReferencedProjects.Length = options2.ReferencedProjects.Length
            && (options1.ReferencedProjects, options2.ReferencedProjects)
               ||> Array.forall2 (fun r1 r2 ->
                   match r1, r2 with
                   | FSharpReferencedProject.FSharpReference (n1, a), FSharpReferencedProject.FSharpReference (n2, b) ->
                       n1 = n2 && FSharpProjectOptions.AreSameForChecking(a, b)
                   | FSharpReferencedProject.PEReference (n1, getStamp1, _), FSharpReferencedProject.PEReference (n2, getStamp2, _) ->
                       n1 = n2 && (getStamp1 ()) = (getStamp2 ())
                   | _ -> false)
            && options1.LoadTime = options2.LoadTime

    member po.ProjectDirectory = Path.GetDirectoryName(po.ProjectFileName)

    override this.ToString() =
        "FSharpProjectOptions(" + this.ProjectFileName + ")"

[<AutoOpen>]
module internal FSharpCheckerResultsSettings =

    let getToolTipTextSize = GetEnvInteger "FCS_GetToolTipTextCacheSize" 5

    let maxTypeCheckErrorsOutOfProjectContext =
        GetEnvInteger "FCS_MaxErrorsOutOfProjectContext" 3

    // Look for DLLs in the location of the service DLL first.
    let defaultFSharpBinariesDir =
        FSharpEnvironment
            .BinFolderOfDefaultFSharpCompiler(
                Some(Path.GetDirectoryName(typeof<IncrementalBuilder>.Assembly.Location))
            )
            .Value

[<Sealed>]
type FSharpSymbolUse(denv: DisplayEnv, symbol: FSharpSymbol, inst: TyparInstantiation, itemOcc, range: range) =

    member _.Symbol = symbol

    member _.GenericArguments =
        let cenv = symbol.SymbolEnv

        inst
        |> List.map (fun (v, ty) -> FSharpGenericParameter(cenv, v), FSharpType(cenv, ty))

    member _.DisplayContext = FSharpDisplayContext(fun _ -> denv)

    member x.IsDefinition = x.IsFromDefinition

    member _.IsFromDefinition = itemOcc = ItemOccurence.Binding

    member _.IsFromPattern = itemOcc = ItemOccurence.Pattern

    member _.IsFromType = itemOcc = ItemOccurence.UseInType

    member _.IsFromAttribute = itemOcc = ItemOccurence.UseInAttribute

    member _.IsFromDispatchSlotImplementation = itemOcc = ItemOccurence.Implemented

    member _.IsFromUse = itemOcc = ItemOccurence.Use

    member _.IsFromComputationExpression =
        match symbol.Item, itemOcc with
        // 'seq' in 'seq { ... }' gets colored as keywords
        | Item.Value vref, ItemOccurence.Use when valRefEq denv.g denv.g.seq_vref vref -> true
        // custom builders, custom operations get colored as keywords
        | (Item.CustomBuilder _ | Item.CustomOperation _), ItemOccurence.Use -> true
        | _ -> false

    member _.IsFromOpenStatement = itemOcc = ItemOccurence.Open

    member _.FileName = range.FileName

    member _.Range = range

    member this.IsPrivateToFileAndSignatureFile =

        let couldBeParameter, declarationLocation =
            match this.Symbol with
            | :? FSharpParameter as p -> true, Some p.DeclarationLocation
            | :? FSharpMemberOrFunctionOrValue as m when not m.IsModuleValueOrMember -> true, Some m.DeclarationLocation
            | _ -> false, None

        let thisIsSignature = SourceFileImpl.IsSignatureFile this.Range.FileName

        let signatureLocation = this.Symbol.SignatureLocation

        couldBeParameter
        && (thisIsSignature
            || (signatureLocation.IsSome && signatureLocation <> declarationLocation))

    member this.IsPrivateToFile =

        let isPrivate =
            match this.Symbol with
            | _ when this.IsPrivateToFileAndSignatureFile -> false
            | :? FSharpMemberOrFunctionOrValue as m when not m.IsModuleValueOrMember ->
                // local binding or parameter
                true
            | :? FSharpMemberOrFunctionOrValue as m ->
                let fileSignatureLocation =
                    m.DeclaringEntity |> Option.bind (fun e -> e.SignatureLocation)

                let fileDeclarationLocation =
                    m.DeclaringEntity |> Option.map (fun e -> e.DeclarationLocation)

                let fileHasSignatureFile = fileSignatureLocation <> fileDeclarationLocation

                fileHasSignatureFile && not m.HasSignatureFile || m.Accessibility.IsPrivate
            | :? FSharpEntity as m -> m.Accessibility.IsPrivate
            | :? FSharpParameter -> true
            | :? FSharpGenericParameter -> true
            | :? FSharpUnionCase as m -> m.Accessibility.IsPrivate
            | :? FSharpField as m -> m.Accessibility.IsPrivate
            | :? FSharpActivePatternCase as m -> m.Accessibility.IsPrivate
            | _ -> false

        let declarationLocation =
            match this.Symbol.SignatureLocation with
            | Some x -> Some x
            | _ ->
                match this.Symbol.DeclarationLocation with
                | Some x -> Some x
                | _ -> this.Symbol.ImplementationLocation

        let declaredInTheFile =
            match declarationLocation with
            | Some declRange -> declRange.FileName = this.Range.FileName
            | _ -> false

        isPrivate && declaredInTheFile

    override _.ToString() =
        sprintf "%O, %O, %O" symbol itemOcc range

/// This type is used to describe what was found during the name resolution.
/// (Depending on the kind of the items, we may stop processing or continue to find better items)
[<RequireQualifiedAccess; NoEquality; NoComparison>]
type NameResResult =
    | Members of (ItemWithInst list * DisplayEnv * range)
    | Cancel of DisplayEnv * range
    | Empty

[<RequireQualifiedAccess>]
type ResolveOverloads =
    | Yes
    | No

[<RequireQualifiedAccess>]
type ExprTypingsResult =
    | NoneBecauseTypecheckIsStaleAndTextChanged
    | NoneBecauseThereWereTypeErrors
    | None
    | Some of (ItemWithInst list * DisplayEnv * range) * TType

type Names = string list

/// A TypeCheckInfo represents everything we get back from the typecheck of a file.
/// It acts like an in-memory database about the file.
/// It is effectively immutable and not updated: when we re-typecheck we just drop the previous
/// scope object on the floor and make a new one.
[<Sealed>]
type internal TypeCheckInfo
    (
        _sTcConfig: TcConfig,
        g: TcGlobals,
        ccuSigForFile: ModuleOrNamespaceType,
        thisCcu: CcuThunk,
        tcImports: TcImports,
        tcAccessRights: AccessorDomain,
        projectFileName: string,
        mainInputFileName: string,
        projectOptions: FSharpProjectOptions,
        sResolutions: TcResolutions,
        sSymbolUses: TcSymbolUses,
        sFallback: NameResolutionEnv,
        loadClosure: LoadClosure option,
        implFileOpt: CheckedImplFile option,
        openDeclarations: OpenDeclaration[]
    ) =

    // These strings are potentially large and the editor may choose to hold them for a while.
    // Use this cache to fold together data tip text results that are the same.
    // Is not keyed on 'Names' collection because this is invariant for the current position in
    // this unchanged file. Keyed on lineStr though to prevent a change to the currently line
    // being available against a stale scope.
    let getToolTipTextCache =
        AgedLookup<AnyCallerThreadToken, int * int * string * int option, ToolTipText>(
            getToolTipTextSize,
            areSimilar = (fun (x, y) -> x = y)
        )

    let amap = tcImports.GetImportMap()
    let infoReader = InfoReader(g, amap)
    let ncenv = NameResolver(g, amap, infoReader, FakeInstantiationGenerator)
    let cenv = SymbolEnv(g, thisCcu, Some ccuSigForFile, tcImports, amap, infoReader)

    /// Find the most precise naming environment for the given line and column
    let GetBestEnvForPos cursorPos =

        let mutable bestSoFar = None

        // Find the most deeply nested enclosing scope that contains given position
        sResolutions.CapturedEnvs
        |> ResizeArray.iter (fun (mPossible, env, ad) ->
            if rangeContainsPos mPossible cursorPos then
                match bestSoFar with
                | Some (bestm, _, _) ->
                    if rangeContainsRange bestm mPossible then
                        bestSoFar <- Some(mPossible, env, ad)
                | None -> bestSoFar <- Some(mPossible, env, ad))

        let mostDeeplyNestedEnclosingScope = bestSoFar

        // Look for better subtrees on the r.h.s. of the subtree to the left of where we are
        // Should really go all the way down the r.h.s. of the subtree to the left of where we are
        // This is all needed when the index is floating free in the area just after the environment we really want to capture
        // We guarantee to only refine to a more nested environment.  It may not be strictly
        // the right environment, but will always be at least as rich

        let mutable bestAlmostIncludedSoFar = None

        sResolutions.CapturedEnvs
        |> ResizeArray.iter (fun (mPossible, env, ad) ->
            // take only ranges that strictly do not include cursorPos (all ranges that touch cursorPos were processed during 'Strict Inclusion' part)
            if rangeBeforePos mPossible cursorPos && not (posEq mPossible.End cursorPos) then
                let contained =
                    match mostDeeplyNestedEnclosingScope with
                    | Some (bestm, _, _) -> rangeContainsRange bestm mPossible
                    | None -> true

                if contained then
                    match bestAlmostIncludedSoFar with
                    | Some (mRight: range, _, _) ->
                        if
                            posGt mPossible.End mRight.End
                            || (posEq mPossible.End mRight.End && posGt mPossible.Start mRight.Start)
                        then
                            bestAlmostIncludedSoFar <- Some(mPossible, env, ad)
                    | _ -> bestAlmostIncludedSoFar <- Some(mPossible, env, ad))

        let resEnv =
            match bestAlmostIncludedSoFar, mostDeeplyNestedEnclosingScope with
            | Some (_, env, ad), None -> env, ad
            | Some (_, almostIncludedEnv, ad), Some (_, mostDeeplyNestedEnv, _) when
                almostIncludedEnv.eFieldLabels.Count >= mostDeeplyNestedEnv.eFieldLabels.Count
                ->
                almostIncludedEnv, ad
            | _ ->
                match mostDeeplyNestedEnclosingScope with
                | Some (_, env, ad) -> env, ad
                | None -> sFallback, AccessibleFromSomeFSharpCode

        let pm = mkRange mainInputFileName cursorPos cursorPos

        resEnv, pm

    /// The items that come back from ResolveCompletionsInType are a bit
    /// noisy. Filter a few things out.
    ///
    /// e.g. prefer types to constructors for ToolTipText
    let FilterItemsForCtors filterCtors (items: ItemWithInst list) =
        let items =
            items
            |> List.filter (fun item ->
                match item.Item with
                | Item.CtorGroup _ when filterCtors = ResolveTypeNamesToTypeRefs -> false
                | _ -> true)

        items

    // Filter items to show only valid & return Some if there are any
    let ReturnItemsOfType (items: ItemWithInst list) g denv (m: range) filterCtors =
        let items =
            items
            |> RemoveDuplicateItems g
            |> RemoveExplicitlySuppressed g
            |> FilterItemsForCtors filterCtors

        if not (isNil items) then
            NameResResult.Members(items, denv, m)
        else
            NameResResult.Empty

    let GetCapturedNameResolutions (endOfNamesPos: pos) resolveOverloads =
        let filter (endPos: pos) items =
            items
            |> ResizeArray.filter (fun (cnr: CapturedNameResolution) ->
                let range = cnr.Range
                range.EndLine = endPos.Line && range.EndColumn = endPos.Column)

        match resolveOverloads with
        | ResolveOverloads.Yes -> filter endOfNamesPos sResolutions.CapturedNameResolutions

        | ResolveOverloads.No ->
            let items = filter endOfNamesPos sResolutions.CapturedMethodGroupResolutions

            if items.Count <> 0 then
                items
            else
                filter endOfNamesPos sResolutions.CapturedNameResolutions

    /// Looks at the exact name resolutions that occurred during type checking
    /// If 'membersByResidue' is specified, we look for members of the item obtained
    /// from the name resolution and filter them by the specified residue (?)
    let GetPreciseItemsFromNameResolution (line, colAtEndOfNames, membersByResidue, filterCtors, resolveOverloads) =
        let endOfNamesPos = mkPos line colAtEndOfNames

        // Logic below expects the list to be in reverse order of resolution
        let cnrs =
            GetCapturedNameResolutions endOfNamesPos resolveOverloads
            |> ResizeArray.toList
            |> List.rev

        match cnrs, membersByResidue with

        // Exact resolution via SomeType.$ or SomeType<int>.$
        //
        // If we're looking for members using a residue, we'd expect only
        // a single item (pick the first one) and we need the residue (which may be "")
        | CNR (Item.Types (_, ty :: _), _, denv, nenv, ad, m) :: _, Some _ ->
            let targets =
                ResolveCompletionTargets.All(ConstraintSolver.IsApplicableMethApprox g amap m)

            let items = ResolveCompletionsInType ncenv nenv targets m ad true ty
            let items = List.map ItemWithNoInst items
            ReturnItemsOfType items g denv m filterCtors

        // Exact resolution via 'T.$
        | CNR (Item.TypeVar (_, tp), _, denv, nenv, ad, m) :: _, Some _ ->
            let targets =
                ResolveCompletionTargets.All(ConstraintSolver.IsApplicableMethApprox g amap m)

            let items = ResolveCompletionsInType ncenv nenv targets m ad true (mkTyparTy tp)
            let items = List.map ItemWithNoInst items
            ReturnItemsOfType items g denv m filterCtors

        // Value reference from the name resolution. Primarily to disallow "let x.$ = 1"
        // In most of the cases, value references can be obtained from expression typings or from environment,
        // so we wouldn't have to handle values here. However, if we have something like:
        //   let varA = "string"
        //   let varA = if b then 0 else varA.
        // then the expression typings get confused (thinking 'varA:int'), so we use name resolution even for usual values.

        | CNR (Item.Value (vref), occurence, denv, nenv, ad, m) :: _, Some _ ->
            if occurence = ItemOccurence.Binding || occurence = ItemOccurence.Pattern then
                // Return empty list to stop further lookup - for value declarations
                NameResResult.Cancel(denv, m)
            else
                // If we have any valid items for the value, then return completions for its type now.
                // Adjust the type in case this is the 'this' pointer stored in a reference cell.
                let ty = StripSelfRefCell(g, vref.BaseOrThisInfo, vref.TauType)
                // patch accessibility domain to remove protected members if accessing NormalVal
                let ad =
                    match vref.BaseOrThisInfo, ad with
                    | ValBaseOrThisInfo.NormalVal, AccessibleFrom (paths, Some tcref) ->
                        let thisTy = generalizedTyconRef g tcref
                        // check that type of value is the same or subtype of tcref
                        // yes - allow access to protected members
                        // no - strip ability to access protected members
                        if TypeRelations.TypeFeasiblySubsumesType 0 g amap m thisTy TypeRelations.CanCoerce ty then
                            ad
                        else
                            AccessibleFrom(paths, None)
                    | _ -> ad

                let targets =
                    ResolveCompletionTargets.All(ConstraintSolver.IsApplicableMethApprox g amap m)

                let items = ResolveCompletionsInType ncenv nenv targets m ad false ty
                let items = List.map ItemWithNoInst items
                ReturnItemsOfType items g denv m filterCtors

        // No residue, so the items are the full resolution of the name
        | CNR (_, _, denv, _, _, m) :: _, None ->
            let items =
                cnrs
                |> List.map (fun cnr -> cnr.ItemWithInst)
                // "into" is special magic syntax, not an identifier or a library call.  It is part of capturedNameResolutions as an
                // implementation detail of syntax coloring, but we should not report name resolution results for it, to prevent spurious QuickInfo.
                |> List.filter (fun item ->
                    match item.Item with
                    | Item.CustomOperation (CustomOperations.Into, _, _) -> false
                    | _ -> true)

            ReturnItemsOfType items g denv m filterCtors
        | _, _ -> NameResResult.Empty

    let TryGetTypeFromNameResolution (line, colAtEndOfNames, membersByResidue, resolveOverloads) =
        let endOfNamesPos = mkPos line colAtEndOfNames

        let items =
            GetCapturedNameResolutions endOfNamesPos resolveOverloads
            |> ResizeArray.toList
            |> List.rev

        match items, membersByResidue with
        | CNR (Item.Types (_, ty :: _), _, _, _, _, _) :: _, Some _ -> Some ty
        | CNR (Item.Value (vref), occurence, _, _, _, _) :: _, Some _ ->
            if (occurence = ItemOccurence.Binding || occurence = ItemOccurence.Pattern) then
                None
            else
                Some(StripSelfRefCell(g, vref.BaseOrThisInfo, vref.TauType))
        | _, _ -> None

    let CollectParameters (methods: MethInfo list) amap m : Item list =
        methods
        |> List.collect (fun meth ->
            match meth.GetParamDatas(amap, m, meth.FormalMethodInst) with
            | x :: _ ->
                x
                |> List.choose (fun (ParamData (_isParamArray, _isInArg, _isOutArg, _optArgInfo, _callerInfo, name, _, ty)) ->
                    match name with
                    | Some id -> Some(Item.OtherName(Some id, ty, None, Some(ArgumentContainer.Method meth), id.idRange))
                    | None -> None)
            | _ -> [])

    let GetNamedParametersAndSettableFields endOfExprPos =
        let cnrs =
            GetCapturedNameResolutions endOfExprPos ResolveOverloads.No
            |> ResizeArray.toList
            |> List.rev

        let result =
            match cnrs with
            | CNR (Item.CtorGroup (_, (ctor :: _ as ctors)), _, denv, nenv, ad, m) :: _ ->
                let props =
                    ResolveCompletionsInType
                        ncenv
                        nenv
                        ResolveCompletionTargets.SettablePropertiesAndFields
                        m
                        ad
                        false
                        ctor.ApparentEnclosingType

                let parameters = CollectParameters ctors amap m
                let items = props @ parameters
                Some(denv, m, items)
            | CNR (Item.MethodGroup (_, methods, _), _, denv, nenv, ad, m) :: _ ->
                let props =
                    methods
                    |> List.collect (fun meth ->
                        let retTy = meth.GetFSharpReturnType(amap, m, meth.FormalMethodInst)
                        ResolveCompletionsInType ncenv nenv ResolveCompletionTargets.SettablePropertiesAndFields m ad false retTy)

                let parameters = CollectParameters methods amap m
                let items = props @ parameters
                Some(denv, m, items)
            | _ -> None

        match result with
        | None -> NameResResult.Empty
        | Some (denv, m, items) ->
            let items = List.map ItemWithNoInst items
            ReturnItemsOfType items g denv m TypeNameResolutionFlag.ResolveTypeNamesToTypeRefs

    /// finds captured typing for the given position
    let GetExprTypingForPosition endOfExprPos =
        let quals =
            sResolutions.CapturedExpressionTypings
            |> Seq.filter (fun (ty, nenv, _, m) ->
                // We only want expression types that end at the particular position in the file we are looking at.
                posEq m.End endOfExprPos
                &&

                // Get rid of function types.  True, given a 2-arg curried function "f x y", it is legal to do "(f x).GetType()",
                // but you almost never want to do this in practice, and we choose not to offer up any intellisense for
                // F# function types.
                not (isFunTy nenv.DisplayEnv.g ty))
            |> Seq.toArray

        // filter out errors

        let quals =
            quals
            |> Array.filter (fun (ty, nenv, _, _) ->
                let denv = nenv.DisplayEnv
                not (isTyparTy denv.g ty && (destTyparTy denv.g ty).IsFromError))

        let thereWereSomeQuals = not (Array.isEmpty quals)
        thereWereSomeQuals, quals

    /// Returns the list of available record fields, taking into account potential nesting
    let GetRecdFieldsForCopyAndUpdateExpr (identRange: range, plid: string list) =
        let rec dive ty (denv: DisplayEnv) ad m plid isPastTypePrefix wasPathEmpty =
            if isRecdTy denv.g ty then
                let fields =
                    ncenv.InfoReader.GetRecordOrClassFieldsOfType(None, ad, m, ty)
                    |> List.filter (fun rfref -> not rfref.IsStatic && IsFieldInfoAccessible ad rfref)

                match plid with
                | [] ->
                    if wasPathEmpty || isPastTypePrefix then
                        Some(fields |> List.map Item.RecdField, denv, m)
                    else
                        None
                | id :: rest ->
                    match fields |> List.tryFind (fun f -> f.LogicalName = id) with
                    | Some f -> dive f.RecdField.FormalType denv ad m rest true wasPathEmpty
                    | _ ->
                        // Field name can be optionally qualified.
                        // If we haven't matched a field name yet, keep peeling off the prefix.
                        if isPastTypePrefix then
                            Some([], denv, m)
                        else
                            dive ty denv ad m rest false wasPathEmpty
            else
                match tryDestAnonRecdTy denv.g ty with
                | ValueSome (anonInfo, tys) ->
                    match plid with
                    | [] ->
                        let items =
                            [
                                for i in 0 .. anonInfo.SortedIds.Length - 1 do
                                    Item.AnonRecdField(anonInfo, tys, i, anonInfo.SortedIds[i].idRange)
                            ]

                        Some(items, denv, m)
                    | id :: rest ->
                        match anonInfo.SortedNames |> Array.tryFindIndex (fun x -> x = id) with
                        | Some i -> dive tys[i] denv ad m rest true wasPathEmpty
                        | _ -> Some([], denv, m)
                | ValueNone -> Some([], denv, m)

        match
            GetExprTypingForPosition identRange.End
            |> snd
            |> Array.tryFind (fun (_, _, _, rq) -> posEq identRange.Start rq.Start)
        with
        | Some (ty, nenv, ad, m) -> dive ty nenv.DisplayEnv ad m plid false plid.IsEmpty
        | _ -> None

    /// Looks at the exact expression types at the position to the left of the
    /// residue then the source when it was typechecked.
    let GetPreciseCompletionListFromExprTypings (parseResults: FSharpParseFileResults, endOfExprPos, filterCtors) =

        let thereWereSomeQuals, quals = GetExprTypingForPosition(endOfExprPos)

        match quals with
        | [||] ->
            if thereWereSomeQuals then
                ExprTypingsResult.NoneBecauseThereWereTypeErrors
            else
                ExprTypingsResult.None
        | _ ->
            let bestQual, textChanged =
                let input = parseResults.ParseTree

                match ParsedInput.GetRangeOfExprLeftOfDot(endOfExprPos, input) with // TODO we say "colAtEndOfNames" everywhere, but that's not really a good name ("foo  .  $" hit Ctrl-Space at $)
                | Some (exprRange) ->
                    // We have an up-to-date sync parse, and know the exact range of the prior expression.
                    // The quals all already have the same ending position, so find one with a matching starting position, if it exists.
                    // If not, then the stale typecheck info does not have a capturedExpressionTyping for this exact expression, and the
                    // user can wait for typechecking to catch up and second-chance intellisense to give the right result.
                    let qual =
                        quals
                        |> Array.tryFind (fun (_, _, _, r) ->
                            ignore (r) // for breakpoint
                            posEq exprRange.Start r.Start)

                    qual, false
                | None ->
                    // TODO In theory I think we should never get to this code path; it would be nice to add an assert.
                    // In practice, we do get here in some weird cases like "2.0 .. 3.0" and hitting Ctrl-Space in between the two dots of the range operator.
                    // I wasn't able to track down what was happening in those weird cases, not worth worrying about, it doesn't manifest as a product bug or anything.
                    None, false

            match bestQual with
            | Some bestQual ->
                let ty, nenv, ad, m = bestQual

                let targets =
                    ResolveCompletionTargets.All(ConstraintSolver.IsApplicableMethApprox g amap m)

                let items = ResolveCompletionsInType ncenv nenv targets m ad false ty
                let items = items |> List.map ItemWithNoInst
                let items = items |> RemoveDuplicateItems g
                let items = items |> RemoveExplicitlySuppressed g
                let items = items |> FilterItemsForCtors filterCtors
                ExprTypingsResult.Some((items, nenv.DisplayEnv, m), ty)
            | None ->
                if textChanged then
                    ExprTypingsResult.NoneBecauseTypecheckIsStaleAndTextChanged
                else
                    ExprTypingsResult.None

    /// Find items in the best naming environment.
    let GetEnvironmentLookupResolutions (nenv, ad, m, plid, filterCtors, showObsolete) =
        let items =
            ResolvePartialLongIdent ncenv nenv (ConstraintSolver.IsApplicableMethApprox g amap m) m ad plid showObsolete

        let items = items |> List.map ItemWithNoInst
        let items = items |> RemoveDuplicateItems g
        let items = items |> RemoveExplicitlySuppressed g
        let items = items |> FilterItemsForCtors filterCtors
        (items, nenv.DisplayEnv, m)

    /// Find items in the best naming environment.
    let GetEnvironmentLookupResolutionsAtPosition (cursorPos, plid, filterCtors, showObsolete) =
        let (nenv, ad), m = GetBestEnvForPos cursorPos
        GetEnvironmentLookupResolutions(nenv, ad, m, plid, filterCtors, showObsolete)

    /// Find record fields in the best naming environment.
    let GetClassOrRecordFieldsEnvironmentLookupResolutions (cursorPos, plid, fieldsOnly) =
        let (nenv, ad), m = GetBestEnvForPos cursorPos

        let items =
            ResolvePartialLongIdentToClassOrRecdFields ncenv nenv m ad plid false fieldsOnly

        let items = items |> List.map ItemWithNoInst
        let items = items |> RemoveDuplicateItems g
        let items = items |> RemoveExplicitlySuppressed g
        items, nenv.DisplayEnv, m

    /// Is the item suitable for completion at "inherits $"
    let IsInheritsCompletionCandidate item =
        match item with
        | Item.ModuleOrNamespaces _ -> true
        | Item.Types (_, ty :: _) when isClassTy g ty && not (isSealedTy g ty) -> true
        | _ -> false

    /// Is the item suitable for completion at "interface $"
    let IsInterfaceCompletionCandidate item =
        match item with
        | Item.ModuleOrNamespaces _ -> true
        | Item.Types (_, ty :: _) when isInterfaceTy g ty -> true
        | _ -> false

    /// Return only items with the specified name, modulo "Attribute" for type completions
    let FilterDeclItemsByResidue (getItem: 'a -> Item) residue (items: 'a list) =
        let attributedResidue = residue + "Attribute"

        let nameMatchesResidue name =
            (residue = name) || (attributedResidue = name)

        items
        |> List.filter (fun x ->
            let item = getItem x
            let n1 = item.DisplayName

            match item with
            | Item.Types _ -> nameMatchesResidue n1
            | Item.CtorGroup (_, meths) ->
                nameMatchesResidue n1
                || meths
                   |> List.exists (fun meth ->
                       let tcref = meth.ApparentEnclosingTyconRef
#if !NO_TYPEPROVIDERS
                       tcref.IsProvided
                       ||
#endif
                       nameMatchesResidue tcref.DisplayName)
            | _ -> residue = n1)

    /// Post-filter items to make sure they have precisely the right name
    /// This also checks that there are some remaining results
    /// exactMatchResidueOpt = Some _ -- means that we are looking for exact matches
    let FilterRelevantItemsBy (getItem: 'a -> Item) (exactMatchResidueOpt: string option) check (items: 'a list, denv, m) =
        // can throw if type is in located in non-resolved CCU: i.e. bigint if reference to System.Numerics is absent
        let inline safeCheck item =
            try
                check item
            with _ ->
                false

        // Are we looking for items with precisely the given name?
        if isNil items then
            // When (items = []) we must returns Some([],..) and not None
            // because this value is used if we want to stop further processing (e.g. let x.$ = ...)
            Some(items, denv, m)
        else
            match exactMatchResidueOpt with
            | Some exactMatchResidue ->
                let items =
                    items
                    |> FilterDeclItemsByResidue getItem exactMatchResidue
                    |> List.filter safeCheck

                if not (isNil items) then Some(items, denv, m) else None
            | _ ->
                let items = items |> List.filter safeCheck
                Some(items, denv, m)

    /// Post-filter items to make sure they have precisely the right name
    /// This also checks that there are some remaining results
    let (|FilterRelevantItems|_|) getItem exactMatchResidueOpt orig =
        FilterRelevantItemsBy getItem exactMatchResidueOpt (fun _ -> true) orig

    /// Find the first non-whitespace position in a line prior to the given character
    let FindFirstNonWhitespacePosition (lineStr: string) i =
        if i >= lineStr.Length then
            None
        else
            let mutable p = i

            while p >= 0 && Char.IsWhiteSpace(lineStr[p]) do
                p <- p - 1

            if p >= 0 then Some p else None

    /// Build a CompetionItem
    let CompletionItem (ty: TyconRef voption) (assemblySymbol: AssemblySymbol voption) (item: ItemWithInst) =
        let kind =
            match item.Item with
            | Item.FakeInterfaceCtor _
            | Item.DelegateCtor _
            | Item.CtorGroup _ -> CompletionItemKind.Method false
            | Item.MethodGroup (_, minfos, _) ->
                match minfos with
                | [] -> CompletionItemKind.Method false
                | minfo :: _ -> CompletionItemKind.Method minfo.IsExtensionMember
            | Item.RecdField _
            | Item.Property _ -> CompletionItemKind.Property
            | Item.Event _ -> CompletionItemKind.Event
            | Item.ILField _
            | Item.Value _ -> CompletionItemKind.Field
            | Item.CustomOperation _ -> CompletionItemKind.CustomOperation
            // These items are not given a completion kind. This could be reviewed
            | Item.AnonRecdField _
            | Item.ActivePatternResult _
            | Item.CustomOperation _
            | Item.CtorGroup _
            | Item.ExnCase _
            | Item.ImplicitOp _
            | Item.ModuleOrNamespaces _
            | Item.Trait _
            | Item.TypeVar _
            | Item.Types _
            | Item.UnionCase _
            | Item.UnionCaseField _
            | Item.UnqualifiedType _
            | Item.Value _
            | Item.NewDef _
            | Item.SetterArg _
            | Item.CustomBuilder _
            | Item.OtherName _
            | Item.ActivePatternCase _ -> CompletionItemKind.Other

        let isUnresolved =
            match assemblySymbol with
            | ValueSome x -> Some x.UnresolvedSymbol
            | _ -> None

        let ty =
            match ty with
            | ValueSome x -> Some x
            | _ -> None

        {
            ItemWithInst = item
            MinorPriority = 0
            Kind = kind
            IsOwnMember = false
            Type = ty
            Unresolved = isUnresolved
        }

    let DefaultCompletionItem item = CompletionItem ValueNone ValueNone item

    let getItem (x: ItemWithInst) = x.Item

    let GetDeclaredItems
        (
            parseResultsOpt: FSharpParseFileResults option,
            lineStr: string,
            origLongIdentOpt,
            colAtEndOfNamesAndResidue,
            residueOpt,
            lastDotPos,
            line,
            loc,
            filterCtors,
            resolveOverloads,
            isInRangeOperator,
            allSymbols: unit -> AssemblySymbol list
        ) =

        // Are the last two chars (except whitespaces) = ".."
        let isLikeRangeOp =
            match FindFirstNonWhitespacePosition lineStr (colAtEndOfNamesAndResidue - 1) with
            | Some x when x >= 1 && lineStr[x] = '.' && lineStr[x - 1] = '.' -> true
            | _ -> false

        // if last two chars are .. and we are not in range operator context - no completion
        if isLikeRangeOp && not isInRangeOperator then
            None
        else

            // Try to use the exact results of name resolution during type checking to generate the results
            // This is based on position (i.e. colAtEndOfNamesAndResidue). This is not used if a residueOpt is given.
            let nameResItems =
                match residueOpt with
                | None -> GetPreciseItemsFromNameResolution(line, colAtEndOfNamesAndResidue, None, filterCtors, resolveOverloads)
                | Some residue ->
                    // Deals with cases when we have spaces between dot and\or identifier, like A  . $
                    // if this is our case - then we need to locate end position of the name skipping whitespaces
                    // this allows us to handle cases like: let x . $ = 1
                    let lastPos =
                        lastDotPos
                        |> Option.orElseWith (fun _ -> FindFirstNonWhitespacePosition lineStr (colAtEndOfNamesAndResidue - 1))

                    match lastPos with
                    | Some p when lineStr[p] = '.' ->
                        match FindFirstNonWhitespacePosition lineStr (p - 1) with
                        | Some colAtEndOfNames ->
                            let colAtEndOfNames = colAtEndOfNames + 1 // convert 0-based to 1-based
                            GetPreciseItemsFromNameResolution(line, colAtEndOfNames, Some(residue), filterCtors, resolveOverloads)
                        | None -> NameResResult.Empty
                    | _ -> NameResResult.Empty

            // Normalize to form A.B.C.D where D is the residue. It may be empty for "A.B.C."
            // residueOpt = Some when we are looking for the exact match
            let plid, exactMatchResidueOpt =
                match origLongIdentOpt, residueOpt with
                | None, _ -> [], None
                | Some (origLongIdent), Some _ -> origLongIdent, None
                | Some (origLongIdent), None ->
                    Debug.Assert(not (isNil origLongIdent), "origLongIdent is empty")
                    // note: as above, this happens when we are called for "precise" resolution - (F1 keyword, data tip etc..)
                    let plid, residue = List.frontAndBack origLongIdent
                    plid, Some residue

            let pos = mkPos line loc
            let (nenv, ad), m = GetBestEnvForPos pos

            let getType () =
                match TryToResolveLongIdentAsType ncenv nenv m plid with
                | Some x -> tryTcrefOfAppTy g x
                | None ->
                    match
                        lastDotPos
                        |> Option.orElseWith (fun _ -> FindFirstNonWhitespacePosition lineStr (colAtEndOfNamesAndResidue - 1))
                    with
                    | Some p when lineStr[p] = '.' ->
                        match FindFirstNonWhitespacePosition lineStr (p - 1) with
                        | Some colAtEndOfNames ->
                            let colAtEndOfNames = colAtEndOfNames + 1 // convert 0-based to 1-based

                            match TryGetTypeFromNameResolution(line, colAtEndOfNames, residueOpt, resolveOverloads) with
                            | Some x -> tryTcrefOfAppTy g x
                            | _ -> ValueNone
                        | None -> ValueNone
                    | _ -> ValueNone

            match nameResItems with
            | NameResResult.Cancel (denv, m) -> Some([], denv, m)
            | NameResResult.Members (FilterRelevantItems getItem exactMatchResidueOpt (items, denv, m)) ->
                // lookup based on name resolution results successful
                Some(items |> List.map (CompletionItem (getType ()) ValueNone), denv, m)
            | _ ->
                match origLongIdentOpt with
                | None -> None
                | Some _ ->

                    // Try to use the type of the expression on the left to help generate a completion list
                    let qualItems, thereIsADotInvolved =
                        match parseResultsOpt with
                        | None ->
                            // Note, you will get here if the 'reason' is not CompleteWord/MemberSelect/DisplayMemberList, as those are currently the
                            // only reasons we do a sync parse to have the most precise and likely-to-be-correct-and-up-to-date info.  So for example,
                            // if you do QuickInfo hovering over A in "f(x).A()", you will only get a tip if typechecking has a name-resolution recorded
                            // for A, not if merely we know the capturedExpressionTyping of f(x) and you very recently typed ".A()" - in that case,
                            // you won't won't get a tip until the typechecking catches back up.
                            ExprTypingsResult.None, false
                        | Some parseResults ->

                            let leftOfDot =
                                ParsedInput.TryFindExpressionASTLeftOfDotLeftOfCursor(
                                    mkPos line colAtEndOfNamesAndResidue,
                                    parseResults.ParseTree
                                )

                            match leftOfDot with
                            | Some (pos, _) -> GetPreciseCompletionListFromExprTypings(parseResults, pos, filterCtors), true
                            | None ->
                                // Can get here in a case like: if "f xxx yyy" is legal, and we do "f xxx y"
                                // We have no interest in expression typings, those are only useful for dot-completion.  We want to fallback
                                // to "Use an environment lookup as the last resort" below
                                ExprTypingsResult.None, false

                    match qualItems, thereIsADotInvolved with
                    | ExprTypingsResult.Some (FilterRelevantItems getItem exactMatchResidueOpt (items, denv, m), ty), _ when
                        // Initially we only use the expression typings when looking up, e.g. (expr).Nam or (expr).Name1.Nam
                        // These come through as an empty plid and residue "". Otherwise we try an environment lookup
                        // and then return to the qualItems. This is because the expression typings are a little inaccurate, primarily because
                        // it appears we're getting some typings recorded for non-atomic expressions like "f x"
                        isNil plid
                        ->
                        // lookup based on expression typings successful
                        Some(items |> List.map (CompletionItem (tryTcrefOfAppTy g ty) ValueNone), denv, m)
                    | ExprTypingsResult.NoneBecauseThereWereTypeErrors, _ ->
                        // There was an error, e.g. we have "<expr>." and there is an error determining the type of <expr>
                        // In this case, we don't want any of the fallback logic, rather, we want to produce zero results.
                        None
                    | ExprTypingsResult.NoneBecauseTypecheckIsStaleAndTextChanged, _ ->
                        // we want to report no result and let second-chance intellisense kick in
                        None
                    | _, true when isNil plid ->
                        // If the user just pressed '.' after an _expression_ (not a plid), it is never right to show environment-lookup top-level completions.
                        // The user might by typing quickly, and the LS didn't have an expression type right before the dot yet.
                        // Second-chance intellisense will bring up the correct list in a moment.
                        None
                    | _ ->
                        // Use an environment lookup as the last resort
                        let envItems, denv, m =
                            GetEnvironmentLookupResolutions(nenv, ad, m, plid, filterCtors, residueOpt.IsSome)

                        let envResult =
                            match nameResItems, (envItems, denv, m), qualItems with

                            // First, use unfiltered name resolution items, if they're not empty
                            | NameResResult.Members (items, denv, m), _, _ when not (isNil items) ->
                                // lookup based on name resolution results successful
                                ValueSome(items |> List.map (CompletionItem (getType ()) ValueNone), denv, m)

                            // If we have nonempty items from environment that were resolved from a type, then use them...
                            // (that's better than the next case - here we'd return 'int' as a type)
                            | _, FilterRelevantItems getItem exactMatchResidueOpt (items, denv, m), _ when not (isNil items) ->
                                // lookup based on name and environment successful
                                ValueSome(items |> List.map (CompletionItem (getType ()) ValueNone), denv, m)

                            // Try again with the qualItems
                            | _, _, ExprTypingsResult.Some (FilterRelevantItems getItem exactMatchResidueOpt (items, denv, m), ty) ->
                                ValueSome(items |> List.map (CompletionItem (tryTcrefOfAppTy g ty) ValueNone), denv, m)

                            | _ -> ValueNone

                        let globalResult =
                            match origLongIdentOpt with
                            | None
                            | Some [] ->
                                let globalItems =
                                    allSymbols ()
                                    |> List.filter (fun x ->
                                        not x.Symbol.IsExplicitlySuppressed
                                        &&

                                        match x.Symbol with
                                        | :? FSharpMemberOrFunctionOrValue as m when
                                            m.IsConstructor && filterCtors = ResolveTypeNamesToTypeRefs
                                            ->
                                            false
                                        | _ -> true)

                                let getItem (x: AssemblySymbol) = x.Symbol.Item

                                match globalItems, denv, m with
                                | FilterRelevantItems getItem exactMatchResidueOpt (globalItemsFiltered, denv, m) when
                                    not (isNil globalItemsFiltered)
                                    ->
                                    globalItemsFiltered
                                    |> List.map (fun globalItem ->
                                        CompletionItem (getType ()) (ValueSome globalItem) (ItemWithNoInst globalItem.Symbol.Item))
                                    |> fun r -> ValueSome(r, denv, m)
                                | _ -> ValueNone
                            | _ -> ValueNone // do not return unresolved items after dot

                        match envResult, globalResult with
                        | ValueSome (items, denv, m), ValueSome (gItems, _, _) -> Some(items @ gItems, denv, m)
                        | ValueSome x, ValueNone -> Some x
                        | ValueNone, ValueSome y -> Some y
                        | ValueNone, ValueNone -> None

    let toCompletionItems (items: ItemWithInst list, denv: DisplayEnv, m: range) =
        items |> List.map DefaultCompletionItem, denv, m

    /// Find record fields in the best naming environment.
    let GetEnvironmentLookupResolutionsIncludingRecordFieldsAtPosition cursorPos plid envItems =
        // An empty record expression may be completed into something like these:
        // { XXX = ... }
        // { xxx with XXX ... }
        // Provide both expression items in scope and available record fields.
        let (nenv, _), m = GetBestEnvForPos cursorPos

        let fieldItems, _, _ =
            GetClassOrRecordFieldsEnvironmentLookupResolutions(cursorPos, plid, true)

        let fieldCompletionItems, _, _ as fieldsResult =
            (fieldItems, nenv.DisplayEnv, m) |> toCompletionItems

        match envItems with
        | Some (items, denv, m) -> Some(fieldCompletionItems @ items, denv, m)
        | _ -> Some(fieldsResult)

    /// Get the auto-complete items at a particular location.
    let GetDeclItemsForNamesAtPosition
        (
            parseResultsOpt: FSharpParseFileResults option,
            origLongIdentOpt: string list option,
            residueOpt: string option,
            lastDotPos: int option,
            line: int,
            lineStr: string,
            colAtEndOfNamesAndResidue,
            filterCtors,
            resolveOverloads,
            completionContextAtPos: (pos * CompletionContext option) option,
            getAllSymbols: unit -> AssemblySymbol list
        ) : (CompletionItem list * DisplayEnv * CompletionContext option * range) option =

        let loc =
            match colAtEndOfNamesAndResidue with
            | pastEndOfLine when pastEndOfLine >= lineStr.Length -> lineStr.Length
            | atDot when lineStr[atDot] = '.' -> atDot + 1
            | atStart when atStart = 0 -> 0
            | otherwise -> otherwise - 1

        // Look for a "special" completion context
        let completionContext =
            let pos = mkPos line colAtEndOfNamesAndResidue

            // If the completion context we have computed higher up the stack is for the same position,
            // reuse it, otherwise recompute
            match completionContextAtPos with
            | Some (contextForPos, context) when contextForPos = pos -> context
            | _ ->
                parseResultsOpt
                |> Option.map (fun x -> x.ParseTree)
                |> Option.bind (fun parseTree -> ParsedInput.TryGetCompletionContext(pos, parseTree, lineStr))

        let res =
            match completionContext with
            // Invalid completion locations
            | Some CompletionContext.Invalid -> None

            // Completion at 'inherit C(...)"
            | Some (CompletionContext.Inherit (InheritanceContext.Class, (plid, _))) ->
                GetEnvironmentLookupResolutionsAtPosition(mkPos line loc, plid, filterCtors, false)
                |> FilterRelevantItemsBy getItem None (getItem >> IsInheritsCompletionCandidate)
                |> Option.map toCompletionItems

            // Completion at 'interface ..."
            | Some (CompletionContext.Inherit (InheritanceContext.Interface, (plid, _))) ->
                GetEnvironmentLookupResolutionsAtPosition(mkPos line loc, plid, filterCtors, false)
                |> FilterRelevantItemsBy getItem None (getItem >> IsInterfaceCompletionCandidate)
                |> Option.map toCompletionItems

            // Completion at 'implement ..."
            | Some (CompletionContext.Inherit (InheritanceContext.Unknown, (plid, _))) ->
                GetEnvironmentLookupResolutionsAtPosition(mkPos line loc, plid, filterCtors, false)
                |> FilterRelevantItemsBy
                    getItem
                    None
                    (getItem
                     >> (fun t -> IsInheritsCompletionCandidate t || IsInterfaceCompletionCandidate t))
                |> Option.map toCompletionItems

            // Completion at ' { XXX = ... } "
            | Some (CompletionContext.RecordField (RecordContext.New ((plid, _), isFirstField))) ->
                if isFirstField then
                    let cursorPos = mkPos line loc

                    let envItems =
                        GetDeclaredItems(
                            parseResultsOpt,
                            lineStr,
                            origLongIdentOpt,
                            colAtEndOfNamesAndResidue,
                            residueOpt,
                            lastDotPos,
                            line,
                            loc,
                            filterCtors,
                            resolveOverloads,
                            false,
                            fun () -> []
                        )

                    GetEnvironmentLookupResolutionsIncludingRecordFieldsAtPosition cursorPos plid envItems
                else
                    // { x. } can be either record construction or computation expression. Try to get all visible record fields first
                    match
                        GetClassOrRecordFieldsEnvironmentLookupResolutions(mkPos line loc, plid, false)
                        |> toCompletionItems
                    with
                    | [], _, _ ->
                        // no record fields found, return completion list as if we were outside any computation expression
                        GetDeclaredItems(
                            parseResultsOpt,
                            lineStr,
                            origLongIdentOpt,
                            colAtEndOfNamesAndResidue,
                            residueOpt,
                            lastDotPos,
                            line,
                            loc,
                            filterCtors,
                            resolveOverloads,
                            false,
                            fun () -> []
                        )
                    | result -> Some(result)

            // Completion at '{ ... }'
            | Some (CompletionContext.RecordField RecordContext.Empty) ->
                let cursorPos = mkPos line loc

                let envItems =
                    GetDeclaredItems(
                        parseResultsOpt,
                        lineStr,
                        origLongIdentOpt,
                        colAtEndOfNamesAndResidue,
                        residueOpt,
                        lastDotPos,
                        line,
                        loc,
                        filterCtors,
                        resolveOverloads,
                        false,
                        fun () -> []
                    )

                GetEnvironmentLookupResolutionsIncludingRecordFieldsAtPosition cursorPos [] envItems

            // Completion at ' { XXX = ... with ... } "
            | Some (CompletionContext.RecordField (RecordContext.CopyOnUpdate (identRange, (plid, _)))) ->
                match GetRecdFieldsForCopyAndUpdateExpr(identRange, plid) with
                | None ->
                    Some(GetClassOrRecordFieldsEnvironmentLookupResolutions(mkPos line loc, plid, false))
                    |> Option.map toCompletionItems
                | Some (items, denv, m) -> Some(List.map ItemWithNoInst items, denv, m) |> Option.map toCompletionItems

            // Completion at ' { XXX = ... with ... } "
            | Some (CompletionContext.RecordField (RecordContext.Constructor (typeName))) ->
                GetClassOrRecordFieldsEnvironmentLookupResolutions(mkPos line loc, [ typeName ], false)
                |> toCompletionItems
                |> Some

            // No completion at '...: string'
            | Some (CompletionContext.RecordField (RecordContext.Declaration true)) -> None

            // Completion at ' SomeMethod( ... ) ' or ' [<SomeAttribute( ... )>] ' with named arguments
            | Some (CompletionContext.ParameterList (endPos, fields)) ->
                let results = GetNamedParametersAndSettableFields endPos

                let declaredItems =
                    GetDeclaredItems(
                        parseResultsOpt,
                        lineStr,
                        origLongIdentOpt,
                        colAtEndOfNamesAndResidue,
                        residueOpt,
                        lastDotPos,
                        line,
                        loc,
                        filterCtors,
                        resolveOverloads,
                        false,
                        getAllSymbols
                    )

                match results with
                | NameResResult.Members (items, denv, m) ->
                    let filtered =
                        items
                        |> RemoveDuplicateItems g
                        |> RemoveExplicitlySuppressed g
                        |> List.filter (fun item -> not (fields.Contains item.Item.DisplayName))
                        |> List.map (fun item ->
                            {
                                ItemWithInst = item
                                Kind = CompletionItemKind.Argument
                                MinorPriority = 0
                                IsOwnMember = false
                                Type = None
                                Unresolved = None
                            })

                    match declaredItems with
                    | None -> Some(toCompletionItems (items, denv, m))
                    | Some (declItems, declaredDisplayEnv, declaredRange) -> Some(filtered @ declItems, declaredDisplayEnv, declaredRange)
                | _ -> declaredItems

            | Some (CompletionContext.AttributeApplication) ->
                GetDeclaredItems(
                    parseResultsOpt,
                    lineStr,
                    origLongIdentOpt,
                    colAtEndOfNamesAndResidue,
                    residueOpt,
                    lastDotPos,
                    line,
                    loc,
                    filterCtors,
                    resolveOverloads,
                    false,
                    getAllSymbols
                )
                |> Option.map (fun (items, denv, m) ->
                    items
                    |> List.filter (fun cItem ->
                        match cItem.Item with
                        | Item.ModuleOrNamespaces _ -> true
                        | _ when IsAttribute infoReader cItem.Item -> true
                        | _ -> false),
                    denv,
                    m)

            | Some (CompletionContext.OpenDeclaration isOpenType) ->
                GetDeclaredItems(
                    parseResultsOpt,
                    lineStr,
                    origLongIdentOpt,
                    colAtEndOfNamesAndResidue,
                    residueOpt,
                    lastDotPos,
                    line,
                    loc,
                    filterCtors,
                    resolveOverloads,
                    false,
                    getAllSymbols
                )
                |> Option.map (fun (items, denv, m) ->
                    items
                    |> List.filter (fun x ->
                        match x.Item with
                        | Item.ModuleOrNamespaces _ -> true
                        | Item.Types _ when isOpenType -> true
                        | _ -> false),
                    denv,
                    m)

            // Completion at '(x: ...)"
            | Some CompletionContext.PatternType
            // Completion at  '| Case1 of ...'
            | Some CompletionContext.UnionCaseFieldsDeclaration
            // Completion at 'type Long = int6...' or 'type SomeUnion = Abc...'
            | Some CompletionContext.TypeAbbreviationOrSingleCaseUnion
            // Completion at 'Field1: ...'
            | Some (CompletionContext.RecordField (RecordContext.Declaration false)) ->
                GetDeclaredItems(
                    parseResultsOpt,
                    lineStr,
                    origLongIdentOpt,
                    colAtEndOfNamesAndResidue,
                    residueOpt,
                    lastDotPos,
                    line,
                    loc,
                    filterCtors,
                    resolveOverloads,
                    false,
                    getAllSymbols
                )
                |> Option.map (fun (items, denv, m) ->
                    items
                    |> List.filter (fun cItem ->
                        match cItem.Item with
                        | Item.ModuleOrNamespaces _
                        | Item.Types _
                        | Item.TypeVar _
                        | Item.UnqualifiedType _
                        | Item.ExnCase _ -> true
                        | _ -> false),
                    denv,
                    m)

            // Other completions
            | cc ->
                match residueOpt |> Option.bind Seq.tryHead with
                | Some ''' ->
                    // The last token in
                    //    let x = 'E
                    // is Ident with text "'E", however it's either unfinished char literal or generic parameter.
                    // We should not provide any completion in the former case, and we don't provide it for the latter one for now
                    // because providing generic parameters list is context aware, which we don't have here (yet).
                    None
                | _ ->
                    let isInRangeOperator =
                        (match cc with
                         | Some CompletionContext.RangeOperator -> true
                         | _ -> false)

                    GetDeclaredItems(
                        parseResultsOpt,
                        lineStr,
                        origLongIdentOpt,
                        colAtEndOfNamesAndResidue,
                        residueOpt,
                        lastDotPos,
                        line,
                        loc,
                        filterCtors,
                        resolveOverloads,
                        isInRangeOperator,
                        getAllSymbols
                    )

        res |> Option.map (fun (items, denv, m) -> items, denv, completionContext, m)

    /// Return 'false' if this is not a completion item valid in an interface file.
    let IsValidSignatureFileItem item =
        match item with
        | Item.TypeVar _
        | Item.Types _
        | Item.ModuleOrNamespaces _ -> true
        | _ -> false

    /// Find the most precise display context for the given line and column.
    member _.GetBestDisplayEnvForPos cursorPos = GetBestEnvForPos cursorPos

    member _.GetVisibleNamespacesAndModulesAtPosition(cursorPos: pos) : ModuleOrNamespaceRef list =
        let (nenv, ad), m = GetBestEnvForPos cursorPos
        GetVisibleNamespacesAndModulesAtPoint ncenv nenv OpenQualified m ad

    /// Determines if a long ident is resolvable at a specific point.
    member _.IsRelativeNameResolvable(cursorPos: pos, plid: string list, item: Item) : bool =
        DiagnosticsScope.Protect
            range0
            (fun () ->
                /// Find items in the best naming environment.
                let (nenv, ad), m = GetBestEnvForPos cursorPos
                IsItemResolvable ncenv nenv m ad plid item)
            (fun msg ->
                Trace.TraceInformation(sprintf "FCS: recovering from error in IsRelativeNameResolvable: '%s'" msg)
                false)

    /// Determines if a long ident is resolvable at a specific point.
    member scope.IsRelativeNameResolvableFromSymbol(cursorPos: pos, plid: string list, symbol: FSharpSymbol) : bool =
        scope.IsRelativeNameResolvable(cursorPos, plid, symbol.Item)

    /// Get the auto-complete items at a location
    member _.GetDeclarations(parseResultsOpt, line, lineStr, partialName, completionContextAtPos, getAllEntities) =
        let isSigFile = SourceFileImpl.IsSignatureFile mainInputFileName

        DiagnosticsScope.Protect
            range0
            (fun () ->

                let declItemsOpt =
                    GetDeclItemsForNamesAtPosition(
                        parseResultsOpt,
                        Some partialName.QualifyingIdents,
                        Some partialName.PartialIdent,
                        partialName.LastDotPos,
                        line,
                        lineStr,
                        partialName.EndColumn + 1,
                        ResolveTypeNamesToCtors,
                        ResolveOverloads.Yes,
                        completionContextAtPos,
                        getAllEntities
                    )

                match declItemsOpt with
                | None -> DeclarationListInfo.Empty
                | Some (items, denv, ctx, m) ->
                    let items =
                        if isSigFile then
                            items |> List.filter (fun x -> IsValidSignatureFileItem x.Item)
                        else
                            items

                    let getAccessibility item =
                        FSharpSymbol.Create(cenv, item).Accessibility

                    let currentNamespaceOrModule =
                        parseResultsOpt
                        |> Option.map (fun x -> x.ParseTree)
                        |> Option.map (fun parsedInput ->
                            ParsedInput.GetFullNameOfSmallestModuleOrNamespaceAtPoint(mkPos line 0, parsedInput))

                    let isAttributeApplication = ctx = Some CompletionContext.AttributeApplication

                    DeclarationListInfo.Create(
                        infoReader,
                        tcAccessRights,
                        m,
                        denv,
                        getAccessibility,
                        items,
                        currentNamespaceOrModule,
                        isAttributeApplication
                    ))
            (fun msg ->
                Trace.TraceInformation(sprintf "FCS: recovering from error in GetDeclarations: '%s'" msg)
                DeclarationListInfo.Error msg)

    /// Get the symbols for auto-complete items at a location
    member _.GetDeclarationListSymbols(parseResultsOpt, line, lineStr, partialName, getAllEntities) =
        let isSigFile = SourceFileImpl.IsSignatureFile mainInputFileName

        DiagnosticsScope.Protect
            range0
            (fun () ->

                let declItemsOpt =
                    GetDeclItemsForNamesAtPosition(
                        parseResultsOpt,
                        Some partialName.QualifyingIdents,
                        Some partialName.PartialIdent,
                        partialName.LastDotPos,
                        line,
                        lineStr,
                        partialName.EndColumn + 1,
                        ResolveTypeNamesToCtors,
                        ResolveOverloads.Yes,
                        None,
                        getAllEntities
                    )

                match declItemsOpt with
                | None -> List.Empty
                | Some (items, denv, _, m) ->
                    let items =
                        if isSigFile then
                            items |> List.filter (fun x -> IsValidSignatureFileItem x.Item)
                        else
                            items

                    //do filtering like Declarationset
                    let items = items |> RemoveExplicitlySuppressedCompletionItems g

                    // Sort by name. For things with the same name,
                    //     - show types with fewer generic parameters first
                    //     - show types before over other related items - they usually have very useful XmlDocs
                    let items =
                        items
                        |> List.sortBy (fun d ->
                            let n =
                                match d.Item with
                                | Item.Types (_, AbbrevOrAppTy tcref :: _) -> 1 + tcref.TyparsNoRange.Length
                                // Put delegate ctors after types, sorted by #typars. RemoveDuplicateItems will remove FakeInterfaceCtor and DelegateCtor if an earlier type is also reported with this name
                                | Item.FakeInterfaceCtor (AbbrevOrAppTy tcref)
                                | Item.DelegateCtor (AbbrevOrAppTy tcref) -> 1000 + tcref.TyparsNoRange.Length
                                // Put type ctors after types, sorted by #typars. RemoveDuplicateItems will remove DefaultStructCtors if a type is also reported with this name
                                | Item.CtorGroup (_, cinfo :: _) -> 1000 + 10 * cinfo.DeclaringTyconRef.TyparsNoRange.Length
                                | _ -> 0

                            (d.Item.DisplayName, n))

                    // Remove all duplicates. We've put the types first, so this removes the DelegateCtor and DefaultStructCtor's.
                    let items = items |> RemoveDuplicateCompletionItems g

                    // Group by compiled name for types, display name for functions
                    // (We don't want types with the same display name to be grouped as overloads)
                    let items =
                        items
                        |> List.groupBy (fun d ->
                            match d.Item with
                            | Item.Types (_, AbbrevOrAppTy tcref :: _)
                            | Item.ExnCase tcref -> tcref.LogicalName
                            | Item.UnqualifiedType (tcref :: _)
                            | Item.FakeInterfaceCtor (AbbrevOrAppTy tcref)
                            | Item.DelegateCtor (AbbrevOrAppTy tcref) -> tcref.CompiledName
                            | Item.CtorGroup (_, cinfo :: _) -> cinfo.ApparentEnclosingTyconRef.CompiledName
                            | _ -> d.Item.DisplayName)

                    // Filter out operators (and list)
                    let items =
                        // Check whether this item looks like an operator.
                        let isOpItem (nm, item: CompletionItem list) =
                            match item |> List.map (fun x -> x.Item) with
                            | [ Item.Value _ ]
                            | [ Item.MethodGroup (_, [ _ ], _) ] -> IsOperatorDisplayName nm
                            | [ Item.UnionCase _ ] -> IsOperatorDisplayName nm
                            | _ -> false

                        let isFSharpList nm = (nm = "[]") // list shows up as a Type and a UnionCase, only such entity with a symbolic name, but want to filter out of intellisense

                        items
                        |> List.filter (fun (nm, items) -> not (isOpItem (nm, items)) && not (isFSharpList nm))

                    let items =
                        // Filter out duplicate names
                        items
                        |> List.map (fun (_nm, itemsWithSameName) ->
                            match itemsWithSameName with
                            | [] -> failwith "Unexpected empty bag"
                            | items ->
                                items
                                |> List.map (fun item ->
                                    let symbol = FSharpSymbol.Create(cenv, item.Item)
                                    FSharpSymbolUse(denv, symbol, item.ItemWithInst.TyparInstantiation, ItemOccurence.Use, m)))

                    //end filtering
                    items)
            (fun msg ->
                Trace.TraceInformation(sprintf "FCS: recovering from error in GetDeclarationListSymbols: '%s'" msg)
                [])

    /// Get the "reference resolution" tooltip for at a location
    member _.GetReferenceResolutionStructuredToolTipText(line, col, width) =

        let pos = mkPos line col

        let isPosMatch (pos, ar: AssemblyReference) : bool =
            let isRangeMatch = (rangeContainsPos ar.Range pos)

            let isNotSpecialRange =
                not (equals ar.Range rangeStartup)
                && not (equals ar.Range range0)
                && not (equals ar.Range rangeCmdArgs)

            let isMatch = isRangeMatch && isNotSpecialRange
            isMatch

        let dataTipOfReferences () =
            let matches =
                match loadClosure with
                | None -> []
                | Some (loadClosure) ->
                    loadClosure.References
                    |> List.collect snd
                    |> List.filter (fun ar -> isPosMatch (pos, ar.originalReference))

            match matches with
            | resolved :: _ // Take the first seen
            | [ resolved ] ->
                let tip =
                    wordL (TaggedText.tagStringLiteral ((resolved.prepareToolTip ()).TrimEnd([| '\n' |])))

                let tip = PrintUtilities.squashToWidth width tip

                let tip = LayoutRender.toArray tip
                ToolTipText.ToolTipText [ ToolTipElement.Single(tip, FSharpXmlDoc.None) ]

            | [] ->
                let matches =
                    match loadClosure with
                    | None -> None
                    | Some (loadClosure) ->
                        loadClosure.PackageReferences
                        |> Array.tryFind (fun (m, _) -> rangeContainsPos m pos)

                match matches with
                | None -> emptyToolTip
                | Some (_, lines) ->
                    let lines =
                        lines
                        |> List.filter (fun line -> not (line.StartsWith("//")) && not (String.IsNullOrEmpty line))

                    ToolTipText.ToolTipText
                        [
                            for line in lines ->
                                let tip = wordL (TaggedText.tagStringLiteral line)
                                let tip = PrintUtilities.squashToWidth width tip
                                let tip = LayoutRender.toArray tip
                                ToolTipElement.Single(tip, FSharpXmlDoc.None)
                        ]

        DiagnosticsScope.Protect range0 dataTipOfReferences (fun err ->
            Trace.TraceInformation(sprintf "FCS: recovering from error in GetReferenceResolutionStructuredToolTipText: '%s'" err)
            ToolTipText [ ToolTipElement.CompositionError err ])

    member _.GetDescription(symbol: FSharpSymbol, inst: (FSharpGenericParameter * FSharpType) list, displayFullName, m: range) =
        let (nenv, accessorDomain), _ = GetBestEnvForPos m.Start
        let denv = nenv.DisplayEnv

        let item = symbol.Item
        let inst = inst |> List.map (fun (typar, t) -> typar.TypeParameter, t.Type)

        let itemWithInst =
            {
                ItemWithInst.Item = item
                ItemWithInst.TyparInstantiation = inst
            }

        let toolTipElement =
            FormatStructuredDescriptionOfItem displayFullName infoReader accessorDomain m denv itemWithInst (Some symbol) None

        ToolTipText [ toolTipElement ]

    // GetToolTipText: return the "pop up" (or "Quick Info") text given a certain context.
    member _.GetStructuredToolTipText(line, lineStr, colAtEndOfNames, names, width) =
        let Compute () =
            DiagnosticsScope.Protect
                range0
                (fun () ->
                    let declItemsOpt =
                        GetDeclItemsForNamesAtPosition(
                            None,
                            Some names,
                            None,
                            None,
                            line,
                            lineStr,
                            colAtEndOfNames,
                            ResolveTypeNamesToCtors,
                            ResolveOverloads.Yes,
                            None,
                            (fun () -> [])
                        )

                    match declItemsOpt with
                    | None -> emptyToolTip
                    | Some (items, denv, _, m) ->
                        ToolTipText(
                            items
                            |> List.map (fun x ->
                                let symbol = Some(FSharpSymbol.Create(cenv, x.Item))
                                FormatStructuredDescriptionOfItem false infoReader tcAccessRights m denv x.ItemWithInst symbol width)
                        ))

                (fun err ->
                    Trace.TraceInformation(sprintf "FCS: recovering from error in GetStructuredToolTipText: '%s'" err)
                    ToolTipText [ ToolTipElement.CompositionError err ])

        // See devdiv bug 646520 for rationale behind truncating and caching these quick infos (they can be big!)
        let key = line, colAtEndOfNames, lineStr, width

        match getToolTipTextCache.TryGet(AnyCallerThread, key) with
        | Some res -> res
        | None ->
            let res = Compute()
            getToolTipTextCache.Put(AnyCallerThread, key, res)
            res

    member _.GetF1Keyword(line, lineStr, colAtEndOfNames, names) : string option =
        DiagnosticsScope.Protect
            range0
            (fun () ->

                let declItemsOpt =
                    GetDeclItemsForNamesAtPosition(
                        None,
                        Some names,
                        None,
                        None,
                        line,
                        lineStr,
                        colAtEndOfNames,
                        ResolveTypeNamesToCtors,
                        ResolveOverloads.No,
                        None,
                        (fun () -> [])
                    )

                match declItemsOpt with
                | None -> None
                | Some (items: CompletionItem list, _, _, _) ->
                    match items with
                    | [] -> None
                    | [ item ] -> GetF1Keyword g item.Item
                    | _ ->
                        // For "new Type()" it seems from the code below that multiple items are returned.
                        // It combine the information from these items preferring a constructor if present.
                        let allTypes, constr, ty =
                            ((true, None, None), items)
                            ||> List.fold (fun (allTypes, constr, ty) (item: CompletionItem) ->
                                match item.Item, constr, ty with
                                | Item.Types _ as t, _, None -> allTypes, constr, Some t
                                | Item.Types _, _, _ -> allTypes, constr, ty
                                | Item.CtorGroup _, None, _ -> allTypes, Some item.Item, ty
                                | _ -> false, None, None)

                        match allTypes, constr, ty with
                        | true, Some item, _ -> GetF1Keyword g item
                        | true, _, Some item -> GetF1Keyword g item
                        | _ -> GetF1Keyword g items.Head.Item)
            (fun msg ->
                Trace.TraceInformation(sprintf "FCS: recovering from error in GetF1Keyword: '%s'" msg)
                None)

    member _.GetMethods(line, lineStr, colAtEndOfNames, namesOpt) =
        DiagnosticsScope.Protect
            range0
            (fun () ->

                let declItemsOpt =
                    GetDeclItemsForNamesAtPosition(
                        None,
                        namesOpt,
                        None,
                        None,
                        line,
                        lineStr,
                        colAtEndOfNames,
                        ResolveTypeNamesToCtors,
                        ResolveOverloads.No,
                        None,
                        (fun () -> [])
                    )

                match declItemsOpt with
                | None -> MethodGroup("", [||])
                | Some (items, denv, _, m) ->
                    // GetDeclItemsForNamesAtPosition returns Items.Types and Item.CtorGroup for `new T(|)`,
                    // the Item.Types is not needed here as it duplicates (at best) parameterless ctor.
                    let ctors =
                        items
                        |> List.filter (fun x ->
                            match x.Item with
                            | Item.CtorGroup _ -> true
                            | _ -> false)

                    let items =
                        match ctors with
                        | [] -> items
                        | ctors -> ctors

                    MethodGroup.Create(infoReader, tcAccessRights, m, denv, items |> List.map (fun x -> x.ItemWithInst)))
            (fun msg ->
                Trace.TraceInformation(sprintf "FCS: recovering from error in GetMethods: '%s'" msg)
                MethodGroup(msg, [||]))

    member _.GetMethodsAsSymbols(line, lineStr, colAtEndOfNames, names) =
        DiagnosticsScope.Protect
            range0
            (fun () ->
                let declItemsOpt =
                    GetDeclItemsForNamesAtPosition(
                        None,
                        Some names,
                        None,
                        None,
                        line,
                        lineStr,
                        colAtEndOfNames,
                        ResolveTypeNamesToCtors,
                        ResolveOverloads.No,
                        None,
                        (fun () -> [])
                    )

                match declItemsOpt with
                | None
                | Some ([], _, _, _) -> None
                | Some (items, denv, _, m) ->
                    let allItems =
                        items
                        |> List.collect (fun item -> SelectMethodGroupItems2 g m item.ItemWithInst)

                    let symbols =
                        allItems |> List.map (fun item -> FSharpSymbol.Create(cenv, item.Item), item)

                    Some(symbols, denv, m))
            (fun msg ->
                Trace.TraceInformation(sprintf "FCS: recovering from error in GetMethodsAsSymbols: '%s'" msg)
                None)

    member _.GetDeclarationLocation(line, lineStr, colAtEndOfNames, names, preferFlag) =
        DiagnosticsScope.Protect
            range0
            (fun () ->

                let declItemsOpt =
                    GetDeclItemsForNamesAtPosition(
                        None,
                        Some names,
                        None,
                        None,
                        line,
                        lineStr,
                        colAtEndOfNames,
                        ResolveTypeNamesToCtors,
                        ResolveOverloads.Yes,
                        None,
                        (fun () -> [])
                    )

                match declItemsOpt with
                | None
                | Some ([], _, _, _) -> FindDeclResult.DeclNotFound(FindDeclFailureReason.Unknown "")
                | Some (item :: _, _, _, _) ->
                    let getTypeVarNames (ilinfo: ILMethInfo) =
                        let classTypeParams =
                            ilinfo.DeclaringTyconRef.ILTyconRawMetadata.GenericParams
                            |> List.map (fun paramDef -> paramDef.Name)

                        let methodTypeParams = ilinfo.FormalMethodTypars |> List.map (fun ty -> ty.Name)
                        classTypeParams @ methodTypeParams |> Array.ofList

                    // Detect external references.  Currently this only labels references to .NET assemblies as external - F#
                    // references from nuget packages are not labelled as external.
                    let result =
                        match item.Item with
                        | Item.CtorGroup (_, ILMeth (_, ilinfo, _) :: _) ->
                            match ilinfo.MetadataScope with
                            | ILScopeRef.Assembly assemblyRef ->
                                let typeVarNames = getTypeVarNames ilinfo

                                FindDeclExternalParam.tryOfILTypes typeVarNames ilinfo.ILMethodRef.ArgTypes
                                |> Option.map (fun args ->
                                    let externalSym =
                                        FindDeclExternalSymbol.Constructor(ilinfo.ILMethodRef.DeclaringTypeRef.FullName, args)

                                    FindDeclResult.ExternalDecl(assemblyRef.Name, externalSym))
                            | _ -> None

                        | Item.MethodGroup (name, ILMeth (_, ilinfo, _) :: _, _) ->
                            match ilinfo.MetadataScope with
                            | ILScopeRef.Assembly assemblyRef ->
                                let typeVarNames = getTypeVarNames ilinfo

                                FindDeclExternalParam.tryOfILTypes typeVarNames ilinfo.ILMethodRef.ArgTypes
                                |> Option.map (fun args ->
                                    let externalSym =
                                        FindDeclExternalSymbol.Method(
                                            ilinfo.ILMethodRef.DeclaringTypeRef.FullName,
                                            name,
                                            args,
                                            ilinfo.ILMethodRef.GenericArity
                                        )

                                    FindDeclResult.ExternalDecl(assemblyRef.Name, externalSym))
                            | _ -> None

                        | Item.Property (name, ILProp propInfo :: _) ->
                            let methInfo =
                                if propInfo.HasGetter then Some propInfo.GetterMethod
                                elif propInfo.HasSetter then Some propInfo.SetterMethod
                                else None

                            match methInfo with
                            | Some methInfo ->
                                match methInfo.MetadataScope with
                                | ILScopeRef.Assembly assemblyRef ->
                                    let externalSym =
                                        FindDeclExternalSymbol.Property(methInfo.ILMethodRef.DeclaringTypeRef.FullName, name)

                                    Some(FindDeclResult.ExternalDecl(assemblyRef.Name, externalSym))
                                | _ -> None
                            | None -> None

                        | Item.ILField (ILFieldInfo (typeInfo, fieldDef)) when not typeInfo.TyconRefOfRawMetadata.IsLocalRef ->
                            match typeInfo.ILScopeRef with
                            | ILScopeRef.Assembly assemblyRef ->
                                let externalSym =
                                    FindDeclExternalSymbol.Field(typeInfo.ILTypeRef.FullName, fieldDef.Name)

                                Some(FindDeclResult.ExternalDecl(assemblyRef.Name, externalSym))
                            | _ -> None

                        | Item.Event (ILEvent (ILEventInfo (typeInfo, eventDef))) when not typeInfo.TyconRefOfRawMetadata.IsLocalRef ->
                            match typeInfo.ILScopeRef with
                            | ILScopeRef.Assembly assemblyRef ->
                                let externalSym =
                                    FindDeclExternalSymbol.Event(typeInfo.ILTypeRef.FullName, eventDef.Name)

                                Some(FindDeclResult.ExternalDecl(assemblyRef.Name, externalSym))
                            | _ -> None

                        | Item.Types (_, ty :: _) ->
                            match stripTyparEqns ty with
                            | TType_app (tr, _, _) ->
                                if tr.IsLocalRef then
                                    None
                                else
                                    match tr.TypeReprInfo, tr.PublicPath with
                                    | TILObjectRepr (TILObjectReprData (ILScopeRef.Assembly assemblyRef, _, _)), Some (PubPath parts) ->
                                        let fullName = parts |> String.concat "."
                                        Some(FindDeclResult.ExternalDecl(assemblyRef.Name, FindDeclExternalSymbol.Type fullName))
                                    | _ -> None
                            | _ -> None

                        | _ -> None

                    match result with
                    | Some x -> x
                    | None ->
                        match rangeOfItem g preferFlag item.Item with
                        | Some itemRange ->
                            let projectDir =
                                FileSystem.GetDirectoryNameShim(
                                    if projectFileName = "" then
                                        mainInputFileName
                                    else
                                        projectFileName
                                )

                            let range = fileNameOfItem g (Some projectDir) itemRange item.Item
                            mkRange range itemRange.Start itemRange.End |> FindDeclResult.DeclFound
                        | None ->
                            match item.Item with
#if !NO_TYPEPROVIDERS
                            // provided items may have TypeProviderDefinitionLocationAttribute that binds them to some location
                            | Item.CtorGroup (name, ProvidedMeth _ :: _)
                            | Item.MethodGroup (name, ProvidedMeth _ :: _, _)
                            | Item.Property (name, ProvidedProp _ :: _) -> FindDeclFailureReason.ProvidedMember name
                            | Item.Event (ProvidedEvent _ as e) -> FindDeclFailureReason.ProvidedMember e.EventName
                            | Item.ILField (ProvidedField _ as f) -> FindDeclFailureReason.ProvidedMember f.FieldName
                            | ItemIsProvidedType g tcref -> FindDeclFailureReason.ProvidedType tcref.DisplayName
#endif
                            | _ -> FindDeclFailureReason.Unknown ""
                            |> FindDeclResult.DeclNotFound)
            (fun msg ->
                Trace.TraceInformation(sprintf "FCS: recovering from error in GetDeclarationLocation: '%s'" msg)
                FindDeclResult.DeclNotFound(FindDeclFailureReason.Unknown msg))

    member _.GetSymbolUseAtLocation(line, lineStr, colAtEndOfNames, names) =
        DiagnosticsScope.Protect
            range0
            (fun () ->
                let declItemsOpt =
                    GetDeclItemsForNamesAtPosition(
                        None,
                        Some names,
                        None,
                        None,
                        line,
                        lineStr,
                        colAtEndOfNames,
                        ResolveTypeNamesToCtors,
                        ResolveOverloads.Yes,
                        None,
                        (fun () -> [])
                    )

                match declItemsOpt with
                | None
                | Some ([], _, _, _) -> None
                | Some (item :: _, denv, _, m) ->
                    let symbol = FSharpSymbol.Create(cenv, item.Item)
                    Some(symbol, item.ItemWithInst, denv, m))
            (fun msg ->
                Trace.TraceInformation(sprintf "FCS: recovering from error in GetSymbolUseAtLocation: '%s'" msg)
                None)

    member _.PartialAssemblySignatureForFile =
        FSharpAssemblySignature(g, thisCcu, ccuSigForFile, tcImports, None, ccuSigForFile)

    member _.AccessRights = tcAccessRights

    member _.ProjectOptions = projectOptions

    member _.GetReferencedAssemblies() =
        [
            for x in tcImports.GetImportedAssemblies() do
                FSharpAssembly(g, tcImports, x.FSharpViewOfMetadata)
        ]

    member _.GetFormatSpecifierLocationsAndArity() =
        sSymbolUses.GetFormatSpecifierLocationsAndArity()

    member _.GetSemanticClassification(range: range option) : SemanticClassificationItem[] =
        sResolutions.GetSemanticClassification(g, amap, sSymbolUses.GetFormatSpecifierLocationsAndArity(), range)

    /// The resolutions in the file
    member _.ScopeResolutions = sResolutions

    /// The uses of symbols in the analyzed file
    member _.ScopeSymbolUses = sSymbolUses

    member _.TcGlobals = g

    member _.TcImports = tcImports

    /// The inferred signature of the file
    member _.CcuSigForFile = ccuSigForFile

    /// The assembly being analyzed
    member _.ThisCcu = thisCcu

    member _.ImplementationFile = implFileOpt

    /// All open declarations in the file, including auto open modules
    member _.OpenDeclarations = openDeclarations

    member _.SymbolEnv = cenv

    override _.ToString() =
        "TypeCheckInfo(" + mainInputFileName + ")"

type FSharpParsingOptions =
    {
        SourceFiles: string[]
        ApplyLineDirectives: bool
        ConditionalDefines: string list
        DiagnosticOptions: FSharpDiagnosticOptions
        LangVersionText: string
        IsInteractive: bool
        IndentationAwareSyntax: bool option
        CompilingFSharpCore: bool
        IsExe: bool
    }

    member x.LastFileName =
        Debug.Assert(not (Array.isEmpty x.SourceFiles), "Parsing options don't contain any file")
        Array.last x.SourceFiles

    static member Default =
        {
            SourceFiles = Array.empty
            ApplyLineDirectives = false
            ConditionalDefines = []
            DiagnosticOptions = FSharpDiagnosticOptions.Default
            LangVersionText = LanguageVersion.Default.VersionText
            IsInteractive = false
            IndentationAwareSyntax = None
            CompilingFSharpCore = false
            IsExe = false
        }

    static member FromTcConfig(tcConfig: TcConfig, sourceFiles, isInteractive: bool) =
        {
            SourceFiles = sourceFiles
            ApplyLineDirectives = tcConfig.applyLineDirectives
            ConditionalDefines = tcConfig.conditionalDefines
            DiagnosticOptions = tcConfig.diagnosticsOptions
            LangVersionText = tcConfig.langVersion.VersionText
            IsInteractive = isInteractive
            IndentationAwareSyntax = tcConfig.indentationAwareSyntax
            CompilingFSharpCore = tcConfig.compilingFSharpCore
            IsExe = tcConfig.target.IsExe
        }

    static member FromTcConfigBuilder(tcConfigB: TcConfigBuilder, sourceFiles, isInteractive: bool) =
        {
            SourceFiles = sourceFiles
            ApplyLineDirectives = tcConfigB.applyLineDirectives
            ConditionalDefines = tcConfigB.conditionalDefines
            DiagnosticOptions = tcConfigB.diagnosticsOptions
            LangVersionText = tcConfigB.langVersion.VersionText
            IsInteractive = isInteractive
            IndentationAwareSyntax = tcConfigB.indentationAwareSyntax
            CompilingFSharpCore = tcConfigB.compilingFSharpCore
            IsExe = tcConfigB.target.IsExe
        }

module internal ParseAndCheckFile =

    /// Diagnostics handler for parsing & type checking while processing a single file
    type DiagnosticsHandler
        (
            reportErrors,
            mainInputFileName,
            diagnosticsOptions: FSharpDiagnosticOptions,
            sourceText: ISourceText,
            suggestNamesForErrors: bool
        ) =
        let mutable options = diagnosticsOptions
        let diagnosticsCollector = ResizeArray<_>()
        let mutable errorCount = 0

        // We'll need number of lines for adjusting error messages at EOF
        let fileInfo = sourceText.GetLastCharacterPosition()

        let collectOne severity diagnostic =
            for diagnostic in
                DiagnosticHelpers.ReportDiagnostic(options, false, mainInputFileName, fileInfo, diagnostic, severity, suggestNamesForErrors) do
                diagnosticsCollector.Add diagnostic

                if severity = FSharpDiagnosticSeverity.Error then
                    errorCount <- errorCount + 1

        // This function gets called whenever an error happens during parsing or checking
        let diagnosticSink severity (diagnostic: PhasedDiagnostic) =
            // Sanity check here. The phase of an error should be in a phase known to the language service.
            let diagnostic =
                if not (diagnostic.IsPhaseInCompile()) then
                    // Reaching this point means that the error would be sticky if we let it prop up to the language service.
                    // Assert and recover by replacing phase with one known to the language service.
                    Trace.TraceInformation(
                        sprintf
                            "The subcategory '%s' seen in an error should not be seen by the language service"
                            (diagnostic.Subcategory())
                    )

                    { diagnostic with
                        Phase = BuildPhase.TypeCheck
                    }
                else
                    diagnostic

            if reportErrors then
                match diagnostic with
#if !NO_TYPEPROVIDERS
                | {
                      Exception = :? TypeProviderError as tpe
                  } -> tpe.Iter(fun exn -> collectOne severity { diagnostic with Exception = exn })
#endif
                | _ -> collectOne severity diagnostic

        let diagnosticsLogger =
            { new DiagnosticsLogger("DiagnosticsHandler") with
                member _.DiagnosticSink(exn, severity) = diagnosticSink severity exn
                member _.ErrorCount = errorCount
            }

        // Public members
        member _.DiagnosticsLogger = diagnosticsLogger

        member _.CollectedDiagnostics = diagnosticsCollector.ToArray()

        member _.ErrorCount = errorCount

        member _.DiagnosticOptions
            with set opts = options <- opts

        member _.AnyErrors = errorCount > 0

    let getLightSyntaxStatus fileName options =
        let indentationAwareSyntaxOnByDefault =
            List.exists (FileSystemUtils.checkSuffix fileName) FSharpIndentationAwareSyntaxFileSuffixes

        let indentationSyntaxStatus =
            if indentationAwareSyntaxOnByDefault then
                (options.IndentationAwareSyntax <> Some false)
            else
                (options.IndentationAwareSyntax = Some true)

        IndentationAwareSyntaxStatus(indentationSyntaxStatus, true)

    let createLexerFunction fileName options lexbuf (errHandler: DiagnosticsHandler) =
        let indentationSyntaxStatus = getLightSyntaxStatus fileName options

        // If we're editing a script then we define INTERACTIVE otherwise COMPILED.
        // Since this parsing for intellisense we always define EDITING.
        let conditionalDefines =
            SourceFileImpl.GetImplicitConditionalDefinesForEditing options.IsInteractive
            @ options.ConditionalDefines

        // Note: we don't really attempt to intern strings across a large scope.
        let lexResourceManager = LexResourceManager()

        // When analyzing files using ParseOneFile, i.e. for the use of editing clients, we do not apply line directives.
        // TODO(pathmap): expose PathMap on the service API, and thread it through here
        let lexargs =
            mkLexargs (
                conditionalDefines,
                indentationSyntaxStatus,
                lexResourceManager,
                [],
                errHandler.DiagnosticsLogger,
                PathMap.empty,
                options.ApplyLineDirectives
            )

        let tokenizer =
            LexFilter.LexFilter(indentationSyntaxStatus, options.CompilingFSharpCore, Lexer.token lexargs true, lexbuf)

        (fun _ -> tokenizer.GetToken())

    let createLexbuf langVersion sourceText =
        UnicodeLexing.SourceTextAsLexbuf(true, LanguageVersion(langVersion), sourceText)

    let matchBraces (sourceText: ISourceText, fileName, options: FSharpParsingOptions, userOpName: string, suggestNamesForErrors: bool) =
        // Make sure there is an DiagnosticsLogger installed whenever we do stuff that might record errors, even if we ultimately ignore the errors
        let delayedLogger = CapturingDiagnosticsLogger("matchBraces")
        use _ = UseDiagnosticsLogger delayedLogger
        use _ = UseBuildPhase BuildPhase.Parse

        Trace.TraceInformation("FCS: {0}.{1} ({2})", userOpName, "matchBraces", fileName)

        let matchingBraces = ResizeArray<_>()

        usingLexbufForParsing (createLexbuf options.LangVersionText sourceText, fileName) (fun lexbuf ->
            let errHandler =
                DiagnosticsHandler(false, fileName, options.DiagnosticOptions, sourceText, suggestNamesForErrors)

            let lexfun = createLexerFunction fileName options lexbuf errHandler

            let parenTokensBalance t1 t2 =
                match t1, t2 with
                | LPAREN, RPAREN
                | LPAREN, RPAREN_IS_HERE
                | LBRACE _, RBRACE _
                | LBRACE_BAR, BAR_RBRACE
                | LBRACE _, RBRACE_IS_HERE
                | INTERP_STRING_BEGIN_PART _, INTERP_STRING_END _
                | INTERP_STRING_BEGIN_PART _, INTERP_STRING_PART _
                | INTERP_STRING_PART _, INTERP_STRING_PART _
                | INTERP_STRING_PART _, INTERP_STRING_END _
                | SIG, END
                | STRUCT, END
                | LBRACK_BAR, BAR_RBRACK
                | LBRACK_COLON, COLON_RBRACK
                | LBRACK, RBRACK
                | LBRACK_LESS, GREATER_RBRACK
                | BEGIN, END -> true
                | LQUOTE q1, RQUOTE q2 -> q1 = q2
                | _ -> false

            let rec matchBraces stack =
                match lexfun lexbuf, stack with
                | tok2, (tok1, braceOffset, m1) :: stackAfterMatch when parenTokensBalance tok1 tok2 ->
                    let m2 = lexbuf.LexemeRange

                    // For INTERP_STRING_PART and INTERP_STRING_END grab the one character
                    // range that corresponds to the "}" at the start of the token
                    let m2Start =
                        match tok2 with
                        | INTERP_STRING_PART _
                        | INTERP_STRING_END _ ->
                            mkFileIndexRange
                                m2.FileIndex
                                (mkPos m2.Start.Line (m2.Start.Column - braceOffset))
                                (mkPos m2.Start.Line (m2.Start.Column + 1))
                        | _ -> m2

                    matchingBraces.Add(m1, m2Start)

                    // INTERP_STRING_PART corresponds to both "} ... {" i.e. both the completion
                    // of a match and the start of a potential new one.
                    let stackAfterMatch =
                        match tok2 with
                        | INTERP_STRING_PART _ ->
                            let m2End =
                                mkFileIndexRange m2.FileIndex (mkPos m2.End.Line (max (m2.End.Column - 1 - braceOffset) 0)) m2.End

                            (tok2, braceOffset, m2End) :: stackAfterMatch
                        | _ -> stackAfterMatch

                    matchBraces stackAfterMatch

<<<<<<< HEAD
                | LPAREN | LBRACE _ | LBRACK | LBRACE_BAR | LBRACK_BAR | LBRACK_COLON | LQUOTE _ | LBRACK_LESS as tok, _ ->
                     matchBraces ((tok, lexbuf.LexemeRange) :: stack)
=======
                | LPAREN | LBRACE _ | LBRACK | LBRACE_BAR | LBRACK_BAR | LQUOTE _ | LBRACK_LESS as tok, _ ->
                    matchBraces ((tok, 0, lexbuf.LexemeRange) :: stack)
>>>>>>> ec122d90

                // INTERP_STRING_BEGIN_PART corresponds to $"... {" at the start of an interpolated string
                //
                // INTERP_STRING_PART corresponds to "} ... {" in the middle of an interpolated string (in
                //   this case it msut not have matched something on the stack, e.g. an incomplete '[' in the
                //   interpolation expression)
                //
                // Either way we start a new potential match at the last character
                | INTERP_STRING_BEGIN_PART _ | INTERP_STRING_PART _ as tok, _ ->
                    let braceOffset =
                        match tok with
                        | INTERP_STRING_BEGIN_PART (_, SynStringKind.TripleQuote, (LexerContinuation.Token (_, (_, _, dl, _) :: _))) ->
                            dl - 1
                        | _ -> 0

                    let m = lexbuf.LexemeRange

                    let m2 =
                        mkFileIndexRange m.FileIndex (mkPos m.End.Line (max (m.End.Column - 1 - braceOffset) 0)) m.End

                    matchBraces ((tok, braceOffset, m2) :: stack)

                | (EOF _ | LEX_FAILURE _), _ -> ()
                | _ -> matchBraces stack

            matchBraces [])

        matchingBraces.ToArray()

    let parseFile
        (
            sourceText: ISourceText,
            fileName,
            options: FSharpParsingOptions,
            userOpName: string,
            suggestNamesForErrors: bool,
            identCapture: bool
        ) =
        Trace.TraceInformation("FCS: {0}.{1} ({2})", userOpName, "parseFile", fileName)

        use act =
            Activity.start "ParseAndCheckFile.parseFile" [| Activity.Tags.fileName, fileName |]

        let errHandler =
            DiagnosticsHandler(true, fileName, options.DiagnosticOptions, sourceText, suggestNamesForErrors)

        use _ = UseDiagnosticsLogger errHandler.DiagnosticsLogger

        use _ = UseBuildPhase BuildPhase.Parse

        let parseResult =
            usingLexbufForParsing (createLexbuf options.LangVersionText sourceText, fileName) (fun lexbuf ->

                let lexfun = createLexerFunction fileName options lexbuf errHandler

                let isLastCompiland =
                    fileName.Equals(options.LastFileName, StringComparison.CurrentCultureIgnoreCase)
                    || IsScript(fileName)

                let isExe = options.IsExe

                try
                    ParseInput(
                        lexfun,
                        options.DiagnosticOptions,
                        errHandler.DiagnosticsLogger,
                        lexbuf,
                        None,
                        fileName,
                        (isLastCompiland, isExe),
                        identCapture,
                        Some userOpName
                    )
                with e ->
                    errHandler.DiagnosticsLogger.StopProcessingRecovery e range0 // don't re-raise any exceptions, we must return None.
                    EmptyParsedInput(fileName, (isLastCompiland, isExe)))

        errHandler.CollectedDiagnostics, parseResult, errHandler.AnyErrors

    let ApplyLoadClosure
        (
            tcConfig,
            parsedMainInput,
            mainInputFileName,
            loadClosure: LoadClosure option,
            tcImports: TcImports,
            backgroundDiagnostics
        ) =

        // If additional references were brought in by the preprocessor then we need to process them
        match loadClosure with
        | Some loadClosure ->
            // Play unresolved references for this file.
            tcImports.ReportUnresolvedAssemblyReferences(loadClosure.UnresolvedReferences)

            // If there was a loadClosure, replay the errors and warnings from resolution, excluding parsing
            loadClosure.LoadClosureRootFileDiagnostics |> List.iter diagnosticSink

            let fileOfBackgroundError (diagnostic: PhasedDiagnostic, _) =
                match diagnostic.Range with
                | Some m -> Some m.FileName
                | None -> None

            let sameFile file hashLoadInFile =
                match file with
                | None -> false
                | Some file -> (0 = String.Compare(hashLoadInFile, file, StringComparison.OrdinalIgnoreCase))

            //  walk the list of #loads and keep the ones for this file.
            let hashLoadsInFile =
                loadClosure.SourceFiles |> List.filter (fun (_, ms) -> ms <> []) // #loaded file, ranges of #load

            let hashLoadBackgroundDiagnostics, otherBackgroundDiagnostics =
                backgroundDiagnostics
                |> Array.partition (fun backgroundError ->
                    hashLoadsInFile
                    |> List.exists (fst >> sameFile (fileOfBackgroundError backgroundError)))

            // Create single errors for the #load-ed files.
            // Group errors and warnings by file name.
            let hashLoadBackgroundDiagnosticsGroupedByFileName =
                hashLoadBackgroundDiagnostics
                |> Array.map (fun err -> fileOfBackgroundError err, err)
                |> Array.groupBy fst // fileWithErrors, error list

            //  Join the sets and report errors.
            //  It is by-design that these messages are only present in the language service. A true build would report the errors at their
            //  spots in the individual source files.
            for fileOfHashLoad, rangesOfHashLoad in hashLoadsInFile do
                for file, errorGroupedByFileName in hashLoadBackgroundDiagnosticsGroupedByFileName do
                    if sameFile file fileOfHashLoad then
                        for rangeOfHashLoad in rangesOfHashLoad do // Handle the case of two #loads of the same file
                            let diagnostics =
                                errorGroupedByFileName |> Array.map (fun (_, (pe, f)) -> pe.Exception, f) // Strip the build phase here. It will be replaced, in total, with TypeCheck

                            let errors =
                                [
                                    for err, severity in diagnostics do
                                        if severity = FSharpDiagnosticSeverity.Error then
                                            err
                                ]

                            let warnings =
                                [
                                    for err, severity in diagnostics do
                                        if severity = FSharpDiagnosticSeverity.Warning then
                                            err
                                ]

                            let infos =
                                [
                                    for err, severity in diagnostics do
                                        if severity = FSharpDiagnosticSeverity.Info then
                                            err
                                ]

                            let message = HashLoadedSourceHasIssues(infos, warnings, errors, rangeOfHashLoad)

                            if isNil errors && isNil warnings then warning message
                            elif isNil errors then warning message
                            else errorR message

            // Replay other background errors.
            for diagnostic, severity in otherBackgroundDiagnostics do
                match severity with
                | FSharpDiagnosticSeverity.Info -> informationalWarning diagnostic.Exception
                | FSharpDiagnosticSeverity.Warning -> warning diagnostic.Exception
                | FSharpDiagnosticSeverity.Error -> errorR diagnostic.Exception
                | FSharpDiagnosticSeverity.Hidden -> ()

        | None ->
            // For non-scripts, check for disallow #r and #load.
            ApplyMetaCommandsFromInputToTcConfig(
                tcConfig,
                parsedMainInput,
                Path.GetDirectoryName mainInputFileName,
                tcImports.DependencyProvider
            )
            |> ignore

    // Type check a single file against an initial context, gleaning both errors and intellisense information.
    let CheckOneFile
        (
            parseResults: FSharpParseFileResults,
            sourceText: ISourceText,
            mainInputFileName: string,
            projectOptions: FSharpProjectOptions,
            projectFileName: string,
            tcConfig: TcConfig,
            tcGlobals: TcGlobals,
            tcImports: TcImports,
            tcState: TcState,
            moduleNamesDict: ModuleNamesDict,
            loadClosure: LoadClosure option,
            backgroundDiagnostics: (PhasedDiagnostic * FSharpDiagnosticSeverity)[],
            suggestNamesForErrors: bool
        ) =

        cancellable {
            use _ =
                Activity.start
                    "ParseAndCheckFile.CheckOneFile"
                    [|
                        Activity.Tags.fileName, mainInputFileName
                        Activity.Tags.length, sourceText.Length.ToString()
                    |]

            let parsedMainInput = parseResults.ParseTree

            // Initialize the error handler
            let errHandler =
                DiagnosticsHandler(true, mainInputFileName, tcConfig.diagnosticsOptions, sourceText, suggestNamesForErrors)

            use _ = UseDiagnosticsLogger errHandler.DiagnosticsLogger

            use _unwindBP = UseBuildPhase BuildPhase.TypeCheck

            // Apply nowarns to tcConfig (may generate errors, so ensure diagnosticsLogger is installed)
            let tcConfig =
                ApplyNoWarnsToTcConfig(tcConfig, parsedMainInput, Path.GetDirectoryName mainInputFileName)

            // update the error handler with the modified tcConfig
            errHandler.DiagnosticOptions <- tcConfig.diagnosticsOptions

            // Play background errors and warnings for this file.
            do
                for err, severity in backgroundDiagnostics do
                    diagnosticSink (err, severity)

            // If additional references were brought in by the preprocessor then we need to process them
            ApplyLoadClosure(tcConfig, parsedMainInput, mainInputFileName, loadClosure, tcImports, backgroundDiagnostics)

            // Typecheck the real input.
            let sink = TcResultsSinkImpl(tcGlobals, sourceText = sourceText)

            let! resOpt =
                cancellable {
                    try
                        let checkForErrors () =
                            (parseResults.ParseHadErrors || errHandler.ErrorCount > 0)

                        let parsedMainInput, _moduleNamesDict =
                            DeduplicateParsedInputModuleName moduleNamesDict parsedMainInput

                        // Typecheck is potentially a long running operation. We chop it up here with an Eventually continuation and, at each slice, give a chance
                        // for the client to claim the result as obsolete and have the typecheck abort.

                        use _unwind =
                            new CompilationGlobalsScope(errHandler.DiagnosticsLogger, BuildPhase.TypeCheck)

                        let! result =
                            CheckOneInputAndFinish(
                                checkForErrors,
                                tcConfig,
                                tcImports,
                                tcGlobals,
                                None,
                                TcResultsSink.WithSink sink,
                                tcState,
                                parsedMainInput
                            )

                        return result
                    with e ->
                        errorR e

                        let mty =
                            Construct.NewEmptyModuleOrNamespaceType(ModuleOrNamespaceKind.Namespace true)

                        return ((tcState.TcEnvFromSignatures, EmptyTopAttrs, [], [ mty ]), tcState)
                }

            let errors = errHandler.CollectedDiagnostics

            let res =
                match resOpt with
                | (tcEnvAtEnd, _, implFiles, ccuSigsForFiles), tcState ->
                    TypeCheckInfo(
                        tcConfig,
                        tcGlobals,
                        List.head ccuSigsForFiles,
                        tcState.Ccu,
                        tcImports,
                        tcEnvAtEnd.AccessRights,
                        projectFileName,
                        mainInputFileName,
                        projectOptions,
                        sink.GetResolutions(),
                        sink.GetSymbolUses(),
                        tcEnvAtEnd.NameEnv,
                        loadClosure,
                        List.tryHead implFiles,
                        sink.GetOpenDeclarations()
                    )

            return errors, res
        }

[<Sealed>]
type FSharpProjectContext(thisCcu: CcuThunk, assemblies: FSharpAssembly list, ad: AccessorDomain, projectOptions: FSharpProjectOptions) =

    member _.ProjectOptions = projectOptions

    member _.GetReferencedAssemblies() = assemblies

    member _.AccessibilityRights = FSharpAccessibilityRights(thisCcu, ad)

/// A live object of this type keeps the background corresponding background builder (and type providers) alive (through reference-counting).
//
// Note: objects returned by the methods of this type do not require the corresponding background builder to be alive.
[<Sealed>]
type FSharpCheckFileResults
    (
        fileName: string,
        errors: FSharpDiagnostic[],
        scopeOptX: TypeCheckInfo option,
        dependencyFiles: string[],
        builderX: IncrementalBuilder option,
        keepAssemblyContents: bool
    ) =

    // Here 'details' keeps 'builder' alive
    let details =
        match scopeOptX with
        | None -> None
        | Some scopeX -> Some(scopeX, builderX)

    static let emptyFindDeclResult =
        FindDeclResult.DeclNotFound(FindDeclFailureReason.Unknown "")

    member _.Diagnostics = errors

    member _.HasFullTypeCheckInfo = details.IsSome

    member _.TryGetCurrentTcImports() =
        match details with
        | None -> None
        | Some (scope, _builderOpt) -> Some scope.TcImports

    /// Intellisense autocompletions
    member _.GetDeclarationListInfo(parsedFileResults, line, lineText, partialName, ?getAllEntities, ?completionContextAtPos) =
        let getAllEntities = defaultArg getAllEntities (fun () -> [])

        match details with
        | None -> DeclarationListInfo.Empty
        | Some (scope, _builderOpt) ->
            scope.GetDeclarations(parsedFileResults, line, lineText, partialName, completionContextAtPos, getAllEntities)

    member _.GetDeclarationListSymbols(parsedFileResults, line, lineText, partialName, ?getAllEntities) =
        let getAllEntities = defaultArg getAllEntities (fun () -> [])

        match details with
        | None -> []
        | Some (scope, _builderOpt) -> scope.GetDeclarationListSymbols(parsedFileResults, line, lineText, partialName, getAllEntities)

    member _.GetKeywordTooltip(names: string list) =
        ToolTipText.ToolTipText
            [
                for kw in names do
                    match Tokenization.FSharpKeywords.KeywordsDescriptionLookup kw with
                    | None -> ()
                    | Some kwDescription ->
                        let kwText = kw |> TaggedText.tagKeyword |> wordL |> LayoutRender.toArray
                        yield ToolTipElement.Single(kwText, FSharpXmlDoc.FromXmlText(Xml.XmlDoc([| kwDescription |], range.Zero)))
            ]

    /// Resolve the names at the given location to give a data tip
    member _.GetToolTip(line, colAtEndOfNames, lineText, names, tokenTag, width) =
        match tokenTagToTokenId tokenTag with
        | TOKEN_IDENT ->
            match details with
            | None -> emptyToolTip
            | Some (scope, _builderOpt) -> scope.GetStructuredToolTipText(line, lineText, colAtEndOfNames, names, width)
        | TOKEN_STRING
        | TOKEN_STRING_TEXT ->
            match details with
            | None -> emptyToolTip
            | Some (scope, _builderOpt) -> scope.GetReferenceResolutionStructuredToolTipText(line, colAtEndOfNames, width)
        | _ -> emptyToolTip

    member _.GetDescription(symbol: FSharpSymbol, inst: (FSharpGenericParameter * FSharpType) list, displayFullName, range: range) =
        match details with
        | None -> emptyToolTip
        | Some (scope, _builderOpt) -> scope.GetDescription(symbol, inst, displayFullName, range)

    member _.GetF1Keyword(line, colAtEndOfNames, lineText, names) =
        match details with
        | None -> None
        | Some (scope, _builderOpt) -> scope.GetF1Keyword(line, lineText, colAtEndOfNames, names)

    // Resolve the names at the given location to a set of methods
    member _.GetMethods(line, colAtEndOfNames, lineText, names) =
        match details with
        | None -> MethodGroup.Empty
        | Some (scope, _builderOpt) -> scope.GetMethods(line, lineText, colAtEndOfNames, names)

    member _.GetDeclarationLocation(line, colAtEndOfNames, lineText, names, ?preferFlag) =
        match details with
        | None -> emptyFindDeclResult
        | Some (scope, _builderOpt) -> scope.GetDeclarationLocation(line, lineText, colAtEndOfNames, names, preferFlag)

    member _.GetSymbolUseAtLocation(line, colAtEndOfNames, lineText, names) =
        match details with
        | None -> None
        | Some (scope, _builderOpt) ->
            scope.GetSymbolUseAtLocation(line, lineText, colAtEndOfNames, names)
            |> Option.map (fun (sym, itemWithInst, denv, m) ->
                FSharpSymbolUse(denv, sym, itemWithInst.TyparInstantiation, ItemOccurence.Use, m))

    member _.GetMethodsAsSymbols(line, colAtEndOfNames, lineText, names) =
        match details with
        | None -> None
        | Some (scope, _builderOpt) ->
            scope.GetMethodsAsSymbols(line, lineText, colAtEndOfNames, names)
            |> Option.map (fun (symbols, denv, m) ->
                symbols
                |> List.map (fun (sym, itemWithInst) -> FSharpSymbolUse(denv, sym, itemWithInst.TyparInstantiation, ItemOccurence.Use, m)))

    member _.GetSymbolAtLocation(line, colAtEndOfNames, lineStr, names) =
        match details with
        | None -> None
        | Some (scope, _builderOpt) ->
            scope.GetSymbolUseAtLocation(line, lineStr, colAtEndOfNames, names)
            |> Option.map (fun (sym, _, _, _) -> sym)

    member info.GetFormatSpecifierLocations() =
        info.GetFormatSpecifierLocationsAndArity() |> Array.map fst

    member _.GetFormatSpecifierLocationsAndArity() =
        match details with
        | None -> [||]
        | Some (scope, _builderOpt) -> scope.GetFormatSpecifierLocationsAndArity()

    member _.GetSemanticClassification(range: range option) =
        match details with
        | None -> [||]
        | Some (scope, _builderOpt) -> scope.GetSemanticClassification(range)

    member _.PartialAssemblySignature =
        match details with
        | None -> failwith "not available"
        | Some (scope, _builderOpt) -> scope.PartialAssemblySignatureForFile

    member _.ProjectContext =
        match details with
        | None -> failwith "not available"
        | Some (scope, _builderOpt) ->
            FSharpProjectContext(scope.ThisCcu, scope.GetReferencedAssemblies(), scope.AccessRights, scope.ProjectOptions)

    member _.DependencyFiles = dependencyFiles

    member _.GetAllUsesOfAllSymbolsInFile(?cancellationToken: CancellationToken) =
        match details with
        | None -> Seq.empty
        | Some (scope, _builderOpt) ->
            let cenv = scope.SymbolEnv

            seq {
                for symbolUseChunk in scope.ScopeSymbolUses.AllUsesOfSymbols do
                    for symbolUse in symbolUseChunk do
                        cancellationToken |> Option.iter (fun ct -> ct.ThrowIfCancellationRequested())

                        if symbolUse.ItemOccurence <> ItemOccurence.RelatedText then
                            let symbol = FSharpSymbol.Create(cenv, symbolUse.ItemWithInst.Item)
                            let inst = symbolUse.ItemWithInst.TyparInstantiation
                            FSharpSymbolUse(symbolUse.DisplayEnv, symbol, inst, symbolUse.ItemOccurence, symbolUse.Range)
            }

    member _.GetUsesOfSymbolInFile(symbol: FSharpSymbol, ?cancellationToken: CancellationToken) =
        match details with
        | None -> [||]
        | Some (scope, _builderOpt) ->
            [|
                for symbolUse in
                    scope.ScopeSymbolUses.GetUsesOfSymbol(symbol.Item)
                    |> Seq.distinctBy (fun symbolUse -> symbolUse.ItemOccurence, symbolUse.Range) do
                    cancellationToken |> Option.iter (fun ct -> ct.ThrowIfCancellationRequested())

                    if symbolUse.ItemOccurence <> ItemOccurence.RelatedText then
                        let inst = symbolUse.ItemWithInst.TyparInstantiation
                        FSharpSymbolUse(symbolUse.DisplayEnv, symbol, inst, symbolUse.ItemOccurence, symbolUse.Range)
            |]

    member _.GetVisibleNamespacesAndModulesAtPoint(pos: pos) =
        match details with
        | None -> [||]
        | Some (scope, _builderOpt) -> scope.GetVisibleNamespacesAndModulesAtPosition(pos) |> List.toArray

    member _.IsRelativeNameResolvable(cursorPos: pos, plid: string list, item: Item) =
        match details with
        | None -> true
        | Some (scope, _builderOpt) -> scope.IsRelativeNameResolvable(cursorPos, plid, item)

    member _.IsRelativeNameResolvableFromSymbol(cursorPos: pos, plid: string list, symbol: FSharpSymbol) =
        match details with
        | None -> true
        | Some (scope, _builderOpt) -> scope.IsRelativeNameResolvableFromSymbol(cursorPos, plid, symbol)

    member _.GetDisplayContextForPos(cursorPos: pos) =
        match details with
        | None -> None
        | Some (scope, _builderOpt) ->
            let (nenv, _), _ = scope.GetBestDisplayEnvForPos cursorPos
            Some(FSharpDisplayContext(fun _ -> nenv.DisplayEnv))

    member _.GenerateSignature(?pageWidth: int) =
        match details with
        | None -> None
        | Some (scope, _builderOpt) ->
            scope.ImplementationFile
            |> Option.map (fun implFile ->
                let denv = DisplayEnv.InitialForSigFileGeneration scope.TcGlobals
                let infoReader = InfoReader(scope.TcGlobals, scope.TcImports.GetImportMap())
                let (CheckedImplFile (contents = mexpr)) = implFile

                let ad =
                    match scopeOptX with
                    | Some scope -> scope.AccessRights
                    | _ -> AccessibleFromSomewhere

                let layout =
                    NicePrint.layoutImpliedSignatureOfModuleOrNamespace true denv infoReader ad range0 mexpr

                match pageWidth with
                | None -> layout
                | Some pageWidth -> Display.squashTo pageWidth layout
                |> LayoutRender.showL
                |> SourceText.ofString)

    member _.ImplementationFile =
        if not keepAssemblyContents then
            invalidOp
                "The 'keepAssemblyContents' flag must be set to true on the FSharpChecker in order to access the checked contents of assemblies"

        scopeOptX
        |> Option.map (fun scope ->
            let cenv =
                SymbolEnv(scope.TcGlobals, scope.ThisCcu, Some scope.CcuSigForFile, scope.TcImports)

            scope.ImplementationFile
            |> Option.map (fun implFile -> FSharpImplementationFileContents(cenv, implFile)))
        |> Option.defaultValue None

    member _.OpenDeclarations =
        scopeOptX
        |> Option.map (fun scope ->
            let cenv = scope.SymbolEnv

            scope.OpenDeclarations
            |> Array.map (fun x ->
                let modules = x.Modules |> List.map (fun x -> FSharpEntity(cenv, x))
                let types = x.Types |> List.map (fun x -> FSharpType(cenv, x))
                FSharpOpenDeclaration(x.Target, x.Range, modules, types, x.AppliedScope, x.IsOwnNamespace)))
        |> Option.defaultValue [||]

    override _.ToString() =
        "FSharpCheckFileResults(" + fileName + ")"

    static member MakeEmpty(fileName: string, creationErrors: FSharpDiagnostic[], keepAssemblyContents) =
        FSharpCheckFileResults(fileName, creationErrors, None, [||], None, keepAssemblyContents)

    static member JoinErrors
        (
            isIncompleteTypeCheckEnvironment,
            creationErrors: FSharpDiagnostic[],
            parseErrors: FSharpDiagnostic[],
            tcErrors: FSharpDiagnostic[]
        ) =
        [|
            yield! creationErrors
            yield! parseErrors
            if isIncompleteTypeCheckEnvironment then
                yield! Seq.truncate maxTypeCheckErrorsOutOfProjectContext tcErrors
            else
                yield! tcErrors
        |]

    static member Make
        (
            mainInputFileName: string,
            projectFileName,
            tcConfig,
            tcGlobals,
            isIncompleteTypeCheckEnvironment: bool,
            builder: IncrementalBuilder,
            projectOptions,
            dependencyFiles,
            creationErrors: FSharpDiagnostic[],
            parseErrors: FSharpDiagnostic[],
            tcErrors: FSharpDiagnostic[],
            keepAssemblyContents,
            ccuSigForFile,
            thisCcu,
            tcImports,
            tcAccessRights,
            sResolutions,
            sSymbolUses,
            sFallback,
            loadClosure,
            implFileOpt,
            openDeclarations
        ) =

        let tcFileInfo =
            TypeCheckInfo(
                tcConfig,
                tcGlobals,
                ccuSigForFile,
                thisCcu,
                tcImports,
                tcAccessRights,
                projectFileName,
                mainInputFileName,
                projectOptions,
                sResolutions,
                sSymbolUses,
                sFallback,
                loadClosure,
                implFileOpt,
                openDeclarations
            )

        let errors =
            FSharpCheckFileResults.JoinErrors(isIncompleteTypeCheckEnvironment, creationErrors, parseErrors, tcErrors)

        FSharpCheckFileResults(mainInputFileName, errors, Some tcFileInfo, dependencyFiles, Some builder, keepAssemblyContents)

    static member CheckOneFile
        (
            parseResults: FSharpParseFileResults,
            sourceText: ISourceText,
            mainInputFileName: string,
            projectFileName: string,
            tcConfig: TcConfig,
            tcGlobals: TcGlobals,
            tcImports: TcImports,
            tcState: TcState,
            moduleNamesDict: ModuleNamesDict,
            loadClosure: LoadClosure option,
            backgroundDiagnostics: (PhasedDiagnostic * FSharpDiagnosticSeverity)[],
            isIncompleteTypeCheckEnvironment: bool,
            projectOptions: FSharpProjectOptions,
            builder: IncrementalBuilder,
            dependencyFiles: string[],
            creationErrors: FSharpDiagnostic[],
            parseErrors: FSharpDiagnostic[],
            keepAssemblyContents: bool,
            suggestNamesForErrors: bool
        ) =
        cancellable {
            let! tcErrors, tcFileInfo =
                ParseAndCheckFile.CheckOneFile(
                    parseResults,
                    sourceText,
                    mainInputFileName,
                    projectOptions,
                    projectFileName,
                    tcConfig,
                    tcGlobals,
                    tcImports,
                    tcState,
                    moduleNamesDict,
                    loadClosure,
                    backgroundDiagnostics,
                    suggestNamesForErrors
                )

            let errors =
                FSharpCheckFileResults.JoinErrors(isIncompleteTypeCheckEnvironment, creationErrors, parseErrors, tcErrors)

            let results =
                FSharpCheckFileResults(mainInputFileName, errors, Some tcFileInfo, dependencyFiles, Some builder, keepAssemblyContents)

            return results
        }

[<Sealed>]
// 'details' is an option because the creation of the tcGlobals etc. for the project may have failed.
type FSharpCheckProjectResults
    (
        projectFileName: string,
        tcConfigOption: TcConfig option,
        keepAssemblyContents: bool,
        diagnostics: FSharpDiagnostic[],
        details: (TcGlobals * TcImports * CcuThunk * ModuleOrNamespaceType * Choice<IncrementalBuilder, TcSymbolUses> * TopAttribs option * (unit -> IRawFSharpAssemblyData option) * ILAssemblyRef * AccessorDomain * CheckedImplFile list option * string[] * FSharpProjectOptions) option
    ) =

    let getDetails () =
        match details with
        | None ->
            invalidOp (
                "The project has no results due to critical errors in the project options. Check the HasCriticalErrors before accessing the detailed results. Errors: "
                + String.concat "\n" [ for e in diagnostics -> e.Message ]
            )
        | Some d -> d

    let getTcConfig () =
        match tcConfigOption with
        | None ->
            invalidOp (
                "The project has no results due to critical errors in the project options. Check the HasCriticalErrors before accessing the detailed results. Errors: "
                + String.concat "\n" [ for e in diagnostics -> e.Message ]
            )
        | Some d -> d

    member _.Diagnostics = diagnostics

    member _.HasCriticalErrors = details.IsNone

    member _.AssemblySignature =
        let tcGlobals, tcImports, thisCcu, ccuSig, _, topAttribs, _, _, _, _, _, _ =
            getDetails ()

        FSharpAssemblySignature(tcGlobals, thisCcu, ccuSig, tcImports, topAttribs, ccuSig)

    member _.TypedImplementationFiles =
        if not keepAssemblyContents then
            invalidOp
                "The 'keepAssemblyContents' flag must be set to true on the FSharpChecker in order to access the checked contents of assemblies"

        let tcGlobals, tcImports, thisCcu, _, _, _, _, _, _, tcAssemblyExpr, _, _ =
            getDetails ()

        let mimpls =
            match tcAssemblyExpr with
            | None -> []
            | Some mimpls -> mimpls

        tcGlobals, thisCcu, tcImports, mimpls

    member info.AssemblyContents =
        if not keepAssemblyContents then
            invalidOp
                "The 'keepAssemblyContents' flag must be set to true on the FSharpChecker in order to access the checked contents of assemblies"

        let tcGlobals, tcImports, thisCcu, ccuSig, _, _, _, _, _, tcAssemblyExpr, _, _ =
            getDetails ()

        let mimpls =
            match tcAssemblyExpr with
            | None -> []
            | Some mimpls -> mimpls

        FSharpAssemblyContents(tcGlobals, thisCcu, Some ccuSig, tcImports, mimpls)

    member _.GetOptimizedAssemblyContents() =
        if not keepAssemblyContents then
            invalidOp
                "The 'keepAssemblyContents' flag must be set to true on the FSharpChecker in order to access the checked contents of assemblies"

        let tcGlobals, tcImports, thisCcu, ccuSig, _, _, _, _, _, tcAssemblyExpr, _, _ =
            getDetails ()

        let mimpls =
            match tcAssemblyExpr with
            | None -> []
            | Some mimpls -> mimpls

        let outfile = "" // only used if tcConfig.writeTermsToFiles is true
        let importMap = tcImports.GetImportMap()
        let optEnv0 = GetInitialOptimizationEnv(tcImports, tcGlobals)
        let tcConfig = getTcConfig ()
        let isIncrementalFragment = false
        let tcVal = LightweightTcValForUsingInBuildMethodCall tcGlobals

        let optimizedImpls, _optimizationData, _ =
            ApplyAllOptimizations(tcConfig, tcGlobals, tcVal, outfile, importMap, isIncrementalFragment, optEnv0, thisCcu, mimpls)

        let mimpls =
            match optimizedImpls with
            | CheckedAssemblyAfterOptimization files -> files |> List.map (fun implFile -> implFile.ImplFile)

        FSharpAssemblyContents(tcGlobals, thisCcu, Some ccuSig, tcImports, mimpls)

    // Not, this does not have to be a SyncOp, it can be called from any thread
    member _.GetUsesOfSymbol(symbol: FSharpSymbol, ?cancellationToken: CancellationToken) =
        let _, _, _, _, builderOrSymbolUses, _, _, _, _, _, _, _ = getDetails ()

        let results =
            match builderOrSymbolUses with
            | Choice1Of2 builder ->
                builder.SourceFiles
                |> Array.ofList
                |> Array.collect (fun x ->
                    match builder.GetCheckResultsForFileInProjectEvenIfStale x with
                    | Some partialCheckResults ->
                        match partialCheckResults.TryPeekTcInfoWithExtras() with
                        | Some (_, tcInfoExtras) -> tcInfoExtras.TcSymbolUses.GetUsesOfSymbol symbol.Item
                        | _ -> [||]
                    | _ -> [||])
            | Choice2Of2 tcSymbolUses -> tcSymbolUses.GetUsesOfSymbol symbol.Item

        results
        |> Seq.filter (fun symbolUse -> symbolUse.ItemOccurence <> ItemOccurence.RelatedText)
        |> Seq.distinctBy (fun symbolUse -> symbolUse.ItemOccurence, symbolUse.Range)
        |> Seq.map (fun symbolUse ->
            cancellationToken |> Option.iter (fun ct -> ct.ThrowIfCancellationRequested())
            let inst = symbolUse.ItemWithInst.TyparInstantiation
            FSharpSymbolUse(symbolUse.DisplayEnv, symbol, inst, symbolUse.ItemOccurence, symbolUse.Range))
        |> Seq.toArray

    // Not, this does not have to be a SyncOp, it can be called from any thread
    member _.GetAllUsesOfAllSymbols(?cancellationToken: CancellationToken) =
        let tcGlobals, tcImports, thisCcu, ccuSig, builderOrSymbolUses, _, _, _, _, _, _, _ =
            getDetails ()

        let cenv = SymbolEnv(tcGlobals, thisCcu, Some ccuSig, tcImports)

        let tcSymbolUses =
            match builderOrSymbolUses with
            | Choice1Of2 builder ->
                builder.SourceFiles
                |> Array.ofList
                |> Array.map (fun x ->
                    match builder.GetCheckResultsForFileInProjectEvenIfStale x with
                    | Some partialCheckResults ->
                        match partialCheckResults.TryPeekTcInfoWithExtras() with
                        | Some (_, tcInfoExtras) -> tcInfoExtras.TcSymbolUses
                        | _ -> TcSymbolUses.Empty
                    | _ -> TcSymbolUses.Empty)
            | Choice2Of2 tcSymbolUses -> [| tcSymbolUses |]

        [|
            for r in tcSymbolUses do
                for symbolUseChunk in r.AllUsesOfSymbols do
                    for symbolUse in symbolUseChunk do
                        cancellationToken |> Option.iter (fun ct -> ct.ThrowIfCancellationRequested())

                        if symbolUse.ItemOccurence <> ItemOccurence.RelatedText then
                            let symbol = FSharpSymbol.Create(cenv, symbolUse.ItemWithInst.Item)
                            let inst = symbolUse.ItemWithInst.TyparInstantiation
                            FSharpSymbolUse(symbolUse.DisplayEnv, symbol, inst, symbolUse.ItemOccurence, symbolUse.Range)
        |]

    member _.ProjectContext =
        let tcGlobals, tcImports, thisCcu, _, _, _, _, _, ad, _, _, projectOptions =
            getDetails ()

        let assemblies =
            tcImports.GetImportedAssemblies()
            |> List.map (fun x -> FSharpAssembly(tcGlobals, tcImports, x.FSharpViewOfMetadata))

        FSharpProjectContext(thisCcu, assemblies, ad, projectOptions)

    member _.DependencyFiles =
        let _tcGlobals, _, _, _, _, _, _, _, _, _, dependencyFiles, _ = getDetails ()
        dependencyFiles

    member _.AssemblyFullName =
        let _tcGlobals, _, _, _, _, _, _, ilAssemRef, _, _, _, _ = getDetails ()
        ilAssemRef.QualifiedName

    override _.ToString() =
        "FSharpCheckProjectResults(" + projectFileName + ")"

type FsiInteractiveChecker(legacyReferenceResolver, tcConfig: TcConfig, tcGlobals: TcGlobals, tcImports: TcImports, tcState) =

    let keepAssemblyContents = false

    member _.ParseAndCheckInteraction(sourceText: ISourceText, ?userOpName: string) =
        cancellable {
            let userOpName = defaultArg userOpName "Unknown"
            let fileName = Path.Combine(tcConfig.implicitIncludeDir, "stdin.fsx")
            let suggestNamesForErrors = true // Will always be true, this is just for readability
            // Note: projectSourceFiles is only used to compute isLastCompiland, and is ignored if Build.IsScript(mainInputFileName) is true (which it is in this case).
            let parsingOptions =
                FSharpParsingOptions.FromTcConfig(tcConfig, [| fileName |], true)

            let parseErrors, parsedInput, anyErrors =
                ParseAndCheckFile.parseFile (
                    sourceText,
                    fileName,
                    parsingOptions,
                    userOpName,
                    suggestNamesForErrors,
                    tcConfig.captureIdentifiersWhenParsing
                )

            let dependencyFiles = [||] // interactions have no dependencies

            let parseResults =
                FSharpParseFileResults(parseErrors, parsedInput, parseHadErrors = anyErrors, dependencyFiles = dependencyFiles)

            let backgroundDiagnostics = [||]
            let reduceMemoryUsage = ReduceMemoryFlag.Yes
            let assumeDotNetFramework = (tcConfig.primaryAssembly = PrimaryAssembly.Mscorlib)

            let applyCompilerOptions tcConfigB =
                let fsiCompilerOptions = CompilerOptions.GetCoreFsiCompilerOptions tcConfigB
                CompilerOptions.ParseCompilerOptions(ignore, fsiCompilerOptions, [])

            let loadClosure =
                LoadClosure.ComputeClosureOfScriptText(
                    legacyReferenceResolver,
                    defaultFSharpBinariesDir,
                    fileName,
                    sourceText,
                    CodeContext.Editing,
                    tcConfig.useSimpleResolution,
                    tcConfig.useFsiAuxLib,
                    tcConfig.useSdkRefs,
                    tcConfig.sdkDirOverride,
                    LexResourceManager(),
                    applyCompilerOptions,
                    assumeDotNetFramework,
                    tryGetMetadataSnapshot = (fun _ -> None),
                    reduceMemoryUsage = reduceMemoryUsage,
                    dependencyProvider = tcImports.DependencyProvider
                )

            let projectOptions =
                {
                    ProjectFileName = "script.fsproj"
                    ProjectId = None
                    SourceFiles = [||]
                    OtherOptions = [||]
                    ReferencedProjects = [||]
                    IsIncompleteTypeCheckEnvironment = false
                    UseScriptResolutionRules = false
                    LoadTime = DateTime.Now
                    UnresolvedReferences = None
                    OriginalLoadReferences = []
                    Stamp = None
                }

            let! tcErrors, tcFileInfo =
                ParseAndCheckFile.CheckOneFile(
                    parseResults,
                    sourceText,
                    fileName,
                    projectOptions,
                    projectOptions.ProjectFileName,
                    tcConfig,
                    tcGlobals,
                    tcImports,
                    tcState,
                    Map.empty,
                    Some loadClosure,
                    backgroundDiagnostics,
                    suggestNamesForErrors
                )

            let errors = Array.append parseErrors tcErrors

            let typeCheckResults =
                FSharpCheckFileResults(fileName, errors, Some tcFileInfo, dependencyFiles, None, false)

            let details =
                (tcGlobals,
                 tcImports,
                 tcFileInfo.ThisCcu,
                 tcFileInfo.CcuSigForFile,
                 Choice2Of2 tcFileInfo.ScopeSymbolUses,
                 None,
                 (fun () -> None),
                 mkSimpleAssemblyRef "stdin",
                 tcState.TcEnvFromImpls.AccessRights,
                 None,
                 dependencyFiles,
                 projectOptions)

            let projectResults =
                FSharpCheckProjectResults(fileName, Some tcConfig, keepAssemblyContents, errors, Some details)

            return parseResults, typeCheckResults, projectResults
        }

/// The result of calling TypeCheckResult including the possibility of abort and background compiler not caught up.
[<RequireQualifiedAccess>]
type public FSharpCheckFileAnswer =
    /// Aborted because cancellation caused an abandonment of the operation
    | Aborted

    /// Success
    | Succeeded of FSharpCheckFileResults<|MERGE_RESOLUTION|>--- conflicted
+++ resolved
@@ -2383,13 +2383,8 @@
 
                     matchBraces stackAfterMatch
 
-<<<<<<< HEAD
                 | LPAREN | LBRACE _ | LBRACK | LBRACE_BAR | LBRACK_BAR | LBRACK_COLON | LQUOTE _ | LBRACK_LESS as tok, _ ->
-                     matchBraces ((tok, lexbuf.LexemeRange) :: stack)
-=======
-                | LPAREN | LBRACE _ | LBRACK | LBRACE_BAR | LBRACK_BAR | LQUOTE _ | LBRACK_LESS as tok, _ ->
                     matchBraces ((tok, 0, lexbuf.LexemeRange) :: stack)
->>>>>>> ec122d90
 
                 // INTERP_STRING_BEGIN_PART corresponds to $"... {" at the start of an interpolated string
                 //
