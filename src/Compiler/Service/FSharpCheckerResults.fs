--- conflicted
+++ resolved
@@ -3102,7 +3102,6 @@
         errHandler.CollectedDiagnostics(None), parseResult, errHandler.AnyErrors
 
     let ApplyLoadClosure
-<<<<<<< HEAD
         (
             tcConfig: TcConfig,
             parsedMainInput,
@@ -3111,10 +3110,6 @@
             tcImports: TcImports,
             backgroundDiagnostics
         ) =
-=======
-        (tcConfig, parsedMainInput, mainInputFileName: string, loadClosure: LoadClosure option, tcImports: TcImports, backgroundDiagnostics)
-        =
->>>>>>> c549ebf6
 
         // If additional references were brought in by the preprocessor then we need to process them
         match loadClosure with
@@ -3251,16 +3246,6 @@
 
             use _unwindBP = UseBuildPhase BuildPhase.TypeCheck
 
-<<<<<<< HEAD
-=======
-            // Apply nowarns to tcConfig (may generate errors, so ensure diagnosticsLogger is installed)
-            let tcConfig =
-                ApplyNoWarnsToTcConfig(tcConfig, parsedMainInput, !!Path.GetDirectoryName(mainInputFileName))
-
-            // update the error handler with the modified tcConfig
-            errHandler.DiagnosticOptions <- tcConfig.diagnosticsOptions
-
->>>>>>> c549ebf6
             // If additional references were brought in by the preprocessor then we need to process them
             ApplyLoadClosure(tcConfig, parsedMainInput, mainInputFileName, loadClosure, tcImports, backgroundDiagnostics)
 
