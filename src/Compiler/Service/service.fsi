--- conflicted
+++ resolved
@@ -44,13 +44,8 @@
         ?keepAllBackgroundSymbolUses: bool *
         ?enableBackgroundItemKeyStoreAndSemanticClassification: bool *
         ?enablePartialTypeChecking: bool *
-<<<<<<< HEAD
-        ?parallelReferenceResolution: bool ->
-=======
-        ?enableParallelCheckingWithSignatureFiles: bool *
         ?parallelReferenceResolution: bool *
         ?captureIdentifiersWhenParsing: bool ->
->>>>>>> f401f212
             FSharpChecker
 
     /// <summary>
