// Copyright (c) Microsoft Corporation.  All Rights Reserved.  See License.txt in the project root for license information.

// SourceCodeServices API to the compiler as an incremental service for parsing,
// type checking and intellisense-like environment-reporting.
namespace FSharp.Compiler.CodeAnalysis

open System
open System.IO
open FSharp.Compiler.AbstractIL.ILBinaryReader
open FSharp.Compiler.CodeAnalysis
open FSharp.Compiler.CompilerConfig
open FSharp.Compiler.Diagnostics
open FSharp.Compiler.EditorServices
open FSharp.Compiler.Symbols
open FSharp.Compiler.Syntax
open FSharp.Compiler.Text
open FSharp.Compiler.Tokenization

/// Used to parse and check F# source code.
[<Sealed; AutoSerializable(false)>]
type public FSharpChecker =
    /// <summary>
    /// Create an instance of an FSharpChecker.
    /// </summary>
    ///
    /// <param name="projectCacheSize">The optional size of the project checking cache.</param>
    /// <param name="keepAssemblyContents">Keep the checked contents of projects.</param>
    /// <param name="keepAllBackgroundResolutions">If false, do not keep full intermediate checking results from background checking suitable for returning from GetBackgroundCheckResultsForFileInProject. This reduces memory usage.</param>
    /// <param name="legacyReferenceResolver">An optional resolver for legacy MSBuild references</param>
    /// <param name="tryGetMetadataSnapshot">An optional resolver to access the contents of .NET binaries in a memory-efficient way</param>
    /// <param name="suggestNamesForErrors">Indicate whether name suggestion should be enabled</param>
    /// <param name="keepAllBackgroundSymbolUses">Indicate whether all symbol uses should be kept in background checking</param>
    /// <param name="enableBackgroundItemKeyStoreAndSemanticClassification">Indicates whether a table of symbol keys should be kept for background compilation</param>
    /// <param name="enablePartialTypeChecking">Indicates whether to perform partial type checking. Cannot be set to true if keepAssmeblyContents is true. If set to true, can cause duplicate type-checks when richer information on a file is needed, but can skip background type-checking entirely on implementation files with signature files.</param>
<<<<<<< HEAD
    /// <param name="parallelReferenceResolution">Indicates whether to resolve references in parallel.</param>
=======
    /// <param name="enableParallelCheckingWithSignatureFiles">Type check implementation files that are backed by a signature file in parallel.</param>
>>>>>>> 51635bbe
    static member Create:
        ?projectCacheSize: int *
        ?keepAssemblyContents: bool *
        ?keepAllBackgroundResolutions: bool *
        ?legacyReferenceResolver: LegacyReferenceResolver *
        ?tryGetMetadataSnapshot: ILReaderTryGetMetadataSnapshot *
        ?suggestNamesForErrors: bool *
        ?keepAllBackgroundSymbolUses: bool *
        ?enableBackgroundItemKeyStoreAndSemanticClassification: bool *
        ?enablePartialTypeChecking: bool *
<<<<<<< HEAD
        ?parallelReferenceResolution: bool ->
=======
        ?enableParallelCheckingWithSignatureFiles: bool ->
>>>>>>> 51635bbe
            FSharpChecker

    /// <summary>
    ///   Parse a source code file, returning information about brace matching in the file.
    ///   Return an enumeration of the matching parenthetical tokens in the file.
    /// </summary>
    ///
    /// <param name="fileName">The fileName for the file, used to help caching of results.</param>
    /// <param name="sourceText">The full source for the file.</param>
    /// <param name="options">Parsing options for the project or script.</param>
    /// <param name="userOpName">An optional string used for tracing compiler operations associated with this request.</param>
    member MatchBraces:
        fileName: string * sourceText: ISourceText * options: FSharpParsingOptions * ?userOpName: string ->
            Async<(range * range)[]>

    /// <summary>
    ///   Parse a source code file, returning information about brace matching in the file.
    ///   Return an enumeration of the matching parenthetical tokens in the file.
    /// </summary>
    ///
    /// <param name="fileName">The fileName for the file, used to help caching of results.</param>
    /// <param name="source">The full source for the file.</param>
    /// <param name="options">Parsing options for the project or script.</param>
    /// <param name="userOpName">An optional string used for tracing compiler operations associated with this request.</param>
    [<Obsolete("Please pass FSharpParsingOptions to MatchBraces. If necessary generate FSharpParsingOptions from FSharpProjectOptions by calling checker.GetParsingOptionsFromProjectOptions(options)")>]
    member MatchBraces:
        fileName: string * source: string * options: FSharpProjectOptions * ?userOpName: string ->
            Async<(range * range)[]>

    /// <summary>
    /// Parses a source code for a file and caches the results. Returns an AST that can be traversed for various features.
    /// </summary>
    ///
    /// <param name="fileName">The path for the file. The file name is used as a module name for implicit top level modules (e.g. in scripts).</param>
    /// <param name="sourceText">The source to be parsed.</param>
    /// <param name="options">Parsing options for the project or script.</param>
    /// <param name="cache">Store the parse in a size-limited cache assocaited with the FSharpChecker. Default: true</param>
    /// <param name="userOpName">An optional string used for tracing compiler operations associated with this request.</param>
    member ParseFile:
        fileName: string * sourceText: ISourceText * options: FSharpParsingOptions * ?cache: bool * ?userOpName: string ->
            Async<FSharpParseFileResults>

    /// <summary>
    /// Parses a source code for a file. Returns an AST that can be traversed for various features.
    /// </summary>
    ///
    /// <param name="fileName">The path for the file. The file name is also as a module name for implicit top level modules (e.g. in scripts).</param>
    /// <param name="source">The source to be parsed.</param>
    /// <param name="options">Parsing options for the project or script.</param>
    /// <param name="cache">Store the parse in a size-limited cache assocaited with the FSharpChecker. Default: true</param>
    /// <param name="userOpName">An optional string used for tracing compiler operations associated with this request.</param>
    [<Obsolete("Please call checker.ParseFile instead.  To do this, you must also pass FSharpParsingOptions instead of FSharpProjectOptions. If necessary generate FSharpParsingOptions from FSharpProjectOptions by calling checker.GetParsingOptionsFromProjectOptions(options)")>]
    member ParseFileInProject:
        fileName: string * source: string * options: FSharpProjectOptions * ?cache: bool * ?userOpName: string ->
            Async<FSharpParseFileResults>

    /// <summary>
    /// <para>Check a source code file, returning a handle to the results of the parse including
    /// the reconstructed types in the file.</para>
    ///
    /// <para>All files except the one being checked are read from the FileSystem API</para>
    /// <para>Note: returns NoAntecedent if the background builder is not yet done preparing the type check context for the
    /// file (e.g. loading references and parsing/checking files in the project that this file depends upon).
    /// In this case, the caller can either retry, or wait for FileTypeCheckStateIsDirty to be raised for this file.
    /// </para>
    /// </summary>
    ///
    /// <param name="parseResults">The results of ParseFile for this file.</param>
    /// <param name="fileName">The name of the file in the project whose source is being checked.</param>
    /// <param name="fileVersion">An integer that can be used to indicate the version of the file. This will be returned by TryGetRecentCheckResultsForFile when looking up the file.</param>
    /// <param name="source">The full source for the file.</param>
    /// <param name="options">The options for the project or script.</param>
    /// <param name="userOpName">An optional string used for tracing compiler operations associated with this request.</param>
    [<Obsolete("This member should no longer be used, please use 'CheckFileInProject'")>]
    member CheckFileInProjectAllowingStaleCachedResults:
        parseResults: FSharpParseFileResults *
        fileName: string *
        fileVersion: int *
        source: string *
        options: FSharpProjectOptions *
        ?userOpName: string ->
            Async<FSharpCheckFileAnswer option>

    /// <summary>
    /// <para>
    ///   Check a source code file, returning a handle to the results
    /// </para>
    /// <para>
    ///    Note: all files except the one being checked are read from the FileSystem API
    /// </para>
    /// <para>
    ///   Return FSharpCheckFileAnswer.Aborted if a parse tree was not available.
    /// </para>
    /// </summary>
    ///
    /// <param name="parseResults">The results of ParseFile for this file.</param>
    /// <param name="fileName">The name of the file in the project whose source is being checked.</param>
    /// <param name="fileVersion">An integer that can be used to indicate the version of the file. This will be returned by TryGetRecentCheckResultsForFile when looking up the file.</param>
    /// <param name="sourceText">The full source for the file.</param>
    /// <param name="options">The options for the project or script.</param>
    /// <param name="userOpName">An optional string used for tracing compiler operations associated with this request.</param>
    member CheckFileInProject:
        parseResults: FSharpParseFileResults *
        fileName: string *
        fileVersion: int *
        sourceText: ISourceText *
        options: FSharpProjectOptions *
        ?userOpName: string ->
            Async<FSharpCheckFileAnswer>

    /// <summary>
    /// <para>
    ///   Parse and check a source code file, returning a handle to the results
    /// </para>
    /// <para>
    ///    Note: all files except the one being checked are read from the FileSystem API
    /// </para>
    /// <para>
    ///   Return FSharpCheckFileAnswer.Aborted if a parse tree was not available.
    /// </para>
    /// </summary>
    ///
    /// <param name="fileName">The name of the file in the project whose source is being checked.</param>
    /// <param name="fileVersion">An integer that can be used to indicate the version of the file. This will be returned by TryGetRecentCheckResultsForFile when looking up the file.</param>
    /// <param name="sourceText">The source for the file.</param>
    /// <param name="options">The options for the project or script.</param>
    /// <param name="userOpName">An optional string used for tracing compiler operations associated with this request.</param>
    member ParseAndCheckFileInProject:
        fileName: string *
        fileVersion: int *
        sourceText: ISourceText *
        options: FSharpProjectOptions *
        ?userOpName: string ->
            Async<FSharpParseFileResults * FSharpCheckFileAnswer>

    /// <summary>
    /// <para>Parse and typecheck all files in a project.</para>
    /// <para>All files are read from the FileSystem API</para>
    /// <para>Can cause a second type-check on the entire project when `enablePartialTypeChecking` is true on the FSharpChecker.</para>
    /// </summary>
    ///
    /// <param name="options">The options for the project or script.</param>
    /// <param name="userOpName">An optional string used for tracing compiler operations associated with this request.</param>
    member ParseAndCheckProject: options: FSharpProjectOptions * ?userOpName: string -> Async<FSharpCheckProjectResults>

    /// <summary>
    /// <para>For a given script file, get the FSharpProjectOptions implied by the #load closure.</para>
    /// <para>All files are read from the FileSystem API, except the file being checked.</para>
    /// </summary>
    ///
    /// <param name="fileName">Used to differentiate between scripts, to consider each script a separate project. Also used in formatted error messages.</param>
    /// <param name="source">The source for the file.</param>
    /// <param name="previewEnabled">Is the preview compiler enabled.</param>
    /// <param name="loadedTimeStamp">Indicates when the script was loaded into the editing environment,
    /// so that an 'unload' and 'reload' action will cause the script to be considered as a new project,
    /// so that references are re-resolved.</param>
    /// <param name="otherFlags">Other flags for compilation.</param>
    /// <param name="useFsiAuxLib">Add a default reference to the FSharp.Compiler.Interactive.Settings library.</param>
    /// <param name="useSdkRefs">Use the implicit references from the .NET SDK.</param>
    /// <param name="assumeDotNetFramework">Set up compilation and analysis for .NET Framework scripts.</param>
    /// <param name="sdkDirOverride">Override the .NET SDK used for default references.</param>
    /// <param name="optionsStamp">An optional unique stamp for the options.</param>
    /// <param name="userOpName">An optional string used for tracing compiler operations associated with this request.</param>
    member GetProjectOptionsFromScript:
        fileName: string *
        source: ISourceText *
        ?previewEnabled: bool *
        ?loadedTimeStamp: DateTime *
        ?otherFlags: string[] *
        ?useFsiAuxLib: bool *
        ?useSdkRefs: bool *
        ?assumeDotNetFramework: bool *
        ?sdkDirOverride: string *
        ?optionsStamp: int64 *
        ?userOpName: string ->
            Async<FSharpProjectOptions * FSharpDiagnostic list>

    /// <summary>Get the FSharpProjectOptions implied by a set of command line arguments.</summary>
    ///
    /// <param name="projectFileName">Used to differentiate between projects and for the base directory of the project.</param>
    /// <param name="argv">The command line arguments for the project build.</param>
    /// <param name="loadedTimeStamp">Indicates when the script was loaded into the editing environment,
    /// <param name="isEditing">Indicates that compilation should assume the EDITING define and related settings</param>
    /// <param name="isInteractive">Indicates that compilation should assume the INTERACTIVE define and related settings</param>
    /// so that an 'unload' and 'reload' action will cause the script to be considered as a new project,
    /// so that references are re-resolved.</param>
    member GetProjectOptionsFromCommandLineArgs:
        projectFileName: string * argv: string[] * ?loadedTimeStamp: DateTime * ?isInteractive: bool * ?isEditing: bool ->
            FSharpProjectOptions

    /// <summary>
    /// <para>Get the FSharpParsingOptions implied by a set of command line arguments and list of source files.</para>
    /// </summary>
    ///
    /// <param name="sourceFiles">Initial source files list. Additional files may be added during argv evaluation.</param>
    /// <param name="argv">The command line arguments for the project build.</param>
    /// <param name="isInteractive">Indicates that parsing should assume the INTERACTIVE define and related settings</param>
    /// <param name="isEditing">Indicates that compilation should assume the EDITING define and related settings</param>
    member GetParsingOptionsFromCommandLineArgs:
        sourceFiles: string list * argv: string list * ?isInteractive: bool * ?isEditing: bool ->
            FSharpParsingOptions * FSharpDiagnostic list

    /// <summary>
    /// <para>Get the FSharpParsingOptions implied by a set of command line arguments.</para>
    /// </summary>
    ///
    /// <param name="argv">The command line arguments for the project build.</param>
    /// <param name="isInteractive">Indicates that parsing should assume the INTERACTIVE define and related settings</param>
    /// <param name="isEditing">Indicates that compilation should assume the EDITING define and related settings</param>
    member GetParsingOptionsFromCommandLineArgs:
        argv: string list * ?isInteractive: bool * ?isEditing: bool -> FSharpParsingOptions * FSharpDiagnostic list

    /// <summary>
    /// <para>Get the FSharpParsingOptions implied by a FSharpProjectOptions.</para>
    /// </summary>
    ///
    /// <param name="options">The overall options.</param>
    member GetParsingOptionsFromProjectOptions:
        options: FSharpProjectOptions -> FSharpParsingOptions * FSharpDiagnostic list

    /// <summary>
    /// <para>Like ParseFile, but uses results from the background builder.</para>
    /// <para>All files are read from the FileSystem API, including the file being checked.</para>
    /// </summary>
    ///
    /// <param name="fileName">The name for the file.</param>
    /// <param name="options">The options for the project or script, used to determine active --define conditionals and other options relevant to parsing.</param>
    /// <param name="userOpName">An optional string used for tracing compiler operations associated with this request.</param>
    member GetBackgroundParseResultsForFileInProject:
        fileName: string * options: FSharpProjectOptions * ?userOpName: string -> Async<FSharpParseFileResults>

    /// <summary>
    /// <para>Like CheckFileInProject, but uses the existing results from the background builder.</para>
    /// <para>All files are read from the FileSystem API, including the file being checked.</para>
    /// <para>Can cause a second type-check when `enablePartialTypeChecking` is true on the FSharpChecker.</para>
    /// </summary>
    ///
    /// <param name="fileName">The file name for the file.</param>
    /// <param name="options">The options for the project or script, used to determine active --define conditionals and other options relevant to parsing.</param>
    /// <param name="userOpName">An optional string used for tracing compiler operations associated with this request.</param>
    member GetBackgroundCheckResultsForFileInProject:
        fileName: string * options: FSharpProjectOptions * ?userOpName: string ->
            Async<FSharpParseFileResults * FSharpCheckFileResults>

    /// <summary>
    /// <para>Optimized find references for a given symbol in a file of project.</para>
    /// <para>All files are read from the FileSystem API, including the file being checked.</para>
    /// <para>Can cause a second type-check when `enablePartialTypeChecking` is true on the FSharpChecker.</para>
    /// </summary>
    ///
    /// <param name="fileName">The file name for the file.</param>
    /// <param name="options">The options for the project or script, used to determine active --define conditionals and other options relevant to parsing.</param>
    /// <param name="symbol">The symbol to find all uses in the file.</param>
    /// <param name="canInvalidateProject">Default: true. If true, this call can invalidate the current state of project if the options have changed. If false, the current state of the project will be used.</param>
    /// <param name="userOpName">An optional string used for tracing compiler operations associated with this request.</param>
    member FindBackgroundReferencesInFile:
        fileName: string *
        options: FSharpProjectOptions *
        symbol: FSharpSymbol *
        ?canInvalidateProject: bool *
        ?userOpName: string ->
            Async<range seq>

    /// <summary>
    /// <para>Get semantic classification for a file.</para>
    /// <para>All files are read from the FileSystem API, including the file being checked.</para>
    /// <para>Can cause a second type-check when `enablePartialTypeChecking` is true on the FSharpChecker.</para>
    /// </summary>
    ///
    /// <param name="fileName">The file name for the file.</param>
    /// <param name="options">The options for the project or script, used to determine active --define conditionals and other options relevant to parsing.</param>
    /// <param name="userOpName">An optional string used for tracing compiler operations associated with this request.</param>
    member GetBackgroundSemanticClassificationForFile:
        fileName: string * options: FSharpProjectOptions * ?userOpName: string ->
            Async<SemanticClassificationView option>

    /// <summary>
    /// Compile using the given flags.  Source files names are resolved via the FileSystem API.
    /// The output file must be given by a -o flag.
    /// The first argument is ignored and can just be "fsc.exe".
    /// </summary>
    ///
    /// <param name="argv">The command line arguments for the project build.</param>
    /// <param name="userOpName">An optional string used for tracing compiler operations associated with this request.</param>
    member Compile: argv: string[] * ?userOpName: string -> Async<FSharpDiagnostic[] * int>

    /// <summary>
    /// TypeCheck and compile provided AST
    /// </summary>
    ///
    /// <param name="ast">The syntax tree for the build.</param>
    /// <param name="assemblyName">The assembly name for the compiled output.</param>
    /// <param name="outFile">The output file for the compialtion.</param>
    /// <param name="dependencies">The list of dependencies for the compialtion.</param>
    /// <param name="pdbFile">The output PDB file, if any.</param>
    /// <param name="executable">Indicates if an executable is being produced.</param>
    /// <param name="noframework">Enables the <c>/noframework</c> flag.</param>
    /// <param name="userOpName">An optional string used for tracing compiler operations associated with this request.</param>
    member Compile:
        ast: ParsedInput list *
        assemblyName: string *
        outFile: string *
        dependencies: string list *
        ?pdbFile: string *
        ?executable: bool *
        ?noframework: bool *
        ?userOpName: string ->
            Async<FSharpDiagnostic[] * int>

    /// <summary>
    /// Compiles to a dynamic assembly using the given flags.
    ///
    /// The first argument is ignored and can just be "fsc.exe".
    ///
    /// Any source files names are resolved via the FileSystem API. An output file name must be given by a -o flag, but this will not
    /// be written - instead a dynamic assembly will be created and loaded.
    ///
    /// If the 'execute' parameter is given the entry points for the code are executed and
    /// the given TextWriters are used for the stdout and stderr streams respectively. In this
    /// case, a global setting is modified during the execution.
    /// </summary>
    ///
    /// <param name="otherFlags">Other flags for compilation.</param>
    /// <param name="execute">An optional pair of output streams, enabling execution of the result.</param>
    /// <param name="userOpName">An optional string used for tracing compiler operations associated with this request.</param>
    member CompileToDynamicAssembly:
        otherFlags: string[] * execute: (TextWriter * TextWriter) option * ?userOpName: string ->
            Async<FSharpDiagnostic[] * int * System.Reflection.Assembly option>

    /// <summary>
    /// TypeCheck and compile provided AST
    /// </summary>
    ///
    /// <param name="ast">The syntax tree for the build.</param>
    /// <param name="assemblyName">The assembly name for the compiled output.</param>
    /// <param name="dependencies">The list of dependencies for the compialtion.</param>
    /// <param name="execute">An optional pair of output streams, enabling execution of the result.</param>
    /// <param name="debug">Enabled debug symbols</param>
    /// <param name="noframework">Enables the <c>/noframework</c> flag.</param>
    /// <param name="userOpName">An optional string used for tracing compiler operations associated with this request.</param>
    member CompileToDynamicAssembly:
        ast: ParsedInput list *
        assemblyName: string *
        dependencies: string list *
        execute: (TextWriter * TextWriter) option *
        ?debug: bool *
        ?noframework: bool *
        ?userOpName: string ->
            Async<FSharpDiagnostic[] * int * System.Reflection.Assembly option>

    /// <summary>
    /// Try to get type check results for a file. This looks up the results of recent type checks of the
    /// same file, regardless of contents. The version tag specified in the original check of the file is returned.
    /// If the source of the file has changed the results returned by this function may be out of date, though may
    /// still be usable for generating intellisense menus and information.
    /// </summary>
    ///
    /// <param name="fileName">The file name for the file.</param>
    /// <param name="options">The options for the project or script, used to determine active --define conditionals and other options relevant to parsing.</param>
    /// <param name="sourceText">Optionally, specify source that must match the previous parse precisely.</param>
    /// <param name="userOpName">An optional string used for tracing compiler operations associated with this request.</param>
    member TryGetRecentCheckResultsForFile:
        fileName: string * options: FSharpProjectOptions * ?sourceText: ISourceText * ?userOpName: string ->
            (FSharpParseFileResults * FSharpCheckFileResults (* hash *) * int64) option

    /// This function is called when the entire environment is known to have changed for reasons not encoded in the ProjectOptions of any project/compilation.
    member InvalidateAll: unit -> unit

    /// <summary>
    ///  This function is called when the configuration is known to have changed for reasons not encoded in the ProjectOptions.
    ///  For example, dependent references may have been deleted or created.
    /// </summary>
    /// <param name="options">The options for the project or script, used to determine active --define conditionals and other options relevant to parsing.</param>
    /// <param name="userOpName">An optional string used for tracing compiler operations associated with this request.</param>
    member InvalidateConfiguration: options: FSharpProjectOptions * ?userOpName: string -> unit

    /// <summary>Clear the internal cache of the given projects.</summary>
    /// <param name="options">The given project options.</param>
    /// <param name="userOpName">An optional string used for tracing compiler operations associated with this request.</param>
    member ClearCache: options: FSharpProjectOptions seq * ?userOpName: string -> unit

    /// Report a statistic for testability
    static member ActualParseFileCount: int

    /// Report a statistic for testability
    static member ActualCheckFileCount: int

    /// Flush all caches and garbage collect
    member ClearLanguageServiceRootCachesAndCollectAndFinalizeAllTransients: unit -> unit

    /// <summary>
    /// This function is called when a project has been cleaned/rebuilt, and thus any live type providers should be refreshed.
    /// </summary>
    ///
    /// <param name="options">The options describing the project that has been cleaned.</param>
    /// <param name="userOpName">An optional string used for tracing compiler operations associated with this request.</param>
    [<Obsolete("This method is obsolete and will be removed in a future release")>]
    member NotifyProjectCleaned: options: FSharpProjectOptions * ?userOpName: string -> Async<unit>

    /// <summary>
    /// Notify the host that the logical type checking context for a file has now been updated internally
    /// and that the file has become eligible to be re-typechecked for errors.
    /// The event will be raised on a background thread.
    /// </summary>
    member BeforeBackgroundFileCheck: IEvent<string * FSharpProjectOptions>

    /// Raised after a parse of a file in the background analysis.
    ///
    /// The event will be raised on a background thread.
    member FileParsed: IEvent<string * FSharpProjectOptions>

    /// Raised after a check of a file in the background analysis.
    ///
    /// The event will be raised on a background thread.
    member FileChecked: IEvent<string * FSharpProjectOptions>

    /// Notify the host that a project has been fully checked in the background (using file contents provided by the file system API)
    ///
    /// The event may be raised on a background thread.
    member ProjectChecked: IEvent<FSharpProjectOptions>

    [<Obsolete("Please create an instance of FSharpChecker using FSharpChecker.Create")>]
    static member Instance: FSharpChecker
    member internal FrameworkImportsCache: FrameworkImportsCache
    member internal ReferenceResolver: LegacyReferenceResolver

    /// Tokenize a single line, returning token information and a tokenization state represented by an integer
    member TokenizeLine: line: string * state: FSharpTokenizerLexState -> FSharpTokenInfo[] * FSharpTokenizerLexState

    /// Tokenize an entire file, line by line
    member TokenizeFile: source: string -> FSharpTokenInfo[][]

namespace FSharp.Compiler

open System
open FSharp.Compiler.CodeAnalysis

/// Information about the compilation environment
[<Class>]
type public CompilerEnvironment =
    /// The default location of FSharp.Core.dll and fsc.exe based on the version of fsc.exe that is running
    static member BinFolderOfDefaultFSharpCompiler: ?probePoint: string -> string option

    /// These are the names of assemblies that should be referenced for .fs or .fsi files that
    /// are not associated with a project.
    static member DefaultReferencesForOrphanSources: assumeDotNetFramework: bool -> string list

    /// Return the compilation defines that should be used when editing the given file.
    static member GetConditionalDefinesForEditing: parsingOptions: FSharpParsingOptions -> string list

    /// Return true if this is a subcategory of error or warning message that the language service can emit
    static member IsCheckerSupportedSubcategory: string -> bool

    /// Return the language ID, which is the expression evaluator id that the debugger will use.
    static member GetDebuggerLanguageID: unit -> Guid

    /// A helpers for dealing with F# files.
    static member IsScriptFile: string -> bool

    /// Whether or not this file is compilable
    static member IsCompilable: string -> bool

    /// Whether or not this file should be a single-file project
    static member MustBeSingleFileProject: string -> bool<|MERGE_RESOLUTION|>--- conflicted
+++ resolved
@@ -32,11 +32,8 @@
     /// <param name="keepAllBackgroundSymbolUses">Indicate whether all symbol uses should be kept in background checking</param>
     /// <param name="enableBackgroundItemKeyStoreAndSemanticClassification">Indicates whether a table of symbol keys should be kept for background compilation</param>
     /// <param name="enablePartialTypeChecking">Indicates whether to perform partial type checking. Cannot be set to true if keepAssmeblyContents is true. If set to true, can cause duplicate type-checks when richer information on a file is needed, but can skip background type-checking entirely on implementation files with signature files.</param>
-<<<<<<< HEAD
+    /// <param name="enableParallelCheckingWithSignatureFiles">Type check implementation files that are backed by a signature file in parallel.</param>
     /// <param name="parallelReferenceResolution">Indicates whether to resolve references in parallel.</param>
-=======
-    /// <param name="enableParallelCheckingWithSignatureFiles">Type check implementation files that are backed by a signature file in parallel.</param>
->>>>>>> 51635bbe
     static member Create:
         ?projectCacheSize: int *
         ?keepAssemblyContents: bool *
@@ -47,11 +44,8 @@
         ?keepAllBackgroundSymbolUses: bool *
         ?enableBackgroundItemKeyStoreAndSemanticClassification: bool *
         ?enablePartialTypeChecking: bool *
-<<<<<<< HEAD
+        ?enableParallelCheckingWithSignatureFiles: bool *
         ?parallelReferenceResolution: bool ->
-=======
-        ?enableParallelCheckingWithSignatureFiles: bool ->
->>>>>>> 51635bbe
             FSharpChecker
 
     /// <summary>
