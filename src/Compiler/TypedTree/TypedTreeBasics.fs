--- conflicted
+++ resolved
@@ -192,11 +192,7 @@
 
 let mkTyparTy (tp:Typar) = 
     match tp.Kind with 
-<<<<<<< HEAD
-    | TyparKind.Type -> tp.AsType KnownWithoutNull // TODO NULLNESS: check various callers
-=======
     | TyparKind.Type -> tp.AsType KnownWithoutNull
->>>>>>> dc92a0c4
     | TyparKind.Measure -> TType_measure (Measure.Var tp)
 
 // For fresh type variables clear the StaticReq when copying because the requirement will be re-established through the
@@ -240,20 +236,6 @@
     | _ -> unt
 
 let combineNullness (nullnessOrig: Nullness) (nullnessNew: Nullness) = 
-<<<<<<< HEAD
-    match nullnessOrig.Evaluate() with
-    | NullnessInfo.WithoutNull -> nullnessNew
-    | NullnessInfo.AmbivalentToNull ->
-        match nullnessNew.Evaluate() with
-        | NullnessInfo.WithoutNull -> nullnessOrig
-        | NullnessInfo.AmbivalentToNull -> nullnessOrig
-        | NullnessInfo.WithNull -> nullnessNew
-    | NullnessInfo.WithNull -> 
-        match nullnessNew.Evaluate() with
-        | NullnessInfo.WithoutNull -> nullnessOrig
-        | NullnessInfo.AmbivalentToNull -> nullnessNew
-        | NullnessInfo.WithNull -> nullnessOrig
-=======
     match nullnessOrig, nullnessNew with
     | Nullness.Variable _, Nullness.Known NullnessInfo.WithoutNull -> 
         nullnessOrig
@@ -270,7 +252,6 @@
             | NullnessInfo.WithoutNull -> nullnessOrig
             | NullnessInfo.AmbivalentToNull -> nullnessNew
             | NullnessInfo.WithNull -> nullnessOrig
->>>>>>> dc92a0c4
 
 let nullnessEquiv (nullnessOrig: Nullness) (nullnessNew: Nullness) = LanguagePrimitives.PhysicalEquality nullnessOrig nullnessNew
 
@@ -288,15 +269,9 @@
             Some ty
         else 
             Some (TType_app (tcr, tinst, nullnessAfter))
-<<<<<<< HEAD
-    | TType_ucase _ -> None // TODO NULLNESS
-    | TType_tuple _ -> None // TODO NULLNESS
-    | TType_anon _ -> None // TODO NULLNESS
-=======
     | TType_ucase _ -> None
     | TType_tuple _ -> None
     | TType_anon _ -> None
->>>>>>> dc92a0c4
     | TType_fun (d, r, nullnessOrig) ->
         let nullnessAfter = combineNullness nullnessOrig nullnessNew
         if nullnessEquiv nullnessAfter nullnessOrig then
@@ -307,18 +282,6 @@
     | TType_measure _ -> None
 
 let addNullnessToTy (nullness: Nullness) (ty:TType) =
-<<<<<<< HEAD
-    match nullness.Evaluate() with
-    | NullnessInfo.WithoutNull -> ty
-    | _ -> 
-    match ty with
-    | TType_var (tp, nullnessOrig) -> TType_var (tp, combineNullness nullnessOrig nullness)
-    | TType_app (tcr, tinst, nullnessOrig) -> TType_app (tcr, tinst, combineNullness nullnessOrig nullness)
-    | TType_fun (d, r, nullnessOrig) -> TType_fun (d, r, combineNullness nullnessOrig nullness)
-    //| TType_ucase _ -> None // TODO NULLNESS
-    //| TType_tuple _ -> None // TODO NULLNESS
-    //| TType_anon _ -> None // TODO NULLNESS
-=======
     match nullness with
     | Nullness.Known NullnessInfo.WithoutNull -> ty
     | Nullness.Variable nv when nv.IsSolved && nv.Evaluate() = NullnessInfo.WithoutNull -> ty
@@ -332,7 +295,6 @@
         else 
             TType_app (tcr, tinst, combineNullness nullnessOrig nullness)
     | TType_fun (d, r, nullnessOrig) -> TType_fun (d, r, combineNullness nullnessOrig nullness)
->>>>>>> dc92a0c4
     | _ -> ty
 
 let rec stripTyparEqnsAux nullness0 canShortcut ty = 
@@ -371,12 +333,6 @@
     | TType_var (tp, _) -> TType_var (tp, nullness)
     | TType_app (tcr, tinst, _) -> TType_app (tcr, tinst, nullness)
     | TType_fun (d, r, _) -> TType_fun (d, r, nullness)
-<<<<<<< HEAD
-    //| TType_ucase _ -> None // TODO NULLNESS
-    //| TType_tuple _ -> None // TODO NULLNESS
-    //| TType_anon _ -> None // TODO NULLNESS
-=======
->>>>>>> dc92a0c4
     | sty -> sty
 
 /// Detect a use of a nominal type, including type abbreviations.
