--- conflicted
+++ resolved
@@ -663,20 +663,12 @@
       | [_] -> None
       | _ -> TType_tuple (tupInfo, l)  |> Some
 
-<<<<<<< HEAD
-  let decodeTupleTyAndNullness tupInfo tinst _nullness = // TODO nullness
-=======
   let decodeTupleTyAndNullness tupInfo tinst _nullness =
->>>>>>> dc92a0c4
       match tryDecodeTupleTy tupInfo tinst with
       | Some ty -> ty
       | None -> failwith "couldn't decode tuple ty"
 
-<<<<<<< HEAD
-  let decodeTupleTyAndNullnessIfPossible tcref tupInfo tinst nullness = // TODO nullness
-=======
   let decodeTupleTyAndNullnessIfPossible tcref tupInfo tinst nullness =
->>>>>>> dc92a0c4
       match tryDecodeTupleTy tupInfo tinst with
       | Some ty -> ty
       | None -> TType_app(tcref, tinst, nullness)
