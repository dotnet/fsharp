--- conflicted
+++ resolved
@@ -175,11 +175,8 @@
     directoryToResolveRelativePaths,
     mlCompatibility: bool,
     isInteractive: bool,
-<<<<<<< HEAD
     checkNullness: bool,
-=======
     useReflectionFreeCodeGen: bool,
->>>>>>> f73d7743
     // The helper to find system types amongst referenced DLLs
     tryFindSysTypeCcu,
     emitDebugInfoInQuotations: bool,
