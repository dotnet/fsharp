--- conflicted
+++ resolved
@@ -90,24 +90,6 @@
 // Access the initial environment: helpers to build references
 //-------------------------------------------------------------------------
 
-<<<<<<< HEAD
-=======
-// empty flags
-let v_knownWithoutNull = 0uy
-
-let private mkNonGenericTy tcref = TType_app(tcref, [], v_knownWithoutNull)
-
-let mkNonLocalTyconRef2 ccu path n = mkNonLocalTyconRef (mkNonLocalEntityRef ccu path) n
-
-let mk_MFCore_tcref             ccu n = mkNonLocalTyconRef2 ccu CorePathArray n
-let mk_MFQuotations_tcref       ccu n = mkNonLocalTyconRef2 ccu QuotationsPath n
-let mk_MFLinq_tcref             ccu n = mkNonLocalTyconRef2 ccu LinqPathArray n
-let mk_MFCollections_tcref      ccu n = mkNonLocalTyconRef2 ccu CollectionsPathArray n
-let mk_MFCompilerServices_tcref ccu n = mkNonLocalTyconRef2 ccu CompilerServicesPath n
-let mk_MFRuntimeHelpers_tcref   ccu n = mkNonLocalTyconRef2 ccu RuntimeHelpersPath n
-let mk_MFControl_tcref          ccu n = mkNonLocalTyconRef2 ccu ControlPathArray n
-
->>>>>>> ab42a322
 type
     [<NoEquality; NoComparison; StructuredFormatDisplay("{DebugText}")>]
     BuiltinAttribInfo =
@@ -212,7 +194,6 @@
     pathMap: PathMap,
     langVersion: LanguageVersion) =
 
-<<<<<<< HEAD
   let v_langFeatureNullness = langVersion.SupportsFeature LanguageFeature.NullnessChecking
 
   let v_knownWithoutNull =
@@ -229,14 +210,14 @@
   let mk_MFLinq_tcref ccu n = mkNonLocalTyconRef2 ccu LinqPathArray n 
   let mk_MFCollections_tcref ccu n = mkNonLocalTyconRef2 ccu FSharpLib.CollectionsPathArray n 
   let mk_MFCompilerServices_tcref ccu n = mkNonLocalTyconRef2 ccu FSharpLib.CompilerServicesPath n 
+  let mk_MFRuntimeHelpers_tcref ccu n = mkNonLocalTyconRef2 ccu FSharpLib.RuntimeHelpersPath n
   let mk_MFControl_tcref ccu n = mkNonLocalTyconRef2 ccu FSharpLib.ControlPathArray n 
-=======
+
   let tryFindSysTypeCcu path nm =
     tryFindSysTypeCcuHelper path nm false
 
   let tryFindPublicSysTypeCcu path nm =
     tryFindSysTypeCcuHelper path nm true
->>>>>>> ab42a322
 
   let vara = Construct.NewRigidTypar "a" envRange
   let varb = Construct.NewRigidTypar "b" envRange
