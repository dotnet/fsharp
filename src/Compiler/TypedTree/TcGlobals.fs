// Copyright (c) Microsoft Corporation.  All Rights Reserved.  See License.txt in the project root for license information.

/// Defines the global environment for all type checking.
///
/// The environment (TcGlobals) are well-known types and values are hard-wired
/// into the compiler.  This lets the compiler perform particular optimizations
/// for these types and values, for example emitting optimized calls for
/// comparison and hashing functions.
module internal FSharp.Compiler.TcGlobals

open System.Collections.Concurrent
open System.Linq
open System.Diagnostics

open Internal.Utilities.Library
open Internal.Utilities.Library.Extras
open FSharp.Compiler.AbstractIL.IL
open FSharp.Compiler.AbstractIL.ILX
open FSharp.Compiler.CompilerGlobalState
open FSharp.Compiler.Features
open FSharp.Compiler.IO
open FSharp.Compiler.Syntax.PrettyNaming
open FSharp.Compiler.Text.FileIndex
open FSharp.Compiler.Text.Range
open FSharp.Compiler.TypedTree
open FSharp.Compiler.TypedTreeBasics

open Internal.Utilities
open System.Reflection

let internal DummyFileNameForRangesWithoutASpecificLocation = startupFileName
let private envRange = rangeN DummyFileNameForRangesWithoutASpecificLocation 0

/// Represents an intrinsic value from FSharp.Core known to the compiler
[<NoEquality; NoComparison; StructuredFormatDisplay("{DebugText}")>]
type IntrinsicValRef =
    | IntrinsicValRef of NonLocalEntityRef * string * bool * TType * ValLinkageFullKey

    member x.Name = (let (IntrinsicValRef(_, nm, _,  _, _)) = x in nm)

    /// For debugging
    [<DebuggerBrowsable(DebuggerBrowsableState.Never)>]
    member x.DebugText = x.ToString()

    /// For debugging
    override x.ToString() = x.Name

let ValRefForIntrinsic (IntrinsicValRef(mvr, _, _, _, key))  = mkNonLocalValRef mvr key

//-------------------------------------------------------------------------
// Access the initial environment: names
//-------------------------------------------------------------------------

[<AutoOpen>]
module FSharpLib =

    let Root                       = "Microsoft.FSharp"
    let RootPath                   = splitNamespace Root
    let Core                       = Root + ".Core"
    let CorePath                   = splitNamespace Core
    let CoreOperatorsCheckedName   = Root + ".Core.Operators.Checked"
    let ControlName                = Root + ".Control"
    let LinqName                   = Root + ".Linq"
    let CollectionsName            = Root + ".Collections"
    let LanguagePrimitivesName     = Root + ".Core.LanguagePrimitives"
    let CompilerServicesName       = Root + ".Core.CompilerServices"
    let LinqRuntimeHelpersName     = Root + ".Linq.RuntimeHelpers"
    let RuntimeHelpersName         = Root + ".Core.CompilerServices.RuntimeHelpers"
    let ExtraTopLevelOperatorsName = Root + ".Core.ExtraTopLevelOperators"
    let NativeInteropName          = Root + ".NativeInterop"

    let QuotationsName             = Root + ".Quotations"

    let ControlPath                = splitNamespace ControlName
    let LinqPath                   = splitNamespace LinqName
    let CollectionsPath            = splitNamespace CollectionsName
    let NativeInteropPath          = splitNamespace NativeInteropName |> Array.ofList
    let CompilerServicesPath       = splitNamespace CompilerServicesName |> Array.ofList
    let LinqRuntimeHelpersPath     = splitNamespace LinqRuntimeHelpersName |> Array.ofList
    let RuntimeHelpersPath         = splitNamespace RuntimeHelpersName |> Array.ofList
    let QuotationsPath             = splitNamespace QuotationsName |> Array.ofList

    let RootPathArray              = RootPath |> Array.ofList
    let CorePathArray              = CorePath |> Array.ofList
    let LinqPathArray              = LinqPath |> Array.ofList
    let ControlPathArray           = ControlPath |> Array.ofList
    let CollectionsPathArray       = CollectionsPath |> Array.ofList

//-------------------------------------------------------------------------
// Access the initial environment: helpers to build references
//-------------------------------------------------------------------------

type
    [<NoEquality; NoComparison; StructuredFormatDisplay("{DebugText}")>]
    BuiltinAttribInfo =
    | AttribInfo of ILTypeRef * TyconRef

    member this.TyconRef = let (AttribInfo(_, tcref)) = this in tcref

    member this.TypeRef  = let (AttribInfo(tref, _)) = this in tref

    /// For debugging
    [<DebuggerBrowsable(DebuggerBrowsableState.Never)>]
    member x.DebugText = x.ToString()

    /// For debugging
    override x.ToString() = x.TyconRef.ToString()


[<Literal>]
let tname_InternalsVisibleToAttribute = "System.Runtime.CompilerServices.InternalsVisibleToAttribute"
[<Literal>]
let tname_DebuggerNonUserCodeAttribute = "System.Diagnostics.DebuggerNonUserCodeAttribute"
[<Literal>]
let tname_DebuggableAttribute_DebuggingModes = "DebuggingModes"
[<Literal>]
let tname_DebuggerHiddenAttribute = "System.Diagnostics.DebuggerHiddenAttribute"
[<Literal>]
let tname_DebuggerDisplayAttribute = "System.Diagnostics.DebuggerDisplayAttribute"
[<Literal>]
let tname_DebuggerTypeProxyAttribute = "System.Diagnostics.DebuggerTypeProxyAttribute"
[<Literal>]
let tname_DebuggerStepThroughAttribute = "System.Diagnostics.DebuggerStepThroughAttribute"
[<Literal>]
let tname_DebuggerBrowsableAttribute = "System.Diagnostics.DebuggerBrowsableAttribute"
[<Literal>]
let tname_DebuggerBrowsableState = "System.Diagnostics.DebuggerBrowsableState"

[<Literal>]
let tname_StringBuilder = "System.Text.StringBuilder"
[<Literal>]
let tname_IComparable = "System.IComparable"
[<Literal>]
let tname_Exception = "System.Exception"
[<Literal>]
let tname_Missing = "System.Reflection.Missing"
[<Literal>]
let tname_FormattableString = "System.FormattableString"
[<Literal>]
let tname_SerializationInfo = "System.Runtime.Serialization.SerializationInfo"
[<Literal>]
let tname_StreamingContext = "System.Runtime.Serialization.StreamingContext"
[<Literal>]
let tname_SecurityPermissionAttribute = "System.Security.Permissions.SecurityPermissionAttribute"
[<Literal>]
let tname_Delegate = "System.Delegate"
[<Literal>]
let tname_ValueType = "System.ValueType"
[<Literal>]
let tname_Enum = "System.Enum"
[<Literal>]
let tname_FlagsAttribute = "System.FlagsAttribute"
[<Literal>]
let tname_Array = "System.Array"
[<Literal>]
let tname_RuntimeArgumentHandle = "System.RuntimeArgumentHandle"
[<Literal>]
let tname_RuntimeTypeHandle = "System.RuntimeTypeHandle"
[<Literal>]
let tname_RuntimeMethodHandle = "System.RuntimeMethodHandle"
[<Literal>]
let tname_RuntimeFieldHandle = "System.RuntimeFieldHandle"
[<Literal>]
let tname_CompilerGeneratedAttribute = "System.Runtime.CompilerServices.CompilerGeneratedAttribute"
[<Literal>]
let tname_ReferenceAssemblyAttribute = "System.Runtime.CompilerServices.ReferenceAssemblyAttribute"
[<Literal>]
let tname_DebuggableAttribute = "System.Diagnostics.DebuggableAttribute"
[<Literal>]
let tname_AsyncCallback = "System.AsyncCallback"
[<Literal>]
let tname_IAsyncResult = "System.IAsyncResult"
[<Literal>]
let tname_IsByRefLikeAttribute = "System.Runtime.CompilerServices.IsByRefLikeAttribute"


//-------------------------------------------------------------------------
// Table of all these "globals"
//-------------------------------------------------------------------------

type TcGlobals(
    compilingFSharpCore: bool,
    ilg: ILGlobals,
    fslibCcu: CcuThunk,
    directoryToResolveRelativePaths,
    mlCompatibility: bool,
    isInteractive: bool,
    checkNullness: bool,
    useReflectionFreeCodeGen: bool,
    // The helper to find system types amongst referenced DLLs
    tryFindSysTypeCcuHelper,
    emitDebugInfoInQuotations: bool,
    noDebugAttributes: bool,
    pathMap: PathMap,
    langVersion: LanguageVersion) =

<<<<<<< HEAD
  let v_langFeatureNullness = langVersion.SupportsFeature LanguageFeature.NullnessChecking

  let v_knownWithoutNull =
      if v_langFeatureNullness then KnownWithoutNull else KnownAmbivalentToNull

  let mkNonGenericTy tcref = TType_app(tcref, [], v_knownWithoutNull)

  let mkNonGenericTyWithNullness tcref nullness = TType_app(tcref, [], nullness)

  let mkNonLocalTyconRef2 ccu path n = mkNonLocalTyconRef (mkNonLocalEntityRef ccu path) n 

  let mk_MFCore_tcref ccu n = mkNonLocalTyconRef2 ccu FSharpLib.CorePathArray n 
  let mk_MFQuotations_tcref ccu n = mkNonLocalTyconRef2 ccu FSharpLib.QuotationsPath n 
  let mk_MFLinq_tcref ccu n = mkNonLocalTyconRef2 ccu LinqPathArray n 
  let mk_MFCollections_tcref ccu n = mkNonLocalTyconRef2 ccu FSharpLib.CollectionsPathArray n 
  let mk_MFCompilerServices_tcref ccu n = mkNonLocalTyconRef2 ccu FSharpLib.CompilerServicesPath n 
  let mk_MFRuntimeHelpers_tcref ccu n = mkNonLocalTyconRef2 ccu FSharpLib.RuntimeHelpersPath n
  let mk_MFControl_tcref ccu n = mkNonLocalTyconRef2 ccu FSharpLib.ControlPathArray n 
=======
  // empty flags
  let v_knownWithoutNull = 0uy

  let mkNonGenericTy tcref = TType_app(tcref, [], v_knownWithoutNull)

  let mkNonLocalTyconRef2 ccu path n = mkNonLocalTyconRef (mkNonLocalEntityRef ccu path) n

  let mk_MFCore_tcref             ccu n = mkNonLocalTyconRef2 ccu CorePathArray n
  let mk_MFQuotations_tcref       ccu n = mkNonLocalTyconRef2 ccu QuotationsPath n
  let mk_MFLinq_tcref             ccu n = mkNonLocalTyconRef2 ccu LinqPathArray n
  let mk_MFCollections_tcref      ccu n = mkNonLocalTyconRef2 ccu CollectionsPathArray n
  let mk_MFCompilerServices_tcref ccu n = mkNonLocalTyconRef2 ccu CompilerServicesPath n
  let mk_MFRuntimeHelpers_tcref   ccu n = mkNonLocalTyconRef2 ccu RuntimeHelpersPath n
  let mk_MFControl_tcref          ccu n = mkNonLocalTyconRef2 ccu ControlPathArray n
>>>>>>> df3919d6

  let tryFindSysTypeCcu path nm =
    tryFindSysTypeCcuHelper path nm false

  let tryFindPublicSysTypeCcu path nm =
    tryFindSysTypeCcuHelper path nm true

  let vara = Construct.NewRigidTypar "a" envRange
  let varb = Construct.NewRigidTypar "b" envRange
  let varc = Construct.NewRigidTypar "c" envRange
  let vard = Construct.NewRigidTypar "d" envRange
  let vare = Construct.NewRigidTypar "e" envRange

  let varaTy = mkTyparTy vara
  let varbTy = mkTyparTy varb
  let varcTy = mkTyparTy varc
  let vardTy = mkTyparTy vard
  let vareTy = mkTyparTy vare

  let v_int_tcr        = mk_MFCore_tcref fslibCcu "int"
  let v_nativeint_tcr  = mk_MFCore_tcref fslibCcu "nativeint"
  let v_unativeint_tcr = mk_MFCore_tcref fslibCcu "unativeint"
  let v_int32_tcr      = mk_MFCore_tcref fslibCcu "int32"
  let v_int16_tcr      = mk_MFCore_tcref fslibCcu "int16"
  let v_int64_tcr      = mk_MFCore_tcref fslibCcu "int64"
  let v_uint16_tcr     = mk_MFCore_tcref fslibCcu "uint16"
  let v_uint32_tcr     = mk_MFCore_tcref fslibCcu "uint32"
  let v_uint64_tcr     = mk_MFCore_tcref fslibCcu "uint64"
  let v_sbyte_tcr      = mk_MFCore_tcref fslibCcu "sbyte"
  let v_decimal_tcr    = mk_MFCore_tcref fslibCcu "decimal"
  let v_pdecimal_tcr   = mk_MFCore_tcref fslibCcu "decimal`1"
  let v_byte_tcr       = mk_MFCore_tcref fslibCcu "byte"
  let v_bool_tcr       = mk_MFCore_tcref fslibCcu "bool"
  let v_string_tcr     = mk_MFCore_tcref fslibCcu "string"
  let v_obj_tcr        = mk_MFCore_tcref fslibCcu "obj"
  let v_unit_tcr_canon = mk_MFCore_tcref fslibCcu "Unit"
  let v_unit_tcr_nice  = mk_MFCore_tcref fslibCcu "unit"
  let v_exn_tcr        = mk_MFCore_tcref fslibCcu "exn"
  let v_char_tcr       = mk_MFCore_tcref fslibCcu "char"
  let v_float_tcr      = mk_MFCore_tcref fslibCcu "float"
  let v_float32_tcr    = mk_MFCore_tcref fslibCcu "float32"
  let v_pfloat_tcr      = mk_MFCore_tcref fslibCcu "float`1"
  let v_pfloat32_tcr    = mk_MFCore_tcref fslibCcu "float32`1"
  let v_pint_tcr        = mk_MFCore_tcref fslibCcu "int`1"
  let v_pint8_tcr       = mk_MFCore_tcref fslibCcu "sbyte`1"
  let v_pint16_tcr      = mk_MFCore_tcref fslibCcu "int16`1"
  let v_pint64_tcr      = mk_MFCore_tcref fslibCcu "int64`1"
  let v_pnativeint_tcr  = mk_MFCore_tcref fslibCcu "nativeint`1"
  let v_puint_tcr       = mk_MFCore_tcref fslibCcu "uint`1"
  let v_puint8_tcr      = mk_MFCore_tcref fslibCcu "byte`1"
  let v_puint16_tcr     = mk_MFCore_tcref fslibCcu "uint16`1"
  let v_puint64_tcr     = mk_MFCore_tcref fslibCcu "uint64`1"
  let v_punativeint_tcr = mk_MFCore_tcref fslibCcu "unativeint`1"
  let v_byref_tcr       = mk_MFCore_tcref fslibCcu "byref`1"
  let v_byref2_tcr      = mk_MFCore_tcref fslibCcu "byref`2"
  let v_outref_tcr      = mk_MFCore_tcref fslibCcu "outref`1"
  let v_inref_tcr       = mk_MFCore_tcref fslibCcu "inref`1"
  let v_nativeptr_tcr   = mk_MFCore_tcref fslibCcu "nativeptr`1"
  let v_voidptr_tcr     = mk_MFCore_tcref fslibCcu "voidptr"
  let v_ilsigptr_tcr    = mk_MFCore_tcref fslibCcu "ilsigptr`1"
  let v_fastFunc_tcr    = mk_MFCore_tcref fslibCcu "FSharpFunc`2"
  let v_refcell_tcr_canon = mk_MFCore_tcref fslibCcu "Ref`1"
  let v_refcell_tcr_nice  = mk_MFCore_tcref fslibCcu "ref`1"
  let v_mfe_tcr           = mk_MFCore_tcref fslibCcu "MatchFailureException"

  let mutable embeddedILTypeDefs = ConcurrentDictionary<string, ILTypeDef>()

  let dummyAssemblyNameCarryingUsefulErrorInformation path typeName =
      FSComp.SR.tcGlobalsSystemTypeNotFound (String.concat "." path + "." + typeName)

  // Search for a type. If it is not found, leave a dangling CCU reference with some useful diagnostic information should
  // the type actually be dereferenced
  let findSysTypeCcu path typeName =
      match tryFindSysTypeCcu path typeName with
      | None -> CcuThunk.CreateDelayed(dummyAssemblyNameCarryingUsefulErrorInformation path typeName)
      | Some ccu -> ccu

  let tryFindSysTyconRef path nm =
      match tryFindSysTypeCcu path nm with
      | Some ccu -> Some (mkNonLocalTyconRef2 ccu (Array.ofList path) nm)
      | None -> None

  let findSysTyconRef path nm =
      let ccu = findSysTypeCcu path nm
      mkNonLocalTyconRef2 ccu (Array.ofList path) nm

  let findSysILTypeRef nm =
      let path, typeName = splitILTypeName nm
      let scoref =
          match tryFindSysTypeCcu path typeName with
          | None -> ILScopeRef.Assembly (mkSimpleAssemblyRef (dummyAssemblyNameCarryingUsefulErrorInformation path typeName))
          | Some ccu -> ccu.ILScopeRef
      mkILTyRef (scoref, nm)

  let tryFindSysILTypeRef nm =
      let path, typeName = splitILTypeName nm
      tryFindSysTypeCcu path typeName |> Option.map (fun ccu -> mkILTyRef (ccu.ILScopeRef, nm))

  let findSysAttrib nm =
      let tref = findSysILTypeRef nm
      let path, typeName = splitILTypeName nm
      AttribInfo(tref, findSysTyconRef path typeName)

  let tryFindSysAttrib nm =
      let path, typeName = splitILTypeName nm

      // System Attributes must be public types.
      match tryFindSysTypeCcu path typeName with
      | Some _ -> Some (findSysAttrib nm)
      | None -> None

  let findPublicSysAttrib nm =
      let path, typeName = splitILTypeName nm
      let scoref, ccu =
            match tryFindPublicSysTypeCcu path typeName with
            | None ->
                ILScopeRef.Assembly (mkSimpleAssemblyRef (dummyAssemblyNameCarryingUsefulErrorInformation path typeName)),
                CcuThunk.CreateDelayed(dummyAssemblyNameCarryingUsefulErrorInformation path typeName)
            | Some ccu ->
                ccu.ILScopeRef,
                ccu
      let tref = mkILTyRef (scoref, nm)
      let tcref = mkNonLocalTyconRef2 ccu (Array.ofList path) typeName
      AttribInfo(tref, tcref)

  let findOrEmbedSysPublicAttribute nm =
        let sysAttrib = findPublicSysAttrib nm
        if sysAttrib.TyconRef.CanDeref then
            sysAttrib
        else
            let attrRef = ILTypeRef.Create(ILScopeRef.Local, [], nm)
            let attrTycon =
                Construct.NewTycon(
                    Some (CompPath(ILScopeRef.Local, [])),
                    attrRef.Name,
                    range0,
                    taccessInternal,
                    taccessInternal,
                    TyparKind.Type,
                    LazyWithContext.NotLazy [],
                    FSharp.Compiler.Xml.XmlDoc.Empty,
                    false,
                    false,
                    false,
                    MaybeLazy.Strict(Construct.NewEmptyModuleOrNamespaceType ModuleOrType)
                )
            AttribInfo(attrRef, mkLocalTyconRef attrTycon)

  let mkSysNonGenericTy path n = mkNonGenericTy(findSysTyconRef path n)
  let tryMkSysNonGenericTy path n = tryFindSysTyconRef path n |> Option.map mkNonGenericTy

  let sys = ["System"]
  let sysLinq = ["System";"Linq"]
  let sysCollections = ["System";"Collections"]
  let sysGenerics = ["System";"Collections";"Generic"]
  let sysCompilerServices = ["System";"Runtime";"CompilerServices"]

  let lazy_tcr = findSysTyconRef sys "Lazy`1"
  let v_fslib_IEvent2_tcr        = mk_MFControl_tcref fslibCcu "IEvent`2"
  let v_tcref_IQueryable      = findSysTyconRef sysLinq "IQueryable`1"
  let v_tcref_IObservable      = findSysTyconRef sys "IObservable`1"
  let v_tcref_IObserver        = findSysTyconRef sys "IObserver`1"
  let v_fslib_IDelegateEvent_tcr = mk_MFControl_tcref fslibCcu "IDelegateEvent`1"

  let v_option_tcr_nice     = mk_MFCore_tcref fslibCcu "option`1"
  let v_valueoption_tcr_nice = mk_MFCore_tcref fslibCcu "voption`1"
  let v_list_tcr_canon        = mk_MFCollections_tcref fslibCcu "List`1"
  let v_list_tcr_nice            = mk_MFCollections_tcref fslibCcu "list`1"
  let v_lazy_tcr_nice            = mk_MFControl_tcref fslibCcu "Lazy`1"
  let v_seq_tcr                  = mk_MFCollections_tcref fslibCcu "seq`1"
  let v_format_tcr               = mk_MFCore_tcref     fslibCcu "PrintfFormat`5"
  let v_format4_tcr              = mk_MFCore_tcref     fslibCcu "PrintfFormat`4"
  let v_date_tcr                 = findSysTyconRef sys "DateTime"
  let v_IEnumerable_tcr          = findSysTyconRef sysGenerics "IEnumerable`1"
  let v_IEnumerator_tcr          = findSysTyconRef sysGenerics "IEnumerator`1"
  let v_System_Attribute_tcr     = findSysTyconRef sys "Attribute"
  let v_expr_tcr                 = mk_MFQuotations_tcref fslibCcu "Expr`1"
  let v_raw_expr_tcr             = mk_MFQuotations_tcref fslibCcu "Expr"
  let v_query_builder_tcref         = mk_MFLinq_tcref fslibCcu "QueryBuilder"
  let v_querySource_tcr         = mk_MFLinq_tcref fslibCcu "QuerySource`2"
  let v_linqExpression_tcr     = findSysTyconRef ["System";"Linq";"Expressions"] "Expression`1"

  let v_il_arr_tcr_map =
      Array.init 32 (fun idx ->
          let type_sig =
              let rank = idx + 1
              if rank = 1 then "[]`1"
              else "[" + (String.replicate (rank - 1) ",") + "]`1"
          mk_MFCore_tcref fslibCcu type_sig)

  let v_byte_ty         = mkNonGenericTy v_byte_tcr
  let v_sbyte_ty        = mkNonGenericTy v_sbyte_tcr
  let v_int16_ty        = mkNonGenericTy v_int16_tcr
  let v_uint16_ty       = mkNonGenericTy v_uint16_tcr
  let v_int_ty          = mkNonGenericTy v_int_tcr
  let v_int32_ty        = mkNonGenericTy v_int32_tcr
  let v_uint32_ty       = mkNonGenericTy v_uint32_tcr
  let v_int64_ty        = mkNonGenericTy v_int64_tcr
  let v_uint64_ty       = mkNonGenericTy v_uint64_tcr
  let v_float32_ty      = mkNonGenericTy v_float32_tcr
  let v_float_ty        = mkNonGenericTy v_float_tcr
  let v_nativeint_ty    = mkNonGenericTy v_nativeint_tcr
  let v_unativeint_ty   = mkNonGenericTy v_unativeint_tcr

  let v_enum_ty         = mkNonGenericTy v_int_tcr
  let v_bool_ty         = mkNonGenericTy v_bool_tcr
  let v_char_ty         = mkNonGenericTy v_char_tcr
  let v_obj_ty          = mkNonGenericTy v_obj_tcr
  let v_IFormattable_tcref = findSysTyconRef sys "IFormattable"
  let v_FormattableString_tcref = findSysTyconRef sys "FormattableString"
  let v_IFormattable_ty = mkNonGenericTy v_IFormattable_tcref
  let v_FormattableString_ty = mkNonGenericTy v_FormattableString_tcref
  let v_FormattableStringFactory_tcref = findSysTyconRef sysCompilerServices "FormattableStringFactory"
  let v_FormattableStringFactory_ty = mkNonGenericTy v_FormattableStringFactory_tcref
  let v_string_ty       = mkNonGenericTy v_string_tcr
  let v_decimal_ty      = mkSysNonGenericTy sys "Decimal"
  let v_unit_ty         = mkNonGenericTy v_unit_tcr_nice 
  let v_system_Type_ty = mkSysNonGenericTy sys "Type" 
  let v_Array_tcref = findSysTyconRef sys "Array"

  let v_system_Reflection_MethodInfo_ty = mkSysNonGenericTy ["System";"Reflection"] "MethodInfo"
  let v_nullable_tcr = findSysTyconRef sys "Nullable`1"
  (* local helpers to build value infos *)
  let mkNullableTy ty = TType_app(v_nullable_tcr, [ty], v_knownWithoutNull)
  let mkByrefTy ty = TType_app(v_byref_tcr, [ty], v_knownWithoutNull)
  let mkNativePtrTy ty = TType_app(v_nativeptr_tcr, [ty], v_knownWithoutNull)
  let mkFunTy d r = TType_fun (d, r, v_knownWithoutNull)
  let (-->) d r = mkFunTy d r
  let mkIteratedFunTy dl r = List.foldBack mkFunTy dl r
  let mkSmallRefTupledTy l = match l with [] -> v_unit_ty | [h] -> h | tys -> mkRawRefTupleTy tys
  let mkForallTyIfNeeded d r = match d with [] -> r | tps -> TType_forall(tps, r)

      // A table of all intrinsics that the compiler cares about
  let v_knownIntrinsics = ConcurrentDictionary<string * string option * string * int, ValRef>(HashIdentity.Structural)

  let makeIntrinsicValRefGeneral isKnown (enclosingEntity, logicalName, memberParentName, compiledNameOpt, typars, (argTys, retTy))  =
      let ty = mkForallTyIfNeeded typars (mkIteratedFunTy (List.map mkSmallRefTupledTy argTys) retTy)
      let isMember = Option.isSome memberParentName
      let argCount = if isMember then List.sum (List.map List.length argTys) else 0
      let linkageType = if isMember then Some ty else None
      let key = ValLinkageFullKey({ MemberParentMangledName=memberParentName; MemberIsOverride=false; LogicalName=logicalName; TotalArgCount= argCount }, linkageType)
      let vref = IntrinsicValRef(enclosingEntity, logicalName, isMember, ty, key)
      let compiledName = defaultArg compiledNameOpt logicalName

      let key = (enclosingEntity.LastItemMangledName, memberParentName, compiledName, argCount)
      assert not (v_knownIntrinsics.ContainsKey(key))
      if isKnown && not (v_knownIntrinsics.ContainsKey(key)) then
          v_knownIntrinsics[key] <- ValRefForIntrinsic vref
      vref

  let makeIntrinsicValRef info = makeIntrinsicValRefGeneral true info
  let makeOtherIntrinsicValRef info = makeIntrinsicValRefGeneral false info

  let v_IComparer_ty = mkSysNonGenericTy sysCollections "IComparer"
  let v_IEqualityComparer_ty = mkSysNonGenericTy sysCollections "IEqualityComparer"

  let v_system_RuntimeMethodHandle_ty = mkSysNonGenericTy sys "RuntimeMethodHandle"

  let mk_unop_ty ty             = [[ty]], ty
  let mk_binop_ty ty            = [[ty]; [ty]], ty
  let mk_shiftop_ty ty          = [[ty]; [v_int_ty]], ty
  let mk_binop_ty3 ty1 ty2 ty3  = [[ty1]; [ty2]], ty3
  let mk_rel_sig ty             = [[ty];[ty]], v_bool_ty
  let mk_compare_sig ty         = [[ty];[ty]], v_int_ty
  let mk_hash_sig ty            = [[ty]], v_int_ty
  let mk_compare_withc_sig  ty = [[v_IComparer_ty];[ty]; [ty]], v_int_ty
  let mk_equality_withc_sig ty = [[v_IEqualityComparer_ty];[ty];[ty]], v_bool_ty
  let mk_hash_withc_sig     ty = [[v_IEqualityComparer_ty]; [ty]], v_int_ty

  let mkListTy ty = TType_app(v_list_tcr_nice, [ty], v_knownWithoutNull)

  let mkSeqTy ty1 = TType_app(v_seq_tcr, [ty1], v_knownWithoutNull)

  let mkIEvent2Ty ty1 ty2 = TType_app (v_fslib_IEvent2_tcr, [ty1; ty2], v_knownWithoutNull)

  let mkRefCellTy ty = TType_app(v_refcell_tcr_canon, [ty], v_knownWithoutNull)

  let mkOptionTy ty = TType_app(v_option_tcr_nice, [ty], v_knownWithoutNull)

  let mkQuerySourceTy ty1 ty2 = TType_app(v_querySource_tcr, [ty1; ty2], v_knownWithoutNull)

  let v_tcref_System_Collections_IEnumerable = findSysTyconRef sysCollections "IEnumerable";

  let mkArrayType rank (ty : TType) : TType =
      assert (rank >= 1 && rank <= 32)
      TType_app(v_il_arr_tcr_map[rank - 1], [ty], v_knownWithoutNull)

  let mkLazyTy ty = TType_app(lazy_tcr, [ty], v_knownWithoutNull)

  let mkPrintfFormatTy aty bty cty dty ety = TType_app(v_format_tcr, [aty;bty;cty;dty; ety], v_knownWithoutNull)

  let mk_format4_ty aty bty cty dty = TType_app(v_format4_tcr, [aty;bty;cty;dty], v_knownWithoutNull)

  let mkQuotedExprTy aty = TType_app(v_expr_tcr, [aty], v_knownWithoutNull)

  let mkRawQuotedExprTy = TType_app(v_raw_expr_tcr, [], v_knownWithoutNull)

  let mkQueryBuilderTy = TType_app(v_query_builder_tcref, [], v_knownWithoutNull)

  let mkLinqExpressionTy aty = TType_app(v_linqExpression_tcr, [aty], v_knownWithoutNull)

  let v_cons_ucref = mkUnionCaseRef v_list_tcr_canon "op_ColonColon"

  let v_nil_ucref  = mkUnionCaseRef v_list_tcr_canon "op_Nil"

  let fslib_MF_nleref                   = mkNonLocalEntityRef fslibCcu RootPathArray
  let fslib_MFCore_nleref               = mkNonLocalEntityRef fslibCcu CorePathArray
  let fslib_MFLinq_nleref               = mkNonLocalEntityRef fslibCcu LinqPathArray
  let fslib_MFCollections_nleref        = mkNonLocalEntityRef fslibCcu CollectionsPathArray
  let fslib_MFCompilerServices_nleref   = mkNonLocalEntityRef fslibCcu CompilerServicesPath
  let fslib_MFLinqRuntimeHelpers_nleref = mkNonLocalEntityRef fslibCcu LinqRuntimeHelpersPath
  let fslib_MFControl_nleref            = mkNonLocalEntityRef fslibCcu ControlPathArray
  let fslib_MFNativeInterop_nleref      = mkNonLocalEntityRef fslibCcu NativeInteropPath

  let fslib_MFLanguagePrimitives_nleref        = mkNestedNonLocalEntityRef fslib_MFCore_nleref "LanguagePrimitives"
  let fslib_MFIntrinsicOperators_nleref        = mkNestedNonLocalEntityRef fslib_MFLanguagePrimitives_nleref "IntrinsicOperators"
  let fslib_MFIntrinsicFunctions_nleref        = mkNestedNonLocalEntityRef fslib_MFLanguagePrimitives_nleref "IntrinsicFunctions"
  let fslib_MFHashCompare_nleref               = mkNestedNonLocalEntityRef fslib_MFLanguagePrimitives_nleref "HashCompare"
  let fslib_MFOperators_nleref                 = mkNestedNonLocalEntityRef fslib_MFCore_nleref "Operators"
  let fslib_MFByRefKinds_nleref                 = mkNestedNonLocalEntityRef fslib_MFCore_nleref "ByRefKinds"
  let fslib_MFOperatorIntrinsics_nleref        = mkNestedNonLocalEntityRef fslib_MFOperators_nleref "OperatorIntrinsics"
  let fslib_MFOperatorsUnchecked_nleref        = mkNestedNonLocalEntityRef fslib_MFOperators_nleref "Unchecked"
  let fslib_MFOperatorsChecked_nleref        = mkNestedNonLocalEntityRef fslib_MFOperators_nleref "Checked"
  let fslib_MFExtraTopLevelOperators_nleref    = mkNestedNonLocalEntityRef fslib_MFCore_nleref "ExtraTopLevelOperators"
  let fslib_MFNullableOperators_nleref         = mkNestedNonLocalEntityRef fslib_MFLinq_nleref "NullableOperators"
  let fslib_MFQueryRunExtensions_nleref              = mkNestedNonLocalEntityRef fslib_MFLinq_nleref "QueryRunExtensions"
  let fslib_MFQueryRunExtensionsLowPriority_nleref   = mkNestedNonLocalEntityRef fslib_MFQueryRunExtensions_nleref "LowPriority"
  let fslib_MFQueryRunExtensionsHighPriority_nleref  = mkNestedNonLocalEntityRef fslib_MFQueryRunExtensions_nleref "HighPriority"

  let fslib_MFPrintfModule_nleref                 = mkNestedNonLocalEntityRef fslib_MFCore_nleref "PrintfModule"
  let fslib_MFSeqModule_nleref                 = mkNestedNonLocalEntityRef fslib_MFCollections_nleref "SeqModule"
  let fslib_MFListModule_nleref                = mkNestedNonLocalEntityRef fslib_MFCollections_nleref "ListModule"
  let fslib_MFArrayModule_nleref               = mkNestedNonLocalEntityRef fslib_MFCollections_nleref "ArrayModule"
  let fslib_MFArray2DModule_nleref               = mkNestedNonLocalEntityRef fslib_MFCollections_nleref "Array2DModule"
  let fslib_MFArray3DModule_nleref               = mkNestedNonLocalEntityRef fslib_MFCollections_nleref "Array3DModule"
  let fslib_MFArray4DModule_nleref               = mkNestedNonLocalEntityRef fslib_MFCollections_nleref "Array4DModule"
  let fslib_MFSetModule_nleref               = mkNestedNonLocalEntityRef fslib_MFCollections_nleref "SetModule"
  let fslib_MFMapModule_nleref               = mkNestedNonLocalEntityRef fslib_MFCollections_nleref "MapModule"
  let fslib_MFStringModule_nleref               = mkNestedNonLocalEntityRef fslib_MFCollections_nleref "StringModule"
  let fslib_MFNativePtrModule_nleref               = mkNestedNonLocalEntityRef fslib_MFNativeInterop_nleref "NativePtrModule"
  let fslib_MFOptionModule_nleref              = mkNestedNonLocalEntityRef fslib_MFCore_nleref "OptionModule"
  let fslib_MFStateMachineHelpers_nleref            = mkNestedNonLocalEntityRef fslib_MFCompilerServices_nleref "StateMachineHelpers"
  let fslib_MFRuntimeHelpers_nleref            = mkNestedNonLocalEntityRef fslib_MFCompilerServices_nleref "RuntimeHelpers"
  let fslib_MFQuotations_nleref                = mkNestedNonLocalEntityRef fslib_MF_nleref "Quotations"

  let fslib_MFLinqRuntimeHelpersQuotationConverter_nleref        = mkNestedNonLocalEntityRef fslib_MFLinqRuntimeHelpers_nleref "LeafExpressionConverter"
  let fslib_MFLazyExtensions_nleref            = mkNestedNonLocalEntityRef fslib_MFControl_nleref "LazyExtensions"

  let v_ref_tuple1_tcr      = findSysTyconRef sys "Tuple`1"
  let v_ref_tuple2_tcr      = findSysTyconRef sys "Tuple`2"
  let v_ref_tuple3_tcr      = findSysTyconRef sys "Tuple`3"
  let v_ref_tuple4_tcr      = findSysTyconRef sys "Tuple`4"
  let v_ref_tuple5_tcr      = findSysTyconRef sys "Tuple`5"
  let v_ref_tuple6_tcr      = findSysTyconRef sys "Tuple`6"
  let v_ref_tuple7_tcr      = findSysTyconRef sys "Tuple`7"
  let v_ref_tuple8_tcr      = findSysTyconRef sys "Tuple`8"
  let v_struct_tuple1_tcr      = findSysTyconRef sys "ValueTuple`1"
  let v_struct_tuple2_tcr      = findSysTyconRef sys "ValueTuple`2"
  let v_struct_tuple3_tcr      = findSysTyconRef sys "ValueTuple`3"
  let v_struct_tuple4_tcr      = findSysTyconRef sys "ValueTuple`4"
  let v_struct_tuple5_tcr      = findSysTyconRef sys "ValueTuple`5"
  let v_struct_tuple6_tcr      = findSysTyconRef sys "ValueTuple`6"
  let v_struct_tuple7_tcr      = findSysTyconRef sys "ValueTuple`7"
  let v_struct_tuple8_tcr      = findSysTyconRef sys "ValueTuple`8"

  let v_choice2_tcr     = mk_MFCore_tcref fslibCcu "Choice`2"
  let v_choice3_tcr     = mk_MFCore_tcref fslibCcu "Choice`3"
  let v_choice4_tcr     = mk_MFCore_tcref fslibCcu "Choice`4"
  let v_choice5_tcr     = mk_MFCore_tcref fslibCcu "Choice`5"
  let v_choice6_tcr     = mk_MFCore_tcref fslibCcu "Choice`6"
  let v_choice7_tcr     = mk_MFCore_tcref fslibCcu "Choice`7"
  let tyconRefEq x y = primEntityRefEq compilingFSharpCore fslibCcu  x y

  let v_suppressed_types =
    [ mk_MFCore_tcref fslibCcu "Option`1";
      mk_MFCore_tcref fslibCcu "Ref`1";
      mk_MFCore_tcref fslibCcu "FSharpTypeFunc";
      mk_MFCore_tcref fslibCcu "FSharpFunc`2";
      mk_MFCore_tcref fslibCcu "Unit" ]

  let v_knownFSharpCoreModules =
     dict [ for nleref in [ fslib_MFLanguagePrimitives_nleref
                            fslib_MFIntrinsicOperators_nleref
                            fslib_MFIntrinsicFunctions_nleref
                            fslib_MFHashCompare_nleref
                            fslib_MFOperators_nleref
                            fslib_MFOperatorIntrinsics_nleref
                            fslib_MFOperatorsUnchecked_nleref
                            fslib_MFOperatorsChecked_nleref
                            fslib_MFExtraTopLevelOperators_nleref
                            fslib_MFNullableOperators_nleref
                            fslib_MFQueryRunExtensions_nleref
                            fslib_MFQueryRunExtensionsLowPriority_nleref
                            fslib_MFQueryRunExtensionsHighPriority_nleref

                            fslib_MFPrintfModule_nleref
                            fslib_MFSeqModule_nleref
                            fslib_MFListModule_nleref
                            fslib_MFArrayModule_nleref   
                            fslib_MFArray2DModule_nleref   
                            fslib_MFArray3DModule_nleref   
                            fslib_MFArray4DModule_nleref   
                            fslib_MFSetModule_nleref   
                            fslib_MFMapModule_nleref   
                            fslib_MFStringModule_nleref   
                            fslib_MFNativePtrModule_nleref   
                            fslib_MFOptionModule_nleref   
                            fslib_MFStateMachineHelpers_nleref 
                            fslib_MFRuntimeHelpers_nleref ] do

                    yield nleref.LastItemMangledName, ERefNonLocal nleref  ]

  let tryDecodeTupleTy tupInfo l =
      match l with
      | [t1;t2;t3;t4;t5;t6;t7;markerTy] ->
          match markerTy with
          | TType_app(tcref, [t8], _) when tyconRefEq tcref v_ref_tuple1_tcr -> mkRawRefTupleTy [t1;t2;t3;t4;t5;t6;t7;t8] |> Some
          | TType_app(tcref, [t8], _) when tyconRefEq tcref v_struct_tuple1_tcr -> mkRawStructTupleTy [t1;t2;t3;t4;t5;t6;t7;t8] |> Some
          | TType_tuple (_structness2, t8plus) -> TType_tuple (tupInfo, [t1;t2;t3;t4;t5;t6;t7] @ t8plus) |> Some
          | _ -> None
      | [] -> None
      | [_] -> None
      | _ -> TType_tuple (tupInfo, l)  |> Some

  let decodeTupleTyAndNullness tupInfo tinst _nullness = // TODO nullness
      match tryDecodeTupleTy tupInfo tinst with
      | Some ty -> ty
      | None -> failwith "couldn't decode tuple ty"

  let decodeTupleTyAndNullnessIfPossible tcref tupInfo tinst nullness = // TODO nullness
      match tryDecodeTupleTy tupInfo tinst with
      | Some ty -> ty
      | None -> TType_app(tcref, tinst, nullness)

  let decodeTupleTy tupInfo tinst = 
      decodeTupleTyAndNullness tupInfo tinst v_knownWithoutNull

  let mk_MFCore_attrib nm : BuiltinAttribInfo =
      AttribInfo(mkILTyRef(ilg.fsharpCoreAssemblyScopeRef, Core + "." + nm), mk_MFCore_tcref fslibCcu nm)

  let mk_MFCompilerServices_attrib nm : BuiltinAttribInfo =
      AttribInfo(mkILTyRef(ilg.fsharpCoreAssemblyScopeRef, Core + "." + nm), mk_MFCompilerServices_tcref fslibCcu nm)

  let mkSourceDoc fileName = ILSourceDocument.Create(language=None, vendor=None, documentType=None, file=fileName)

  // Build the memoization table for files
  let v_memoize_file = MemoizationTable<int, ILSourceDocument>((fileOfFileIndex >> FileSystem.GetFullFilePathInDirectoryShim directoryToResolveRelativePaths >> mkSourceDoc), keyComparer=HashIdentity.Structural)

  let v_and_info =                   makeIntrinsicValRef(fslib_MFIntrinsicOperators_nleref,                    CompileOpName "&"                      , None                 , None          , [],         mk_rel_sig v_bool_ty)
  let v_addrof_info =                makeIntrinsicValRef(fslib_MFIntrinsicOperators_nleref,                    CompileOpName "~&"                     , None                 , None          , [vara],     ([[varaTy]], mkByrefTy varaTy))
  let v_addrof2_info =               makeIntrinsicValRef(fslib_MFIntrinsicOperators_nleref,                    CompileOpName "~&&"                    , None                 , None          , [vara],     ([[varaTy]], mkNativePtrTy varaTy))
  let v_and2_info =                  makeIntrinsicValRef(fslib_MFIntrinsicOperators_nleref,                    CompileOpName "&&"                     , None                 , None          , [],         mk_rel_sig v_bool_ty)
  let v_or_info =                    makeIntrinsicValRef(fslib_MFIntrinsicOperators_nleref,                    "or"                                   , None                 , Some "Or"     , [],         mk_rel_sig v_bool_ty)
  let v_or2_info =                   makeIntrinsicValRef(fslib_MFIntrinsicOperators_nleref,                    CompileOpName "||"                     , None                 , None          , [],         mk_rel_sig v_bool_ty)
  let v_compare_operator_info                = makeIntrinsicValRef(fslib_MFOperators_nleref,                   "compare"                              , None                 , Some "Compare", [vara],     mk_compare_sig varaTy)
  let v_equals_operator_info                 = makeIntrinsicValRef(fslib_MFOperators_nleref,                   CompileOpName "="                      , None                 , None          , [vara],     mk_rel_sig varaTy)
  let v_equals_nullable_operator_info        = makeIntrinsicValRef(fslib_MFNullableOperators_nleref,           CompileOpName "=?"                     , None                 , None          , [vara],     ([[varaTy];[mkNullableTy varaTy]], v_bool_ty))
  let v_nullable_equals_operator_info        = makeIntrinsicValRef(fslib_MFNullableOperators_nleref,           CompileOpName "?="                     , None                 , None          , [vara],     ([[mkNullableTy varaTy];[varaTy]], v_bool_ty))
  let v_nullable_equals_nullable_operator_info  = makeIntrinsicValRef(fslib_MFNullableOperators_nleref,        CompileOpName "?=?"                    , None                 , None          , [vara],     ([[mkNullableTy varaTy];[mkNullableTy varaTy]], v_bool_ty))
  let v_not_equals_operator_info             = makeIntrinsicValRef(fslib_MFOperators_nleref,                   CompileOpName "<>"                     , None                 , None          , [vara],     mk_rel_sig varaTy)
  let v_less_than_operator_info              = makeIntrinsicValRef(fslib_MFOperators_nleref,                   CompileOpName "<"                      , None                 , None          , [vara],     mk_rel_sig varaTy)
  let v_less_than_or_equals_operator_info    = makeIntrinsicValRef(fslib_MFOperators_nleref,                   CompileOpName "<="                     , None                 , None          , [vara],     mk_rel_sig varaTy)
  let v_greater_than_operator_info           = makeIntrinsicValRef(fslib_MFOperators_nleref,                   CompileOpName ">"                      , None                 , None          , [vara],     mk_rel_sig varaTy)
  let v_greater_than_or_equals_operator_info = makeIntrinsicValRef(fslib_MFOperators_nleref,                   CompileOpName ">="                     , None                 , None          , [vara],     mk_rel_sig varaTy)

  let v_enumOfValue_info                     = makeIntrinsicValRef(fslib_MFLanguagePrimitives_nleref,          "EnumOfValue"                          , None                 , None          , [vara; varb],     ([[varaTy]], varbTy))

  let v_generic_comparison_withc_outer_info = makeIntrinsicValRef(fslib_MFLanguagePrimitives_nleref,           "GenericComparisonWithComparer"        , None                 , None          , [vara],     mk_compare_withc_sig  varaTy)
  let v_generic_hash_withc_tuple2_info = makeIntrinsicValRef(fslib_MFHashCompare_nleref,           "FastHashTuple2"                                   , None                 , None          , [vara;varb],               mk_hash_withc_sig (decodeTupleTy tupInfoRef [varaTy; varbTy]))
  let v_generic_hash_withc_tuple3_info = makeIntrinsicValRef(fslib_MFHashCompare_nleref,           "FastHashTuple3"                                   , None                 , None          , [vara;varb;varc],          mk_hash_withc_sig (decodeTupleTy tupInfoRef [varaTy; varbTy; varcTy]))
  let v_generic_hash_withc_tuple4_info = makeIntrinsicValRef(fslib_MFHashCompare_nleref,           "FastHashTuple4"                                   , None                 , None          , [vara;varb;varc;vard],     mk_hash_withc_sig (decodeTupleTy tupInfoRef [varaTy; varbTy; varcTy; vardTy]))
  let v_generic_hash_withc_tuple5_info = makeIntrinsicValRef(fslib_MFHashCompare_nleref,           "FastHashTuple5"                                   , None                 , None          , [vara;varb;varc;vard;vare], mk_hash_withc_sig (decodeTupleTy tupInfoRef [varaTy; varbTy; varcTy; vardTy; vareTy]))
  let v_generic_equals_withc_tuple2_info = makeIntrinsicValRef(fslib_MFHashCompare_nleref,           "FastEqualsTuple2"                               , None                 , None          , [vara;varb],               mk_equality_withc_sig (decodeTupleTy tupInfoRef [varaTy; varbTy]))
  let v_generic_equals_withc_tuple3_info = makeIntrinsicValRef(fslib_MFHashCompare_nleref,           "FastEqualsTuple3"                               , None                 , None          , [vara;varb;varc],          mk_equality_withc_sig (decodeTupleTy tupInfoRef [varaTy; varbTy; varcTy]))
  let v_generic_equals_withc_tuple4_info = makeIntrinsicValRef(fslib_MFHashCompare_nleref,           "FastEqualsTuple4"                               , None                 , None          , [vara;varb;varc;vard],     mk_equality_withc_sig (decodeTupleTy tupInfoRef [varaTy; varbTy; varcTy; vardTy]))
  let v_generic_equals_withc_tuple5_info = makeIntrinsicValRef(fslib_MFHashCompare_nleref,           "FastEqualsTuple5"                               , None                 , None          , [vara;varb;varc;vard;vare], mk_equality_withc_sig (decodeTupleTy tupInfoRef [varaTy; varbTy; varcTy; vardTy; vareTy]))

  let v_generic_compare_withc_tuple2_info = makeIntrinsicValRef(fslib_MFHashCompare_nleref,           "FastCompareTuple2"                             , None                 , None          , [vara;varb],               mk_compare_withc_sig (decodeTupleTy tupInfoRef [varaTy; varbTy]))
  let v_generic_compare_withc_tuple3_info = makeIntrinsicValRef(fslib_MFHashCompare_nleref,           "FastCompareTuple3"                             , None                 , None          , [vara;varb;varc],          mk_compare_withc_sig (decodeTupleTy tupInfoRef [varaTy; varbTy; varcTy]))
  let v_generic_compare_withc_tuple4_info = makeIntrinsicValRef(fslib_MFHashCompare_nleref,           "FastCompareTuple4"                             , None                 , None          , [vara;varb;varc;vard],     mk_compare_withc_sig (decodeTupleTy tupInfoRef [varaTy; varbTy; varcTy; vardTy]))
  let v_generic_compare_withc_tuple5_info = makeIntrinsicValRef(fslib_MFHashCompare_nleref,           "FastCompareTuple5"                             , None                 , None          , [vara;varb;varc;vard;vare], mk_compare_withc_sig (decodeTupleTy tupInfoRef [varaTy; varbTy; varcTy; vardTy; vareTy]))


  let v_generic_equality_er_outer_info             = makeIntrinsicValRef(fslib_MFLanguagePrimitives_nleref,    "GenericEqualityER"                    , None                 , None          , [vara],     mk_rel_sig varaTy)
  let v_get_generic_comparer_info               = makeIntrinsicValRef(fslib_MFLanguagePrimitives_nleref,       "GenericComparer"                      , None                 , None          , [],         ([], v_IComparer_ty))
  let v_get_generic_er_equality_comparer_info      = makeIntrinsicValRef(fslib_MFLanguagePrimitives_nleref,    "GenericEqualityERComparer"            , None                 , None          , [],         ([], v_IEqualityComparer_ty))
  let v_get_generic_per_equality_comparer_info  = makeIntrinsicValRef(fslib_MFLanguagePrimitives_nleref,       "GenericEqualityComparer"              , None                 , None          , [],         ([], v_IEqualityComparer_ty))
  let v_generic_equality_withc_outer_info       = makeIntrinsicValRef(fslib_MFLanguagePrimitives_nleref,       "GenericEqualityWithComparer"          , None                 , None          , [vara],     mk_equality_withc_sig varaTy)
  let v_generic_hash_withc_outer_info           = makeIntrinsicValRef(fslib_MFLanguagePrimitives_nleref,       "GenericHashWithComparer"              , None                 , None          , [vara],     mk_hash_withc_sig varaTy)

  let v_generic_equality_er_inner_info         = makeIntrinsicValRef(fslib_MFHashCompare_nleref,               "GenericEqualityERIntrinsic"           , None                 , None          , [vara],     mk_rel_sig varaTy)
  let v_generic_equality_per_inner_info     = makeIntrinsicValRef(fslib_MFHashCompare_nleref,                  "GenericEqualityIntrinsic"             , None                 , None          , [vara],     mk_rel_sig varaTy)
  let v_generic_equality_withc_inner_info   = makeIntrinsicValRef(fslib_MFHashCompare_nleref,                  "GenericEqualityWithComparerIntrinsic" , None                 , None          , [vara],     mk_equality_withc_sig varaTy)
  let v_generic_comparison_inner_info       = makeIntrinsicValRef(fslib_MFHashCompare_nleref,                  "GenericComparisonIntrinsic"           , None                 , None          , [vara],     mk_compare_sig varaTy)
  let v_generic_comparison_withc_inner_info = makeIntrinsicValRef(fslib_MFHashCompare_nleref,                  "GenericComparisonWithComparerIntrinsic", None                , None          , [vara],     mk_compare_withc_sig varaTy)

  let v_generic_hash_inner_info = makeIntrinsicValRef(fslib_MFHashCompare_nleref,                              "GenericHashIntrinsic"                 , None                 , None          , [vara],     mk_hash_sig varaTy)
  let v_generic_hash_withc_inner_info = makeIntrinsicValRef(fslib_MFHashCompare_nleref,                        "GenericHashWithComparerIntrinsic"     , None                 , None          , [vara],     mk_hash_withc_sig  varaTy)

  let v_create_instance_info       = makeIntrinsicValRef(fslib_MFIntrinsicFunctions_nleref,                    "CreateInstance"                       , None                 , None          , [vara],     ([[v_unit_ty]], varaTy))
  let v_unbox_info                 = makeIntrinsicValRef(fslib_MFIntrinsicFunctions_nleref,                    "UnboxGeneric"                         , None                 , None          , [vara],     ([[v_obj_ty]], varaTy))

  let v_unbox_fast_info            = makeIntrinsicValRef(fslib_MFIntrinsicFunctions_nleref,                    "UnboxFast"                            , None                 , None          , [vara],     ([[v_obj_ty]], varaTy))
  let v_istype_info                = makeIntrinsicValRef(fslib_MFIntrinsicFunctions_nleref,                    "TypeTestGeneric"                      , None                 , None          , [vara],     ([[v_obj_ty]], v_bool_ty))
  let v_istype_fast_info           = makeIntrinsicValRef(fslib_MFIntrinsicFunctions_nleref,                    "TypeTestFast"                         , None                 , None          , [vara],     ([[v_obj_ty]], v_bool_ty))

  let v_dispose_info               = makeIntrinsicValRef(fslib_MFIntrinsicFunctions_nleref,                    "Dispose"                              , None                 , None          , [vara],     ([[varaTy]], v_unit_ty))

  let v_getstring_info             = makeIntrinsicValRef(fslib_MFIntrinsicFunctions_nleref,                    "GetString"                            , None                 , None          , [],         ([[v_string_ty];[v_int_ty]], v_char_ty))

  let v_reference_equality_inner_info = makeIntrinsicValRef(fslib_MFHashCompare_nleref,                        "PhysicalEqualityIntrinsic"            , None                 , None          , [vara],     mk_rel_sig varaTy)

  let v_piperight_info             = makeIntrinsicValRef(fslib_MFOperators_nleref,                             "op_PipeRight"                         , None                 , None          , [vara; varb],([[varaTy];[varaTy --> varbTy]], varbTy))
  let v_piperight2_info             = makeIntrinsicValRef(fslib_MFOperators_nleref,                            "op_PipeRight2"                        , None                 , None          , [vara; varb; varc],([[varaTy; varbTy];[varaTy --> (varbTy --> varcTy)]], varcTy))
  let v_piperight3_info             = makeIntrinsicValRef(fslib_MFOperators_nleref,                            "op_PipeRight3"                        , None                 , None          , [vara; varb; varc; vard],([[varaTy; varbTy; varcTy];[varaTy --> (varbTy --> (varcTy --> vardTy))]], vardTy))
  let v_bitwise_or_info            = makeIntrinsicValRef(fslib_MFOperators_nleref,                             "op_BitwiseOr"                         , None                 , None          , [vara],     mk_binop_ty varaTy)
  let v_bitwise_and_info           = makeIntrinsicValRef(fslib_MFOperators_nleref,                             "op_BitwiseAnd"                        , None                 , None          , [vara],     mk_binop_ty varaTy)
  let v_bitwise_xor_info           = makeIntrinsicValRef(fslib_MFOperators_nleref,                             "op_ExclusiveOr"                       , None                 , None          , [vara],     mk_binop_ty varaTy)
  let v_bitwise_unary_not_info     = makeIntrinsicValRef(fslib_MFOperators_nleref,                             "op_LogicalNot"                        , None                 , None          , [vara],     mk_unop_ty varaTy)
  let v_bitwise_shift_left_info    = makeIntrinsicValRef(fslib_MFOperators_nleref,                             "op_LeftShift"                         , None                 , None          , [vara],     mk_shiftop_ty varaTy)
  let v_bitwise_shift_right_info   = makeIntrinsicValRef(fslib_MFOperators_nleref,                             "op_RightShift"                        , None                 , None          , [vara],     mk_shiftop_ty varaTy)
  let v_unchecked_addition_info    = makeIntrinsicValRef(fslib_MFOperators_nleref,                             "op_Addition"                          , None                 , None          , [vara;varb;varc],     mk_binop_ty3 varaTy varbTy  varcTy)
  let v_unchecked_subtraction_info = makeIntrinsicValRef(fslib_MFOperators_nleref,                             "op_Subtraction"                       , None                 , None          , [vara;varb;varc],     mk_binop_ty3 varaTy varbTy  varcTy)
  let v_unchecked_multiply_info    = makeIntrinsicValRef(fslib_MFOperators_nleref,                             "op_Multiply"                          , None                 , None          , [vara;varb;varc],     mk_binop_ty3 varaTy varbTy  varcTy)
  let v_unchecked_division_info    = makeIntrinsicValRef(fslib_MFOperators_nleref,                             "op_Division"                          , None                 , None          , [vara;varb;varc],     mk_binop_ty3 varaTy varbTy  varcTy)
  let v_unchecked_modulus_info     = makeIntrinsicValRef(fslib_MFOperators_nleref,                             "op_Modulus"                           , None                 , None          , [vara;varb;varc],     mk_binop_ty3 varaTy varbTy  varcTy)
  let v_unchecked_unary_plus_info  = makeIntrinsicValRef(fslib_MFOperators_nleref,                             "op_UnaryPlus"                         , None                 , None          , [vara],     mk_unop_ty varaTy)
  let v_unchecked_unary_minus_info = makeIntrinsicValRef(fslib_MFOperators_nleref,                             "op_UnaryNegation"                     , None                 , None          , [vara],     mk_unop_ty varaTy)
  let v_unchecked_unary_not_info   = makeIntrinsicValRef(fslib_MFOperators_nleref,                             "not"                                  , None                 , Some "Not"    , [],     mk_unop_ty v_bool_ty)
  let v_refcell_deref_info         = makeIntrinsicValRef(fslib_MFOperators_nleref,                             "op_Dereference"                       , None                 , None          , [vara],     ([[mkRefCellTy varaTy]], varaTy))
  let v_refcell_assign_info        = makeIntrinsicValRef(fslib_MFOperators_nleref,                             "op_ColonEquals"                       , None                 , None          , [vara],     ([[mkRefCellTy varaTy]; [varaTy]], v_unit_ty))
  let v_refcell_incr_info          = makeIntrinsicValRef(fslib_MFOperators_nleref,                             "incr"                                 , None                 , Some "Increment" , [],     ([[mkRefCellTy v_int_ty]], v_unit_ty))
  let v_refcell_decr_info          = makeIntrinsicValRef(fslib_MFOperators_nleref,                             "decr"                                 , None                 , Some "Decrement" , [],     ([[mkRefCellTy v_int_ty]], v_unit_ty))

  let v_checked_addition_info      = makeIntrinsicValRef(fslib_MFOperatorsChecked_nleref,                      "op_Addition"                          , None                 , None          , [vara;varb;varc],     mk_binop_ty3 varaTy varbTy  varcTy)
  let v_checked_subtraction_info   = makeIntrinsicValRef(fslib_MFOperatorsChecked_nleref,                      "op_Subtraction"                       , None                 , None          , [vara;varb;varc],     mk_binop_ty3 varaTy varbTy  varcTy)
  let v_checked_multiply_info      = makeIntrinsicValRef(fslib_MFOperatorsChecked_nleref,                      "op_Multiply"                          , None                 , None          , [vara;varb;varc],     mk_binop_ty3 varaTy varbTy  varcTy)
  let v_checked_unary_minus_info   = makeIntrinsicValRef(fslib_MFOperatorsChecked_nleref,                      "op_UnaryNegation"                     , None                 , None          , [vara],     mk_unop_ty varaTy)

  let v_byte_checked_info          = makeIntrinsicValRef(fslib_MFOperatorsChecked_nleref,                      "byte"                                 , None                 , Some "ToByte",    [vara],   ([[varaTy]], v_byte_ty))
  let v_sbyte_checked_info         = makeIntrinsicValRef(fslib_MFOperatorsChecked_nleref,                      "sbyte"                                , None                 , Some "ToSByte",   [vara],   ([[varaTy]], v_sbyte_ty))
  let v_int16_checked_info         = makeIntrinsicValRef(fslib_MFOperatorsChecked_nleref,                      "int16"                                , None                 , Some "ToInt16",   [vara],   ([[varaTy]], v_int16_ty))
  let v_uint16_checked_info        = makeIntrinsicValRef(fslib_MFOperatorsChecked_nleref,                      "uint16"                               , None                 , Some "ToUInt16",  [vara],   ([[varaTy]], v_uint16_ty))
  let v_int_checked_info           = makeIntrinsicValRef(fslib_MFOperatorsChecked_nleref,                      "int"                                  , None                 , Some "ToInt",     [vara],   ([[varaTy]], v_int_ty))
  let v_int32_checked_info         = makeIntrinsicValRef(fslib_MFOperatorsChecked_nleref,                      "int32"                                , None                 , Some "ToInt32",   [vara],   ([[varaTy]], v_int32_ty))
  let v_uint32_checked_info        = makeIntrinsicValRef(fslib_MFOperatorsChecked_nleref,                      "uint32"                               , None                 , Some "ToUInt32",  [vara],   ([[varaTy]], v_uint32_ty))
  let v_int64_checked_info         = makeIntrinsicValRef(fslib_MFOperatorsChecked_nleref,                      "int64"                                , None                 , Some "ToInt64",   [vara],   ([[varaTy]], v_int64_ty))
  let v_uint64_checked_info        = makeIntrinsicValRef(fslib_MFOperatorsChecked_nleref,                      "uint64"                               , None                 , Some "ToUInt64",  [vara],   ([[varaTy]], v_uint64_ty))
  let v_nativeint_checked_info     = makeIntrinsicValRef(fslib_MFOperatorsChecked_nleref,                      "nativeint"                            , None                 , Some "ToIntPtr",  [vara],   ([[varaTy]], v_nativeint_ty))
  let v_unativeint_checked_info    = makeIntrinsicValRef(fslib_MFOperatorsChecked_nleref,                      "unativeint"                           , None                 , Some "ToUIntPtr", [vara],   ([[varaTy]], v_unativeint_ty))

  let v_byte_operator_info         = makeIntrinsicValRef(fslib_MFOperators_nleref,                             "byte"                                 , None                 , Some "ToByte",    [vara],   ([[varaTy]], v_byte_ty))
  let v_sbyte_operator_info        = makeIntrinsicValRef(fslib_MFOperators_nleref,                             "sbyte"                                , None                 , Some "ToSByte",   [vara],   ([[varaTy]], v_sbyte_ty))
  let v_int16_operator_info        = makeIntrinsicValRef(fslib_MFOperators_nleref,                             "int16"                                , None                 , Some "ToInt16",   [vara],   ([[varaTy]], v_int16_ty))
  let v_uint16_operator_info       = makeIntrinsicValRef(fslib_MFOperators_nleref,                             "uint16"                               , None                 , Some "ToUInt16",  [vara],   ([[varaTy]], v_uint16_ty))
  let v_int_operator_info          = makeIntrinsicValRef(fslib_MFOperators_nleref,                             "int"                                  , None                 , Some "ToInt",     [vara],   ([[varaTy]], v_int_ty))
  let v_int32_operator_info        = makeIntrinsicValRef(fslib_MFOperators_nleref,                             "int32"                                , None                 , Some "ToInt32",   [vara],   ([[varaTy]], v_int32_ty))
  let v_uint32_operator_info       = makeIntrinsicValRef(fslib_MFOperators_nleref,                             "uint32"                               , None                 , Some "ToUInt32",  [vara],   ([[varaTy]], v_uint32_ty))
  let v_int64_operator_info        = makeIntrinsicValRef(fslib_MFOperators_nleref,                             "int64"                                , None                 , Some "ToInt64",   [vara],   ([[varaTy]], v_int64_ty))
  let v_uint64_operator_info       = makeIntrinsicValRef(fslib_MFOperators_nleref,                             "uint64"                               , None                 , Some "ToUInt64",  [vara],   ([[varaTy]], v_uint64_ty))
  let v_float32_operator_info      = makeIntrinsicValRef(fslib_MFOperators_nleref,                             "float32"                              , None                 , Some "ToSingle",  [vara],   ([[varaTy]], v_float32_ty))
  let v_float_operator_info        = makeIntrinsicValRef(fslib_MFOperators_nleref,                             "float"                                , None                 , Some "ToDouble",  [vara],   ([[varaTy]], v_float_ty))
  let v_nativeint_operator_info    = makeIntrinsicValRef(fslib_MFOperators_nleref,                             "nativeint"                            , None                 , Some "ToIntPtr",  [vara],   ([[varaTy]], v_nativeint_ty))
  let v_unativeint_operator_info   = makeIntrinsicValRef(fslib_MFOperators_nleref,                             "unativeint"                           , None                 , Some "ToUIntPtr", [vara],   ([[varaTy]], v_unativeint_ty))

  let v_char_operator_info         = makeIntrinsicValRef(fslib_MFOperators_nleref,                             "char"                                 , None                 , Some "ToChar",    [vara],   ([[varaTy]], v_char_ty))
  let v_enum_operator_info         = makeIntrinsicValRef(fslib_MFOperators_nleref,                             "enum"                                 , None                 , Some "ToEnum",    [vara],   ([[varaTy]], v_enum_ty))

  let v_hash_info                  = makeIntrinsicValRef(fslib_MFOperators_nleref,                             "hash"                                 , None                 , Some "Hash"   , [vara],     ([[varaTy]], v_int_ty))
  let v_box_info                   = makeIntrinsicValRef(fslib_MFOperators_nleref,                             "box"                                  , None                 , Some "Box"    , [vara],     ([[varaTy]], v_obj_ty))
  let v_isnull_info                = makeIntrinsicValRef(fslib_MFOperators_nleref,                             "isNull"                               , None                 , Some "IsNull" , [vara],     ([[varaTy]], v_bool_ty))
  let v_raise_info                 = makeIntrinsicValRef(fslib_MFOperators_nleref,                             "raise"                                , None                 , Some "Raise"  , [vara],     ([[mkSysNonGenericTy sys "Exception"]], varaTy))
  let v_failwith_info              = makeIntrinsicValRef(fslib_MFOperators_nleref,                             "failwith"                             , None                 , Some "FailWith" , [vara],   ([[v_string_ty]], varaTy))
  let v_invalid_arg_info           = makeIntrinsicValRef(fslib_MFOperators_nleref,                             "invalidArg"                           , None                 , Some "InvalidArg" , [vara], ([[v_string_ty]; [v_string_ty]], varaTy))
  let v_null_arg_info              = makeIntrinsicValRef(fslib_MFOperators_nleref,                             "nullArg"                              , None                 , Some "NullArg" , [vara],    ([[v_string_ty]], varaTy))
  let v_invalid_op_info            = makeIntrinsicValRef(fslib_MFOperators_nleref,                             "invalidOp"                            , None                 , Some "InvalidOp" , [vara],  ([[v_string_ty]], varaTy))
  let v_failwithf_info             = makeIntrinsicValRef(fslib_MFExtraTopLevelOperators_nleref,                "failwithf"                            , None                 , Some "PrintFormatToStringThenFail" , [vara;varb], ([[mk_format4_ty varaTy v_unit_ty v_string_ty v_string_ty]], varaTy))

  let v_reraise_info               = makeIntrinsicValRef(fslib_MFOperators_nleref,                             "reraise"                              , None                 , Some "Reraise", [vara],     ([[v_unit_ty]], varaTy))
  let v_typeof_info                = makeIntrinsicValRef(fslib_MFOperators_nleref,                             "typeof"                               , None                 , Some "TypeOf" , [vara],     ([], v_system_Type_ty))
  let v_methodhandleof_info        = makeIntrinsicValRef(fslib_MFOperators_nleref,                             "methodhandleof"                       , None                 , Some "MethodHandleOf", [vara;varb], ([[varaTy --> varbTy]], v_system_RuntimeMethodHandle_ty))
  let v_sizeof_info                = makeIntrinsicValRef(fslib_MFOperators_nleref,                             "sizeof"                               , None                 , Some "SizeOf" , [vara],     ([], v_int_ty))
  let v_nameof_info                = makeIntrinsicValRef(fslib_MFOperators_nleref,                             "nameof"                               , None                 , Some "NameOf" , [vara],     ([[varaTy]], v_string_ty))

  let v_unchecked_defaultof_info   = makeIntrinsicValRef(fslib_MFOperatorsUnchecked_nleref,                    "defaultof"                            , None                 , Some "DefaultOf", [vara],     ([], varaTy))
  let v_typedefof_info             = makeIntrinsicValRef(fslib_MFOperators_nleref,                             "typedefof"                            , None                 , Some "TypeDefOf", [vara],     ([], v_system_Type_ty))
  let v_range_op_info              = makeIntrinsicValRef(fslib_MFOperators_nleref,                             "op_Range"                             , None                 , None          , [vara],     ([[varaTy];[varaTy]], mkSeqTy varaTy))
  let v_range_step_op_info         = makeIntrinsicValRef(fslib_MFOperators_nleref,                             "op_RangeStep"                         , None                 , None          , [vara;varb], ([[varaTy];[varbTy];[varaTy]], mkSeqTy varaTy))
  let v_range_int32_op_info        = makeIntrinsicValRef(fslib_MFOperatorIntrinsics_nleref,                    "RangeInt32"                           , None                 , None          , [],     ([[v_int_ty];[v_int_ty];[v_int_ty]], mkSeqTy v_int_ty))

  let v_array_length_info          = makeIntrinsicValRef(fslib_MFArrayModule_nleref,                           "length"                               , None                 , Some "Length" , [vara],     ([[mkArrayType 1 varaTy]], v_int_ty))
  let v_array_get_info             = makeIntrinsicValRef(fslib_MFIntrinsicFunctions_nleref,                    "GetArray"                             , None                 , None          , [vara],     ([[mkArrayType 1 varaTy]; [v_int_ty]], varaTy))
  let v_array2D_get_info           = makeIntrinsicValRef(fslib_MFIntrinsicFunctions_nleref,                    "GetArray2D"                           , None                 , None          , [vara],     ([[mkArrayType 2 varaTy];[v_int_ty]; [v_int_ty]], varaTy))
  let v_array3D_get_info           = makeIntrinsicValRef(fslib_MFIntrinsicFunctions_nleref,                    "GetArray3D"                           , None                 , None          , [vara],     ([[mkArrayType 3 varaTy];[v_int_ty]; [v_int_ty]; [v_int_ty]], varaTy))
  let v_array4D_get_info           = makeIntrinsicValRef(fslib_MFIntrinsicFunctions_nleref,                    "GetArray4D"                           , None                 , None          , [vara],     ([[mkArrayType 4 varaTy];[v_int_ty]; [v_int_ty]; [v_int_ty]; [v_int_ty]], varaTy))
  let v_array_set_info             = makeIntrinsicValRef(fslib_MFIntrinsicFunctions_nleref,                    "SetArray"                             , None                 , None          , [vara],     ([[mkArrayType 1 varaTy]; [v_int_ty]; [varaTy]], v_unit_ty))
  let v_array2D_set_info           = makeIntrinsicValRef(fslib_MFIntrinsicFunctions_nleref,                    "SetArray2D"                           , None                 , None          , [vara],     ([[mkArrayType 2 varaTy];[v_int_ty]; [v_int_ty]; [varaTy]], v_unit_ty))
  let v_array3D_set_info           = makeIntrinsicValRef(fslib_MFIntrinsicFunctions_nleref,                    "SetArray3D"                           , None                 , None          , [vara],     ([[mkArrayType 3 varaTy];[v_int_ty]; [v_int_ty]; [v_int_ty]; [varaTy]], v_unit_ty))
  let v_array4D_set_info           = makeIntrinsicValRef(fslib_MFIntrinsicFunctions_nleref,                    "SetArray4D"                           , None                 , None          , [vara],     ([[mkArrayType 4 varaTy];[v_int_ty]; [v_int_ty]; [v_int_ty]; [v_int_ty]; [varaTy]], v_unit_ty))

  let v_option_toNullable_info     = makeIntrinsicValRef(fslib_MFOptionModule_nleref,                          "toNullable"                           , None                 , Some "ToNullable" , [vara],     ([[mkOptionTy varaTy]], mkNullableTy varaTy))
  let v_option_defaultValue_info   = makeIntrinsicValRef(fslib_MFOptionModule_nleref,                          "defaultValue"                         , None                 , Some "DefaultValue" , [vara],     ([[varaTy]; [mkOptionTy varaTy]], varaTy))

  let v_nativeptr_tobyref_info     = makeIntrinsicValRef(fslib_MFNativePtrModule_nleref,                       "toByRef"                              , None                 , Some "ToByRefInlined", [vara], ([[mkNativePtrTy varaTy]], mkByrefTy varaTy))

  let v_seq_collect_info           = makeIntrinsicValRef(fslib_MFSeqModule_nleref,                             "collect"                              , None                 , Some "Collect", [vara;varb;varc], ([[varaTy --> varbTy]; [mkSeqTy varaTy]], mkSeqTy varcTy))
  let v_seq_delay_info             = makeIntrinsicValRef(fslib_MFSeqModule_nleref,                             "delay"                                , None                 , Some "Delay"  , [varb],     ([[v_unit_ty --> mkSeqTy varbTy]], mkSeqTy varbTy))
  let v_seq_append_info            = makeIntrinsicValRef(fslib_MFSeqModule_nleref,                             "append"                               , None                 , Some "Append" , [varb],     ([[mkSeqTy varbTy]; [mkSeqTy varbTy]], mkSeqTy varbTy))
  let v_seq_using_info             = makeIntrinsicValRef(fslib_MFRuntimeHelpers_nleref,                        "EnumerateUsing"                       , None                 , None          , [vara;varb;varc], ([[varaTy];[(varaTy --> varbTy)]], mkSeqTy varcTy))
  let v_seq_generated_info         = makeIntrinsicValRef(fslib_MFRuntimeHelpers_nleref,                        "EnumerateWhile"                       , None                 , None          , [varb],     ([[v_unit_ty --> v_bool_ty]; [mkSeqTy varbTy]], mkSeqTy varbTy))
  let v_seq_finally_info           = makeIntrinsicValRef(fslib_MFRuntimeHelpers_nleref,                        "EnumerateThenFinally"                 , None                 , None          , [varb],     ([[mkSeqTy varbTy]; [v_unit_ty --> v_unit_ty]], mkSeqTy varbTy))
  let v_seq_trywith_info           = makeIntrinsicValRef(fslib_MFRuntimeHelpers_nleref,                        "EnumerateTryWith"                     , None                 , None          , [varb],     ([[mkSeqTy varbTy]; [mkNonGenericTy v_exn_tcr --> v_int32_ty]; [mkNonGenericTy v_exn_tcr --> mkSeqTy varbTy]], mkSeqTy varbTy))
  let v_seq_of_functions_info      = makeIntrinsicValRef(fslib_MFRuntimeHelpers_nleref,                        "EnumerateFromFunctions"               , None                 , None          , [vara;varb], ([[v_unit_ty --> varaTy]; [varaTy --> v_bool_ty]; [varaTy --> varbTy]], mkSeqTy varbTy))
  let v_create_event_info          = makeIntrinsicValRef(fslib_MFRuntimeHelpers_nleref,                        "CreateEvent"                          , None                 , None          , [vara;varb], ([[varaTy --> v_unit_ty]; [varaTy --> v_unit_ty]; [(v_obj_ty --> (varbTy --> v_unit_ty)) --> varaTy]], mkIEvent2Ty varaTy varbTy))
  let v_cgh__useResumableCode_info = makeIntrinsicValRef(fslib_MFStateMachineHelpers_nleref,                   "__useResumableCode"                   , None                 , None          , [vara],     ([[]], v_bool_ty))
  let v_cgh__debugPoint_info       = makeIntrinsicValRef(fslib_MFStateMachineHelpers_nleref,                   "__debugPoint"                         , None                 , None          , [vara],     ([[v_int_ty]; [varaTy]], varaTy))
  let v_cgh__resumeAt_info         = makeIntrinsicValRef(fslib_MFStateMachineHelpers_nleref,                   "__resumeAt"                           , None                 , None          , [vara],     ([[v_int_ty]; [varaTy]], varaTy))
  let v_cgh__stateMachine_info     = makeIntrinsicValRef(fslib_MFStateMachineHelpers_nleref,                   "__stateMachine"                       , None                 , None          , [vara; varb],     ([[varaTy]], varbTy)) // inaccurate type but it doesn't matter for linking
  let v_cgh__resumableEntry_info   = makeIntrinsicValRef(fslib_MFStateMachineHelpers_nleref,                   "__resumableEntry"                     , None                 , None          , [vara],     ([[v_int_ty --> varaTy]; [v_unit_ty --> varaTy]], varaTy))
  let v_seq_to_array_info          = makeIntrinsicValRef(fslib_MFSeqModule_nleref,                             "toArray"                              , None                 , Some "ToArray", [varb],     ([[mkSeqTy varbTy]], mkArrayType 1 varbTy))
  let v_seq_to_list_info           = makeIntrinsicValRef(fslib_MFSeqModule_nleref,                             "toList"                               , None                 , Some "ToList" , [varb],     ([[mkSeqTy varbTy]], mkListTy varbTy))
  let v_seq_map_info               = makeIntrinsicValRef(fslib_MFSeqModule_nleref,                             "map"                                  , None                 , Some "Map"    , [vara;varb], ([[varaTy --> varbTy]; [mkSeqTy varaTy]], mkSeqTy varbTy))
  let v_seq_singleton_info         = makeIntrinsicValRef(fslib_MFSeqModule_nleref,                             "singleton"                            , None                 , Some "Singleton"              , [vara],     ([[varaTy]], mkSeqTy varaTy))
  let v_seq_empty_info             = makeIntrinsicValRef(fslib_MFSeqModule_nleref,                             "empty"                                , None                 , Some "Empty"                  , [vara],     ([], mkSeqTy varaTy))
  let v_new_format_info            = makeIntrinsicValRef(fslib_MFCore_nleref,                                  ".ctor"                                , Some "PrintfFormat`5", None                          , [vara;varb;varc;vard;vare], ([[v_string_ty]], mkPrintfFormatTy varaTy varbTy varcTy vardTy vareTy))
  let v_sprintf_info               = makeIntrinsicValRef(fslib_MFExtraTopLevelOperators_nleref,                "sprintf"                              , None                 , Some "PrintFormatToStringThen", [vara],     ([[mk_format4_ty varaTy v_unit_ty v_string_ty v_string_ty]], varaTy))
  let v_lazy_force_info            = makeIntrinsicValRef(fslib_MFLazyExtensions_nleref,                        "Force"                                , Some "Lazy`1"        , None                          , [vara],     ([[mkLazyTy varaTy]; []], varaTy))
  let v_lazy_create_info           = makeIntrinsicValRef(fslib_MFLazyExtensions_nleref,                        "Create"                               , Some "Lazy`1"        , None                          , [vara],     ([[v_unit_ty --> varaTy]], mkLazyTy varaTy))

  let v_seq_info                   = makeIntrinsicValRef(fslib_MFOperators_nleref,                             "seq"                                  , None                 , Some "CreateSequence"         , [vara],     ([[mkSeqTy varaTy]], mkSeqTy varaTy))
  let v_refcell_info               = makeIntrinsicValRef(fslib_MFCore_nleref,                                  "ref"                                  , Some "FSharpRef`1"   , None                          , [vara],     ([[mkRefCellTy varaTy]; []], varaTy))
  let v_splice_expr_info           = makeIntrinsicValRef(fslib_MFExtraTopLevelOperators_nleref,                "op_Splice"                            , None                 , None                          , [vara],     ([[mkQuotedExprTy varaTy]], varaTy))
  let v_splice_raw_expr_info       = makeIntrinsicValRef(fslib_MFExtraTopLevelOperators_nleref,                "op_SpliceUntyped"                     , None                 , None                          , [vara],     ([[mkRawQuotedExprTy]], varaTy))
  let v_new_decimal_info           = makeIntrinsicValRef(fslib_MFIntrinsicFunctions_nleref,                    "MakeDecimal"                          , None                 , None                          , [],         ([[v_int_ty]; [v_int_ty]; [v_int_ty]; [v_bool_ty]; [v_byte_ty]], v_decimal_ty))
  let v_deserialize_quoted_FSharp_20_plus_info    = makeIntrinsicValRef(fslib_MFQuotations_nleref,             "Deserialize"                          , Some "Expr"          , None                          , [],          ([[v_system_Type_ty ;mkListTy v_system_Type_ty ;mkListTy mkRawQuotedExprTy ; mkArrayType 1 v_byte_ty]], mkRawQuotedExprTy ))
  let v_deserialize_quoted_FSharp_40_plus_info    = makeIntrinsicValRef(fslib_MFQuotations_nleref,             "Deserialize40"                        , Some "Expr"          , None                          , [],          ([[v_system_Type_ty ;mkArrayType 1 v_system_Type_ty; mkArrayType 1 v_system_Type_ty; mkArrayType 1 mkRawQuotedExprTy; mkArrayType 1 v_byte_ty]], mkRawQuotedExprTy ))
  let v_call_with_witnesses_info   = makeIntrinsicValRef(fslib_MFQuotations_nleref,                            "CallWithWitnesses"                    , Some "Expr"          , None                          , [],         ([[v_system_Reflection_MethodInfo_ty; v_system_Reflection_MethodInfo_ty; mkListTy mkRawQuotedExprTy; mkListTy mkRawQuotedExprTy]], mkRawQuotedExprTy))
  let v_cast_quotation_info        = makeIntrinsicValRef(fslib_MFQuotations_nleref,                            "Cast"                                 , Some "Expr"          , None                          , [vara],      ([[mkRawQuotedExprTy]], mkQuotedExprTy varaTy))
  let v_lift_value_info            = makeIntrinsicValRef(fslib_MFQuotations_nleref,                            "Value"                                , Some "Expr"          , None                          , [vara],      ([[varaTy]], mkRawQuotedExprTy))
  let v_lift_value_with_name_info  = makeIntrinsicValRef(fslib_MFQuotations_nleref,                            "ValueWithName"                        , Some "Expr"          , None                          , [vara],      ([[varaTy; v_string_ty]], mkRawQuotedExprTy))
  let v_lift_value_with_defn_info  = makeIntrinsicValRef(fslib_MFQuotations_nleref,                            "WithValue"                            , Some "Expr"          , None                          , [vara],      ([[varaTy; mkQuotedExprTy varaTy]], mkQuotedExprTy varaTy))
  let v_query_value_info           = makeIntrinsicValRef(fslib_MFExtraTopLevelOperators_nleref,                "query"                                , None                 , None                          , [],      ([], mkQueryBuilderTy) )
  let v_query_run_value_info       = makeIntrinsicValRef(fslib_MFQueryRunExtensionsLowPriority_nleref,         "Run"                                  , Some "QueryBuilder"  , None                          , [vara],      ([[mkQueryBuilderTy];[mkQuotedExprTy varaTy]], varaTy) )
  let v_query_run_enumerable_info  = makeIntrinsicValRef(fslib_MFQueryRunExtensionsHighPriority_nleref,        "Run"                                  , Some "QueryBuilder"  , None                          , [vara],      ([[mkQueryBuilderTy];[mkQuotedExprTy (mkQuerySourceTy varaTy (mkNonGenericTy v_tcref_System_Collections_IEnumerable)) ]], mkSeqTy varaTy) )
  let v_query_for_value_info       = makeIntrinsicValRef(fslib_MFLinq_nleref,                                  "For"                                  , Some "QueryBuilder"  , None                          , [vara; vard; varb; vare], ([[mkQueryBuilderTy];[mkQuerySourceTy varaTy vardTy;varaTy --> mkQuerySourceTy varbTy vareTy]], mkQuerySourceTy varbTy vardTy) )
  let v_query_select_value_info    = makeIntrinsicValRef(fslib_MFLinq_nleref,                                  "Select"                               , Some "QueryBuilder"  , None                          , [vara; vare; varb], ([[mkQueryBuilderTy];[mkQuerySourceTy varaTy vareTy;varaTy --> varbTy]], mkQuerySourceTy varbTy vareTy) )
  let v_query_yield_value_info     = makeIntrinsicValRef(fslib_MFLinq_nleref,                                  "Yield"                                , Some "QueryBuilder"  , None                          , [vara; vare],      ([[mkQueryBuilderTy];[varaTy]], mkQuerySourceTy varaTy vareTy) )
  let v_query_yield_from_value_info = makeIntrinsicValRef(fslib_MFLinq_nleref,                                 "YieldFrom"                            , Some "QueryBuilder"  , None                          , [vara; vare],      ([[mkQueryBuilderTy];[mkQuerySourceTy varaTy vareTy]], mkQuerySourceTy varaTy vareTy) )
  let v_query_source_info          = makeIntrinsicValRef(fslib_MFLinq_nleref,                                  "Source"                               , Some "QueryBuilder"  , None                          , [vara],      ([[mkQueryBuilderTy];[mkSeqTy varaTy ]], mkQuerySourceTy varaTy (mkNonGenericTy v_tcref_System_Collections_IEnumerable)) )
  let v_query_source_as_enum_info  = makeIntrinsicValRef(fslib_MFLinq_nleref,                                  "get_Source"                           , Some "QuerySource`2" , None                          , [vara; vare],      ([[mkQuerySourceTy varaTy vareTy];[]], mkSeqTy varaTy) )
  let v_new_query_source_info     = makeIntrinsicValRef(fslib_MFLinq_nleref,                                  ".ctor"                                 , Some "QuerySource`2" , None                          , [vara; vare],      ([[mkSeqTy varaTy]], mkQuerySourceTy varaTy vareTy) )
  let v_query_where_value_info     = makeIntrinsicValRef(fslib_MFLinq_nleref,                                  "Where"                                , Some "QueryBuilder"  , None                          , [vara; vare],      ([[mkQueryBuilderTy];[mkQuerySourceTy varaTy vareTy;varaTy --> v_bool_ty]], mkQuerySourceTy varaTy vareTy) )
  let v_query_zero_value_info      = makeIntrinsicValRef(fslib_MFLinq_nleref,                                  "Zero"                                 , Some "QueryBuilder"  , None                          , [vara; vare],      ([[mkQueryBuilderTy];[]], mkQuerySourceTy varaTy vareTy) )
  let v_fail_init_info             = makeIntrinsicValRef(fslib_MFIntrinsicFunctions_nleref,                    "FailInit"                             , None                 , None                          , [],      ([[v_unit_ty]], v_unit_ty))
  let v_fail_static_init_info      = makeIntrinsicValRef(fslib_MFIntrinsicFunctions_nleref,                    "FailStaticInit"                       , None                 , None                          , [],      ([[v_unit_ty]], v_unit_ty))
  let v_check_this_info            = makeIntrinsicValRef(fslib_MFIntrinsicFunctions_nleref,                    "CheckThis"                            , None                 , None                          , [vara],      ([[varaTy]], varaTy))
  let v_quote_to_linq_lambda_info  = makeIntrinsicValRef(fslib_MFLinqRuntimeHelpersQuotationConverter_nleref,  "QuotationToLambdaExpression"          , None                 , None                          , [vara],      ([[mkQuotedExprTy varaTy]], mkLinqExpressionTy varaTy))

  let tref_DebuggableAttribute = findSysILTypeRef tname_DebuggableAttribute
  let tref_CompilerGeneratedAttribute = findSysILTypeRef tname_CompilerGeneratedAttribute
  let tref_InternalsVisibleToAttribute = findSysILTypeRef tname_InternalsVisibleToAttribute

  let mutable generatedAttribsCache = []
  let mutable debuggerBrowsableNeverAttributeCache = None
  let mkDebuggerNonUserCodeAttribute() = mkILCustomAttribute (findSysILTypeRef tname_DebuggerNonUserCodeAttribute, [], [], [])
  let mkCompilerGeneratedAttribute () = mkILCustomAttribute (tref_CompilerGeneratedAttribute, [], [], [])
  let compilerGlobalState = CompilerGlobalState()

  // Requests attributes to be added to compiler generated methods.
  let addGeneratedAttrs (attrs: ILAttributes) =
    let attribs =
       match generatedAttribsCache with
       | [] ->
            let res = [
                if not noDebugAttributes then
                    mkCompilerGeneratedAttribute()
                    mkDebuggerNonUserCodeAttribute()
                ]
            generatedAttribsCache <- res
            res
       | res -> res
    mkILCustomAttrs (attrs.AsList() @ attribs)

  let addMethodGeneratedAttrs (mdef:ILMethodDef)   = mdef.With(customAttrs = addGeneratedAttrs mdef.CustomAttrs)

  let addPropertyGeneratedAttrs (pdef:ILPropertyDef) = pdef.With(customAttrs = addGeneratedAttrs pdef.CustomAttrs)

  let addFieldGeneratedAttrs (fdef:ILFieldDef) = fdef.With(customAttrs = addGeneratedAttrs fdef.CustomAttrs)

  let tref_DebuggerBrowsableAttribute n =
        let typ_DebuggerBrowsableState =
            let tref = findSysILTypeRef tname_DebuggerBrowsableState
            ILType.Value (mkILNonGenericTySpec tref)
        mkILCustomAttribute (findSysILTypeRef tname_DebuggerBrowsableAttribute, [typ_DebuggerBrowsableState], [ILAttribElem.Int32 n], [])

  let mkDebuggerBrowsableNeverAttribute() =
      match debuggerBrowsableNeverAttributeCache with
      | None ->
          let res = tref_DebuggerBrowsableAttribute 0
          debuggerBrowsableNeverAttributeCache <- Some res
          res
      | Some res -> res

  let addNeverAttrs (attrs: ILAttributes) = mkILCustomAttrs (attrs.AsList() @ [mkDebuggerBrowsableNeverAttribute()])

  let addPropertyNeverAttrs (pdef:ILPropertyDef) = pdef.With(customAttrs = addNeverAttrs pdef.CustomAttrs)

  let addFieldNeverAttrs (fdef:ILFieldDef) = fdef.With(customAttrs = addNeverAttrs fdef.CustomAttrs)

  let mkDebuggerTypeProxyAttribute (ty : ILType) = mkILCustomAttribute (findSysILTypeRef tname_DebuggerTypeProxyAttribute,  [ilg.typ_Type], [ILAttribElem.TypeRef (Some ty.TypeRef)], [])

  let betterTyconEntries =
     [| "Int32"    , v_int_tcr
        "IntPtr"   , v_nativeint_tcr
        "UIntPtr"  , v_unativeint_tcr
        "Int16"    , v_int16_tcr
        "Int64"    , v_int64_tcr
        "UInt16"   , v_uint16_tcr
        "UInt32"   , v_uint32_tcr
        "UInt64"   , v_uint64_tcr
        "SByte"    , v_sbyte_tcr
        "Decimal"  , v_decimal_tcr
        "Byte"     , v_byte_tcr
        "Boolean"  , v_bool_tcr
        "String"   , v_string_tcr
        "Object"   , v_obj_tcr
        "Exception", v_exn_tcr
        "Char"     , v_char_tcr
        "Double"   , v_float_tcr
        "Single"   , v_float32_tcr |]
            |> Array.map (fun (nm, tcr) ->
                let ty = mkNonGenericTy tcr
                nm, findSysTyconRef sys nm, (fun _ nullness ->
                    match nullness with
                    | Nullness.Known NullnessInfo.WithoutNull -> ty
                    | _ -> mkNonGenericTyWithNullness tcr nullness))

  let decompileTyconEntries =
        [|
             // TODO: nullness here
            "FSharpFunc`2" ,       v_fastFunc_tcr      , (fun tinst _nullness -> mkFunTy (List.item 0 tinst) (List.item 1 tinst))
            "Tuple`2"      ,       v_ref_tuple2_tcr    , decodeTupleTyAndNullness tupInfoRef
            "Tuple`3"      ,       v_ref_tuple3_tcr    , decodeTupleTyAndNullness tupInfoRef
            "Tuple`4"      ,       v_ref_tuple4_tcr    , decodeTupleTyAndNullness tupInfoRef
            "Tuple`5"      ,       v_ref_tuple5_tcr    , decodeTupleTyAndNullness tupInfoRef
            "Tuple`6"      ,       v_ref_tuple6_tcr    , decodeTupleTyAndNullness tupInfoRef
            "Tuple`7"      ,       v_ref_tuple7_tcr    , decodeTupleTyAndNullness tupInfoRef
            "Tuple`8"      ,       v_ref_tuple8_tcr    , decodeTupleTyAndNullnessIfPossible v_ref_tuple8_tcr tupInfoRef
            "ValueTuple`2" ,       v_struct_tuple2_tcr , decodeTupleTyAndNullness tupInfoStruct
            "ValueTuple`3" ,       v_struct_tuple3_tcr , decodeTupleTyAndNullness tupInfoStruct
            "ValueTuple`4" ,       v_struct_tuple4_tcr , decodeTupleTyAndNullness tupInfoStruct
            "ValueTuple`5" ,       v_struct_tuple5_tcr , decodeTupleTyAndNullness tupInfoStruct
            "ValueTuple`6" ,       v_struct_tuple6_tcr , decodeTupleTyAndNullness tupInfoStruct
            "ValueTuple`7" ,       v_struct_tuple7_tcr , decodeTupleTyAndNullness tupInfoStruct
            "ValueTuple`8" ,       v_struct_tuple8_tcr , decodeTupleTyAndNullnessIfPossible v_struct_tuple8_tcr tupInfoStruct |]

  let betterEntries = Array.append betterTyconEntries decompileTyconEntries

  let mutable decompileTypeDict = Unchecked.defaultof<_>
  let mutable betterTypeDict1 = Unchecked.defaultof<_>
  let mutable betterTypeDict2 = Unchecked.defaultof<_>

  /// This map is indexed by stamps and lazy to avoid dereferencing while setting up the base imports.
  let getDecompileTypeDict () =
      match box decompileTypeDict with
      | null ->
          let entries = decompileTyconEntries
          let t = Dictionary.newWithSize entries.Length
          for _, tcref, builder in entries do
              if tcref.CanDeref then
                  t.Add(tcref.Stamp, builder)
          decompileTypeDict <- t
          t
      | _ -> decompileTypeDict

  /// This map is for use when building FSharp.Core.dll. The backing Tycon's may not yet exist for
  /// the TyconRef's we have in our hands, hence we can't dereference them to find their stamps.
  /// So this dictionary is indexed by names. Make it lazy to avoid dereferencing while setting up the base imports.
  let getBetterTypeDict1 () =
      match box betterTypeDict1 with
      | null ->
          let entries = betterEntries
          let t = Dictionary.newWithSize entries.Length
          for nm, tcref, builder in entries do
              t.Add(nm, 
                     (fun tcref2 tinst2 nullness -> 
                         if tyconRefEq tcref tcref2 then 
                             builder tinst2 nullness 
                         else 
                             TType_app (tcref2, tinst2, nullness)))
          betterTypeDict1 <- t
          t
      | _ -> betterTypeDict1

  /// This map is for use in normal times (not building FSharp.Core.dll). It is indexed by stamps
  /// and lazy to avoid dereferencing while setting up the base imports.
  let getBetterTypeDict2 () =
      match box betterTypeDict2 with
      | null ->
          let entries = betterEntries
          let t = Dictionary.newWithSize entries.Length
          for _, tcref, builder in entries do
              if tcref.CanDeref then
                  t.Add(tcref.Stamp, builder)
          betterTypeDict2 <- t
          t
      | _ -> betterTypeDict2

  /// For logical purposes equate some F# types with .NET types, e.g. TType_tuple == System.Tuple/ValueTuple.
  /// Doing this normalization is a fairly performance critical piece of code as it is frequently invoked
  /// in the process of converting .NET metadata to F# internal compiler data structures (see import.fs).
  let decompileTy (tcref: EntityRef) tinst nullness =
      if compilingFSharpCore then
          // No need to decompile when compiling FSharp.Core.dll
          TType_app (tcref, tinst, nullness)
      else
          let dict = getDecompileTypeDict()
          match dict.TryGetValue tcref.Stamp with
          | true, builder -> builder tinst nullness
          | _ -> TType_app (tcref, tinst, nullness)

  /// For cosmetic purposes "improve" some .NET types, e.g. Int32 --> int32.
  /// Doing this normalization is a fairly performance critical piece of code as it is frequently invoked
  /// in the process of converting .NET metadata to F# internal compiler data structures (see import.fs).
  let improveTy (tcref: EntityRef) tinst nullness =
        if compilingFSharpCore then
            let dict = getBetterTypeDict1()
            match dict.TryGetValue tcref.LogicalName with
            | true, builder -> builder tcref tinst nullness
            | _ -> TType_app (tcref, tinst, nullness)
        else
            let dict = getBetterTypeDict2()
            match dict.TryGetValue tcref.Stamp with
            | true, builder -> builder tinst nullness
            | _ -> TType_app (tcref, tinst, nullness)

  // Adding an unnecessary "let" instead of inlining into a muiti-line pipelined compute-once "member val" that is too complex for @dsyme
  let v_attribs_Unsupported = [
        tryFindSysAttrib "System.Runtime.CompilerServices.ModuleInitializerAttribute"
        tryFindSysAttrib "System.Runtime.CompilerServices.CallerArgumentExpressionAttribute"
        tryFindSysAttrib "System.Runtime.InteropServices.UnmanagedCallersOnlyAttribute"
        tryFindSysAttrib "System.Runtime.CompilerServices.CompilerFeatureRequiredAttribute"
        tryFindSysAttrib "System.Diagnostics.CodeAnalysis.SetsRequiredMembersAttribute"
        tryFindSysAttrib "System.Runtime.CompilerServices.RequiredMemberAttribute"
                              ] |> List.choose (Option.map (fun x -> x.TyconRef))

  override _.ToString() = "<TcGlobals>"

  member _.ilg = ilg

  member _.embeddedTypeDefs = embeddedILTypeDefs.Values |> Seq.toList

  member _.tryRemoveEmbeddedILTypeDefs () = [
      for key in embeddedILTypeDefs.Keys.OrderBy(fun k -> k) do
        match (embeddedILTypeDefs.TryRemove(key)) with
        | true, ilTypeDef -> yield ilTypeDef
        | false, _ -> ()
      ]

  // A table of all intrinsics that the compiler cares about
  member _.knownIntrinsics = v_knownIntrinsics

  member _.checkNullness = checkNullness

  member _.langFeatureNullness = v_langFeatureNullness

  member _.knownWithoutNull = v_knownWithoutNull

  // A table of known modules in FSharp.Core. Not all modules are necessarily listed, but the more we list the
  // better the job we do of mapping from provided expressions back to FSharp.Core F# functions and values.
  member _.knownFSharpCoreModules = v_knownFSharpCoreModules

  member _.compilingFSharpCore = compilingFSharpCore

  member _.useReflectionFreeCodeGen = useReflectionFreeCodeGen

  member _.mlCompatibility = mlCompatibility

  member _.emitDebugInfoInQuotations = emitDebugInfoInQuotations

  member _.directoryToResolveRelativePaths = directoryToResolveRelativePaths

  member _.pathMap = pathMap

  member _.langVersion = langVersion

  member _.unionCaseRefEq x y = primUnionCaseRefEq compilingFSharpCore fslibCcu x y

  member _.valRefEq x y = primValRefEq compilingFSharpCore fslibCcu x y

  member _.fslibCcu = fslibCcu

  member val refcell_tcr_canon = v_refcell_tcr_canon

  member val option_tcr_canon = mk_MFCore_tcref     fslibCcu "Option`1"

  member val valueoption_tcr_canon = mk_MFCore_tcref     fslibCcu "ValueOption`1"

  member _.list_tcr_canon = v_list_tcr_canon

  member val set_tcr_canon = mk_MFCollections_tcref   fslibCcu "Set`1"

  member val map_tcr_canon = mk_MFCollections_tcref   fslibCcu "Map`2"

  member _.lazy_tcr_canon = lazy_tcr

  member val refcell_tcr_nice = v_refcell_tcr_nice

  member val array_tcr_nice = v_il_arr_tcr_map[0]

  member _.option_tcr_nice = v_option_tcr_nice

  member _.valueoption_tcr_nice = v_valueoption_tcr_nice

  member _.list_tcr_nice = v_list_tcr_nice

  member _.lazy_tcr_nice = v_lazy_tcr_nice

  member _.format_tcr = v_format_tcr

  member _.format4_tcr = v_format4_tcr

  member _.expr_tcr = v_expr_tcr

  member _.raw_expr_tcr = v_raw_expr_tcr

  member _.nativeint_tcr = v_nativeint_tcr

  member _.unativeint_tcr = v_unativeint_tcr

  member _.int_tcr = v_int_tcr

  member _.int32_tcr = v_int32_tcr

  member _.int16_tcr = v_int16_tcr

  member _.int64_tcr = v_int64_tcr

  member _.uint16_tcr = v_uint16_tcr

  member _.uint32_tcr = v_uint32_tcr

  member _.uint64_tcr = v_uint64_tcr

  member _.sbyte_tcr = v_sbyte_tcr

  member _.decimal_tcr = v_decimal_tcr

  member _.date_tcr = v_date_tcr

  member _.pdecimal_tcr = v_pdecimal_tcr

  member _.byte_tcr = v_byte_tcr

  member _.bool_tcr = v_bool_tcr

  member _.unit_tcr_canon = v_unit_tcr_canon

  member _.unit_tcr_nice = v_unit_tcr_nice

  member _.exn_tcr = v_exn_tcr

  member _.char_tcr = v_char_tcr

  member _.float_tcr = v_float_tcr

  member _.float32_tcr = v_float32_tcr

  member _.pfloat_tcr = v_pfloat_tcr

  member _.pfloat32_tcr = v_pfloat32_tcr

  member _.pint_tcr = v_pint_tcr

  member _.pint8_tcr = v_pint8_tcr

  member _.pint16_tcr = v_pint16_tcr

  member _.pint64_tcr = v_pint64_tcr

  member _.pnativeint_tcr = v_pnativeint_tcr

  member _.puint_tcr = v_puint_tcr

  member _.puint8_tcr = v_puint8_tcr

  member _.puint16_tcr = v_puint16_tcr

  member _.puint64_tcr = v_puint64_tcr

  member _.punativeint_tcr = v_punativeint_tcr

  member _.byref_tcr = v_byref_tcr

  member _.byref2_tcr = v_byref2_tcr

  member _.outref_tcr = v_outref_tcr

  member _.inref_tcr = v_inref_tcr

  member _.nativeptr_tcr = v_nativeptr_tcr

  member _.voidptr_tcr = v_voidptr_tcr

  member _.ilsigptr_tcr = v_ilsigptr_tcr

  member _.fastFunc_tcr = v_fastFunc_tcr

  member _.MatchFailureException_tcr = v_mfe_tcr

  member _.tcref_IQueryable = v_tcref_IQueryable

  member _.tcref_IObservable = v_tcref_IObservable

  member _.tcref_IObserver = v_tcref_IObserver

  member _.fslib_IEvent2_tcr = v_fslib_IEvent2_tcr

  member _.fslib_IDelegateEvent_tcr = v_fslib_IDelegateEvent_tcr

  member _.seq_tcr = v_seq_tcr

  member val seq_base_tcr = mk_MFCompilerServices_tcref fslibCcu "GeneratedSequenceBase`1"

  member val ListCollector_tcr = mk_MFCompilerServices_tcref fslibCcu "ListCollector`1"

  member val ArrayCollector_tcr = mk_MFCompilerServices_tcref fslibCcu "ArrayCollector`1"

  member _.TryEmbedILType(tref: ILTypeRef, mkEmbeddableType: unit -> ILTypeDef) =
    if tref.Scope = ILScopeRef.Local && not(embeddedILTypeDefs.ContainsKey(tref.Name)) then
        embeddedILTypeDefs.TryAdd(tref.Name, mkEmbeddableType()) |> ignore

  member g.mk_GeneratedSequenceBase_ty seqElemTy = TType_app(g.seq_base_tcr,[seqElemTy], v_knownWithoutNull)

  member val ResumableStateMachine_tcr = mk_MFCompilerServices_tcref fslibCcu "ResumableStateMachine`1"

  member g.mk_ResumableStateMachine_ty dataTy = TType_app(g.ResumableStateMachine_tcr,[dataTy], v_knownWithoutNull)

  member val IResumableStateMachine_tcr = mk_MFCompilerServices_tcref fslibCcu "IResumableStateMachine`1"

  member g.mk_IResumableStateMachine_ty dataTy = TType_app(g.IResumableStateMachine_tcr,[dataTy], v_knownWithoutNull)

  member g.mk_ListCollector_ty seqElemTy = TType_app(g.ListCollector_tcr,[seqElemTy], v_knownWithoutNull)

  member g.mk_ArrayCollector_ty seqElemTy = TType_app(g.ArrayCollector_tcr,[seqElemTy], v_knownWithoutNull)

  member val byrefkind_In_tcr = mkNonLocalTyconRef fslib_MFByRefKinds_nleref "In"

  member val byrefkind_Out_tcr = mkNonLocalTyconRef fslib_MFByRefKinds_nleref "Out"

  member val byrefkind_InOut_tcr = mkNonLocalTyconRef fslib_MFByRefKinds_nleref "InOut"

  member val measureproduct_tcr = mk_MFCompilerServices_tcref fslibCcu "MeasureProduct`2"

  member val measureinverse_tcr = mk_MFCompilerServices_tcref fslibCcu "MeasureInverse`1"

  member val measureone_tcr = mk_MFCompilerServices_tcref fslibCcu "MeasureOne"

  member val ResumableCode_tcr = mk_MFCompilerServices_tcref fslibCcu "ResumableCode`2"

  member _.il_arr_tcr_map = v_il_arr_tcr_map
  member _.ref_tuple1_tcr = v_ref_tuple1_tcr
  member _.ref_tuple2_tcr = v_ref_tuple2_tcr
  member _.ref_tuple3_tcr = v_ref_tuple3_tcr
  member _.ref_tuple4_tcr = v_ref_tuple4_tcr
  member _.ref_tuple5_tcr = v_ref_tuple5_tcr
  member _.ref_tuple6_tcr = v_ref_tuple6_tcr
  member _.ref_tuple7_tcr = v_ref_tuple7_tcr
  member _.ref_tuple8_tcr = v_ref_tuple8_tcr
  member _.struct_tuple1_tcr = v_struct_tuple1_tcr
  member _.struct_tuple2_tcr = v_struct_tuple2_tcr
  member _.struct_tuple3_tcr = v_struct_tuple3_tcr
  member _.struct_tuple4_tcr = v_struct_tuple4_tcr
  member _.struct_tuple5_tcr = v_struct_tuple5_tcr
  member _.struct_tuple6_tcr = v_struct_tuple6_tcr
  member _.struct_tuple7_tcr = v_struct_tuple7_tcr
  member _.struct_tuple8_tcr = v_struct_tuple8_tcr
  member _.choice2_tcr = v_choice2_tcr
  member _.choice3_tcr = v_choice3_tcr
  member _.choice4_tcr = v_choice4_tcr
  member _.choice5_tcr = v_choice5_tcr
  member _.choice6_tcr = v_choice6_tcr
  member _.choice7_tcr = v_choice7_tcr
  member val nativeint_ty = v_nativeint_ty
  member val unativeint_ty = v_unativeint_ty
  member val int32_ty = v_int32_ty
  member val int16_ty = v_int16_ty
  member val int64_ty = v_int64_ty
  member val uint16_ty = v_uint16_ty
  member val uint32_ty = v_uint32_ty
  member val uint64_ty = v_uint64_ty
  member val sbyte_ty = v_sbyte_ty
  member _.byte_ty = v_byte_ty
  member _.bool_ty = v_bool_ty
  member _.int_ty = v_int_ty
  member _.string_ty = v_string_ty
  member _.system_IFormattable_tcref = v_IFormattable_tcref
  member _.system_FormattableString_tcref = v_FormattableString_tcref
  member _.system_FormattableStringFactory_tcref = v_FormattableStringFactory_tcref
  member _.system_IFormattable_ty = v_IFormattable_ty
  member _.system_FormattableString_ty = v_FormattableString_ty
  member _.system_FormattableStringFactory_ty = v_FormattableStringFactory_ty
  member _.unit_ty = v_unit_ty
  member _.obj_ty = v_obj_ty
  member _.char_ty = v_char_ty
  member _.decimal_ty = v_decimal_ty

  member val exn_ty = mkNonGenericTy v_exn_tcr
  member val float_ty = v_float_ty
  member val float32_ty = v_float32_ty

  /// Memoization table to help minimize the number of ILSourceDocument objects we create
  member _.memoize_file x = v_memoize_file.Apply x

  member val system_Array_ty = mkSysNonGenericTy sys "Array"
  member val system_Object_ty = mkSysNonGenericTy sys "Object"
  member val system_IDisposable_ty = mkSysNonGenericTy sys "IDisposable"
  member val system_RuntimeHelpers_ty = mkSysNonGenericTy sysCompilerServices "RuntimeHelpers"
  member val system_Value_ty = mkSysNonGenericTy sys "ValueType"
  member val system_Delegate_ty = mkSysNonGenericTy sys "Delegate"
  member val system_MulticastDelegate_ty = mkSysNonGenericTy sys "MulticastDelegate"
  member val system_Enum_ty = mkSysNonGenericTy sys "Enum"
  member val system_Exception_ty = mkSysNonGenericTy sys "Exception"
  member val system_String_typ = mkSysNonGenericTy sys "String"
  member val system_String_tcref = findSysTyconRef sys "String"
  member val system_Int32_ty = mkSysNonGenericTy sys "Int32"
  member _.system_Type_ty = v_system_Type_ty
  member val system_TypedReference_tcref = tryFindSysTyconRef sys "TypedReference"
  member val system_ArgIterator_tcref = tryFindSysTyconRef sys "ArgIterator"
  member val system_RuntimeArgumentHandle_tcref = tryFindSysTyconRef sys "RuntimeArgumentHandle"
  member val system_SByte_tcref = findSysTyconRef sys "SByte"
  member val system_Decimal_tcref = findSysTyconRef sys "Decimal"
  member val system_Int16_tcref = findSysTyconRef sys "Int16"
  member val system_Int32_tcref = findSysTyconRef sys "Int32"
  member val system_Int64_tcref = findSysTyconRef sys "Int64"
  member val system_IntPtr_tcref = findSysTyconRef sys "IntPtr"
  member val system_Bool_tcref = findSysTyconRef sys "Boolean"
  member val system_Byte_tcref = findSysTyconRef sys "Byte"
  member val system_UInt16_tcref = findSysTyconRef sys "UInt16"
  member val system_Char_tcref = findSysTyconRef sys "Char"
  member val system_UInt32_tcref = findSysTyconRef sys "UInt32"
  member val system_UInt64_tcref = findSysTyconRef sys "UInt64"
  member val system_UIntPtr_tcref = findSysTyconRef sys "UIntPtr"
  member val system_Single_tcref = findSysTyconRef sys "Single"
  member val system_Double_tcref = findSysTyconRef sys "Double"
  member val system_RuntimeTypeHandle_ty = mkSysNonGenericTy sys "RuntimeTypeHandle"
  member _.system_RuntimeMethodHandle_ty = v_system_RuntimeMethodHandle_ty

  member val system_MarshalByRefObject_tcref = tryFindSysTyconRef sys "MarshalByRefObject"
  member val system_MarshalByRefObject_ty = tryMkSysNonGenericTy sys "MarshalByRefObject"

  member val system_ExceptionDispatchInfo_ty =
      tryMkSysNonGenericTy ["System"; "Runtime"; "ExceptionServices"] "ExceptionDispatchInfo"

  member _.system_Reflection_MethodInfo_ty = v_system_Reflection_MethodInfo_ty
  member _.mk_IAsyncStateMachine_ty = mkSysNonGenericTy sysCompilerServices "IAsyncStateMachine" 
    
  member val system_Array_tcref = v_Array_tcref
  member val system_Object_tcref = findSysTyconRef sys "Object"
  member val system_Value_tcref = findSysTyconRef sys "ValueType"
  member val system_Void_tcref = findSysTyconRef sys "Void"
  member val system_IndexOutOfRangeException_tcref = findSysTyconRef sys "IndexOutOfRangeException"
  member val system_Nullable_tcref = v_nullable_tcr
  member val system_GenericIComparable_tcref = findSysTyconRef sys "IComparable`1"
  member val system_GenericIEquatable_tcref = findSysTyconRef sys "IEquatable`1"
  member val mk_IComparable_ty    = mkSysNonGenericTy sys "IComparable"
  member val mk_Attribute_ty = mkSysNonGenericTy sys "Attribute"
  member val system_LinqExpression_tcref = v_linqExpression_tcr

  member val mk_IStructuralComparable_ty = mkSysNonGenericTy sysCollections "IStructuralComparable"

  member val mk_IStructuralEquatable_ty = mkSysNonGenericTy sysCollections "IStructuralEquatable"

  member _.IComparer_ty = v_IComparer_ty
  member _.IEqualityComparer_ty = v_IEqualityComparer_ty
  member val tcref_System_Collections_IComparer = findSysTyconRef sysCollections "IComparer"
  member val tcref_System_Collections_IEqualityComparer = findSysTyconRef sysCollections "IEqualityComparer"
  member val tcref_System_Collections_Generic_IEqualityComparer = findSysTyconRef sysGenerics "IEqualityComparer`1"
  member val tcref_System_Collections_Generic_Dictionary = findSysTyconRef sysGenerics "Dictionary`2"
  member val tcref_System_Collections_Generic_IDictionary = findSysTyconRef sysGenerics "IDictionary`2"

  member val tcref_System_IComparable = findSysTyconRef sys "IComparable"
  member val tcref_System_IStructuralComparable = findSysTyconRef sysCollections "IStructuralComparable"
  member val tcref_System_IStructuralEquatable = findSysTyconRef sysCollections "IStructuralEquatable"
  member val tcref_System_IDisposable = findSysTyconRef sys "IDisposable"

  member val tcref_LanguagePrimitives = mk_MFCore_tcref fslibCcu "LanguagePrimitives"

  member val tcref_System_Collections_Generic_List = findSysTyconRef sysGenerics "List`1"
  member val tcref_System_Collections_Generic_IList = findSysTyconRef sysGenerics "IList`1"
  member val tcref_System_Collections_Generic_IReadOnlyList = findSysTyconRef sysGenerics "IReadOnlyList`1"
  member val tcref_System_Collections_Generic_ICollection = findSysTyconRef sysGenerics "ICollection`1"
  member val tcref_System_Collections_Generic_IReadOnlyCollection = findSysTyconRef sysGenerics "IReadOnlyCollection`1"
  member _.tcref_System_Collections_IEnumerable = v_tcref_System_Collections_IEnumerable

  member _.tcref_System_Collections_Generic_IEnumerable = v_IEnumerable_tcr
  member _.tcref_System_Collections_Generic_IEnumerator = v_IEnumerator_tcr

  member _.tcref_System_Attribute = v_System_Attribute_tcr

  // Review: Does this need to be an option type?
  member val System_Runtime_CompilerServices_RuntimeFeature_ty = tryFindSysTyconRef sysCompilerServices "RuntimeFeature" |> Option.map mkNonGenericTy

  member val iltyp_TypedReference = tryFindSysILTypeRef "System.TypedReference" |> Option.map mkILNonGenericValueTy
  member val iltyp_StreamingContext = tryFindSysILTypeRef tname_StreamingContext  |> Option.map mkILNonGenericValueTy
  member val iltyp_SerializationInfo = tryFindSysILTypeRef tname_SerializationInfo  |> Option.map mkILNonGenericBoxedTy
  member val iltyp_Missing = findSysILTypeRef tname_Missing |> mkILNonGenericBoxedTy
  member val iltyp_AsyncCallback = findSysILTypeRef tname_AsyncCallback |> mkILNonGenericBoxedTy
  member val iltyp_IAsyncResult = findSysILTypeRef tname_IAsyncResult |> mkILNonGenericBoxedTy
  member val iltyp_IComparable = findSysILTypeRef tname_IComparable |> mkILNonGenericBoxedTy
  member val iltyp_Exception = findSysILTypeRef tname_Exception |> mkILNonGenericBoxedTy
  member val iltyp_ValueType = findSysILTypeRef tname_ValueType |> mkILNonGenericBoxedTy
  member val iltyp_RuntimeFieldHandle = findSysILTypeRef tname_RuntimeFieldHandle |> mkILNonGenericValueTy
  member val iltyp_RuntimeMethodHandle = findSysILTypeRef tname_RuntimeMethodHandle |> mkILNonGenericValueTy
  member val iltyp_RuntimeTypeHandle   = findSysILTypeRef tname_RuntimeTypeHandle |> mkILNonGenericValueTy
  member val iltyp_ReferenceAssemblyAttributeOpt = tryFindSysILTypeRef tname_ReferenceAssemblyAttribute |> Option.map mkILNonGenericBoxedTy
  member val attrib_AttributeUsageAttribute = findSysAttrib "System.AttributeUsageAttribute"
  member val attrib_ParamArrayAttribute = findSysAttrib "System.ParamArrayAttribute"
  member val attrib_IDispatchConstantAttribute = tryFindSysAttrib "System.Runtime.CompilerServices.IDispatchConstantAttribute"
  member val attrib_IUnknownConstantAttribute = tryFindSysAttrib "System.Runtime.CompilerServices.IUnknownConstantAttribute"

  // We use 'findSysAttrib' here because lookup on attribute is done by name comparison, and can proceed
  // even if the type is not found in a system assembly.
  member val attrib_IsReadOnlyAttribute = findOrEmbedSysPublicAttribute "System.Runtime.CompilerServices.IsReadOnlyAttribute"
  member val attrib_DynamicDependencyAttribute = findOrEmbedSysPublicAttribute "System.Diagnostics.CodeAnalysis.DynamicDependencyAttribute"
  member val enum_DynamicallyAccessedMemberTypes = findOrEmbedSysPublicAttribute "System.Diagnostics.CodeAnalysis.DynamicallyAccessedMemberTypes"

  member val attrib_SystemObsolete = findSysAttrib "System.ObsoleteAttribute"
  member val attrib_DllImportAttribute = tryFindSysAttrib "System.Runtime.InteropServices.DllImportAttribute"
  member val attrib_StructLayoutAttribute = findSysAttrib "System.Runtime.InteropServices.StructLayoutAttribute"
  member val attrib_TypeForwardedToAttribute = findSysAttrib "System.Runtime.CompilerServices.TypeForwardedToAttribute"
  member val attrib_ComVisibleAttribute = findSysAttrib "System.Runtime.InteropServices.ComVisibleAttribute"
  member val attrib_ComImportAttribute = tryFindSysAttrib "System.Runtime.InteropServices.ComImportAttribute"
  member val attrib_FieldOffsetAttribute = findSysAttrib "System.Runtime.InteropServices.FieldOffsetAttribute"
  member val attrib_MarshalAsAttribute = tryFindSysAttrib "System.Runtime.InteropServices.MarshalAsAttribute"
  member val attrib_InAttribute = findSysAttrib "System.Runtime.InteropServices.InAttribute"
  member val attrib_OutAttribute = findSysAttrib "System.Runtime.InteropServices.OutAttribute"
  member val attrib_OptionalAttribute = tryFindSysAttrib "System.Runtime.InteropServices.OptionalAttribute"
  member val attrib_DefaultParameterValueAttribute = tryFindSysAttrib "System.Runtime.InteropServices.DefaultParameterValueAttribute"
  member val attrib_ThreadStaticAttribute = tryFindSysAttrib "System.ThreadStaticAttribute"
  member val attrib_SpecialNameAttribute = tryFindSysAttrib "System.Runtime.CompilerServices.SpecialNameAttribute"
  member val attrib_VolatileFieldAttribute = mk_MFCore_attrib "VolatileFieldAttribute"
  member val attrib_NoEagerConstraintApplicationAttribute = mk_MFCompilerServices_attrib "NoEagerConstraintApplicationAttribute"
  member val attrib_ContextStaticAttribute = tryFindSysAttrib "System.ContextStaticAttribute"
  member val attrib_FlagsAttribute = findSysAttrib "System.FlagsAttribute"
  member val attrib_DefaultMemberAttribute = findSysAttrib "System.Reflection.DefaultMemberAttribute"
  member val attrib_DebuggerDisplayAttribute = findSysAttrib "System.Diagnostics.DebuggerDisplayAttribute"
  member val attrib_DebuggerTypeProxyAttribute = findSysAttrib "System.Diagnostics.DebuggerTypeProxyAttribute"
  member val attrib_PreserveSigAttribute = tryFindSysAttrib "System.Runtime.InteropServices.PreserveSigAttribute"
  member val attrib_MethodImplAttribute = findSysAttrib "System.Runtime.CompilerServices.MethodImplAttribute"
  member val attrib_ExtensionAttribute = findSysAttrib "System.Runtime.CompilerServices.ExtensionAttribute"
  member val attrib_CallerLineNumberAttribute = findSysAttrib "System.Runtime.CompilerServices.CallerLineNumberAttribute"
  member val attrib_CallerFilePathAttribute = findSysAttrib "System.Runtime.CompilerServices.CallerFilePathAttribute"
  member val attrib_CallerMemberNameAttribute = findSysAttrib "System.Runtime.CompilerServices.CallerMemberNameAttribute"
  member val attrib_ReferenceAssemblyAttribute = findSysAttrib "System.Runtime.CompilerServices.ReferenceAssemblyAttribute"
  member val attrib_SkipLocalsInitAttribute  = findSysAttrib "System.Runtime.CompilerServices.SkipLocalsInitAttribute"
  member val attribs_Unsupported = v_attribs_Unsupported

  member val attrib_ProjectionParameterAttribute           = mk_MFCore_attrib "ProjectionParameterAttribute"
  member val attrib_CustomOperationAttribute               = mk_MFCore_attrib "CustomOperationAttribute"
  member val attrib_NonSerializedAttribute                 = tryFindSysAttrib "System.NonSerializedAttribute"

  member val attrib_AutoSerializableAttribute              = mk_MFCore_attrib "AutoSerializableAttribute"
  member val attrib_RequireQualifiedAccessAttribute        = mk_MFCore_attrib "RequireQualifiedAccessAttribute"
  member val attrib_EntryPointAttribute                    = mk_MFCore_attrib "EntryPointAttribute"
  member val attrib_DefaultAugmentationAttribute           = mk_MFCore_attrib "DefaultAugmentationAttribute"
  member val attrib_CompilerMessageAttribute               = mk_MFCore_attrib "CompilerMessageAttribute"
  member val attrib_ExperimentalAttribute                  = mk_MFCore_attrib "ExperimentalAttribute"
  member val attrib_UnverifiableAttribute                  = mk_MFCore_attrib "UnverifiableAttribute"
  member val attrib_LiteralAttribute                       = mk_MFCore_attrib "LiteralAttribute"
  member val attrib_ConditionalAttribute                   = findSysAttrib "System.Diagnostics.ConditionalAttribute"
  member val attrib_OptionalArgumentAttribute              = mk_MFCore_attrib "OptionalArgumentAttribute"
  member val attrib_RequiresExplicitTypeArgumentsAttribute = mk_MFCore_attrib "RequiresExplicitTypeArgumentsAttribute"
  member val attrib_DefaultValueAttribute                  = mk_MFCore_attrib "DefaultValueAttribute"
  member val attrib_ClassAttribute                         = mk_MFCore_attrib "ClassAttribute"
  member val attrib_InterfaceAttribute                     = mk_MFCore_attrib "InterfaceAttribute"
  member val attrib_StructAttribute                        = mk_MFCore_attrib "StructAttribute"
  member val attrib_ReflectedDefinitionAttribute           = mk_MFCore_attrib "ReflectedDefinitionAttribute"
  member val attrib_CompiledNameAttribute                  = mk_MFCore_attrib "CompiledNameAttribute"
  member val attrib_AutoOpenAttribute                      = mk_MFCore_attrib "AutoOpenAttribute"
  member val attrib_InternalsVisibleToAttribute            = findSysAttrib tname_InternalsVisibleToAttribute
  member val attrib_CompilationRepresentationAttribute     = mk_MFCore_attrib "CompilationRepresentationAttribute"
  member val attrib_CompilationArgumentCountsAttribute     = mk_MFCore_attrib "CompilationArgumentCountsAttribute"
  member val attrib_CompilationMappingAttribute            = mk_MFCore_attrib "CompilationMappingAttribute"
  member val attrib_CLIEventAttribute                      = mk_MFCore_attrib "CLIEventAttribute"
  member val attrib_InlineIfLambdaAttribute                = mk_MFCore_attrib "InlineIfLambdaAttribute"
  member val attrib_CLIMutableAttribute                    = mk_MFCore_attrib "CLIMutableAttribute"
  member val attrib_AllowNullLiteralAttribute              = mk_MFCore_attrib "AllowNullLiteralAttribute"
  member val attrib_NoEqualityAttribute                    = mk_MFCore_attrib "NoEqualityAttribute"
  member val attrib_NoComparisonAttribute                  = mk_MFCore_attrib "NoComparisonAttribute"
  member val attrib_CustomEqualityAttribute                = mk_MFCore_attrib "CustomEqualityAttribute"
  member val attrib_CustomComparisonAttribute              = mk_MFCore_attrib "CustomComparisonAttribute"
  member val attrib_EqualityConditionalOnAttribute         = mk_MFCore_attrib "EqualityConditionalOnAttribute"
  member val attrib_ComparisonConditionalOnAttribute       = mk_MFCore_attrib "ComparisonConditionalOnAttribute"
  member val attrib_ReferenceEqualityAttribute             = mk_MFCore_attrib "ReferenceEqualityAttribute"
  member val attrib_StructuralEqualityAttribute            = mk_MFCore_attrib "StructuralEqualityAttribute"
  member val attrib_StructuralComparisonAttribute          = mk_MFCore_attrib "StructuralComparisonAttribute"
  member val attrib_SealedAttribute                        = mk_MFCore_attrib "SealedAttribute"
  member val attrib_AbstractClassAttribute                 = mk_MFCore_attrib "AbstractClassAttribute"
  member val attrib_GeneralizableValueAttribute            = mk_MFCore_attrib "GeneralizableValueAttribute"
  member val attrib_MeasureAttribute                       = mk_MFCore_attrib "MeasureAttribute"
  member val attrib_MeasureableAttribute                   = mk_MFCore_attrib "MeasureAnnotatedAbbreviationAttribute"
  member val attrib_NoDynamicInvocationAttribute           = mk_MFCore_attrib "NoDynamicInvocationAttribute"
  member val attrib_NoCompilerInliningAttribute            = mk_MFCore_attrib "NoCompilerInliningAttribute"
  member val attrib_SecurityAttribute                      = tryFindSysAttrib "System.Security.Permissions.SecurityAttribute"
  member val attrib_SecurityCriticalAttribute              = findSysAttrib "System.Security.SecurityCriticalAttribute"
  member val attrib_SecuritySafeCriticalAttribute          = findSysAttrib "System.Security.SecuritySafeCriticalAttribute"
  member val attrib_ComponentModelEditorBrowsableAttribute = findSysAttrib "System.ComponentModel.EditorBrowsableAttribute"
  member val attrib_CompilerFeatureRequiredAttribute       = findSysAttrib "System.Runtime.CompilerServices.CompilerFeatureRequiredAttribute"
  member val attrib_SetsRequiredMembersAttribute           = findSysAttrib "System.Diagnostics.CodeAnalysis.SetsRequiredMembersAttribute"
  member val attrib_RequiredMemberAttribute                = findSysAttrib "System.Runtime.CompilerServices.RequiredMemberAttribute"

  member g.improveType tcref tinst = improveTy tcref tinst

  member g.decompileType tcref tinst = decompileTy tcref tinst

  member _.new_decimal_info = v_new_decimal_info
  member _.seq_info    = v_seq_info
  member val seq_vref    = (ValRefForIntrinsic v_seq_info)
  member val fsharpref_vref = (ValRefForIntrinsic v_refcell_info)
  member val and_vref    = (ValRefForIntrinsic v_and_info)
  member val and2_vref   = (ValRefForIntrinsic v_and2_info)
  member val addrof_vref = (ValRefForIntrinsic v_addrof_info)
  member val addrof2_vref = (ValRefForIntrinsic v_addrof2_info)
  member val or_vref     = (ValRefForIntrinsic v_or_info)
  member val splice_expr_vref     = (ValRefForIntrinsic v_splice_expr_info)
  member val splice_raw_expr_vref     = (ValRefForIntrinsic v_splice_raw_expr_info)
  member val or2_vref    = (ValRefForIntrinsic v_or2_info)
  member val generic_equality_er_inner_vref     = ValRefForIntrinsic v_generic_equality_er_inner_info
  member val generic_equality_per_inner_vref = ValRefForIntrinsic v_generic_equality_per_inner_info
  member val generic_equality_withc_inner_vref  = ValRefForIntrinsic v_generic_equality_withc_inner_info
  member val generic_comparison_inner_vref    = ValRefForIntrinsic v_generic_comparison_inner_info
  member val generic_comparison_withc_inner_vref    = ValRefForIntrinsic v_generic_comparison_withc_inner_info
  member _.generic_comparison_withc_outer_info    = v_generic_comparison_withc_outer_info
  member _.generic_equality_er_outer_info     = v_generic_equality_er_outer_info
  member _.generic_equality_withc_outer_info  = v_generic_equality_withc_outer_info
  member _.generic_hash_withc_outer_info = v_generic_hash_withc_outer_info
  member val generic_hash_inner_vref = ValRefForIntrinsic v_generic_hash_inner_info
  member val generic_hash_withc_inner_vref = ValRefForIntrinsic v_generic_hash_withc_inner_info

  member val reference_equality_inner_vref         = ValRefForIntrinsic v_reference_equality_inner_info

  member val piperight_vref            = ValRefForIntrinsic v_piperight_info
  member val piperight2_vref            = ValRefForIntrinsic v_piperight2_info
  member val piperight3_vref            = ValRefForIntrinsic v_piperight3_info
  member val bitwise_or_vref            = ValRefForIntrinsic v_bitwise_or_info
  member val bitwise_and_vref           = ValRefForIntrinsic v_bitwise_and_info
  member val bitwise_xor_vref           = ValRefForIntrinsic v_bitwise_xor_info
  member val bitwise_unary_not_vref     = ValRefForIntrinsic v_bitwise_unary_not_info
  member val bitwise_shift_left_vref    = ValRefForIntrinsic v_bitwise_shift_left_info
  member val bitwise_shift_right_vref   = ValRefForIntrinsic v_bitwise_shift_right_info
  member val unchecked_addition_vref    = ValRefForIntrinsic v_unchecked_addition_info
  member val unchecked_unary_plus_vref  = ValRefForIntrinsic v_unchecked_unary_plus_info
  member val unchecked_unary_minus_vref = ValRefForIntrinsic v_unchecked_unary_minus_info
  member val unchecked_unary_not_vref = ValRefForIntrinsic v_unchecked_unary_not_info
  member val unchecked_subtraction_vref = ValRefForIntrinsic v_unchecked_subtraction_info
  member val unchecked_multiply_vref    = ValRefForIntrinsic v_unchecked_multiply_info
  member val unchecked_division_vref    = ValRefForIntrinsic v_unchecked_division_info
  member val unchecked_modulus_vref     = ValRefForIntrinsic v_unchecked_modulus_info
  member val unchecked_defaultof_vref    = ValRefForIntrinsic v_unchecked_defaultof_info
  member val refcell_deref_vref = ValRefForIntrinsic v_refcell_deref_info
  member val refcell_assign_vref = ValRefForIntrinsic v_refcell_assign_info
  member val refcell_incr_vref = ValRefForIntrinsic v_refcell_incr_info
  member val refcell_decr_vref = ValRefForIntrinsic v_refcell_decr_info

  member _.bitwise_or_info            = v_bitwise_or_info
  member _.bitwise_and_info           = v_bitwise_and_info
  member _.bitwise_xor_info           = v_bitwise_xor_info
  member _.bitwise_unary_not_info     = v_bitwise_unary_not_info
  member _.bitwise_shift_left_info    = v_bitwise_shift_left_info
  member _.bitwise_shift_right_info   = v_bitwise_shift_right_info
  member _.unchecked_addition_info    = v_unchecked_addition_info
  member _.unchecked_subtraction_info = v_unchecked_subtraction_info
  member _.unchecked_multiply_info    = v_unchecked_multiply_info
  member _.unchecked_division_info    = v_unchecked_division_info
  member _.unchecked_modulus_info     = v_unchecked_modulus_info
  member _.unchecked_unary_plus_info  = v_unchecked_unary_plus_info
  member _.unchecked_unary_minus_info = v_unchecked_unary_minus_info
  member _.unchecked_unary_not_info   = v_unchecked_unary_not_info
  member _.unchecked_defaultof_info   = v_unchecked_defaultof_info

  member _.checked_addition_info      = v_checked_addition_info
  member _.checked_subtraction_info   = v_checked_subtraction_info
  member _.checked_multiply_info      = v_checked_multiply_info
  member _.checked_unary_minus_info   = v_checked_unary_minus_info

  member _.byte_checked_info          = v_byte_checked_info
  member _.sbyte_checked_info         = v_sbyte_checked_info
  member _.int16_checked_info         = v_int16_checked_info
  member _.uint16_checked_info        = v_uint16_checked_info
  member _.int_checked_info           = v_int_checked_info
  member _.int32_checked_info         = v_int32_checked_info
  member _.uint32_checked_info        = v_uint32_checked_info
  member _.int64_checked_info         = v_int64_checked_info
  member _.uint64_checked_info        = v_uint64_checked_info
  member _.nativeint_checked_info     = v_nativeint_checked_info
  member _.unativeint_checked_info    = v_unativeint_checked_info

  member _.byte_operator_info       = v_byte_operator_info
  member _.sbyte_operator_info      = v_sbyte_operator_info
  member _.int16_operator_info      = v_int16_operator_info
  member _.uint16_operator_info     = v_uint16_operator_info
  member _.int_operator_info        = v_int_operator_info
  member _.int32_operator_info      = v_int32_operator_info
  member _.uint32_operator_info     = v_uint32_operator_info
  member _.int64_operator_info      = v_int64_operator_info
  member _.uint64_operator_info     = v_uint64_operator_info
  member _.float32_operator_info    = v_float32_operator_info
  member _.float_operator_info      = v_float_operator_info
  member _.nativeint_operator_info  = v_nativeint_operator_info
  member _.unativeint_operator_info = v_unativeint_operator_info

  member _.char_operator_info       = v_char_operator_info
  member _.enum_operator_info       = v_enum_operator_info

  member val compare_operator_vref    = ValRefForIntrinsic v_compare_operator_info
  member val equals_operator_vref    = ValRefForIntrinsic v_equals_operator_info
  member val equals_nullable_operator_vref    = ValRefForIntrinsic v_equals_nullable_operator_info
  member val nullable_equals_nullable_operator_vref    = ValRefForIntrinsic v_nullable_equals_nullable_operator_info
  member val nullable_equals_operator_vref    = ValRefForIntrinsic v_nullable_equals_operator_info
  member val not_equals_operator_vref    = ValRefForIntrinsic v_not_equals_operator_info
  member val less_than_operator_vref    = ValRefForIntrinsic v_less_than_operator_info
  member val less_than_or_equals_operator_vref    = ValRefForIntrinsic v_less_than_or_equals_operator_info
  member val greater_than_operator_vref    = ValRefForIntrinsic v_greater_than_operator_info
  member val greater_than_or_equals_operator_vref    = ValRefForIntrinsic v_greater_than_or_equals_operator_info

  member val raise_vref                 = ValRefForIntrinsic v_raise_info
  member val failwith_vref              = ValRefForIntrinsic v_failwith_info
  member val invalid_arg_vref           = ValRefForIntrinsic v_invalid_arg_info
  member val null_arg_vref              = ValRefForIntrinsic v_null_arg_info
  member val invalid_op_vref            = ValRefForIntrinsic v_invalid_op_info
  member val failwithf_vref             = ValRefForIntrinsic v_failwithf_info

  member _.equals_operator_info        = v_equals_operator_info
  member _.not_equals_operator         = v_not_equals_operator_info
  member _.less_than_operator          = v_less_than_operator_info
  member _.less_than_or_equals_operator = v_less_than_or_equals_operator_info
  member _.greater_than_operator       = v_greater_than_operator_info
  member _.greater_than_or_equals_operator = v_greater_than_or_equals_operator_info

  member _.hash_info                  = v_hash_info
  member _.box_info                   = v_box_info
  member _.isnull_info                = v_isnull_info
  member _.raise_info                 = v_raise_info
  member _.failwith_info              = v_failwith_info
  member _.invalid_arg_info           = v_invalid_arg_info
  member _.null_arg_info              = v_null_arg_info
  member _.invalid_op_info            = v_invalid_op_info
  member _.failwithf_info             = v_failwithf_info
  member _.reraise_info               = v_reraise_info
  member _.methodhandleof_info        = v_methodhandleof_info
  member _.typeof_info                = v_typeof_info
  member _.typedefof_info             = v_typedefof_info

  member val reraise_vref               = ValRefForIntrinsic v_reraise_info
  member val methodhandleof_vref        = ValRefForIntrinsic v_methodhandleof_info
  member val typeof_vref                = ValRefForIntrinsic v_typeof_info
  member val sizeof_vref                = ValRefForIntrinsic v_sizeof_info
  member val nameof_vref                = ValRefForIntrinsic v_nameof_info
  member val typedefof_vref             = ValRefForIntrinsic v_typedefof_info
  member val enum_vref                  = ValRefForIntrinsic v_enum_operator_info
  member val enumOfValue_vref           = ValRefForIntrinsic v_enumOfValue_info
  member val range_op_vref              = ValRefForIntrinsic v_range_op_info
  member val range_step_op_vref         = ValRefForIntrinsic v_range_step_op_info
  member val range_int32_op_vref        = ValRefForIntrinsic v_range_int32_op_info
  member val array_get_vref             = ValRefForIntrinsic v_array_get_info
  member val array2D_get_vref           = ValRefForIntrinsic v_array2D_get_info
  member val array3D_get_vref           = ValRefForIntrinsic v_array3D_get_info
  member val array4D_get_vref           = ValRefForIntrinsic v_array4D_get_info
  member val seq_singleton_vref         = ValRefForIntrinsic v_seq_singleton_info
  member val seq_collect_vref           = ValRefForIntrinsic v_seq_collect_info
  member val nativeptr_tobyref_vref     = ValRefForIntrinsic v_nativeptr_tobyref_info
  member val seq_using_vref             = ValRefForIntrinsic v_seq_using_info
  member val seq_delay_vref             = ValRefForIntrinsic  v_seq_delay_info
  member val seq_append_vref            = ValRefForIntrinsic  v_seq_append_info
  member val seq_generated_vref         = ValRefForIntrinsic  v_seq_generated_info
  member val seq_finally_vref           = ValRefForIntrinsic  v_seq_finally_info
  member val seq_of_functions_vref      = ValRefForIntrinsic  v_seq_of_functions_info
  member val seq_map_vref               = ValRefForIntrinsic  v_seq_map_info
  member val seq_empty_vref             = ValRefForIntrinsic  v_seq_empty_info
  member val new_format_vref            = ValRefForIntrinsic v_new_format_info
  member val sprintf_vref               = ValRefForIntrinsic v_sprintf_info
  member val unbox_vref                 = ValRefForIntrinsic v_unbox_info
  member val unbox_fast_vref            = ValRefForIntrinsic v_unbox_fast_info
  member val istype_vref                = ValRefForIntrinsic v_istype_info
  member val istype_fast_vref           = ValRefForIntrinsic v_istype_fast_info
  member val query_source_vref          = ValRefForIntrinsic v_query_source_info
  member val query_value_vref           = ValRefForIntrinsic v_query_value_info
  member val query_run_value_vref       = ValRefForIntrinsic v_query_run_value_info
  member val query_run_enumerable_vref  = ValRefForIntrinsic v_query_run_enumerable_info
  member val query_for_vref             = ValRefForIntrinsic v_query_for_value_info
  member val query_yield_vref           = ValRefForIntrinsic v_query_yield_value_info
  member val query_yield_from_vref      = ValRefForIntrinsic v_query_yield_from_value_info
  member val query_select_vref          = ValRefForIntrinsic v_query_select_value_info
  member val query_where_vref           = ValRefForIntrinsic v_query_where_value_info
  member val query_zero_vref            = ValRefForIntrinsic v_query_zero_value_info
  member val seq_to_list_vref           = ValRefForIntrinsic v_seq_to_list_info
  member val seq_to_array_vref          = ValRefForIntrinsic v_seq_to_array_info

  member _.seq_collect_info           = v_seq_collect_info
  member _.seq_using_info             = v_seq_using_info
  member _.seq_delay_info             = v_seq_delay_info
  member _.seq_append_info            = v_seq_append_info
  member _.seq_generated_info         = v_seq_generated_info
  member _.seq_finally_info           = v_seq_finally_info
  member _.seq_trywith_info           = v_seq_trywith_info
  member _.seq_of_functions_info      = v_seq_of_functions_info
  member _.seq_map_info               = v_seq_map_info
  member _.seq_singleton_info         = v_seq_singleton_info
  member _.seq_empty_info             = v_seq_empty_info
  member _.sprintf_info               = v_sprintf_info
  member _.new_format_info            = v_new_format_info
  member _.unbox_info                 = v_unbox_info
  member _.get_generic_comparer_info  = v_get_generic_comparer_info
  member _.get_generic_er_equality_comparer_info = v_get_generic_er_equality_comparer_info
  member _.get_generic_per_equality_comparer_info = v_get_generic_per_equality_comparer_info
  member _.dispose_info               = v_dispose_info
  member _.getstring_info             = v_getstring_info
  member _.unbox_fast_info            = v_unbox_fast_info
  member _.istype_info                = v_istype_info
  member _.istype_fast_info           = v_istype_fast_info
  member _.lazy_force_info            = v_lazy_force_info
  member _.lazy_create_info           = v_lazy_create_info
  member _.create_instance_info       = v_create_instance_info
  member _.create_event_info          = v_create_event_info
  member _.seq_to_list_info           = v_seq_to_list_info
  member _.seq_to_array_info          = v_seq_to_array_info

  member _.array_length_info          = v_array_length_info
  member _.array_get_info             = v_array_get_info
  member _.array2D_get_info           = v_array2D_get_info
  member _.array3D_get_info           = v_array3D_get_info
  member _.array4D_get_info           = v_array4D_get_info
  member _.array_set_info             = v_array_set_info
  member _.array2D_set_info           = v_array2D_set_info
  member _.array3D_set_info           = v_array3D_set_info
  member _.array4D_set_info           = v_array4D_set_info

  member val option_toNullable_info     = v_option_toNullable_info
  member val option_defaultValue_info     = v_option_defaultValue_info

  member _.deserialize_quoted_FSharp_20_plus_info       = v_deserialize_quoted_FSharp_20_plus_info
  member _.deserialize_quoted_FSharp_40_plus_info    = v_deserialize_quoted_FSharp_40_plus_info
  member _.call_with_witnesses_info = v_call_with_witnesses_info
  member _.cast_quotation_info        = v_cast_quotation_info
  member _.lift_value_info            = v_lift_value_info
  member _.lift_value_with_name_info            = v_lift_value_with_name_info
  member _.lift_value_with_defn_info            = v_lift_value_with_defn_info
  member _.query_source_as_enum_info            = v_query_source_as_enum_info
  member _.new_query_source_info            = v_new_query_source_info
  member _.query_builder_tcref            = v_query_builder_tcref
  member _.fail_init_info             = v_fail_init_info
  member _.fail_static_init_info           = v_fail_static_init_info
  member _.check_this_info            = v_check_this_info
  member _.quote_to_linq_lambda_info        = v_quote_to_linq_lambda_info


  member val cgh__stateMachine_vref = ValRefForIntrinsic v_cgh__stateMachine_info
  member val cgh__useResumableCode_vref = ValRefForIntrinsic v_cgh__useResumableCode_info
  member val cgh__debugPoint_vref = ValRefForIntrinsic v_cgh__debugPoint_info
  member val cgh__resumeAt_vref = ValRefForIntrinsic v_cgh__resumeAt_info
  member val cgh__resumableEntry_vref = ValRefForIntrinsic v_cgh__resumableEntry_info

  member val generic_hash_withc_tuple2_vref = ValRefForIntrinsic v_generic_hash_withc_tuple2_info
  member val generic_hash_withc_tuple3_vref = ValRefForIntrinsic v_generic_hash_withc_tuple3_info
  member val generic_hash_withc_tuple4_vref = ValRefForIntrinsic v_generic_hash_withc_tuple4_info
  member val generic_hash_withc_tuple5_vref = ValRefForIntrinsic v_generic_hash_withc_tuple5_info
  member val generic_equals_withc_tuple2_vref = ValRefForIntrinsic v_generic_equals_withc_tuple2_info
  member val generic_equals_withc_tuple3_vref = ValRefForIntrinsic v_generic_equals_withc_tuple3_info
  member val generic_equals_withc_tuple4_vref = ValRefForIntrinsic v_generic_equals_withc_tuple4_info
  member val generic_equals_withc_tuple5_vref = ValRefForIntrinsic v_generic_equals_withc_tuple5_info
  member val generic_compare_withc_tuple2_vref = ValRefForIntrinsic v_generic_compare_withc_tuple2_info
  member val generic_compare_withc_tuple3_vref = ValRefForIntrinsic v_generic_compare_withc_tuple3_info
  member val generic_compare_withc_tuple4_vref = ValRefForIntrinsic v_generic_compare_withc_tuple4_info
  member val generic_compare_withc_tuple5_vref = ValRefForIntrinsic v_generic_compare_withc_tuple5_info
  member val generic_equality_withc_outer_vref = ValRefForIntrinsic v_generic_equality_withc_outer_info


  member _.cons_ucref = v_cons_ucref
  member _.nil_ucref = v_nil_ucref

    // A list of types that are explicitly suppressed from the F# intellisense
    // Note that the suppression checks for the precise name of the type
    // so the lowercase versions are visible
  member _.suppressed_types = v_suppressed_types

  /// Are we assuming all code gen is for F# interactive, with no static linking
  member _.isInteractive=isInteractive

  /// Indicates if we are generating witness arguments for SRTP constraints. Only done if the FSharp.Core
  /// supports witness arguments.
  member g.generateWitnesses =
      compilingFSharpCore ||
      ((ValRefForIntrinsic g.call_with_witnesses_info).TryDeref.IsSome && langVersion.SupportsFeature LanguageFeature.WitnessPassing)

  /// Indicates if we can use System.Array.Empty when emitting IL for empty array literals
  member val isArrayEmptyAvailable = v_Array_tcref.ILTyconRawMetadata.Methods.FindByName "Empty" |> List.isEmpty |> not

  member _.FindSysTyconRef path nm = findSysTyconRef path nm

  member _.TryFindSysTyconRef path nm = tryFindSysTyconRef path nm

  member _.FindSysILTypeRef nm = findSysILTypeRef nm

  member _.TryFindSysILTypeRef nm = tryFindSysILTypeRef nm

  member _.FindSysAttrib nm = findSysAttrib nm

  member _.TryFindSysAttrib nm = tryFindSysAttrib nm

  member _.AddGeneratedAttributes attrs = addGeneratedAttrs attrs

  member _.AddMethodGeneratedAttributes mdef = addMethodGeneratedAttrs mdef

  member _.AddPropertyGeneratedAttributes mdef = addPropertyGeneratedAttrs mdef

  member _.AddFieldGeneratedAttributes mdef = addFieldGeneratedAttrs mdef

  member _.AddPropertyNeverAttributes mdef = addPropertyNeverAttrs mdef

  member _.AddFieldNeverAttributes mdef = addFieldNeverAttrs mdef

  member _.MkDebuggerTypeProxyAttribute ty = mkDebuggerTypeProxyAttribute ty

  member _.mkDebuggerDisplayAttribute s = mkILCustomAttribute (findSysILTypeRef tname_DebuggerDisplayAttribute, [ilg.typ_String], [ILAttribElem.String (Some s)], [])

  member _.DebuggerBrowsableNeverAttribute = mkDebuggerBrowsableNeverAttribute()

  member _.mkDebuggerStepThroughAttribute() =
      mkILCustomAttribute (findSysILTypeRef tname_DebuggerStepThroughAttribute, [], [], [])

  member _.mkDebuggableAttribute jitOptimizerDisabled =
      mkILCustomAttribute (tref_DebuggableAttribute, [ilg.typ_Bool; ilg.typ_Bool], [ILAttribElem.Bool false; ILAttribElem.Bool jitOptimizerDisabled], [])

  member _.mkDebuggableAttributeV2(jitTracking, jitOptimizerDisabled, enableEnC) =
        let debuggingMode =
            (if jitTracking then 1 else 0) |||
            (if jitOptimizerDisabled then 256 else 0) |||
            (if enableEnC then 4 else 0)
        let tref_DebuggableAttribute_DebuggingModes = mkILTyRefInTyRef (tref_DebuggableAttribute, tname_DebuggableAttribute_DebuggingModes)
        mkILCustomAttribute
          (tref_DebuggableAttribute, [mkILNonGenericValueTy tref_DebuggableAttribute_DebuggingModes],
           (* See System.Diagnostics.DebuggableAttribute.DebuggingModes *)
           [ILAttribElem.Int32( debuggingMode )], [])

  member internal _.CompilerGlobalState = Some compilerGlobalState

  member _.CompilerGeneratedAttribute = mkCompilerGeneratedAttribute ()

  member _.DebuggerNonUserCodeAttribute = mkDebuggerNonUserCodeAttribute ()

  member _.MakeInternalsVisibleToAttribute(simpleAssemName) =
      mkILCustomAttribute (tref_InternalsVisibleToAttribute, [ilg.typ_String], [ILAttribElem.String (Some simpleAssemName)], [])

  /// Find an FSharp.Core LaguagePrimitives dynamic function that corresponds to a trait witness, e.g.
  /// AdditionDynamic for op_Addition.  Also work out the type instantiation of the dynamic function.
  member _.MakeBuiltInWitnessInfo (t: TraitConstraintInfo) =
      let memberName =
          let nm = t.MemberLogicalName
          let coreName =
              if nm.StartsWith "op_" then nm[3..]
              elif nm = "get_Zero" then "GenericZero"
              elif nm = "get_One" then "GenericOne"
              else nm
          coreName + "Dynamic"

      let gtps, argTys, retTy, tinst =
          match memberName, t.CompiledObjectAndArgumentTypes, t.CompiledReturnType with
          | ("AdditionDynamic" | "MultiplyDynamic" | "SubtractionDynamic"| "DivisionDynamic" | "ModulusDynamic" | "CheckedAdditionDynamic" | "CheckedMultiplyDynamic" | "CheckedSubtractionDynamic" | "LeftShiftDynamic" | "RightShiftDynamic" | "BitwiseAndDynamic" | "BitwiseOrDynamic" | "ExclusiveOrDynamic" | "LessThanDynamic" | "GreaterThanDynamic" | "LessThanOrEqualDynamic" | "GreaterThanOrEqualDynamic" | "EqualityDynamic" | "InequalityDynamic"),
            [ arg0Ty; arg1Ty ],
            Some retTy ->
               [vara; varb; varc], [ varaTy; varbTy ], varcTy, [ arg0Ty; arg1Ty; retTy ]
          | ("UnaryNegationDynamic" | "CheckedUnaryNegationDynamic" | "LogicalNotDynamic" | "ExplicitDynamic" | "CheckedExplicitDynamic"),
            [ arg0Ty ],
            Some retTy ->
               [vara; varb ], [ varaTy ], varbTy, [ arg0Ty; retTy ]
          | "DivideByIntDynamic", [arg0Ty; _], _ ->
               [vara], [ varaTy; v_int32_ty ], varaTy, [ arg0Ty ]
          | ("GenericZeroDynamic" | "GenericOneDynamic"), [], Some retTy ->
               [vara], [ ], varaTy, [ retTy ]
          | _ -> failwithf "unknown builtin witness '%s'" memberName

      let vref = makeOtherIntrinsicValRef (fslib_MFLanguagePrimitives_nleref, memberName, None, None, gtps, (List.map List.singleton argTys, retTy))
      vref, tinst

  /// Find an FSharp.Core operator that corresponds to a trait witness
  member g.TryMakeOperatorAsBuiltInWitnessInfo isStringTy isArrayTy (t: TraitConstraintInfo) argExprs =

    match t.MemberLogicalName, t.CompiledObjectAndArgumentTypes, t.CompiledReturnType, argExprs with
    | "get_Sign", [aty], _, objExpr :: _ ->
        // Call Operators.sign
        let info = makeOtherIntrinsicValRef (fslib_MFOperators_nleref, "sign", None, Some "Sign", [vara], ([[varaTy]], v_int32_ty))
        let tyargs = [aty]
        Some (info, tyargs, [objExpr])
    | "Sqrt", [aty], Some bty, [_] ->
        // Call Operators.sqrt
        let info = makeOtherIntrinsicValRef (fslib_MFOperators_nleref, "sqrt", None, Some "Sqrt", [vara; varb], ([[varaTy]], varbTy))
        let tyargs = [aty; bty]
        Some (info, tyargs, argExprs)
    | "Pow", [aty;bty], _, [_;_] ->
        // Call Operators.(**)
        let info = makeOtherIntrinsicValRef (fslib_MFOperators_nleref, "op_Exponentiation", None, None, [vara; varb], ([[varaTy]; [varbTy]], varaTy))
        let tyargs = [aty;bty]
        Some (info, tyargs, argExprs)
    | "Atan2", [aty;_], Some bty, [_;_] ->
        // Call Operators.atan2
        let info = makeOtherIntrinsicValRef (fslib_MFOperators_nleref, "atan2", None, Some "Atan2", [vara; varb], ([[varaTy]; [varaTy]], varbTy))
        let tyargs = [aty;bty]
        Some (info, tyargs, argExprs)
    | "get_Zero", _, Some aty, ([] | [_]) ->
        // Call LanguagePrimitives.GenericZero
        let info = makeOtherIntrinsicValRef (fslib_MFLanguagePrimitives_nleref, "GenericZero", None, None, [vara], ([], varaTy))
        let tyargs = [aty]
        Some (info, tyargs, [])
    | "get_One", _, Some aty,  ([] | [_])  ->
        // Call LanguagePrimitives.GenericOne
        let info = makeOtherIntrinsicValRef (fslib_MFLanguagePrimitives_nleref, "GenericOne", None, None, [vara], ([], varaTy))
        let tyargs = [aty]
        Some (info, tyargs, [])
    | ("Abs" | "Sin" | "Cos" | "Tan" | "Sinh" | "Cosh" | "Tanh" | "Atan" | "Acos" | "Asin" | "Exp" | "Ceiling" | "Floor" | "Round" | "Truncate" | "Log10"| "Log"), [aty], _, [_] ->
        // Call corresponding Operators.*
        let nm = t.MemberLogicalName
        let lower = if nm = "Ceiling" then "ceil" else nm.ToLowerInvariant()
        let info = makeOtherIntrinsicValRef (fslib_MFOperators_nleref, lower, None, Some nm, [vara], ([[varaTy]], varaTy))
        let tyargs = [aty]
        Some (info, tyargs, argExprs)
    | "get_Item", [arrTy; _], Some retTy, [_; _] when isArrayTy g arrTy ->
        Some (g.array_get_info, [retTy], argExprs)
    | "set_Item", [arrTy; _; elemTy], _, [_; _; _] when isArrayTy g arrTy ->
        Some (g.array_set_info, [elemTy], argExprs)
    | "get_Item", [stringTy; _; _], _, [_; _] when isStringTy g stringTy ->
        Some (g.getstring_info, [], argExprs)
    | "op_UnaryPlus", [aty], _, [_] ->
        // Call Operators.id
        let info = makeOtherIntrinsicValRef (fslib_MFOperators_nleref, "id", None, None, [vara], ([[varaTy]], varaTy))
        let tyargs = [aty]
        Some (info, tyargs, argExprs)
    | _ ->
        None

#if DEBUG
// This global is only used during debug output
let mutable global_g = None : TcGlobals option
#endif<|MERGE_RESOLUTION|>--- conflicted
+++ resolved
@@ -194,7 +194,6 @@
     pathMap: PathMap,
     langVersion: LanguageVersion) =
 
-<<<<<<< HEAD
   let v_langFeatureNullness = langVersion.SupportsFeature LanguageFeature.NullnessChecking
 
   let v_knownWithoutNull =
@@ -203,21 +202,6 @@
   let mkNonGenericTy tcref = TType_app(tcref, [], v_knownWithoutNull)
 
   let mkNonGenericTyWithNullness tcref nullness = TType_app(tcref, [], nullness)
-
-  let mkNonLocalTyconRef2 ccu path n = mkNonLocalTyconRef (mkNonLocalEntityRef ccu path) n 
-
-  let mk_MFCore_tcref ccu n = mkNonLocalTyconRef2 ccu FSharpLib.CorePathArray n 
-  let mk_MFQuotations_tcref ccu n = mkNonLocalTyconRef2 ccu FSharpLib.QuotationsPath n 
-  let mk_MFLinq_tcref ccu n = mkNonLocalTyconRef2 ccu LinqPathArray n 
-  let mk_MFCollections_tcref ccu n = mkNonLocalTyconRef2 ccu FSharpLib.CollectionsPathArray n 
-  let mk_MFCompilerServices_tcref ccu n = mkNonLocalTyconRef2 ccu FSharpLib.CompilerServicesPath n 
-  let mk_MFRuntimeHelpers_tcref ccu n = mkNonLocalTyconRef2 ccu FSharpLib.RuntimeHelpersPath n
-  let mk_MFControl_tcref ccu n = mkNonLocalTyconRef2 ccu FSharpLib.ControlPathArray n 
-=======
-  // empty flags
-  let v_knownWithoutNull = 0uy
-
-  let mkNonGenericTy tcref = TType_app(tcref, [], v_knownWithoutNull)
 
   let mkNonLocalTyconRef2 ccu path n = mkNonLocalTyconRef (mkNonLocalEntityRef ccu path) n
 
@@ -228,7 +212,6 @@
   let mk_MFCompilerServices_tcref ccu n = mkNonLocalTyconRef2 ccu CompilerServicesPath n
   let mk_MFRuntimeHelpers_tcref   ccu n = mkNonLocalTyconRef2 ccu RuntimeHelpersPath n
   let mk_MFControl_tcref          ccu n = mkNonLocalTyconRef2 ccu ControlPathArray n
->>>>>>> df3919d6
 
   let tryFindSysTypeCcu path nm =
     tryFindSysTypeCcuHelper path nm false
