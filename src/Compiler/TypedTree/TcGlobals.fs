// Copyright (c) Microsoft Corporation.  All Rights Reserved.  See License.txt in the project root for license information.

/// Defines the global environment for all type checking.
///
/// The environment (TcGlobals) are well-known types and values are hard-wired
/// into the compiler.  This lets the compiler perform particular optimizations
/// for these types and values, for example emitting optimized calls for
/// comparison and hashing functions.
module internal FSharp.Compiler.TcGlobals

open System.Collections.Concurrent
open System.Diagnostics

open Internal.Utilities.Library
open FSharp.Compiler.AbstractIL.IL
open FSharp.Compiler.AbstractIL.ILX
open FSharp.Compiler.CompilerGlobalState
open FSharp.Compiler.Features
open FSharp.Compiler.IO
open FSharp.Compiler.Syntax.PrettyNaming
open FSharp.Compiler.Text.FileIndex
open FSharp.Compiler.Text.Range
open FSharp.Compiler.TypedTree
open FSharp.Compiler.TypedTreeBasics

open Internal.Utilities

let internal DummyFileNameForRangesWithoutASpecificLocation = startupFileName
let private envRange = rangeN DummyFileNameForRangesWithoutASpecificLocation 0

/// Represents an intrinsic value from FSharp.Core known to the compiler
[<NoEquality; NoComparison; StructuredFormatDisplay("{DebugText}")>]
type IntrinsicValRef =
    | IntrinsicValRef of NonLocalEntityRef * string * bool * TType * ValLinkageFullKey

    member x.Name = (let (IntrinsicValRef(_, nm, _,  _, _)) = x in nm)

    /// For debugging
    [<DebuggerBrowsable(DebuggerBrowsableState.Never)>]
    member x.DebugText = x.ToString()

    /// For debugging
    override x.ToString() = x.Name

let ValRefForIntrinsic (IntrinsicValRef(mvr, _, _, _, key))  = mkNonLocalValRef mvr key

//-------------------------------------------------------------------------
// Access the initial environment: names
//-------------------------------------------------------------------------

[<AutoOpen>]
module FSharpLib =

    let CoreOperatorsCheckedName = FSharpLib.Root + ".Core.Operators.Checked"
    let ControlName              = FSharpLib.Root + ".Control"
    let LinqName                 = FSharpLib.Root + ".Linq"
    let CollectionsName          = FSharpLib.Root + ".Collections"
    let LanguagePrimitivesName   = FSharpLib.Root + ".Core.LanguagePrimitives"
    let CompilerServicesName     = FSharpLib.Root + ".Core.CompilerServices"
    let LinqRuntimeHelpersName   = FSharpLib.Root + ".Linq.RuntimeHelpers"
    let RuntimeHelpersName       = FSharpLib.Root + ".Core.CompilerServices.RuntimeHelpers"
    let ExtraTopLevelOperatorsName = FSharpLib.Root + ".Core.ExtraTopLevelOperators"
    let NativeInteropName                 = FSharpLib.Root + ".NativeInterop"

    let QuotationsName             = FSharpLib.Root + ".Quotations"

    let ControlPath                 = splitNamespace ControlName
    let LinqPath                    = splitNamespace LinqName
    let CollectionsPath             = splitNamespace CollectionsName
    let NativeInteropPath           = splitNamespace NativeInteropName |> Array.ofList
    let CompilerServicesPath        = splitNamespace CompilerServicesName |> Array.ofList
    let LinqRuntimeHelpersPath      = splitNamespace LinqRuntimeHelpersName |> Array.ofList
    let RuntimeHelpersPath          = splitNamespace RuntimeHelpersName |> Array.ofList
    let QuotationsPath              = splitNamespace QuotationsName |> Array.ofList

    let RootPathArray                    = FSharpLib.RootPath |> Array.ofList
    let CorePathArray                    = FSharpLib.CorePath |> Array.ofList
    let LinqPathArray                    = LinqPath |> Array.ofList
    let ControlPathArray                 = ControlPath |> Array.ofList
    let CollectionsPathArray             = CollectionsPath |> Array.ofList

//-------------------------------------------------------------------------
// Access the initial environment: helpers to build references
//-------------------------------------------------------------------------

// empty flags
let v_knownWithoutNull = 0uy

let private mkNonGenericTy tcref = TType_app(tcref, [], v_knownWithoutNull)

let mkNonLocalTyconRef2 ccu path n = mkNonLocalTyconRef (mkNonLocalEntityRef ccu path) n

let mk_MFCore_tcref             ccu n = mkNonLocalTyconRef2 ccu FSharpLib.CorePathArray n
let mk_MFQuotations_tcref       ccu n = mkNonLocalTyconRef2 ccu FSharpLib.QuotationsPath n
let mk_MFLinq_tcref             ccu n = mkNonLocalTyconRef2 ccu LinqPathArray n
let mk_MFCollections_tcref      ccu n = mkNonLocalTyconRef2 ccu FSharpLib.CollectionsPathArray n
let mk_MFCompilerServices_tcref ccu n = mkNonLocalTyconRef2 ccu FSharpLib.CompilerServicesPath n
let mk_MFRuntimeHelpers_tcref   ccu n = mkNonLocalTyconRef2 ccu FSharpLib.RuntimeHelpersPath n
let mk_MFControl_tcref          ccu n = mkNonLocalTyconRef2 ccu FSharpLib.ControlPathArray n


type
    [<NoEquality; NoComparison; StructuredFormatDisplay("{DebugText}")>]
    BuiltinAttribInfo =
    | AttribInfo of ILTypeRef * TyconRef

    member this.TyconRef = let (AttribInfo(_, tcref)) = this in tcref

    member this.TypeRef  = let (AttribInfo(tref, _)) = this in tref

    /// For debugging
    [<DebuggerBrowsable(DebuggerBrowsableState.Never)>]
    member x.DebugText = x.ToString()

    /// For debugging
    override x.ToString() = x.TyconRef.ToString()


[<Literal>]
let tname_InternalsVisibleToAttribute = "System.Runtime.CompilerServices.InternalsVisibleToAttribute"
[<Literal>]
let tname_DebuggerNonUserCodeAttribute = "System.Diagnostics.DebuggerNonUserCodeAttribute"
[<Literal>]
let tname_DebuggableAttribute_DebuggingModes = "DebuggingModes"
[<Literal>]
let tname_DebuggerHiddenAttribute = "System.Diagnostics.DebuggerHiddenAttribute"
[<Literal>]
let tname_DebuggerDisplayAttribute = "System.Diagnostics.DebuggerDisplayAttribute"
[<Literal>]
let tname_DebuggerTypeProxyAttribute = "System.Diagnostics.DebuggerTypeProxyAttribute"
[<Literal>]
let tname_DebuggerStepThroughAttribute = "System.Diagnostics.DebuggerStepThroughAttribute"
[<Literal>]
let tname_DebuggerBrowsableAttribute = "System.Diagnostics.DebuggerBrowsableAttribute"
[<Literal>]
let tname_DebuggerBrowsableState = "System.Diagnostics.DebuggerBrowsableState"

[<Literal>]
let tname_StringBuilder = "System.Text.StringBuilder"
[<Literal>]
let tname_IComparable = "System.IComparable"
[<Literal>]
let tname_Exception = "System.Exception"
[<Literal>]
let tname_Missing = "System.Reflection.Missing"
[<Literal>]
let tname_FormattableString = "System.FormattableString"
[<Literal>]
let tname_SerializationInfo = "System.Runtime.Serialization.SerializationInfo"
[<Literal>]
let tname_StreamingContext = "System.Runtime.Serialization.StreamingContext"
[<Literal>]
let tname_SecurityPermissionAttribute = "System.Security.Permissions.SecurityPermissionAttribute"
[<Literal>]
let tname_Delegate = "System.Delegate"
[<Literal>]
let tname_ValueType = "System.ValueType"
[<Literal>]
let tname_Enum = "System.Enum"
[<Literal>]
let tname_Array = "System.Array"
[<Literal>]
let tname_RuntimeArgumentHandle = "System.RuntimeArgumentHandle"
[<Literal>]
let tname_RuntimeTypeHandle = "System.RuntimeTypeHandle"
[<Literal>]
let tname_RuntimeMethodHandle = "System.RuntimeMethodHandle"
[<Literal>]
let tname_RuntimeFieldHandle = "System.RuntimeFieldHandle"
[<Literal>]
let tname_CompilerGeneratedAttribute = "System.Runtime.CompilerServices.CompilerGeneratedAttribute"
[<Literal>]
let tname_ReferenceAssemblyAttribute = "System.Runtime.CompilerServices.ReferenceAssemblyAttribute"
[<Literal>]
let tname_DebuggableAttribute = "System.Diagnostics.DebuggableAttribute"
[<Literal>]
let tname_AsyncCallback = "System.AsyncCallback"
[<Literal>]
let tname_IAsyncResult = "System.IAsyncResult"
[<Literal>]
let tname_IsByRefLikeAttribute = "System.Runtime.CompilerServices.IsByRefLikeAttribute"

//-------------------------------------------------------------------------
// Table of all these "globals"
//-------------------------------------------------------------------------

type TcGlobals(
    compilingFSharpCore: bool,
    ilg: ILGlobals,
    fslibCcu: CcuThunk,
    directoryToResolveRelativePaths,
    mlCompatibility: bool,
    isInteractive: bool,
<<<<<<< HEAD
    useReflectionFreeCodeGen: bool,
=======
>>>>>>> e063dd2a
    // The helper to find system types amongst referenced DLLs
    tryFindSysTypeCcu,
    emitDebugInfoInQuotations: bool,
    noDebugAttributes: bool,
    pathMap: PathMap,
    langVersion: LanguageVersion) =

  let vara = Construct.NewRigidTypar "a" envRange
  let varb = Construct.NewRigidTypar "b" envRange
  let varc = Construct.NewRigidTypar "c" envRange
  let vard = Construct.NewRigidTypar "d" envRange
  let vare = Construct.NewRigidTypar "e" envRange

  let varaTy = mkTyparTy vara
  let varbTy = mkTyparTy varb
  let varcTy = mkTyparTy varc
  let vardTy = mkTyparTy vard
  let vareTy = mkTyparTy vare

  let v_int_tcr        = mk_MFCore_tcref fslibCcu "int"
  let v_nativeint_tcr  = mk_MFCore_tcref fslibCcu "nativeint"
  let v_unativeint_tcr = mk_MFCore_tcref fslibCcu "unativeint"
  let v_int32_tcr      = mk_MFCore_tcref fslibCcu "int32"
  let v_int16_tcr      = mk_MFCore_tcref fslibCcu "int16"
  let v_int64_tcr      = mk_MFCore_tcref fslibCcu "int64"
  let v_uint16_tcr     = mk_MFCore_tcref fslibCcu "uint16"
  let v_uint32_tcr     = mk_MFCore_tcref fslibCcu "uint32"
  let v_uint64_tcr     = mk_MFCore_tcref fslibCcu "uint64"
  let v_sbyte_tcr      = mk_MFCore_tcref fslibCcu "sbyte"
  let v_decimal_tcr    = mk_MFCore_tcref fslibCcu "decimal"
  let v_pdecimal_tcr   = mk_MFCore_tcref fslibCcu "decimal`1"
  let v_byte_tcr       = mk_MFCore_tcref fslibCcu "byte"
  let v_bool_tcr       = mk_MFCore_tcref fslibCcu "bool"
  let v_string_tcr     = mk_MFCore_tcref fslibCcu "string"
  let v_obj_tcr        = mk_MFCore_tcref fslibCcu "obj"
  let v_unit_tcr_canon = mk_MFCore_tcref fslibCcu "Unit"
  let v_unit_tcr_nice  = mk_MFCore_tcref fslibCcu "unit"
  let v_exn_tcr        = mk_MFCore_tcref fslibCcu "exn"
  let v_char_tcr       = mk_MFCore_tcref fslibCcu "char"
  let v_float_tcr      = mk_MFCore_tcref fslibCcu "float"
  let v_float32_tcr    = mk_MFCore_tcref fslibCcu "float32"
  let v_pfloat_tcr      = mk_MFCore_tcref fslibCcu "float`1"
  let v_pfloat32_tcr    = mk_MFCore_tcref fslibCcu "float32`1"
  let v_pint_tcr        = mk_MFCore_tcref fslibCcu "int`1"
  let v_pint8_tcr       = mk_MFCore_tcref fslibCcu "sbyte`1"
  let v_pint16_tcr      = mk_MFCore_tcref fslibCcu "int16`1"
  let v_pint64_tcr      = mk_MFCore_tcref fslibCcu "int64`1"
  let v_pnativeint_tcr  = mk_MFCore_tcref fslibCcu "nativeint`1"
  let v_puint_tcr       = mk_MFCore_tcref fslibCcu "uint`1"
  let v_puint8_tcr      = mk_MFCore_tcref fslibCcu "byte`1"
  let v_puint16_tcr     = mk_MFCore_tcref fslibCcu "uint16`1"
  let v_puint64_tcr     = mk_MFCore_tcref fslibCcu "uint64`1"
  let v_punativeint_tcr = mk_MFCore_tcref fslibCcu "unativeint`1"
  let v_byref_tcr      = mk_MFCore_tcref fslibCcu "byref`1"
  let v_byref2_tcr      = mk_MFCore_tcref fslibCcu "byref`2"
  let v_outref_tcr      = mk_MFCore_tcref fslibCcu "outref`1"
  let v_inref_tcr      = mk_MFCore_tcref fslibCcu "inref`1"
  let v_nativeptr_tcr  = mk_MFCore_tcref fslibCcu "nativeptr`1"
  let v_voidptr_tcr      = mk_MFCore_tcref fslibCcu "voidptr"
  let v_ilsigptr_tcr   = mk_MFCore_tcref fslibCcu "ilsigptr`1"
  let v_fastFunc_tcr   = mk_MFCore_tcref fslibCcu "FSharpFunc`2"
  let v_refcell_tcr_canon = mk_MFCore_tcref fslibCcu "Ref`1"
  let v_refcell_tcr_nice  = mk_MFCore_tcref fslibCcu "ref`1"
  let v_mfe_tcr = mk_MFCore_tcref fslibCcu "MatchFailureException"

  let dummyAssemblyNameCarryingUsefulErrorInformation path typeName =
      FSComp.SR.tcGlobalsSystemTypeNotFound (String.concat "." path + "." + typeName)

  // Search for a type. If it is not found, leave a dangling CCU reference with some useful diagnostic information should
  // the type actually be dereferenced
  let findSysTypeCcu path typeName =
      match tryFindSysTypeCcu path typeName with
      | None -> CcuThunk.CreateDelayed(dummyAssemblyNameCarryingUsefulErrorInformation path typeName)
      | Some ccu -> ccu

  let tryFindSysTyconRef path nm =
      match tryFindSysTypeCcu path nm with
      | Some ccu -> Some (mkNonLocalTyconRef2 ccu (Array.ofList path) nm)
      | None -> None

  let findSysTyconRef path nm =
      let ccu = findSysTypeCcu path nm
      mkNonLocalTyconRef2 ccu (Array.ofList path) nm

  let findSysILTypeRef (nm:string) =
      let path, typeName = splitILTypeName nm
      let scoref =
          match tryFindSysTypeCcu path typeName with
          | None -> ILScopeRef.Assembly (mkSimpleAssemblyRef (dummyAssemblyNameCarryingUsefulErrorInformation path typeName))
          | Some ccu -> ccu.ILScopeRef
      mkILTyRef (scoref, nm)

  let tryFindSysILTypeRef (nm:string) =
      let path, typeName = splitILTypeName nm
      tryFindSysTypeCcu path typeName |> Option.map (fun ccu -> mkILTyRef (ccu.ILScopeRef, nm))

  let findSysAttrib (nm:string) =
      let tref = findSysILTypeRef nm
      let path, typeName = splitILTypeName nm
      AttribInfo(tref, findSysTyconRef path typeName)

  let tryFindSysAttrib nm =
      let path, typeName = splitILTypeName nm
      match tryFindSysTypeCcu path typeName with
      | Some _ -> Some (findSysAttrib nm)
      | None -> None

  let mkSysNonGenericTy path n = mkNonGenericTy(findSysTyconRef path n)
  let tryMkSysNonGenericTy path n = tryFindSysTyconRef path n |> Option.map mkNonGenericTy

  let sys = ["System"]
  let sysLinq = ["System";"Linq"]
  let sysCollections = ["System";"Collections"]
  let sysGenerics = ["System";"Collections";"Generic"]
  let sysCompilerServices = ["System";"Runtime";"CompilerServices"]

  let lazy_tcr = findSysTyconRef sys "Lazy`1"
  let v_fslib_IEvent2_tcr        = mk_MFControl_tcref fslibCcu "IEvent`2"
  let v_tcref_IQueryable      = findSysTyconRef sysLinq "IQueryable`1"
  let v_tcref_IObservable      = findSysTyconRef sys "IObservable`1"
  let v_tcref_IObserver        = findSysTyconRef sys "IObserver`1"
  let v_fslib_IDelegateEvent_tcr = mk_MFControl_tcref fslibCcu "IDelegateEvent`1"

  let v_option_tcr_nice     = mk_MFCore_tcref fslibCcu "option`1"
  let v_valueoption_tcr_nice = mk_MFCore_tcref fslibCcu "voption`1"
  let v_list_tcr_canon        = mk_MFCollections_tcref fslibCcu "List`1"
  let v_list_tcr_nice            = mk_MFCollections_tcref fslibCcu "list`1"
  let v_lazy_tcr_nice            = mk_MFControl_tcref fslibCcu "Lazy`1"
  let v_seq_tcr                  = mk_MFCollections_tcref fslibCcu "seq`1"
  let v_format_tcr               = mk_MFCore_tcref     fslibCcu "PrintfFormat`5"
  let v_format4_tcr              = mk_MFCore_tcref     fslibCcu "PrintfFormat`4"
  let v_date_tcr                 = findSysTyconRef sys "DateTime"
  let v_IEnumerable_tcr          = findSysTyconRef sysGenerics "IEnumerable`1"
  let v_IEnumerator_tcr          = findSysTyconRef sysGenerics "IEnumerator`1"
  let v_System_Attribute_tcr     = findSysTyconRef sys "Attribute"
  let v_expr_tcr                 = mk_MFQuotations_tcref fslibCcu "Expr`1"
  let v_raw_expr_tcr             = mk_MFQuotations_tcref fslibCcu "Expr"
  let v_query_builder_tcref         = mk_MFLinq_tcref fslibCcu "QueryBuilder"
  let v_querySource_tcr         = mk_MFLinq_tcref fslibCcu "QuerySource`2"
  let v_linqExpression_tcr     = findSysTyconRef ["System";"Linq";"Expressions"] "Expression`1"

  let v_il_arr_tcr_map =
      Array.init 32 (fun idx ->
          let type_sig =
              let rank = idx + 1
              if rank = 1 then "[]`1"
              else "[" + (String.replicate (rank - 1) ",") + "]`1"
          mk_MFCore_tcref fslibCcu type_sig)

  let v_byte_ty         = mkNonGenericTy v_byte_tcr
  let v_sbyte_ty        = mkNonGenericTy v_sbyte_tcr
  let v_int16_ty        = mkNonGenericTy v_int16_tcr
  let v_uint16_ty       = mkNonGenericTy v_uint16_tcr
  let v_int_ty          = mkNonGenericTy v_int_tcr
  let v_int32_ty        = mkNonGenericTy v_int32_tcr
  let v_uint32_ty       = mkNonGenericTy v_uint32_tcr
  let v_int64_ty        = mkNonGenericTy v_int64_tcr
  let v_uint64_ty       = mkNonGenericTy v_uint64_tcr
  let v_float32_ty      = mkNonGenericTy v_float32_tcr
  let v_float_ty        = mkNonGenericTy v_float_tcr
  let v_nativeint_ty    = mkNonGenericTy v_nativeint_tcr
  let v_unativeint_ty   = mkNonGenericTy v_unativeint_tcr

  let v_enum_ty         = mkNonGenericTy v_int_tcr
  let v_bool_ty         = mkNonGenericTy v_bool_tcr
  let v_char_ty         = mkNonGenericTy v_char_tcr
  let v_obj_ty          = mkNonGenericTy v_obj_tcr
  let v_IFormattable_tcref = findSysTyconRef sys "IFormattable"
  let v_FormattableString_tcref = findSysTyconRef sys "FormattableString"
  let v_IFormattable_ty = mkNonGenericTy v_IFormattable_tcref
  let v_FormattableString_ty = mkNonGenericTy v_FormattableString_tcref
  let v_FormattableStringFactory_tcref = findSysTyconRef sysCompilerServices "FormattableStringFactory"
  let v_FormattableStringFactory_ty = mkNonGenericTy v_FormattableStringFactory_tcref
  let v_string_ty       = mkNonGenericTy v_string_tcr
  let v_decimal_ty      = mkSysNonGenericTy sys "Decimal"
  let v_unit_ty         = mkNonGenericTy v_unit_tcr_nice 
  let v_system_Type_ty = mkSysNonGenericTy sys "Type" 
  let v_Array_tcref = findSysTyconRef sys "Array"

  let v_system_Reflection_MethodInfo_ty = mkSysNonGenericTy ["System";"Reflection"] "MethodInfo"
  let v_nullable_tcr = findSysTyconRef sys "Nullable`1"
  (* local helpers to build value infos *)
  let mkNullableTy ty = TType_app(v_nullable_tcr, [ty], v_knownWithoutNull)
  let mkByrefTy ty = TType_app(v_byref_tcr, [ty], v_knownWithoutNull)
  let mkNativePtrTy ty = TType_app(v_nativeptr_tcr, [ty], v_knownWithoutNull)
  let mkFunTy d r = TType_fun (d, r, v_knownWithoutNull)
  let (-->) d r = mkFunTy d r
  let mkIteratedFunTy dl r = List.foldBack mkFunTy dl r
  let mkSmallRefTupledTy l = match l with [] -> v_unit_ty | [h] -> h | tys -> mkRawRefTupleTy tys
  let mkForallTyIfNeeded d r = match d with [] -> r | tps -> TType_forall(tps, r)

      // A table of all intrinsics that the compiler cares about
  let v_knownIntrinsics = ConcurrentDictionary<string * string option * string * int, ValRef>(HashIdentity.Structural)

  let makeIntrinsicValRefGeneral isKnown (enclosingEntity, logicalName, memberParentName, compiledNameOpt, typars, (argTys, retTy))  =
      let ty = mkForallTyIfNeeded typars (mkIteratedFunTy (List.map mkSmallRefTupledTy argTys) retTy)
      let isMember = Option.isSome memberParentName
      let argCount = if isMember then List.sum (List.map List.length argTys) else 0
      let linkageType = if isMember then Some ty else None
      let key = ValLinkageFullKey({ MemberParentMangledName=memberParentName; MemberIsOverride=false; LogicalName=logicalName; TotalArgCount= argCount }, linkageType)
      let vref = IntrinsicValRef(enclosingEntity, logicalName, isMember, ty, key)
      let compiledName = defaultArg compiledNameOpt logicalName

      let key = (enclosingEntity.LastItemMangledName, memberParentName, compiledName, argCount)
      assert not (v_knownIntrinsics.ContainsKey(key))
      if isKnown && not (v_knownIntrinsics.ContainsKey(key)) then
          v_knownIntrinsics[key] <- ValRefForIntrinsic vref
      vref

  let makeIntrinsicValRef info = makeIntrinsicValRefGeneral true info
  let makeOtherIntrinsicValRef info = makeIntrinsicValRefGeneral false info

  let v_IComparer_ty = mkSysNonGenericTy sysCollections "IComparer"
  let v_IEqualityComparer_ty = mkSysNonGenericTy sysCollections "IEqualityComparer"

  let v_system_RuntimeMethodHandle_ty = mkSysNonGenericTy sys "RuntimeMethodHandle"

  let mk_unop_ty ty             = [[ty]], ty
  let mk_binop_ty ty            = [[ty]; [ty]], ty
  let mk_shiftop_ty ty          = [[ty]; [v_int_ty]], ty
  let mk_binop_ty3 ty1 ty2 ty3  = [[ty1]; [ty2]], ty3
  let mk_rel_sig ty             = [[ty];[ty]], v_bool_ty
  let mk_compare_sig ty         = [[ty];[ty]], v_int_ty
  let mk_hash_sig ty            = [[ty]], v_int_ty
  let mk_compare_withc_sig  ty = [[v_IComparer_ty];[ty]; [ty]], v_int_ty
  let mk_equality_withc_sig ty = [[v_IEqualityComparer_ty];[ty];[ty]], v_bool_ty
  let mk_hash_withc_sig     ty = [[v_IEqualityComparer_ty]; [ty]], v_int_ty

  let mkListTy ty = TType_app(v_list_tcr_nice, [ty], v_knownWithoutNull)

  let mkSeqTy ty1 = TType_app(v_seq_tcr, [ty1], v_knownWithoutNull)

  let mkIEvent2Ty ty1 ty2 = TType_app (v_fslib_IEvent2_tcr, [ty1; ty2], v_knownWithoutNull)

  let mkRefCellTy ty = TType_app(v_refcell_tcr_canon, [ty], v_knownWithoutNull)

  let mkOptionTy ty = TType_app(v_option_tcr_nice, [ty], v_knownWithoutNull)

  let mkQuerySourceTy ty1 ty2 = TType_app(v_querySource_tcr, [ty1; ty2], v_knownWithoutNull)

  let v_tcref_System_Collections_IEnumerable = findSysTyconRef sysCollections "IEnumerable";

  let mkArrayType rank (ty : TType) : TType =
      assert (rank >= 1 && rank <= 32)
      TType_app(v_il_arr_tcr_map[rank - 1], [ty], v_knownWithoutNull)

  let mkLazyTy ty = TType_app(lazy_tcr, [ty], v_knownWithoutNull)

  let mkPrintfFormatTy aty bty cty dty ety = TType_app(v_format_tcr, [aty;bty;cty;dty; ety], v_knownWithoutNull)

  let mk_format4_ty aty bty cty dty = TType_app(v_format4_tcr, [aty;bty;cty;dty], v_knownWithoutNull)

  let mkQuotedExprTy aty = TType_app(v_expr_tcr, [aty], v_knownWithoutNull)

  let mkRawQuotedExprTy = TType_app(v_raw_expr_tcr, [], v_knownWithoutNull)

  let mkQueryBuilderTy = TType_app(v_query_builder_tcref, [], v_knownWithoutNull)

  let mkLinqExpressionTy aty = TType_app(v_linqExpression_tcr, [aty], v_knownWithoutNull)

  let v_cons_ucref = mkUnionCaseRef v_list_tcr_canon "op_ColonColon"

  let v_nil_ucref  = mkUnionCaseRef v_list_tcr_canon "op_Nil"

  let fslib_MF_nleref                   = mkNonLocalEntityRef fslibCcu FSharpLib.RootPathArray
  let fslib_MFCore_nleref               = mkNonLocalEntityRef fslibCcu FSharpLib.CorePathArray
  let fslib_MFLinq_nleref               = mkNonLocalEntityRef fslibCcu FSharpLib.LinqPathArray
  let fslib_MFCollections_nleref        = mkNonLocalEntityRef fslibCcu FSharpLib.CollectionsPathArray
  let fslib_MFCompilerServices_nleref   = mkNonLocalEntityRef fslibCcu FSharpLib.CompilerServicesPath
  let fslib_MFLinqRuntimeHelpers_nleref = mkNonLocalEntityRef fslibCcu FSharpLib.LinqRuntimeHelpersPath
  let fslib_MFControl_nleref            = mkNonLocalEntityRef fslibCcu FSharpLib.ControlPathArray
  let fslib_MFNativeInterop_nleref      = mkNonLocalEntityRef fslibCcu FSharpLib.NativeInteropPath

  let fslib_MFLanguagePrimitives_nleref        = mkNestedNonLocalEntityRef fslib_MFCore_nleref "LanguagePrimitives"
  let fslib_MFIntrinsicOperators_nleref        = mkNestedNonLocalEntityRef fslib_MFLanguagePrimitives_nleref "IntrinsicOperators"
  let fslib_MFIntrinsicFunctions_nleref        = mkNestedNonLocalEntityRef fslib_MFLanguagePrimitives_nleref "IntrinsicFunctions"
  let fslib_MFHashCompare_nleref               = mkNestedNonLocalEntityRef fslib_MFLanguagePrimitives_nleref "HashCompare"
  let fslib_MFOperators_nleref                 = mkNestedNonLocalEntityRef fslib_MFCore_nleref "Operators"
  let fslib_MFByRefKinds_nleref                 = mkNestedNonLocalEntityRef fslib_MFCore_nleref "ByRefKinds"
  let fslib_MFOperatorIntrinsics_nleref        = mkNestedNonLocalEntityRef fslib_MFOperators_nleref "OperatorIntrinsics"
  let fslib_MFOperatorsUnchecked_nleref        = mkNestedNonLocalEntityRef fslib_MFOperators_nleref "Unchecked"
  let fslib_MFOperatorsChecked_nleref        = mkNestedNonLocalEntityRef fslib_MFOperators_nleref "Checked"
  let fslib_MFExtraTopLevelOperators_nleref    = mkNestedNonLocalEntityRef fslib_MFCore_nleref "ExtraTopLevelOperators"
  let fslib_MFNullableOperators_nleref         = mkNestedNonLocalEntityRef fslib_MFLinq_nleref "NullableOperators"
  let fslib_MFQueryRunExtensions_nleref              = mkNestedNonLocalEntityRef fslib_MFLinq_nleref "QueryRunExtensions"
  let fslib_MFQueryRunExtensionsLowPriority_nleref   = mkNestedNonLocalEntityRef fslib_MFQueryRunExtensions_nleref "LowPriority"
  let fslib_MFQueryRunExtensionsHighPriority_nleref  = mkNestedNonLocalEntityRef fslib_MFQueryRunExtensions_nleref "HighPriority"

  let fslib_MFPrintfModule_nleref                 = mkNestedNonLocalEntityRef fslib_MFCore_nleref "PrintfModule"
  let fslib_MFSeqModule_nleref                 = mkNestedNonLocalEntityRef fslib_MFCollections_nleref "SeqModule"
  let fslib_MFListModule_nleref                = mkNestedNonLocalEntityRef fslib_MFCollections_nleref "ListModule"
  let fslib_MFArrayModule_nleref               = mkNestedNonLocalEntityRef fslib_MFCollections_nleref "ArrayModule"
  let fslib_MFArray2DModule_nleref               = mkNestedNonLocalEntityRef fslib_MFCollections_nleref "Array2DModule"
  let fslib_MFArray3DModule_nleref               = mkNestedNonLocalEntityRef fslib_MFCollections_nleref "Array3DModule"
  let fslib_MFArray4DModule_nleref               = mkNestedNonLocalEntityRef fslib_MFCollections_nleref "Array4DModule"
  let fslib_MFSetModule_nleref               = mkNestedNonLocalEntityRef fslib_MFCollections_nleref "SetModule"
  let fslib_MFMapModule_nleref               = mkNestedNonLocalEntityRef fslib_MFCollections_nleref "MapModule"
  let fslib_MFStringModule_nleref               = mkNestedNonLocalEntityRef fslib_MFCollections_nleref "StringModule"
  let fslib_MFNativePtrModule_nleref               = mkNestedNonLocalEntityRef fslib_MFNativeInterop_nleref "NativePtrModule"
  let fslib_MFOptionModule_nleref              = mkNestedNonLocalEntityRef fslib_MFCore_nleref "OptionModule"
  let fslib_MFStateMachineHelpers_nleref            = mkNestedNonLocalEntityRef fslib_MFCompilerServices_nleref "StateMachineHelpers"
  let fslib_MFRuntimeHelpers_nleref            = mkNestedNonLocalEntityRef fslib_MFCompilerServices_nleref "RuntimeHelpers"
  let fslib_MFQuotations_nleref                = mkNestedNonLocalEntityRef fslib_MF_nleref "Quotations"

  let fslib_MFLinqRuntimeHelpersQuotationConverter_nleref        = mkNestedNonLocalEntityRef fslib_MFLinqRuntimeHelpers_nleref "LeafExpressionConverter"
  let fslib_MFLazyExtensions_nleref            = mkNestedNonLocalEntityRef fslib_MFControl_nleref "LazyExtensions"

  let v_ref_tuple1_tcr      = findSysTyconRef sys "Tuple`1"
  let v_ref_tuple2_tcr      = findSysTyconRef sys "Tuple`2"
  let v_ref_tuple3_tcr      = findSysTyconRef sys "Tuple`3"
  let v_ref_tuple4_tcr      = findSysTyconRef sys "Tuple`4"
  let v_ref_tuple5_tcr      = findSysTyconRef sys "Tuple`5"
  let v_ref_tuple6_tcr      = findSysTyconRef sys "Tuple`6"
  let v_ref_tuple7_tcr      = findSysTyconRef sys "Tuple`7"
  let v_ref_tuple8_tcr      = findSysTyconRef sys "Tuple`8"
  let v_struct_tuple1_tcr      = findSysTyconRef sys "ValueTuple`1"
  let v_struct_tuple2_tcr      = findSysTyconRef sys "ValueTuple`2"
  let v_struct_tuple3_tcr      = findSysTyconRef sys "ValueTuple`3"
  let v_struct_tuple4_tcr      = findSysTyconRef sys "ValueTuple`4"
  let v_struct_tuple5_tcr      = findSysTyconRef sys "ValueTuple`5"
  let v_struct_tuple6_tcr      = findSysTyconRef sys "ValueTuple`6"
  let v_struct_tuple7_tcr      = findSysTyconRef sys "ValueTuple`7"
  let v_struct_tuple8_tcr      = findSysTyconRef sys "ValueTuple`8"

  let v_choice2_tcr     = mk_MFCore_tcref fslibCcu "Choice`2"
  let v_choice3_tcr     = mk_MFCore_tcref fslibCcu "Choice`3"
  let v_choice4_tcr     = mk_MFCore_tcref fslibCcu "Choice`4"
  let v_choice5_tcr     = mk_MFCore_tcref fslibCcu "Choice`5"
  let v_choice6_tcr     = mk_MFCore_tcref fslibCcu "Choice`6"
  let v_choice7_tcr     = mk_MFCore_tcref fslibCcu "Choice`7"
  let tyconRefEq x y = primEntityRefEq compilingFSharpCore fslibCcu  x y

  let v_suppressed_types =
    [ mk_MFCore_tcref fslibCcu "Option`1";
      mk_MFCore_tcref fslibCcu "Ref`1";
      mk_MFCore_tcref fslibCcu "FSharpTypeFunc";
      mk_MFCore_tcref fslibCcu "FSharpFunc`2";
      mk_MFCore_tcref fslibCcu "Unit" ]

  let v_knownFSharpCoreModules =
     dict [ for nleref in [ fslib_MFLanguagePrimitives_nleref
                            fslib_MFIntrinsicOperators_nleref
                            fslib_MFIntrinsicFunctions_nleref
                            fslib_MFHashCompare_nleref
                            fslib_MFOperators_nleref
                            fslib_MFOperatorIntrinsics_nleref
                            fslib_MFOperatorsUnchecked_nleref
                            fslib_MFOperatorsChecked_nleref
                            fslib_MFExtraTopLevelOperators_nleref
                            fslib_MFNullableOperators_nleref
                            fslib_MFQueryRunExtensions_nleref
                            fslib_MFQueryRunExtensionsLowPriority_nleref
                            fslib_MFQueryRunExtensionsHighPriority_nleref

                            fslib_MFPrintfModule_nleref
                            fslib_MFSeqModule_nleref
                            fslib_MFListModule_nleref
                            fslib_MFArrayModule_nleref   
                            fslib_MFArray2DModule_nleref   
                            fslib_MFArray3DModule_nleref   
                            fslib_MFArray4DModule_nleref   
                            fslib_MFSetModule_nleref   
                            fslib_MFMapModule_nleref   
                            fslib_MFStringModule_nleref   
                            fslib_MFNativePtrModule_nleref   
                            fslib_MFOptionModule_nleref   
                            fslib_MFStateMachineHelpers_nleref 
                            fslib_MFRuntimeHelpers_nleref ] do

                    yield nleref.LastItemMangledName, ERefNonLocal nleref  ]

  let tryDecodeTupleTy tupInfo l =
      match l with
      | [t1;t2;t3;t4;t5;t6;t7;marker] ->
          match marker with
          | TType_app(tcref, [t8], _) when tyconRefEq tcref v_ref_tuple1_tcr -> mkRawRefTupleTy [t1;t2;t3;t4;t5;t6;t7;t8] |> Some
          | TType_app(tcref, [t8], _) when tyconRefEq tcref v_struct_tuple1_tcr -> mkRawStructTupleTy [t1;t2;t3;t4;t5;t6;t7;t8] |> Some
          | TType_tuple (_structness2, t8plus) -> TType_tuple (tupInfo, [t1;t2;t3;t4;t5;t6;t7] @ t8plus) |> Some
          | _ -> None
      | [] -> None
      | [_] -> None
      | _ -> TType_tuple (tupInfo, l)  |> Some


  let decodeTupleTy tupInfo l =
      match tryDecodeTupleTy tupInfo l with
      | Some ty -> ty
      | None -> failwith "couldn't decode tuple ty"

  let decodeTupleTyIfPossible tcref tupInfo l =
      match tryDecodeTupleTy tupInfo l with
      | Some ty -> ty
      | None -> TType_app(tcref, l, v_knownWithoutNull)

  let mk_MFCore_attrib nm : BuiltinAttribInfo =
      AttribInfo(mkILTyRef(ilg.fsharpCoreAssemblyScopeRef, FSharpLib.Core + "." + nm), mk_MFCore_tcref fslibCcu nm)

  let mk_MFCompilerServices_attrib nm : BuiltinAttribInfo =
      AttribInfo(mkILTyRef(ilg.fsharpCoreAssemblyScopeRef, FSharpLib.Core + "." + nm), mk_MFCompilerServices_tcref fslibCcu nm)

  let mkSourceDoc fileName = ILSourceDocument.Create(language=None, vendor=None, documentType=None, file=fileName)

  // Build the memoization table for files
  let v_memoize_file = MemoizationTable<int, ILSourceDocument>((fileOfFileIndex >> FileSystem.GetFullFilePathInDirectoryShim directoryToResolveRelativePaths >> mkSourceDoc), keyComparer=HashIdentity.Structural)

  let v_and_info =                   makeIntrinsicValRef(fslib_MFIntrinsicOperators_nleref,                    CompileOpName "&"                      , None                 , None          , [],         mk_rel_sig v_bool_ty)
  let v_addrof_info =                makeIntrinsicValRef(fslib_MFIntrinsicOperators_nleref,                    CompileOpName "~&"                     , None                 , None          , [vara],     ([[varaTy]], mkByrefTy varaTy))
  let v_addrof2_info =               makeIntrinsicValRef(fslib_MFIntrinsicOperators_nleref,                    CompileOpName "~&&"                    , None                 , None          , [vara],     ([[varaTy]], mkNativePtrTy varaTy))
  let v_and2_info =                  makeIntrinsicValRef(fslib_MFIntrinsicOperators_nleref,                    CompileOpName "&&"                     , None                 , None          , [],         mk_rel_sig v_bool_ty)
  let v_or_info =                    makeIntrinsicValRef(fslib_MFIntrinsicOperators_nleref,                    "or"                                   , None                 , Some "Or"     , [],         mk_rel_sig v_bool_ty)
  let v_or2_info =                   makeIntrinsicValRef(fslib_MFIntrinsicOperators_nleref,                    CompileOpName "||"                     , None                 , None          , [],         mk_rel_sig v_bool_ty)
  let v_compare_operator_info                = makeIntrinsicValRef(fslib_MFOperators_nleref,                   "compare"                              , None                 , Some "Compare", [vara],     mk_compare_sig varaTy)
  let v_equals_operator_info                 = makeIntrinsicValRef(fslib_MFOperators_nleref,                   CompileOpName "="                      , None                 , None          , [vara],     mk_rel_sig varaTy)
  let v_equals_nullable_operator_info        = makeIntrinsicValRef(fslib_MFNullableOperators_nleref,           CompileOpName "=?"                     , None                 , None          , [vara],     ([[varaTy];[mkNullableTy varaTy]], v_bool_ty))
  let v_nullable_equals_operator_info        = makeIntrinsicValRef(fslib_MFNullableOperators_nleref,           CompileOpName "?="                     , None                 , None          , [vara],     ([[mkNullableTy varaTy];[varaTy]], v_bool_ty))
  let v_nullable_equals_nullable_operator_info  = makeIntrinsicValRef(fslib_MFNullableOperators_nleref,        CompileOpName "?=?"                    , None                 , None          , [vara],     ([[mkNullableTy varaTy];[mkNullableTy varaTy]], v_bool_ty))
  let v_not_equals_operator_info             = makeIntrinsicValRef(fslib_MFOperators_nleref,                   CompileOpName "<>"                     , None                 , None          , [vara],     mk_rel_sig varaTy)
  let v_less_than_operator_info              = makeIntrinsicValRef(fslib_MFOperators_nleref,                   CompileOpName "<"                      , None                 , None          , [vara],     mk_rel_sig varaTy)
  let v_less_than_or_equals_operator_info    = makeIntrinsicValRef(fslib_MFOperators_nleref,                   CompileOpName "<="                     , None                 , None          , [vara],     mk_rel_sig varaTy)
  let v_greater_than_operator_info           = makeIntrinsicValRef(fslib_MFOperators_nleref,                   CompileOpName ">"                      , None                 , None          , [vara],     mk_rel_sig varaTy)
  let v_greater_than_or_equals_operator_info = makeIntrinsicValRef(fslib_MFOperators_nleref,                   CompileOpName ">="                     , None                 , None          , [vara],     mk_rel_sig varaTy)

  let v_enumOfValue_info                     = makeIntrinsicValRef(fslib_MFLanguagePrimitives_nleref,          "EnumOfValue"                          , None                 , None          , [vara; varb],     ([[varaTy]], varbTy))

  let v_generic_comparison_withc_outer_info = makeIntrinsicValRef(fslib_MFLanguagePrimitives_nleref,           "GenericComparisonWithComparer"        , None                 , None          , [vara],     mk_compare_withc_sig  varaTy)
  let v_generic_hash_withc_tuple2_info = makeIntrinsicValRef(fslib_MFHashCompare_nleref,           "FastHashTuple2"                                   , None                 , None          , [vara;varb],               mk_hash_withc_sig (decodeTupleTy tupInfoRef [varaTy; varbTy]))
  let v_generic_hash_withc_tuple3_info = makeIntrinsicValRef(fslib_MFHashCompare_nleref,           "FastHashTuple3"                                   , None                 , None          , [vara;varb;varc],          mk_hash_withc_sig (decodeTupleTy tupInfoRef [varaTy; varbTy; varcTy]))
  let v_generic_hash_withc_tuple4_info = makeIntrinsicValRef(fslib_MFHashCompare_nleref,           "FastHashTuple4"                                   , None                 , None          , [vara;varb;varc;vard],     mk_hash_withc_sig (decodeTupleTy tupInfoRef [varaTy; varbTy; varcTy; vardTy]))
  let v_generic_hash_withc_tuple5_info = makeIntrinsicValRef(fslib_MFHashCompare_nleref,           "FastHashTuple5"                                   , None                 , None          , [vara;varb;varc;vard;vare], mk_hash_withc_sig (decodeTupleTy tupInfoRef [varaTy; varbTy; varcTy; vardTy; vareTy]))
  let v_generic_equals_withc_tuple2_info = makeIntrinsicValRef(fslib_MFHashCompare_nleref,           "FastEqualsTuple2"                               , None                 , None          , [vara;varb],               mk_equality_withc_sig (decodeTupleTy tupInfoRef [varaTy; varbTy]))
  let v_generic_equals_withc_tuple3_info = makeIntrinsicValRef(fslib_MFHashCompare_nleref,           "FastEqualsTuple3"                               , None                 , None          , [vara;varb;varc],          mk_equality_withc_sig (decodeTupleTy tupInfoRef [varaTy; varbTy; varcTy]))
  let v_generic_equals_withc_tuple4_info = makeIntrinsicValRef(fslib_MFHashCompare_nleref,           "FastEqualsTuple4"                               , None                 , None          , [vara;varb;varc;vard],     mk_equality_withc_sig (decodeTupleTy tupInfoRef [varaTy; varbTy; varcTy; vardTy]))
  let v_generic_equals_withc_tuple5_info = makeIntrinsicValRef(fslib_MFHashCompare_nleref,           "FastEqualsTuple5"                               , None                 , None          , [vara;varb;varc;vard;vare], mk_equality_withc_sig (decodeTupleTy tupInfoRef [varaTy; varbTy; varcTy; vardTy; vareTy]))

  let v_generic_compare_withc_tuple2_info = makeIntrinsicValRef(fslib_MFHashCompare_nleref,           "FastCompareTuple2"                             , None                 , None          , [vara;varb],               mk_compare_withc_sig (decodeTupleTy tupInfoRef [varaTy; varbTy]))
  let v_generic_compare_withc_tuple3_info = makeIntrinsicValRef(fslib_MFHashCompare_nleref,           "FastCompareTuple3"                             , None                 , None          , [vara;varb;varc],          mk_compare_withc_sig (decodeTupleTy tupInfoRef [varaTy; varbTy; varcTy]))
  let v_generic_compare_withc_tuple4_info = makeIntrinsicValRef(fslib_MFHashCompare_nleref,           "FastCompareTuple4"                             , None                 , None          , [vara;varb;varc;vard],     mk_compare_withc_sig (decodeTupleTy tupInfoRef [varaTy; varbTy; varcTy; vardTy]))
  let v_generic_compare_withc_tuple5_info = makeIntrinsicValRef(fslib_MFHashCompare_nleref,           "FastCompareTuple5"                             , None                 , None          , [vara;varb;varc;vard;vare], mk_compare_withc_sig (decodeTupleTy tupInfoRef [varaTy; varbTy; varcTy; vardTy; vareTy]))


  let v_generic_equality_er_outer_info             = makeIntrinsicValRef(fslib_MFLanguagePrimitives_nleref,    "GenericEqualityER"                    , None                 , None          , [vara],     mk_rel_sig varaTy)
  let v_get_generic_comparer_info               = makeIntrinsicValRef(fslib_MFLanguagePrimitives_nleref,       "GenericComparer"                      , None                 , None          , [],         ([], v_IComparer_ty))
  let v_get_generic_er_equality_comparer_info      = makeIntrinsicValRef(fslib_MFLanguagePrimitives_nleref,    "GenericEqualityERComparer"            , None                 , None          , [],         ([], v_IEqualityComparer_ty))
  let v_get_generic_per_equality_comparer_info  = makeIntrinsicValRef(fslib_MFLanguagePrimitives_nleref,       "GenericEqualityComparer"              , None                 , None          , [],         ([], v_IEqualityComparer_ty))
  let v_generic_equality_withc_outer_info       = makeIntrinsicValRef(fslib_MFLanguagePrimitives_nleref,       "GenericEqualityWithComparer"          , None                 , None          , [vara],     mk_equality_withc_sig varaTy)
  let v_generic_hash_withc_outer_info           = makeIntrinsicValRef(fslib_MFLanguagePrimitives_nleref,       "GenericHashWithComparer"              , None                 , None          , [vara],     mk_hash_withc_sig varaTy)

  let v_generic_equality_er_inner_info         = makeIntrinsicValRef(fslib_MFHashCompare_nleref,               "GenericEqualityERIntrinsic"           , None                 , None          , [vara],     mk_rel_sig varaTy)
  let v_generic_equality_per_inner_info     = makeIntrinsicValRef(fslib_MFHashCompare_nleref,                  "GenericEqualityIntrinsic"             , None                 , None          , [vara],     mk_rel_sig varaTy)
  let v_generic_equality_withc_inner_info   = makeIntrinsicValRef(fslib_MFHashCompare_nleref,                  "GenericEqualityWithComparerIntrinsic" , None                 , None          , [vara],     mk_equality_withc_sig varaTy)
  let v_generic_comparison_inner_info       = makeIntrinsicValRef(fslib_MFHashCompare_nleref,                  "GenericComparisonIntrinsic"           , None                 , None          , [vara],     mk_compare_sig varaTy)
  let v_generic_comparison_withc_inner_info = makeIntrinsicValRef(fslib_MFHashCompare_nleref,                  "GenericComparisonWithComparerIntrinsic", None                , None          , [vara],     mk_compare_withc_sig varaTy)

  let v_generic_hash_inner_info = makeIntrinsicValRef(fslib_MFHashCompare_nleref,                              "GenericHashIntrinsic"                 , None                 , None          , [vara],     mk_hash_sig varaTy)
  let v_generic_hash_withc_inner_info = makeIntrinsicValRef(fslib_MFHashCompare_nleref,                        "GenericHashWithComparerIntrinsic"     , None                 , None          , [vara],     mk_hash_withc_sig  varaTy)

  let v_create_instance_info       = makeIntrinsicValRef(fslib_MFIntrinsicFunctions_nleref,                    "CreateInstance"                       , None                 , None          , [vara],     ([[v_unit_ty]], varaTy))
  let v_unbox_info                 = makeIntrinsicValRef(fslib_MFIntrinsicFunctions_nleref,                    "UnboxGeneric"                         , None                 , None          , [vara],     ([[v_obj_ty]], varaTy))

  let v_unbox_fast_info            = makeIntrinsicValRef(fslib_MFIntrinsicFunctions_nleref,                    "UnboxFast"                            , None                 , None          , [vara],     ([[v_obj_ty]], varaTy))
  let v_istype_info                = makeIntrinsicValRef(fslib_MFIntrinsicFunctions_nleref,                    "TypeTestGeneric"                      , None                 , None          , [vara],     ([[v_obj_ty]], v_bool_ty))
  let v_istype_fast_info           = makeIntrinsicValRef(fslib_MFIntrinsicFunctions_nleref,                    "TypeTestFast"                         , None                 , None          , [vara],     ([[v_obj_ty]], v_bool_ty))

  let v_dispose_info               = makeIntrinsicValRef(fslib_MFIntrinsicFunctions_nleref,                    "Dispose"                              , None                 , None          , [vara],     ([[varaTy]], v_unit_ty))

  let v_getstring_info             = makeIntrinsicValRef(fslib_MFIntrinsicFunctions_nleref,                    "GetString"                            , None                 , None          , [],         ([[v_string_ty];[v_int_ty]], v_char_ty))

  let v_reference_equality_inner_info = makeIntrinsicValRef(fslib_MFHashCompare_nleref,                        "PhysicalEqualityIntrinsic"            , None                 , None          , [vara],     mk_rel_sig varaTy)

  let v_piperight_info             = makeIntrinsicValRef(fslib_MFOperators_nleref,                             "op_PipeRight"                         , None                 , None          , [vara; varb],([[varaTy];[varaTy --> varbTy]], varbTy))
  let v_piperight2_info             = makeIntrinsicValRef(fslib_MFOperators_nleref,                            "op_PipeRight2"                        , None                 , None          , [vara; varb; varc],([[varaTy; varbTy];[varaTy --> (varbTy --> varcTy)]], varcTy))
  let v_piperight3_info             = makeIntrinsicValRef(fslib_MFOperators_nleref,                            "op_PipeRight3"                        , None                 , None          , [vara; varb; varc; vard],([[varaTy; varbTy; varcTy];[varaTy --> (varbTy --> (varcTy --> vardTy))]], vardTy))
  let v_bitwise_or_info            = makeIntrinsicValRef(fslib_MFOperators_nleref,                             "op_BitwiseOr"                         , None                 , None          , [vara],     mk_binop_ty varaTy)
  let v_bitwise_and_info           = makeIntrinsicValRef(fslib_MFOperators_nleref,                             "op_BitwiseAnd"                        , None                 , None          , [vara],     mk_binop_ty varaTy)
  let v_bitwise_xor_info           = makeIntrinsicValRef(fslib_MFOperators_nleref,                             "op_ExclusiveOr"                       , None                 , None          , [vara],     mk_binop_ty varaTy)
  let v_bitwise_unary_not_info     = makeIntrinsicValRef(fslib_MFOperators_nleref,                             "op_LogicalNot"                        , None                 , None          , [vara],     mk_unop_ty varaTy)
  let v_bitwise_shift_left_info    = makeIntrinsicValRef(fslib_MFOperators_nleref,                             "op_LeftShift"                         , None                 , None          , [vara],     mk_shiftop_ty varaTy)
  let v_bitwise_shift_right_info   = makeIntrinsicValRef(fslib_MFOperators_nleref,                             "op_RightShift"                        , None                 , None          , [vara],     mk_shiftop_ty varaTy)
  let v_unchecked_addition_info    = makeIntrinsicValRef(fslib_MFOperators_nleref,                             "op_Addition"                          , None                 , None          , [vara;varb;varc],     mk_binop_ty3 varaTy varbTy  varcTy)
  let v_unchecked_subtraction_info = makeIntrinsicValRef(fslib_MFOperators_nleref,                             "op_Subtraction"                       , None                 , None          , [vara;varb;varc],     mk_binop_ty3 varaTy varbTy  varcTy)
  let v_unchecked_multiply_info    = makeIntrinsicValRef(fslib_MFOperators_nleref,                             "op_Multiply"                          , None                 , None          , [vara;varb;varc],     mk_binop_ty3 varaTy varbTy  varcTy)
  let v_unchecked_division_info    = makeIntrinsicValRef(fslib_MFOperators_nleref,                             "op_Division"                          , None                 , None          , [vara;varb;varc],     mk_binop_ty3 varaTy varbTy  varcTy)
  let v_unchecked_modulus_info     = makeIntrinsicValRef(fslib_MFOperators_nleref,                             "op_Modulus"                           , None                 , None          , [vara;varb;varc],     mk_binop_ty3 varaTy varbTy  varcTy)
  let v_unchecked_unary_plus_info  = makeIntrinsicValRef(fslib_MFOperators_nleref,                             "op_UnaryPlus"                         , None                 , None          , [vara],     mk_unop_ty varaTy)
  let v_unchecked_unary_minus_info = makeIntrinsicValRef(fslib_MFOperators_nleref,                             "op_UnaryNegation"                     , None                 , None          , [vara],     mk_unop_ty varaTy)
  let v_unchecked_unary_not_info   = makeIntrinsicValRef(fslib_MFOperators_nleref,                             "not"                                  , None                 , Some "Not"    , [],     mk_unop_ty v_bool_ty)
  let v_refcell_deref_info         = makeIntrinsicValRef(fslib_MFOperators_nleref,                             "op_Dereference"                       , None                 , None          , [vara],     ([[mkRefCellTy varaTy]], varaTy))
  let v_refcell_assign_info        = makeIntrinsicValRef(fslib_MFOperators_nleref,                             "op_ColonEquals"                       , None                 , None          , [vara],     ([[mkRefCellTy varaTy]; [varaTy]], v_unit_ty))
  let v_refcell_incr_info          = makeIntrinsicValRef(fslib_MFOperators_nleref,                             "incr"                                 , None                 , Some "Increment" , [],     ([[mkRefCellTy v_int_ty]], v_unit_ty))
  let v_refcell_decr_info          = makeIntrinsicValRef(fslib_MFOperators_nleref,                             "decr"                                 , None                 , Some "Decrement" , [],     ([[mkRefCellTy v_int_ty]], v_unit_ty))

  let v_checked_addition_info      = makeIntrinsicValRef(fslib_MFOperatorsChecked_nleref,                      "op_Addition"                          , None                 , None          , [vara;varb;varc],     mk_binop_ty3 varaTy varbTy  varcTy)
  let v_checked_subtraction_info   = makeIntrinsicValRef(fslib_MFOperatorsChecked_nleref,                      "op_Subtraction"                       , None                 , None          , [vara;varb;varc],     mk_binop_ty3 varaTy varbTy  varcTy)
  let v_checked_multiply_info      = makeIntrinsicValRef(fslib_MFOperatorsChecked_nleref,                      "op_Multiply"                          , None                 , None          , [vara;varb;varc],     mk_binop_ty3 varaTy varbTy  varcTy)
  let v_checked_unary_minus_info   = makeIntrinsicValRef(fslib_MFOperatorsChecked_nleref,                      "op_UnaryNegation"                     , None                 , None          , [vara],     mk_unop_ty varaTy)

  let v_byte_checked_info          = makeIntrinsicValRef(fslib_MFOperatorsChecked_nleref,                      "byte"                                 , None                 , Some "ToByte",    [vara],   ([[varaTy]], v_byte_ty))
  let v_sbyte_checked_info         = makeIntrinsicValRef(fslib_MFOperatorsChecked_nleref,                      "sbyte"                                , None                 , Some "ToSByte",   [vara],   ([[varaTy]], v_sbyte_ty))
  let v_int16_checked_info         = makeIntrinsicValRef(fslib_MFOperatorsChecked_nleref,                      "int16"                                , None                 , Some "ToInt16",   [vara],   ([[varaTy]], v_int16_ty))
  let v_uint16_checked_info        = makeIntrinsicValRef(fslib_MFOperatorsChecked_nleref,                      "uint16"                               , None                 , Some "ToUInt16",  [vara],   ([[varaTy]], v_uint16_ty))
  let v_int_checked_info           = makeIntrinsicValRef(fslib_MFOperatorsChecked_nleref,                      "int"                                  , None                 , Some "ToInt",     [vara],   ([[varaTy]], v_int_ty))
  let v_int32_checked_info         = makeIntrinsicValRef(fslib_MFOperatorsChecked_nleref,                      "int32"                                , None                 , Some "ToInt32",   [vara],   ([[varaTy]], v_int32_ty))
  let v_uint32_checked_info        = makeIntrinsicValRef(fslib_MFOperatorsChecked_nleref,                      "uint32"                               , None                 , Some "ToUInt32",  [vara],   ([[varaTy]], v_uint32_ty))
  let v_int64_checked_info         = makeIntrinsicValRef(fslib_MFOperatorsChecked_nleref,                      "int64"                                , None                 , Some "ToInt64",   [vara],   ([[varaTy]], v_int64_ty))
  let v_uint64_checked_info        = makeIntrinsicValRef(fslib_MFOperatorsChecked_nleref,                      "uint64"                               , None                 , Some "ToUInt64",  [vara],   ([[varaTy]], v_uint64_ty))
  let v_nativeint_checked_info     = makeIntrinsicValRef(fslib_MFOperatorsChecked_nleref,                      "nativeint"                            , None                 , Some "ToIntPtr",  [vara],   ([[varaTy]], v_nativeint_ty))
  let v_unativeint_checked_info    = makeIntrinsicValRef(fslib_MFOperatorsChecked_nleref,                      "unativeint"                           , None                 , Some "ToUIntPtr", [vara],   ([[varaTy]], v_unativeint_ty))

  let v_byte_operator_info         = makeIntrinsicValRef(fslib_MFOperators_nleref,                             "byte"                                 , None                 , Some "ToByte",    [vara],   ([[varaTy]], v_byte_ty))
  let v_sbyte_operator_info        = makeIntrinsicValRef(fslib_MFOperators_nleref,                             "sbyte"                                , None                 , Some "ToSByte",   [vara],   ([[varaTy]], v_sbyte_ty))
  let v_int16_operator_info        = makeIntrinsicValRef(fslib_MFOperators_nleref,                             "int16"                                , None                 , Some "ToInt16",   [vara],   ([[varaTy]], v_int16_ty))
  let v_uint16_operator_info       = makeIntrinsicValRef(fslib_MFOperators_nleref,                             "uint16"                               , None                 , Some "ToUInt16",  [vara],   ([[varaTy]], v_uint16_ty))
  let v_int_operator_info          = makeIntrinsicValRef(fslib_MFOperators_nleref,                             "int"                                  , None                 , Some "ToInt",     [vara],   ([[varaTy]], v_int_ty))
  let v_int32_operator_info        = makeIntrinsicValRef(fslib_MFOperators_nleref,                             "int32"                                , None                 , Some "ToInt32",   [vara],   ([[varaTy]], v_int32_ty))
  let v_uint32_operator_info       = makeIntrinsicValRef(fslib_MFOperators_nleref,                             "uint32"                               , None                 , Some "ToUInt32",  [vara],   ([[varaTy]], v_uint32_ty))
  let v_int64_operator_info        = makeIntrinsicValRef(fslib_MFOperators_nleref,                             "int64"                                , None                 , Some "ToInt64",   [vara],   ([[varaTy]], v_int64_ty))
  let v_uint64_operator_info       = makeIntrinsicValRef(fslib_MFOperators_nleref,                             "uint64"                               , None                 , Some "ToUInt64",  [vara],   ([[varaTy]], v_uint64_ty))
  let v_float32_operator_info      = makeIntrinsicValRef(fslib_MFOperators_nleref,                             "float32"                              , None                 , Some "ToSingle",  [vara],   ([[varaTy]], v_float32_ty))
  let v_float_operator_info        = makeIntrinsicValRef(fslib_MFOperators_nleref,                             "float"                                , None                 , Some "ToDouble",  [vara],   ([[varaTy]], v_float_ty))
  let v_nativeint_operator_info    = makeIntrinsicValRef(fslib_MFOperators_nleref,                             "nativeint"                            , None                 , Some "ToIntPtr",  [vara],   ([[varaTy]], v_nativeint_ty))
  let v_unativeint_operator_info   = makeIntrinsicValRef(fslib_MFOperators_nleref,                             "unativeint"                           , None                 , Some "ToUIntPtr", [vara],   ([[varaTy]], v_unativeint_ty))

  let v_char_operator_info         = makeIntrinsicValRef(fslib_MFOperators_nleref,                             "char"                                 , None                 , Some "ToChar",    [vara],   ([[varaTy]], v_char_ty))
  let v_enum_operator_info         = makeIntrinsicValRef(fslib_MFOperators_nleref,                             "enum"                                 , None                 , Some "ToEnum",    [vara],   ([[varaTy]], v_enum_ty))

  let v_hash_info                  = makeIntrinsicValRef(fslib_MFOperators_nleref,                             "hash"                                 , None                 , Some "Hash"   , [vara],     ([[varaTy]], v_int_ty))
  let v_box_info                   = makeIntrinsicValRef(fslib_MFOperators_nleref,                             "box"                                  , None                 , Some "Box"    , [vara],     ([[varaTy]], v_obj_ty))
  let v_isnull_info                = makeIntrinsicValRef(fslib_MFOperators_nleref,                             "isNull"                               , None                 , Some "IsNull" , [vara],     ([[varaTy]], v_bool_ty))
  let v_raise_info                 = makeIntrinsicValRef(fslib_MFOperators_nleref,                             "raise"                                , None                 , Some "Raise"  , [vara],     ([[mkSysNonGenericTy sys "Exception"]], varaTy))
  let v_failwith_info              = makeIntrinsicValRef(fslib_MFOperators_nleref,                             "failwith"                             , None                 , Some "FailWith" , [vara],   ([[v_string_ty]], varaTy))
  let v_invalid_arg_info           = makeIntrinsicValRef(fslib_MFOperators_nleref,                             "invalidArg"                           , None                 , Some "InvalidArg" , [vara], ([[v_string_ty]; [v_string_ty]], varaTy))
  let v_null_arg_info              = makeIntrinsicValRef(fslib_MFOperators_nleref,                             "nullArg"                              , None                 , Some "NullArg" , [vara],    ([[v_string_ty]], varaTy))
  let v_invalid_op_info            = makeIntrinsicValRef(fslib_MFOperators_nleref,                             "invalidOp"                            , None                 , Some "InvalidOp" , [vara],  ([[v_string_ty]], varaTy))
  let v_failwithf_info             = makeIntrinsicValRef(fslib_MFExtraTopLevelOperators_nleref,                "failwithf"                            , None                 , Some "PrintFormatToStringThenFail" , [vara;varb], ([[mk_format4_ty varaTy v_unit_ty v_string_ty v_string_ty]], varaTy))

  let v_reraise_info               = makeIntrinsicValRef(fslib_MFOperators_nleref,                             "reraise"                              , None                 , Some "Reraise", [vara],     ([[v_unit_ty]], varaTy))
  let v_typeof_info                = makeIntrinsicValRef(fslib_MFOperators_nleref,                             "typeof"                               , None                 , Some "TypeOf" , [vara],     ([], v_system_Type_ty))
  let v_methodhandleof_info        = makeIntrinsicValRef(fslib_MFOperators_nleref,                             "methodhandleof"                       , None                 , Some "MethodHandleOf", [vara;varb], ([[varaTy --> varbTy]], v_system_RuntimeMethodHandle_ty))
  let v_sizeof_info                = makeIntrinsicValRef(fslib_MFOperators_nleref,                             "sizeof"                               , None                 , Some "SizeOf" , [vara],     ([], v_int_ty))
  let v_nameof_info                = makeIntrinsicValRef(fslib_MFOperators_nleref,                             "nameof"                               , None                 , Some "NameOf" , [vara],     ([[varaTy]], v_string_ty))

  let v_unchecked_defaultof_info   = makeIntrinsicValRef(fslib_MFOperatorsUnchecked_nleref,                    "defaultof"                            , None                 , Some "DefaultOf", [vara],     ([], varaTy))
  let v_typedefof_info             = makeIntrinsicValRef(fslib_MFOperators_nleref,                             "typedefof"                            , None                 , Some "TypeDefOf", [vara],     ([], v_system_Type_ty))
  let v_range_op_info              = makeIntrinsicValRef(fslib_MFOperators_nleref,                             "op_Range"                             , None                 , None          , [vara],     ([[varaTy];[varaTy]], mkSeqTy varaTy))
  let v_range_step_op_info         = makeIntrinsicValRef(fslib_MFOperators_nleref,                             "op_RangeStep"                         , None                 , None          , [vara;varb], ([[varaTy];[varbTy];[varaTy]], mkSeqTy varaTy))
  let v_range_int32_op_info        = makeIntrinsicValRef(fslib_MFOperatorIntrinsics_nleref,                    "RangeInt32"                           , None                 , None          , [],     ([[v_int_ty];[v_int_ty];[v_int_ty]], mkSeqTy v_int_ty))

  let v_array_length_info          = makeIntrinsicValRef(fslib_MFArrayModule_nleref,                           "length"                               , None                 , Some "Length" , [vara],     ([[mkArrayType 1 varaTy]], v_int_ty))
  let v_array_get_info             = makeIntrinsicValRef(fslib_MFIntrinsicFunctions_nleref,                    "GetArray"                             , None                 , None          , [vara],     ([[mkArrayType 1 varaTy]; [v_int_ty]], varaTy))
  let v_array2D_get_info           = makeIntrinsicValRef(fslib_MFIntrinsicFunctions_nleref,                    "GetArray2D"                           , None                 , None          , [vara],     ([[mkArrayType 2 varaTy];[v_int_ty]; [v_int_ty]], varaTy))
  let v_array3D_get_info           = makeIntrinsicValRef(fslib_MFIntrinsicFunctions_nleref,                    "GetArray3D"                           , None                 , None          , [vara],     ([[mkArrayType 3 varaTy];[v_int_ty]; [v_int_ty]; [v_int_ty]], varaTy))
  let v_array4D_get_info           = makeIntrinsicValRef(fslib_MFIntrinsicFunctions_nleref,                    "GetArray4D"                           , None                 , None          , [vara],     ([[mkArrayType 4 varaTy];[v_int_ty]; [v_int_ty]; [v_int_ty]; [v_int_ty]], varaTy))
  let v_array_set_info             = makeIntrinsicValRef(fslib_MFIntrinsicFunctions_nleref,                    "SetArray"                             , None                 , None          , [vara],     ([[mkArrayType 1 varaTy]; [v_int_ty]; [varaTy]], v_unit_ty))
  let v_array2D_set_info           = makeIntrinsicValRef(fslib_MFIntrinsicFunctions_nleref,                    "SetArray2D"                           , None                 , None          , [vara],     ([[mkArrayType 2 varaTy];[v_int_ty]; [v_int_ty]; [varaTy]], v_unit_ty))
  let v_array3D_set_info           = makeIntrinsicValRef(fslib_MFIntrinsicFunctions_nleref,                    "SetArray3D"                           , None                 , None          , [vara],     ([[mkArrayType 3 varaTy];[v_int_ty]; [v_int_ty]; [v_int_ty]; [varaTy]], v_unit_ty))
  let v_array4D_set_info           = makeIntrinsicValRef(fslib_MFIntrinsicFunctions_nleref,                    "SetArray4D"                           , None                 , None          , [vara],     ([[mkArrayType 4 varaTy];[v_int_ty]; [v_int_ty]; [v_int_ty]; [v_int_ty]; [varaTy]], v_unit_ty))

  let v_option_toNullable_info     = makeIntrinsicValRef(fslib_MFOptionModule_nleref,                          "toNullable"                           , None                 , Some "ToNullable" , [vara],     ([[mkOptionTy varaTy]], mkNullableTy varaTy))
  let v_option_defaultValue_info   = makeIntrinsicValRef(fslib_MFOptionModule_nleref,                          "defaultValue"                         , None                 , Some "DefaultValue" , [vara],     ([[varaTy]; [mkOptionTy varaTy]], varaTy))

  let v_nativeptr_tobyref_info     = makeIntrinsicValRef(fslib_MFNativePtrModule_nleref,                       "toByRef"                              , None                 , Some "ToByRefInlined", [vara], ([[mkNativePtrTy varaTy]], mkByrefTy varaTy))

  let v_seq_collect_info           = makeIntrinsicValRef(fslib_MFSeqModule_nleref,                             "collect"                              , None                 , Some "Collect", [vara;varb;varc], ([[varaTy --> varbTy]; [mkSeqTy varaTy]], mkSeqTy varcTy))
  let v_seq_delay_info             = makeIntrinsicValRef(fslib_MFSeqModule_nleref,                             "delay"                                , None                 , Some "Delay"  , [varb],     ([[v_unit_ty --> mkSeqTy varbTy]], mkSeqTy varbTy))
  let v_seq_append_info            = makeIntrinsicValRef(fslib_MFSeqModule_nleref,                             "append"                               , None                 , Some "Append" , [varb],     ([[mkSeqTy varbTy]; [mkSeqTy varbTy]], mkSeqTy varbTy))
  let v_seq_using_info             = makeIntrinsicValRef(fslib_MFRuntimeHelpers_nleref,                        "EnumerateUsing"                       , None                 , None          , [vara;varb;varc], ([[varaTy];[(varaTy --> varbTy)]], mkSeqTy varcTy))
  let v_seq_generated_info         = makeIntrinsicValRef(fslib_MFRuntimeHelpers_nleref,                        "EnumerateWhile"                       , None                 , None          , [varb],     ([[v_unit_ty --> v_bool_ty]; [mkSeqTy varbTy]], mkSeqTy varbTy))
  let v_seq_finally_info           = makeIntrinsicValRef(fslib_MFRuntimeHelpers_nleref,                        "EnumerateThenFinally"                 , None                 , None          , [varb],     ([[mkSeqTy varbTy]; [v_unit_ty --> v_unit_ty]], mkSeqTy varbTy))
  let v_seq_of_functions_info      = makeIntrinsicValRef(fslib_MFRuntimeHelpers_nleref,                        "EnumerateFromFunctions"               , None                 , None          , [vara;varb], ([[v_unit_ty --> varaTy]; [varaTy --> v_bool_ty]; [varaTy --> varbTy]], mkSeqTy varbTy))
  let v_create_event_info          = makeIntrinsicValRef(fslib_MFRuntimeHelpers_nleref,                        "CreateEvent"                          , None                 , None          , [vara;varb], ([[varaTy --> v_unit_ty]; [varaTy --> v_unit_ty]; [(v_obj_ty --> (varbTy --> v_unit_ty)) --> varaTy]], mkIEvent2Ty varaTy varbTy))
  let v_cgh__useResumableCode_info = makeIntrinsicValRef(fslib_MFStateMachineHelpers_nleref,                   "__useResumableCode"                   , None                 , None          , [vara],     ([[]], v_bool_ty))
  let v_cgh__debugPoint_info       = makeIntrinsicValRef(fslib_MFStateMachineHelpers_nleref,                   "__debugPoint"                         , None                 , None          , [vara],     ([[v_int_ty]; [varaTy]], varaTy))
  let v_cgh__resumeAt_info         = makeIntrinsicValRef(fslib_MFStateMachineHelpers_nleref,                   "__resumeAt"                           , None                 , None          , [vara],     ([[v_int_ty]; [varaTy]], varaTy))
  let v_cgh__stateMachine_info     = makeIntrinsicValRef(fslib_MFStateMachineHelpers_nleref,                   "__stateMachine"                       , None                 , None          , [vara; varb],     ([[varaTy]], varbTy)) // inaccurate type but it doesn't matter for linking
  let v_cgh__resumableEntry_info   = makeIntrinsicValRef(fslib_MFStateMachineHelpers_nleref,                   "__resumableEntry"                     , None                 , None          , [vara],     ([[v_int_ty --> varaTy]; [v_unit_ty --> varaTy]], varaTy))
  let v_seq_to_array_info          = makeIntrinsicValRef(fslib_MFSeqModule_nleref,                             "toArray"                              , None                 , Some "ToArray", [varb],     ([[mkSeqTy varbTy]], mkArrayType 1 varbTy))
  let v_seq_to_list_info           = makeIntrinsicValRef(fslib_MFSeqModule_nleref,                             "toList"                               , None                 , Some "ToList" , [varb],     ([[mkSeqTy varbTy]], mkListTy varbTy))
  let v_seq_map_info               = makeIntrinsicValRef(fslib_MFSeqModule_nleref,                             "map"                                  , None                 , Some "Map"    , [vara;varb], ([[varaTy --> varbTy]; [mkSeqTy varaTy]], mkSeqTy varbTy))
  let v_seq_singleton_info         = makeIntrinsicValRef(fslib_MFSeqModule_nleref,                             "singleton"                            , None                 , Some "Singleton"              , [vara],     ([[varaTy]], mkSeqTy varaTy))
  let v_seq_empty_info             = makeIntrinsicValRef(fslib_MFSeqModule_nleref,                             "empty"                                , None                 , Some "Empty"                  , [vara],     ([], mkSeqTy varaTy))
  let v_new_format_info            = makeIntrinsicValRef(fslib_MFCore_nleref,                                  ".ctor"                                , Some "PrintfFormat`5", None                          , [vara;varb;varc;vard;vare], ([[v_string_ty]], mkPrintfFormatTy varaTy varbTy varcTy vardTy vareTy))
  let v_sprintf_info               = makeIntrinsicValRef(fslib_MFExtraTopLevelOperators_nleref,                "sprintf"                              , None                 , Some "PrintFormatToStringThen", [vara],     ([[mk_format4_ty varaTy v_unit_ty v_string_ty v_string_ty]], varaTy))
  let v_lazy_force_info            = makeIntrinsicValRef(fslib_MFLazyExtensions_nleref,                        "Force"                                , Some "Lazy`1"        , None                          , [vara],     ([[mkLazyTy varaTy]; []], varaTy))
  let v_lazy_create_info           = makeIntrinsicValRef(fslib_MFLazyExtensions_nleref,                        "Create"                               , Some "Lazy`1"        , None                          , [vara],     ([[v_unit_ty --> varaTy]], mkLazyTy varaTy))

  let v_seq_info                   = makeIntrinsicValRef(fslib_MFOperators_nleref,                             "seq"                                  , None                 , Some "CreateSequence"         , [vara],     ([[mkSeqTy varaTy]], mkSeqTy varaTy))
  let v_refcell_info               = makeIntrinsicValRef(fslib_MFCore_nleref,                                  "ref"                                  , Some "FSharpRef`1"   , None                          , [vara],     ([[mkRefCellTy varaTy]; []], varaTy))
  let v_splice_expr_info           = makeIntrinsicValRef(fslib_MFExtraTopLevelOperators_nleref,                "op_Splice"                            , None                 , None                          , [vara],     ([[mkQuotedExprTy varaTy]], varaTy))
  let v_splice_raw_expr_info       = makeIntrinsicValRef(fslib_MFExtraTopLevelOperators_nleref,                "op_SpliceUntyped"                     , None                 , None                          , [vara],     ([[mkRawQuotedExprTy]], varaTy))
  let v_new_decimal_info           = makeIntrinsicValRef(fslib_MFIntrinsicFunctions_nleref,                    "MakeDecimal"                          , None                 , None                          , [],         ([[v_int_ty]; [v_int_ty]; [v_int_ty]; [v_bool_ty]; [v_byte_ty]], v_decimal_ty))
  let v_deserialize_quoted_FSharp_20_plus_info    = makeIntrinsicValRef(fslib_MFQuotations_nleref,             "Deserialize"                          , Some "Expr"          , None                          , [],          ([[v_system_Type_ty ;mkListTy v_system_Type_ty ;mkListTy mkRawQuotedExprTy ; mkArrayType 1 v_byte_ty]], mkRawQuotedExprTy ))
  let v_deserialize_quoted_FSharp_40_plus_info    = makeIntrinsicValRef(fslib_MFQuotations_nleref,             "Deserialize40"                        , Some "Expr"          , None                          , [],          ([[v_system_Type_ty ;mkArrayType 1 v_system_Type_ty; mkArrayType 1 v_system_Type_ty; mkArrayType 1 mkRawQuotedExprTy; mkArrayType 1 v_byte_ty]], mkRawQuotedExprTy ))
  let v_call_with_witnesses_info   = makeIntrinsicValRef(fslib_MFQuotations_nleref,                            "CallWithWitnesses"                    , Some "Expr"          , None                          , [],         ([[v_system_Reflection_MethodInfo_ty; v_system_Reflection_MethodInfo_ty; mkListTy mkRawQuotedExprTy; mkListTy mkRawQuotedExprTy]], mkRawQuotedExprTy))
  let v_cast_quotation_info        = makeIntrinsicValRef(fslib_MFQuotations_nleref,                            "Cast"                                 , Some "Expr"          , None                          , [vara],      ([[mkRawQuotedExprTy]], mkQuotedExprTy varaTy))
  let v_lift_value_info            = makeIntrinsicValRef(fslib_MFQuotations_nleref,                            "Value"                                , Some "Expr"          , None                          , [vara],      ([[varaTy]], mkRawQuotedExprTy))
  let v_lift_value_with_name_info  = makeIntrinsicValRef(fslib_MFQuotations_nleref,                            "ValueWithName"                        , Some "Expr"          , None                          , [vara],      ([[varaTy; v_string_ty]], mkRawQuotedExprTy))
  let v_lift_value_with_defn_info  = makeIntrinsicValRef(fslib_MFQuotations_nleref,                            "WithValue"                            , Some "Expr"          , None                          , [vara],      ([[varaTy; mkQuotedExprTy varaTy]], mkQuotedExprTy varaTy))
  let v_query_value_info           = makeIntrinsicValRef(fslib_MFExtraTopLevelOperators_nleref,                "query"                                , None                 , None                          , [],      ([], mkQueryBuilderTy) )
  let v_query_run_value_info       = makeIntrinsicValRef(fslib_MFQueryRunExtensionsLowPriority_nleref,         "Run"                                  , Some "QueryBuilder"  , None                          , [vara],      ([[mkQueryBuilderTy];[mkQuotedExprTy varaTy]], varaTy) )
  let v_query_run_enumerable_info  = makeIntrinsicValRef(fslib_MFQueryRunExtensionsHighPriority_nleref,        "Run"                                  , Some "QueryBuilder"  , None                          , [vara],      ([[mkQueryBuilderTy];[mkQuotedExprTy (mkQuerySourceTy varaTy (mkNonGenericTy v_tcref_System_Collections_IEnumerable)) ]], mkSeqTy varaTy) )
  let v_query_for_value_info       = makeIntrinsicValRef(fslib_MFLinq_nleref,                                  "For"                                  , Some "QueryBuilder"  , None                          , [vara; vard; varb; vare], ([[mkQueryBuilderTy];[mkQuerySourceTy varaTy vardTy;varaTy --> mkQuerySourceTy varbTy vareTy]], mkQuerySourceTy varbTy vardTy) )
  let v_query_select_value_info    = makeIntrinsicValRef(fslib_MFLinq_nleref,                                  "Select"                               , Some "QueryBuilder"  , None                          , [vara; vare; varb], ([[mkQueryBuilderTy];[mkQuerySourceTy varaTy vareTy;varaTy --> varbTy]], mkQuerySourceTy varbTy vareTy) )
  let v_query_yield_value_info     = makeIntrinsicValRef(fslib_MFLinq_nleref,                                  "Yield"                                , Some "QueryBuilder"  , None                          , [vara; vare],      ([[mkQueryBuilderTy];[varaTy]], mkQuerySourceTy varaTy vareTy) )
  let v_query_yield_from_value_info = makeIntrinsicValRef(fslib_MFLinq_nleref,                                 "YieldFrom"                            , Some "QueryBuilder"  , None                          , [vara; vare],      ([[mkQueryBuilderTy];[mkQuerySourceTy varaTy vareTy]], mkQuerySourceTy varaTy vareTy) )
  let v_query_source_info          = makeIntrinsicValRef(fslib_MFLinq_nleref,                                  "Source"                               , Some "QueryBuilder"  , None                          , [vara],      ([[mkQueryBuilderTy];[mkSeqTy varaTy ]], mkQuerySourceTy varaTy (mkNonGenericTy v_tcref_System_Collections_IEnumerable)) )
  let v_query_source_as_enum_info  = makeIntrinsicValRef(fslib_MFLinq_nleref,                                  "get_Source"                           , Some "QuerySource`2" , None                          , [vara; vare],      ([[mkQuerySourceTy varaTy vareTy];[]], mkSeqTy varaTy) )
  let v_new_query_source_info     = makeIntrinsicValRef(fslib_MFLinq_nleref,                                  ".ctor"                                 , Some "QuerySource`2" , None                          , [vara; vare],      ([[mkSeqTy varaTy]], mkQuerySourceTy varaTy vareTy) )
  let v_query_where_value_info     = makeIntrinsicValRef(fslib_MFLinq_nleref,                                  "Where"                                , Some "QueryBuilder"  , None                          , [vara; vare],      ([[mkQueryBuilderTy];[mkQuerySourceTy varaTy vareTy;varaTy --> v_bool_ty]], mkQuerySourceTy varaTy vareTy) )
  let v_query_zero_value_info      = makeIntrinsicValRef(fslib_MFLinq_nleref,                                  "Zero"                                 , Some "QueryBuilder"  , None                          , [vara; vare],      ([[mkQueryBuilderTy];[]], mkQuerySourceTy varaTy vareTy) )
  let v_fail_init_info             = makeIntrinsicValRef(fslib_MFIntrinsicFunctions_nleref,                    "FailInit"                             , None                 , None                          , [],      ([[v_unit_ty]], v_unit_ty))
  let v_fail_static_init_info      = makeIntrinsicValRef(fslib_MFIntrinsicFunctions_nleref,                    "FailStaticInit"                       , None                 , None                          , [],      ([[v_unit_ty]], v_unit_ty))
  let v_check_this_info            = makeIntrinsicValRef(fslib_MFIntrinsicFunctions_nleref,                    "CheckThis"                            , None                 , None                          , [vara],      ([[varaTy]], varaTy))
  let v_quote_to_linq_lambda_info  = makeIntrinsicValRef(fslib_MFLinqRuntimeHelpersQuotationConverter_nleref,  "QuotationToLambdaExpression"          , None                 , None                          , [vara],      ([[mkQuotedExprTy varaTy]], mkLinqExpressionTy varaTy))

  let tref_DebuggableAttribute = findSysILTypeRef tname_DebuggableAttribute
  let tref_CompilerGeneratedAttribute  = findSysILTypeRef tname_CompilerGeneratedAttribute
  let tref_InternalsVisibleToAttribute = findSysILTypeRef tname_InternalsVisibleToAttribute

  let mutable generatedAttribsCache = []
  let mutable debuggerBrowsableNeverAttributeCache = None
  let mkDebuggerNonUserCodeAttribute() = mkILCustomAttribute (findSysILTypeRef tname_DebuggerNonUserCodeAttribute, [], [], [])
  let mkCompilerGeneratedAttribute () = mkILCustomAttribute (tref_CompilerGeneratedAttribute, [], [], [])
  let compilerGlobalState = CompilerGlobalState()

  // Requests attributes to be added to compiler generated methods.
  let addGeneratedAttrs (attrs: ILAttributes) =
    let attribs =
       match generatedAttribsCache with
       | [] ->
           let res =
               [ if not noDebugAttributes then
                   mkCompilerGeneratedAttribute()
                   mkDebuggerNonUserCodeAttribute()]
           generatedAttribsCache <- res
           res
       | res -> res
    mkILCustomAttrs (attrs.AsList() @ attribs)

  let addMethodGeneratedAttrs (mdef:ILMethodDef)   = mdef.With(customAttrs   = addGeneratedAttrs mdef.CustomAttrs)

  let addPropertyGeneratedAttrs (pdef:ILPropertyDef) = pdef.With(customAttrs = addGeneratedAttrs pdef.CustomAttrs)

  let addFieldGeneratedAttrs (fdef:ILFieldDef) = fdef.With(customAttrs = addGeneratedAttrs fdef.CustomAttrs)

  let tref_DebuggerBrowsableAttribute n =
        let typ_DebuggerBrowsableState =
            let tref = findSysILTypeRef tname_DebuggerBrowsableState
            ILType.Value (mkILNonGenericTySpec tref)
        mkILCustomAttribute (findSysILTypeRef tname_DebuggerBrowsableAttribute, [typ_DebuggerBrowsableState], [ILAttribElem.Int32 n], [])

  let mkDebuggerBrowsableNeverAttribute() =
      match debuggerBrowsableNeverAttributeCache with
      | None ->
          let res = tref_DebuggerBrowsableAttribute 0
          debuggerBrowsableNeverAttributeCache <- Some res
          res
      | Some res -> res

  let addNeverAttrs (attrs: ILAttributes) = mkILCustomAttrs (attrs.AsList() @ [mkDebuggerBrowsableNeverAttribute()])

  let addPropertyNeverAttrs (pdef:ILPropertyDef) = pdef.With(customAttrs = addNeverAttrs pdef.CustomAttrs)

  let addFieldNeverAttrs (fdef:ILFieldDef) = fdef.With(customAttrs = addNeverAttrs fdef.CustomAttrs)

  let mkDebuggerTypeProxyAttribute (ty : ILType) = mkILCustomAttribute (findSysILTypeRef tname_DebuggerTypeProxyAttribute,  [ilg.typ_Type], [ILAttribElem.TypeRef (Some ty.TypeRef)], [])

  let betterTyconEntries =
     [| "Int32"    , v_int_tcr
        "IntPtr"   , v_nativeint_tcr
        "UIntPtr"  , v_unativeint_tcr
        "Int16"    , v_int16_tcr
        "Int64"    , v_int64_tcr
        "UInt16"   , v_uint16_tcr
        "UInt32"   , v_uint32_tcr
        "UInt64"   , v_uint64_tcr
        "SByte"    , v_sbyte_tcr
        "Decimal"  , v_decimal_tcr
        "Byte"     , v_byte_tcr
        "Boolean"  , v_bool_tcr
        "String"   , v_string_tcr
        "Object"   , v_obj_tcr
        "Exception", v_exn_tcr
        "Char"     , v_char_tcr
        "Double"   , v_float_tcr
        "Single"   , v_float32_tcr |]
            |> Array.map (fun (nm, tcr) ->
                let ty = mkNonGenericTy tcr
                nm, findSysTyconRef sys nm, (fun _ -> ty))

  let decompileTyconEntries =
        [|
            "FSharpFunc`2" ,       v_fastFunc_tcr      , (fun tinst -> mkFunTy (List.item 0 tinst) (List.item 1 tinst))
            "Tuple`2"      ,       v_ref_tuple2_tcr    , decodeTupleTy tupInfoRef
            "Tuple`3"      ,       v_ref_tuple3_tcr    , decodeTupleTy tupInfoRef
            "Tuple`4"      ,       v_ref_tuple4_tcr    , decodeTupleTy tupInfoRef
            "Tuple`5"      ,       v_ref_tuple5_tcr    , decodeTupleTy tupInfoRef
            "Tuple`6"      ,       v_ref_tuple6_tcr    , decodeTupleTy tupInfoRef
            "Tuple`7"      ,       v_ref_tuple7_tcr    , decodeTupleTy tupInfoRef
            "Tuple`8"      ,       v_ref_tuple8_tcr    , decodeTupleTyIfPossible v_ref_tuple8_tcr tupInfoRef
            "ValueTuple`2" ,       v_struct_tuple2_tcr , decodeTupleTy tupInfoStruct
            "ValueTuple`3" ,       v_struct_tuple3_tcr , decodeTupleTy tupInfoStruct
            "ValueTuple`4" ,       v_struct_tuple4_tcr , decodeTupleTy tupInfoStruct
            "ValueTuple`5" ,       v_struct_tuple5_tcr , decodeTupleTy tupInfoStruct
            "ValueTuple`6" ,       v_struct_tuple6_tcr , decodeTupleTy tupInfoStruct
            "ValueTuple`7" ,       v_struct_tuple7_tcr , decodeTupleTy tupInfoStruct
            "ValueTuple`8" ,       v_struct_tuple8_tcr , decodeTupleTyIfPossible v_struct_tuple8_tcr tupInfoStruct |]

  let betterEntries = Array.append betterTyconEntries decompileTyconEntries

  let mutable decompileTypeDict = Unchecked.defaultof<_>
  let mutable betterTypeDict1 = Unchecked.defaultof<_>
  let mutable betterTypeDict2 = Unchecked.defaultof<_>

  /// This map is indexed by stamps and lazy to avoid dereferencing while setting up the base imports.
  let getDecompileTypeDict () =
      match box decompileTypeDict with
      | null ->
          let entries = decompileTyconEntries
          let t = Dictionary.newWithSize entries.Length
          for _, tcref, builder in entries do
              if tcref.CanDeref then
                  t.Add(tcref.Stamp, builder)
          decompileTypeDict <- t
          t
      | _ -> decompileTypeDict

  /// This map is for use when building FSharp.Core.dll. The backing Tycon's may not yet exist for
  /// the TyconRef's we have in our hands, hence we can't dereference them to find their stamps.
  /// So this dictionary is indexed by names. Make it lazy to avoid dereferencing while setting up the base imports.
  let getBetterTypeDict1 () =
      match box betterTypeDict1 with
      | null ->
          let entries = betterEntries
          let t = Dictionary.newWithSize entries.Length
          for nm, tcref, builder in entries do
              t.Add(nm, 
                     (fun tcref2 tinst2 -> 
                         if tyconRefEq tcref tcref2 then 
                             builder tinst2
                         else 
                             TType_app (tcref2, tinst2, v_knownWithoutNull)))
          betterTypeDict1 <- t
          t
      | _ -> betterTypeDict1

  /// This map is for use in normal times (not building FSharp.Core.dll). It is indexed by stamps
  /// and lazy to avoid dereferencing while setting up the base imports.
  let getBetterTypeDict2 () =
      match box betterTypeDict2 with
      | null ->
          let entries = betterEntries
          let t = Dictionary.newWithSize entries.Length
          for _, tcref, builder in entries do
              if tcref.CanDeref then
                  t.Add(tcref.Stamp, builder)
          betterTypeDict2 <- t
          t
      | _ -> betterTypeDict2

  /// For logical purposes equate some F# types with .NET types, e.g. TType_tuple == System.Tuple/ValueTuple.
  /// Doing this normalization is a fairly performance critical piece of code as it is frequently invoked
  /// in the process of converting .NET metadata to F# internal compiler data structures (see import.fs).
  let decompileTy (tcref: EntityRef) tinst =
      if compilingFSharpCore then
          // No need to decompile when compiling FSharp.Core.dll
          TType_app (tcref, tinst, v_knownWithoutNull)
      else
          let dict = getDecompileTypeDict()
          match dict.TryGetValue tcref.Stamp with
          | true, builder -> builder tinst
          | _ -> TType_app (tcref, tinst, v_knownWithoutNull)

  /// For cosmetic purposes "improve" some .NET types, e.g. Int32 --> int32.
  /// Doing this normalization is a fairly performance critical piece of code as it is frequently invoked
  /// in the process of converting .NET metadata to F# internal compiler data structures (see import.fs).
  let improveTy (tcref: EntityRef) tinst =
        if compilingFSharpCore then
            let dict = getBetterTypeDict1()
            match dict.TryGetValue tcref.LogicalName with
            | true, builder -> builder tcref tinst
            | _ -> TType_app (tcref, tinst, v_knownWithoutNull)
        else
            let dict = getBetterTypeDict2()
            match dict.TryGetValue tcref.Stamp with
            | true, builder -> builder tinst
            | _ -> TType_app (tcref, tinst, v_knownWithoutNull)

  // Adding an unnecessary "let" instead of inlining into a muiti-line pipelined compute-once "member val" that is too complex for @dsyme
  let v_attribs_Unsupported = [
        tryFindSysAttrib "System.Runtime.CompilerServices.ModuleInitializerAttribute"
        tryFindSysAttrib "System.Runtime.CompilerServices.CallerArgumentExpressionAttribute"
        tryFindSysAttrib "System.Runtime.InteropServices.UnmanagedCallersOnlyAttribute"
                              ] |> List.choose (Option.map (fun x -> x.TyconRef))

  override _.ToString() = "<TcGlobals>"

  member _.ilg = ilg

  // A table of all intrinsics that the compiler cares about
  member _.knownIntrinsics = v_knownIntrinsics

  // empty flags
  member _.knownWithoutNull = v_knownWithoutNull

  // A table of known modules in FSharp.Core. Not all modules are necessarily listed, but the more we list the
  // better the job we do of mapping from provided expressions back to FSharp.Core F# functions and values.
  member _.knownFSharpCoreModules = v_knownFSharpCoreModules

  member _.compilingFSharpCore = compilingFSharpCore
<<<<<<< HEAD
  member _.useReflectionFreeCodeGen = useReflectionFreeCodeGen
=======

>>>>>>> e063dd2a
  member _.mlCompatibility = mlCompatibility

  member _.emitDebugInfoInQuotations = emitDebugInfoInQuotations

  member _.directoryToResolveRelativePaths = directoryToResolveRelativePaths

  member _.pathMap = pathMap

  member _.langVersion = langVersion

  member _.unionCaseRefEq x y = primUnionCaseRefEq compilingFSharpCore fslibCcu x y

  member _.valRefEq x y = primValRefEq compilingFSharpCore fslibCcu x y

  member _.fslibCcu = fslibCcu

  member val refcell_tcr_canon = v_refcell_tcr_canon

  member val option_tcr_canon = mk_MFCore_tcref     fslibCcu "Option`1"

  member val valueoption_tcr_canon = mk_MFCore_tcref     fslibCcu "ValueOption`1"

  member _.list_tcr_canon = v_list_tcr_canon

  member val set_tcr_canon = mk_MFCollections_tcref   fslibCcu "Set`1"

  member val map_tcr_canon = mk_MFCollections_tcref   fslibCcu "Map`2"

  member _.lazy_tcr_canon = lazy_tcr

  member val refcell_tcr_nice = v_refcell_tcr_nice

  member val array_tcr_nice = v_il_arr_tcr_map[0]

  member _.option_tcr_nice = v_option_tcr_nice

  member _.valueoption_tcr_nice = v_valueoption_tcr_nice

  member _.list_tcr_nice = v_list_tcr_nice

  member _.lazy_tcr_nice = v_lazy_tcr_nice

  member _.format_tcr = v_format_tcr

  member _.expr_tcr = v_expr_tcr

  member _.raw_expr_tcr = v_raw_expr_tcr

  member _.nativeint_tcr = v_nativeint_tcr

  member _.unativeint_tcr = v_unativeint_tcr

  member _.int_tcr = v_int_tcr

  member _.int32_tcr = v_int32_tcr

  member _.int16_tcr = v_int16_tcr

  member _.int64_tcr = v_int64_tcr

  member _.uint16_tcr = v_uint16_tcr

  member _.uint32_tcr = v_uint32_tcr

  member _.uint64_tcr = v_uint64_tcr

  member _.sbyte_tcr = v_sbyte_tcr

  member _.decimal_tcr = v_decimal_tcr

  member _.date_tcr = v_date_tcr

  member _.pdecimal_tcr = v_pdecimal_tcr

  member _.byte_tcr = v_byte_tcr

  member _.bool_tcr = v_bool_tcr

  member _.unit_tcr_canon = v_unit_tcr_canon

  member _.unit_tcr_nice = v_unit_tcr_nice

  member _.exn_tcr = v_exn_tcr

  member _.char_tcr = v_char_tcr

  member _.float_tcr = v_float_tcr

  member _.float32_tcr = v_float32_tcr

  member _.pfloat_tcr = v_pfloat_tcr

  member _.pfloat32_tcr = v_pfloat32_tcr

  member _.pint_tcr = v_pint_tcr

  member _.pint8_tcr = v_pint8_tcr

  member _.pint16_tcr = v_pint16_tcr

  member _.pint64_tcr = v_pint64_tcr

  member _.pnativeint_tcr = v_pnativeint_tcr

  member _.puint_tcr = v_puint_tcr

  member _.puint8_tcr = v_puint8_tcr

  member _.puint16_tcr = v_puint16_tcr

  member _.puint64_tcr = v_puint64_tcr

  member _.punativeint_tcr = v_punativeint_tcr

  member _.byref_tcr = v_byref_tcr

  member _.byref2_tcr = v_byref2_tcr

  member _.outref_tcr = v_outref_tcr

  member _.inref_tcr = v_inref_tcr

  member _.nativeptr_tcr = v_nativeptr_tcr

  member _.voidptr_tcr = v_voidptr_tcr

  member _.ilsigptr_tcr = v_ilsigptr_tcr

  member _.fastFunc_tcr = v_fastFunc_tcr

  member _.MatchFailureException_tcr = v_mfe_tcr

  member _.tcref_IQueryable = v_tcref_IQueryable

  member _.tcref_IObservable = v_tcref_IObservable

  member _.tcref_IObserver = v_tcref_IObserver

  member _.fslib_IEvent2_tcr = v_fslib_IEvent2_tcr

  member _.fslib_IDelegateEvent_tcr = v_fslib_IDelegateEvent_tcr

  member _.seq_tcr = v_seq_tcr

  member val seq_base_tcr = mk_MFCompilerServices_tcref fslibCcu "GeneratedSequenceBase`1"

  member val ListCollector_tcr = mk_MFCompilerServices_tcref fslibCcu "ListCollector`1"

  member val ArrayCollector_tcr = mk_MFCompilerServices_tcref fslibCcu "ArrayCollector`1"

  member g.mk_GeneratedSequenceBase_ty seqElemTy = TType_app(g.seq_base_tcr,[seqElemTy], v_knownWithoutNull)

  member val ResumableStateMachine_tcr = mk_MFCompilerServices_tcref fslibCcu "ResumableStateMachine`1"

  member g.mk_ResumableStateMachine_ty dataTy = TType_app(g.ResumableStateMachine_tcr,[dataTy], v_knownWithoutNull)

  member val IResumableStateMachine_tcr = mk_MFCompilerServices_tcref fslibCcu "IResumableStateMachine`1"

  member g.mk_IResumableStateMachine_ty dataTy = TType_app(g.IResumableStateMachine_tcr,[dataTy], v_knownWithoutNull)

  member g.mk_ListCollector_ty seqElemTy = TType_app(g.ListCollector_tcr,[seqElemTy], v_knownWithoutNull)

  member g.mk_ArrayCollector_ty seqElemTy = TType_app(g.ArrayCollector_tcr,[seqElemTy], v_knownWithoutNull)

  member val byrefkind_In_tcr = mkNonLocalTyconRef fslib_MFByRefKinds_nleref "In"

  member val byrefkind_Out_tcr = mkNonLocalTyconRef fslib_MFByRefKinds_nleref "Out"

  member val byrefkind_InOut_tcr = mkNonLocalTyconRef fslib_MFByRefKinds_nleref "InOut"

  member val measureproduct_tcr = mk_MFCompilerServices_tcref fslibCcu "MeasureProduct`2"

  member val measureinverse_tcr = mk_MFCompilerServices_tcref fslibCcu "MeasureInverse`1"

  member val measureone_tcr = mk_MFCompilerServices_tcref fslibCcu "MeasureOne"

  member val ResumableCode_tcr = mk_MFCompilerServices_tcref fslibCcu "ResumableCode`2"

  member _.il_arr_tcr_map = v_il_arr_tcr_map
  member _.ref_tuple1_tcr = v_ref_tuple1_tcr
  member _.ref_tuple2_tcr = v_ref_tuple2_tcr
  member _.ref_tuple3_tcr = v_ref_tuple3_tcr
  member _.ref_tuple4_tcr = v_ref_tuple4_tcr
  member _.ref_tuple5_tcr = v_ref_tuple5_tcr
  member _.ref_tuple6_tcr = v_ref_tuple6_tcr
  member _.ref_tuple7_tcr = v_ref_tuple7_tcr
  member _.ref_tuple8_tcr = v_ref_tuple8_tcr
  member _.struct_tuple1_tcr = v_struct_tuple1_tcr
  member _.struct_tuple2_tcr = v_struct_tuple2_tcr
  member _.struct_tuple3_tcr = v_struct_tuple3_tcr
  member _.struct_tuple4_tcr = v_struct_tuple4_tcr
  member _.struct_tuple5_tcr = v_struct_tuple5_tcr
  member _.struct_tuple6_tcr = v_struct_tuple6_tcr
  member _.struct_tuple7_tcr = v_struct_tuple7_tcr
  member _.struct_tuple8_tcr = v_struct_tuple8_tcr
  member _.choice2_tcr = v_choice2_tcr
  member _.choice3_tcr = v_choice3_tcr
  member _.choice4_tcr = v_choice4_tcr
  member _.choice5_tcr = v_choice5_tcr
  member _.choice6_tcr = v_choice6_tcr
  member _.choice7_tcr = v_choice7_tcr
  member val nativeint_ty = v_nativeint_ty
  member val unativeint_ty = v_unativeint_ty
  member val int32_ty = v_int32_ty
  member val int16_ty = v_int16_ty
  member val int64_ty = v_int64_ty
  member val uint16_ty = v_uint16_ty
  member val uint32_ty = v_uint32_ty
  member val uint64_ty = v_uint64_ty
  member val sbyte_ty = v_sbyte_ty
  member _.byte_ty = v_byte_ty
  member _.bool_ty = v_bool_ty
  member _.int_ty = v_int_ty
  member _.string_ty = v_string_ty
  member _.system_IFormattable_tcref = v_IFormattable_tcref
  member _.system_FormattableString_tcref = v_FormattableString_tcref
  member _.system_FormattableStringFactory_tcref = v_FormattableStringFactory_tcref
  member _.system_IFormattable_ty = v_IFormattable_ty
  member _.system_FormattableString_ty = v_FormattableString_ty
  member _.system_FormattableStringFactory_ty = v_FormattableStringFactory_ty
  member _.unit_ty = v_unit_ty
  member _.obj_ty = v_obj_ty
  member _.char_ty = v_char_ty
  member _.decimal_ty = v_decimal_ty

  member val exn_ty = mkNonGenericTy v_exn_tcr
  member val float_ty = v_float_ty
  member val float32_ty = v_float32_ty
      /// Memoization table to help minimize the number of ILSourceDocument objects we create
  member _.memoize_file x = v_memoize_file.Apply x

  member val system_Array_ty = mkSysNonGenericTy sys "Array"
  member val system_Object_ty = mkSysNonGenericTy sys "Object"
  member val system_IDisposable_ty = mkSysNonGenericTy sys "IDisposable"
  member val system_RuntimeHelpers_ty = mkSysNonGenericTy sysCompilerServices "RuntimeHelpers"
  member val system_Value_ty = mkSysNonGenericTy sys "ValueType"
  member val system_Delegate_ty = mkSysNonGenericTy sys "Delegate"
  member val system_MulticastDelegate_ty = mkSysNonGenericTy sys "MulticastDelegate"
  member val system_Enum_ty = mkSysNonGenericTy sys "Enum"
  member val system_Exception_ty = mkSysNonGenericTy sys "Exception"
  member val system_String_typ = mkSysNonGenericTy sys "String"
  member val system_String_tcref = findSysTyconRef sys "String"
  member val system_Int32_ty = mkSysNonGenericTy sys "Int32"
  member _.system_Type_ty = v_system_Type_ty
  member val system_TypedReference_tcref = tryFindSysTyconRef sys "TypedReference"
  member val system_ArgIterator_tcref = tryFindSysTyconRef sys "ArgIterator"
  member val system_RuntimeArgumentHandle_tcref = tryFindSysTyconRef sys "RuntimeArgumentHandle"
  member val system_SByte_tcref = findSysTyconRef sys "SByte"
  member val system_Decimal_tcref = findSysTyconRef sys "Decimal"
  member val system_Int16_tcref = findSysTyconRef sys "Int16"
  member val system_Int32_tcref = findSysTyconRef sys "Int32"
  member val system_Int64_tcref = findSysTyconRef sys "Int64"
  member val system_IntPtr_tcref = findSysTyconRef sys "IntPtr"
  member val system_Bool_tcref = findSysTyconRef sys "Boolean"
  member val system_Byte_tcref = findSysTyconRef sys "Byte"
  member val system_UInt16_tcref = findSysTyconRef sys "UInt16"
  member val system_Char_tcref = findSysTyconRef sys "Char"
  member val system_UInt32_tcref = findSysTyconRef sys "UInt32"
  member val system_UInt64_tcref = findSysTyconRef sys "UInt64"
  member val system_UIntPtr_tcref = findSysTyconRef sys "UIntPtr"
  member val system_Single_tcref = findSysTyconRef sys "Single"
  member val system_Double_tcref = findSysTyconRef sys "Double"
  member val system_RuntimeTypeHandle_ty = mkSysNonGenericTy sys "RuntimeTypeHandle"
  member _.system_RuntimeMethodHandle_ty = v_system_RuntimeMethodHandle_ty

  member val system_MarshalByRefObject_tcref = tryFindSysTyconRef sys "MarshalByRefObject"
  member val system_MarshalByRefObject_ty = tryMkSysNonGenericTy sys "MarshalByRefObject"

  member val system_ExceptionDispatchInfo_ty =
      tryMkSysNonGenericTy ["System"; "Runtime"; "ExceptionServices"] "ExceptionDispatchInfo"

  member _.system_Reflection_MethodInfo_ty = v_system_Reflection_MethodInfo_ty
  member _.mk_IAsyncStateMachine_ty = mkSysNonGenericTy sysCompilerServices "IAsyncStateMachine" 
    
  member val system_Array_tcref = v_Array_tcref
  member val system_Object_tcref = findSysTyconRef sys "Object"
  member val system_Value_tcref = findSysTyconRef sys "ValueType"
  member val system_Void_tcref = findSysTyconRef sys "Void"
  member val system_IndexOutOfRangeException_tcref = findSysTyconRef sys "IndexOutOfRangeException"
  member val system_Nullable_tcref = v_nullable_tcr
  member val system_GenericIComparable_tcref = findSysTyconRef sys "IComparable`1"
  member val system_GenericIEquatable_tcref = findSysTyconRef sys "IEquatable`1"
  member val mk_IComparable_ty    = mkSysNonGenericTy sys "IComparable"
  member val mk_Attribute_ty = mkSysNonGenericTy sys "Attribute"
  member val system_LinqExpression_tcref = v_linqExpression_tcr

  member val mk_IStructuralComparable_ty = mkSysNonGenericTy sysCollections "IStructuralComparable"

  member val mk_IStructuralEquatable_ty = mkSysNonGenericTy sysCollections "IStructuralEquatable"

  member _.IComparer_ty = v_IComparer_ty
  member _.IEqualityComparer_ty = v_IEqualityComparer_ty
  member val tcref_System_Collections_IComparer = findSysTyconRef sysCollections "IComparer"
  member val tcref_System_Collections_IEqualityComparer = findSysTyconRef sysCollections "IEqualityComparer"
  member val tcref_System_Collections_Generic_IEqualityComparer = findSysTyconRef sysGenerics "IEqualityComparer`1"
  member val tcref_System_Collections_Generic_Dictionary = findSysTyconRef sysGenerics "Dictionary`2"
  member val tcref_System_Collections_Generic_IDictionary = findSysTyconRef sysGenerics "IDictionary`2"

  member val tcref_System_IComparable = findSysTyconRef sys "IComparable"
  member val tcref_System_IStructuralComparable = findSysTyconRef sysCollections "IStructuralComparable"
  member val tcref_System_IStructuralEquatable = findSysTyconRef sysCollections "IStructuralEquatable"
  member val tcref_System_IDisposable = findSysTyconRef sys "IDisposable"

  member val tcref_LanguagePrimitives = mk_MFCore_tcref fslibCcu "LanguagePrimitives"

  member val tcref_System_Collections_Generic_List = findSysTyconRef sysGenerics "List`1"
  member val tcref_System_Collections_Generic_IList = findSysTyconRef sysGenerics "IList`1"
  member val tcref_System_Collections_Generic_IReadOnlyList = findSysTyconRef sysGenerics "IReadOnlyList`1"
  member val tcref_System_Collections_Generic_ICollection = findSysTyconRef sysGenerics "ICollection`1"
  member val tcref_System_Collections_Generic_IReadOnlyCollection = findSysTyconRef sysGenerics "IReadOnlyCollection`1"
  member _.tcref_System_Collections_IEnumerable = v_tcref_System_Collections_IEnumerable

  member _.tcref_System_Collections_Generic_IEnumerable = v_IEnumerable_tcr
  member _.tcref_System_Collections_Generic_IEnumerator = v_IEnumerator_tcr

  member _.tcref_System_Attribute = v_System_Attribute_tcr

  // Review: Does this need to be an option type?
  member val System_Runtime_CompilerServices_RuntimeFeature_ty = tryFindSysTyconRef sysCompilerServices "RuntimeFeature" |> Option.map mkNonGenericTy

  member val iltyp_TypedReference = tryFindSysILTypeRef "System.TypedReference" |> Option.map mkILNonGenericValueTy
  member val iltyp_StreamingContext = tryFindSysILTypeRef tname_StreamingContext  |> Option.map mkILNonGenericValueTy
  member val iltyp_SerializationInfo = tryFindSysILTypeRef tname_SerializationInfo  |> Option.map mkILNonGenericBoxedTy
  member val iltyp_Missing = findSysILTypeRef tname_Missing |> mkILNonGenericBoxedTy
  member val iltyp_AsyncCallback = findSysILTypeRef tname_AsyncCallback |> mkILNonGenericBoxedTy
  member val iltyp_IAsyncResult = findSysILTypeRef tname_IAsyncResult |> mkILNonGenericBoxedTy
  member val iltyp_IComparable = findSysILTypeRef tname_IComparable |> mkILNonGenericBoxedTy
  member val iltyp_Exception = findSysILTypeRef tname_Exception |> mkILNonGenericBoxedTy
  member val iltyp_ValueType = findSysILTypeRef tname_ValueType |> mkILNonGenericBoxedTy
  member val iltyp_RuntimeFieldHandle = findSysILTypeRef tname_RuntimeFieldHandle |> mkILNonGenericValueTy
  member val iltyp_RuntimeMethodHandle = findSysILTypeRef tname_RuntimeMethodHandle |> mkILNonGenericValueTy
  member val iltyp_RuntimeTypeHandle   = findSysILTypeRef tname_RuntimeTypeHandle |> mkILNonGenericValueTy
  member val iltyp_ReferenceAssemblyAttributeOpt = tryFindSysILTypeRef tname_ReferenceAssemblyAttribute |> Option.map mkILNonGenericBoxedTy


  member val attrib_AttributeUsageAttribute = findSysAttrib "System.AttributeUsageAttribute"
  member val attrib_ParamArrayAttribute = findSysAttrib "System.ParamArrayAttribute"
  member val attrib_IDispatchConstantAttribute = tryFindSysAttrib "System.Runtime.CompilerServices.IDispatchConstantAttribute"
  member val attrib_IUnknownConstantAttribute = tryFindSysAttrib "System.Runtime.CompilerServices.IUnknownConstantAttribute"

  // We use 'findSysAttrib' here because lookup on attribute is done by name comparison, and can proceed
  // even if the type is not found in a system assembly.
  member val attrib_IsReadOnlyAttribute = findSysAttrib "System.Runtime.CompilerServices.IsReadOnlyAttribute"

  member val attrib_SystemObsolete = findSysAttrib "System.ObsoleteAttribute"
  member val attrib_DllImportAttribute = tryFindSysAttrib "System.Runtime.InteropServices.DllImportAttribute"
  member val attrib_StructLayoutAttribute = findSysAttrib "System.Runtime.InteropServices.StructLayoutAttribute"
  member val attrib_TypeForwardedToAttribute = findSysAttrib "System.Runtime.CompilerServices.TypeForwardedToAttribute"
  member val attrib_ComVisibleAttribute = findSysAttrib "System.Runtime.InteropServices.ComVisibleAttribute"
  member val attrib_ComImportAttribute = tryFindSysAttrib "System.Runtime.InteropServices.ComImportAttribute"
  member val attrib_FieldOffsetAttribute = findSysAttrib "System.Runtime.InteropServices.FieldOffsetAttribute"
  member val attrib_MarshalAsAttribute = tryFindSysAttrib "System.Runtime.InteropServices.MarshalAsAttribute"
  member val attrib_InAttribute = findSysAttrib "System.Runtime.InteropServices.InAttribute"
  member val attrib_OutAttribute = findSysAttrib "System.Runtime.InteropServices.OutAttribute"
  member val attrib_OptionalAttribute = tryFindSysAttrib "System.Runtime.InteropServices.OptionalAttribute"
  member val attrib_DefaultParameterValueAttribute = tryFindSysAttrib "System.Runtime.InteropServices.DefaultParameterValueAttribute"
  member val attrib_ThreadStaticAttribute = tryFindSysAttrib "System.ThreadStaticAttribute"
  member val attrib_SpecialNameAttribute = tryFindSysAttrib "System.Runtime.CompilerServices.SpecialNameAttribute"
  member val attrib_VolatileFieldAttribute = mk_MFCore_attrib "VolatileFieldAttribute"
  member val attrib_NoEagerConstraintApplicationAttribute = mk_MFCompilerServices_attrib "NoEagerConstraintApplicationAttribute"
  member val attrib_ContextStaticAttribute = tryFindSysAttrib "System.ContextStaticAttribute"
  member val attrib_FlagsAttribute = findSysAttrib "System.FlagsAttribute"
  member val attrib_DefaultMemberAttribute = findSysAttrib "System.Reflection.DefaultMemberAttribute"
  member val attrib_DebuggerDisplayAttribute = findSysAttrib "System.Diagnostics.DebuggerDisplayAttribute"
  member val attrib_DebuggerTypeProxyAttribute = findSysAttrib "System.Diagnostics.DebuggerTypeProxyAttribute"
  member val attrib_PreserveSigAttribute = tryFindSysAttrib "System.Runtime.InteropServices.PreserveSigAttribute"
  member val attrib_MethodImplAttribute = findSysAttrib "System.Runtime.CompilerServices.MethodImplAttribute"
  member val attrib_ExtensionAttribute = findSysAttrib "System.Runtime.CompilerServices.ExtensionAttribute"
  member val attrib_CallerLineNumberAttribute = findSysAttrib "System.Runtime.CompilerServices.CallerLineNumberAttribute"
  member val attrib_CallerFilePathAttribute = findSysAttrib "System.Runtime.CompilerServices.CallerFilePathAttribute"
  member val attrib_CallerMemberNameAttribute = findSysAttrib "System.Runtime.CompilerServices.CallerMemberNameAttribute"
  member val attrib_ReferenceAssemblyAttribute = findSysAttrib "System.Runtime.CompilerServices.ReferenceAssemblyAttribute"
  member val attrib_SkipLocalsInitAttribute  = findSysAttrib "System.Runtime.CompilerServices.SkipLocalsInitAttribute"
  member val attribs_Unsupported = v_attribs_Unsupported

  member val attrib_ProjectionParameterAttribute           = mk_MFCore_attrib "ProjectionParameterAttribute"
  member val attrib_CustomOperationAttribute               = mk_MFCore_attrib "CustomOperationAttribute"
  member val attrib_NonSerializedAttribute                 = tryFindSysAttrib "System.NonSerializedAttribute"

  member val attrib_AutoSerializableAttribute              = mk_MFCore_attrib "AutoSerializableAttribute"
  member val attrib_RequireQualifiedAccessAttribute        = mk_MFCore_attrib "RequireQualifiedAccessAttribute"
  member val attrib_EntryPointAttribute                    = mk_MFCore_attrib "EntryPointAttribute"
  member val attrib_DefaultAugmentationAttribute           = mk_MFCore_attrib "DefaultAugmentationAttribute"
  member val attrib_CompilerMessageAttribute               = mk_MFCore_attrib "CompilerMessageAttribute"
  member val attrib_ExperimentalAttribute                  = mk_MFCore_attrib "ExperimentalAttribute"
  member val attrib_UnverifiableAttribute                  = mk_MFCore_attrib "UnverifiableAttribute"
  member val attrib_LiteralAttribute                       = mk_MFCore_attrib "LiteralAttribute"
  member val attrib_ConditionalAttribute                   = findSysAttrib "System.Diagnostics.ConditionalAttribute"
  member val attrib_OptionalArgumentAttribute              = mk_MFCore_attrib "OptionalArgumentAttribute"
  member val attrib_RequiresExplicitTypeArgumentsAttribute = mk_MFCore_attrib "RequiresExplicitTypeArgumentsAttribute"
  member val attrib_DefaultValueAttribute                  = mk_MFCore_attrib "DefaultValueAttribute"
  member val attrib_ClassAttribute                         = mk_MFCore_attrib "ClassAttribute"
  member val attrib_InterfaceAttribute                     = mk_MFCore_attrib "InterfaceAttribute"
  member val attrib_StructAttribute                        = mk_MFCore_attrib "StructAttribute"
  member val attrib_ReflectedDefinitionAttribute           = mk_MFCore_attrib "ReflectedDefinitionAttribute"
  member val attrib_CompiledNameAttribute                  = mk_MFCore_attrib "CompiledNameAttribute"
  member val attrib_AutoOpenAttribute                      = mk_MFCore_attrib "AutoOpenAttribute"
  member val attrib_InternalsVisibleToAttribute            = findSysAttrib tname_InternalsVisibleToAttribute
  member val attrib_CompilationRepresentationAttribute     = mk_MFCore_attrib "CompilationRepresentationAttribute"
  member val attrib_CompilationArgumentCountsAttribute     = mk_MFCore_attrib "CompilationArgumentCountsAttribute"
  member val attrib_CompilationMappingAttribute            = mk_MFCore_attrib "CompilationMappingAttribute"
  member val attrib_CLIEventAttribute                      = mk_MFCore_attrib "CLIEventAttribute"
  member val attrib_InlineIfLambdaAttribute                = mk_MFCore_attrib "InlineIfLambdaAttribute"
  member val attrib_CLIMutableAttribute                    = mk_MFCore_attrib "CLIMutableAttribute"
  member val attrib_AllowNullLiteralAttribute              = mk_MFCore_attrib "AllowNullLiteralAttribute"
  member val attrib_NoEqualityAttribute                    = mk_MFCore_attrib "NoEqualityAttribute"
  member val attrib_NoComparisonAttribute                  = mk_MFCore_attrib "NoComparisonAttribute"
  member val attrib_CustomEqualityAttribute                = mk_MFCore_attrib "CustomEqualityAttribute"
  member val attrib_CustomComparisonAttribute              = mk_MFCore_attrib "CustomComparisonAttribute"
  member val attrib_EqualityConditionalOnAttribute         = mk_MFCore_attrib "EqualityConditionalOnAttribute"
  member val attrib_ComparisonConditionalOnAttribute       = mk_MFCore_attrib "ComparisonConditionalOnAttribute"
  member val attrib_ReferenceEqualityAttribute             = mk_MFCore_attrib "ReferenceEqualityAttribute"
  member val attrib_StructuralEqualityAttribute            = mk_MFCore_attrib "StructuralEqualityAttribute"
  member val attrib_StructuralComparisonAttribute          = mk_MFCore_attrib "StructuralComparisonAttribute"
  member val attrib_SealedAttribute                        = mk_MFCore_attrib "SealedAttribute"
  member val attrib_AbstractClassAttribute                 = mk_MFCore_attrib "AbstractClassAttribute"
  member val attrib_GeneralizableValueAttribute            = mk_MFCore_attrib "GeneralizableValueAttribute"
  member val attrib_MeasureAttribute                       = mk_MFCore_attrib "MeasureAttribute"
  member val attrib_MeasureableAttribute                   = mk_MFCore_attrib "MeasureAnnotatedAbbreviationAttribute"
  member val attrib_NoDynamicInvocationAttribute           = mk_MFCore_attrib "NoDynamicInvocationAttribute"
  member val attrib_SecurityAttribute                      = tryFindSysAttrib "System.Security.Permissions.SecurityAttribute"
  member val attrib_SecurityCriticalAttribute              = findSysAttrib "System.Security.SecurityCriticalAttribute"
  member val attrib_SecuritySafeCriticalAttribute          = findSysAttrib "System.Security.SecuritySafeCriticalAttribute"
  member val attrib_ComponentModelEditorBrowsableAttribute = findSysAttrib "System.ComponentModel.EditorBrowsableAttribute"

  member g.improveType tcref tinst = improveTy tcref tinst

  member g.decompileType tcref tinst = decompileTy tcref tinst

  member _.new_decimal_info = v_new_decimal_info
  member _.seq_info    = v_seq_info
  member val seq_vref    = (ValRefForIntrinsic v_seq_info)
  member val fsharpref_vref = (ValRefForIntrinsic v_refcell_info)
  member val and_vref    = (ValRefForIntrinsic v_and_info)
  member val and2_vref   = (ValRefForIntrinsic v_and2_info)
  member val addrof_vref = (ValRefForIntrinsic v_addrof_info)
  member val addrof2_vref = (ValRefForIntrinsic v_addrof2_info)
  member val or_vref     = (ValRefForIntrinsic v_or_info)
  member val splice_expr_vref     = (ValRefForIntrinsic v_splice_expr_info)
  member val splice_raw_expr_vref     = (ValRefForIntrinsic v_splice_raw_expr_info)
  member val or2_vref    = (ValRefForIntrinsic v_or2_info)
  member val generic_equality_er_inner_vref     = ValRefForIntrinsic v_generic_equality_er_inner_info
  member val generic_equality_per_inner_vref = ValRefForIntrinsic v_generic_equality_per_inner_info
  member val generic_equality_withc_inner_vref  = ValRefForIntrinsic v_generic_equality_withc_inner_info
  member val generic_comparison_inner_vref    = ValRefForIntrinsic v_generic_comparison_inner_info
  member val generic_comparison_withc_inner_vref    = ValRefForIntrinsic v_generic_comparison_withc_inner_info
  member _.generic_comparison_withc_outer_info    = v_generic_comparison_withc_outer_info
  member _.generic_equality_er_outer_info     = v_generic_equality_er_outer_info
  member _.generic_equality_withc_outer_info  = v_generic_equality_withc_outer_info
  member _.generic_hash_withc_outer_info = v_generic_hash_withc_outer_info
  member val generic_hash_inner_vref = ValRefForIntrinsic v_generic_hash_inner_info
  member val generic_hash_withc_inner_vref = ValRefForIntrinsic v_generic_hash_withc_inner_info

  member val reference_equality_inner_vref         = ValRefForIntrinsic v_reference_equality_inner_info

  member val piperight_vref            = ValRefForIntrinsic v_piperight_info
  member val piperight2_vref            = ValRefForIntrinsic v_piperight2_info
  member val piperight3_vref            = ValRefForIntrinsic v_piperight3_info
  member val bitwise_or_vref            = ValRefForIntrinsic v_bitwise_or_info
  member val bitwise_and_vref           = ValRefForIntrinsic v_bitwise_and_info
  member val bitwise_xor_vref           = ValRefForIntrinsic v_bitwise_xor_info
  member val bitwise_unary_not_vref     = ValRefForIntrinsic v_bitwise_unary_not_info
  member val bitwise_shift_left_vref    = ValRefForIntrinsic v_bitwise_shift_left_info
  member val bitwise_shift_right_vref   = ValRefForIntrinsic v_bitwise_shift_right_info
  member val unchecked_addition_vref    = ValRefForIntrinsic v_unchecked_addition_info
  member val unchecked_unary_plus_vref  = ValRefForIntrinsic v_unchecked_unary_plus_info
  member val unchecked_unary_minus_vref = ValRefForIntrinsic v_unchecked_unary_minus_info
  member val unchecked_unary_not_vref = ValRefForIntrinsic v_unchecked_unary_not_info
  member val unchecked_subtraction_vref = ValRefForIntrinsic v_unchecked_subtraction_info
  member val unchecked_multiply_vref    = ValRefForIntrinsic v_unchecked_multiply_info
  member val unchecked_defaultof_vref    = ValRefForIntrinsic v_unchecked_defaultof_info
  member val refcell_deref_vref = ValRefForIntrinsic v_refcell_deref_info
  member val refcell_assign_vref = ValRefForIntrinsic v_refcell_assign_info
  member val refcell_incr_vref = ValRefForIntrinsic v_refcell_incr_info
  member val refcell_decr_vref = ValRefForIntrinsic v_refcell_decr_info

  member _.bitwise_or_info            = v_bitwise_or_info
  member _.bitwise_and_info           = v_bitwise_and_info
  member _.bitwise_xor_info           = v_bitwise_xor_info
  member _.bitwise_unary_not_info     = v_bitwise_unary_not_info
  member _.bitwise_shift_left_info    = v_bitwise_shift_left_info
  member _.bitwise_shift_right_info   = v_bitwise_shift_right_info
  member _.unchecked_addition_info    = v_unchecked_addition_info
  member _.unchecked_subtraction_info = v_unchecked_subtraction_info
  member _.unchecked_multiply_info    = v_unchecked_multiply_info
  member _.unchecked_division_info    = v_unchecked_division_info
  member _.unchecked_modulus_info     = v_unchecked_modulus_info
  member _.unchecked_unary_plus_info  = v_unchecked_unary_plus_info
  member _.unchecked_unary_minus_info = v_unchecked_unary_minus_info
  member _.unchecked_unary_not_info   = v_unchecked_unary_not_info
  member _.unchecked_defaultof_info   = v_unchecked_defaultof_info

  member _.checked_addition_info      = v_checked_addition_info
  member _.checked_subtraction_info   = v_checked_subtraction_info
  member _.checked_multiply_info      = v_checked_multiply_info
  member _.checked_unary_minus_info   = v_checked_unary_minus_info

  member _.byte_checked_info          = v_byte_checked_info
  member _.sbyte_checked_info         = v_sbyte_checked_info
  member _.int16_checked_info         = v_int16_checked_info
  member _.uint16_checked_info        = v_uint16_checked_info
  member _.int_checked_info           = v_int_checked_info
  member _.int32_checked_info         = v_int32_checked_info
  member _.uint32_checked_info        = v_uint32_checked_info
  member _.int64_checked_info         = v_int64_checked_info
  member _.uint64_checked_info        = v_uint64_checked_info
  member _.nativeint_checked_info     = v_nativeint_checked_info
  member _.unativeint_checked_info    = v_unativeint_checked_info

  member _.byte_operator_info       = v_byte_operator_info
  member _.sbyte_operator_info      = v_sbyte_operator_info
  member _.int16_operator_info      = v_int16_operator_info
  member _.uint16_operator_info     = v_uint16_operator_info
  member _.int_operator_info        = v_int_operator_info
  member _.int32_operator_info      = v_int32_operator_info
  member _.uint32_operator_info     = v_uint32_operator_info
  member _.int64_operator_info      = v_int64_operator_info
  member _.uint64_operator_info     = v_uint64_operator_info
  member _.float32_operator_info    = v_float32_operator_info
  member _.float_operator_info      = v_float_operator_info
  member _.nativeint_operator_info  = v_nativeint_operator_info
  member _.unativeint_operator_info = v_unativeint_operator_info

  member _.char_operator_info       = v_char_operator_info
  member _.enum_operator_info       = v_enum_operator_info

  member val compare_operator_vref    = ValRefForIntrinsic v_compare_operator_info
  member val equals_operator_vref    = ValRefForIntrinsic v_equals_operator_info
  member val equals_nullable_operator_vref    = ValRefForIntrinsic v_equals_nullable_operator_info
  member val nullable_equals_nullable_operator_vref    = ValRefForIntrinsic v_nullable_equals_nullable_operator_info
  member val nullable_equals_operator_vref    = ValRefForIntrinsic v_nullable_equals_operator_info
  member val not_equals_operator_vref    = ValRefForIntrinsic v_not_equals_operator_info
  member val less_than_operator_vref    = ValRefForIntrinsic v_less_than_operator_info
  member val less_than_or_equals_operator_vref    = ValRefForIntrinsic v_less_than_or_equals_operator_info
  member val greater_than_operator_vref    = ValRefForIntrinsic v_greater_than_operator_info
  member val greater_than_or_equals_operator_vref    = ValRefForIntrinsic v_greater_than_or_equals_operator_info

  member val raise_vref                 = ValRefForIntrinsic v_raise_info
  member val failwith_vref              = ValRefForIntrinsic v_failwith_info
  member val invalid_arg_vref           = ValRefForIntrinsic v_invalid_arg_info
  member val null_arg_vref              = ValRefForIntrinsic v_null_arg_info
  member val invalid_op_vref            = ValRefForIntrinsic v_invalid_op_info
  member val failwithf_vref             = ValRefForIntrinsic v_failwithf_info

  member _.equals_operator_info        = v_equals_operator_info
  member _.not_equals_operator         = v_not_equals_operator_info
  member _.less_than_operator          = v_less_than_operator_info
  member _.less_than_or_equals_operator = v_less_than_or_equals_operator_info
  member _.greater_than_operator       = v_greater_than_operator_info
  member _.greater_than_or_equals_operator = v_greater_than_or_equals_operator_info

  member _.hash_info                  = v_hash_info
  member _.box_info                   = v_box_info
  member _.isnull_info                = v_isnull_info
  member _.raise_info                 = v_raise_info
  member _.failwith_info              = v_failwith_info
  member _.invalid_arg_info           = v_invalid_arg_info
  member _.null_arg_info              = v_null_arg_info
  member _.invalid_op_info            = v_invalid_op_info
  member _.failwithf_info             = v_failwithf_info
  member _.reraise_info               = v_reraise_info
  member _.methodhandleof_info        = v_methodhandleof_info
  member _.typeof_info                = v_typeof_info
  member _.typedefof_info             = v_typedefof_info

  member val reraise_vref               = ValRefForIntrinsic v_reraise_info
  member val methodhandleof_vref        = ValRefForIntrinsic v_methodhandleof_info
  member val typeof_vref                = ValRefForIntrinsic v_typeof_info
  member val sizeof_vref                = ValRefForIntrinsic v_sizeof_info
  member val nameof_vref                = ValRefForIntrinsic v_nameof_info
  member val typedefof_vref             = ValRefForIntrinsic v_typedefof_info
  member val enum_vref                  = ValRefForIntrinsic v_enum_operator_info
  member val enumOfValue_vref           = ValRefForIntrinsic v_enumOfValue_info
  member val range_op_vref              = ValRefForIntrinsic v_range_op_info
  member val range_step_op_vref         = ValRefForIntrinsic v_range_step_op_info
  member val range_int32_op_vref        = ValRefForIntrinsic v_range_int32_op_info
  member val array_get_vref             = ValRefForIntrinsic v_array_get_info
  member val array2D_get_vref           = ValRefForIntrinsic v_array2D_get_info
  member val array3D_get_vref           = ValRefForIntrinsic v_array3D_get_info
  member val array4D_get_vref           = ValRefForIntrinsic v_array4D_get_info
  member val seq_singleton_vref         = ValRefForIntrinsic v_seq_singleton_info
  member val seq_collect_vref           = ValRefForIntrinsic v_seq_collect_info
  member val nativeptr_tobyref_vref     = ValRefForIntrinsic v_nativeptr_tobyref_info
  member val seq_using_vref             = ValRefForIntrinsic v_seq_using_info
  member val seq_delay_vref             = ValRefForIntrinsic  v_seq_delay_info
  member val seq_append_vref            = ValRefForIntrinsic  v_seq_append_info
  member val seq_generated_vref         = ValRefForIntrinsic  v_seq_generated_info
  member val seq_finally_vref           = ValRefForIntrinsic  v_seq_finally_info
  member val seq_of_functions_vref      = ValRefForIntrinsic  v_seq_of_functions_info
  member val seq_map_vref               = ValRefForIntrinsic  v_seq_map_info
  member val seq_empty_vref             = ValRefForIntrinsic  v_seq_empty_info
  member val new_format_vref            = ValRefForIntrinsic v_new_format_info
  member val sprintf_vref               = ValRefForIntrinsic v_sprintf_info
  member val unbox_vref                 = ValRefForIntrinsic v_unbox_info
  member val unbox_fast_vref            = ValRefForIntrinsic v_unbox_fast_info
  member val istype_vref                = ValRefForIntrinsic v_istype_info
  member val istype_fast_vref           = ValRefForIntrinsic v_istype_fast_info
  member val query_source_vref          = ValRefForIntrinsic v_query_source_info
  member val query_value_vref           = ValRefForIntrinsic v_query_value_info
  member val query_run_value_vref       = ValRefForIntrinsic v_query_run_value_info
  member val query_run_enumerable_vref  = ValRefForIntrinsic v_query_run_enumerable_info
  member val query_for_vref             = ValRefForIntrinsic v_query_for_value_info
  member val query_yield_vref           = ValRefForIntrinsic v_query_yield_value_info
  member val query_yield_from_vref      = ValRefForIntrinsic v_query_yield_from_value_info
  member val query_select_vref          = ValRefForIntrinsic v_query_select_value_info
  member val query_where_vref           = ValRefForIntrinsic v_query_where_value_info
  member val query_zero_vref            = ValRefForIntrinsic v_query_zero_value_info
  member val seq_to_list_vref            = ValRefForIntrinsic v_seq_to_list_info
  member val seq_to_array_vref            = ValRefForIntrinsic v_seq_to_array_info

  member _.seq_collect_info           = v_seq_collect_info
  member _.seq_using_info             = v_seq_using_info
  member _.seq_delay_info             = v_seq_delay_info
  member _.seq_append_info            = v_seq_append_info
  member _.seq_generated_info         = v_seq_generated_info
  member _.seq_finally_info           = v_seq_finally_info
  member _.seq_of_functions_info      = v_seq_of_functions_info
  member _.seq_map_info               = v_seq_map_info
  member _.seq_singleton_info         = v_seq_singleton_info
  member _.seq_empty_info             = v_seq_empty_info
  member _.sprintf_info               = v_sprintf_info
  member _.new_format_info            = v_new_format_info
  member _.unbox_info                 = v_unbox_info
  member _.get_generic_comparer_info  = v_get_generic_comparer_info
  member _.get_generic_er_equality_comparer_info = v_get_generic_er_equality_comparer_info
  member _.get_generic_per_equality_comparer_info = v_get_generic_per_equality_comparer_info
  member _.dispose_info               = v_dispose_info
  member _.getstring_info             = v_getstring_info
  member _.unbox_fast_info            = v_unbox_fast_info
  member _.istype_info                = v_istype_info
  member _.istype_fast_info           = v_istype_fast_info
  member _.lazy_force_info            = v_lazy_force_info
  member _.lazy_create_info           = v_lazy_create_info
  member _.create_instance_info       = v_create_instance_info
  member _.create_event_info          = v_create_event_info
  member _.seq_to_list_info           = v_seq_to_list_info
  member _.seq_to_array_info          = v_seq_to_array_info

  member _.array_length_info          = v_array_length_info
  member _.array_get_info             = v_array_get_info
  member _.array2D_get_info           = v_array2D_get_info
  member _.array3D_get_info           = v_array3D_get_info
  member _.array4D_get_info           = v_array4D_get_info
  member _.array_set_info             = v_array_set_info
  member _.array2D_set_info           = v_array2D_set_info
  member _.array3D_set_info           = v_array3D_set_info
  member _.array4D_set_info           = v_array4D_set_info

  member val option_toNullable_info     = v_option_toNullable_info
  member val option_defaultValue_info     = v_option_defaultValue_info

  member _.deserialize_quoted_FSharp_20_plus_info       = v_deserialize_quoted_FSharp_20_plus_info
  member _.deserialize_quoted_FSharp_40_plus_info    = v_deserialize_quoted_FSharp_40_plus_info
  member _.call_with_witnesses_info = v_call_with_witnesses_info
  member _.cast_quotation_info        = v_cast_quotation_info
  member _.lift_value_info            = v_lift_value_info
  member _.lift_value_with_name_info            = v_lift_value_with_name_info
  member _.lift_value_with_defn_info            = v_lift_value_with_defn_info
  member _.query_source_as_enum_info            = v_query_source_as_enum_info
  member _.new_query_source_info            = v_new_query_source_info
  member _.query_builder_tcref            = v_query_builder_tcref
  member _.fail_init_info             = v_fail_init_info
  member _.fail_static_init_info           = v_fail_static_init_info
  member _.check_this_info            = v_check_this_info
  member _.quote_to_linq_lambda_info        = v_quote_to_linq_lambda_info


  member val cgh__stateMachine_vref = ValRefForIntrinsic v_cgh__stateMachine_info
  member val cgh__useResumableCode_vref = ValRefForIntrinsic v_cgh__useResumableCode_info
  member val cgh__debugPoint_vref = ValRefForIntrinsic v_cgh__debugPoint_info
  member val cgh__resumeAt_vref = ValRefForIntrinsic v_cgh__resumeAt_info
  member val cgh__resumableEntry_vref = ValRefForIntrinsic v_cgh__resumableEntry_info

  member val generic_hash_withc_tuple2_vref = ValRefForIntrinsic v_generic_hash_withc_tuple2_info
  member val generic_hash_withc_tuple3_vref = ValRefForIntrinsic v_generic_hash_withc_tuple3_info
  member val generic_hash_withc_tuple4_vref = ValRefForIntrinsic v_generic_hash_withc_tuple4_info
  member val generic_hash_withc_tuple5_vref = ValRefForIntrinsic v_generic_hash_withc_tuple5_info
  member val generic_equals_withc_tuple2_vref = ValRefForIntrinsic v_generic_equals_withc_tuple2_info
  member val generic_equals_withc_tuple3_vref = ValRefForIntrinsic v_generic_equals_withc_tuple3_info
  member val generic_equals_withc_tuple4_vref = ValRefForIntrinsic v_generic_equals_withc_tuple4_info
  member val generic_equals_withc_tuple5_vref = ValRefForIntrinsic v_generic_equals_withc_tuple5_info
  member val generic_compare_withc_tuple2_vref = ValRefForIntrinsic v_generic_compare_withc_tuple2_info
  member val generic_compare_withc_tuple3_vref = ValRefForIntrinsic v_generic_compare_withc_tuple3_info
  member val generic_compare_withc_tuple4_vref = ValRefForIntrinsic v_generic_compare_withc_tuple4_info
  member val generic_compare_withc_tuple5_vref = ValRefForIntrinsic v_generic_compare_withc_tuple5_info
  member val generic_equality_withc_outer_vref = ValRefForIntrinsic v_generic_equality_withc_outer_info


  member _.cons_ucref = v_cons_ucref
  member _.nil_ucref = v_nil_ucref

    // A list of types that are explicitly suppressed from the F# intellisense
    // Note that the suppression checks for the precise name of the type
    // so the lowercase versions are visible
  member _.suppressed_types = v_suppressed_types

  /// Are we assuming all code gen is for F# interactive, with no static linking
  member _.isInteractive=isInteractive

  /// Indicates if we are generating witness arguments for SRTP constraints. Only done if the FSharp.Core
  /// supports witness arguments.
  member g.generateWitnesses =
      compilingFSharpCore ||
      ((ValRefForIntrinsic g.call_with_witnesses_info).TryDeref.IsSome && langVersion.SupportsFeature LanguageFeature.WitnessPassing)

  /// Indicates if we can use System.Array.Empty when emitting IL for empty array literals
  member val isArrayEmptyAvailable = v_Array_tcref.ILTyconRawMetadata.Methods.FindByName "Empty" |> List.isEmpty |> not

  member _.FindSysTyconRef path nm = findSysTyconRef path nm

  member _.TryFindSysTyconRef path nm = tryFindSysTyconRef path nm

  member _.FindSysILTypeRef nm = findSysILTypeRef nm

  member _.TryFindSysILTypeRef nm = tryFindSysILTypeRef nm

  member _.FindSysAttrib nm = findSysAttrib nm

  member _.TryFindSysAttrib nm = tryFindSysAttrib nm

  member _.AddMethodGeneratedAttributes mdef = addMethodGeneratedAttrs mdef

  member _.AddPropertyGeneratedAttributes mdef = addPropertyGeneratedAttrs mdef

  member _.AddFieldGeneratedAttributes mdef = addFieldGeneratedAttrs mdef

  member _.AddPropertyNeverAttributes mdef = addPropertyNeverAttrs mdef

  member _.AddFieldNeverAttributes mdef = addFieldNeverAttrs mdef

  member _.MkDebuggerTypeProxyAttribute ty = mkDebuggerTypeProxyAttribute ty

  member _.mkDebuggerDisplayAttribute s = mkILCustomAttribute (findSysILTypeRef tname_DebuggerDisplayAttribute, [ilg.typ_String], [ILAttribElem.String (Some s)], [])

  member _.DebuggerBrowsableNeverAttribute = mkDebuggerBrowsableNeverAttribute()

  member _.mkDebuggerStepThroughAttribute() =
      mkILCustomAttribute (findSysILTypeRef tname_DebuggerStepThroughAttribute, [], [], [])

  member _.mkDebuggableAttribute jitOptimizerDisabled =
      mkILCustomAttribute (tref_DebuggableAttribute, [ilg.typ_Bool; ilg.typ_Bool], [ILAttribElem.Bool false; ILAttribElem.Bool jitOptimizerDisabled], [])

  member _.mkDebuggableAttributeV2(jitTracking, ignoreSymbolStoreSequencePoints, jitOptimizerDisabled, enableEnC) =
        let debuggingMode =
            (if jitTracking then 1 else 0) |||
            (if jitOptimizerDisabled then 256 else 0) |||
            (if ignoreSymbolStoreSequencePoints then 2 else 0) |||
            (if enableEnC then 4 else 0)
        let tref_DebuggableAttribute_DebuggingModes = mkILTyRefInTyRef (tref_DebuggableAttribute, tname_DebuggableAttribute_DebuggingModes)
        mkILCustomAttribute
          (tref_DebuggableAttribute, [mkILNonGenericValueTy tref_DebuggableAttribute_DebuggingModes],
           (* See System.Diagnostics.DebuggableAttribute.DebuggingModes *)
           [ILAttribElem.Int32( debuggingMode )], [])

  member internal _.CompilerGlobalState = Some compilerGlobalState

  member _.CompilerGeneratedAttribute = mkCompilerGeneratedAttribute ()

  member _.MakeInternalsVisibleToAttribute(simpleAssemName) =
      mkILCustomAttribute (tref_InternalsVisibleToAttribute, [ilg.typ_String], [ILAttribElem.String (Some simpleAssemName)], [])

  /// Find an FSharp.Core LaguagePrimitives dynamic function that corresponds to a trait witness, e.g.
  /// AdditionDynamic for op_Addition.  Also work out the type instantiation of the dynamic function.
  member _.MakeBuiltInWitnessInfo (t: TraitConstraintInfo) =
      let memberName =
          let nm = t.MemberName
          let coreName =
              if nm.StartsWith "op_" then nm[3..]
              elif nm = "get_Zero" then "GenericZero"
              elif nm = "get_One" then "GenericOne"
              else nm
          coreName + "Dynamic"
      let gtps, argTys, retTy, tinst =
          match memberName, t.ArgumentTypes, t.ReturnType with
          | ("AdditionDynamic" | "MultiplyDynamic" | "SubtractionDynamic"| "DivisionDynamic" | "ModulusDynamic" | "CheckedAdditionDynamic" | "CheckedMultiplyDynamic" | "CheckedSubtractionDynamic" | "LeftShiftDynamic" | "RightShiftDynamic" | "BitwiseAndDynamic" | "BitwiseOrDynamic" | "ExclusiveOrDynamic" | "LessThanDynamic" | "GreaterThanDynamic" | "LessThanOrEqualDynamic" | "GreaterThanOrEqualDynamic" | "EqualityDynamic" | "InequalityDynamic"),
            [ arg0Ty; arg1Ty ],
            Some retTy ->
               [vara; varb; varc], [ varaTy; varbTy ], varcTy, [ arg0Ty; arg1Ty; retTy ]
          | ("UnaryNegationDynamic" | "CheckedUnaryNegationDynamic" | "LogicalNotDynamic" | "ExplicitDynamic"),
            [ arg0Ty ],
            Some retTy ->
               [vara; varb ], [ varaTy ], varbTy, [ arg0Ty; retTy ]
          | "DivideByIntDynamic", [arg0Ty; _], _ ->
               [vara], [ varaTy; v_int32_ty ], varaTy, [ arg0Ty ]
          | ("GenericZeroDynamic" | "GenericOneDynamic"), [], Some retTy ->
               [vara], [ ], varaTy, [ retTy ]
          | _ -> failwithf "unknown builtin witness '%s'" memberName
      let vref = makeOtherIntrinsicValRef (fslib_MFLanguagePrimitives_nleref, memberName, None, None, gtps, (List.map List.singleton argTys, retTy))
      vref, tinst

  /// Find an FSharp.Core operator that corresponds to a trait witness
  member g.TryMakeOperatorAsBuiltInWitnessInfo isStringTy isArrayTy (t: TraitConstraintInfo) argExprs =

    match t.MemberName, t.ArgumentTypes, t.ReturnType, argExprs with
    | "get_Sign", [aty], _, objExpr :: _ ->
        // Call Operators.sign
        let info = makeOtherIntrinsicValRef (fslib_MFOperators_nleref, "sign", None, Some "Sign", [vara], ([[varaTy]], v_int32_ty))
        let tyargs = [aty]
        Some (info, tyargs, [objExpr])
    | "Sqrt", [aty], Some bty, [_] ->
        // Call Operators.sqrt
        let info = makeOtherIntrinsicValRef (fslib_MFOperators_nleref, "sqrt", None, Some "Sqrt", [vara; varb], ([[varaTy]], varbTy))
        let tyargs = [aty; bty]
        Some (info, tyargs, argExprs)
    | "Pow", [aty;bty], _, [_;_] ->
        // Call Operators.(**)
        let info = makeOtherIntrinsicValRef (fslib_MFOperators_nleref, "op_Exponentiation", None, None, [vara; varb], ([[varaTy]; [varbTy]], varaTy))
        let tyargs = [aty;bty]
        Some (info, tyargs, argExprs)
    | "Atan2", [aty;_], Some bty, [_;_] ->
        // Call Operators.atan2
        let info = makeOtherIntrinsicValRef (fslib_MFOperators_nleref, "atan2", None, Some "Atan2", [vara; varb], ([[varaTy]; [varaTy]], varbTy))
        let tyargs = [aty;bty]
        Some (info, tyargs, argExprs)
    | "get_Zero", _, Some aty, [_] ->
        // Call LanguagePrimitives.GenericZero
        let info = makeOtherIntrinsicValRef (fslib_MFLanguagePrimitives_nleref, "GenericZero", None, None, [vara], ([], varaTy))
        let tyargs = [aty]
        Some (info, tyargs, [])
    | "get_One", _, Some aty, [_] ->
        // Call LanguagePrimitives.GenericOne
        let info = makeOtherIntrinsicValRef (fslib_MFLanguagePrimitives_nleref, "GenericOne", None, None, [vara], ([], varaTy))
        let tyargs = [aty]
        Some (info, tyargs, [])
    | ("Abs" | "Sin" | "Cos" | "Tan" | "Sinh" | "Cosh" | "Tanh" | "Atan" | "Acos" | "Asin" | "Exp" | "Ceiling" | "Floor" | "Round" | "Truncate" | "Log10"| "Log"), [aty], _, [_] ->
        // Call corresponding Operators.*
        let nm = t.MemberName
        let lower = if nm = "Ceiling" then "ceil" else nm.ToLowerInvariant()
        let info = makeOtherIntrinsicValRef (fslib_MFOperators_nleref, lower, None, Some nm, [vara], ([[varaTy]], varaTy))
        let tyargs = [aty]
        Some (info, tyargs, argExprs)
    | "get_Item", [arrTy; _], Some rty, [_; _] when isArrayTy g arrTy ->
        Some (g.array_get_info, [rty], argExprs)
    | "set_Item", [arrTy; _; ety], _, [_; _; _] when isArrayTy g arrTy ->
        Some (g.array_set_info, [ety], argExprs)
    | "get_Item", [sty; _; _], _, [_; _] when isStringTy g sty ->
        Some (g.getstring_info, [], argExprs)
    | "op_UnaryPlus", [aty], _, [_] ->
        // Call Operators.id
        let info = makeOtherIntrinsicValRef (fslib_MFOperators_nleref, "id", None, None, [vara], ([[varaTy]], varaTy))
        let tyargs = [aty]
        Some (info, tyargs, argExprs)
    | _ ->
        None

#if DEBUG
// This global is only used during debug output
let mutable global_g = None : TcGlobals option
#endif<|MERGE_RESOLUTION|>--- conflicted
+++ resolved
@@ -191,10 +191,7 @@
     directoryToResolveRelativePaths,
     mlCompatibility: bool,
     isInteractive: bool,
-<<<<<<< HEAD
     useReflectionFreeCodeGen: bool,
-=======
->>>>>>> e063dd2a
     // The helper to find system types amongst referenced DLLs
     tryFindSysTypeCcu,
     emitDebugInfoInQuotations: bool,
@@ -1004,11 +1001,9 @@
   member _.knownFSharpCoreModules = v_knownFSharpCoreModules
 
   member _.compilingFSharpCore = compilingFSharpCore
-<<<<<<< HEAD
+
   member _.useReflectionFreeCodeGen = useReflectionFreeCodeGen
-=======
-
->>>>>>> e063dd2a
+
   member _.mlCompatibility = mlCompatibility
 
   member _.emitDebugInfoInQuotations = emitDebugInfoInQuotations
