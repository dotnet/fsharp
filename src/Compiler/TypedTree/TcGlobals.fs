// Copyright (c) Microsoft Corporation.  All Rights Reserved.  See License.txt in the project root for license information.

/// Defines the global environment for all type checking.
///
/// The environment (TcGlobals) are well-known types and values are hard-wired
/// into the compiler.  This lets the compiler perform particular optimizations
/// for these types and values, for example emitting optimized calls for
/// comparison and hashing functions.
module internal FSharp.Compiler.TcGlobals

open System.Collections.Concurrent
open System.Linq
open System.Diagnostics

open Internal.Utilities.Library
open Internal.Utilities.Library.Extras
open FSharp.Compiler.AbstractIL.IL
open FSharp.Compiler.AbstractIL.ILX
open FSharp.Compiler.CompilerGlobalState
open FSharp.Compiler.Features
open FSharp.Compiler.IO
open FSharp.Compiler.Syntax.PrettyNaming
open FSharp.Compiler.Text.FileIndex
open FSharp.Compiler.Text.Range
open FSharp.Compiler.TypedTree
open FSharp.Compiler.TypedTreeBasics

open Internal.Utilities
open System.Reflection

let internal DummyFileNameForRangesWithoutASpecificLocation = startupFileName
let private envRange = rangeN DummyFileNameForRangesWithoutASpecificLocation 0

/// Represents an intrinsic value from FSharp.Core known to the compiler
[<NoEquality; NoComparison; StructuredFormatDisplay("{DebugText}")>]
type IntrinsicValRef =
    | IntrinsicValRef of NonLocalEntityRef * string * bool * TType * ValLinkageFullKey

    member x.Name = (let (IntrinsicValRef(_, nm, _,  _, _)) = x in nm)

    /// For debugging
    [<DebuggerBrowsable(DebuggerBrowsableState.Never)>]
    member x.DebugText = x.ToString()

    /// For debugging
    override x.ToString() = x.Name

let ValRefForIntrinsic (IntrinsicValRef(mvr, _, _, _, key))  = mkNonLocalValRef mvr key

//-------------------------------------------------------------------------
// Access the initial environment: names
//-------------------------------------------------------------------------

[<AutoOpen>]
module FSharpLib =

    let Root                       = "Microsoft.FSharp"
    let RootPath                   = splitNamespace Root
    let Core                       = Root + ".Core"
    let CorePath                   = splitNamespace Core
    let CoreOperatorsCheckedName   = Root + ".Core.Operators.Checked"
    let ControlName                = Root + ".Control"
    let LinqName                   = Root + ".Linq"
    let CollectionsName            = Root + ".Collections"
    let LanguagePrimitivesName     = Root + ".Core.LanguagePrimitives"
    let CompilerServicesName       = Root + ".Core.CompilerServices"
    let LinqRuntimeHelpersName     = Root + ".Linq.RuntimeHelpers"
    let RuntimeHelpersName         = Root + ".Core.CompilerServices.RuntimeHelpers"
    let ExtraTopLevelOperatorsName = Root + ".Core.ExtraTopLevelOperators"
    let NativeInteropName          = Root + ".NativeInterop"

    let QuotationsName             = Root + ".Quotations"

    let ControlPath                = splitNamespace ControlName
    let LinqPath                   = splitNamespace LinqName
    let CollectionsPath            = splitNamespace CollectionsName
    let NativeInteropPath          = splitNamespace NativeInteropName |> Array.ofList
    let CompilerServicesPath       = splitNamespace CompilerServicesName |> Array.ofList
    let LinqRuntimeHelpersPath     = splitNamespace LinqRuntimeHelpersName |> Array.ofList
    let RuntimeHelpersPath         = splitNamespace RuntimeHelpersName |> Array.ofList
    let QuotationsPath             = splitNamespace QuotationsName |> Array.ofList

    let RootPathArray              = RootPath |> Array.ofList
    let CorePathArray              = CorePath |> Array.ofList
    let LinqPathArray              = LinqPath |> Array.ofList
    let ControlPathArray           = ControlPath |> Array.ofList
    let CollectionsPathArray       = CollectionsPath |> Array.ofList

//-------------------------------------------------------------------------
// Access the initial environment: helpers to build references
//-------------------------------------------------------------------------

type
    [<NoEquality; NoComparison; StructuredFormatDisplay("{DebugText}")>]
    BuiltinAttribInfo =
    | AttribInfo of ILTypeRef * TyconRef

    member this.TyconRef = let (AttribInfo(_, tcref)) = this in tcref

    member this.TypeRef  = let (AttribInfo(tref, _)) = this in tref

    /// For debugging
    [<DebuggerBrowsable(DebuggerBrowsableState.Never)>]
    member x.DebugText = x.ToString()

    /// For debugging
    override x.ToString() = x.TyconRef.ToString()


[<Literal>]
let tname_InternalsVisibleToAttribute = "System.Runtime.CompilerServices.InternalsVisibleToAttribute"
[<Literal>]
let tname_DebuggerNonUserCodeAttribute = "System.Diagnostics.DebuggerNonUserCodeAttribute"
[<Literal>]
let tname_DebuggableAttribute_DebuggingModes = "DebuggingModes"
[<Literal>]
let tname_DebuggerHiddenAttribute = "System.Diagnostics.DebuggerHiddenAttribute"
[<Literal>]
let tname_DebuggerDisplayAttribute = "System.Diagnostics.DebuggerDisplayAttribute"
[<Literal>]
let tname_DebuggerTypeProxyAttribute = "System.Diagnostics.DebuggerTypeProxyAttribute"
[<Literal>]
let tname_DebuggerStepThroughAttribute = "System.Diagnostics.DebuggerStepThroughAttribute"
[<Literal>]
let tname_DebuggerBrowsableAttribute = "System.Diagnostics.DebuggerBrowsableAttribute"
[<Literal>]
let tname_DebuggerBrowsableState = "System.Diagnostics.DebuggerBrowsableState"

[<Literal>]
let tname_StringBuilder = "System.Text.StringBuilder"
[<Literal>]
let tname_IComparable = "System.IComparable"
[<Literal>]
let tname_Exception = "System.Exception"
[<Literal>]
let tname_Missing = "System.Reflection.Missing"
[<Literal>]
let tname_FormattableString = "System.FormattableString"
[<Literal>]
let tname_SerializationInfo = "System.Runtime.Serialization.SerializationInfo"
[<Literal>]
let tname_StreamingContext = "System.Runtime.Serialization.StreamingContext"
[<Literal>]
let tname_SecurityPermissionAttribute = "System.Security.Permissions.SecurityPermissionAttribute"
[<Literal>]
let tname_Delegate = "System.Delegate"
[<Literal>]
let tname_ValueType = "System.ValueType"
[<Literal>]
let tname_Enum = "System.Enum"
[<Literal>]
let tname_FlagsAttribute = "System.FlagsAttribute"
[<Literal>]
let tname_Array = "System.Array"
[<Literal>]
let tname_RuntimeArgumentHandle = "System.RuntimeArgumentHandle"
[<Literal>]
let tname_RuntimeTypeHandle = "System.RuntimeTypeHandle"
[<Literal>]
let tname_RuntimeMethodHandle = "System.RuntimeMethodHandle"
[<Literal>]
let tname_RuntimeFieldHandle = "System.RuntimeFieldHandle"
[<Literal>]
let tname_CompilerGeneratedAttribute = "System.Runtime.CompilerServices.CompilerGeneratedAttribute"
[<Literal>]
let tname_ReferenceAssemblyAttribute = "System.Runtime.CompilerServices.ReferenceAssemblyAttribute"
[<Literal>]
let tname_DebuggableAttribute = "System.Diagnostics.DebuggableAttribute"
[<Literal>]
let tname_AsyncCallback = "System.AsyncCallback"
[<Literal>]
let tname_IAsyncResult = "System.IAsyncResult"
[<Literal>]
let tname_IsByRefLikeAttribute = "System.Runtime.CompilerServices.IsByRefLikeAttribute"


//-------------------------------------------------------------------------
// Table of all these "globals"
//-------------------------------------------------------------------------

type TcGlobals(
    compilingFSharpCore: bool,
    ilg: ILGlobals,
    fslibCcu: CcuThunk,
    directoryToResolveRelativePaths,
    mlCompatibility: bool,
    isInteractive: bool,
    useReflectionFreeCodeGen: bool,
    // The helper to find system types amongst referenced DLLs
    tryFindSysTypeCcuHelper,
    emitDebugInfoInQuotations: bool,
    noDebugAttributes: bool,
    pathMap: PathMap,
    langVersion: LanguageVersion) =

  // empty flags
  let v_knownWithoutNull = 0uy

  let mkNonGenericTy tcref = TType_app(tcref, [], v_knownWithoutNull)

  let mkNonLocalTyconRef2 ccu path n = mkNonLocalTyconRef (mkNonLocalEntityRef ccu path) n

  let mk_MFCore_tcref             ccu n = mkNonLocalTyconRef2 ccu CorePathArray n
  let mk_MFQuotations_tcref       ccu n = mkNonLocalTyconRef2 ccu QuotationsPath n
  let mk_MFLinq_tcref             ccu n = mkNonLocalTyconRef2 ccu LinqPathArray n
  let mk_MFCollections_tcref      ccu n = mkNonLocalTyconRef2 ccu CollectionsPathArray n
  let mk_MFCompilerServices_tcref ccu n = mkNonLocalTyconRef2 ccu CompilerServicesPath n
  let mk_MFRuntimeHelpers_tcref   ccu n = mkNonLocalTyconRef2 ccu RuntimeHelpersPath n
  let mk_MFControl_tcref          ccu n = mkNonLocalTyconRef2 ccu ControlPathArray n

  let tryFindSysTypeCcu path nm =
    tryFindSysTypeCcuHelper path nm false

  let tryFindPublicSysTypeCcu path nm =
    tryFindSysTypeCcuHelper path nm true

  let vara = Construct.NewRigidTypar "a" envRange
  let varb = Construct.NewRigidTypar "b" envRange
  let varc = Construct.NewRigidTypar "c" envRange
  let vard = Construct.NewRigidTypar "d" envRange
  let vare = Construct.NewRigidTypar "e" envRange

  let varaTy = mkTyparTy vara
  let varbTy = mkTyparTy varb
  let varcTy = mkTyparTy varc
  let vardTy = mkTyparTy vard
  let vareTy = mkTyparTy vare

  let v_int_tcr        = mk_MFCore_tcref fslibCcu "int"
  let v_nativeint_tcr  = mk_MFCore_tcref fslibCcu "nativeint"
  let v_unativeint_tcr = mk_MFCore_tcref fslibCcu "unativeint"
  let v_int32_tcr      = mk_MFCore_tcref fslibCcu "int32"
  let v_int16_tcr      = mk_MFCore_tcref fslibCcu "int16"
  let v_int64_tcr      = mk_MFCore_tcref fslibCcu "int64"
  let v_uint16_tcr     = mk_MFCore_tcref fslibCcu "uint16"
  let v_uint32_tcr     = mk_MFCore_tcref fslibCcu "uint32"
  let v_uint64_tcr     = mk_MFCore_tcref fslibCcu "uint64"
  let v_sbyte_tcr      = mk_MFCore_tcref fslibCcu "sbyte"
  let v_decimal_tcr    = mk_MFCore_tcref fslibCcu "decimal"
  let v_pdecimal_tcr   = mk_MFCore_tcref fslibCcu "decimal`1"
  let v_byte_tcr       = mk_MFCore_tcref fslibCcu "byte"
  let v_bool_tcr       = mk_MFCore_tcref fslibCcu "bool"
  let v_string_tcr     = mk_MFCore_tcref fslibCcu "string"
  let v_obj_tcr        = mk_MFCore_tcref fslibCcu "obj"
  let v_unit_tcr_canon = mk_MFCore_tcref fslibCcu "Unit"
  let v_unit_tcr_nice  = mk_MFCore_tcref fslibCcu "unit"
  let v_exn_tcr        = mk_MFCore_tcref fslibCcu "exn"
  let v_char_tcr       = mk_MFCore_tcref fslibCcu "char"
  let v_float_tcr      = mk_MFCore_tcref fslibCcu "float"
  let v_float32_tcr    = mk_MFCore_tcref fslibCcu "float32"
  let v_pfloat_tcr      = mk_MFCore_tcref fslibCcu "float`1"
  let v_pfloat32_tcr    = mk_MFCore_tcref fslibCcu "float32`1"
  let v_pint_tcr        = mk_MFCore_tcref fslibCcu "int`1"
  let v_pint8_tcr       = mk_MFCore_tcref fslibCcu "sbyte`1"
  let v_pint16_tcr      = mk_MFCore_tcref fslibCcu "int16`1"
  let v_pint64_tcr      = mk_MFCore_tcref fslibCcu "int64`1"
  let v_pnativeint_tcr  = mk_MFCore_tcref fslibCcu "nativeint`1"
  let v_puint_tcr       = mk_MFCore_tcref fslibCcu "uint`1"
  let v_puint8_tcr      = mk_MFCore_tcref fslibCcu "byte`1"
  let v_puint16_tcr     = mk_MFCore_tcref fslibCcu "uint16`1"
  let v_puint64_tcr     = mk_MFCore_tcref fslibCcu "uint64`1"
  let v_punativeint_tcr = mk_MFCore_tcref fslibCcu "unativeint`1"
  let v_byref_tcr       = mk_MFCore_tcref fslibCcu "byref`1"
  let v_byref2_tcr      = mk_MFCore_tcref fslibCcu "byref`2"
  let v_outref_tcr      = mk_MFCore_tcref fslibCcu "outref`1"
  let v_inref_tcr       = mk_MFCore_tcref fslibCcu "inref`1"
  let v_nativeptr_tcr   = mk_MFCore_tcref fslibCcu "nativeptr`1"
  let v_voidptr_tcr     = mk_MFCore_tcref fslibCcu "voidptr"
  let v_ilsigptr_tcr    = mk_MFCore_tcref fslibCcu "ilsigptr`1"
  let v_fastFunc_tcr    = mk_MFCore_tcref fslibCcu "FSharpFunc`2"
  let v_refcell_tcr_canon = mk_MFCore_tcref fslibCcu "Ref`1"
  let v_refcell_tcr_nice  = mk_MFCore_tcref fslibCcu "ref`1"
  let v_mfe_tcr           = mk_MFCore_tcref fslibCcu "MatchFailureException"

  let mutable embeddedILTypeDefs = ConcurrentDictionary<string, ILTypeDef>()

  let dummyAssemblyNameCarryingUsefulErrorInformation path typeName =
      FSComp.SR.tcGlobalsSystemTypeNotFound (String.concat "." path + "." + typeName)

  // Search for a type. If it is not found, leave a dangling CCU reference with some useful diagnostic information should
  // the type actually be dereferenced
  let findSysTypeCcu path typeName =
      match tryFindSysTypeCcu path typeName with
      | None -> CcuThunk.CreateDelayed(dummyAssemblyNameCarryingUsefulErrorInformation path typeName)
      | Some ccu -> ccu

  let tryFindSysTyconRef path nm =
      match tryFindSysTypeCcu path nm with
      | Some ccu -> Some (mkNonLocalTyconRef2 ccu (Array.ofList path) nm)
      | None -> None

  let findSysTyconRef path nm =
      let ccu = findSysTypeCcu path nm
      mkNonLocalTyconRef2 ccu (Array.ofList path) nm

  let findSysILTypeRef nm =
      let path, typeName = splitILTypeName nm
      let scoref =
          match tryFindSysTypeCcu path typeName with
          | None -> ILScopeRef.Assembly (mkSimpleAssemblyRef (dummyAssemblyNameCarryingUsefulErrorInformation path typeName))
          | Some ccu -> ccu.ILScopeRef
      mkILTyRef (scoref, nm)

  let tryFindSysILTypeRef nm =
      let path, typeName = splitILTypeName nm
      tryFindSysTypeCcu path typeName |> Option.map (fun ccu -> mkILTyRef (ccu.ILScopeRef, nm))

  let findSysAttrib nm =
      let tref = findSysILTypeRef nm
      let path, typeName = splitILTypeName nm
      AttribInfo(tref, findSysTyconRef path typeName)

  let tryFindSysAttrib nm =
      let path, typeName = splitILTypeName nm

      // System Attributes must be public types.
      match tryFindSysTypeCcu path typeName with
      | Some _ -> Some (findSysAttrib nm)
      | None -> None

  let findPublicSysAttrib nm =
      let path, typeName = splitILTypeName nm
      let scoref, ccu =
            match tryFindPublicSysTypeCcu path typeName with
            | None ->
                ILScopeRef.Assembly (mkSimpleAssemblyRef (dummyAssemblyNameCarryingUsefulErrorInformation path typeName)),
                CcuThunk.CreateDelayed(dummyAssemblyNameCarryingUsefulErrorInformation path typeName)
            | Some ccu ->
                ccu.ILScopeRef,
                ccu
      let tref = mkILTyRef (scoref, nm)
      let tcref = mkNonLocalTyconRef2 ccu (Array.ofList path) typeName
      AttribInfo(tref, tcref)

  // Well known set of generated embeddable attribute names
  static let isInEmbeddableKnownSet name =
      match name with
      | "System.Runtime.CompilerServices.IsReadOnlyAttribute"
      | "System.Diagnostics.CodeAnalysis.DynamicDependencyAttribute"
      | "System.Diagnostics.CodeAnalysis.DynamicallyAccessedMemberTypes" -> true
      | _ -> false

  let findOrEmbedSysPublicType nm =

      assert (isInEmbeddableKnownSet nm)                        //Ensure that the named type is in known set of embedded types

      let sysAttrib = findPublicSysAttrib nm
      if sysAttrib.TyconRef.CanDeref then
          sysAttrib
      else
          let attrRef = ILTypeRef.Create(ILScopeRef.Local, [], nm)
          let attrTycon =
             Construct.NewTycon(
                 Some (CompPath(ILScopeRef.Local, [])),
                 attrRef.Name,
                 range0,
                 taccessInternal,
                  taccessInternal,
                  TyparKind.Type,
                  LazyWithContext.NotLazy [],
                  FSharp.Compiler.Xml.XmlDoc.Empty,
                  false,
                  false,
                  false,
                  MaybeLazy.Strict(Construct.NewEmptyModuleOrNamespaceType ModuleOrType)
              )
          AttribInfo(attrRef, mkLocalTyconRef attrTycon)

  let mkSysNonGenericTy path n = mkNonGenericTy(findSysTyconRef path n)
  let tryMkSysNonGenericTy path n = tryFindSysTyconRef path n |> Option.map mkNonGenericTy

  let sys = ["System"]
  let sysLinq = ["System";"Linq"]
  let sysCollections = ["System";"Collections"]
  let sysGenerics = ["System";"Collections";"Generic"]
  let sysCompilerServices = ["System";"Runtime";"CompilerServices"]

  let lazy_tcr = findSysTyconRef sys "Lazy`1"
  let v_fslib_IEvent2_tcr        = mk_MFControl_tcref fslibCcu "IEvent`2"
  let v_tcref_IQueryable      = findSysTyconRef sysLinq "IQueryable`1"
  let v_tcref_IObservable      = findSysTyconRef sys "IObservable`1"
  let v_tcref_IObserver        = findSysTyconRef sys "IObserver`1"
  let v_fslib_IDelegateEvent_tcr = mk_MFControl_tcref fslibCcu "IDelegateEvent`1"

  let v_option_tcr_nice     = mk_MFCore_tcref fslibCcu "option`1"
  let v_valueoption_tcr_nice = mk_MFCore_tcref fslibCcu "voption`1"
  let v_list_tcr_canon        = mk_MFCollections_tcref fslibCcu "List`1"
  let v_list_tcr_nice            = mk_MFCollections_tcref fslibCcu "list`1"
  let v_lazy_tcr_nice            = mk_MFControl_tcref fslibCcu "Lazy`1"
  let v_seq_tcr                  = mk_MFCollections_tcref fslibCcu "seq`1"
  let v_format_tcr               = mk_MFCore_tcref     fslibCcu "PrintfFormat`5"
  let v_format4_tcr              = mk_MFCore_tcref     fslibCcu "PrintfFormat`4"
  let v_date_tcr                 = findSysTyconRef sys "DateTime"
  let v_IEnumerable_tcr          = findSysTyconRef sysGenerics "IEnumerable`1"
  let v_IEnumerator_tcr          = findSysTyconRef sysGenerics "IEnumerator`1"
  let v_System_Attribute_tcr     = findSysTyconRef sys "Attribute"
  let v_expr_tcr                 = mk_MFQuotations_tcref fslibCcu "Expr`1"
  let v_raw_expr_tcr             = mk_MFQuotations_tcref fslibCcu "Expr"
  let v_query_builder_tcref         = mk_MFLinq_tcref fslibCcu "QueryBuilder"
  let v_querySource_tcr         = mk_MFLinq_tcref fslibCcu "QuerySource`2"
  let v_linqExpression_tcr     = findSysTyconRef ["System";"Linq";"Expressions"] "Expression`1"

  let v_il_arr_tcr_map =
      Array.init 32 (fun idx ->
          let type_sig =
              let rank = idx + 1
              if rank = 1 then "[]`1"
              else "[" + (String.replicate (rank - 1) ",") + "]`1"
          mk_MFCore_tcref fslibCcu type_sig)

  let v_byte_ty         = mkNonGenericTy v_byte_tcr
  let v_sbyte_ty        = mkNonGenericTy v_sbyte_tcr
  let v_int16_ty        = mkNonGenericTy v_int16_tcr
  let v_uint16_ty       = mkNonGenericTy v_uint16_tcr
  let v_int_ty          = mkNonGenericTy v_int_tcr
  let v_int32_ty        = mkNonGenericTy v_int32_tcr
  let v_uint32_ty       = mkNonGenericTy v_uint32_tcr
  let v_int64_ty        = mkNonGenericTy v_int64_tcr
  let v_uint64_ty       = mkNonGenericTy v_uint64_tcr
  let v_float32_ty      = mkNonGenericTy v_float32_tcr
  let v_float_ty        = mkNonGenericTy v_float_tcr
  let v_nativeint_ty    = mkNonGenericTy v_nativeint_tcr
  let v_unativeint_ty   = mkNonGenericTy v_unativeint_tcr

  let v_enum_ty         = mkNonGenericTy v_int_tcr
  let v_bool_ty         = mkNonGenericTy v_bool_tcr
  let v_char_ty         = mkNonGenericTy v_char_tcr
  let v_obj_ty          = mkNonGenericTy v_obj_tcr
  let v_IFormattable_tcref = findSysTyconRef sys "IFormattable"
  let v_FormattableString_tcref = findSysTyconRef sys "FormattableString"
  let v_IFormattable_ty = mkNonGenericTy v_IFormattable_tcref
  let v_FormattableString_ty = mkNonGenericTy v_FormattableString_tcref
  let v_FormattableStringFactory_tcref = findSysTyconRef sysCompilerServices "FormattableStringFactory"
  let v_FormattableStringFactory_ty = mkNonGenericTy v_FormattableStringFactory_tcref
  let v_string_ty       = mkNonGenericTy v_string_tcr
  let v_decimal_ty      = mkSysNonGenericTy sys "Decimal"
  let v_unit_ty         = mkNonGenericTy v_unit_tcr_nice 
  let v_system_Type_ty = mkSysNonGenericTy sys "Type" 
  let v_Array_tcref = findSysTyconRef sys "Array"

  let v_system_Reflection_MethodInfo_ty = mkSysNonGenericTy ["System";"Reflection"] "MethodInfo"
  let v_nullable_tcr = findSysTyconRef sys "Nullable`1"
  (* local helpers to build value infos *)
  let mkNullableTy ty = TType_app(v_nullable_tcr, [ty], v_knownWithoutNull)
  let mkByrefTy ty = TType_app(v_byref_tcr, [ty], v_knownWithoutNull)
  let mkNativePtrTy ty = TType_app(v_nativeptr_tcr, [ty], v_knownWithoutNull)
  let mkFunTy d r = TType_fun (d, r, v_knownWithoutNull)
  let (-->) d r = mkFunTy d r
  let mkIteratedFunTy dl r = List.foldBack mkFunTy dl r
  let mkSmallRefTupledTy l = match l with [] -> v_unit_ty | [h] -> h | tys -> mkRawRefTupleTy tys
  let mkForallTyIfNeeded d r = match d with [] -> r | tps -> TType_forall(tps, r)

      // A table of all intrinsics that the compiler cares about
  let v_knownIntrinsics = ConcurrentDictionary<string * string option * string * int, ValRef>(HashIdentity.Structural)

  let makeIntrinsicValRefGeneral isKnown (enclosingEntity, logicalName, memberParentName, compiledNameOpt, typars, (argTys, retTy))  =
      let ty = mkForallTyIfNeeded typars (mkIteratedFunTy (List.map mkSmallRefTupledTy argTys) retTy)
      let isMember = Option.isSome memberParentName
      let argCount = if isMember then List.sum (List.map List.length argTys) else 0
      let linkageType = if isMember then Some ty else None
      let key = ValLinkageFullKey({ MemberParentMangledName=memberParentName; MemberIsOverride=false; LogicalName=logicalName; TotalArgCount= argCount }, linkageType)
      let vref = IntrinsicValRef(enclosingEntity, logicalName, isMember, ty, key)
      let compiledName = defaultArg compiledNameOpt logicalName

      let key = (enclosingEntity.LastItemMangledName, memberParentName, compiledName, argCount)
      assert not (v_knownIntrinsics.ContainsKey(key))
      if isKnown && not (v_knownIntrinsics.ContainsKey(key)) then
          v_knownIntrinsics[key] <- ValRefForIntrinsic vref
      vref

  let makeIntrinsicValRef info = makeIntrinsicValRefGeneral true info
  let makeOtherIntrinsicValRef info = makeIntrinsicValRefGeneral false info

  let v_IComparer_ty = mkSysNonGenericTy sysCollections "IComparer"
  let v_IEqualityComparer_ty = mkSysNonGenericTy sysCollections "IEqualityComparer"

  let v_system_RuntimeMethodHandle_ty = mkSysNonGenericTy sys "RuntimeMethodHandle"

  let mk_unop_ty ty             = [[ty]], ty
  let mk_binop_ty ty            = [[ty]; [ty]], ty
  let mk_shiftop_ty ty          = [[ty]; [v_int_ty]], ty
  let mk_binop_ty3 ty1 ty2 ty3  = [[ty1]; [ty2]], ty3
  let mk_rel_sig ty             = [[ty];[ty]], v_bool_ty
  let mk_compare_sig ty         = [[ty];[ty]], v_int_ty
  let mk_hash_sig ty            = [[ty]], v_int_ty
  let mk_compare_withc_sig  ty = [[v_IComparer_ty];[ty]; [ty]], v_int_ty
  let mk_equality_withc_sig ty = [[v_IEqualityComparer_ty];[ty];[ty]], v_bool_ty
  let mk_hash_withc_sig     ty = [[v_IEqualityComparer_ty]; [ty]], v_int_ty

  let mkListTy ty = TType_app(v_list_tcr_nice, [ty], v_knownWithoutNull)

  let mkSeqTy ty1 = TType_app(v_seq_tcr, [ty1], v_knownWithoutNull)

  let mkIEvent2Ty ty1 ty2 = TType_app (v_fslib_IEvent2_tcr, [ty1; ty2], v_knownWithoutNull)

  let mkRefCellTy ty = TType_app(v_refcell_tcr_canon, [ty], v_knownWithoutNull)

  let mkOptionTy ty = TType_app(v_option_tcr_nice, [ty], v_knownWithoutNull)

  let mkQuerySourceTy ty1 ty2 = TType_app(v_querySource_tcr, [ty1; ty2], v_knownWithoutNull)

  let v_tcref_System_Collections_IEnumerable = findSysTyconRef sysCollections "IEnumerable";

  let mkArrayType rank (ty : TType) : TType =
      assert (rank >= 1 && rank <= 32)
      TType_app(v_il_arr_tcr_map[rank - 1], [ty], v_knownWithoutNull)

  let mkLazyTy ty = TType_app(lazy_tcr, [ty], v_knownWithoutNull)

  let mkPrintfFormatTy aty bty cty dty ety = TType_app(v_format_tcr, [aty;bty;cty;dty; ety], v_knownWithoutNull)

  let mk_format4_ty aty bty cty dty = TType_app(v_format4_tcr, [aty;bty;cty;dty], v_knownWithoutNull)

  let mkQuotedExprTy aty = TType_app(v_expr_tcr, [aty], v_knownWithoutNull)

  let mkRawQuotedExprTy = TType_app(v_raw_expr_tcr, [], v_knownWithoutNull)

  let mkQueryBuilderTy = TType_app(v_query_builder_tcref, [], v_knownWithoutNull)

  let mkLinqExpressionTy aty = TType_app(v_linqExpression_tcr, [aty], v_knownWithoutNull)

  let v_cons_ucref = mkUnionCaseRef v_list_tcr_canon "op_ColonColon"

  let v_nil_ucref  = mkUnionCaseRef v_list_tcr_canon "op_Nil"

  let fslib_MF_nleref                   = mkNonLocalEntityRef fslibCcu RootPathArray
  let fslib_MFCore_nleref               = mkNonLocalEntityRef fslibCcu CorePathArray
  let fslib_MFLinq_nleref               = mkNonLocalEntityRef fslibCcu LinqPathArray
  let fslib_MFCollections_nleref        = mkNonLocalEntityRef fslibCcu CollectionsPathArray
  let fslib_MFCompilerServices_nleref   = mkNonLocalEntityRef fslibCcu CompilerServicesPath
  let fslib_MFLinqRuntimeHelpers_nleref = mkNonLocalEntityRef fslibCcu LinqRuntimeHelpersPath
  let fslib_MFControl_nleref            = mkNonLocalEntityRef fslibCcu ControlPathArray
  let fslib_MFNativeInterop_nleref      = mkNonLocalEntityRef fslibCcu NativeInteropPath

  let fslib_MFLanguagePrimitives_nleref        = mkNestedNonLocalEntityRef fslib_MFCore_nleref "LanguagePrimitives"
  let fslib_MFIntrinsicOperators_nleref        = mkNestedNonLocalEntityRef fslib_MFLanguagePrimitives_nleref "IntrinsicOperators"
  let fslib_MFIntrinsicFunctions_nleref        = mkNestedNonLocalEntityRef fslib_MFLanguagePrimitives_nleref "IntrinsicFunctions"
  let fslib_MFHashCompare_nleref               = mkNestedNonLocalEntityRef fslib_MFLanguagePrimitives_nleref "HashCompare"
  let fslib_MFOperators_nleref                 = mkNestedNonLocalEntityRef fslib_MFCore_nleref "Operators"
  let fslib_MFByRefKinds_nleref                 = mkNestedNonLocalEntityRef fslib_MFCore_nleref "ByRefKinds"
  let fslib_MFOperatorIntrinsics_nleref        = mkNestedNonLocalEntityRef fslib_MFOperators_nleref "OperatorIntrinsics"
  let fslib_MFOperatorsUnchecked_nleref        = mkNestedNonLocalEntityRef fslib_MFOperators_nleref "Unchecked"
  let fslib_MFOperatorsChecked_nleref        = mkNestedNonLocalEntityRef fslib_MFOperators_nleref "Checked"
  let fslib_MFExtraTopLevelOperators_nleref    = mkNestedNonLocalEntityRef fslib_MFCore_nleref "ExtraTopLevelOperators"
  let fslib_MFNullableOperators_nleref         = mkNestedNonLocalEntityRef fslib_MFLinq_nleref "NullableOperators"
  let fslib_MFQueryRunExtensions_nleref              = mkNestedNonLocalEntityRef fslib_MFLinq_nleref "QueryRunExtensions"
  let fslib_MFQueryRunExtensionsLowPriority_nleref   = mkNestedNonLocalEntityRef fslib_MFQueryRunExtensions_nleref "LowPriority"
  let fslib_MFQueryRunExtensionsHighPriority_nleref  = mkNestedNonLocalEntityRef fslib_MFQueryRunExtensions_nleref "HighPriority"

  let fslib_MFPrintfModule_nleref                 = mkNestedNonLocalEntityRef fslib_MFCore_nleref "PrintfModule"
  let fslib_MFSeqModule_nleref                 = mkNestedNonLocalEntityRef fslib_MFCollections_nleref "SeqModule"
  let fslib_MFListModule_nleref                = mkNestedNonLocalEntityRef fslib_MFCollections_nleref "ListModule"
  let fslib_MFArrayModule_nleref               = mkNestedNonLocalEntityRef fslib_MFCollections_nleref "ArrayModule"
  let fslib_MFArray2DModule_nleref               = mkNestedNonLocalEntityRef fslib_MFCollections_nleref "Array2DModule"
  let fslib_MFArray3DModule_nleref               = mkNestedNonLocalEntityRef fslib_MFCollections_nleref "Array3DModule"
  let fslib_MFArray4DModule_nleref               = mkNestedNonLocalEntityRef fslib_MFCollections_nleref "Array4DModule"
  let fslib_MFSetModule_nleref               = mkNestedNonLocalEntityRef fslib_MFCollections_nleref "SetModule"
  let fslib_MFMapModule_nleref               = mkNestedNonLocalEntityRef fslib_MFCollections_nleref "MapModule"
  let fslib_MFStringModule_nleref               = mkNestedNonLocalEntityRef fslib_MFCollections_nleref "StringModule"
  let fslib_MFNativePtrModule_nleref               = mkNestedNonLocalEntityRef fslib_MFNativeInterop_nleref "NativePtrModule"
  let fslib_MFOptionModule_nleref              = mkNestedNonLocalEntityRef fslib_MFCore_nleref "OptionModule"
  let fslib_MFStateMachineHelpers_nleref            = mkNestedNonLocalEntityRef fslib_MFCompilerServices_nleref "StateMachineHelpers"
  let fslib_MFRuntimeHelpers_nleref            = mkNestedNonLocalEntityRef fslib_MFCompilerServices_nleref "RuntimeHelpers"
  let fslib_MFQuotations_nleref                = mkNestedNonLocalEntityRef fslib_MF_nleref "Quotations"

  let fslib_MFLinqRuntimeHelpersQuotationConverter_nleref        = mkNestedNonLocalEntityRef fslib_MFLinqRuntimeHelpers_nleref "LeafExpressionConverter"
  let fslib_MFLazyExtensions_nleref            = mkNestedNonLocalEntityRef fslib_MFControl_nleref "LazyExtensions"

  let v_ref_tuple1_tcr      = findSysTyconRef sys "Tuple`1"
  let v_ref_tuple2_tcr      = findSysTyconRef sys "Tuple`2"
  let v_ref_tuple3_tcr      = findSysTyconRef sys "Tuple`3"
  let v_ref_tuple4_tcr      = findSysTyconRef sys "Tuple`4"
  let v_ref_tuple5_tcr      = findSysTyconRef sys "Tuple`5"
  let v_ref_tuple6_tcr      = findSysTyconRef sys "Tuple`6"
  let v_ref_tuple7_tcr      = findSysTyconRef sys "Tuple`7"
  let v_ref_tuple8_tcr      = findSysTyconRef sys "Tuple`8"
  let v_struct_tuple1_tcr      = findSysTyconRef sys "ValueTuple`1"
  let v_struct_tuple2_tcr      = findSysTyconRef sys "ValueTuple`2"
  let v_struct_tuple3_tcr      = findSysTyconRef sys "ValueTuple`3"
  let v_struct_tuple4_tcr      = findSysTyconRef sys "ValueTuple`4"
  let v_struct_tuple5_tcr      = findSysTyconRef sys "ValueTuple`5"
  let v_struct_tuple6_tcr      = findSysTyconRef sys "ValueTuple`6"
  let v_struct_tuple7_tcr      = findSysTyconRef sys "ValueTuple`7"
  let v_struct_tuple8_tcr      = findSysTyconRef sys "ValueTuple`8"

  let v_choice2_tcr     = mk_MFCore_tcref fslibCcu "Choice`2"
  let v_choice3_tcr     = mk_MFCore_tcref fslibCcu "Choice`3"
  let v_choice4_tcr     = mk_MFCore_tcref fslibCcu "Choice`4"
  let v_choice5_tcr     = mk_MFCore_tcref fslibCcu "Choice`5"
  let v_choice6_tcr     = mk_MFCore_tcref fslibCcu "Choice`6"
  let v_choice7_tcr     = mk_MFCore_tcref fslibCcu "Choice`7"
  let tyconRefEq x y = primEntityRefEq compilingFSharpCore fslibCcu  x y

  let v_suppressed_types =
    [ mk_MFCore_tcref fslibCcu "Option`1";
      mk_MFCore_tcref fslibCcu "Ref`1";
      mk_MFCore_tcref fslibCcu "FSharpTypeFunc";
      mk_MFCore_tcref fslibCcu "FSharpFunc`2";
      mk_MFCore_tcref fslibCcu "Unit" ]

  let v_knownFSharpCoreModules =
     dict [ for nleref in [ fslib_MFLanguagePrimitives_nleref
                            fslib_MFIntrinsicOperators_nleref
                            fslib_MFIntrinsicFunctions_nleref
                            fslib_MFHashCompare_nleref
                            fslib_MFOperators_nleref
                            fslib_MFOperatorIntrinsics_nleref
                            fslib_MFOperatorsUnchecked_nleref
                            fslib_MFOperatorsChecked_nleref
                            fslib_MFExtraTopLevelOperators_nleref
                            fslib_MFNullableOperators_nleref
                            fslib_MFQueryRunExtensions_nleref
                            fslib_MFQueryRunExtensionsLowPriority_nleref
                            fslib_MFQueryRunExtensionsHighPriority_nleref

                            fslib_MFPrintfModule_nleref
                            fslib_MFSeqModule_nleref
                            fslib_MFListModule_nleref
                            fslib_MFArrayModule_nleref   
                            fslib_MFArray2DModule_nleref   
                            fslib_MFArray3DModule_nleref   
                            fslib_MFArray4DModule_nleref   
                            fslib_MFSetModule_nleref   
                            fslib_MFMapModule_nleref   
                            fslib_MFStringModule_nleref   
                            fslib_MFNativePtrModule_nleref   
                            fslib_MFOptionModule_nleref   
                            fslib_MFStateMachineHelpers_nleref 
                            fslib_MFRuntimeHelpers_nleref ] do

                    yield nleref.LastItemMangledName, ERefNonLocal nleref  ]

  let tryDecodeTupleTy tupInfo l =
      match l with
      | [t1;t2;t3;t4;t5;t6;t7;markerTy] ->
          match markerTy with
          | TType_app(tcref, [t8], _) when tyconRefEq tcref v_ref_tuple1_tcr -> mkRawRefTupleTy [t1;t2;t3;t4;t5;t6;t7;t8] |> Some
          | TType_app(tcref, [t8], _) when tyconRefEq tcref v_struct_tuple1_tcr -> mkRawStructTupleTy [t1;t2;t3;t4;t5;t6;t7;t8] |> Some
          | TType_tuple (_structness2, t8plus) -> TType_tuple (tupInfo, [t1;t2;t3;t4;t5;t6;t7] @ t8plus) |> Some
          | _ -> None
      | [] -> None
      | [_] -> None
      | _ -> TType_tuple (tupInfo, l)  |> Some


  let decodeTupleTy tupInfo l =
      match tryDecodeTupleTy tupInfo l with
      | Some ty -> ty
      | None -> failwith "couldn't decode tuple ty"

  let decodeTupleTyIfPossible tcref tupInfo l =
      match tryDecodeTupleTy tupInfo l with
      | Some ty -> ty
      | None -> TType_app(tcref, l, v_knownWithoutNull)

  let mk_MFCore_attrib nm : BuiltinAttribInfo =
      AttribInfo(mkILTyRef(ilg.fsharpCoreAssemblyScopeRef, Core + "." + nm), mk_MFCore_tcref fslibCcu nm)

  let mk_MFCompilerServices_attrib nm : BuiltinAttribInfo =
      AttribInfo(mkILTyRef(ilg.fsharpCoreAssemblyScopeRef, Core + "." + nm), mk_MFCompilerServices_tcref fslibCcu nm)

  let mkSourceDoc fileName = ILSourceDocument.Create(language=None, vendor=None, documentType=None, file=fileName)

  // Build the memoization table for files
  let v_memoize_file = MemoizationTable<int, ILSourceDocument>((fileOfFileIndex >> FileSystem.GetFullFilePathInDirectoryShim directoryToResolveRelativePaths >> mkSourceDoc), keyComparer=HashIdentity.Structural)

  let v_and_info =                   makeIntrinsicValRef(fslib_MFIntrinsicOperators_nleref,                    CompileOpName "&"                      , None                 , None          , [],         mk_rel_sig v_bool_ty)
  let v_addrof_info =                makeIntrinsicValRef(fslib_MFIntrinsicOperators_nleref,                    CompileOpName "~&"                     , None                 , None          , [vara],     ([[varaTy]], mkByrefTy varaTy))
  let v_addrof2_info =               makeIntrinsicValRef(fslib_MFIntrinsicOperators_nleref,                    CompileOpName "~&&"                    , None                 , None          , [vara],     ([[varaTy]], mkNativePtrTy varaTy))
  let v_and2_info =                  makeIntrinsicValRef(fslib_MFIntrinsicOperators_nleref,                    CompileOpName "&&"                     , None                 , None          , [],         mk_rel_sig v_bool_ty)
  let v_or_info =                    makeIntrinsicValRef(fslib_MFIntrinsicOperators_nleref,                    "or"                                   , None                 , Some "Or"     , [],         mk_rel_sig v_bool_ty)
  let v_or2_info =                   makeIntrinsicValRef(fslib_MFIntrinsicOperators_nleref,                    CompileOpName "||"                     , None                 , None          , [],         mk_rel_sig v_bool_ty)
  let v_compare_operator_info                = makeIntrinsicValRef(fslib_MFOperators_nleref,                   "compare"                              , None                 , Some "Compare", [vara],     mk_compare_sig varaTy)
  let v_equals_operator_info                 = makeIntrinsicValRef(fslib_MFOperators_nleref,                   CompileOpName "="                      , None                 , None          , [vara],     mk_rel_sig varaTy)
  let v_equals_nullable_operator_info        = makeIntrinsicValRef(fslib_MFNullableOperators_nleref,           CompileOpName "=?"                     , None                 , None          , [vara],     ([[varaTy];[mkNullableTy varaTy]], v_bool_ty))
  let v_nullable_equals_operator_info        = makeIntrinsicValRef(fslib_MFNullableOperators_nleref,           CompileOpName "?="                     , None                 , None          , [vara],     ([[mkNullableTy varaTy];[varaTy]], v_bool_ty))
  let v_nullable_equals_nullable_operator_info  = makeIntrinsicValRef(fslib_MFNullableOperators_nleref,        CompileOpName "?=?"                    , None                 , None          , [vara],     ([[mkNullableTy varaTy];[mkNullableTy varaTy]], v_bool_ty))
  let v_not_equals_operator_info             = makeIntrinsicValRef(fslib_MFOperators_nleref,                   CompileOpName "<>"                     , None                 , None          , [vara],     mk_rel_sig varaTy)
  let v_less_than_operator_info              = makeIntrinsicValRef(fslib_MFOperators_nleref,                   CompileOpName "<"                      , None                 , None          , [vara],     mk_rel_sig varaTy)
  let v_less_than_or_equals_operator_info    = makeIntrinsicValRef(fslib_MFOperators_nleref,                   CompileOpName "<="                     , None                 , None          , [vara],     mk_rel_sig varaTy)
  let v_greater_than_operator_info           = makeIntrinsicValRef(fslib_MFOperators_nleref,                   CompileOpName ">"                      , None                 , None          , [vara],     mk_rel_sig varaTy)
  let v_greater_than_or_equals_operator_info = makeIntrinsicValRef(fslib_MFOperators_nleref,                   CompileOpName ">="                     , None                 , None          , [vara],     mk_rel_sig varaTy)

  let v_enumOfValue_info                     = makeIntrinsicValRef(fslib_MFLanguagePrimitives_nleref,          "EnumOfValue"                          , None                 , None          , [vara; varb],     ([[varaTy]], varbTy))

  let v_generic_comparison_withc_outer_info = makeIntrinsicValRef(fslib_MFLanguagePrimitives_nleref,           "GenericComparisonWithComparer"        , None                 , None          , [vara],     mk_compare_withc_sig  varaTy)
  let v_generic_hash_withc_tuple2_info = makeIntrinsicValRef(fslib_MFHashCompare_nleref,           "FastHashTuple2"                                   , None                 , None          , [vara;varb],               mk_hash_withc_sig (decodeTupleTy tupInfoRef [varaTy; varbTy]))
  let v_generic_hash_withc_tuple3_info = makeIntrinsicValRef(fslib_MFHashCompare_nleref,           "FastHashTuple3"                                   , None                 , None          , [vara;varb;varc],          mk_hash_withc_sig (decodeTupleTy tupInfoRef [varaTy; varbTy; varcTy]))
  let v_generic_hash_withc_tuple4_info = makeIntrinsicValRef(fslib_MFHashCompare_nleref,           "FastHashTuple4"                                   , None                 , None          , [vara;varb;varc;vard],     mk_hash_withc_sig (decodeTupleTy tupInfoRef [varaTy; varbTy; varcTy; vardTy]))
  let v_generic_hash_withc_tuple5_info = makeIntrinsicValRef(fslib_MFHashCompare_nleref,           "FastHashTuple5"                                   , None                 , None          , [vara;varb;varc;vard;vare], mk_hash_withc_sig (decodeTupleTy tupInfoRef [varaTy; varbTy; varcTy; vardTy; vareTy]))
  let v_generic_equals_withc_tuple2_info = makeIntrinsicValRef(fslib_MFHashCompare_nleref,           "FastEqualsTuple2"                               , None                 , None          , [vara;varb],               mk_equality_withc_sig (decodeTupleTy tupInfoRef [varaTy; varbTy]))
  let v_generic_equals_withc_tuple3_info = makeIntrinsicValRef(fslib_MFHashCompare_nleref,           "FastEqualsTuple3"                               , None                 , None          , [vara;varb;varc],          mk_equality_withc_sig (decodeTupleTy tupInfoRef [varaTy; varbTy; varcTy]))
  let v_generic_equals_withc_tuple4_info = makeIntrinsicValRef(fslib_MFHashCompare_nleref,           "FastEqualsTuple4"                               , None                 , None          , [vara;varb;varc;vard],     mk_equality_withc_sig (decodeTupleTy tupInfoRef [varaTy; varbTy; varcTy; vardTy]))
  let v_generic_equals_withc_tuple5_info = makeIntrinsicValRef(fslib_MFHashCompare_nleref,           "FastEqualsTuple5"                               , None                 , None          , [vara;varb;varc;vard;vare], mk_equality_withc_sig (decodeTupleTy tupInfoRef [varaTy; varbTy; varcTy; vardTy; vareTy]))

  let v_generic_compare_withc_tuple2_info = makeIntrinsicValRef(fslib_MFHashCompare_nleref,           "FastCompareTuple2"                             , None                 , None          , [vara;varb],               mk_compare_withc_sig (decodeTupleTy tupInfoRef [varaTy; varbTy]))
  let v_generic_compare_withc_tuple3_info = makeIntrinsicValRef(fslib_MFHashCompare_nleref,           "FastCompareTuple3"                             , None                 , None          , [vara;varb;varc],          mk_compare_withc_sig (decodeTupleTy tupInfoRef [varaTy; varbTy; varcTy]))
  let v_generic_compare_withc_tuple4_info = makeIntrinsicValRef(fslib_MFHashCompare_nleref,           "FastCompareTuple4"                             , None                 , None          , [vara;varb;varc;vard],     mk_compare_withc_sig (decodeTupleTy tupInfoRef [varaTy; varbTy; varcTy; vardTy]))
  let v_generic_compare_withc_tuple5_info = makeIntrinsicValRef(fslib_MFHashCompare_nleref,           "FastCompareTuple5"                             , None                 , None          , [vara;varb;varc;vard;vare], mk_compare_withc_sig (decodeTupleTy tupInfoRef [varaTy; varbTy; varcTy; vardTy; vareTy]))


  let v_generic_equality_er_outer_info             = makeIntrinsicValRef(fslib_MFLanguagePrimitives_nleref,    "GenericEqualityER"                    , None                 , None          , [vara],     mk_rel_sig varaTy)
  let v_get_generic_comparer_info               = makeIntrinsicValRef(fslib_MFLanguagePrimitives_nleref,       "GenericComparer"                      , None                 , None          , [],         ([], v_IComparer_ty))
  let v_get_generic_er_equality_comparer_info      = makeIntrinsicValRef(fslib_MFLanguagePrimitives_nleref,    "GenericEqualityERComparer"            , None                 , None          , [],         ([], v_IEqualityComparer_ty))
  let v_get_generic_per_equality_comparer_info  = makeIntrinsicValRef(fslib_MFLanguagePrimitives_nleref,       "GenericEqualityComparer"              , None                 , None          , [],         ([], v_IEqualityComparer_ty))
  let v_generic_equality_withc_outer_info       = makeIntrinsicValRef(fslib_MFLanguagePrimitives_nleref,       "GenericEqualityWithComparer"          , None                 , None          , [vara],     mk_equality_withc_sig varaTy)
  let v_generic_hash_withc_outer_info           = makeIntrinsicValRef(fslib_MFLanguagePrimitives_nleref,       "GenericHashWithComparer"              , None                 , None          , [vara],     mk_hash_withc_sig varaTy)

  let v_generic_equality_er_inner_info         = makeIntrinsicValRef(fslib_MFHashCompare_nleref,               "GenericEqualityERIntrinsic"           , None                 , None          , [vara],     mk_rel_sig varaTy)
  let v_generic_equality_per_inner_info     = makeIntrinsicValRef(fslib_MFHashCompare_nleref,                  "GenericEqualityIntrinsic"             , None                 , None          , [vara],     mk_rel_sig varaTy)
  let v_generic_equality_withc_inner_info   = makeIntrinsicValRef(fslib_MFHashCompare_nleref,                  "GenericEqualityWithComparerIntrinsic" , None                 , None          , [vara],     mk_equality_withc_sig varaTy)
  let v_generic_comparison_inner_info       = makeIntrinsicValRef(fslib_MFHashCompare_nleref,                  "GenericComparisonIntrinsic"           , None                 , None          , [vara],     mk_compare_sig varaTy)
  let v_generic_comparison_withc_inner_info = makeIntrinsicValRef(fslib_MFHashCompare_nleref,                  "GenericComparisonWithComparerIntrinsic", None                , None          , [vara],     mk_compare_withc_sig varaTy)

  let v_generic_hash_inner_info = makeIntrinsicValRef(fslib_MFHashCompare_nleref,                              "GenericHashIntrinsic"                 , None                 , None          , [vara],     mk_hash_sig varaTy)
  let v_generic_hash_withc_inner_info = makeIntrinsicValRef(fslib_MFHashCompare_nleref,                        "GenericHashWithComparerIntrinsic"     , None                 , None          , [vara],     mk_hash_withc_sig  varaTy)

  let v_create_instance_info       = makeIntrinsicValRef(fslib_MFIntrinsicFunctions_nleref,                    "CreateInstance"                       , None                 , None          , [vara],     ([[v_unit_ty]], varaTy))
  let v_unbox_info                 = makeIntrinsicValRef(fslib_MFIntrinsicFunctions_nleref,                    "UnboxGeneric"                         , None                 , None          , [vara],     ([[v_obj_ty]], varaTy))

  let v_unbox_fast_info            = makeIntrinsicValRef(fslib_MFIntrinsicFunctions_nleref,                    "UnboxFast"                            , None                 , None          , [vara],     ([[v_obj_ty]], varaTy))
  let v_istype_info                = makeIntrinsicValRef(fslib_MFIntrinsicFunctions_nleref,                    "TypeTestGeneric"                      , None                 , None          , [vara],     ([[v_obj_ty]], v_bool_ty))
  let v_istype_fast_info           = makeIntrinsicValRef(fslib_MFIntrinsicFunctions_nleref,                    "TypeTestFast"                         , None                 , None          , [vara],     ([[v_obj_ty]], v_bool_ty))

  let v_dispose_info               = makeIntrinsicValRef(fslib_MFIntrinsicFunctions_nleref,                    "Dispose"                              , None                 , None          , [vara],     ([[varaTy]], v_unit_ty))

  let v_getstring_info             = makeIntrinsicValRef(fslib_MFIntrinsicFunctions_nleref,                    "GetString"                            , None                 , None          , [],         ([[v_string_ty];[v_int_ty]], v_char_ty))

  let v_reference_equality_inner_info = makeIntrinsicValRef(fslib_MFHashCompare_nleref,                        "PhysicalEqualityIntrinsic"            , None                 , None          , [vara],     mk_rel_sig varaTy)

  let v_piperight_info             = makeIntrinsicValRef(fslib_MFOperators_nleref,                             "op_PipeRight"                         , None                 , None          , [vara; varb],([[varaTy];[varaTy --> varbTy]], varbTy))
  let v_piperight2_info             = makeIntrinsicValRef(fslib_MFOperators_nleref,                            "op_PipeRight2"                        , None                 , None          , [vara; varb; varc],([[varaTy; varbTy];[varaTy --> (varbTy --> varcTy)]], varcTy))
  let v_piperight3_info             = makeIntrinsicValRef(fslib_MFOperators_nleref,                            "op_PipeRight3"                        , None                 , None          , [vara; varb; varc; vard],([[varaTy; varbTy; varcTy];[varaTy --> (varbTy --> (varcTy --> vardTy))]], vardTy))
  let v_bitwise_or_info            = makeIntrinsicValRef(fslib_MFOperators_nleref,                             "op_BitwiseOr"                         , None                 , None          , [vara],     mk_binop_ty varaTy)
  let v_bitwise_and_info           = makeIntrinsicValRef(fslib_MFOperators_nleref,                             "op_BitwiseAnd"                        , None                 , None          , [vara],     mk_binop_ty varaTy)
  let v_bitwise_xor_info           = makeIntrinsicValRef(fslib_MFOperators_nleref,                             "op_ExclusiveOr"                       , None                 , None          , [vara],     mk_binop_ty varaTy)
  let v_bitwise_unary_not_info     = makeIntrinsicValRef(fslib_MFOperators_nleref,                             "op_LogicalNot"                        , None                 , None          , [vara],     mk_unop_ty varaTy)
  let v_bitwise_shift_left_info    = makeIntrinsicValRef(fslib_MFOperators_nleref,                             "op_LeftShift"                         , None                 , None          , [vara],     mk_shiftop_ty varaTy)
  let v_bitwise_shift_right_info   = makeIntrinsicValRef(fslib_MFOperators_nleref,                             "op_RightShift"                        , None                 , None          , [vara],     mk_shiftop_ty varaTy)
  let v_unchecked_addition_info    = makeIntrinsicValRef(fslib_MFOperators_nleref,                             "op_Addition"                          , None                 , None          , [vara;varb;varc],     mk_binop_ty3 varaTy varbTy  varcTy)
  let v_unchecked_subtraction_info = makeIntrinsicValRef(fslib_MFOperators_nleref,                             "op_Subtraction"                       , None                 , None          , [vara;varb;varc],     mk_binop_ty3 varaTy varbTy  varcTy)
  let v_unchecked_multiply_info    = makeIntrinsicValRef(fslib_MFOperators_nleref,                             "op_Multiply"                          , None                 , None          , [vara;varb;varc],     mk_binop_ty3 varaTy varbTy  varcTy)
  let v_unchecked_division_info    = makeIntrinsicValRef(fslib_MFOperators_nleref,                             "op_Division"                          , None                 , None          , [vara;varb;varc],     mk_binop_ty3 varaTy varbTy  varcTy)
  let v_unchecked_modulus_info     = makeIntrinsicValRef(fslib_MFOperators_nleref,                             "op_Modulus"                           , None                 , None          , [vara;varb;varc],     mk_binop_ty3 varaTy varbTy  varcTy)
  let v_unchecked_unary_plus_info  = makeIntrinsicValRef(fslib_MFOperators_nleref,                             "op_UnaryPlus"                         , None                 , None          , [vara],     mk_unop_ty varaTy)
  let v_unchecked_unary_minus_info = makeIntrinsicValRef(fslib_MFOperators_nleref,                             "op_UnaryNegation"                     , None                 , None          , [vara],     mk_unop_ty varaTy)
  let v_unchecked_unary_not_info   = makeIntrinsicValRef(fslib_MFOperators_nleref,                             "not"                                  , None                 , Some "Not"    , [],     mk_unop_ty v_bool_ty)
  let v_refcell_deref_info         = makeIntrinsicValRef(fslib_MFOperators_nleref,                             "op_Dereference"                       , None                 , None          , [vara],     ([[mkRefCellTy varaTy]], varaTy))
  let v_refcell_assign_info        = makeIntrinsicValRef(fslib_MFOperators_nleref,                             "op_ColonEquals"                       , None                 , None          , [vara],     ([[mkRefCellTy varaTy]; [varaTy]], v_unit_ty))
  let v_refcell_incr_info          = makeIntrinsicValRef(fslib_MFOperators_nleref,                             "incr"                                 , None                 , Some "Increment" , [],     ([[mkRefCellTy v_int_ty]], v_unit_ty))
  let v_refcell_decr_info          = makeIntrinsicValRef(fslib_MFOperators_nleref,                             "decr"                                 , None                 , Some "Decrement" , [],     ([[mkRefCellTy v_int_ty]], v_unit_ty))

  let v_checked_addition_info      = makeIntrinsicValRef(fslib_MFOperatorsChecked_nleref,                      "op_Addition"                          , None                 , None          , [vara;varb;varc],     mk_binop_ty3 varaTy varbTy  varcTy)
  let v_checked_subtraction_info   = makeIntrinsicValRef(fslib_MFOperatorsChecked_nleref,                      "op_Subtraction"                       , None                 , None          , [vara;varb;varc],     mk_binop_ty3 varaTy varbTy  varcTy)
  let v_checked_multiply_info      = makeIntrinsicValRef(fslib_MFOperatorsChecked_nleref,                      "op_Multiply"                          , None                 , None          , [vara;varb;varc],     mk_binop_ty3 varaTy varbTy  varcTy)
  let v_checked_unary_minus_info   = makeIntrinsicValRef(fslib_MFOperatorsChecked_nleref,                      "op_UnaryNegation"                     , None                 , None          , [vara],     mk_unop_ty varaTy)

  let v_byte_checked_info          = makeIntrinsicValRef(fslib_MFOperatorsChecked_nleref,                      "byte"                                 , None                 , Some "ToByte",    [vara],   ([[varaTy]], v_byte_ty))
  let v_sbyte_checked_info         = makeIntrinsicValRef(fslib_MFOperatorsChecked_nleref,                      "sbyte"                                , None                 , Some "ToSByte",   [vara],   ([[varaTy]], v_sbyte_ty))
  let v_int16_checked_info         = makeIntrinsicValRef(fslib_MFOperatorsChecked_nleref,                      "int16"                                , None                 , Some "ToInt16",   [vara],   ([[varaTy]], v_int16_ty))
  let v_uint16_checked_info        = makeIntrinsicValRef(fslib_MFOperatorsChecked_nleref,                      "uint16"                               , None                 , Some "ToUInt16",  [vara],   ([[varaTy]], v_uint16_ty))
  let v_int_checked_info           = makeIntrinsicValRef(fslib_MFOperatorsChecked_nleref,                      "int"                                  , None                 , Some "ToInt",     [vara],   ([[varaTy]], v_int_ty))
  let v_int32_checked_info         = makeIntrinsicValRef(fslib_MFOperatorsChecked_nleref,                      "int32"                                , None                 , Some "ToInt32",   [vara],   ([[varaTy]], v_int32_ty))
  let v_uint32_checked_info        = makeIntrinsicValRef(fslib_MFOperatorsChecked_nleref,                      "uint32"                               , None                 , Some "ToUInt32",  [vara],   ([[varaTy]], v_uint32_ty))
  let v_int64_checked_info         = makeIntrinsicValRef(fslib_MFOperatorsChecked_nleref,                      "int64"                                , None                 , Some "ToInt64",   [vara],   ([[varaTy]], v_int64_ty))
  let v_uint64_checked_info        = makeIntrinsicValRef(fslib_MFOperatorsChecked_nleref,                      "uint64"                               , None                 , Some "ToUInt64",  [vara],   ([[varaTy]], v_uint64_ty))
  let v_nativeint_checked_info     = makeIntrinsicValRef(fslib_MFOperatorsChecked_nleref,                      "nativeint"                            , None                 , Some "ToIntPtr",  [vara],   ([[varaTy]], v_nativeint_ty))
  let v_unativeint_checked_info    = makeIntrinsicValRef(fslib_MFOperatorsChecked_nleref,                      "unativeint"                           , None                 , Some "ToUIntPtr", [vara],   ([[varaTy]], v_unativeint_ty))

  let v_byte_operator_info         = makeIntrinsicValRef(fslib_MFOperators_nleref,                             "byte"                                 , None                 , Some "ToByte",    [vara],   ([[varaTy]], v_byte_ty))
  let v_sbyte_operator_info        = makeIntrinsicValRef(fslib_MFOperators_nleref,                             "sbyte"                                , None                 , Some "ToSByte",   [vara],   ([[varaTy]], v_sbyte_ty))
  let v_int16_operator_info        = makeIntrinsicValRef(fslib_MFOperators_nleref,                             "int16"                                , None                 , Some "ToInt16",   [vara],   ([[varaTy]], v_int16_ty))
  let v_uint16_operator_info       = makeIntrinsicValRef(fslib_MFOperators_nleref,                             "uint16"                               , None                 , Some "ToUInt16",  [vara],   ([[varaTy]], v_uint16_ty))
  let v_int_operator_info          = makeIntrinsicValRef(fslib_MFOperators_nleref,                             "int"                                  , None                 , Some "ToInt",     [vara],   ([[varaTy]], v_int_ty))
  let v_int32_operator_info        = makeIntrinsicValRef(fslib_MFOperators_nleref,                             "int32"                                , None                 , Some "ToInt32",   [vara],   ([[varaTy]], v_int32_ty))
  let v_uint32_operator_info       = makeIntrinsicValRef(fslib_MFOperators_nleref,                             "uint32"                               , None                 , Some "ToUInt32",  [vara],   ([[varaTy]], v_uint32_ty))
  let v_int64_operator_info        = makeIntrinsicValRef(fslib_MFOperators_nleref,                             "int64"                                , None                 , Some "ToInt64",   [vara],   ([[varaTy]], v_int64_ty))
  let v_uint64_operator_info       = makeIntrinsicValRef(fslib_MFOperators_nleref,                             "uint64"                               , None                 , Some "ToUInt64",  [vara],   ([[varaTy]], v_uint64_ty))
  let v_float32_operator_info      = makeIntrinsicValRef(fslib_MFOperators_nleref,                             "float32"                              , None                 , Some "ToSingle",  [vara],   ([[varaTy]], v_float32_ty))
  let v_float_operator_info        = makeIntrinsicValRef(fslib_MFOperators_nleref,                             "float"                                , None                 , Some "ToDouble",  [vara],   ([[varaTy]], v_float_ty))
  let v_nativeint_operator_info    = makeIntrinsicValRef(fslib_MFOperators_nleref,                             "nativeint"                            , None                 , Some "ToIntPtr",  [vara],   ([[varaTy]], v_nativeint_ty))
  let v_unativeint_operator_info   = makeIntrinsicValRef(fslib_MFOperators_nleref,                             "unativeint"                           , None                 , Some "ToUIntPtr", [vara],   ([[varaTy]], v_unativeint_ty))

  let v_char_operator_info         = makeIntrinsicValRef(fslib_MFOperators_nleref,                             "char"                                 , None                 , Some "ToChar",    [vara],   ([[varaTy]], v_char_ty))
  let v_enum_operator_info         = makeIntrinsicValRef(fslib_MFOperators_nleref,                             "enum"                                 , None                 , Some "ToEnum",    [vara],   ([[varaTy]], v_enum_ty))

  let v_hash_info                  = makeIntrinsicValRef(fslib_MFOperators_nleref,                             "hash"                                 , None                 , Some "Hash"   , [vara],     ([[varaTy]], v_int_ty))
  let v_box_info                   = makeIntrinsicValRef(fslib_MFOperators_nleref,                             "box"                                  , None                 , Some "Box"    , [vara],     ([[varaTy]], v_obj_ty))
  let v_isnull_info                = makeIntrinsicValRef(fslib_MFOperators_nleref,                             "isNull"                               , None                 , Some "IsNull" , [vara],     ([[varaTy]], v_bool_ty))
  let v_raise_info                 = makeIntrinsicValRef(fslib_MFOperators_nleref,                             "raise"                                , None                 , Some "Raise"  , [vara],     ([[mkSysNonGenericTy sys "Exception"]], varaTy))
  let v_failwith_info              = makeIntrinsicValRef(fslib_MFOperators_nleref,                             "failwith"                             , None                 , Some "FailWith" , [vara],   ([[v_string_ty]], varaTy))
  let v_invalid_arg_info           = makeIntrinsicValRef(fslib_MFOperators_nleref,                             "invalidArg"                           , None                 , Some "InvalidArg" , [vara], ([[v_string_ty]; [v_string_ty]], varaTy))
  let v_null_arg_info              = makeIntrinsicValRef(fslib_MFOperators_nleref,                             "nullArg"                              , None                 , Some "NullArg" , [vara],    ([[v_string_ty]], varaTy))
  let v_invalid_op_info            = makeIntrinsicValRef(fslib_MFOperators_nleref,                             "invalidOp"                            , None                 , Some "InvalidOp" , [vara],  ([[v_string_ty]], varaTy))
  let v_failwithf_info             = makeIntrinsicValRef(fslib_MFExtraTopLevelOperators_nleref,                "failwithf"                            , None                 , Some "PrintFormatToStringThenFail" , [vara;varb], ([[mk_format4_ty varaTy v_unit_ty v_string_ty v_string_ty]], varaTy))

  let v_reraise_info               = makeIntrinsicValRef(fslib_MFOperators_nleref,                             "reraise"                              , None                 , Some "Reraise", [vara],     ([[v_unit_ty]], varaTy))
  let v_typeof_info                = makeIntrinsicValRef(fslib_MFOperators_nleref,                             "typeof"                               , None                 , Some "TypeOf" , [vara],     ([], v_system_Type_ty))
  let v_methodhandleof_info        = makeIntrinsicValRef(fslib_MFOperators_nleref,                             "methodhandleof"                       , None                 , Some "MethodHandleOf", [vara;varb], ([[varaTy --> varbTy]], v_system_RuntimeMethodHandle_ty))
  let v_sizeof_info                = makeIntrinsicValRef(fslib_MFOperators_nleref,                             "sizeof"                               , None                 , Some "SizeOf" , [vara],     ([], v_int_ty))
  let v_nameof_info                = makeIntrinsicValRef(fslib_MFOperators_nleref,                             "nameof"                               , None                 , Some "NameOf" , [vara],     ([[varaTy]], v_string_ty))

  let v_unchecked_defaultof_info   = makeIntrinsicValRef(fslib_MFOperatorsUnchecked_nleref,                    "defaultof"                            , None                 , Some "DefaultOf", [vara],     ([], varaTy))
  let v_typedefof_info             = makeIntrinsicValRef(fslib_MFOperators_nleref,                             "typedefof"                            , None                 , Some "TypeDefOf", [vara],     ([], v_system_Type_ty))
  let v_range_op_info              = makeIntrinsicValRef(fslib_MFOperators_nleref,                             "op_Range"                             , None                 , None          , [vara],     ([[varaTy];[varaTy]], mkSeqTy varaTy))
  let v_range_step_op_info         = makeIntrinsicValRef(fslib_MFOperators_nleref,                             "op_RangeStep"                         , None                 , None          , [vara;varb], ([[varaTy];[varbTy];[varaTy]], mkSeqTy varaTy))
  let v_range_int32_op_info        = makeIntrinsicValRef(fslib_MFOperatorIntrinsics_nleref,                    "RangeInt32"                           , None                 , None          , [],     ([[v_int_ty];[v_int_ty];[v_int_ty]], mkSeqTy v_int_ty))

  let v_array_length_info          = makeIntrinsicValRef(fslib_MFArrayModule_nleref,                           "length"                               , None                 , Some "Length" , [vara],     ([[mkArrayType 1 varaTy]], v_int_ty))
  let v_array_get_info             = makeIntrinsicValRef(fslib_MFIntrinsicFunctions_nleref,                    "GetArray"                             , None                 , None          , [vara],     ([[mkArrayType 1 varaTy]; [v_int_ty]], varaTy))
  let v_array2D_get_info           = makeIntrinsicValRef(fslib_MFIntrinsicFunctions_nleref,                    "GetArray2D"                           , None                 , None          , [vara],     ([[mkArrayType 2 varaTy];[v_int_ty]; [v_int_ty]], varaTy))
  let v_array3D_get_info           = makeIntrinsicValRef(fslib_MFIntrinsicFunctions_nleref,                    "GetArray3D"                           , None                 , None          , [vara],     ([[mkArrayType 3 varaTy];[v_int_ty]; [v_int_ty]; [v_int_ty]], varaTy))
  let v_array4D_get_info           = makeIntrinsicValRef(fslib_MFIntrinsicFunctions_nleref,                    "GetArray4D"                           , None                 , None          , [vara],     ([[mkArrayType 4 varaTy];[v_int_ty]; [v_int_ty]; [v_int_ty]; [v_int_ty]], varaTy))
  let v_array_set_info             = makeIntrinsicValRef(fslib_MFIntrinsicFunctions_nleref,                    "SetArray"                             , None                 , None          , [vara],     ([[mkArrayType 1 varaTy]; [v_int_ty]; [varaTy]], v_unit_ty))
  let v_array2D_set_info           = makeIntrinsicValRef(fslib_MFIntrinsicFunctions_nleref,                    "SetArray2D"                           , None                 , None          , [vara],     ([[mkArrayType 2 varaTy];[v_int_ty]; [v_int_ty]; [varaTy]], v_unit_ty))
  let v_array3D_set_info           = makeIntrinsicValRef(fslib_MFIntrinsicFunctions_nleref,                    "SetArray3D"                           , None                 , None          , [vara],     ([[mkArrayType 3 varaTy];[v_int_ty]; [v_int_ty]; [v_int_ty]; [varaTy]], v_unit_ty))
  let v_array4D_set_info           = makeIntrinsicValRef(fslib_MFIntrinsicFunctions_nleref,                    "SetArray4D"                           , None                 , None          , [vara],     ([[mkArrayType 4 varaTy];[v_int_ty]; [v_int_ty]; [v_int_ty]; [v_int_ty]; [varaTy]], v_unit_ty))

  let v_option_toNullable_info     = makeIntrinsicValRef(fslib_MFOptionModule_nleref,                          "toNullable"                           , None                 , Some "ToNullable" , [vara],     ([[mkOptionTy varaTy]], mkNullableTy varaTy))
  let v_option_defaultValue_info   = makeIntrinsicValRef(fslib_MFOptionModule_nleref,                          "defaultValue"                         , None                 , Some "DefaultValue" , [vara],     ([[varaTy]; [mkOptionTy varaTy]], varaTy))

  let v_nativeptr_tobyref_info     = makeIntrinsicValRef(fslib_MFNativePtrModule_nleref,                       "toByRef"                              , None                 , Some "ToByRefInlined", [vara], ([[mkNativePtrTy varaTy]], mkByrefTy varaTy))

  let v_seq_collect_info           = makeIntrinsicValRef(fslib_MFSeqModule_nleref,                             "collect"                              , None                 , Some "Collect", [vara;varb;varc], ([[varaTy --> varbTy]; [mkSeqTy varaTy]], mkSeqTy varcTy))
  let v_seq_delay_info             = makeIntrinsicValRef(fslib_MFSeqModule_nleref,                             "delay"                                , None                 , Some "Delay"  , [varb],     ([[v_unit_ty --> mkSeqTy varbTy]], mkSeqTy varbTy))
  let v_seq_append_info            = makeIntrinsicValRef(fslib_MFSeqModule_nleref,                             "append"                               , None                 , Some "Append" , [varb],     ([[mkSeqTy varbTy]; [mkSeqTy varbTy]], mkSeqTy varbTy))
  let v_seq_using_info             = makeIntrinsicValRef(fslib_MFRuntimeHelpers_nleref,                        "EnumerateUsing"                       , None                 , None          , [vara;varb;varc], ([[varaTy];[(varaTy --> varbTy)]], mkSeqTy varcTy))
  let v_seq_generated_info         = makeIntrinsicValRef(fslib_MFRuntimeHelpers_nleref,                        "EnumerateWhile"                       , None                 , None          , [varb],     ([[v_unit_ty --> v_bool_ty]; [mkSeqTy varbTy]], mkSeqTy varbTy))
  let v_seq_finally_info           = makeIntrinsicValRef(fslib_MFRuntimeHelpers_nleref,                        "EnumerateThenFinally"                 , None                 , None          , [varb],     ([[mkSeqTy varbTy]; [v_unit_ty --> v_unit_ty]], mkSeqTy varbTy))
  let v_seq_trywith_info           = makeIntrinsicValRef(fslib_MFRuntimeHelpers_nleref,                        "EnumerateTryWith"                     , None                 , None          , [varb],     ([[mkSeqTy varbTy]; [mkNonGenericTy v_exn_tcr --> v_int32_ty]; [mkNonGenericTy v_exn_tcr --> mkSeqTy varbTy]], mkSeqTy varbTy))
  let v_seq_of_functions_info      = makeIntrinsicValRef(fslib_MFRuntimeHelpers_nleref,                        "EnumerateFromFunctions"               , None                 , None          , [vara;varb], ([[v_unit_ty --> varaTy]; [varaTy --> v_bool_ty]; [varaTy --> varbTy]], mkSeqTy varbTy))
  let v_create_event_info          = makeIntrinsicValRef(fslib_MFRuntimeHelpers_nleref,                        "CreateEvent"                          , None                 , None          , [vara;varb], ([[varaTy --> v_unit_ty]; [varaTy --> v_unit_ty]; [(v_obj_ty --> (varbTy --> v_unit_ty)) --> varaTy]], mkIEvent2Ty varaTy varbTy))
  let v_cgh__useResumableCode_info = makeIntrinsicValRef(fslib_MFStateMachineHelpers_nleref,                   "__useResumableCode"                   , None                 , None          , [vara],     ([[]], v_bool_ty))
  let v_cgh__debugPoint_info       = makeIntrinsicValRef(fslib_MFStateMachineHelpers_nleref,                   "__debugPoint"                         , None                 , None          , [vara],     ([[v_int_ty]; [varaTy]], varaTy))
  let v_cgh__resumeAt_info         = makeIntrinsicValRef(fslib_MFStateMachineHelpers_nleref,                   "__resumeAt"                           , None                 , None          , [vara],     ([[v_int_ty]; [varaTy]], varaTy))
  let v_cgh__stateMachine_info     = makeIntrinsicValRef(fslib_MFStateMachineHelpers_nleref,                   "__stateMachine"                       , None                 , None          , [vara; varb],     ([[varaTy]], varbTy)) // inaccurate type but it doesn't matter for linking
  let v_cgh__resumableEntry_info   = makeIntrinsicValRef(fslib_MFStateMachineHelpers_nleref,                   "__resumableEntry"                     , None                 , None          , [vara],     ([[v_int_ty --> varaTy]; [v_unit_ty --> varaTy]], varaTy))
  let v_seq_to_array_info          = makeIntrinsicValRef(fslib_MFSeqModule_nleref,                             "toArray"                              , None                 , Some "ToArray", [varb],     ([[mkSeqTy varbTy]], mkArrayType 1 varbTy))
  let v_seq_to_list_info           = makeIntrinsicValRef(fslib_MFSeqModule_nleref,                             "toList"                               , None                 , Some "ToList" , [varb],     ([[mkSeqTy varbTy]], mkListTy varbTy))
  let v_seq_map_info               = makeIntrinsicValRef(fslib_MFSeqModule_nleref,                             "map"                                  , None                 , Some "Map"    , [vara;varb], ([[varaTy --> varbTy]; [mkSeqTy varaTy]], mkSeqTy varbTy))
  let v_seq_singleton_info         = makeIntrinsicValRef(fslib_MFSeqModule_nleref,                             "singleton"                            , None                 , Some "Singleton"              , [vara],     ([[varaTy]], mkSeqTy varaTy))
  let v_seq_empty_info             = makeIntrinsicValRef(fslib_MFSeqModule_nleref,                             "empty"                                , None                 , Some "Empty"                  , [vara],     ([], mkSeqTy varaTy))
  let v_new_format_info            = makeIntrinsicValRef(fslib_MFCore_nleref,                                  ".ctor"                                , Some "PrintfFormat`5", None                          , [vara;varb;varc;vard;vare], ([[v_string_ty]], mkPrintfFormatTy varaTy varbTy varcTy vardTy vareTy))
  let v_sprintf_info               = makeIntrinsicValRef(fslib_MFExtraTopLevelOperators_nleref,                "sprintf"                              , None                 , Some "PrintFormatToStringThen", [vara],     ([[mk_format4_ty varaTy v_unit_ty v_string_ty v_string_ty]], varaTy))
  let v_lazy_force_info            = makeIntrinsicValRef(fslib_MFLazyExtensions_nleref,                        "Force"                                , Some "Lazy`1"        , None                          , [vara],     ([[mkLazyTy varaTy]; []], varaTy))
  let v_lazy_create_info           = makeIntrinsicValRef(fslib_MFLazyExtensions_nleref,                        "Create"                               , Some "Lazy`1"        , None                          , [vara],     ([[v_unit_ty --> varaTy]], mkLazyTy varaTy))

  let v_seq_info                   = makeIntrinsicValRef(fslib_MFOperators_nleref,                             "seq"                                  , None                 , Some "CreateSequence"         , [vara],     ([[mkSeqTy varaTy]], mkSeqTy varaTy))
  let v_refcell_info               = makeIntrinsicValRef(fslib_MFCore_nleref,                                  "ref"                                  , Some "FSharpRef`1"   , None                          , [vara],     ([[mkRefCellTy varaTy]; []], varaTy))
  let v_splice_expr_info           = makeIntrinsicValRef(fslib_MFExtraTopLevelOperators_nleref,                "op_Splice"                            , None                 , None                          , [vara],     ([[mkQuotedExprTy varaTy]], varaTy))
  let v_splice_raw_expr_info       = makeIntrinsicValRef(fslib_MFExtraTopLevelOperators_nleref,                "op_SpliceUntyped"                     , None                 , None                          , [vara],     ([[mkRawQuotedExprTy]], varaTy))
  let v_new_decimal_info           = makeIntrinsicValRef(fslib_MFIntrinsicFunctions_nleref,                    "MakeDecimal"                          , None                 , None                          , [],         ([[v_int_ty]; [v_int_ty]; [v_int_ty]; [v_bool_ty]; [v_byte_ty]], v_decimal_ty))
  let v_deserialize_quoted_FSharp_20_plus_info    = makeIntrinsicValRef(fslib_MFQuotations_nleref,             "Deserialize"                          , Some "Expr"          , None                          , [],          ([[v_system_Type_ty ;mkListTy v_system_Type_ty ;mkListTy mkRawQuotedExprTy ; mkArrayType 1 v_byte_ty]], mkRawQuotedExprTy ))
  let v_deserialize_quoted_FSharp_40_plus_info    = makeIntrinsicValRef(fslib_MFQuotations_nleref,             "Deserialize40"                        , Some "Expr"          , None                          , [],          ([[v_system_Type_ty ;mkArrayType 1 v_system_Type_ty; mkArrayType 1 v_system_Type_ty; mkArrayType 1 mkRawQuotedExprTy; mkArrayType 1 v_byte_ty]], mkRawQuotedExprTy ))
  let v_call_with_witnesses_info   = makeIntrinsicValRef(fslib_MFQuotations_nleref,                            "CallWithWitnesses"                    , Some "Expr"          , None                          , [],         ([[v_system_Reflection_MethodInfo_ty; v_system_Reflection_MethodInfo_ty; mkListTy mkRawQuotedExprTy; mkListTy mkRawQuotedExprTy]], mkRawQuotedExprTy))
  let v_cast_quotation_info        = makeIntrinsicValRef(fslib_MFQuotations_nleref,                            "Cast"                                 , Some "Expr"          , None                          , [vara],      ([[mkRawQuotedExprTy]], mkQuotedExprTy varaTy))
  let v_lift_value_info            = makeIntrinsicValRef(fslib_MFQuotations_nleref,                            "Value"                                , Some "Expr"          , None                          , [vara],      ([[varaTy]], mkRawQuotedExprTy))
  let v_lift_value_with_name_info  = makeIntrinsicValRef(fslib_MFQuotations_nleref,                            "ValueWithName"                        , Some "Expr"          , None                          , [vara],      ([[varaTy; v_string_ty]], mkRawQuotedExprTy))
  let v_lift_value_with_defn_info  = makeIntrinsicValRef(fslib_MFQuotations_nleref,                            "WithValue"                            , Some "Expr"          , None                          , [vara],      ([[varaTy; mkQuotedExprTy varaTy]], mkQuotedExprTy varaTy))
  let v_query_value_info           = makeIntrinsicValRef(fslib_MFExtraTopLevelOperators_nleref,                "query"                                , None                 , None                          , [],      ([], mkQueryBuilderTy) )
  let v_query_run_value_info       = makeIntrinsicValRef(fslib_MFQueryRunExtensionsLowPriority_nleref,         "Run"                                  , Some "QueryBuilder"  , None                          , [vara],      ([[mkQueryBuilderTy];[mkQuotedExprTy varaTy]], varaTy) )
  let v_query_run_enumerable_info  = makeIntrinsicValRef(fslib_MFQueryRunExtensionsHighPriority_nleref,        "Run"                                  , Some "QueryBuilder"  , None                          , [vara],      ([[mkQueryBuilderTy];[mkQuotedExprTy (mkQuerySourceTy varaTy (mkNonGenericTy v_tcref_System_Collections_IEnumerable)) ]], mkSeqTy varaTy) )
  let v_query_for_value_info       = makeIntrinsicValRef(fslib_MFLinq_nleref,                                  "For"                                  , Some "QueryBuilder"  , None                          , [vara; vard; varb; vare], ([[mkQueryBuilderTy];[mkQuerySourceTy varaTy vardTy;varaTy --> mkQuerySourceTy varbTy vareTy]], mkQuerySourceTy varbTy vardTy) )
  let v_query_select_value_info    = makeIntrinsicValRef(fslib_MFLinq_nleref,                                  "Select"                               , Some "QueryBuilder"  , None                          , [vara; vare; varb], ([[mkQueryBuilderTy];[mkQuerySourceTy varaTy vareTy;varaTy --> varbTy]], mkQuerySourceTy varbTy vareTy) )
  let v_query_yield_value_info     = makeIntrinsicValRef(fslib_MFLinq_nleref,                                  "Yield"                                , Some "QueryBuilder"  , None                          , [vara; vare],      ([[mkQueryBuilderTy];[varaTy]], mkQuerySourceTy varaTy vareTy) )
  let v_query_yield_from_value_info = makeIntrinsicValRef(fslib_MFLinq_nleref,                                 "YieldFrom"                            , Some "QueryBuilder"  , None                          , [vara; vare],      ([[mkQueryBuilderTy];[mkQuerySourceTy varaTy vareTy]], mkQuerySourceTy varaTy vareTy) )
  let v_query_source_info          = makeIntrinsicValRef(fslib_MFLinq_nleref,                                  "Source"                               , Some "QueryBuilder"  , None                          , [vara],      ([[mkQueryBuilderTy];[mkSeqTy varaTy ]], mkQuerySourceTy varaTy (mkNonGenericTy v_tcref_System_Collections_IEnumerable)) )
  let v_query_source_as_enum_info  = makeIntrinsicValRef(fslib_MFLinq_nleref,                                  "get_Source"                           , Some "QuerySource`2" , None                          , [vara; vare],      ([[mkQuerySourceTy varaTy vareTy];[]], mkSeqTy varaTy) )
  let v_new_query_source_info     = makeIntrinsicValRef(fslib_MFLinq_nleref,                                  ".ctor"                                 , Some "QuerySource`2" , None                          , [vara; vare],      ([[mkSeqTy varaTy]], mkQuerySourceTy varaTy vareTy) )
  let v_query_where_value_info     = makeIntrinsicValRef(fslib_MFLinq_nleref,                                  "Where"                                , Some "QueryBuilder"  , None                          , [vara; vare],      ([[mkQueryBuilderTy];[mkQuerySourceTy varaTy vareTy;varaTy --> v_bool_ty]], mkQuerySourceTy varaTy vareTy) )
  let v_query_zero_value_info      = makeIntrinsicValRef(fslib_MFLinq_nleref,                                  "Zero"                                 , Some "QueryBuilder"  , None                          , [vara; vare],      ([[mkQueryBuilderTy];[]], mkQuerySourceTy varaTy vareTy) )
  let v_fail_init_info             = makeIntrinsicValRef(fslib_MFIntrinsicFunctions_nleref,                    "FailInit"                             , None                 , None                          , [],      ([[v_unit_ty]], v_unit_ty))
  let v_fail_static_init_info      = makeIntrinsicValRef(fslib_MFIntrinsicFunctions_nleref,                    "FailStaticInit"                       , None                 , None                          , [],      ([[v_unit_ty]], v_unit_ty))
  let v_check_this_info            = makeIntrinsicValRef(fslib_MFIntrinsicFunctions_nleref,                    "CheckThis"                            , None                 , None                          , [vara],      ([[varaTy]], varaTy))
  let v_quote_to_linq_lambda_info  = makeIntrinsicValRef(fslib_MFLinqRuntimeHelpersQuotationConverter_nleref,  "QuotationToLambdaExpression"          , None                 , None                          , [vara],      ([[mkQuotedExprTy varaTy]], mkLinqExpressionTy varaTy))

  let tref_DebuggerNonUserCodeAttribute = findSysILTypeRef tname_DebuggerNonUserCodeAttribute
  let v_DebuggerNonUserCodeAttribute_tcr = splitILTypeName tname_DebuggerNonUserCodeAttribute ||> findSysTyconRef

  let tref_DebuggableAttribute = findSysILTypeRef tname_DebuggableAttribute
<<<<<<< HEAD
  let tref_CompilerGeneratedAttribute  = findSysILTypeRef tname_CompilerGeneratedAttribute
  let v_CompilerGeneratedAttribute_tcr = splitILTypeName tname_CompilerGeneratedAttribute ||> findSysTyconRef
=======
  let tref_CompilerGeneratedAttribute = findSysILTypeRef tname_CompilerGeneratedAttribute
>>>>>>> 0eba8410
  let tref_InternalsVisibleToAttribute = findSysILTypeRef tname_InternalsVisibleToAttribute

  let mutable generatedAttribsCache = []
  let mutable debuggerBrowsableNeverAttributeCache = None
  let mkDebuggerNonUserCodeAttribute() = mkILCustomAttribute (tref_DebuggerNonUserCodeAttribute, [], [], [])
  let mkCompilerGeneratedAttribute () = mkILCustomAttribute (tref_CompilerGeneratedAttribute, [], [], [])
  let compilerGlobalState = CompilerGlobalState()

  // Requests attributes to be added to compiler generated methods.
  let addGeneratedAttrs (attrs: ILAttributes) =
    let attribs =
       match generatedAttribsCache with
       | [] ->
            let res = [
                if not noDebugAttributes then
                    mkCompilerGeneratedAttribute()
                    mkDebuggerNonUserCodeAttribute()
                ]
            generatedAttribsCache <- res
            res
       | res -> res
    mkILCustomAttrs (attrs.AsList() @ attribs)

<<<<<<< HEAD
  let addValGeneratedAttrs (v: Val) m =
    if not noDebugAttributes then
        v.SetAttribs ([
           Attrib(v_CompilerGeneratedAttribute_tcr, ILAttrib ((mkILNonGenericCtorMethSpec (tref_CompilerGeneratedAttribute, [])).MethodRef), [], [], false, None, m)
           Attrib(v_DebuggerNonUserCodeAttribute_tcr, ILAttrib ((mkILNonGenericCtorMethSpec (tref_DebuggerNonUserCodeAttribute, [])).MethodRef), [], [], false, None, m)
           Attrib(v_DebuggerNonUserCodeAttribute_tcr, ILAttrib ((mkILNonGenericCtorMethSpec (tref_DebuggerNonUserCodeAttribute, [])).MethodRef), [], [], true, None, m)
        ] @ v.Attribs)

  let addMethodGeneratedAttrs (mdef:ILMethodDef)   = mdef.With(customAttrs   = addGeneratedAttrs mdef.CustomAttrs)
=======
  let addMethodGeneratedAttrs (mdef:ILMethodDef)   = mdef.With(customAttrs = addGeneratedAttrs mdef.CustomAttrs)
>>>>>>> 0eba8410

  let addPropertyGeneratedAttrs (pdef:ILPropertyDef) = pdef.With(customAttrs = addGeneratedAttrs pdef.CustomAttrs)

  let addFieldGeneratedAttrs (fdef:ILFieldDef) = fdef.With(customAttrs = addGeneratedAttrs fdef.CustomAttrs)

  let tref_DebuggerBrowsableAttribute n =
        let typ_DebuggerBrowsableState =
            let tref = findSysILTypeRef tname_DebuggerBrowsableState
            ILType.Value (mkILNonGenericTySpec tref)
        mkILCustomAttribute (findSysILTypeRef tname_DebuggerBrowsableAttribute, [typ_DebuggerBrowsableState], [ILAttribElem.Int32 n], [])

  let mkDebuggerBrowsableNeverAttribute() =
      match debuggerBrowsableNeverAttributeCache with
      | None ->
          let res = tref_DebuggerBrowsableAttribute 0
          debuggerBrowsableNeverAttributeCache <- Some res
          res
      | Some res -> res

  let addNeverAttrs (attrs: ILAttributes) = mkILCustomAttrs (attrs.AsList() @ [mkDebuggerBrowsableNeverAttribute()])

  let addPropertyNeverAttrs (pdef:ILPropertyDef) = pdef.With(customAttrs = addNeverAttrs pdef.CustomAttrs)

  let addFieldNeverAttrs (fdef:ILFieldDef) = fdef.With(customAttrs = addNeverAttrs fdef.CustomAttrs)

  let mkDebuggerTypeProxyAttribute (ty : ILType) = mkILCustomAttribute (findSysILTypeRef tname_DebuggerTypeProxyAttribute,  [ilg.typ_Type], [ILAttribElem.TypeRef (Some ty.TypeRef)], [])

  let betterTyconEntries =
     [| "Int32"    , v_int_tcr
        "IntPtr"   , v_nativeint_tcr
        "UIntPtr"  , v_unativeint_tcr
        "Int16"    , v_int16_tcr
        "Int64"    , v_int64_tcr
        "UInt16"   , v_uint16_tcr
        "UInt32"   , v_uint32_tcr
        "UInt64"   , v_uint64_tcr
        "SByte"    , v_sbyte_tcr
        "Decimal"  , v_decimal_tcr
        "Byte"     , v_byte_tcr
        "Boolean"  , v_bool_tcr
        "String"   , v_string_tcr
        "Object"   , v_obj_tcr
        "Exception", v_exn_tcr
        "Char"     , v_char_tcr
        "Double"   , v_float_tcr
        "Single"   , v_float32_tcr |]
            |> Array.map (fun (nm, tcr) ->
                let ty = mkNonGenericTy tcr
                nm, findSysTyconRef sys nm, (fun _ -> ty))

  let decompileTyconEntries =
        [|
            "FSharpFunc`2" ,       v_fastFunc_tcr      , (fun tinst -> mkFunTy (List.item 0 tinst) (List.item 1 tinst))
            "Tuple`2"      ,       v_ref_tuple2_tcr    , decodeTupleTy tupInfoRef
            "Tuple`3"      ,       v_ref_tuple3_tcr    , decodeTupleTy tupInfoRef
            "Tuple`4"      ,       v_ref_tuple4_tcr    , decodeTupleTy tupInfoRef
            "Tuple`5"      ,       v_ref_tuple5_tcr    , decodeTupleTy tupInfoRef
            "Tuple`6"      ,       v_ref_tuple6_tcr    , decodeTupleTy tupInfoRef
            "Tuple`7"      ,       v_ref_tuple7_tcr    , decodeTupleTy tupInfoRef
            "Tuple`8"      ,       v_ref_tuple8_tcr    , decodeTupleTyIfPossible v_ref_tuple8_tcr tupInfoRef
            "ValueTuple`2" ,       v_struct_tuple2_tcr , decodeTupleTy tupInfoStruct
            "ValueTuple`3" ,       v_struct_tuple3_tcr , decodeTupleTy tupInfoStruct
            "ValueTuple`4" ,       v_struct_tuple4_tcr , decodeTupleTy tupInfoStruct
            "ValueTuple`5" ,       v_struct_tuple5_tcr , decodeTupleTy tupInfoStruct
            "ValueTuple`6" ,       v_struct_tuple6_tcr , decodeTupleTy tupInfoStruct
            "ValueTuple`7" ,       v_struct_tuple7_tcr , decodeTupleTy tupInfoStruct
            "ValueTuple`8" ,       v_struct_tuple8_tcr , decodeTupleTyIfPossible v_struct_tuple8_tcr tupInfoStruct |]

  let betterEntries = Array.append betterTyconEntries decompileTyconEntries

  let mutable decompileTypeDict = Unchecked.defaultof<_>
  let mutable betterTypeDict1 = Unchecked.defaultof<_>
  let mutable betterTypeDict2 = Unchecked.defaultof<_>

  /// This map is indexed by stamps and lazy to avoid dereferencing while setting up the base imports.
  let getDecompileTypeDict () =
      match box decompileTypeDict with
      | null ->
          let entries = decompileTyconEntries
          let t = Dictionary.newWithSize entries.Length
          for _, tcref, builder in entries do
              if tcref.CanDeref then
                  t.Add(tcref.Stamp, builder)
          decompileTypeDict <- t
          t
      | _ -> decompileTypeDict

  /// This map is for use when building FSharp.Core.dll. The backing Tycon's may not yet exist for
  /// the TyconRef's we have in our hands, hence we can't dereference them to find their stamps.
  /// So this dictionary is indexed by names. Make it lazy to avoid dereferencing while setting up the base imports.
  let getBetterTypeDict1 () =
      match box betterTypeDict1 with
      | null ->
          let entries = betterEntries
          let t = Dictionary.newWithSize entries.Length
          for nm, tcref, builder in entries do
              t.Add(nm, 
                     (fun tcref2 tinst2 -> 
                         if tyconRefEq tcref tcref2 then 
                             builder tinst2
                         else 
                             TType_app (tcref2, tinst2, v_knownWithoutNull)))
          betterTypeDict1 <- t
          t
      | _ -> betterTypeDict1

  /// This map is for use in normal times (not building FSharp.Core.dll). It is indexed by stamps
  /// and lazy to avoid dereferencing while setting up the base imports.
  let getBetterTypeDict2 () =
      match box betterTypeDict2 with
      | null ->
          let entries = betterEntries
          let t = Dictionary.newWithSize entries.Length
          for _, tcref, builder in entries do
              if tcref.CanDeref then
                  t.Add(tcref.Stamp, builder)
          betterTypeDict2 <- t
          t
      | _ -> betterTypeDict2

  /// For logical purposes equate some F# types with .NET types, e.g. TType_tuple == System.Tuple/ValueTuple.
  /// Doing this normalization is a fairly performance critical piece of code as it is frequently invoked
  /// in the process of converting .NET metadata to F# internal compiler data structures (see import.fs).
  let decompileTy (tcref: EntityRef) tinst =
      if compilingFSharpCore then
          // No need to decompile when compiling FSharp.Core.dll
          TType_app (tcref, tinst, v_knownWithoutNull)
      else
          let dict = getDecompileTypeDict()
          match dict.TryGetValue tcref.Stamp with
          | true, builder -> builder tinst
          | _ -> TType_app (tcref, tinst, v_knownWithoutNull)

  /// For cosmetic purposes "improve" some .NET types, e.g. Int32 --> int32.
  /// Doing this normalization is a fairly performance critical piece of code as it is frequently invoked
  /// in the process of converting .NET metadata to F# internal compiler data structures (see import.fs).
  let improveTy (tcref: EntityRef) tinst =
        if compilingFSharpCore then
            let dict = getBetterTypeDict1()
            match dict.TryGetValue tcref.LogicalName with
            | true, builder -> builder tcref tinst
            | _ -> TType_app (tcref, tinst, v_knownWithoutNull)
        else
            let dict = getBetterTypeDict2()
            match dict.TryGetValue tcref.Stamp with
            | true, builder -> builder tinst
            | _ -> TType_app (tcref, tinst, v_knownWithoutNull)

  // Adding an unnecessary "let" instead of inlining into a muiti-line pipelined compute-once "member val" that is too complex for @dsyme
  let v_attribs_Unsupported = [
        tryFindSysAttrib "System.Runtime.CompilerServices.ModuleInitializerAttribute"
        tryFindSysAttrib "System.Runtime.CompilerServices.CallerArgumentExpressionAttribute"
        tryFindSysAttrib "System.Runtime.InteropServices.UnmanagedCallersOnlyAttribute"
        tryFindSysAttrib "System.Runtime.CompilerServices.CompilerFeatureRequiredAttribute"
        tryFindSysAttrib "System.Diagnostics.CodeAnalysis.SetsRequiredMembersAttribute"
        tryFindSysAttrib "System.Runtime.CompilerServices.RequiredMemberAttribute"
                              ] |> List.choose (Option.map (fun x -> x.TyconRef))

  override _.ToString() = "<TcGlobals>"

  member _.ilg = ilg

  static member IsInEmbeddableKnownSet name = isInEmbeddableKnownSet name

  member _.embeddedTypeDefs = embeddedILTypeDefs.Values |> Seq.toList

  member _.tryRemoveEmbeddedILTypeDefs () = [
      for key in embeddedILTypeDefs.Keys.OrderBy(fun k -> k) do
        match (embeddedILTypeDefs.TryRemove(key)) with
        | true, ilTypeDef -> yield ilTypeDef
        | false, _ -> ()
      ]

  // A table of all intrinsics that the compiler cares about
  member _.knownIntrinsics = v_knownIntrinsics

  // empty flags
  member _.knownWithoutNull = v_knownWithoutNull

  // A table of known modules in FSharp.Core. Not all modules are necessarily listed, but the more we list the
  // better the job we do of mapping from provided expressions back to FSharp.Core F# functions and values.
  member _.knownFSharpCoreModules = v_knownFSharpCoreModules

  member _.compilingFSharpCore = compilingFSharpCore

  member _.useReflectionFreeCodeGen = useReflectionFreeCodeGen

  member _.mlCompatibility = mlCompatibility

  member _.emitDebugInfoInQuotations = emitDebugInfoInQuotations

  member _.directoryToResolveRelativePaths = directoryToResolveRelativePaths

  member _.pathMap = pathMap

  member _.langVersion = langVersion

  member _.unionCaseRefEq x y = primUnionCaseRefEq compilingFSharpCore fslibCcu x y

  member _.valRefEq x y = primValRefEq compilingFSharpCore fslibCcu x y

  member _.fslibCcu = fslibCcu

  member val refcell_tcr_canon = v_refcell_tcr_canon

  member val option_tcr_canon = mk_MFCore_tcref     fslibCcu "Option`1"

  member val valueoption_tcr_canon = mk_MFCore_tcref     fslibCcu "ValueOption`1"

  member _.list_tcr_canon = v_list_tcr_canon

  member val set_tcr_canon = mk_MFCollections_tcref   fslibCcu "Set`1"

  member val map_tcr_canon = mk_MFCollections_tcref   fslibCcu "Map`2"

  member _.lazy_tcr_canon = lazy_tcr

  member val refcell_tcr_nice = v_refcell_tcr_nice

  member val array_tcr_nice = v_il_arr_tcr_map[0]

  member _.option_tcr_nice = v_option_tcr_nice

  member _.valueoption_tcr_nice = v_valueoption_tcr_nice

  member _.list_tcr_nice = v_list_tcr_nice

  member _.lazy_tcr_nice = v_lazy_tcr_nice

  member _.format_tcr = v_format_tcr

  member _.format4_tcr = v_format4_tcr

  member _.expr_tcr = v_expr_tcr

  member _.raw_expr_tcr = v_raw_expr_tcr

  member _.nativeint_tcr = v_nativeint_tcr

  member _.unativeint_tcr = v_unativeint_tcr

  member _.int_tcr = v_int_tcr

  member _.int32_tcr = v_int32_tcr

  member _.int16_tcr = v_int16_tcr

  member _.int64_tcr = v_int64_tcr

  member _.uint16_tcr = v_uint16_tcr

  member _.uint32_tcr = v_uint32_tcr

  member _.uint64_tcr = v_uint64_tcr

  member _.sbyte_tcr = v_sbyte_tcr

  member _.decimal_tcr = v_decimal_tcr

  member _.date_tcr = v_date_tcr

  member _.pdecimal_tcr = v_pdecimal_tcr

  member _.byte_tcr = v_byte_tcr

  member _.bool_tcr = v_bool_tcr

  member _.unit_tcr_canon = v_unit_tcr_canon

  member _.unit_tcr_nice = v_unit_tcr_nice

  member _.exn_tcr = v_exn_tcr

  member _.char_tcr = v_char_tcr

  member _.float_tcr = v_float_tcr

  member _.float32_tcr = v_float32_tcr

  member _.pfloat_tcr = v_pfloat_tcr

  member _.pfloat32_tcr = v_pfloat32_tcr

  member _.pint_tcr = v_pint_tcr

  member _.pint8_tcr = v_pint8_tcr

  member _.pint16_tcr = v_pint16_tcr

  member _.pint64_tcr = v_pint64_tcr

  member _.pnativeint_tcr = v_pnativeint_tcr

  member _.puint_tcr = v_puint_tcr

  member _.puint8_tcr = v_puint8_tcr

  member _.puint16_tcr = v_puint16_tcr

  member _.puint64_tcr = v_puint64_tcr

  member _.punativeint_tcr = v_punativeint_tcr

  member _.byref_tcr = v_byref_tcr

  member _.byref2_tcr = v_byref2_tcr

  member _.outref_tcr = v_outref_tcr

  member _.inref_tcr = v_inref_tcr

  member _.nativeptr_tcr = v_nativeptr_tcr

  member _.voidptr_tcr = v_voidptr_tcr

  member _.ilsigptr_tcr = v_ilsigptr_tcr

  member _.fastFunc_tcr = v_fastFunc_tcr

  member _.MatchFailureException_tcr = v_mfe_tcr

  member _.tcref_IQueryable = v_tcref_IQueryable

  member _.tcref_IObservable = v_tcref_IObservable

  member _.tcref_IObserver = v_tcref_IObserver

  member _.fslib_IEvent2_tcr = v_fslib_IEvent2_tcr

  member _.fslib_IDelegateEvent_tcr = v_fslib_IDelegateEvent_tcr

  member _.seq_tcr = v_seq_tcr

  member val seq_base_tcr = mk_MFCompilerServices_tcref fslibCcu "GeneratedSequenceBase`1"

  member val ListCollector_tcr = mk_MFCompilerServices_tcref fslibCcu "ListCollector`1"

  member val ArrayCollector_tcr = mk_MFCompilerServices_tcref fslibCcu "ArrayCollector`1"

  member _.TryEmbedILType(tref: ILTypeRef, mkEmbeddableType: unit -> ILTypeDef) =
    if tref.Scope = ILScopeRef.Local && not(embeddedILTypeDefs.ContainsKey(tref.Name)) then
        embeddedILTypeDefs.TryAdd(tref.Name, mkEmbeddableType()) |> ignore

  member g.mk_GeneratedSequenceBase_ty seqElemTy = TType_app(g.seq_base_tcr,[seqElemTy], v_knownWithoutNull)

  member val ResumableStateMachine_tcr = mk_MFCompilerServices_tcref fslibCcu "ResumableStateMachine`1"

  member g.mk_ResumableStateMachine_ty dataTy = TType_app(g.ResumableStateMachine_tcr,[dataTy], v_knownWithoutNull)

  member val IResumableStateMachine_tcr = mk_MFCompilerServices_tcref fslibCcu "IResumableStateMachine`1"

  member g.mk_IResumableStateMachine_ty dataTy = TType_app(g.IResumableStateMachine_tcr,[dataTy], v_knownWithoutNull)

  member g.mk_ListCollector_ty seqElemTy = TType_app(g.ListCollector_tcr,[seqElemTy], v_knownWithoutNull)

  member g.mk_ArrayCollector_ty seqElemTy = TType_app(g.ArrayCollector_tcr,[seqElemTy], v_knownWithoutNull)

  member val byrefkind_In_tcr = mkNonLocalTyconRef fslib_MFByRefKinds_nleref "In"

  member val byrefkind_Out_tcr = mkNonLocalTyconRef fslib_MFByRefKinds_nleref "Out"

  member val byrefkind_InOut_tcr = mkNonLocalTyconRef fslib_MFByRefKinds_nleref "InOut"

  member val measureproduct_tcr = mk_MFCompilerServices_tcref fslibCcu "MeasureProduct`2"

  member val measureinverse_tcr = mk_MFCompilerServices_tcref fslibCcu "MeasureInverse`1"

  member val measureone_tcr = mk_MFCompilerServices_tcref fslibCcu "MeasureOne"

  member val ResumableCode_tcr = mk_MFCompilerServices_tcref fslibCcu "ResumableCode`2"

  member _.il_arr_tcr_map = v_il_arr_tcr_map
  member _.ref_tuple1_tcr = v_ref_tuple1_tcr
  member _.ref_tuple2_tcr = v_ref_tuple2_tcr
  member _.ref_tuple3_tcr = v_ref_tuple3_tcr
  member _.ref_tuple4_tcr = v_ref_tuple4_tcr
  member _.ref_tuple5_tcr = v_ref_tuple5_tcr
  member _.ref_tuple6_tcr = v_ref_tuple6_tcr
  member _.ref_tuple7_tcr = v_ref_tuple7_tcr
  member _.ref_tuple8_tcr = v_ref_tuple8_tcr
  member _.struct_tuple1_tcr = v_struct_tuple1_tcr
  member _.struct_tuple2_tcr = v_struct_tuple2_tcr
  member _.struct_tuple3_tcr = v_struct_tuple3_tcr
  member _.struct_tuple4_tcr = v_struct_tuple4_tcr
  member _.struct_tuple5_tcr = v_struct_tuple5_tcr
  member _.struct_tuple6_tcr = v_struct_tuple6_tcr
  member _.struct_tuple7_tcr = v_struct_tuple7_tcr
  member _.struct_tuple8_tcr = v_struct_tuple8_tcr
  member _.choice2_tcr = v_choice2_tcr
  member _.choice3_tcr = v_choice3_tcr
  member _.choice4_tcr = v_choice4_tcr
  member _.choice5_tcr = v_choice5_tcr
  member _.choice6_tcr = v_choice6_tcr
  member _.choice7_tcr = v_choice7_tcr
  member val nativeint_ty = v_nativeint_ty
  member val unativeint_ty = v_unativeint_ty
  member val int32_ty = v_int32_ty
  member val int16_ty = v_int16_ty
  member val int64_ty = v_int64_ty
  member val uint16_ty = v_uint16_ty
  member val uint32_ty = v_uint32_ty
  member val uint64_ty = v_uint64_ty
  member val sbyte_ty = v_sbyte_ty
  member _.byte_ty = v_byte_ty
  member _.bool_ty = v_bool_ty
  member _.int_ty = v_int_ty
  member _.string_ty = v_string_ty
  member _.system_IFormattable_tcref = v_IFormattable_tcref
  member _.system_FormattableString_tcref = v_FormattableString_tcref
  member _.system_FormattableStringFactory_tcref = v_FormattableStringFactory_tcref
  member _.system_IFormattable_ty = v_IFormattable_ty
  member _.system_FormattableString_ty = v_FormattableString_ty
  member _.system_FormattableStringFactory_ty = v_FormattableStringFactory_ty
  member _.unit_ty = v_unit_ty
  member _.obj_ty = v_obj_ty
  member _.char_ty = v_char_ty
  member _.decimal_ty = v_decimal_ty

  member val exn_ty = mkNonGenericTy v_exn_tcr
  member val float_ty = v_float_ty
  member val float32_ty = v_float32_ty

  /// Memoization table to help minimize the number of ILSourceDocument objects we create
  member _.memoize_file x = v_memoize_file.Apply x

  member val system_Array_ty = mkSysNonGenericTy sys "Array"
  member val system_Object_ty = mkSysNonGenericTy sys "Object"
  member val system_IDisposable_ty = mkSysNonGenericTy sys "IDisposable"
  member val system_RuntimeHelpers_ty = mkSysNonGenericTy sysCompilerServices "RuntimeHelpers"
  member val system_Value_ty = mkSysNonGenericTy sys "ValueType"
  member val system_Delegate_ty = mkSysNonGenericTy sys "Delegate"
  member val system_MulticastDelegate_ty = mkSysNonGenericTy sys "MulticastDelegate"
  member val system_Enum_ty = mkSysNonGenericTy sys "Enum"
  member val system_Exception_ty = mkSysNonGenericTy sys "Exception"
  member val system_String_typ = mkSysNonGenericTy sys "String"
  member val system_String_tcref = findSysTyconRef sys "String"
  member val system_Int32_ty = mkSysNonGenericTy sys "Int32"
  member _.system_Type_ty = v_system_Type_ty
  member val system_TypedReference_tcref = tryFindSysTyconRef sys "TypedReference"
  member val system_ArgIterator_tcref = tryFindSysTyconRef sys "ArgIterator"
  member val system_RuntimeArgumentHandle_tcref = tryFindSysTyconRef sys "RuntimeArgumentHandle"
  member val system_SByte_tcref = findSysTyconRef sys "SByte"
  member val system_Decimal_tcref = findSysTyconRef sys "Decimal"
  member val system_Int16_tcref = findSysTyconRef sys "Int16"
  member val system_Int32_tcref = findSysTyconRef sys "Int32"
  member val system_Int64_tcref = findSysTyconRef sys "Int64"
  member val system_IntPtr_tcref = findSysTyconRef sys "IntPtr"
  member val system_Bool_tcref = findSysTyconRef sys "Boolean"
  member val system_Byte_tcref = findSysTyconRef sys "Byte"
  member val system_UInt16_tcref = findSysTyconRef sys "UInt16"
  member val system_Char_tcref = findSysTyconRef sys "Char"
  member val system_UInt32_tcref = findSysTyconRef sys "UInt32"
  member val system_UInt64_tcref = findSysTyconRef sys "UInt64"
  member val system_UIntPtr_tcref = findSysTyconRef sys "UIntPtr"
  member val system_Single_tcref = findSysTyconRef sys "Single"
  member val system_Double_tcref = findSysTyconRef sys "Double"
  member val system_RuntimeTypeHandle_ty = mkSysNonGenericTy sys "RuntimeTypeHandle"
  member _.system_RuntimeMethodHandle_ty = v_system_RuntimeMethodHandle_ty

  member val system_MarshalByRefObject_tcref = tryFindSysTyconRef sys "MarshalByRefObject"
  member val system_MarshalByRefObject_ty = tryMkSysNonGenericTy sys "MarshalByRefObject"

  member val system_ExceptionDispatchInfo_ty =
      tryMkSysNonGenericTy ["System"; "Runtime"; "ExceptionServices"] "ExceptionDispatchInfo"

  member _.system_Reflection_MethodInfo_ty = v_system_Reflection_MethodInfo_ty
  member _.mk_IAsyncStateMachine_ty = mkSysNonGenericTy sysCompilerServices "IAsyncStateMachine" 
    
  member val system_Array_tcref = v_Array_tcref
  member val system_Object_tcref = findSysTyconRef sys "Object"
  member val system_Value_tcref = findSysTyconRef sys "ValueType"
  member val system_Void_tcref = findSysTyconRef sys "Void"
  member val system_IndexOutOfRangeException_tcref = findSysTyconRef sys "IndexOutOfRangeException"
  member val system_Nullable_tcref = v_nullable_tcr
  member val system_GenericIComparable_tcref = findSysTyconRef sys "IComparable`1"
  member val system_GenericIEquatable_tcref = findSysTyconRef sys "IEquatable`1"
  member val mk_IComparable_ty    = mkSysNonGenericTy sys "IComparable"
  member val mk_Attribute_ty = mkSysNonGenericTy sys "Attribute"
  member val system_LinqExpression_tcref = v_linqExpression_tcr

  member val mk_IStructuralComparable_ty = mkSysNonGenericTy sysCollections "IStructuralComparable"

  member val mk_IStructuralEquatable_ty = mkSysNonGenericTy sysCollections "IStructuralEquatable"

  member _.IComparer_ty = v_IComparer_ty
  member _.IEqualityComparer_ty = v_IEqualityComparer_ty
  member val tcref_System_Collections_IComparer = findSysTyconRef sysCollections "IComparer"
  member val tcref_System_Collections_IEqualityComparer = findSysTyconRef sysCollections "IEqualityComparer"
  member val tcref_System_Collections_Generic_IEqualityComparer = findSysTyconRef sysGenerics "IEqualityComparer`1"
  member val tcref_System_Collections_Generic_Dictionary = findSysTyconRef sysGenerics "Dictionary`2"
  member val tcref_System_Collections_Generic_IDictionary = findSysTyconRef sysGenerics "IDictionary`2"

  member val tcref_System_IComparable = findSysTyconRef sys "IComparable"
  member val tcref_System_IStructuralComparable = findSysTyconRef sysCollections "IStructuralComparable"
  member val tcref_System_IStructuralEquatable = findSysTyconRef sysCollections "IStructuralEquatable"
  member val tcref_System_IDisposable = findSysTyconRef sys "IDisposable"

  member val tcref_LanguagePrimitives = mk_MFCore_tcref fslibCcu "LanguagePrimitives"

  member val tcref_System_Collections_Generic_List = findSysTyconRef sysGenerics "List`1"
  member val tcref_System_Collections_Generic_IList = findSysTyconRef sysGenerics "IList`1"
  member val tcref_System_Collections_Generic_IReadOnlyList = findSysTyconRef sysGenerics "IReadOnlyList`1"
  member val tcref_System_Collections_Generic_ICollection = findSysTyconRef sysGenerics "ICollection`1"
  member val tcref_System_Collections_Generic_IReadOnlyCollection = findSysTyconRef sysGenerics "IReadOnlyCollection`1"
  member _.tcref_System_Collections_IEnumerable = v_tcref_System_Collections_IEnumerable

  member _.tcref_System_Collections_Generic_IEnumerable = v_IEnumerable_tcr
  member _.tcref_System_Collections_Generic_IEnumerator = v_IEnumerator_tcr

  member _.tcref_System_Attribute = v_System_Attribute_tcr

  // Review: Does this need to be an option type?
  member val System_Runtime_CompilerServices_RuntimeFeature_ty = tryFindSysTyconRef sysCompilerServices "RuntimeFeature" |> Option.map mkNonGenericTy

  member val iltyp_TypedReference = tryFindSysILTypeRef "System.TypedReference" |> Option.map mkILNonGenericValueTy
  member val iltyp_StreamingContext = tryFindSysILTypeRef tname_StreamingContext  |> Option.map mkILNonGenericValueTy
  member val iltyp_SerializationInfo = tryFindSysILTypeRef tname_SerializationInfo  |> Option.map mkILNonGenericBoxedTy
  member val iltyp_Missing = findSysILTypeRef tname_Missing |> mkILNonGenericBoxedTy
  member val iltyp_AsyncCallback = findSysILTypeRef tname_AsyncCallback |> mkILNonGenericBoxedTy
  member val iltyp_IAsyncResult = findSysILTypeRef tname_IAsyncResult |> mkILNonGenericBoxedTy
  member val iltyp_IComparable = findSysILTypeRef tname_IComparable |> mkILNonGenericBoxedTy
  member val iltyp_Exception = findSysILTypeRef tname_Exception |> mkILNonGenericBoxedTy
  member val iltyp_ValueType = findSysILTypeRef tname_ValueType |> mkILNonGenericBoxedTy
  member val iltyp_RuntimeFieldHandle = findSysILTypeRef tname_RuntimeFieldHandle |> mkILNonGenericValueTy
  member val iltyp_RuntimeMethodHandle = findSysILTypeRef tname_RuntimeMethodHandle |> mkILNonGenericValueTy
  member val iltyp_RuntimeTypeHandle   = findSysILTypeRef tname_RuntimeTypeHandle |> mkILNonGenericValueTy
  member val iltyp_ReferenceAssemblyAttributeOpt = tryFindSysILTypeRef tname_ReferenceAssemblyAttribute |> Option.map mkILNonGenericBoxedTy
  member val attrib_AttributeUsageAttribute = findSysAttrib "System.AttributeUsageAttribute"
  member val attrib_ParamArrayAttribute = findSysAttrib "System.ParamArrayAttribute"
  member val attrib_IDispatchConstantAttribute = tryFindSysAttrib "System.Runtime.CompilerServices.IDispatchConstantAttribute"
  member val attrib_IUnknownConstantAttribute = tryFindSysAttrib "System.Runtime.CompilerServices.IUnknownConstantAttribute"

  // We use 'findSysAttrib' here because lookup on attribute is done by name comparison, and can proceed
  // even if the type is not found in a system assembly.
  member val attrib_IsReadOnlyAttribute = findOrEmbedSysPublicType "System.Runtime.CompilerServices.IsReadOnlyAttribute"
  member val attrib_DynamicDependencyAttribute = findOrEmbedSysPublicType "System.Diagnostics.CodeAnalysis.DynamicDependencyAttribute"
  member val enum_DynamicallyAccessedMemberTypes = findOrEmbedSysPublicType "System.Diagnostics.CodeAnalysis.DynamicallyAccessedMemberTypes"

  member val attrib_SystemObsolete = findSysAttrib "System.ObsoleteAttribute"
  member val attrib_DllImportAttribute = tryFindSysAttrib "System.Runtime.InteropServices.DllImportAttribute"
  member val attrib_StructLayoutAttribute = findSysAttrib "System.Runtime.InteropServices.StructLayoutAttribute"
  member val attrib_TypeForwardedToAttribute = findSysAttrib "System.Runtime.CompilerServices.TypeForwardedToAttribute"
  member val attrib_ComVisibleAttribute = findSysAttrib "System.Runtime.InteropServices.ComVisibleAttribute"
  member val attrib_ComImportAttribute = tryFindSysAttrib "System.Runtime.InteropServices.ComImportAttribute"
  member val attrib_FieldOffsetAttribute = findSysAttrib "System.Runtime.InteropServices.FieldOffsetAttribute"
  member val attrib_MarshalAsAttribute = tryFindSysAttrib "System.Runtime.InteropServices.MarshalAsAttribute"
  member val attrib_InAttribute = findSysAttrib "System.Runtime.InteropServices.InAttribute"
  member val attrib_OutAttribute = findSysAttrib "System.Runtime.InteropServices.OutAttribute"
  member val attrib_OptionalAttribute = tryFindSysAttrib "System.Runtime.InteropServices.OptionalAttribute"
  member val attrib_DefaultParameterValueAttribute = tryFindSysAttrib "System.Runtime.InteropServices.DefaultParameterValueAttribute"
  member val attrib_ThreadStaticAttribute = tryFindSysAttrib "System.ThreadStaticAttribute"
  member val attrib_SpecialNameAttribute = tryFindSysAttrib "System.Runtime.CompilerServices.SpecialNameAttribute"
  member val attrib_VolatileFieldAttribute = mk_MFCore_attrib "VolatileFieldAttribute"
  member val attrib_NoEagerConstraintApplicationAttribute = mk_MFCompilerServices_attrib "NoEagerConstraintApplicationAttribute"
  member val attrib_ContextStaticAttribute = tryFindSysAttrib "System.ContextStaticAttribute"
  member val attrib_FlagsAttribute = findSysAttrib "System.FlagsAttribute"
  member val attrib_DefaultMemberAttribute = findSysAttrib "System.Reflection.DefaultMemberAttribute"
  member val attrib_DebuggerDisplayAttribute = findSysAttrib "System.Diagnostics.DebuggerDisplayAttribute"
  member val attrib_DebuggerTypeProxyAttribute = findSysAttrib "System.Diagnostics.DebuggerTypeProxyAttribute"
  member val attrib_PreserveSigAttribute = tryFindSysAttrib "System.Runtime.InteropServices.PreserveSigAttribute"
  member val attrib_MethodImplAttribute = findSysAttrib "System.Runtime.CompilerServices.MethodImplAttribute"
  member val attrib_ExtensionAttribute = findSysAttrib "System.Runtime.CompilerServices.ExtensionAttribute"
  member val attrib_CallerLineNumberAttribute = findSysAttrib "System.Runtime.CompilerServices.CallerLineNumberAttribute"
  member val attrib_CallerFilePathAttribute = findSysAttrib "System.Runtime.CompilerServices.CallerFilePathAttribute"
  member val attrib_CallerMemberNameAttribute = findSysAttrib "System.Runtime.CompilerServices.CallerMemberNameAttribute"
  member val attrib_ReferenceAssemblyAttribute = findSysAttrib "System.Runtime.CompilerServices.ReferenceAssemblyAttribute"
  member val attrib_SkipLocalsInitAttribute  = findSysAttrib "System.Runtime.CompilerServices.SkipLocalsInitAttribute"
  member val attribs_Unsupported = v_attribs_Unsupported

  member val attrib_ProjectionParameterAttribute           = mk_MFCore_attrib "ProjectionParameterAttribute"
  member val attrib_CustomOperationAttribute               = mk_MFCore_attrib "CustomOperationAttribute"
  member val attrib_NonSerializedAttribute                 = tryFindSysAttrib "System.NonSerializedAttribute"

  member val attrib_AutoSerializableAttribute              = mk_MFCore_attrib "AutoSerializableAttribute"
  member val attrib_RequireQualifiedAccessAttribute        = mk_MFCore_attrib "RequireQualifiedAccessAttribute"
  member val attrib_EntryPointAttribute                    = mk_MFCore_attrib "EntryPointAttribute"
  member val attrib_DefaultAugmentationAttribute           = mk_MFCore_attrib "DefaultAugmentationAttribute"
  member val attrib_CompilerMessageAttribute               = mk_MFCore_attrib "CompilerMessageAttribute"
  member val attrib_ExperimentalAttribute                  = mk_MFCore_attrib "ExperimentalAttribute"
  member val attrib_UnverifiableAttribute                  = mk_MFCore_attrib "UnverifiableAttribute"
  member val attrib_LiteralAttribute                       = mk_MFCore_attrib "LiteralAttribute"
  member val attrib_ConditionalAttribute                   = findSysAttrib "System.Diagnostics.ConditionalAttribute"
  member val attrib_OptionalArgumentAttribute              = mk_MFCore_attrib "OptionalArgumentAttribute"
  member val attrib_RequiresExplicitTypeArgumentsAttribute = mk_MFCore_attrib "RequiresExplicitTypeArgumentsAttribute"
  member val attrib_DefaultValueAttribute                  = mk_MFCore_attrib "DefaultValueAttribute"
  member val attrib_ClassAttribute                         = mk_MFCore_attrib "ClassAttribute"
  member val attrib_InterfaceAttribute                     = mk_MFCore_attrib "InterfaceAttribute"
  member val attrib_StructAttribute                        = mk_MFCore_attrib "StructAttribute"
  member val attrib_ReflectedDefinitionAttribute           = mk_MFCore_attrib "ReflectedDefinitionAttribute"
  member val attrib_CompiledNameAttribute                  = mk_MFCore_attrib "CompiledNameAttribute"
  member val attrib_AutoOpenAttribute                      = mk_MFCore_attrib "AutoOpenAttribute"
  member val attrib_InternalsVisibleToAttribute            = findSysAttrib tname_InternalsVisibleToAttribute
  member val attrib_CompilationRepresentationAttribute     = mk_MFCore_attrib "CompilationRepresentationAttribute"
  member val attrib_CompilationArgumentCountsAttribute     = mk_MFCore_attrib "CompilationArgumentCountsAttribute"
  member val attrib_CompilationMappingAttribute            = mk_MFCore_attrib "CompilationMappingAttribute"
  member val attrib_CLIEventAttribute                      = mk_MFCore_attrib "CLIEventAttribute"
  member val attrib_InlineIfLambdaAttribute                = mk_MFCore_attrib "InlineIfLambdaAttribute"
  member val attrib_CLIMutableAttribute                    = mk_MFCore_attrib "CLIMutableAttribute"
  member val attrib_AllowNullLiteralAttribute              = mk_MFCore_attrib "AllowNullLiteralAttribute"
  member val attrib_NoEqualityAttribute                    = mk_MFCore_attrib "NoEqualityAttribute"
  member val attrib_NoComparisonAttribute                  = mk_MFCore_attrib "NoComparisonAttribute"
  member val attrib_CustomEqualityAttribute                = mk_MFCore_attrib "CustomEqualityAttribute"
  member val attrib_CustomComparisonAttribute              = mk_MFCore_attrib "CustomComparisonAttribute"
  member val attrib_EqualityConditionalOnAttribute         = mk_MFCore_attrib "EqualityConditionalOnAttribute"
  member val attrib_ComparisonConditionalOnAttribute       = mk_MFCore_attrib "ComparisonConditionalOnAttribute"
  member val attrib_ReferenceEqualityAttribute             = mk_MFCore_attrib "ReferenceEqualityAttribute"
  member val attrib_StructuralEqualityAttribute            = mk_MFCore_attrib "StructuralEqualityAttribute"
  member val attrib_StructuralComparisonAttribute          = mk_MFCore_attrib "StructuralComparisonAttribute"
  member val attrib_SealedAttribute                        = mk_MFCore_attrib "SealedAttribute"
  member val attrib_AbstractClassAttribute                 = mk_MFCore_attrib "AbstractClassAttribute"
  member val attrib_GeneralizableValueAttribute            = mk_MFCore_attrib "GeneralizableValueAttribute"
  member val attrib_MeasureAttribute                       = mk_MFCore_attrib "MeasureAttribute"
  member val attrib_MeasureableAttribute                   = mk_MFCore_attrib "MeasureAnnotatedAbbreviationAttribute"
  member val attrib_NoDynamicInvocationAttribute           = mk_MFCore_attrib "NoDynamicInvocationAttribute"
  member val attrib_NoCompilerInliningAttribute            = mk_MFCore_attrib "NoCompilerInliningAttribute"
  member val attrib_SecurityAttribute                      = tryFindSysAttrib "System.Security.Permissions.SecurityAttribute"
  member val attrib_SecurityCriticalAttribute              = findSysAttrib "System.Security.SecurityCriticalAttribute"
  member val attrib_SecuritySafeCriticalAttribute          = findSysAttrib "System.Security.SecuritySafeCriticalAttribute"
  member val attrib_ComponentModelEditorBrowsableAttribute = findSysAttrib "System.ComponentModel.EditorBrowsableAttribute"
  member val attrib_CompilerFeatureRequiredAttribute       = findSysAttrib "System.Runtime.CompilerServices.CompilerFeatureRequiredAttribute"
  member val attrib_SetsRequiredMembersAttribute           = findSysAttrib "System.Diagnostics.CodeAnalysis.SetsRequiredMembersAttribute"
  member val attrib_RequiredMemberAttribute                = findSysAttrib "System.Runtime.CompilerServices.RequiredMemberAttribute"

  member g.improveType tcref tinst = improveTy tcref tinst

  member g.decompileType tcref tinst = decompileTy tcref tinst

  member _.new_decimal_info = v_new_decimal_info
  member _.seq_info    = v_seq_info
  member val seq_vref    = (ValRefForIntrinsic v_seq_info)
  member val fsharpref_vref = (ValRefForIntrinsic v_refcell_info)
  member val and_vref    = (ValRefForIntrinsic v_and_info)
  member val and2_vref   = (ValRefForIntrinsic v_and2_info)
  member val addrof_vref = (ValRefForIntrinsic v_addrof_info)
  member val addrof2_vref = (ValRefForIntrinsic v_addrof2_info)
  member val or_vref     = (ValRefForIntrinsic v_or_info)
  member val splice_expr_vref     = (ValRefForIntrinsic v_splice_expr_info)
  member val splice_raw_expr_vref     = (ValRefForIntrinsic v_splice_raw_expr_info)
  member val or2_vref    = (ValRefForIntrinsic v_or2_info)
  member val generic_equality_er_inner_vref     = ValRefForIntrinsic v_generic_equality_er_inner_info
  member val generic_equality_per_inner_vref = ValRefForIntrinsic v_generic_equality_per_inner_info
  member val generic_equality_withc_inner_vref  = ValRefForIntrinsic v_generic_equality_withc_inner_info
  member val generic_comparison_inner_vref    = ValRefForIntrinsic v_generic_comparison_inner_info
  member val generic_comparison_withc_inner_vref    = ValRefForIntrinsic v_generic_comparison_withc_inner_info
  member _.generic_comparison_withc_outer_info    = v_generic_comparison_withc_outer_info
  member _.generic_equality_er_outer_info     = v_generic_equality_er_outer_info
  member _.generic_equality_withc_outer_info  = v_generic_equality_withc_outer_info
  member _.generic_hash_withc_outer_info = v_generic_hash_withc_outer_info
  member val generic_hash_inner_vref = ValRefForIntrinsic v_generic_hash_inner_info
  member val generic_hash_withc_inner_vref = ValRefForIntrinsic v_generic_hash_withc_inner_info

  member val reference_equality_inner_vref         = ValRefForIntrinsic v_reference_equality_inner_info

  member val piperight_vref            = ValRefForIntrinsic v_piperight_info
  member val piperight2_vref            = ValRefForIntrinsic v_piperight2_info
  member val piperight3_vref            = ValRefForIntrinsic v_piperight3_info
  member val bitwise_or_vref            = ValRefForIntrinsic v_bitwise_or_info
  member val bitwise_and_vref           = ValRefForIntrinsic v_bitwise_and_info
  member val bitwise_xor_vref           = ValRefForIntrinsic v_bitwise_xor_info
  member val bitwise_unary_not_vref     = ValRefForIntrinsic v_bitwise_unary_not_info
  member val bitwise_shift_left_vref    = ValRefForIntrinsic v_bitwise_shift_left_info
  member val bitwise_shift_right_vref   = ValRefForIntrinsic v_bitwise_shift_right_info
  member val unchecked_addition_vref    = ValRefForIntrinsic v_unchecked_addition_info
  member val unchecked_unary_plus_vref  = ValRefForIntrinsic v_unchecked_unary_plus_info
  member val unchecked_unary_minus_vref = ValRefForIntrinsic v_unchecked_unary_minus_info
  member val unchecked_unary_not_vref = ValRefForIntrinsic v_unchecked_unary_not_info
  member val unchecked_subtraction_vref = ValRefForIntrinsic v_unchecked_subtraction_info
  member val unchecked_multiply_vref    = ValRefForIntrinsic v_unchecked_multiply_info
  member val unchecked_division_vref    = ValRefForIntrinsic v_unchecked_division_info
  member val unchecked_modulus_vref     = ValRefForIntrinsic v_unchecked_modulus_info
  member val unchecked_defaultof_vref    = ValRefForIntrinsic v_unchecked_defaultof_info
  member val refcell_deref_vref = ValRefForIntrinsic v_refcell_deref_info
  member val refcell_assign_vref = ValRefForIntrinsic v_refcell_assign_info
  member val refcell_incr_vref = ValRefForIntrinsic v_refcell_incr_info
  member val refcell_decr_vref = ValRefForIntrinsic v_refcell_decr_info

  member _.bitwise_or_info            = v_bitwise_or_info
  member _.bitwise_and_info           = v_bitwise_and_info
  member _.bitwise_xor_info           = v_bitwise_xor_info
  member _.bitwise_unary_not_info     = v_bitwise_unary_not_info
  member _.bitwise_shift_left_info    = v_bitwise_shift_left_info
  member _.bitwise_shift_right_info   = v_bitwise_shift_right_info
  member _.unchecked_addition_info    = v_unchecked_addition_info
  member _.unchecked_subtraction_info = v_unchecked_subtraction_info
  member _.unchecked_multiply_info    = v_unchecked_multiply_info
  member _.unchecked_division_info    = v_unchecked_division_info
  member _.unchecked_modulus_info     = v_unchecked_modulus_info
  member _.unchecked_unary_plus_info  = v_unchecked_unary_plus_info
  member _.unchecked_unary_minus_info = v_unchecked_unary_minus_info
  member _.unchecked_unary_not_info   = v_unchecked_unary_not_info
  member _.unchecked_defaultof_info   = v_unchecked_defaultof_info

  member _.checked_addition_info      = v_checked_addition_info
  member _.checked_subtraction_info   = v_checked_subtraction_info
  member _.checked_multiply_info      = v_checked_multiply_info
  member _.checked_unary_minus_info   = v_checked_unary_minus_info

  member _.byte_checked_info          = v_byte_checked_info
  member _.sbyte_checked_info         = v_sbyte_checked_info
  member _.int16_checked_info         = v_int16_checked_info
  member _.uint16_checked_info        = v_uint16_checked_info
  member _.int_checked_info           = v_int_checked_info
  member _.int32_checked_info         = v_int32_checked_info
  member _.uint32_checked_info        = v_uint32_checked_info
  member _.int64_checked_info         = v_int64_checked_info
  member _.uint64_checked_info        = v_uint64_checked_info
  member _.nativeint_checked_info     = v_nativeint_checked_info
  member _.unativeint_checked_info    = v_unativeint_checked_info

  member _.byte_operator_info       = v_byte_operator_info
  member _.sbyte_operator_info      = v_sbyte_operator_info
  member _.int16_operator_info      = v_int16_operator_info
  member _.uint16_operator_info     = v_uint16_operator_info
  member _.int_operator_info        = v_int_operator_info
  member _.int32_operator_info      = v_int32_operator_info
  member _.uint32_operator_info     = v_uint32_operator_info
  member _.int64_operator_info      = v_int64_operator_info
  member _.uint64_operator_info     = v_uint64_operator_info
  member _.float32_operator_info    = v_float32_operator_info
  member _.float_operator_info      = v_float_operator_info
  member _.nativeint_operator_info  = v_nativeint_operator_info
  member _.unativeint_operator_info = v_unativeint_operator_info

  member _.char_operator_info       = v_char_operator_info
  member _.enum_operator_info       = v_enum_operator_info

  member val compare_operator_vref    = ValRefForIntrinsic v_compare_operator_info
  member val equals_operator_vref    = ValRefForIntrinsic v_equals_operator_info
  member val equals_nullable_operator_vref    = ValRefForIntrinsic v_equals_nullable_operator_info
  member val nullable_equals_nullable_operator_vref    = ValRefForIntrinsic v_nullable_equals_nullable_operator_info
  member val nullable_equals_operator_vref    = ValRefForIntrinsic v_nullable_equals_operator_info
  member val not_equals_operator_vref    = ValRefForIntrinsic v_not_equals_operator_info
  member val less_than_operator_vref    = ValRefForIntrinsic v_less_than_operator_info
  member val less_than_or_equals_operator_vref    = ValRefForIntrinsic v_less_than_or_equals_operator_info
  member val greater_than_operator_vref    = ValRefForIntrinsic v_greater_than_operator_info
  member val greater_than_or_equals_operator_vref    = ValRefForIntrinsic v_greater_than_or_equals_operator_info

  member val raise_vref                 = ValRefForIntrinsic v_raise_info
  member val failwith_vref              = ValRefForIntrinsic v_failwith_info
  member val invalid_arg_vref           = ValRefForIntrinsic v_invalid_arg_info
  member val null_arg_vref              = ValRefForIntrinsic v_null_arg_info
  member val invalid_op_vref            = ValRefForIntrinsic v_invalid_op_info
  member val failwithf_vref             = ValRefForIntrinsic v_failwithf_info

  member _.equals_operator_info        = v_equals_operator_info
  member _.not_equals_operator         = v_not_equals_operator_info
  member _.less_than_operator          = v_less_than_operator_info
  member _.less_than_or_equals_operator = v_less_than_or_equals_operator_info
  member _.greater_than_operator       = v_greater_than_operator_info
  member _.greater_than_or_equals_operator = v_greater_than_or_equals_operator_info

  member _.hash_info                  = v_hash_info
  member _.box_info                   = v_box_info
  member _.isnull_info                = v_isnull_info
  member _.raise_info                 = v_raise_info
  member _.failwith_info              = v_failwith_info
  member _.invalid_arg_info           = v_invalid_arg_info
  member _.null_arg_info              = v_null_arg_info
  member _.invalid_op_info            = v_invalid_op_info
  member _.failwithf_info             = v_failwithf_info
  member _.reraise_info               = v_reraise_info
  member _.methodhandleof_info        = v_methodhandleof_info
  member _.typeof_info                = v_typeof_info
  member _.typedefof_info             = v_typedefof_info

  member val reraise_vref               = ValRefForIntrinsic v_reraise_info
  member val methodhandleof_vref        = ValRefForIntrinsic v_methodhandleof_info
  member val typeof_vref                = ValRefForIntrinsic v_typeof_info
  member val sizeof_vref                = ValRefForIntrinsic v_sizeof_info
  member val nameof_vref                = ValRefForIntrinsic v_nameof_info
  member val typedefof_vref             = ValRefForIntrinsic v_typedefof_info
  member val enum_vref                  = ValRefForIntrinsic v_enum_operator_info
  member val enumOfValue_vref           = ValRefForIntrinsic v_enumOfValue_info
  member val range_op_vref              = ValRefForIntrinsic v_range_op_info
  member val range_step_op_vref         = ValRefForIntrinsic v_range_step_op_info
  member val range_int32_op_vref        = ValRefForIntrinsic v_range_int32_op_info
  member val array_get_vref             = ValRefForIntrinsic v_array_get_info
  member val array2D_get_vref           = ValRefForIntrinsic v_array2D_get_info
  member val array3D_get_vref           = ValRefForIntrinsic v_array3D_get_info
  member val array4D_get_vref           = ValRefForIntrinsic v_array4D_get_info
  member val seq_singleton_vref         = ValRefForIntrinsic v_seq_singleton_info
  member val seq_collect_vref           = ValRefForIntrinsic v_seq_collect_info
  member val nativeptr_tobyref_vref     = ValRefForIntrinsic v_nativeptr_tobyref_info
  member val seq_using_vref             = ValRefForIntrinsic v_seq_using_info
  member val seq_delay_vref             = ValRefForIntrinsic  v_seq_delay_info
  member val seq_append_vref            = ValRefForIntrinsic  v_seq_append_info
  member val seq_generated_vref         = ValRefForIntrinsic  v_seq_generated_info
  member val seq_finally_vref           = ValRefForIntrinsic  v_seq_finally_info
  member val seq_of_functions_vref      = ValRefForIntrinsic  v_seq_of_functions_info
  member val seq_map_vref               = ValRefForIntrinsic  v_seq_map_info
  member val seq_empty_vref             = ValRefForIntrinsic  v_seq_empty_info
  member val new_format_vref            = ValRefForIntrinsic v_new_format_info
  member val sprintf_vref               = ValRefForIntrinsic v_sprintf_info
  member val unbox_vref                 = ValRefForIntrinsic v_unbox_info
  member val unbox_fast_vref            = ValRefForIntrinsic v_unbox_fast_info
  member val istype_vref                = ValRefForIntrinsic v_istype_info
  member val istype_fast_vref           = ValRefForIntrinsic v_istype_fast_info
  member val query_source_vref          = ValRefForIntrinsic v_query_source_info
  member val query_value_vref           = ValRefForIntrinsic v_query_value_info
  member val query_run_value_vref       = ValRefForIntrinsic v_query_run_value_info
  member val query_run_enumerable_vref  = ValRefForIntrinsic v_query_run_enumerable_info
  member val query_for_vref             = ValRefForIntrinsic v_query_for_value_info
  member val query_yield_vref           = ValRefForIntrinsic v_query_yield_value_info
  member val query_yield_from_vref      = ValRefForIntrinsic v_query_yield_from_value_info
  member val query_select_vref          = ValRefForIntrinsic v_query_select_value_info
  member val query_where_vref           = ValRefForIntrinsic v_query_where_value_info
  member val query_zero_vref            = ValRefForIntrinsic v_query_zero_value_info
  member val seq_to_list_vref           = ValRefForIntrinsic v_seq_to_list_info
  member val seq_to_array_vref          = ValRefForIntrinsic v_seq_to_array_info

  member _.seq_collect_info           = v_seq_collect_info
  member _.seq_using_info             = v_seq_using_info
  member _.seq_delay_info             = v_seq_delay_info
  member _.seq_append_info            = v_seq_append_info
  member _.seq_generated_info         = v_seq_generated_info
  member _.seq_finally_info           = v_seq_finally_info
  member _.seq_trywith_info           = v_seq_trywith_info
  member _.seq_of_functions_info      = v_seq_of_functions_info
  member _.seq_map_info               = v_seq_map_info
  member _.seq_singleton_info         = v_seq_singleton_info
  member _.seq_empty_info             = v_seq_empty_info
  member _.sprintf_info               = v_sprintf_info
  member _.new_format_info            = v_new_format_info
  member _.unbox_info                 = v_unbox_info
  member _.get_generic_comparer_info  = v_get_generic_comparer_info
  member _.get_generic_er_equality_comparer_info = v_get_generic_er_equality_comparer_info
  member _.get_generic_per_equality_comparer_info = v_get_generic_per_equality_comparer_info
  member _.dispose_info               = v_dispose_info
  member _.getstring_info             = v_getstring_info
  member _.unbox_fast_info            = v_unbox_fast_info
  member _.istype_info                = v_istype_info
  member _.istype_fast_info           = v_istype_fast_info
  member _.lazy_force_info            = v_lazy_force_info
  member _.lazy_create_info           = v_lazy_create_info
  member _.create_instance_info       = v_create_instance_info
  member _.create_event_info          = v_create_event_info
  member _.seq_to_list_info           = v_seq_to_list_info
  member _.seq_to_array_info          = v_seq_to_array_info

  member _.array_length_info          = v_array_length_info
  member _.array_get_info             = v_array_get_info
  member _.array2D_get_info           = v_array2D_get_info
  member _.array3D_get_info           = v_array3D_get_info
  member _.array4D_get_info           = v_array4D_get_info
  member _.array_set_info             = v_array_set_info
  member _.array2D_set_info           = v_array2D_set_info
  member _.array3D_set_info           = v_array3D_set_info
  member _.array4D_set_info           = v_array4D_set_info

  member val option_toNullable_info     = v_option_toNullable_info
  member val option_defaultValue_info     = v_option_defaultValue_info

  member _.deserialize_quoted_FSharp_20_plus_info       = v_deserialize_quoted_FSharp_20_plus_info
  member _.deserialize_quoted_FSharp_40_plus_info    = v_deserialize_quoted_FSharp_40_plus_info
  member _.call_with_witnesses_info = v_call_with_witnesses_info
  member _.cast_quotation_info        = v_cast_quotation_info
  member _.lift_value_info            = v_lift_value_info
  member _.lift_value_with_name_info            = v_lift_value_with_name_info
  member _.lift_value_with_defn_info            = v_lift_value_with_defn_info
  member _.query_source_as_enum_info            = v_query_source_as_enum_info
  member _.new_query_source_info            = v_new_query_source_info
  member _.query_builder_tcref            = v_query_builder_tcref
  member _.fail_init_info             = v_fail_init_info
  member _.fail_static_init_info           = v_fail_static_init_info
  member _.check_this_info            = v_check_this_info
  member _.quote_to_linq_lambda_info        = v_quote_to_linq_lambda_info


  member val cgh__stateMachine_vref = ValRefForIntrinsic v_cgh__stateMachine_info
  member val cgh__useResumableCode_vref = ValRefForIntrinsic v_cgh__useResumableCode_info
  member val cgh__debugPoint_vref = ValRefForIntrinsic v_cgh__debugPoint_info
  member val cgh__resumeAt_vref = ValRefForIntrinsic v_cgh__resumeAt_info
  member val cgh__resumableEntry_vref = ValRefForIntrinsic v_cgh__resumableEntry_info

  member val generic_hash_withc_tuple2_vref = ValRefForIntrinsic v_generic_hash_withc_tuple2_info
  member val generic_hash_withc_tuple3_vref = ValRefForIntrinsic v_generic_hash_withc_tuple3_info
  member val generic_hash_withc_tuple4_vref = ValRefForIntrinsic v_generic_hash_withc_tuple4_info
  member val generic_hash_withc_tuple5_vref = ValRefForIntrinsic v_generic_hash_withc_tuple5_info
  member val generic_equals_withc_tuple2_vref = ValRefForIntrinsic v_generic_equals_withc_tuple2_info
  member val generic_equals_withc_tuple3_vref = ValRefForIntrinsic v_generic_equals_withc_tuple3_info
  member val generic_equals_withc_tuple4_vref = ValRefForIntrinsic v_generic_equals_withc_tuple4_info
  member val generic_equals_withc_tuple5_vref = ValRefForIntrinsic v_generic_equals_withc_tuple5_info
  member val generic_compare_withc_tuple2_vref = ValRefForIntrinsic v_generic_compare_withc_tuple2_info
  member val generic_compare_withc_tuple3_vref = ValRefForIntrinsic v_generic_compare_withc_tuple3_info
  member val generic_compare_withc_tuple4_vref = ValRefForIntrinsic v_generic_compare_withc_tuple4_info
  member val generic_compare_withc_tuple5_vref = ValRefForIntrinsic v_generic_compare_withc_tuple5_info
  member val generic_equality_withc_outer_vref = ValRefForIntrinsic v_generic_equality_withc_outer_info


  member _.cons_ucref = v_cons_ucref
  member _.nil_ucref = v_nil_ucref

    // A list of types that are explicitly suppressed from the F# intellisense
    // Note that the suppression checks for the precise name of the type
    // so the lowercase versions are visible
  member _.suppressed_types = v_suppressed_types

  /// Are we assuming all code gen is for F# interactive, with no static linking
  member _.isInteractive=isInteractive

  /// Indicates if we are generating witness arguments for SRTP constraints. Only done if the FSharp.Core
  /// supports witness arguments.
  member g.generateWitnesses =
      compilingFSharpCore ||
      ((ValRefForIntrinsic g.call_with_witnesses_info).TryDeref.IsSome && langVersion.SupportsFeature LanguageFeature.WitnessPassing)

  /// Indicates if we can use System.Array.Empty when emitting IL for empty array literals
  member val isArrayEmptyAvailable = v_Array_tcref.ILTyconRawMetadata.Methods.FindByName "Empty" |> List.isEmpty |> not

  member _.FindSysTyconRef path nm = findSysTyconRef path nm

  member _.TryFindSysTyconRef path nm = tryFindSysTyconRef path nm

  member _.FindSysILTypeRef nm = findSysILTypeRef nm

  member _.TryFindSysILTypeRef nm = tryFindSysILTypeRef nm

  member _.FindSysAttrib nm = findSysAttrib nm

  member _.TryFindSysAttrib nm = tryFindSysAttrib nm

<<<<<<< HEAD
  member _.AddValGeneratedAttributes v = addValGeneratedAttrs v
=======
  member _.AddGeneratedAttributes attrs = addGeneratedAttrs attrs
>>>>>>> 0eba8410

  member _.AddMethodGeneratedAttributes mdef = addMethodGeneratedAttrs mdef

  member _.AddPropertyGeneratedAttributes mdef = addPropertyGeneratedAttrs mdef

  member _.AddFieldGeneratedAttributes mdef = addFieldGeneratedAttrs mdef

  member _.AddPropertyNeverAttributes mdef = addPropertyNeverAttrs mdef

  member _.AddFieldNeverAttributes mdef = addFieldNeverAttrs mdef

  member _.MkDebuggerTypeProxyAttribute ty = mkDebuggerTypeProxyAttribute ty

  member _.mkDebuggerDisplayAttribute s = mkILCustomAttribute (findSysILTypeRef tname_DebuggerDisplayAttribute, [ilg.typ_String], [ILAttribElem.String (Some s)], [])

  member _.DebuggerBrowsableNeverAttribute = mkDebuggerBrowsableNeverAttribute()

  member _.mkDebuggerStepThroughAttribute() =
      mkILCustomAttribute (findSysILTypeRef tname_DebuggerStepThroughAttribute, [], [], [])

  member _.mkDebuggableAttribute jitOptimizerDisabled =
      mkILCustomAttribute (tref_DebuggableAttribute, [ilg.typ_Bool; ilg.typ_Bool], [ILAttribElem.Bool false; ILAttribElem.Bool jitOptimizerDisabled], [])

  member _.mkDebuggableAttributeV2(jitTracking, jitOptimizerDisabled, enableEnC) =
        let debuggingMode =
            (if jitTracking then 1 else 0) |||
            (if jitOptimizerDisabled then 256 else 0) |||
            (if enableEnC then 4 else 0)
        let tref_DebuggableAttribute_DebuggingModes = mkILTyRefInTyRef (tref_DebuggableAttribute, tname_DebuggableAttribute_DebuggingModes)
        mkILCustomAttribute
          (tref_DebuggableAttribute, [mkILNonGenericValueTy tref_DebuggableAttribute_DebuggingModes],
           (* See System.Diagnostics.DebuggableAttribute.DebuggingModes *)
           [ILAttribElem.Int32( debuggingMode )], [])

  member internal _.CompilerGlobalState = Some compilerGlobalState

  member _.CompilerGeneratedAttribute = mkCompilerGeneratedAttribute ()

  member _.DebuggerNonUserCodeAttribute = mkDebuggerNonUserCodeAttribute ()

  member _.MakeInternalsVisibleToAttribute(simpleAssemName) =
      mkILCustomAttribute (tref_InternalsVisibleToAttribute, [ilg.typ_String], [ILAttribElem.String (Some simpleAssemName)], [])

  /// Find an FSharp.Core LaguagePrimitives dynamic function that corresponds to a trait witness, e.g.
  /// AdditionDynamic for op_Addition.  Also work out the type instantiation of the dynamic function.
  member _.MakeBuiltInWitnessInfo (t: TraitConstraintInfo) =
      let memberName =
          let nm = t.MemberLogicalName
          let coreName =
              if nm.StartsWith "op_" then nm[3..]
              elif nm = "get_Zero" then "GenericZero"
              elif nm = "get_One" then "GenericOne"
              else nm
          coreName + "Dynamic"

      let gtps, argTys, retTy, tinst =
          match memberName, t.CompiledObjectAndArgumentTypes, t.CompiledReturnType with
          | ("AdditionDynamic" | "MultiplyDynamic" | "SubtractionDynamic"| "DivisionDynamic" | "ModulusDynamic" | "CheckedAdditionDynamic" | "CheckedMultiplyDynamic" | "CheckedSubtractionDynamic" | "LeftShiftDynamic" | "RightShiftDynamic" | "BitwiseAndDynamic" | "BitwiseOrDynamic" | "ExclusiveOrDynamic" | "LessThanDynamic" | "GreaterThanDynamic" | "LessThanOrEqualDynamic" | "GreaterThanOrEqualDynamic" | "EqualityDynamic" | "InequalityDynamic"),
            [ arg0Ty; arg1Ty ],
            Some retTy ->
               [vara; varb; varc], [ varaTy; varbTy ], varcTy, [ arg0Ty; arg1Ty; retTy ]
          | ("UnaryNegationDynamic" | "CheckedUnaryNegationDynamic" | "LogicalNotDynamic" | "ExplicitDynamic" | "CheckedExplicitDynamic"),
            [ arg0Ty ],
            Some retTy ->
               [vara; varb ], [ varaTy ], varbTy, [ arg0Ty; retTy ]
          | "DivideByIntDynamic", [arg0Ty; _], _ ->
               [vara], [ varaTy; v_int32_ty ], varaTy, [ arg0Ty ]
          | ("GenericZeroDynamic" | "GenericOneDynamic"), [], Some retTy ->
               [vara], [ ], varaTy, [ retTy ]
          | _ -> failwithf "unknown builtin witness '%s'" memberName

      let vref = makeOtherIntrinsicValRef (fslib_MFLanguagePrimitives_nleref, memberName, None, None, gtps, (List.map List.singleton argTys, retTy))
      vref, tinst

  /// Find an FSharp.Core operator that corresponds to a trait witness
  member g.TryMakeOperatorAsBuiltInWitnessInfo isStringTy isArrayTy (t: TraitConstraintInfo) argExprs =

    match t.MemberLogicalName, t.CompiledObjectAndArgumentTypes, t.CompiledReturnType, argExprs with
    | "get_Sign", [aty], _, objExpr :: _ ->
        // Call Operators.sign
        let info = makeOtherIntrinsicValRef (fslib_MFOperators_nleref, "sign", None, Some "Sign", [vara], ([[varaTy]], v_int32_ty))
        let tyargs = [aty]
        Some (info, tyargs, [objExpr])
    | "Sqrt", [aty], Some bty, [_] ->
        // Call Operators.sqrt
        let info = makeOtherIntrinsicValRef (fslib_MFOperators_nleref, "sqrt", None, Some "Sqrt", [vara; varb], ([[varaTy]], varbTy))
        let tyargs = [aty; bty]
        Some (info, tyargs, argExprs)
    | "Pow", [aty;bty], _, [_;_] ->
        // Call Operators.(**)
        let info = makeOtherIntrinsicValRef (fslib_MFOperators_nleref, "op_Exponentiation", None, None, [vara; varb], ([[varaTy]; [varbTy]], varaTy))
        let tyargs = [aty;bty]
        Some (info, tyargs, argExprs)
    | "Atan2", [aty;_], Some bty, [_;_] ->
        // Call Operators.atan2
        let info = makeOtherIntrinsicValRef (fslib_MFOperators_nleref, "atan2", None, Some "Atan2", [vara; varb], ([[varaTy]; [varaTy]], varbTy))
        let tyargs = [aty;bty]
        Some (info, tyargs, argExprs)
    | "get_Zero", _, Some aty, ([] | [_]) ->
        // Call LanguagePrimitives.GenericZero
        let info = makeOtherIntrinsicValRef (fslib_MFLanguagePrimitives_nleref, "GenericZero", None, None, [vara], ([], varaTy))
        let tyargs = [aty]
        Some (info, tyargs, [])
    | "get_One", _, Some aty,  ([] | [_])  ->
        // Call LanguagePrimitives.GenericOne
        let info = makeOtherIntrinsicValRef (fslib_MFLanguagePrimitives_nleref, "GenericOne", None, None, [vara], ([], varaTy))
        let tyargs = [aty]
        Some (info, tyargs, [])
    | ("Abs" | "Sin" | "Cos" | "Tan" | "Sinh" | "Cosh" | "Tanh" | "Atan" | "Acos" | "Asin" | "Exp" | "Ceiling" | "Floor" | "Round" | "Truncate" | "Log10"| "Log"), [aty], _, [_] ->
        // Call corresponding Operators.*
        let nm = t.MemberLogicalName
        let lower = if nm = "Ceiling" then "ceil" else nm.ToLowerInvariant()
        let info = makeOtherIntrinsicValRef (fslib_MFOperators_nleref, lower, None, Some nm, [vara], ([[varaTy]], varaTy))
        let tyargs = [aty]
        Some (info, tyargs, argExprs)
    | "get_Item", [arrTy; _], Some retTy, [_; _] when isArrayTy g arrTy ->
        Some (g.array_get_info, [retTy], argExprs)
    | "set_Item", [arrTy; _; elemTy], _, [_; _; _] when isArrayTy g arrTy ->
        Some (g.array_set_info, [elemTy], argExprs)
    | "get_Item", [stringTy; _; _], _, [_; _] when isStringTy g stringTy ->
        Some (g.getstring_info, [], argExprs)
    | "op_UnaryPlus", [aty], _, [_] ->
        // Call Operators.id
        let info = makeOtherIntrinsicValRef (fslib_MFOperators_nleref, "id", None, None, [vara], ([[varaTy]], varaTy))
        let tyargs = [aty]
        Some (info, tyargs, argExprs)
    | _ ->
        None

#if DEBUG
// This global is only used during debug output
let mutable global_g = None : TcGlobals option
#endif<|MERGE_RESOLUTION|>--- conflicted
+++ resolved
@@ -878,12 +878,8 @@
   let v_DebuggerNonUserCodeAttribute_tcr = splitILTypeName tname_DebuggerNonUserCodeAttribute ||> findSysTyconRef
 
   let tref_DebuggableAttribute = findSysILTypeRef tname_DebuggableAttribute
-<<<<<<< HEAD
   let tref_CompilerGeneratedAttribute  = findSysILTypeRef tname_CompilerGeneratedAttribute
   let v_CompilerGeneratedAttribute_tcr = splitILTypeName tname_CompilerGeneratedAttribute ||> findSysTyconRef
-=======
-  let tref_CompilerGeneratedAttribute = findSysILTypeRef tname_CompilerGeneratedAttribute
->>>>>>> 0eba8410
   let tref_InternalsVisibleToAttribute = findSysILTypeRef tname_InternalsVisibleToAttribute
 
   let mutable generatedAttribsCache = []
@@ -907,7 +903,6 @@
        | res -> res
     mkILCustomAttrs (attrs.AsList() @ attribs)
 
-<<<<<<< HEAD
   let addValGeneratedAttrs (v: Val) m =
     if not noDebugAttributes then
         v.SetAttribs ([
@@ -916,10 +911,7 @@
            Attrib(v_DebuggerNonUserCodeAttribute_tcr, ILAttrib ((mkILNonGenericCtorMethSpec (tref_DebuggerNonUserCodeAttribute, [])).MethodRef), [], [], true, None, m)
         ] @ v.Attribs)
 
-  let addMethodGeneratedAttrs (mdef:ILMethodDef)   = mdef.With(customAttrs   = addGeneratedAttrs mdef.CustomAttrs)
-=======
   let addMethodGeneratedAttrs (mdef:ILMethodDef)   = mdef.With(customAttrs = addGeneratedAttrs mdef.CustomAttrs)
->>>>>>> 0eba8410
 
   let addPropertyGeneratedAttrs (pdef:ILPropertyDef) = pdef.With(customAttrs = addGeneratedAttrs pdef.CustomAttrs)
 
@@ -1841,11 +1833,9 @@
 
   member _.TryFindSysAttrib nm = tryFindSysAttrib nm
 
-<<<<<<< HEAD
+  member _.AddGeneratedAttributes attrs = addGeneratedAttrs attrs
+
   member _.AddValGeneratedAttributes v = addValGeneratedAttrs v
-=======
-  member _.AddGeneratedAttributes attrs = addGeneratedAttrs attrs
->>>>>>> 0eba8410
 
   member _.AddMethodGeneratedAttributes mdef = addMethodGeneratedAttrs mdef
 
