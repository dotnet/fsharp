// Copyright (c) Microsoft Corporation.  All Rights Reserved.  See License.txt in the project root for license information.

/// Defines the global environment for all type checking.
///
/// The environment (TcGlobals) are well-known types and values are hard-wired
/// into the compiler.  This lets the compiler perform particular optimizations
/// for these types and values, for example emitting optimized calls for
/// comparison and hashing functions.
module internal FSharp.Compiler.TcGlobals

open System.Collections.Concurrent
open System.Linq
open System.Diagnostics

open Internal.Utilities.Library
open Internal.Utilities.Library.Extras
open FSharp.Compiler.AbstractIL.IL
open FSharp.Compiler.AbstractIL.ILX
open FSharp.Compiler.CompilerGlobalState
open FSharp.Compiler.Features
open FSharp.Compiler.IO
open FSharp.Compiler.Syntax.PrettyNaming
open FSharp.Compiler.Text.FileIndex
open FSharp.Compiler.Text.Range
open FSharp.Compiler.TypedTree
open FSharp.Compiler.TypedTreeBasics

open Internal.Utilities
open System.Reflection

let internal DummyFileNameForRangesWithoutASpecificLocation = startupFileName
let private envRange = rangeN DummyFileNameForRangesWithoutASpecificLocation 0

/// Represents an intrinsic value from FSharp.Core known to the compiler
[<NoEquality; NoComparison; StructuredFormatDisplay("{DebugText}")>]
type IntrinsicValRef =
    | IntrinsicValRef of NonLocalEntityRef * string * bool * TType * ValLinkageFullKey

    member x.Name = (let (IntrinsicValRef(_, nm, _,  _, _)) = x in nm)

    /// For debugging
    [<DebuggerBrowsable(DebuggerBrowsableState.Never)>]
    member x.DebugText = x.ToString()

    /// For debugging
    override x.ToString() = x.Name

let ValRefForIntrinsic (IntrinsicValRef(mvr, _, _, _, key))  = mkNonLocalValRef mvr key

//-------------------------------------------------------------------------
// Access the initial environment: names
//-------------------------------------------------------------------------

[<AutoOpen>]
module FSharpLib =

    let Root                       = "Microsoft.FSharp"
    let RootPath                   = splitNamespace Root
    let Core                       = Root + ".Core"
    let CorePath                   = splitNamespace Core
    let CoreOperatorsCheckedName   = Root + ".Core.Operators.Checked"
    let ControlName                = Root + ".Control"
    let LinqName                   = Root + ".Linq"
    let CollectionsName            = Root + ".Collections"
    let LanguagePrimitivesName     = Root + ".Core.LanguagePrimitives"
    let CompilerServicesName       = Root + ".Core.CompilerServices"
    let LinqRuntimeHelpersName     = Root + ".Linq.RuntimeHelpers"
    let RuntimeHelpersName         = Root + ".Core.CompilerServices.RuntimeHelpers"
    let ExtraTopLevelOperatorsName = Root + ".Core.ExtraTopLevelOperators"
    let NativeInteropName          = Root + ".NativeInterop"

    let QuotationsName             = Root + ".Quotations"

    let ControlPath                = splitNamespace ControlName
    let LinqPath                   = splitNamespace LinqName
    let CollectionsPath            = splitNamespace CollectionsName
    let NativeInteropPath          = splitNamespace NativeInteropName |> Array.ofList
    let CompilerServicesPath       = splitNamespace CompilerServicesName |> Array.ofList
    let LinqRuntimeHelpersPath     = splitNamespace LinqRuntimeHelpersName |> Array.ofList
    let RuntimeHelpersPath         = splitNamespace RuntimeHelpersName |> Array.ofList
    let QuotationsPath             = splitNamespace QuotationsName |> Array.ofList

    let RootPathArray              = RootPath |> Array.ofList
    let CorePathArray              = CorePath |> Array.ofList
    let LinqPathArray              = LinqPath |> Array.ofList
    let ControlPathArray           = ControlPath |> Array.ofList
    let CollectionsPathArray       = CollectionsPath |> Array.ofList

//-------------------------------------------------------------------------
// Access the initial environment: helpers to build references
//-------------------------------------------------------------------------

type
    [<NoEquality; NoComparison; StructuredFormatDisplay("{DebugText}")>]
    BuiltinAttribInfo =
    | AttribInfo of ILTypeRef * TyconRef

    member this.TyconRef = let (AttribInfo(_, tcref)) = this in tcref

    member this.TypeRef  = let (AttribInfo(tref, _)) = this in tref

    /// For debugging
    [<DebuggerBrowsable(DebuggerBrowsableState.Never)>]
    member x.DebugText = x.ToString()

    /// For debugging
    override x.ToString() = x.TyconRef.ToString()


[<Literal>]
let tname_InternalsVisibleToAttribute = "System.Runtime.CompilerServices.InternalsVisibleToAttribute"
[<Literal>]
let tname_DebuggerNonUserCodeAttribute = "System.Diagnostics.DebuggerNonUserCodeAttribute"
[<Literal>]
let tname_DebuggableAttribute_DebuggingModes = "DebuggingModes"
[<Literal>]
let tname_DebuggerHiddenAttribute = "System.Diagnostics.DebuggerHiddenAttribute"
[<Literal>]
let tname_DebuggerDisplayAttribute = "System.Diagnostics.DebuggerDisplayAttribute"
[<Literal>]
let tname_DebuggerTypeProxyAttribute = "System.Diagnostics.DebuggerTypeProxyAttribute"
[<Literal>]
let tname_DebuggerStepThroughAttribute = "System.Diagnostics.DebuggerStepThroughAttribute"
[<Literal>]
let tname_DebuggerBrowsableAttribute = "System.Diagnostics.DebuggerBrowsableAttribute"
[<Literal>]
let tname_DebuggerBrowsableState = "System.Diagnostics.DebuggerBrowsableState"

[<Literal>]
let tname_StringBuilder = "System.Text.StringBuilder"
[<Literal>]
let tname_IComparable = "System.IComparable"
[<Literal>]
let tname_Exception = "System.Exception"
[<Literal>]
let tname_Missing = "System.Reflection.Missing"
[<Literal>]
let tname_FormattableString = "System.FormattableString"
[<Literal>]
let tname_SerializationInfo = "System.Runtime.Serialization.SerializationInfo"
[<Literal>]
let tname_StreamingContext = "System.Runtime.Serialization.StreamingContext"
[<Literal>]
let tname_SecurityPermissionAttribute = "System.Security.Permissions.SecurityPermissionAttribute"
[<Literal>]
let tname_Delegate = "System.Delegate"
[<Literal>]
let tname_ValueType = "System.ValueType"
[<Literal>]
let tname_Enum = "System.Enum"
[<Literal>]
let tname_FlagsAttribute = "System.FlagsAttribute"
[<Literal>]
let tname_Array = "System.Array"
[<Literal>]
let tname_RuntimeArgumentHandle = "System.RuntimeArgumentHandle"
[<Literal>]
let tname_RuntimeTypeHandle = "System.RuntimeTypeHandle"
[<Literal>]
let tname_RuntimeMethodHandle = "System.RuntimeMethodHandle"
[<Literal>]
let tname_RuntimeFieldHandle = "System.RuntimeFieldHandle"
[<Literal>]
let tname_CompilerGeneratedAttribute = "System.Runtime.CompilerServices.CompilerGeneratedAttribute"
[<Literal>]
let tname_ReferenceAssemblyAttribute = "System.Runtime.CompilerServices.ReferenceAssemblyAttribute"
[<Literal>]
let tname_UnmanagedType = "System.Runtime.InteropServices.UnmanagedType"
[<Literal>]
let tname_DebuggableAttribute = "System.Diagnostics.DebuggableAttribute"
[<Literal>]
let tname_AsyncCallback = "System.AsyncCallback"
[<Literal>]
let tname_IAsyncResult = "System.IAsyncResult"
[<Literal>]
let tname_IsByRefLikeAttribute = "System.Runtime.CompilerServices.IsByRefLikeAttribute"


//-------------------------------------------------------------------------
// Table of all these "globals"
//-------------------------------------------------------------------------

type TcGlobals(
    compilingFSharpCore: bool,
    ilg: ILGlobals,
    fslibCcu: CcuThunk,
    directoryToResolveRelativePaths,
    mlCompatibility: bool,
    isInteractive: bool,
    checkNullness: bool,
    useReflectionFreeCodeGen: bool,
    // The helper to find system types amongst referenced DLLs
    tryFindSysTypeCcuHelper,
    emitDebugInfoInQuotations: bool,
    noDebugAttributes: bool,
    pathMap: PathMap,
    langVersion: LanguageVersion,
    realsig: bool) =

  let v_langFeatureNullness = langVersion.SupportsFeature LanguageFeature.NullnessChecking

  let v_renderNullness = checkNullness && v_langFeatureNullness

  let v_knownWithNull =
      if v_langFeatureNullness then KnownWithNull else KnownAmbivalentToNull

  let v_knownWithoutNull =
      if v_langFeatureNullness then KnownWithoutNull else KnownAmbivalentToNull

  let mkNonGenericTy tcref = TType_app(tcref, [], v_knownWithoutNull)

  let mkNonGenericTyWithNullness tcref nullness = TType_app(tcref, [], nullness)

  let mkNonLocalTyconRef2 ccu path n = mkNonLocalTyconRef (mkNonLocalEntityRef ccu path) n

  let mk_MFCore_tcref             ccu n = mkNonLocalTyconRef2 ccu CorePathArray n
  let mk_MFQuotations_tcref       ccu n = mkNonLocalTyconRef2 ccu QuotationsPath n
  let mk_MFLinq_tcref             ccu n = mkNonLocalTyconRef2 ccu LinqPathArray n
  let mk_MFCollections_tcref      ccu n = mkNonLocalTyconRef2 ccu CollectionsPathArray n
  let mk_MFCompilerServices_tcref ccu n = mkNonLocalTyconRef2 ccu CompilerServicesPath n
  let mk_MFRuntimeHelpers_tcref   ccu n = mkNonLocalTyconRef2 ccu RuntimeHelpersPath n
  let mk_MFControl_tcref          ccu n = mkNonLocalTyconRef2 ccu ControlPathArray n

  let tryFindSysTypeCcu path nm =
    tryFindSysTypeCcuHelper path nm false

  let tryFindPublicSysTypeCcu path nm =
    tryFindSysTypeCcuHelper path nm true

  let vara = Construct.NewRigidTypar "a" envRange
  let varb = Construct.NewRigidTypar "b" envRange
  let varc = Construct.NewRigidTypar "c" envRange
  let vard = Construct.NewRigidTypar "d" envRange
  let vare = Construct.NewRigidTypar "e" envRange

  let varaTy = mkTyparTy vara
  let varbTy = mkTyparTy varb
  let varcTy = mkTyparTy varc
  let vardTy = mkTyparTy vard
  let vareTy = mkTyparTy vare

  let v_int_tcr        = mk_MFCore_tcref fslibCcu "int"
  let v_nativeint_tcr  = mk_MFCore_tcref fslibCcu "nativeint"
  let v_unativeint_tcr = mk_MFCore_tcref fslibCcu "unativeint"
  let v_int32_tcr      = mk_MFCore_tcref fslibCcu "int32"
  let v_int16_tcr      = mk_MFCore_tcref fslibCcu "int16"
  let v_int64_tcr      = mk_MFCore_tcref fslibCcu "int64"
  let v_uint16_tcr     = mk_MFCore_tcref fslibCcu "uint16"
  let v_uint32_tcr     = mk_MFCore_tcref fslibCcu "uint32"
  let v_uint64_tcr     = mk_MFCore_tcref fslibCcu "uint64"
  let v_sbyte_tcr      = mk_MFCore_tcref fslibCcu "sbyte"
  let v_decimal_tcr    = mk_MFCore_tcref fslibCcu "decimal"
  let v_pdecimal_tcr   = mk_MFCore_tcref fslibCcu "decimal`1"
  let v_byte_tcr       = mk_MFCore_tcref fslibCcu "byte"
  let v_bool_tcr       = mk_MFCore_tcref fslibCcu "bool"
  let v_string_tcr     = mk_MFCore_tcref fslibCcu "string"
  let v_obj_tcr        = mk_MFCore_tcref fslibCcu "obj"
  let v_unit_tcr_canon = mk_MFCore_tcref fslibCcu "Unit"
  let v_unit_tcr_nice  = mk_MFCore_tcref fslibCcu "unit"
  let v_exn_tcr        = mk_MFCore_tcref fslibCcu "exn"
  let v_char_tcr       = mk_MFCore_tcref fslibCcu "char"
  let v_float_tcr      = mk_MFCore_tcref fslibCcu "float"
  let v_float32_tcr    = mk_MFCore_tcref fslibCcu "float32"
  let v_pfloat_tcr      = mk_MFCore_tcref fslibCcu "float`1"
  let v_pfloat32_tcr    = mk_MFCore_tcref fslibCcu "float32`1"
  let v_pint_tcr        = mk_MFCore_tcref fslibCcu "int`1"
  let v_pint8_tcr       = mk_MFCore_tcref fslibCcu "sbyte`1"
  let v_pint16_tcr      = mk_MFCore_tcref fslibCcu "int16`1"
  let v_pint64_tcr      = mk_MFCore_tcref fslibCcu "int64`1"
  let v_pnativeint_tcr  = mk_MFCore_tcref fslibCcu "nativeint`1"
  let v_puint_tcr       = mk_MFCore_tcref fslibCcu "uint`1"
  let v_puint8_tcr      = mk_MFCore_tcref fslibCcu "byte`1"
  let v_puint16_tcr     = mk_MFCore_tcref fslibCcu "uint16`1"
  let v_puint64_tcr     = mk_MFCore_tcref fslibCcu "uint64`1"
  let v_punativeint_tcr = mk_MFCore_tcref fslibCcu "unativeint`1"
  let v_byref_tcr       = mk_MFCore_tcref fslibCcu "byref`1"
  let v_byref2_tcr      = mk_MFCore_tcref fslibCcu "byref`2"
  let v_outref_tcr      = mk_MFCore_tcref fslibCcu "outref`1"
  let v_inref_tcr       = mk_MFCore_tcref fslibCcu "inref`1"
  let v_nativeptr_tcr   = mk_MFCore_tcref fslibCcu "nativeptr`1"
  let v_voidptr_tcr     = mk_MFCore_tcref fslibCcu "voidptr"
  let v_ilsigptr_tcr    = mk_MFCore_tcref fslibCcu "ilsigptr`1"
  let v_fastFunc_tcr    = mk_MFCore_tcref fslibCcu "FSharpFunc`2"
  let v_refcell_tcr_canon = mk_MFCore_tcref fslibCcu "Ref`1"
  let v_refcell_tcr_nice  = mk_MFCore_tcref fslibCcu "ref`1"
  let v_mfe_tcr           = mk_MFCore_tcref fslibCcu "MatchFailureException"

  let mutable embeddedILTypeDefs = ConcurrentDictionary<string, ILTypeDef>()

  let dummyAssemblyNameCarryingUsefulErrorInformation path typeName =
      FSComp.SR.tcGlobalsSystemTypeNotFound (String.concat "." path + "." + typeName)

  // Search for a type. If it is not found, leave a dangling CCU reference with some useful diagnostic information should
  // the type actually be dereferenced
  let findSysTypeCcu path typeName =
      match tryFindSysTypeCcu path typeName with
      | None -> CcuThunk.CreateDelayed(dummyAssemblyNameCarryingUsefulErrorInformation path typeName)
      | Some ccu -> ccu

  let tryFindSysTyconRef path nm =
      match tryFindSysTypeCcu path nm with
      | Some ccu -> Some (mkNonLocalTyconRef2 ccu (Array.ofList path) nm)
      | None -> None

  let findSysTyconRef path nm =
      let ccu = findSysTypeCcu path nm
      mkNonLocalTyconRef2 ccu (Array.ofList path) nm

  let findSysILTypeRef nm =
      let path, typeName = splitILTypeName nm
      let scoref =
          match tryFindSysTypeCcu path typeName with
          | None -> ILScopeRef.Assembly (mkSimpleAssemblyRef (dummyAssemblyNameCarryingUsefulErrorInformation path typeName))
          | Some ccu -> ccu.ILScopeRef
      mkILTyRef (scoref, nm)

  let tryFindSysILTypeRef nm =
      let path, typeName = splitILTypeName nm
      tryFindSysTypeCcu path typeName |> Option.map (fun ccu -> mkILTyRef (ccu.ILScopeRef, nm))

  let findSysAttrib nm =
      let tref = findSysILTypeRef nm
      let path, typeName = splitILTypeName nm
      AttribInfo(tref, findSysTyconRef path typeName)

  let tryFindSysAttrib nm =
      let path, typeName = splitILTypeName nm

      // System Attributes must be public types.
      match tryFindSysTypeCcu path typeName with
      | Some _ -> Some (findSysAttrib nm)
      | None -> None

  let findPublicSysAttrib nm =
      let path, typeName = splitILTypeName nm
      let scoref, ccu =
            match tryFindPublicSysTypeCcu path typeName with
            | None ->
                ILScopeRef.Assembly (mkSimpleAssemblyRef (dummyAssemblyNameCarryingUsefulErrorInformation path typeName)),
                CcuThunk.CreateDelayed(dummyAssemblyNameCarryingUsefulErrorInformation path typeName)
            | Some ccu ->
                ccu.ILScopeRef,
                ccu
      let tref = mkILTyRef (scoref, nm)
      let tcref = mkNonLocalTyconRef2 ccu (Array.ofList path) typeName
      AttribInfo(tref, tcref)

  // Well known set of generated embeddable attribute names
  static let isInEmbeddableKnownSet name =
      match name with
      | "System.Runtime.CompilerServices.IsReadOnlyAttribute"
      | "System.Runtime.CompilerServices.IsUnmanagedAttribute"
      | "System.Runtime.CompilerServices.NullableAttribute"
      | "System.Runtime.CompilerServices.NullableContextAttribute"
      | "System.Diagnostics.CodeAnalysis.MemberNotNullWhenAttribute"
      | "System.Diagnostics.CodeAnalysis.DynamicDependencyAttribute"
      | "System.Diagnostics.CodeAnalysis.DynamicallyAccessedMemberTypes" -> true
      | _ -> false

  let findOrEmbedSysPublicType nm =

      assert (isInEmbeddableKnownSet nm)                        //Ensure that the named type is in known set of embedded types

      let sysAttrib = findPublicSysAttrib nm
      if sysAttrib.TyconRef.CanDeref then
          sysAttrib
      else
          let attrRef = ILTypeRef.Create(ILScopeRef.Local, [], nm)
          let attrTycon =
             Construct.NewTycon(
                 Some (CompPath(ILScopeRef.Local, SyntaxAccess.Internal, [])),
                 attrRef.Name,
                 range0,
                 taccessInternal,
                  taccessInternal,
                  TyparKind.Type,
                  LazyWithContext.NotLazy [],
                  FSharp.Compiler.Xml.XmlDoc.Empty,
                  false,
                  false,
                  false,
                  MaybeLazy.Strict(Construct.NewEmptyModuleOrNamespaceType ModuleOrType)
              )
          AttribInfo(attrRef, mkLocalTyconRef attrTycon)

  let mkSysNonGenericTy path n = mkNonGenericTy(findSysTyconRef path n)
  let tryMkSysNonGenericTy path n = tryFindSysTyconRef path n |> Option.map mkNonGenericTy

  let sys = ["System"]
  let sysLinq = ["System";"Linq"]
  let sysCollections = ["System";"Collections"]
  let sysGenerics = ["System";"Collections";"Generic"]
  let sysCompilerServices = ["System";"Runtime";"CompilerServices"]

  let lazy_tcr = findSysTyconRef sys "Lazy`1"
  let v_fslib_IEvent2_tcr        = mk_MFControl_tcref fslibCcu "IEvent`2"
  let v_tcref_IQueryable      = findSysTyconRef sysLinq "IQueryable`1"
  let v_tcref_IObservable      = findSysTyconRef sys "IObservable`1"
  let v_tcref_IObserver        = findSysTyconRef sys "IObserver`1"
  let v_fslib_IDelegateEvent_tcr = mk_MFControl_tcref fslibCcu "IDelegateEvent`1"

  let v_option_tcr_nice     = mk_MFCore_tcref fslibCcu "option`1"
  let v_valueoption_tcr_nice = mk_MFCore_tcref fslibCcu "voption`1"
  let v_list_tcr_canon        = mk_MFCollections_tcref fslibCcu "List`1"
  let v_list_tcr_nice            = mk_MFCollections_tcref fslibCcu "list`1"
  let v_lazy_tcr_nice            = mk_MFControl_tcref fslibCcu "Lazy`1"
  let v_seq_tcr                  = mk_MFCollections_tcref fslibCcu "seq`1"
  let v_format_tcr               = mk_MFCore_tcref     fslibCcu "PrintfFormat`5"
  let v_format4_tcr              = mk_MFCore_tcref     fslibCcu "PrintfFormat`4"
  let v_date_tcr                 = findSysTyconRef sys "DateTime"
  let v_IEnumerable_tcr          = findSysTyconRef sysGenerics "IEnumerable`1"
  let v_IEnumerator_tcr          = findSysTyconRef sysGenerics "IEnumerator`1"
  let v_System_Attribute_tcr     = findSysTyconRef sys "Attribute"
  let v_expr_tcr                 = mk_MFQuotations_tcref fslibCcu "Expr`1"
  let v_raw_expr_tcr             = mk_MFQuotations_tcref fslibCcu "Expr"
  let v_query_builder_tcref         = mk_MFLinq_tcref fslibCcu "QueryBuilder"
  let v_querySource_tcr         = mk_MFLinq_tcref fslibCcu "QuerySource`2"
  let v_linqExpression_tcr     = findSysTyconRef ["System";"Linq";"Expressions"] "Expression`1"

  let v_il_arr_tcr_map =
      Array.init 32 (fun idx ->
          let type_sig =
              let rank = idx + 1
              if rank = 1 then "[]`1"
              else "[" + (String.replicate (rank - 1) ",") + "]`1"
          mk_MFCore_tcref fslibCcu type_sig)

  let v_byte_ty         = mkNonGenericTy v_byte_tcr
  let v_sbyte_ty        = mkNonGenericTy v_sbyte_tcr
  let v_int16_ty        = mkNonGenericTy v_int16_tcr
  let v_uint16_ty       = mkNonGenericTy v_uint16_tcr
  let v_int_ty          = mkNonGenericTy v_int_tcr
  let v_int32_ty        = mkNonGenericTy v_int32_tcr
  let v_uint32_ty       = mkNonGenericTy v_uint32_tcr
  let v_int64_ty        = mkNonGenericTy v_int64_tcr
  let v_uint64_ty       = mkNonGenericTy v_uint64_tcr
  let v_float32_ty      = mkNonGenericTy v_float32_tcr
  let v_float_ty        = mkNonGenericTy v_float_tcr
  let v_nativeint_ty    = mkNonGenericTy v_nativeint_tcr
  let v_unativeint_ty   = mkNonGenericTy v_unativeint_tcr

  let v_enum_ty         = mkNonGenericTy v_int_tcr
  let v_bool_ty         = mkNonGenericTy v_bool_tcr
  let v_char_ty         = mkNonGenericTy v_char_tcr
  let v_obj_ty          = mkNonGenericTy v_obj_tcr
  let v_IFormattable_tcref = findSysTyconRef sys "IFormattable"
  let v_FormattableString_tcref = findSysTyconRef sys "FormattableString"
  let v_IFormattable_ty = mkNonGenericTy v_IFormattable_tcref
  let v_FormattableString_ty = mkNonGenericTy v_FormattableString_tcref
  let v_FormattableStringFactory_tcref = findSysTyconRef sysCompilerServices "FormattableStringFactory"
  let v_FormattableStringFactory_ty = mkNonGenericTy v_FormattableStringFactory_tcref
  let v_string_ty       = mkNonGenericTy v_string_tcr
  let v_string_ty_ambivalent = mkNonGenericTyWithNullness v_string_tcr KnownAmbivalentToNull
  let v_decimal_ty      = mkSysNonGenericTy sys "Decimal"
  let v_unit_ty         = mkNonGenericTy v_unit_tcr_nice 
  let v_system_Type_ty = mkSysNonGenericTy sys "Type" 
  let v_Array_tcref = findSysTyconRef sys "Array"

  let v_system_Reflection_MethodInfo_ty = mkSysNonGenericTy ["System";"Reflection"] "MethodInfo"
  let v_nullable_tcr = findSysTyconRef sys "Nullable`1"
  (* local helpers to build value infos *)
  let mkNullableTy ty = TType_app(v_nullable_tcr, [ty], v_knownWithoutNull)
  let mkByrefTy ty = TType_app(v_byref_tcr, [ty], v_knownWithoutNull)
  let mkNativePtrTy ty = TType_app(v_nativeptr_tcr, [ty], v_knownWithoutNull)
  let mkFunTy d r = TType_fun (d, r, v_knownWithoutNull)
  let mkFunTyWithNullness d r nullness = TType_fun (d, r, nullness)
  let (-->) d r = mkFunTy d r
  let mkIteratedFunTy dl r = List.foldBack mkFunTy dl r
  let mkSmallRefTupledTy l = match l with [] -> v_unit_ty | [h] -> h | tys -> mkRawRefTupleTy tys
  let mkForallTyIfNeeded d r = match d with [] -> r | tps -> TType_forall(tps, r)

      // A table of all intrinsics that the compiler cares about
  let v_knownIntrinsics = ConcurrentDictionary<string * string option * string * int, ValRef>(HashIdentity.Structural)

  let makeIntrinsicValRefGeneral isKnown (enclosingEntity, logicalName, memberParentName, compiledNameOpt, typars, (argTys, retTy))  =
      let ty = mkForallTyIfNeeded typars (mkIteratedFunTy (List.map mkSmallRefTupledTy argTys) retTy)
      let isMember = Option.isSome memberParentName
      let argCount = if isMember then List.sumBy List.length argTys else 0
      let linkageType = if isMember then Some ty else None
      let key = ValLinkageFullKey({ MemberParentMangledName=memberParentName; MemberIsOverride=false; LogicalName=logicalName; TotalArgCount= argCount }, linkageType)
      let vref = IntrinsicValRef(enclosingEntity, logicalName, isMember, ty, key)
      let compiledName = defaultArg compiledNameOpt logicalName

      let key = (enclosingEntity.LastItemMangledName, memberParentName, compiledName, argCount)
      assert not (v_knownIntrinsics.ContainsKey(key))
      if isKnown && not (v_knownIntrinsics.ContainsKey(key)) then
          v_knownIntrinsics[key] <- ValRefForIntrinsic vref
      vref

  let makeIntrinsicValRef info = makeIntrinsicValRefGeneral true info
  let makeOtherIntrinsicValRef info = makeIntrinsicValRefGeneral false info

  let v_IComparer_ty = mkSysNonGenericTy sysCollections "IComparer"
  let v_IEqualityComparer_ty = mkSysNonGenericTy sysCollections "IEqualityComparer"

  let v_system_RuntimeMethodHandle_ty = mkSysNonGenericTy sys "RuntimeMethodHandle"

  let mk_unop_ty ty             = [[ty]], ty
  let mk_binop_ty ty            = [[ty]; [ty]], ty
  let mk_shiftop_ty ty          = [[ty]; [v_int_ty]], ty
  let mk_binop_ty3 ty1 ty2 ty3  = [[ty1]; [ty2]], ty3
  let mk_rel_sig ty             = [[ty];[ty]], v_bool_ty
  let mk_compare_sig ty         = [[ty];[ty]], v_int_ty
  let mk_hash_sig ty            = [[ty]], v_int_ty
  let mk_compare_withc_sig  ty = [[v_IComparer_ty];[ty]; [ty]], v_int_ty
  let mk_equality_withc_sig ty = [[v_IEqualityComparer_ty];[ty];[ty]], v_bool_ty
  let mk_hash_withc_sig     ty = [[v_IEqualityComparer_ty]; [ty]], v_int_ty

  let mkListTy ty = TType_app(v_list_tcr_nice, [ty], v_knownWithoutNull)

  let mkSeqTy ty1 = TType_app(v_seq_tcr, [ty1], v_knownWithoutNull)

  let mkIEvent2Ty ty1 ty2 = TType_app (v_fslib_IEvent2_tcr, [ty1; ty2], v_knownWithoutNull)

  let mkRefCellTy ty = TType_app(v_refcell_tcr_canon, [ty], v_knownWithoutNull)

  let mkOptionTy ty = TType_app(v_option_tcr_nice, [ty], v_knownWithoutNull)

  let mkQuerySourceTy ty1 ty2 = TType_app(v_querySource_tcr, [ty1; ty2], v_knownWithoutNull)

  let v_tcref_System_Collections_IEnumerable = findSysTyconRef sysCollections "IEnumerable";

  let mkArrayType rank (ty : TType) : TType =
      assert (rank >= 1 && rank <= 32)
      TType_app(v_il_arr_tcr_map[rank - 1], [ty], v_knownWithoutNull)

  let mkLazyTy ty = TType_app(lazy_tcr, [ty], v_knownWithoutNull)

  let mkPrintfFormatTy aty bty cty dty ety = TType_app(v_format_tcr, [aty;bty;cty;dty; ety], v_knownWithoutNull)

  let mk_format4_ty aty bty cty dty = TType_app(v_format4_tcr, [aty;bty;cty;dty], v_knownWithoutNull)

  let mkQuotedExprTy aty = TType_app(v_expr_tcr, [aty], v_knownWithoutNull)

  let mkRawQuotedExprTy = TType_app(v_raw_expr_tcr, [], v_knownWithoutNull)

  let mkQueryBuilderTy = TType_app(v_query_builder_tcref, [], v_knownWithoutNull)

  let mkLinqExpressionTy aty = TType_app(v_linqExpression_tcr, [aty], v_knownWithoutNull)

  let v_cons_ucref = mkUnionCaseRef v_list_tcr_canon "op_ColonColon"

  let v_nil_ucref  = mkUnionCaseRef v_list_tcr_canon "op_Nil"

  let fslib_MF_nleref                   = mkNonLocalEntityRef fslibCcu RootPathArray
  let fslib_MFCore_nleref               = mkNonLocalEntityRef fslibCcu CorePathArray
  let fslib_MFLinq_nleref               = mkNonLocalEntityRef fslibCcu LinqPathArray
  let fslib_MFCollections_nleref        = mkNonLocalEntityRef fslibCcu CollectionsPathArray
  let fslib_MFCompilerServices_nleref   = mkNonLocalEntityRef fslibCcu CompilerServicesPath
  let fslib_MFLinqRuntimeHelpers_nleref = mkNonLocalEntityRef fslibCcu LinqRuntimeHelpersPath
  let fslib_MFControl_nleref            = mkNonLocalEntityRef fslibCcu ControlPathArray
  let fslib_MFNativeInterop_nleref      = mkNonLocalEntityRef fslibCcu NativeInteropPath

  let fslib_MFLanguagePrimitives_nleref        = mkNestedNonLocalEntityRef fslib_MFCore_nleref "LanguagePrimitives"
  let fslib_MFIntrinsicOperators_nleref        = mkNestedNonLocalEntityRef fslib_MFLanguagePrimitives_nleref "IntrinsicOperators"
  let fslib_MFIntrinsicFunctions_nleref        = mkNestedNonLocalEntityRef fslib_MFLanguagePrimitives_nleref "IntrinsicFunctions"
  let fslib_MFHashCompare_nleref               = mkNestedNonLocalEntityRef fslib_MFLanguagePrimitives_nleref "HashCompare"
  let fslib_MFOperators_nleref                 = mkNestedNonLocalEntityRef fslib_MFCore_nleref "Operators"
  let fslib_MFByRefKinds_nleref                 = mkNestedNonLocalEntityRef fslib_MFCore_nleref "ByRefKinds"
  let fslib_MFOperatorIntrinsics_nleref        = mkNestedNonLocalEntityRef fslib_MFOperators_nleref "OperatorIntrinsics"
  let fslib_MFOperatorsUnchecked_nleref        = mkNestedNonLocalEntityRef fslib_MFOperators_nleref "Unchecked"
  let fslib_MFOperatorsChecked_nleref        = mkNestedNonLocalEntityRef fslib_MFOperators_nleref "Checked"
  let fslib_MFExtraTopLevelOperators_nleref    = mkNestedNonLocalEntityRef fslib_MFCore_nleref "ExtraTopLevelOperators"
  let fslib_MFNullableOperators_nleref         = mkNestedNonLocalEntityRef fslib_MFLinq_nleref "NullableOperators"
  let fslib_MFQueryRunExtensions_nleref              = mkNestedNonLocalEntityRef fslib_MFLinq_nleref "QueryRunExtensions"
  let fslib_MFQueryRunExtensionsLowPriority_nleref   = mkNestedNonLocalEntityRef fslib_MFQueryRunExtensions_nleref "LowPriority"
  let fslib_MFQueryRunExtensionsHighPriority_nleref  = mkNestedNonLocalEntityRef fslib_MFQueryRunExtensions_nleref "HighPriority"

  let fslib_MFPrintfModule_nleref                 = mkNestedNonLocalEntityRef fslib_MFCore_nleref "PrintfModule"
  let fslib_MFSeqModule_nleref                 = mkNestedNonLocalEntityRef fslib_MFCollections_nleref "SeqModule"
  let fslib_MFListModule_nleref                = mkNestedNonLocalEntityRef fslib_MFCollections_nleref "ListModule"
  let fslib_MFArrayModule_nleref               = mkNestedNonLocalEntityRef fslib_MFCollections_nleref "ArrayModule"
  let fslib_MFArray2DModule_nleref               = mkNestedNonLocalEntityRef fslib_MFCollections_nleref "Array2DModule"
  let fslib_MFArray3DModule_nleref               = mkNestedNonLocalEntityRef fslib_MFCollections_nleref "Array3DModule"
  let fslib_MFArray4DModule_nleref               = mkNestedNonLocalEntityRef fslib_MFCollections_nleref "Array4DModule"
  let fslib_MFSetModule_nleref               = mkNestedNonLocalEntityRef fslib_MFCollections_nleref "SetModule"
  let fslib_MFMapModule_nleref               = mkNestedNonLocalEntityRef fslib_MFCollections_nleref "MapModule"
  let fslib_MFStringModule_nleref               = mkNestedNonLocalEntityRef fslib_MFCollections_nleref "StringModule"
  let fslib_MFNativePtrModule_nleref               = mkNestedNonLocalEntityRef fslib_MFNativeInterop_nleref "NativePtrModule"
  let fslib_MFOptionModule_nleref              = mkNestedNonLocalEntityRef fslib_MFCore_nleref "OptionModule"
  let fslib_MFStateMachineHelpers_nleref            = mkNestedNonLocalEntityRef fslib_MFCompilerServices_nleref "StateMachineHelpers"
  let fslib_MFRuntimeHelpers_nleref            = mkNestedNonLocalEntityRef fslib_MFCompilerServices_nleref "RuntimeHelpers"
  let fslib_MFQuotations_nleref                = mkNestedNonLocalEntityRef fslib_MF_nleref "Quotations"

  let fslib_MFLinqRuntimeHelpersQuotationConverter_nleref        = mkNestedNonLocalEntityRef fslib_MFLinqRuntimeHelpers_nleref "LeafExpressionConverter"
  let fslib_MFLazyExtensions_nleref            = mkNestedNonLocalEntityRef fslib_MFControl_nleref "LazyExtensions"

  let v_ref_tuple1_tcr      = findSysTyconRef sys "Tuple`1"
  let v_ref_tuple2_tcr      = findSysTyconRef sys "Tuple`2"
  let v_ref_tuple3_tcr      = findSysTyconRef sys "Tuple`3"
  let v_ref_tuple4_tcr      = findSysTyconRef sys "Tuple`4"
  let v_ref_tuple5_tcr      = findSysTyconRef sys "Tuple`5"
  let v_ref_tuple6_tcr      = findSysTyconRef sys "Tuple`6"
  let v_ref_tuple7_tcr      = findSysTyconRef sys "Tuple`7"
  let v_ref_tuple8_tcr      = findSysTyconRef sys "Tuple`8"
  let v_struct_tuple1_tcr      = findSysTyconRef sys "ValueTuple`1"
  let v_struct_tuple2_tcr      = findSysTyconRef sys "ValueTuple`2"
  let v_struct_tuple3_tcr      = findSysTyconRef sys "ValueTuple`3"
  let v_struct_tuple4_tcr      = findSysTyconRef sys "ValueTuple`4"
  let v_struct_tuple5_tcr      = findSysTyconRef sys "ValueTuple`5"
  let v_struct_tuple6_tcr      = findSysTyconRef sys "ValueTuple`6"
  let v_struct_tuple7_tcr      = findSysTyconRef sys "ValueTuple`7"
  let v_struct_tuple8_tcr      = findSysTyconRef sys "ValueTuple`8"

  let v_choice2_tcr     = mk_MFCore_tcref fslibCcu "Choice`2"
  let v_choice3_tcr     = mk_MFCore_tcref fslibCcu "Choice`3"
  let v_choice4_tcr     = mk_MFCore_tcref fslibCcu "Choice`4"
  let v_choice5_tcr     = mk_MFCore_tcref fslibCcu "Choice`5"
  let v_choice6_tcr     = mk_MFCore_tcref fslibCcu "Choice`6"
  let v_choice7_tcr     = mk_MFCore_tcref fslibCcu "Choice`7"
  let tyconRefEq x y = primEntityRefEq compilingFSharpCore fslibCcu  x y

  let v_suppressed_types =
    [ mk_MFCore_tcref fslibCcu "Option`1";
      mk_MFCore_tcref fslibCcu "Ref`1";
      mk_MFCore_tcref fslibCcu "FSharpTypeFunc";
      mk_MFCore_tcref fslibCcu "FSharpFunc`2";
      mk_MFCore_tcref fslibCcu "Unit" ]

  let v_knownFSharpCoreModules =
     dict [ for nleref in [ fslib_MFLanguagePrimitives_nleref
                            fslib_MFIntrinsicOperators_nleref
                            fslib_MFIntrinsicFunctions_nleref
                            fslib_MFHashCompare_nleref
                            fslib_MFOperators_nleref
                            fslib_MFOperatorIntrinsics_nleref
                            fslib_MFOperatorsUnchecked_nleref
                            fslib_MFOperatorsChecked_nleref
                            fslib_MFExtraTopLevelOperators_nleref
                            fslib_MFNullableOperators_nleref
                            fslib_MFQueryRunExtensions_nleref
                            fslib_MFQueryRunExtensionsLowPriority_nleref
                            fslib_MFQueryRunExtensionsHighPriority_nleref

                            fslib_MFPrintfModule_nleref
                            fslib_MFSeqModule_nleref
                            fslib_MFListModule_nleref
                            fslib_MFArrayModule_nleref   
                            fslib_MFArray2DModule_nleref   
                            fslib_MFArray3DModule_nleref   
                            fslib_MFArray4DModule_nleref   
                            fslib_MFSetModule_nleref   
                            fslib_MFMapModule_nleref   
                            fslib_MFStringModule_nleref   
                            fslib_MFNativePtrModule_nleref   
                            fslib_MFOptionModule_nleref   
                            fslib_MFStateMachineHelpers_nleref 
                            fslib_MFRuntimeHelpers_nleref ] do

                    yield nleref.LastItemMangledName, ERefNonLocal nleref  ]

  let tryDecodeTupleTy tupInfo l =
      match l with
      | [t1;t2;t3;t4;t5;t6;t7;markerTy] ->
          match markerTy with
          | TType_app(tcref, [t8], _) when tyconRefEq tcref v_ref_tuple1_tcr -> mkRawRefTupleTy [t1;t2;t3;t4;t5;t6;t7;t8] |> Some
          | TType_app(tcref, [t8], _) when tyconRefEq tcref v_struct_tuple1_tcr -> mkRawStructTupleTy [t1;t2;t3;t4;t5;t6;t7;t8] |> Some
          | TType_tuple (_structness2, t8plus) -> TType_tuple (tupInfo, [t1;t2;t3;t4;t5;t6;t7] @ t8plus) |> Some
          | _ -> None
      | [] -> None
      | [_] -> None
      | _ -> TType_tuple (tupInfo, l)  |> Some

  let decodeTupleTyAndNullness tupInfo tinst _nullness = // TODO nullness
      match tryDecodeTupleTy tupInfo tinst with
      | Some ty -> ty
      | None -> failwith "couldn't decode tuple ty"

  let decodeTupleTyAndNullnessIfPossible tcref tupInfo tinst nullness = // TODO nullness
      match tryDecodeTupleTy tupInfo tinst with
      | Some ty -> ty
      | None -> TType_app(tcref, tinst, nullness)

  let decodeTupleTy tupInfo tinst = 
      decodeTupleTyAndNullness tupInfo tinst v_knownWithoutNull

  let mk_MFCore_attrib nm : BuiltinAttribInfo =
      AttribInfo(mkILTyRef(ilg.fsharpCoreAssemblyScopeRef, Core + "." + nm), mk_MFCore_tcref fslibCcu nm)

  let mk_MFCompilerServices_attrib nm : BuiltinAttribInfo =
      AttribInfo(mkILTyRef(ilg.fsharpCoreAssemblyScopeRef, Core + "." + nm), mk_MFCompilerServices_tcref fslibCcu nm)

  let mkSourceDoc fileName = ILSourceDocument.Create(language=None, vendor=None, documentType=None, file=fileName)

  // Build the memoization table for files
  let v_memoize_file = MemoizationTable<int, ILSourceDocument>((fileOfFileIndex >> FileSystem.GetFullFilePathInDirectoryShim directoryToResolveRelativePaths >> mkSourceDoc), keyComparer=HashIdentity.Structural)

  let v_and_info =                   makeIntrinsicValRef(fslib_MFIntrinsicOperators_nleref,                    CompileOpName "&"                      , None                 , None          , [],         mk_rel_sig v_bool_ty)
  let v_addrof_info =                makeIntrinsicValRef(fslib_MFIntrinsicOperators_nleref,                    CompileOpName "~&"                     , None                 , None          , [vara],     ([[varaTy]], mkByrefTy varaTy))
  let v_addrof2_info =               makeIntrinsicValRef(fslib_MFIntrinsicOperators_nleref,                    CompileOpName "~&&"                    , None                 , None          , [vara],     ([[varaTy]], mkNativePtrTy varaTy))
  let v_and2_info =                  makeIntrinsicValRef(fslib_MFIntrinsicOperators_nleref,                    CompileOpName "&&"                     , None                 , None          , [],         mk_rel_sig v_bool_ty)
  let v_or_info =                    makeIntrinsicValRef(fslib_MFIntrinsicOperators_nleref,                    "or"                                   , None                 , Some "Or"     , [],         mk_rel_sig v_bool_ty)
  let v_or2_info =                   makeIntrinsicValRef(fslib_MFIntrinsicOperators_nleref,                    CompileOpName "||"                     , None                 , None          , [],         mk_rel_sig v_bool_ty)
  let v_compare_operator_info                = makeIntrinsicValRef(fslib_MFOperators_nleref,                   "compare"                              , None                 , Some "Compare", [vara],     mk_compare_sig varaTy)
  let v_equals_operator_info                 = makeIntrinsicValRef(fslib_MFOperators_nleref,                   CompileOpName "="                      , None                 , None          , [vara],     mk_rel_sig varaTy)
  let v_equals_nullable_operator_info        = makeIntrinsicValRef(fslib_MFNullableOperators_nleref,           CompileOpName "=?"                     , None                 , None          , [vara],     ([[varaTy];[mkNullableTy varaTy]], v_bool_ty))
  let v_nullable_equals_operator_info        = makeIntrinsicValRef(fslib_MFNullableOperators_nleref,           CompileOpName "?="                     , None                 , None          , [vara],     ([[mkNullableTy varaTy];[varaTy]], v_bool_ty))
  let v_nullable_equals_nullable_operator_info  = makeIntrinsicValRef(fslib_MFNullableOperators_nleref,        CompileOpName "?=?"                    , None                 , None          , [vara],     ([[mkNullableTy varaTy];[mkNullableTy varaTy]], v_bool_ty))
  let v_not_equals_operator_info             = makeIntrinsicValRef(fslib_MFOperators_nleref,                   CompileOpName "<>"                     , None                 , None          , [vara],     mk_rel_sig varaTy)
  let v_less_than_operator_info              = makeIntrinsicValRef(fslib_MFOperators_nleref,                   CompileOpName "<"                      , None                 , None          , [vara],     mk_rel_sig varaTy)
  let v_less_than_or_equals_operator_info    = makeIntrinsicValRef(fslib_MFOperators_nleref,                   CompileOpName "<="                     , None                 , None          , [vara],     mk_rel_sig varaTy)
  let v_greater_than_operator_info           = makeIntrinsicValRef(fslib_MFOperators_nleref,                   CompileOpName ">"                      , None                 , None          , [vara],     mk_rel_sig varaTy)
  let v_greater_than_or_equals_operator_info = makeIntrinsicValRef(fslib_MFOperators_nleref,                   CompileOpName ">="                     , None                 , None          , [vara],     mk_rel_sig varaTy)

  let v_enumOfValue_info                     = makeIntrinsicValRef(fslib_MFLanguagePrimitives_nleref,          "EnumOfValue"                          , None                 , None          , [vara; varb],     ([[varaTy]], varbTy))

  let v_generic_comparison_withc_outer_info = makeIntrinsicValRef(fslib_MFLanguagePrimitives_nleref,           "GenericComparisonWithComparer"        , None                 , None          , [vara],     mk_compare_withc_sig  varaTy)
  let v_generic_hash_withc_tuple2_info = makeIntrinsicValRef(fslib_MFHashCompare_nleref,           "FastHashTuple2"                                   , None                 , None          , [vara;varb],               mk_hash_withc_sig (decodeTupleTy tupInfoRef [varaTy; varbTy]))
  let v_generic_hash_withc_tuple3_info = makeIntrinsicValRef(fslib_MFHashCompare_nleref,           "FastHashTuple3"                                   , None                 , None          , [vara;varb;varc],          mk_hash_withc_sig (decodeTupleTy tupInfoRef [varaTy; varbTy; varcTy]))
  let v_generic_hash_withc_tuple4_info = makeIntrinsicValRef(fslib_MFHashCompare_nleref,           "FastHashTuple4"                                   , None                 , None          , [vara;varb;varc;vard],     mk_hash_withc_sig (decodeTupleTy tupInfoRef [varaTy; varbTy; varcTy; vardTy]))
  let v_generic_hash_withc_tuple5_info = makeIntrinsicValRef(fslib_MFHashCompare_nleref,           "FastHashTuple5"                                   , None                 , None          , [vara;varb;varc;vard;vare], mk_hash_withc_sig (decodeTupleTy tupInfoRef [varaTy; varbTy; varcTy; vardTy; vareTy]))
  let v_generic_equals_withc_tuple2_info = makeIntrinsicValRef(fslib_MFHashCompare_nleref,           "FastEqualsTuple2"                               , None                 , None          , [vara;varb],               mk_equality_withc_sig (decodeTupleTy tupInfoRef [varaTy; varbTy]))
  let v_generic_equals_withc_tuple3_info = makeIntrinsicValRef(fslib_MFHashCompare_nleref,           "FastEqualsTuple3"                               , None                 , None          , [vara;varb;varc],          mk_equality_withc_sig (decodeTupleTy tupInfoRef [varaTy; varbTy; varcTy]))
  let v_generic_equals_withc_tuple4_info = makeIntrinsicValRef(fslib_MFHashCompare_nleref,           "FastEqualsTuple4"                               , None                 , None          , [vara;varb;varc;vard],     mk_equality_withc_sig (decodeTupleTy tupInfoRef [varaTy; varbTy; varcTy; vardTy]))
  let v_generic_equals_withc_tuple5_info = makeIntrinsicValRef(fslib_MFHashCompare_nleref,           "FastEqualsTuple5"                               , None                 , None          , [vara;varb;varc;vard;vare], mk_equality_withc_sig (decodeTupleTy tupInfoRef [varaTy; varbTy; varcTy; vardTy; vareTy]))

  let v_generic_compare_withc_tuple2_info = makeIntrinsicValRef(fslib_MFHashCompare_nleref,           "FastCompareTuple2"                             , None                 , None          , [vara;varb],               mk_compare_withc_sig (decodeTupleTy tupInfoRef [varaTy; varbTy]))
  let v_generic_compare_withc_tuple3_info = makeIntrinsicValRef(fslib_MFHashCompare_nleref,           "FastCompareTuple3"                             , None                 , None          , [vara;varb;varc],          mk_compare_withc_sig (decodeTupleTy tupInfoRef [varaTy; varbTy; varcTy]))
  let v_generic_compare_withc_tuple4_info = makeIntrinsicValRef(fslib_MFHashCompare_nleref,           "FastCompareTuple4"                             , None                 , None          , [vara;varb;varc;vard],     mk_compare_withc_sig (decodeTupleTy tupInfoRef [varaTy; varbTy; varcTy; vardTy]))
  let v_generic_compare_withc_tuple5_info = makeIntrinsicValRef(fslib_MFHashCompare_nleref,           "FastCompareTuple5"                             , None                 , None          , [vara;varb;varc;vard;vare], mk_compare_withc_sig (decodeTupleTy tupInfoRef [varaTy; varbTy; varcTy; vardTy; vareTy]))


  let v_generic_equality_er_outer_info             = makeIntrinsicValRef(fslib_MFLanguagePrimitives_nleref,    "GenericEqualityER"                    , None                 , None          , [vara],     mk_rel_sig varaTy)
  let v_get_generic_comparer_info               = makeIntrinsicValRef(fslib_MFLanguagePrimitives_nleref,       "GenericComparer"                      , None                 , None          , [],         ([], v_IComparer_ty))
  let v_get_generic_er_equality_comparer_info      = makeIntrinsicValRef(fslib_MFLanguagePrimitives_nleref,    "GenericEqualityERComparer"            , None                 , None          , [],         ([], v_IEqualityComparer_ty))
  let v_get_generic_per_equality_comparer_info  = makeIntrinsicValRef(fslib_MFLanguagePrimitives_nleref,       "GenericEqualityComparer"              , None                 , None          , [],         ([], v_IEqualityComparer_ty))
  let v_generic_equality_withc_outer_info       = makeIntrinsicValRef(fslib_MFLanguagePrimitives_nleref,       "GenericEqualityWithComparer"          , None                 , None          , [vara],     mk_equality_withc_sig varaTy)
  let v_generic_hash_withc_outer_info           = makeIntrinsicValRef(fslib_MFLanguagePrimitives_nleref,       "GenericHashWithComparer"              , None                 , None          , [vara],     mk_hash_withc_sig varaTy)

  let v_generic_equality_er_inner_info         = makeIntrinsicValRef(fslib_MFHashCompare_nleref,               "GenericEqualityERIntrinsic"           , None                 , None          , [vara],     mk_rel_sig varaTy)
  let v_generic_equality_per_inner_info     = makeIntrinsicValRef(fslib_MFHashCompare_nleref,                  "GenericEqualityIntrinsic"             , None                 , None          , [vara],     mk_rel_sig varaTy)
  let v_generic_equality_withc_inner_info   = makeIntrinsicValRef(fslib_MFHashCompare_nleref,                  "GenericEqualityWithComparerIntrinsic" , None                 , None          , [vara],     mk_equality_withc_sig varaTy)
  let v_generic_comparison_inner_info       = makeIntrinsicValRef(fslib_MFHashCompare_nleref,                  "GenericComparisonIntrinsic"           , None                 , None          , [vara],     mk_compare_sig varaTy)
  let v_generic_comparison_withc_inner_info = makeIntrinsicValRef(fslib_MFHashCompare_nleref,                  "GenericComparisonWithComparerIntrinsic", None                , None          , [vara],     mk_compare_withc_sig varaTy)

  let v_generic_hash_inner_info = makeIntrinsicValRef(fslib_MFHashCompare_nleref,                              "GenericHashIntrinsic"                 , None                 , None          , [vara],     mk_hash_sig varaTy)
  let v_generic_hash_withc_inner_info = makeIntrinsicValRef(fslib_MFHashCompare_nleref,                        "GenericHashWithComparerIntrinsic"     , None                 , None          , [vara],     mk_hash_withc_sig  varaTy)

  let v_create_instance_info       = makeIntrinsicValRef(fslib_MFIntrinsicFunctions_nleref,                    "CreateInstance"                       , None                 , None          , [vara],     ([[v_unit_ty]], varaTy))
  let v_unbox_info                 = makeIntrinsicValRef(fslib_MFIntrinsicFunctions_nleref,                    "UnboxGeneric"                         , None                 , None          , [vara],     ([[v_obj_ty]], varaTy))

  let v_unbox_fast_info            = makeIntrinsicValRef(fslib_MFIntrinsicFunctions_nleref,                    "UnboxFast"                            , None                 , None          , [vara],     ([[v_obj_ty]], varaTy))
  let v_istype_info                = makeIntrinsicValRef(fslib_MFIntrinsicFunctions_nleref,                    "TypeTestGeneric"                      , None                 , None          , [vara],     ([[v_obj_ty]], v_bool_ty))
  let v_istype_fast_info           = makeIntrinsicValRef(fslib_MFIntrinsicFunctions_nleref,                    "TypeTestFast"                         , None                 , None          , [vara],     ([[v_obj_ty]], v_bool_ty))

  let v_dispose_info               = makeIntrinsicValRef(fslib_MFIntrinsicFunctions_nleref,                    "Dispose"                              , None                 , None          , [vara],     ([[varaTy]], v_unit_ty))

  let v_getstring_info             = makeIntrinsicValRef(fslib_MFIntrinsicFunctions_nleref,                    "GetString"                            , None                 , None          , [],         ([[v_string_ty];[v_int_ty]], v_char_ty))

  let v_reference_equality_inner_info = makeIntrinsicValRef(fslib_MFHashCompare_nleref,                        "PhysicalEqualityIntrinsic"            , None                 , None          , [vara],     mk_rel_sig varaTy)

  let v_piperight_info             = makeIntrinsicValRef(fslib_MFOperators_nleref,                             "op_PipeRight"                         , None                 , None          , [vara; varb],([[varaTy];[varaTy --> varbTy]], varbTy))
  let v_piperight2_info             = makeIntrinsicValRef(fslib_MFOperators_nleref,                            "op_PipeRight2"                        , None                 , None          , [vara; varb; varc],([[varaTy; varbTy];[varaTy --> (varbTy --> varcTy)]], varcTy))
  let v_piperight3_info             = makeIntrinsicValRef(fslib_MFOperators_nleref,                            "op_PipeRight3"                        , None                 , None          , [vara; varb; varc; vard],([[varaTy; varbTy; varcTy];[varaTy --> (varbTy --> (varcTy --> vardTy))]], vardTy))
  let v_bitwise_or_info            = makeIntrinsicValRef(fslib_MFOperators_nleref,                             "op_BitwiseOr"                         , None                 , None          , [vara],     mk_binop_ty varaTy)
  let v_bitwise_and_info           = makeIntrinsicValRef(fslib_MFOperators_nleref,                             "op_BitwiseAnd"                        , None                 , None          , [vara],     mk_binop_ty varaTy)
  let v_bitwise_xor_info           = makeIntrinsicValRef(fslib_MFOperators_nleref,                             "op_ExclusiveOr"                       , None                 , None          , [vara],     mk_binop_ty varaTy)
  let v_bitwise_unary_not_info     = makeIntrinsicValRef(fslib_MFOperators_nleref,                             "op_LogicalNot"                        , None                 , None          , [vara],     mk_unop_ty varaTy)
  let v_bitwise_shift_left_info    = makeIntrinsicValRef(fslib_MFOperators_nleref,                             "op_LeftShift"                         , None                 , None          , [vara],     mk_shiftop_ty varaTy)
  let v_bitwise_shift_right_info   = makeIntrinsicValRef(fslib_MFOperators_nleref,                             "op_RightShift"                        , None                 , None          , [vara],     mk_shiftop_ty varaTy)
  let v_exponentiation_info        = makeIntrinsicValRef(fslib_MFOperators_nleref,                             "op_Exponentiation"                    , None                 , None          , [vara;varb],     ([[varaTy];[varbTy]], varaTy))
  let v_unchecked_addition_info    = makeIntrinsicValRef(fslib_MFOperators_nleref,                             "op_Addition"                          , None                 , None          , [vara;varb;varc],     mk_binop_ty3 varaTy varbTy  varcTy)
  let v_unchecked_subtraction_info = makeIntrinsicValRef(fslib_MFOperators_nleref,                             "op_Subtraction"                       , None                 , None          , [vara;varb;varc],     mk_binop_ty3 varaTy varbTy  varcTy)
  let v_unchecked_multiply_info    = makeIntrinsicValRef(fslib_MFOperators_nleref,                             "op_Multiply"                          , None                 , None          , [vara;varb;varc],     mk_binop_ty3 varaTy varbTy  varcTy)
  let v_unchecked_division_info    = makeIntrinsicValRef(fslib_MFOperators_nleref,                             "op_Division"                          , None                 , None          , [vara;varb;varc],     mk_binop_ty3 varaTy varbTy  varcTy)
  let v_unchecked_modulus_info     = makeIntrinsicValRef(fslib_MFOperators_nleref,                             "op_Modulus"                           , None                 , None          , [vara;varb;varc],     mk_binop_ty3 varaTy varbTy  varcTy)
  let v_unchecked_unary_plus_info  = makeIntrinsicValRef(fslib_MFOperators_nleref,                             "op_UnaryPlus"                         , None                 , None          , [vara],     mk_unop_ty varaTy)
  let v_unchecked_unary_minus_info = makeIntrinsicValRef(fslib_MFOperators_nleref,                             "op_UnaryNegation"                     , None                 , None          , [vara],     mk_unop_ty varaTy)
  let v_unchecked_unary_not_info   = makeIntrinsicValRef(fslib_MFOperators_nleref,                             "not"                                  , None                 , Some "Not"    , [],     mk_unop_ty v_bool_ty)
  let v_refcell_deref_info         = makeIntrinsicValRef(fslib_MFOperators_nleref,                             "op_Dereference"                       , None                 , None          , [vara],     ([[mkRefCellTy varaTy]], varaTy))
  let v_refcell_assign_info        = makeIntrinsicValRef(fslib_MFOperators_nleref,                             "op_ColonEquals"                       , None                 , None          , [vara],     ([[mkRefCellTy varaTy]; [varaTy]], v_unit_ty))
  let v_refcell_incr_info          = makeIntrinsicValRef(fslib_MFOperators_nleref,                             "incr"                                 , None                 , Some "Increment" , [],     ([[mkRefCellTy v_int_ty]], v_unit_ty))
  let v_refcell_decr_info          = makeIntrinsicValRef(fslib_MFOperators_nleref,                             "decr"                                 , None                 , Some "Decrement" , [],     ([[mkRefCellTy v_int_ty]], v_unit_ty))

  let v_checked_addition_info      = makeIntrinsicValRef(fslib_MFOperatorsChecked_nleref,                      "op_Addition"                          , None                 , None          , [vara;varb;varc],     mk_binop_ty3 varaTy varbTy  varcTy)
  let v_checked_subtraction_info   = makeIntrinsicValRef(fslib_MFOperatorsChecked_nleref,                      "op_Subtraction"                       , None                 , None          , [vara;varb;varc],     mk_binop_ty3 varaTy varbTy  varcTy)
  let v_checked_multiply_info      = makeIntrinsicValRef(fslib_MFOperatorsChecked_nleref,                      "op_Multiply"                          , None                 , None          , [vara;varb;varc],     mk_binop_ty3 varaTy varbTy  varcTy)
  let v_checked_unary_minus_info   = makeIntrinsicValRef(fslib_MFOperatorsChecked_nleref,                      "op_UnaryNegation"                     , None                 , None          , [vara],     mk_unop_ty varaTy)

  let v_byte_checked_info          = makeIntrinsicValRef(fslib_MFOperatorsChecked_nleref,                      "byte"                                 , None                 , Some "ToByte",    [vara],   ([[varaTy]], v_byte_ty))
  let v_sbyte_checked_info         = makeIntrinsicValRef(fslib_MFOperatorsChecked_nleref,                      "sbyte"                                , None                 , Some "ToSByte",   [vara],   ([[varaTy]], v_sbyte_ty))
  let v_int16_checked_info         = makeIntrinsicValRef(fslib_MFOperatorsChecked_nleref,                      "int16"                                , None                 , Some "ToInt16",   [vara],   ([[varaTy]], v_int16_ty))
  let v_uint16_checked_info        = makeIntrinsicValRef(fslib_MFOperatorsChecked_nleref,                      "uint16"                               , None                 , Some "ToUInt16",  [vara],   ([[varaTy]], v_uint16_ty))
  let v_int_checked_info           = makeIntrinsicValRef(fslib_MFOperatorsChecked_nleref,                      "int"                                  , None                 , Some "ToInt",     [vara],   ([[varaTy]], v_int_ty))
  let v_int32_checked_info         = makeIntrinsicValRef(fslib_MFOperatorsChecked_nleref,                      "int32"                                , None                 , Some "ToInt32",   [vara],   ([[varaTy]], v_int32_ty))
  let v_uint32_checked_info        = makeIntrinsicValRef(fslib_MFOperatorsChecked_nleref,                      "uint32"                               , None                 , Some "ToUInt32",  [vara],   ([[varaTy]], v_uint32_ty))
  let v_int64_checked_info         = makeIntrinsicValRef(fslib_MFOperatorsChecked_nleref,                      "int64"                                , None                 , Some "ToInt64",   [vara],   ([[varaTy]], v_int64_ty))
  let v_uint64_checked_info        = makeIntrinsicValRef(fslib_MFOperatorsChecked_nleref,                      "uint64"                               , None                 , Some "ToUInt64",  [vara],   ([[varaTy]], v_uint64_ty))
  let v_nativeint_checked_info     = makeIntrinsicValRef(fslib_MFOperatorsChecked_nleref,                      "nativeint"                            , None                 , Some "ToIntPtr",  [vara],   ([[varaTy]], v_nativeint_ty))
  let v_unativeint_checked_info    = makeIntrinsicValRef(fslib_MFOperatorsChecked_nleref,                      "unativeint"                           , None                 , Some "ToUIntPtr", [vara],   ([[varaTy]], v_unativeint_ty))

  let v_byte_operator_info         = makeIntrinsicValRef(fslib_MFOperators_nleref,                             "byte"                                 , None                 , Some "ToByte",    [vara],   ([[varaTy]], v_byte_ty))
  let v_sbyte_operator_info        = makeIntrinsicValRef(fslib_MFOperators_nleref,                             "sbyte"                                , None                 , Some "ToSByte",   [vara],   ([[varaTy]], v_sbyte_ty))
  let v_int16_operator_info        = makeIntrinsicValRef(fslib_MFOperators_nleref,                             "int16"                                , None                 , Some "ToInt16",   [vara],   ([[varaTy]], v_int16_ty))
  let v_uint16_operator_info       = makeIntrinsicValRef(fslib_MFOperators_nleref,                             "uint16"                               , None                 , Some "ToUInt16",  [vara],   ([[varaTy]], v_uint16_ty))
  let v_int_operator_info          = makeIntrinsicValRef(fslib_MFOperators_nleref,                             "int"                                  , None                 , Some "ToInt",     [vara],   ([[varaTy]], v_int_ty))
  let v_int32_operator_info        = makeIntrinsicValRef(fslib_MFOperators_nleref,                             "int32"                                , None                 , Some "ToInt32",   [vara],   ([[varaTy]], v_int32_ty))
  let v_uint32_operator_info       = makeIntrinsicValRef(fslib_MFOperators_nleref,                             "uint32"                               , None                 , Some "ToUInt32",  [vara],   ([[varaTy]], v_uint32_ty))
  let v_int64_operator_info        = makeIntrinsicValRef(fslib_MFOperators_nleref,                             "int64"                                , None                 , Some "ToInt64",   [vara],   ([[varaTy]], v_int64_ty))
  let v_uint64_operator_info       = makeIntrinsicValRef(fslib_MFOperators_nleref,                             "uint64"                               , None                 , Some "ToUInt64",  [vara],   ([[varaTy]], v_uint64_ty))
  let v_float32_operator_info      = makeIntrinsicValRef(fslib_MFOperators_nleref,                             "float32"                              , None                 , Some "ToSingle",  [vara],   ([[varaTy]], v_float32_ty))
  let v_float_operator_info        = makeIntrinsicValRef(fslib_MFOperators_nleref,                             "float"                                , None                 , Some "ToDouble",  [vara],   ([[varaTy]], v_float_ty))
  let v_nativeint_operator_info    = makeIntrinsicValRef(fslib_MFOperators_nleref,                             "nativeint"                            , None                 , Some "ToIntPtr",  [vara],   ([[varaTy]], v_nativeint_ty))
  let v_unativeint_operator_info   = makeIntrinsicValRef(fslib_MFOperators_nleref,                             "unativeint"                           , None                 , Some "ToUIntPtr", [vara],   ([[varaTy]], v_unativeint_ty))

  let v_char_operator_info         = makeIntrinsicValRef(fslib_MFOperators_nleref,                             "char"                                 , None                 , Some "ToChar",    [vara],   ([[varaTy]], v_char_ty))
  let v_enum_operator_info         = makeIntrinsicValRef(fslib_MFOperators_nleref,                             "enum"                                 , None                 , Some "ToEnum",    [vara],   ([[varaTy]], v_enum_ty))

  let v_hash_info                  = makeIntrinsicValRef(fslib_MFOperators_nleref,                             "hash"                                 , None                 , Some "Hash"   , [vara],     ([[varaTy]], v_int_ty))
  let v_box_info                   = makeIntrinsicValRef(fslib_MFOperators_nleref,                             "box"                                  , None                 , Some "Box"    , [vara],     ([[varaTy]], v_obj_ty))
  let v_isnull_info                = makeIntrinsicValRef(fslib_MFOperators_nleref,                             "isNull"                               , None                 , Some "IsNull" , [vara],     ([[varaTy]], v_bool_ty))
  let v_raise_info                 = makeIntrinsicValRef(fslib_MFOperators_nleref,                             "raise"                                , None                 , Some "Raise"  , [vara],     ([[mkSysNonGenericTy sys "Exception"]], varaTy))
  let v_failwith_info              = makeIntrinsicValRef(fslib_MFOperators_nleref,                             "failwith"                             , None                 , Some "FailWith" , [vara],   ([[v_string_ty]], varaTy))
  let v_invalid_arg_info           = makeIntrinsicValRef(fslib_MFOperators_nleref,                             "invalidArg"                           , None                 , Some "InvalidArg" , [vara], ([[v_string_ty]; [v_string_ty]], varaTy))
  let v_null_arg_info              = makeIntrinsicValRef(fslib_MFOperators_nleref,                             "nullArg"                              , None                 , Some "NullArg" , [vara],    ([[v_string_ty]], varaTy))
  let v_invalid_op_info            = makeIntrinsicValRef(fslib_MFOperators_nleref,                             "invalidOp"                            , None                 , Some "InvalidOp" , [vara],  ([[v_string_ty]], varaTy))
  let v_failwithf_info             = makeIntrinsicValRef(fslib_MFExtraTopLevelOperators_nleref,                "failwithf"                            , None                 , Some "PrintFormatToStringThenFail" , [vara;varb], ([[mk_format4_ty varaTy v_unit_ty v_string_ty v_string_ty]], varaTy))

  let v_reraise_info               = makeIntrinsicValRef(fslib_MFOperators_nleref,                             "reraise"                              , None                 , Some "Reraise", [vara],     ([[v_unit_ty]], varaTy))
  let v_typeof_info                = makeIntrinsicValRef(fslib_MFOperators_nleref,                             "typeof"                               , None                 , Some "TypeOf" , [vara],     ([], v_system_Type_ty))
  let v_methodhandleof_info        = makeIntrinsicValRef(fslib_MFOperators_nleref,                             "methodhandleof"                       , None                 , Some "MethodHandleOf", [vara;varb], ([[varaTy --> varbTy]], v_system_RuntimeMethodHandle_ty))
  let v_sizeof_info                = makeIntrinsicValRef(fslib_MFOperators_nleref,                             "sizeof"                               , None                 , Some "SizeOf" , [vara],     ([], v_int_ty))
  let v_nameof_info                = makeIntrinsicValRef(fslib_MFOperators_nleref,                             "nameof"                               , None                 , Some "NameOf" , [vara],     ([[varaTy]], v_string_ty))

  let v_unchecked_defaultof_info   = makeIntrinsicValRef(fslib_MFOperatorsUnchecked_nleref,                    "defaultof"                            , None                 , Some "DefaultOf", [vara],     ([], varaTy))
  let v_typedefof_info             = makeIntrinsicValRef(fslib_MFOperators_nleref,                             "typedefof"                            , None                 , Some "TypeDefOf", [vara],     ([], v_system_Type_ty))
  let v_range_op_info              = makeIntrinsicValRef(fslib_MFOperators_nleref,                             "op_Range"                             , None                 , None          , [vara],     ([[varaTy];[varaTy]], mkSeqTy varaTy))
  let v_range_step_op_info         = makeIntrinsicValRef(fslib_MFOperators_nleref,                             "op_RangeStep"                         , None                 , None          , [vara;varb], ([[varaTy];[varbTy];[varaTy]], mkSeqTy varaTy))
  let v_range_int32_op_info        = makeIntrinsicValRef(fslib_MFOperatorIntrinsics_nleref,                    "RangeInt32"                           , None                 , None          , [],     ([[v_int_ty];[v_int_ty];[v_int_ty]], mkSeqTy v_int_ty))
  let v_range_int64_op_info        = makeIntrinsicValRef(fslib_MFOperatorIntrinsics_nleref,                    "RangeInt64"                           , None                 , None          , [],     ([[v_int64_ty];[v_int64_ty];[v_int64_ty]], mkSeqTy v_int64_ty))
  let v_range_uint64_op_info       = makeIntrinsicValRef(fslib_MFOperatorIntrinsics_nleref,                    "RangeUInt64"                          , None                 , None          , [],     ([[v_uint64_ty];[v_uint64_ty];[v_uint64_ty]], mkSeqTy v_uint64_ty))
  let v_range_uint32_op_info       = makeIntrinsicValRef(fslib_MFOperatorIntrinsics_nleref,                    "RangeUInt32"                          , None                 , None          , [],     ([[v_uint32_ty];[v_uint32_ty];[v_uint32_ty]], mkSeqTy v_uint32_ty))
  let v_range_nativeint_op_info    = makeIntrinsicValRef(fslib_MFOperatorIntrinsics_nleref,                    "RangeIntPtr"                          , None                 , None          , [],     ([[v_nativeint_ty];[v_nativeint_ty];[v_nativeint_ty]], mkSeqTy v_nativeint_ty))
  let v_range_unativeint_op_info   = makeIntrinsicValRef(fslib_MFOperatorIntrinsics_nleref,                    "RangeUIntPtr"                         , None                 , None          , [],     ([[v_unativeint_ty];[v_unativeint_ty];[v_unativeint_ty]], mkSeqTy v_unativeint_ty))
  let v_range_int16_op_info        = makeIntrinsicValRef(fslib_MFOperatorIntrinsics_nleref,                    "RangeInt16"                           , None                 , None          , [],     ([[v_int16_ty];[v_int16_ty];[v_int16_ty]], mkSeqTy v_int16_ty))
  let v_range_uint16_op_info       = makeIntrinsicValRef(fslib_MFOperatorIntrinsics_nleref,                    "RangeUInt16"                          , None                 , None          , [],     ([[v_uint16_ty];[v_uint16_ty];[v_uint16_ty]], mkSeqTy v_uint16_ty))
  let v_range_sbyte_op_info        = makeIntrinsicValRef(fslib_MFOperatorIntrinsics_nleref,                    "RangeSByte"                           , None                 , None          , [],     ([[v_sbyte_ty];[v_sbyte_ty];[v_sbyte_ty]], mkSeqTy v_sbyte_ty))
  let v_range_byte_op_info         = makeIntrinsicValRef(fslib_MFOperatorIntrinsics_nleref,                    "RangeByte"                            , None                 , None          , [],     ([[v_byte_ty];[v_byte_ty];[v_byte_ty]], mkSeqTy v_byte_ty))
  let v_range_char_op_info         = makeIntrinsicValRef(fslib_MFOperatorIntrinsics_nleref,                    "RangeChar"                            , None                 , None          , [],     ([[v_char_ty];[v_char_ty];[v_char_ty]], mkSeqTy v_char_ty))
  let v_range_generic_op_info      = makeIntrinsicValRef(fslib_MFOperatorIntrinsics_nleref,                    "RangeGeneric"                         , None                 , None          , [vara],      ([[varaTy];[varaTy]], mkSeqTy varaTy))
  let v_range_step_generic_op_info = makeIntrinsicValRef(fslib_MFOperatorIntrinsics_nleref,                    "RangeStepGeneric"                     , None                 , None          , [vara;varb], ([[varaTy];[varbTy];[varaTy]], mkSeqTy varaTy))

  let v_array_length_info          = makeIntrinsicValRef(fslib_MFArrayModule_nleref,                           "length"                               , None                 , Some "Length" , [vara],     ([[mkArrayType 1 varaTy]], v_int_ty))
  let v_array_get_info             = makeIntrinsicValRef(fslib_MFIntrinsicFunctions_nleref,                    "GetArray"                             , None                 , None          , [vara],     ([[mkArrayType 1 varaTy]; [v_int_ty]], varaTy))
  let v_array2D_get_info           = makeIntrinsicValRef(fslib_MFIntrinsicFunctions_nleref,                    "GetArray2D"                           , None                 , None          , [vara],     ([[mkArrayType 2 varaTy];[v_int_ty]; [v_int_ty]], varaTy))
  let v_array3D_get_info           = makeIntrinsicValRef(fslib_MFIntrinsicFunctions_nleref,                    "GetArray3D"                           , None                 , None          , [vara],     ([[mkArrayType 3 varaTy];[v_int_ty]; [v_int_ty]; [v_int_ty]], varaTy))
  let v_array4D_get_info           = makeIntrinsicValRef(fslib_MFIntrinsicFunctions_nleref,                    "GetArray4D"                           , None                 , None          , [vara],     ([[mkArrayType 4 varaTy];[v_int_ty]; [v_int_ty]; [v_int_ty]; [v_int_ty]], varaTy))
  let v_array_set_info             = makeIntrinsicValRef(fslib_MFIntrinsicFunctions_nleref,                    "SetArray"                             , None                 , None          , [vara],     ([[mkArrayType 1 varaTy]; [v_int_ty]; [varaTy]], v_unit_ty))
  let v_array2D_set_info           = makeIntrinsicValRef(fslib_MFIntrinsicFunctions_nleref,                    "SetArray2D"                           , None                 , None          , [vara],     ([[mkArrayType 2 varaTy];[v_int_ty]; [v_int_ty]; [varaTy]], v_unit_ty))
  let v_array3D_set_info           = makeIntrinsicValRef(fslib_MFIntrinsicFunctions_nleref,                    "SetArray3D"                           , None                 , None          , [vara],     ([[mkArrayType 3 varaTy];[v_int_ty]; [v_int_ty]; [v_int_ty]; [varaTy]], v_unit_ty))
  let v_array4D_set_info           = makeIntrinsicValRef(fslib_MFIntrinsicFunctions_nleref,                    "SetArray4D"                           , None                 , None          , [vara],     ([[mkArrayType 4 varaTy];[v_int_ty]; [v_int_ty]; [v_int_ty]; [v_int_ty]; [varaTy]], v_unit_ty))

  let v_option_toNullable_info     = makeIntrinsicValRef(fslib_MFOptionModule_nleref,                          "toNullable"                           , None                 , Some "ToNullable" , [vara],     ([[mkOptionTy varaTy]], mkNullableTy varaTy))
  let v_option_defaultValue_info   = makeIntrinsicValRef(fslib_MFOptionModule_nleref,                          "defaultValue"                         , None                 , Some "DefaultValue" , [vara],     ([[varaTy]; [mkOptionTy varaTy]], varaTy))

  let v_nativeptr_tobyref_info     = makeIntrinsicValRef(fslib_MFNativePtrModule_nleref,                       "toByRef"                              , None                 , Some "ToByRefInlined", [vara], ([[mkNativePtrTy varaTy]], mkByrefTy varaTy))

  let v_seq_collect_info           = makeIntrinsicValRef(fslib_MFSeqModule_nleref,                             "collect"                              , None                 , Some "Collect", [vara;varb;varc], ([[varaTy --> varbTy]; [mkSeqTy varaTy]], mkSeqTy varcTy))
  let v_seq_delay_info             = makeIntrinsicValRef(fslib_MFSeqModule_nleref,                             "delay"                                , None                 , Some "Delay"  , [varb],     ([[v_unit_ty --> mkSeqTy varbTy]], mkSeqTy varbTy))
  let v_seq_append_info            = makeIntrinsicValRef(fslib_MFSeqModule_nleref,                             "append"                               , None                 , Some "Append" , [varb],     ([[mkSeqTy varbTy]; [mkSeqTy varbTy]], mkSeqTy varbTy))
  let v_seq_using_info             = makeIntrinsicValRef(fslib_MFRuntimeHelpers_nleref,                        "EnumerateUsing"                       , None                 , None          , [vara;varb;varc], ([[varaTy];[(varaTy --> varbTy)]], mkSeqTy varcTy))
  let v_seq_generated_info         = makeIntrinsicValRef(fslib_MFRuntimeHelpers_nleref,                        "EnumerateWhile"                       , None                 , None          , [varb],     ([[v_unit_ty --> v_bool_ty]; [mkSeqTy varbTy]], mkSeqTy varbTy))
  let v_seq_finally_info           = makeIntrinsicValRef(fslib_MFRuntimeHelpers_nleref,                        "EnumerateThenFinally"                 , None                 , None          , [varb],     ([[mkSeqTy varbTy]; [v_unit_ty --> v_unit_ty]], mkSeqTy varbTy))
  let v_seq_trywith_info           = makeIntrinsicValRef(fslib_MFRuntimeHelpers_nleref,                        "EnumerateTryWith"                     , None                 , None          , [varb],     ([[mkSeqTy varbTy]; [mkNonGenericTy v_exn_tcr --> v_int32_ty]; [mkNonGenericTy v_exn_tcr --> mkSeqTy varbTy]], mkSeqTy varbTy))
  let v_seq_of_functions_info      = makeIntrinsicValRef(fslib_MFRuntimeHelpers_nleref,                        "EnumerateFromFunctions"               , None                 , None          , [vara;varb], ([[v_unit_ty --> varaTy]; [varaTy --> v_bool_ty]; [varaTy --> varbTy]], mkSeqTy varbTy))
  let v_create_event_info          = makeIntrinsicValRef(fslib_MFRuntimeHelpers_nleref,                        "CreateEvent"                          , None                 , None          , [vara;varb], ([[varaTy --> v_unit_ty]; [varaTy --> v_unit_ty]; [(v_obj_ty --> (varbTy --> v_unit_ty)) --> varaTy]], mkIEvent2Ty varaTy varbTy))
  let v_cgh__useResumableCode_info = makeIntrinsicValRef(fslib_MFStateMachineHelpers_nleref,                   "__useResumableCode"                   , None                 , None          , [vara],     ([[]], v_bool_ty))
  let v_cgh__debugPoint_info       = makeIntrinsicValRef(fslib_MFStateMachineHelpers_nleref,                   "__debugPoint"                         , None                 , None          , [vara],     ([[v_int_ty]; [varaTy]], varaTy))
  let v_cgh__resumeAt_info         = makeIntrinsicValRef(fslib_MFStateMachineHelpers_nleref,                   "__resumeAt"                           , None                 , None          , [vara],     ([[v_int_ty]; [varaTy]], varaTy))
  let v_cgh__stateMachine_info     = makeIntrinsicValRef(fslib_MFStateMachineHelpers_nleref,                   "__stateMachine"                       , None                 , None          , [vara; varb],     ([[varaTy]], varbTy)) // inaccurate type but it doesn't matter for linking
  let v_cgh__resumableEntry_info   = makeIntrinsicValRef(fslib_MFStateMachineHelpers_nleref,                   "__resumableEntry"                     , None                 , None          , [vara],     ([[v_int_ty --> varaTy]; [v_unit_ty --> varaTy]], varaTy))
  let v_seq_to_array_info          = makeIntrinsicValRef(fslib_MFSeqModule_nleref,                             "toArray"                              , None                 , Some "ToArray", [varb],     ([[mkSeqTy varbTy]], mkArrayType 1 varbTy))
  let v_seq_to_list_info           = makeIntrinsicValRef(fslib_MFSeqModule_nleref,                             "toList"                               , None                 , Some "ToList" , [varb],     ([[mkSeqTy varbTy]], mkListTy varbTy))
  let v_seq_map_info               = makeIntrinsicValRef(fslib_MFSeqModule_nleref,                             "map"                                  , None                 , Some "Map"    , [vara;varb], ([[varaTy --> varbTy]; [mkSeqTy varaTy]], mkSeqTy varbTy))
  let v_seq_singleton_info         = makeIntrinsicValRef(fslib_MFSeqModule_nleref,                             "singleton"                            , None                 , Some "Singleton"              , [vara],     ([[varaTy]], mkSeqTy varaTy))
  let v_seq_empty_info             = makeIntrinsicValRef(fslib_MFSeqModule_nleref,                             "empty"                                , None                 , Some "Empty"                  , [vara],     ([], mkSeqTy varaTy))
  let v_new_format_info            = makeIntrinsicValRef(fslib_MFCore_nleref,                                  ".ctor"                                , Some "PrintfFormat`5", None                          , [vara;varb;varc;vard;vare], ([[v_string_ty]], mkPrintfFormatTy varaTy varbTy varcTy vardTy vareTy))
  let v_sprintf_info               = makeIntrinsicValRef(fslib_MFExtraTopLevelOperators_nleref,                "sprintf"                              , None                 , Some "PrintFormatToStringThen", [vara],     ([[mk_format4_ty varaTy v_unit_ty v_string_ty v_string_ty]], varaTy))
  let v_lazy_force_info            = makeIntrinsicValRef(fslib_MFLazyExtensions_nleref,                        "Force"                                , Some "Lazy`1"        , None                          , [vara],     ([[mkLazyTy varaTy]; []], varaTy))
  let v_lazy_create_info           = makeIntrinsicValRef(fslib_MFLazyExtensions_nleref,                        "Create"                               , Some "Lazy`1"        , None                          , [vara],     ([[v_unit_ty --> varaTy]], mkLazyTy varaTy))

  let v_seq_info                   = makeIntrinsicValRef(fslib_MFOperators_nleref,                             "seq"                                  , None                 , Some "CreateSequence"         , [vara],     ([[mkSeqTy varaTy]], mkSeqTy varaTy))
  let v_refcell_info               = makeIntrinsicValRef(fslib_MFCore_nleref,                                  "ref"                                  , Some "FSharpRef`1"   , None                          , [vara],     ([[mkRefCellTy varaTy]; []], varaTy))
  let v_splice_expr_info           = makeIntrinsicValRef(fslib_MFExtraTopLevelOperators_nleref,                "op_Splice"                            , None                 , None                          , [vara],     ([[mkQuotedExprTy varaTy]], varaTy))
  let v_splice_raw_expr_info       = makeIntrinsicValRef(fslib_MFExtraTopLevelOperators_nleref,                "op_SpliceUntyped"                     , None                 , None                          , [vara],     ([[mkRawQuotedExprTy]], varaTy))
  let v_new_decimal_info           = makeIntrinsicValRef(fslib_MFIntrinsicFunctions_nleref,                    "MakeDecimal"                          , None                 , None                          , [],         ([[v_int_ty]; [v_int_ty]; [v_int_ty]; [v_bool_ty]; [v_byte_ty]], v_decimal_ty))
  let v_deserialize_quoted_FSharp_20_plus_info    = makeIntrinsicValRef(fslib_MFQuotations_nleref,             "Deserialize"                          , Some "Expr"          , None                          , [],          ([[v_system_Type_ty ;mkListTy v_system_Type_ty ;mkListTy mkRawQuotedExprTy ; mkArrayType 1 v_byte_ty]], mkRawQuotedExprTy ))
  let v_deserialize_quoted_FSharp_40_plus_info    = makeIntrinsicValRef(fslib_MFQuotations_nleref,             "Deserialize40"                        , Some "Expr"          , None                          , [],          ([[v_system_Type_ty ;mkArrayType 1 v_system_Type_ty; mkArrayType 1 v_system_Type_ty; mkArrayType 1 mkRawQuotedExprTy; mkArrayType 1 v_byte_ty]], mkRawQuotedExprTy ))
  let v_call_with_witnesses_info   = makeIntrinsicValRef(fslib_MFQuotations_nleref,                            "CallWithWitnesses"                    , Some "Expr"          , None                          , [],         ([[v_system_Reflection_MethodInfo_ty; v_system_Reflection_MethodInfo_ty; mkListTy mkRawQuotedExprTy; mkListTy mkRawQuotedExprTy]], mkRawQuotedExprTy))
  let v_cast_quotation_info        = makeIntrinsicValRef(fslib_MFQuotations_nleref,                            "Cast"                                 , Some "Expr"          , None                          , [vara],      ([[mkRawQuotedExprTy]], mkQuotedExprTy varaTy))
  let v_lift_value_info            = makeIntrinsicValRef(fslib_MFQuotations_nleref,                            "Value"                                , Some "Expr"          , None                          , [vara],      ([[varaTy]], mkRawQuotedExprTy))
  let v_lift_value_with_name_info  = makeIntrinsicValRef(fslib_MFQuotations_nleref,                            "ValueWithName"                        , Some "Expr"          , None                          , [vara],      ([[varaTy; v_string_ty]], mkRawQuotedExprTy))
  let v_lift_value_with_defn_info  = makeIntrinsicValRef(fslib_MFQuotations_nleref,                            "WithValue"                            , Some "Expr"          , None                          , [vara],      ([[varaTy; mkQuotedExprTy varaTy]], mkQuotedExprTy varaTy))
  let v_query_value_info           = makeIntrinsicValRef(fslib_MFExtraTopLevelOperators_nleref,                "query"                                , None                 , None                          , [],      ([], mkQueryBuilderTy) )
  let v_query_run_value_info       = makeIntrinsicValRef(fslib_MFQueryRunExtensionsLowPriority_nleref,         "Run"                                  , Some "QueryBuilder"  , None                          , [vara],      ([[mkQueryBuilderTy];[mkQuotedExprTy varaTy]], varaTy) )
  let v_query_run_enumerable_info  = makeIntrinsicValRef(fslib_MFQueryRunExtensionsHighPriority_nleref,        "Run"                                  , Some "QueryBuilder"  , None                          , [vara],      ([[mkQueryBuilderTy];[mkQuotedExprTy (mkQuerySourceTy varaTy (mkNonGenericTy v_tcref_System_Collections_IEnumerable)) ]], mkSeqTy varaTy) )
  let v_query_for_value_info       = makeIntrinsicValRef(fslib_MFLinq_nleref,                                  "For"                                  , Some "QueryBuilder"  , None                          , [vara; vard; varb; vare], ([[mkQueryBuilderTy];[mkQuerySourceTy varaTy vardTy;varaTy --> mkQuerySourceTy varbTy vareTy]], mkQuerySourceTy varbTy vardTy) )
  let v_query_select_value_info    = makeIntrinsicValRef(fslib_MFLinq_nleref,                                  "Select"                               , Some "QueryBuilder"  , None                          , [vara; vare; varb], ([[mkQueryBuilderTy];[mkQuerySourceTy varaTy vareTy;varaTy --> varbTy]], mkQuerySourceTy varbTy vareTy) )
  let v_query_yield_value_info     = makeIntrinsicValRef(fslib_MFLinq_nleref,                                  "Yield"                                , Some "QueryBuilder"  , None                          , [vara; vare],      ([[mkQueryBuilderTy];[varaTy]], mkQuerySourceTy varaTy vareTy) )
  let v_query_yield_from_value_info = makeIntrinsicValRef(fslib_MFLinq_nleref,                                 "YieldFrom"                            , Some "QueryBuilder"  , None                          , [vara; vare],      ([[mkQueryBuilderTy];[mkQuerySourceTy varaTy vareTy]], mkQuerySourceTy varaTy vareTy) )
  let v_query_source_info          = makeIntrinsicValRef(fslib_MFLinq_nleref,                                  "Source"                               , Some "QueryBuilder"  , None                          , [vara],      ([[mkQueryBuilderTy];[mkSeqTy varaTy ]], mkQuerySourceTy varaTy (mkNonGenericTy v_tcref_System_Collections_IEnumerable)) )
  let v_query_source_as_enum_info  = makeIntrinsicValRef(fslib_MFLinq_nleref,                                  "get_Source"                           , Some "QuerySource`2" , None                          , [vara; vare],      ([[mkQuerySourceTy varaTy vareTy];[]], mkSeqTy varaTy) )
  let v_new_query_source_info     = makeIntrinsicValRef(fslib_MFLinq_nleref,                                  ".ctor"                                 , Some "QuerySource`2" , None                          , [vara; vare],      ([[mkSeqTy varaTy]], mkQuerySourceTy varaTy vareTy) )
  let v_query_where_value_info     = makeIntrinsicValRef(fslib_MFLinq_nleref,                                  "Where"                                , Some "QueryBuilder"  , None                          , [vara; vare],      ([[mkQueryBuilderTy];[mkQuerySourceTy varaTy vareTy;varaTy --> v_bool_ty]], mkQuerySourceTy varaTy vareTy) )
  let v_query_zero_value_info      = makeIntrinsicValRef(fslib_MFLinq_nleref,                                  "Zero"                                 , Some "QueryBuilder"  , None                          , [vara; vare],      ([[mkQueryBuilderTy];[]], mkQuerySourceTy varaTy vareTy) )
  let v_fail_init_info             = makeIntrinsicValRef(fslib_MFIntrinsicFunctions_nleref,                    "FailInit"                             , None                 , None                          , [],      ([[v_unit_ty]], v_unit_ty))
  let v_fail_static_init_info      = makeIntrinsicValRef(fslib_MFIntrinsicFunctions_nleref,                    "FailStaticInit"                       , None                 , None                          , [],      ([[v_unit_ty]], v_unit_ty))
  let v_check_this_info            = makeIntrinsicValRef(fslib_MFIntrinsicFunctions_nleref,                    "CheckThis"                            , None                 , None                          , [vara],      ([[varaTy]], varaTy))
  let v_quote_to_linq_lambda_info  = makeIntrinsicValRef(fslib_MFLinqRuntimeHelpersQuotationConverter_nleref,  "QuotationToLambdaExpression"          , None                 , None                          , [vara],      ([[mkQuotedExprTy varaTy]], mkLinqExpressionTy varaTy))

  let tref_DebuggerNonUserCodeAttribute = findSysILTypeRef tname_DebuggerNonUserCodeAttribute
  let v_DebuggerNonUserCodeAttribute_tcr = splitILTypeName tname_DebuggerNonUserCodeAttribute ||> findSysTyconRef

  let tref_DebuggableAttribute = findSysILTypeRef tname_DebuggableAttribute
  let tref_CompilerGeneratedAttribute  = findSysILTypeRef tname_CompilerGeneratedAttribute
  let v_CompilerGeneratedAttribute_tcr = splitILTypeName tname_CompilerGeneratedAttribute ||> findSysTyconRef
  let tref_InternalsVisibleToAttribute = findSysILTypeRef tname_InternalsVisibleToAttribute

  let debuggerNonUserCodeAttribute = mkILCustomAttribute (tref_DebuggerNonUserCodeAttribute, [], [], [])
  let compilerGeneratedAttribute = mkILCustomAttribute (tref_CompilerGeneratedAttribute, [], [], [])
  let generatedAttributes = if noDebugAttributes then [||] else [| compilerGeneratedAttribute; debuggerNonUserCodeAttribute |]
  let compilerGlobalState = CompilerGlobalState()

  // Requests attributes to be added to compiler generated methods.
  let addGeneratedAttrs (attrs: ILAttributes) =
      if Array.isEmpty generatedAttributes then
          attrs
      else
          match attrs.AsArray() with
          | [||] -> mkILCustomAttrsFromArray generatedAttributes
          | attrs -> mkILCustomAttrsFromArray (Array.append attrs generatedAttributes)

  let addValGeneratedAttrs (v: Val) m =
      if not noDebugAttributes then
          let attrs = [
              Attrib(v_CompilerGeneratedAttribute_tcr, ILAttrib compilerGeneratedAttribute.Method.MethodRef, [], [], false, None, m)
              Attrib(v_DebuggerNonUserCodeAttribute_tcr, ILAttrib debuggerNonUserCodeAttribute.Method.MethodRef, [], [], false, None, m)
              Attrib(v_DebuggerNonUserCodeAttribute_tcr, ILAttrib debuggerNonUserCodeAttribute.Method.MethodRef, [], [], true, None, m)
          ]

          match v.Attribs with
          | [] -> v.SetAttribs attrs
          | _ -> v.SetAttribs (attrs @ v.Attribs)

  let addMethodGeneratedAttrs (mdef:ILMethodDef)   = mdef.With(customAttrs = addGeneratedAttrs mdef.CustomAttrs)

  let addPropertyGeneratedAttrs (pdef:ILPropertyDef) = pdef.With(customAttrs = addGeneratedAttrs pdef.CustomAttrs)

  let addFieldGeneratedAttrs (fdef:ILFieldDef) = fdef.With(customAttrs = addGeneratedAttrs fdef.CustomAttrs)

  let tref_DebuggerBrowsableAttribute n =
        let typ_DebuggerBrowsableState =
            let tref = findSysILTypeRef tname_DebuggerBrowsableState
            ILType.Value (mkILNonGenericTySpec tref)
        mkILCustomAttribute (findSysILTypeRef tname_DebuggerBrowsableAttribute, [typ_DebuggerBrowsableState], [ILAttribElem.Int32 n], [])

  let debuggerBrowsableNeverAttribute = tref_DebuggerBrowsableAttribute 0

  let addNeverAttrs (attrs: ILAttributes) = mkILCustomAttrsFromArray (Array.append (attrs.AsArray()) [| debuggerBrowsableNeverAttribute |])

  let addPropertyNeverAttrs (pdef:ILPropertyDef) = pdef.With(customAttrs = addNeverAttrs pdef.CustomAttrs)

  let addFieldNeverAttrs (fdef:ILFieldDef) = fdef.With(customAttrs = addNeverAttrs fdef.CustomAttrs)

  let mkDebuggerTypeProxyAttribute (ty : ILType) = mkILCustomAttribute (findSysILTypeRef tname_DebuggerTypeProxyAttribute,  [ilg.typ_Type], [ILAttribElem.TypeRef (Some ty.TypeRef)], [])

  let betterTyconEntries =
     [| "Int32"    , v_int_tcr
        "IntPtr"   , v_nativeint_tcr
        "UIntPtr"  , v_unativeint_tcr
        "Int16"    , v_int16_tcr
        "Int64"    , v_int64_tcr
        "UInt16"   , v_uint16_tcr
        "UInt32"   , v_uint32_tcr
        "UInt64"   , v_uint64_tcr
        "SByte"    , v_sbyte_tcr
        "Decimal"  , v_decimal_tcr
        "Byte"     , v_byte_tcr
        "Boolean"  , v_bool_tcr
        "String"   , v_string_tcr
        "Object"   , v_obj_tcr
        "Exception", v_exn_tcr
        "Char"     , v_char_tcr
        "Double"   , v_float_tcr
        "Single"   , v_float32_tcr |]
            |> Array.map (fun (nm, tcr) ->
                let ty = mkNonGenericTy tcr
                nm, findSysTyconRef sys nm, (fun _ nullness ->
                    match nullness with
                    | Nullness.Known NullnessInfo.WithoutNull -> ty
                    | _ -> mkNonGenericTyWithNullness tcr nullness))

  let decompileTyconEntries =
        [|
<<<<<<< HEAD
            "FSharpFunc`2" ,       v_fastFunc_tcr      , (fun tinst -> mkFunTyWithNullness (List.item 0 tinst) (List.item 1 tinst))
=======
             // TODO: nullness here
            "FSharpFunc`2" ,       v_fastFunc_tcr      , (fun tinst _nullness -> mkFunTy (List.item 0 tinst) (List.item 1 tinst))
>>>>>>> 74d1da29
            "Tuple`2"      ,       v_ref_tuple2_tcr    , decodeTupleTyAndNullness tupInfoRef
            "Tuple`3"      ,       v_ref_tuple3_tcr    , decodeTupleTyAndNullness tupInfoRef
            "Tuple`4"      ,       v_ref_tuple4_tcr    , decodeTupleTyAndNullness tupInfoRef
            "Tuple`5"      ,       v_ref_tuple5_tcr    , decodeTupleTyAndNullness tupInfoRef
            "Tuple`6"      ,       v_ref_tuple6_tcr    , decodeTupleTyAndNullness tupInfoRef
            "Tuple`7"      ,       v_ref_tuple7_tcr    , decodeTupleTyAndNullness tupInfoRef
            "Tuple`8"      ,       v_ref_tuple8_tcr    , decodeTupleTyAndNullnessIfPossible v_ref_tuple8_tcr tupInfoRef
            "ValueTuple`2" ,       v_struct_tuple2_tcr , decodeTupleTyAndNullness tupInfoStruct
            "ValueTuple`3" ,       v_struct_tuple3_tcr , decodeTupleTyAndNullness tupInfoStruct
            "ValueTuple`4" ,       v_struct_tuple4_tcr , decodeTupleTyAndNullness tupInfoStruct
            "ValueTuple`5" ,       v_struct_tuple5_tcr , decodeTupleTyAndNullness tupInfoStruct
            "ValueTuple`6" ,       v_struct_tuple6_tcr , decodeTupleTyAndNullness tupInfoStruct
            "ValueTuple`7" ,       v_struct_tuple7_tcr , decodeTupleTyAndNullness tupInfoStruct
            "ValueTuple`8" ,       v_struct_tuple8_tcr , decodeTupleTyAndNullnessIfPossible v_struct_tuple8_tcr tupInfoStruct |]

  let betterEntries = Array.append betterTyconEntries decompileTyconEntries

  let mutable decompileTypeDict = Unchecked.defaultof<_>
  let mutable betterTypeDict1 = Unchecked.defaultof<_>
  let mutable betterTypeDict2 = Unchecked.defaultof<_>

  /// This map is indexed by stamps and lazy to avoid dereferencing while setting up the base imports.
  let getDecompileTypeDict () =
      match box decompileTypeDict with
      | null ->
          let entries = decompileTyconEntries
          let t = Dictionary.newWithSize entries.Length
          for _, tcref, builder in entries do
              if tcref.CanDeref then
                  t.Add(tcref.Stamp, builder)
          decompileTypeDict <- t
          t
      | _ -> decompileTypeDict

  /// This map is for use when building FSharp.Core.dll. The backing Tycon's may not yet exist for
  /// the TyconRef's we have in our hands, hence we can't dereference them to find their stamps.
  /// So this dictionary is indexed by names. Make it lazy to avoid dereferencing while setting up the base imports.
  let getBetterTypeDict1 () =
      match box betterTypeDict1 with
      | null ->
          let entries = betterEntries
          let t = Dictionary.newWithSize entries.Length
          for nm, tcref, builder in entries do
              t.Add(nm, 
                     (fun tcref2 tinst2 nullness -> 
                         if tyconRefEq tcref tcref2 then 
                             builder tinst2 nullness 
                         else 
                             TType_app (tcref2, tinst2, nullness)))
          betterTypeDict1 <- t
          t
      | _ -> betterTypeDict1

  /// This map is for use in normal times (not building FSharp.Core.dll). It is indexed by stamps
  /// and lazy to avoid dereferencing while setting up the base imports.
  let getBetterTypeDict2 () =
      match box betterTypeDict2 with
      | null ->
          let entries = betterEntries
          let t = Dictionary.newWithSize entries.Length
          for _, tcref, builder in entries do
              if tcref.CanDeref then
                  t.Add(tcref.Stamp, builder)
          betterTypeDict2 <- t
          t
      | _ -> betterTypeDict2

  /// For logical purposes equate some F# types with .NET types, e.g. TType_tuple == System.Tuple/ValueTuple.
  /// Doing this normalization is a fairly performance critical piece of code as it is frequently invoked
  /// in the process of converting .NET metadata to F# internal compiler data structures (see import.fs).
  let decompileTy (tcref: EntityRef) tinst nullness =
      if compilingFSharpCore then
          // No need to decompile when compiling FSharp.Core.dll
          TType_app (tcref, tinst, nullness)
      else
          let dict = getDecompileTypeDict()
          match dict.TryGetValue tcref.Stamp with
          | true, builder -> builder tinst nullness
          | _ -> TType_app (tcref, tinst, nullness)

  /// For cosmetic purposes "improve" some .NET types, e.g. Int32 --> int32.
  /// Doing this normalization is a fairly performance critical piece of code as it is frequently invoked
  /// in the process of converting .NET metadata to F# internal compiler data structures (see import.fs).
  let improveTy (tcref: EntityRef) tinst nullness =
        if compilingFSharpCore then
            let dict = getBetterTypeDict1()
            match dict.TryGetValue tcref.LogicalName with
            | true, builder -> builder tcref tinst nullness
            | _ -> TType_app (tcref, tinst, nullness)
        else
            let dict = getBetterTypeDict2()
            match dict.TryGetValue tcref.Stamp with
            | true, builder -> builder tinst nullness
            | _ -> TType_app (tcref, tinst, nullness)

  // Adding an unnecessary "let" instead of inlining into a muiti-line pipelined compute-once "member val" that is too complex for @dsyme
  let v_attribs_Unsupported = [
        tryFindSysAttrib "System.Runtime.CompilerServices.ModuleInitializerAttribute"
        tryFindSysAttrib "System.Runtime.CompilerServices.CallerArgumentExpressionAttribute"
        tryFindSysAttrib "System.Runtime.InteropServices.UnmanagedCallersOnlyAttribute"
        tryFindSysAttrib "System.Runtime.CompilerServices.CompilerFeatureRequiredAttribute"
        tryFindSysAttrib "System.Diagnostics.CodeAnalysis.SetsRequiredMembersAttribute"
        tryFindSysAttrib "System.Runtime.CompilerServices.RequiredMemberAttribute"
                              ] |> List.choose (Option.map (fun x -> x.TyconRef))

  override _.ToString() = "<TcGlobals>"

  member _.ilg = ilg

  static member IsInEmbeddableKnownSet name = isInEmbeddableKnownSet name

  member _.embeddedTypeDefs = embeddedILTypeDefs.Values |> Seq.toList

  member _.tryRemoveEmbeddedILTypeDefs () = [
      for key in embeddedILTypeDefs.Keys.OrderBy id do
        match (embeddedILTypeDefs.TryRemove(key)) with
        | true, ilTypeDef -> yield ilTypeDef
        | false, _ -> ()
      ]

  // A table of all intrinsics that the compiler cares about
  member _.knownIntrinsics = v_knownIntrinsics

  member _.checkNullness = checkNullness

  member _.langFeatureNullness = v_langFeatureNullness

  member _.renderNullnessAnnotations = v_renderNullness

  member _.knownWithNull = v_knownWithNull

  member _.knownWithoutNull = v_knownWithoutNull

  // A table of known modules in FSharp.Core. Not all modules are necessarily listed, but the more we list the
  // better the job we do of mapping from provided expressions back to FSharp.Core F# functions and values.
  member _.knownFSharpCoreModules = v_knownFSharpCoreModules

  member _.compilingFSharpCore = compilingFSharpCore

  member _.useReflectionFreeCodeGen = useReflectionFreeCodeGen

  member _.mlCompatibility = mlCompatibility

  member _.emitDebugInfoInQuotations = emitDebugInfoInQuotations

  member _.directoryToResolveRelativePaths = directoryToResolveRelativePaths

  member _.pathMap = pathMap

  member _.langVersion = langVersion

  member _.realsig = realsig

  member _.unionCaseRefEq x y = primUnionCaseRefEq compilingFSharpCore fslibCcu x y

  member _.valRefEq x y = primValRefEq compilingFSharpCore fslibCcu x y

  member _.fslibCcu = fslibCcu

  member val refcell_tcr_canon = v_refcell_tcr_canon

  member val option_tcr_canon = mk_MFCore_tcref     fslibCcu "Option`1"

  member val valueoption_tcr_canon = mk_MFCore_tcref     fslibCcu "ValueOption`1"

  member _.list_tcr_canon = v_list_tcr_canon

  member val set_tcr_canon = mk_MFCollections_tcref   fslibCcu "Set`1"

  member val map_tcr_canon = mk_MFCollections_tcref   fslibCcu "Map`2"

  member _.lazy_tcr_canon = lazy_tcr

  member val refcell_tcr_nice = v_refcell_tcr_nice

  member val array_tcr_nice = v_il_arr_tcr_map[0]

  member _.option_tcr_nice = v_option_tcr_nice

  member _.valueoption_tcr_nice = v_valueoption_tcr_nice

  member _.list_tcr_nice = v_list_tcr_nice

  member _.lazy_tcr_nice = v_lazy_tcr_nice

  member _.format_tcr = v_format_tcr

  member _.format4_tcr = v_format4_tcr

  member _.expr_tcr = v_expr_tcr

  member _.raw_expr_tcr = v_raw_expr_tcr

  member _.nativeint_tcr = v_nativeint_tcr

  member _.unativeint_tcr = v_unativeint_tcr

  member _.int_tcr = v_int_tcr

  member _.int32_tcr = v_int32_tcr

  member _.int16_tcr = v_int16_tcr

  member _.int64_tcr = v_int64_tcr

  member _.uint16_tcr = v_uint16_tcr

  member _.uint32_tcr = v_uint32_tcr

  member _.uint64_tcr = v_uint64_tcr

  member _.sbyte_tcr = v_sbyte_tcr

  member _.decimal_tcr = v_decimal_tcr

  member _.date_tcr = v_date_tcr

  member _.pdecimal_tcr = v_pdecimal_tcr

  member _.byte_tcr = v_byte_tcr

  member _.bool_tcr = v_bool_tcr

  member _.unit_tcr_canon = v_unit_tcr_canon

  member _.unit_tcr_nice = v_unit_tcr_nice

  member _.exn_tcr = v_exn_tcr

  member _.char_tcr = v_char_tcr

  member _.float_tcr = v_float_tcr

  member _.float32_tcr = v_float32_tcr

  member _.pfloat_tcr = v_pfloat_tcr

  member _.pfloat32_tcr = v_pfloat32_tcr

  member _.pint_tcr = v_pint_tcr

  member _.pint8_tcr = v_pint8_tcr

  member _.pint16_tcr = v_pint16_tcr

  member _.pint64_tcr = v_pint64_tcr

  member _.pnativeint_tcr = v_pnativeint_tcr

  member _.puint_tcr = v_puint_tcr

  member _.puint8_tcr = v_puint8_tcr

  member _.puint16_tcr = v_puint16_tcr

  member _.puint64_tcr = v_puint64_tcr

  member _.punativeint_tcr = v_punativeint_tcr

  member _.byref_tcr = v_byref_tcr

  member _.byref2_tcr = v_byref2_tcr

  member _.outref_tcr = v_outref_tcr

  member _.inref_tcr = v_inref_tcr

  member _.nativeptr_tcr = v_nativeptr_tcr

  member _.voidptr_tcr = v_voidptr_tcr

  member _.ilsigptr_tcr = v_ilsigptr_tcr

  member _.fastFunc_tcr = v_fastFunc_tcr

  member _.MatchFailureException_tcr = v_mfe_tcr

  member _.tcref_IQueryable = v_tcref_IQueryable

  member _.tcref_IObservable = v_tcref_IObservable

  member _.tcref_IObserver = v_tcref_IObserver

  member _.fslib_IEvent2_tcr = v_fslib_IEvent2_tcr

  member _.fslib_IDelegateEvent_tcr = v_fslib_IDelegateEvent_tcr

  member _.seq_tcr = v_seq_tcr

  member val seq_base_tcr = mk_MFCompilerServices_tcref fslibCcu "GeneratedSequenceBase`1"

  member val ListCollector_tcr = mk_MFCompilerServices_tcref fslibCcu "ListCollector`1"

  member val ArrayCollector_tcr = mk_MFCompilerServices_tcref fslibCcu "ArrayCollector`1"

  member _.TryEmbedILType(tref: ILTypeRef, mkEmbeddableType: unit -> ILTypeDef) =
    if tref.Scope = ILScopeRef.Local && not(embeddedILTypeDefs.ContainsKey(tref.Name)) then
        embeddedILTypeDefs.TryAdd(tref.Name, mkEmbeddableType()) |> ignore

  member g.mk_GeneratedSequenceBase_ty seqElemTy = TType_app(g.seq_base_tcr,[seqElemTy], v_knownWithoutNull)

  member val ResumableStateMachine_tcr = mk_MFCompilerServices_tcref fslibCcu "ResumableStateMachine`1"

  member g.mk_ResumableStateMachine_ty dataTy = TType_app(g.ResumableStateMachine_tcr,[dataTy], v_knownWithoutNull)

  member val IResumableStateMachine_tcr = mk_MFCompilerServices_tcref fslibCcu "IResumableStateMachine`1"

  member g.mk_IResumableStateMachine_ty dataTy = TType_app(g.IResumableStateMachine_tcr,[dataTy], v_knownWithoutNull)

  member g.mk_ListCollector_ty seqElemTy = TType_app(g.ListCollector_tcr,[seqElemTy], v_knownWithoutNull)

  member g.mk_ArrayCollector_ty seqElemTy = TType_app(g.ArrayCollector_tcr,[seqElemTy], v_knownWithoutNull)

  member val byrefkind_In_tcr = mkNonLocalTyconRef fslib_MFByRefKinds_nleref "In"

  member val byrefkind_Out_tcr = mkNonLocalTyconRef fslib_MFByRefKinds_nleref "Out"

  member val byrefkind_InOut_tcr = mkNonLocalTyconRef fslib_MFByRefKinds_nleref "InOut"

  member val measureproduct_tcr = mk_MFCompilerServices_tcref fslibCcu "MeasureProduct`2"

  member val measureinverse_tcr = mk_MFCompilerServices_tcref fslibCcu "MeasureInverse`1"

  member val measureone_tcr = mk_MFCompilerServices_tcref fslibCcu "MeasureOne"

  member val ResumableCode_tcr = mk_MFCompilerServices_tcref fslibCcu "ResumableCode`2"

  member _.il_arr_tcr_map = v_il_arr_tcr_map
  member _.ref_tuple1_tcr = v_ref_tuple1_tcr
  member _.ref_tuple2_tcr = v_ref_tuple2_tcr
  member _.ref_tuple3_tcr = v_ref_tuple3_tcr
  member _.ref_tuple4_tcr = v_ref_tuple4_tcr
  member _.ref_tuple5_tcr = v_ref_tuple5_tcr
  member _.ref_tuple6_tcr = v_ref_tuple6_tcr
  member _.ref_tuple7_tcr = v_ref_tuple7_tcr
  member _.ref_tuple8_tcr = v_ref_tuple8_tcr
  member _.struct_tuple1_tcr = v_struct_tuple1_tcr
  member _.struct_tuple2_tcr = v_struct_tuple2_tcr
  member _.struct_tuple3_tcr = v_struct_tuple3_tcr
  member _.struct_tuple4_tcr = v_struct_tuple4_tcr
  member _.struct_tuple5_tcr = v_struct_tuple5_tcr
  member _.struct_tuple6_tcr = v_struct_tuple6_tcr
  member _.struct_tuple7_tcr = v_struct_tuple7_tcr
  member _.struct_tuple8_tcr = v_struct_tuple8_tcr
  member _.choice2_tcr = v_choice2_tcr
  member _.choice3_tcr = v_choice3_tcr
  member _.choice4_tcr = v_choice4_tcr
  member _.choice5_tcr = v_choice5_tcr
  member _.choice6_tcr = v_choice6_tcr
  member _.choice7_tcr = v_choice7_tcr
  member val nativeint_ty = v_nativeint_ty
  member val unativeint_ty = v_unativeint_ty
  member val int32_ty = v_int32_ty
  member val int16_ty = v_int16_ty
  member val int64_ty = v_int64_ty
  member val uint16_ty = v_uint16_ty
  member val uint32_ty = v_uint32_ty
  member val uint64_ty = v_uint64_ty
  member val sbyte_ty = v_sbyte_ty
  member _.byte_ty = v_byte_ty
  member _.bool_ty = v_bool_ty
  member _.int_ty = v_int_ty
  member _.string_ty = v_string_ty
  member _.string_ty_ambivalent = v_string_ty_ambivalent
  member _.system_IFormattable_tcref = v_IFormattable_tcref
  member _.system_FormattableString_tcref = v_FormattableString_tcref
  member _.system_FormattableStringFactory_tcref = v_FormattableStringFactory_tcref
  member _.system_IFormattable_ty = v_IFormattable_ty
  member _.system_FormattableString_ty = v_FormattableString_ty
  member _.system_FormattableStringFactory_ty = v_FormattableStringFactory_ty
  member _.unit_ty = v_unit_ty
  member _.obj_ty = v_obj_ty
  member _.char_ty = v_char_ty
  member _.decimal_ty = v_decimal_ty

  member val exn_ty = mkNonGenericTy v_exn_tcr
  member val float_ty = v_float_ty
  member val float32_ty = v_float32_ty

  /// Memoization table to help minimize the number of ILSourceDocument objects we create
  member _.memoize_file x = v_memoize_file.Apply x

  member val system_Array_ty = mkSysNonGenericTy sys "Array"
  member val system_Object_ty = mkSysNonGenericTy sys "Object"
  member val system_IDisposable_ty = mkSysNonGenericTy sys "IDisposable"
  member val system_RuntimeHelpers_ty = mkSysNonGenericTy sysCompilerServices "RuntimeHelpers"
  member val system_Value_ty = mkSysNonGenericTy sys "ValueType"
  member val system_Delegate_ty = mkSysNonGenericTy sys "Delegate"
  member val system_MulticastDelegate_ty = mkSysNonGenericTy sys "MulticastDelegate"
  member val system_Enum_ty = mkSysNonGenericTy sys "Enum"
  member val system_Exception_ty = mkSysNonGenericTy sys "Exception"
  member val system_String_typ = mkSysNonGenericTy sys "String"
  member val system_String_tcref = findSysTyconRef sys "String"
  member val system_Int32_ty = mkSysNonGenericTy sys "Int32"
  member _.system_Type_ty = v_system_Type_ty
  member val system_TypedReference_tcref = tryFindSysTyconRef sys "TypedReference"
  member val system_ArgIterator_tcref = tryFindSysTyconRef sys "ArgIterator"
  member val system_RuntimeArgumentHandle_tcref = tryFindSysTyconRef sys "RuntimeArgumentHandle"
  member val system_SByte_tcref = findSysTyconRef sys "SByte"
  member val system_Decimal_tcref = findSysTyconRef sys "Decimal"
  member val system_Int16_tcref = findSysTyconRef sys "Int16"
  member val system_Int32_tcref = findSysTyconRef sys "Int32"
  member val system_Int64_tcref = findSysTyconRef sys "Int64"
  member val system_IntPtr_tcref = findSysTyconRef sys "IntPtr"
  member val system_Bool_tcref = findSysTyconRef sys "Boolean"
  member val system_Byte_tcref = findSysTyconRef sys "Byte"
  member val system_UInt16_tcref = findSysTyconRef sys "UInt16"
  member val system_Char_tcref = findSysTyconRef sys "Char"
  member val system_UInt32_tcref = findSysTyconRef sys "UInt32"
  member val system_UInt64_tcref = findSysTyconRef sys "UInt64"
  member val system_UIntPtr_tcref = findSysTyconRef sys "UIntPtr"
  member val system_Single_tcref = findSysTyconRef sys "Single"
  member val system_Double_tcref = findSysTyconRef sys "Double"
  member val system_RuntimeTypeHandle_ty = mkSysNonGenericTy sys "RuntimeTypeHandle"
  member _.system_RuntimeMethodHandle_ty = v_system_RuntimeMethodHandle_ty

  member val system_MarshalByRefObject_tcref = tryFindSysTyconRef sys "MarshalByRefObject"
  member val system_MarshalByRefObject_ty = tryMkSysNonGenericTy sys "MarshalByRefObject"

  member val system_ExceptionDispatchInfo_ty =
      tryMkSysNonGenericTy ["System"; "Runtime"; "ExceptionServices"] "ExceptionDispatchInfo"

  member _.system_Reflection_MethodInfo_ty = v_system_Reflection_MethodInfo_ty
  member _.mk_IAsyncStateMachine_ty = mkSysNonGenericTy sysCompilerServices "IAsyncStateMachine" 
    
  member val system_Array_tcref = v_Array_tcref
  member val system_Object_tcref = findSysTyconRef sys "Object"
  member val system_Value_tcref = findSysTyconRef sys "ValueType"
  member val system_Void_tcref = findSysTyconRef sys "Void"
  member val system_IndexOutOfRangeException_tcref = findSysTyconRef sys "IndexOutOfRangeException"
  member val system_Nullable_tcref = v_nullable_tcr
  member val system_GenericIComparable_tcref = findSysTyconRef sys "IComparable`1"
  member val system_GenericIEquatable_tcref = findSysTyconRef sys "IEquatable`1"
  member val mk_IComparable_ty    = mkSysNonGenericTy sys "IComparable"
  member val mk_Attribute_ty = mkSysNonGenericTy sys "Attribute"
  member val system_LinqExpression_tcref = v_linqExpression_tcr

  member val mk_IStructuralComparable_ty = mkSysNonGenericTy sysCollections "IStructuralComparable"

  member val mk_IStructuralEquatable_ty = mkSysNonGenericTy sysCollections "IStructuralEquatable"

  member _.IComparer_ty = v_IComparer_ty
  member _.IEqualityComparer_ty = v_IEqualityComparer_ty
  member val tcref_System_Collections_IComparer = findSysTyconRef sysCollections "IComparer"
  member val tcref_System_Collections_IEqualityComparer = findSysTyconRef sysCollections "IEqualityComparer"
  member val tcref_System_Collections_Generic_IEqualityComparer = findSysTyconRef sysGenerics "IEqualityComparer`1"
  member val tcref_System_Collections_Generic_Dictionary = findSysTyconRef sysGenerics "Dictionary`2"
  member val tcref_System_Collections_Generic_IDictionary = findSysTyconRef sysGenerics "IDictionary`2"

  member val tcref_System_IComparable = findSysTyconRef sys "IComparable"
  member val tcref_System_IStructuralComparable = findSysTyconRef sysCollections "IStructuralComparable"
  member val tcref_System_IStructuralEquatable = findSysTyconRef sysCollections "IStructuralEquatable"
  member val tcref_System_IDisposable = findSysTyconRef sys "IDisposable"

  member val tcref_LanguagePrimitives = mk_MFCore_tcref fslibCcu "LanguagePrimitives"

  member val tcref_System_Collections_Generic_List = findSysTyconRef sysGenerics "List`1"
  member val tcref_System_Collections_Generic_IList = findSysTyconRef sysGenerics "IList`1"
  member val tcref_System_Collections_Generic_IReadOnlyList = findSysTyconRef sysGenerics "IReadOnlyList`1"
  member val tcref_System_Collections_Generic_ICollection = findSysTyconRef sysGenerics "ICollection`1"
  member val tcref_System_Collections_Generic_IReadOnlyCollection = findSysTyconRef sysGenerics "IReadOnlyCollection`1"
  member _.tcref_System_Collections_IEnumerable = v_tcref_System_Collections_IEnumerable

  member _.tcref_System_Collections_Generic_IEnumerable = v_IEnumerable_tcr
  member _.tcref_System_Collections_Generic_IEnumerator = v_IEnumerator_tcr

  member _.tcref_System_Attribute = v_System_Attribute_tcr

  // Review: Does this need to be an option type?
  member val System_Runtime_CompilerServices_RuntimeFeature_ty = tryFindSysTyconRef sysCompilerServices "RuntimeFeature" |> Option.map mkNonGenericTy

  member val iltyp_TypedReference = tryFindSysILTypeRef "System.TypedReference" |> Option.map mkILNonGenericValueTy
  member val iltyp_StreamingContext = tryFindSysILTypeRef tname_StreamingContext  |> Option.map mkILNonGenericValueTy
  member val iltyp_SerializationInfo = tryFindSysILTypeRef tname_SerializationInfo  |> Option.map mkILNonGenericBoxedTy
  member val iltyp_Missing = findSysILTypeRef tname_Missing |> mkILNonGenericBoxedTy
  member val iltyp_AsyncCallback = findSysILTypeRef tname_AsyncCallback |> mkILNonGenericBoxedTy
  member val iltyp_IAsyncResult = findSysILTypeRef tname_IAsyncResult |> mkILNonGenericBoxedTy
  member val iltyp_IComparable = findSysILTypeRef tname_IComparable |> mkILNonGenericBoxedTy
  member val iltyp_Exception = findSysILTypeRef tname_Exception |> mkILNonGenericBoxedTy
  member val iltyp_ValueType = findSysILTypeRef tname_ValueType |> mkILNonGenericBoxedTy
  member val iltyp_RuntimeFieldHandle = findSysILTypeRef tname_RuntimeFieldHandle |> mkILNonGenericValueTy
  member val iltyp_RuntimeMethodHandle = findSysILTypeRef tname_RuntimeMethodHandle |> mkILNonGenericValueTy
  member val iltyp_RuntimeTypeHandle   = findSysILTypeRef tname_RuntimeTypeHandle |> mkILNonGenericValueTy
  member val iltyp_ReferenceAssemblyAttributeOpt = tryFindSysILTypeRef tname_ReferenceAssemblyAttribute |> Option.map mkILNonGenericBoxedTy
  member val iltyp_UnmanagedType   = findSysILTypeRef tname_UnmanagedType |> mkILNonGenericValueTy  
  member val attrib_AttributeUsageAttribute = findSysAttrib "System.AttributeUsageAttribute"
  member val attrib_ParamArrayAttribute = findSysAttrib "System.ParamArrayAttribute"
  member val attrib_IDispatchConstantAttribute = tryFindSysAttrib "System.Runtime.CompilerServices.IDispatchConstantAttribute"
  member val attrib_IUnknownConstantAttribute = tryFindSysAttrib "System.Runtime.CompilerServices.IUnknownConstantAttribute"
  member val attrib_RequiresLocationAttribute = findSysAttrib "System.Runtime.CompilerServices.RequiresLocationAttribute"

  // We use 'findSysAttrib' here because lookup on attribute is done by name comparison, and can proceed
  // even if the type is not found in a system assembly.
  member val attrib_IsReadOnlyAttribute = findOrEmbedSysPublicType "System.Runtime.CompilerServices.IsReadOnlyAttribute"
  member val attrib_IsUnmanagedAttribute = findOrEmbedSysPublicType "System.Runtime.CompilerServices.IsUnmanagedAttribute"
  member val attrib_DynamicDependencyAttribute = findOrEmbedSysPublicType "System.Diagnostics.CodeAnalysis.DynamicDependencyAttribute"
  member val attrib_NullableAttribute_opt = tryFindSysAttrib "System.Runtime.CompilerServices.NullableAttribute"
  member val attrib_NullableContextAttribute_opt = tryFindSysAttrib "System.Runtime.CompilerServices.NullableContextAttribute"
  member val attrib_NullableAttribute = findOrEmbedSysPublicType "System.Runtime.CompilerServices.NullableAttribute"
  member val attrib_NullableContextAttribute = findOrEmbedSysPublicType "System.Runtime.CompilerServices.NullableContextAttribute"
  member val attrib_MemberNotNullWhenAttribute  = findOrEmbedSysPublicType "System.Diagnostics.CodeAnalysis.MemberNotNullWhenAttribute"
  member val enum_DynamicallyAccessedMemberTypes = findOrEmbedSysPublicType "System.Diagnostics.CodeAnalysis.DynamicallyAccessedMemberTypes"

  member val attrib_SystemObsolete = findSysAttrib "System.ObsoleteAttribute"
  member val attrib_DllImportAttribute = tryFindSysAttrib "System.Runtime.InteropServices.DllImportAttribute"
  member val attrib_StructLayoutAttribute = findSysAttrib "System.Runtime.InteropServices.StructLayoutAttribute"
  member val attrib_TypeForwardedToAttribute = findSysAttrib "System.Runtime.CompilerServices.TypeForwardedToAttribute"
  member val attrib_ComVisibleAttribute = findSysAttrib "System.Runtime.InteropServices.ComVisibleAttribute"
  member val attrib_ComImportAttribute = tryFindSysAttrib "System.Runtime.InteropServices.ComImportAttribute"
  member val attrib_FieldOffsetAttribute = findSysAttrib "System.Runtime.InteropServices.FieldOffsetAttribute"
  member val attrib_MarshalAsAttribute = tryFindSysAttrib "System.Runtime.InteropServices.MarshalAsAttribute"
  member val attrib_InAttribute = findSysAttrib "System.Runtime.InteropServices.InAttribute"
  member val attrib_OutAttribute = findSysAttrib "System.Runtime.InteropServices.OutAttribute"
  member val attrib_OptionalAttribute = tryFindSysAttrib "System.Runtime.InteropServices.OptionalAttribute"
  member val attrib_DefaultParameterValueAttribute = tryFindSysAttrib "System.Runtime.InteropServices.DefaultParameterValueAttribute"
  member val attrib_ThreadStaticAttribute = tryFindSysAttrib "System.ThreadStaticAttribute"
  member val attrib_SpecialNameAttribute = tryFindSysAttrib "System.Runtime.CompilerServices.SpecialNameAttribute"
  member val attrib_VolatileFieldAttribute = mk_MFCore_attrib "VolatileFieldAttribute"
  member val attrib_NoEagerConstraintApplicationAttribute = mk_MFCompilerServices_attrib "NoEagerConstraintApplicationAttribute"
  member val attrib_ContextStaticAttribute = tryFindSysAttrib "System.ContextStaticAttribute"
  member val attrib_FlagsAttribute = findSysAttrib "System.FlagsAttribute"
  member val attrib_DefaultMemberAttribute = findSysAttrib "System.Reflection.DefaultMemberAttribute"
  member val attrib_DebuggerDisplayAttribute = findSysAttrib "System.Diagnostics.DebuggerDisplayAttribute"
  member val attrib_DebuggerTypeProxyAttribute = findSysAttrib "System.Diagnostics.DebuggerTypeProxyAttribute"
  member val attrib_PreserveSigAttribute = tryFindSysAttrib "System.Runtime.InteropServices.PreserveSigAttribute"
  member val attrib_MethodImplAttribute = findSysAttrib "System.Runtime.CompilerServices.MethodImplAttribute"
  member val attrib_ExtensionAttribute = findSysAttrib "System.Runtime.CompilerServices.ExtensionAttribute"
  member val attrib_CallerLineNumberAttribute = findSysAttrib "System.Runtime.CompilerServices.CallerLineNumberAttribute"
  member val attrib_CallerFilePathAttribute = findSysAttrib "System.Runtime.CompilerServices.CallerFilePathAttribute"
  member val attrib_CallerMemberNameAttribute = findSysAttrib "System.Runtime.CompilerServices.CallerMemberNameAttribute"
  member val attrib_ReferenceAssemblyAttribute = findSysAttrib "System.Runtime.CompilerServices.ReferenceAssemblyAttribute"
  member val attrib_SkipLocalsInitAttribute  = findSysAttrib "System.Runtime.CompilerServices.SkipLocalsInitAttribute"
  member val attribs_Unsupported = v_attribs_Unsupported

  member val attrib_ProjectionParameterAttribute           = mk_MFCore_attrib "ProjectionParameterAttribute"
  member val attrib_CustomOperationAttribute               = mk_MFCore_attrib "CustomOperationAttribute"
  member val attrib_NonSerializedAttribute                 = tryFindSysAttrib "System.NonSerializedAttribute"

  member val attrib_AutoSerializableAttribute              = mk_MFCore_attrib "AutoSerializableAttribute"
  member val attrib_RequireQualifiedAccessAttribute        = mk_MFCore_attrib "RequireQualifiedAccessAttribute"
  member val attrib_EntryPointAttribute                    = mk_MFCore_attrib "EntryPointAttribute"
  member val attrib_DefaultAugmentationAttribute           = mk_MFCore_attrib "DefaultAugmentationAttribute"
  member val attrib_CompilerMessageAttribute               = mk_MFCore_attrib "CompilerMessageAttribute"
  member val attrib_ExperimentalAttribute                  = mk_MFCore_attrib "ExperimentalAttribute"
  member val attrib_UnverifiableAttribute                  = mk_MFCore_attrib "UnverifiableAttribute"
  member val attrib_LiteralAttribute                       = mk_MFCore_attrib "LiteralAttribute"
  member val attrib_ConditionalAttribute                   = findSysAttrib "System.Diagnostics.ConditionalAttribute"
  member val attrib_OptionalArgumentAttribute              = mk_MFCore_attrib "OptionalArgumentAttribute"
  member val attrib_RequiresExplicitTypeArgumentsAttribute = mk_MFCore_attrib "RequiresExplicitTypeArgumentsAttribute"
  member val attrib_DefaultValueAttribute                  = mk_MFCore_attrib "DefaultValueAttribute"
  member val attrib_ClassAttribute                         = mk_MFCore_attrib "ClassAttribute"
  member val attrib_InterfaceAttribute                     = mk_MFCore_attrib "InterfaceAttribute"
  member val attrib_StructAttribute                        = mk_MFCore_attrib "StructAttribute"
  member val attrib_ReflectedDefinitionAttribute           = mk_MFCore_attrib "ReflectedDefinitionAttribute"
  member val attrib_CompiledNameAttribute                  = mk_MFCore_attrib "CompiledNameAttribute"
  member val attrib_AutoOpenAttribute                      = mk_MFCore_attrib "AutoOpenAttribute"
  member val attrib_InternalsVisibleToAttribute            = findSysAttrib tname_InternalsVisibleToAttribute
  member val attrib_CompilationRepresentationAttribute     = mk_MFCore_attrib "CompilationRepresentationAttribute"
  member val attrib_CompilationArgumentCountsAttribute     = mk_MFCore_attrib "CompilationArgumentCountsAttribute"
  member val attrib_CompilationMappingAttribute            = mk_MFCore_attrib "CompilationMappingAttribute"
  member val attrib_CLIEventAttribute                      = mk_MFCore_attrib "CLIEventAttribute"
  member val attrib_InlineIfLambdaAttribute                = mk_MFCore_attrib "InlineIfLambdaAttribute"
  member val attrib_CLIMutableAttribute                    = mk_MFCore_attrib "CLIMutableAttribute"
  member val attrib_AllowNullLiteralAttribute              = mk_MFCore_attrib "AllowNullLiteralAttribute"
  member val attrib_NoEqualityAttribute                    = mk_MFCore_attrib "NoEqualityAttribute"
  member val attrib_NoComparisonAttribute                  = mk_MFCore_attrib "NoComparisonAttribute"
  member val attrib_CustomEqualityAttribute                = mk_MFCore_attrib "CustomEqualityAttribute"
  member val attrib_CustomComparisonAttribute              = mk_MFCore_attrib "CustomComparisonAttribute"
  member val attrib_EqualityConditionalOnAttribute         = mk_MFCore_attrib "EqualityConditionalOnAttribute"
  member val attrib_ComparisonConditionalOnAttribute       = mk_MFCore_attrib "ComparisonConditionalOnAttribute"
  member val attrib_ReferenceEqualityAttribute             = mk_MFCore_attrib "ReferenceEqualityAttribute"
  member val attrib_StructuralEqualityAttribute            = mk_MFCore_attrib "StructuralEqualityAttribute"
  member val attrib_StructuralComparisonAttribute          = mk_MFCore_attrib "StructuralComparisonAttribute"
  member val attrib_SealedAttribute                        = mk_MFCore_attrib "SealedAttribute"
  member val attrib_AbstractClassAttribute                 = mk_MFCore_attrib "AbstractClassAttribute"
  member val attrib_GeneralizableValueAttribute            = mk_MFCore_attrib "GeneralizableValueAttribute"
  member val attrib_MeasureAttribute                       = mk_MFCore_attrib "MeasureAttribute"
  member val attrib_MeasureableAttribute                   = mk_MFCore_attrib "MeasureAnnotatedAbbreviationAttribute"
  member val attrib_NoDynamicInvocationAttribute           = mk_MFCore_attrib "NoDynamicInvocationAttribute"
  member val attrib_NoCompilerInliningAttribute            = mk_MFCore_attrib "NoCompilerInliningAttribute"
  member val attrib_WarnOnWithoutNullArgumentAttribute      = mk_MFCore_attrib "WarnOnWithoutNullArgumentAttribute"
  member val attrib_SecurityAttribute                      = tryFindSysAttrib "System.Security.Permissions.SecurityAttribute"
  member val attrib_SecurityCriticalAttribute              = findSysAttrib "System.Security.SecurityCriticalAttribute"
  member val attrib_SecuritySafeCriticalAttribute          = findSysAttrib "System.Security.SecuritySafeCriticalAttribute"
  member val attrib_ComponentModelEditorBrowsableAttribute = findSysAttrib "System.ComponentModel.EditorBrowsableAttribute"
  member val attrib_CompilerFeatureRequiredAttribute       = findSysAttrib "System.Runtime.CompilerServices.CompilerFeatureRequiredAttribute"
  member val attrib_SetsRequiredMembersAttribute           = findSysAttrib "System.Diagnostics.CodeAnalysis.SetsRequiredMembersAttribute"
  member val attrib_RequiredMemberAttribute                = findSysAttrib "System.Runtime.CompilerServices.RequiredMemberAttribute"

  member g.improveType tcref tinst = improveTy tcref tinst

  member g.decompileType tcref tinst = decompileTy tcref tinst

  member _.new_decimal_info = v_new_decimal_info
  member _.seq_info    = v_seq_info
  member val seq_vref    = (ValRefForIntrinsic v_seq_info)
  member val fsharpref_vref = (ValRefForIntrinsic v_refcell_info)
  member val and_vref    = (ValRefForIntrinsic v_and_info)
  member val and2_vref   = (ValRefForIntrinsic v_and2_info)
  member val addrof_vref = (ValRefForIntrinsic v_addrof_info)
  member val addrof2_vref = (ValRefForIntrinsic v_addrof2_info)
  member val or_vref     = (ValRefForIntrinsic v_or_info)
  member val splice_expr_vref     = (ValRefForIntrinsic v_splice_expr_info)
  member val splice_raw_expr_vref     = (ValRefForIntrinsic v_splice_raw_expr_info)
  member val or2_vref    = (ValRefForIntrinsic v_or2_info)
  member val generic_equality_er_inner_vref     = ValRefForIntrinsic v_generic_equality_er_inner_info
  member val generic_equality_per_inner_vref = ValRefForIntrinsic v_generic_equality_per_inner_info
  member val generic_equality_withc_inner_vref  = ValRefForIntrinsic v_generic_equality_withc_inner_info
  member val generic_comparison_inner_vref    = ValRefForIntrinsic v_generic_comparison_inner_info
  member val generic_comparison_withc_inner_vref    = ValRefForIntrinsic v_generic_comparison_withc_inner_info
  member _.generic_comparison_withc_outer_info    = v_generic_comparison_withc_outer_info
  member _.generic_equality_er_outer_info     = v_generic_equality_er_outer_info
  member _.generic_equality_withc_outer_info  = v_generic_equality_withc_outer_info
  member _.generic_hash_withc_outer_info = v_generic_hash_withc_outer_info
  member val generic_hash_inner_vref = ValRefForIntrinsic v_generic_hash_inner_info
  member val generic_hash_withc_inner_vref = ValRefForIntrinsic v_generic_hash_withc_inner_info

  member val reference_equality_inner_vref         = ValRefForIntrinsic v_reference_equality_inner_info

  member val piperight_vref            = ValRefForIntrinsic v_piperight_info
  member val piperight2_vref            = ValRefForIntrinsic v_piperight2_info
  member val piperight3_vref            = ValRefForIntrinsic v_piperight3_info
  member val bitwise_or_vref            = ValRefForIntrinsic v_bitwise_or_info
  member val bitwise_and_vref           = ValRefForIntrinsic v_bitwise_and_info
  member val bitwise_xor_vref           = ValRefForIntrinsic v_bitwise_xor_info
  member val bitwise_unary_not_vref     = ValRefForIntrinsic v_bitwise_unary_not_info
  member val bitwise_shift_left_vref    = ValRefForIntrinsic v_bitwise_shift_left_info
  member val bitwise_shift_right_vref   = ValRefForIntrinsic v_bitwise_shift_right_info
  member val exponentiation_vref        = ValRefForIntrinsic v_exponentiation_info
  member val unchecked_addition_vref    = ValRefForIntrinsic v_unchecked_addition_info
  member val unchecked_unary_plus_vref  = ValRefForIntrinsic v_unchecked_unary_plus_info
  member val unchecked_unary_minus_vref = ValRefForIntrinsic v_unchecked_unary_minus_info
  member val unchecked_unary_not_vref = ValRefForIntrinsic v_unchecked_unary_not_info
  member val unchecked_subtraction_vref = ValRefForIntrinsic v_unchecked_subtraction_info
  member val unchecked_multiply_vref    = ValRefForIntrinsic v_unchecked_multiply_info
  member val unchecked_division_vref    = ValRefForIntrinsic v_unchecked_division_info
  member val unchecked_modulus_vref     = ValRefForIntrinsic v_unchecked_modulus_info
  member val unchecked_defaultof_vref    = ValRefForIntrinsic v_unchecked_defaultof_info
  member val refcell_deref_vref = ValRefForIntrinsic v_refcell_deref_info
  member val refcell_assign_vref = ValRefForIntrinsic v_refcell_assign_info
  member val refcell_incr_vref = ValRefForIntrinsic v_refcell_incr_info
  member val refcell_decr_vref = ValRefForIntrinsic v_refcell_decr_info

  member _.bitwise_or_info            = v_bitwise_or_info
  member _.bitwise_and_info           = v_bitwise_and_info
  member _.bitwise_xor_info           = v_bitwise_xor_info
  member _.bitwise_unary_not_info     = v_bitwise_unary_not_info
  member _.bitwise_shift_left_info    = v_bitwise_shift_left_info
  member _.bitwise_shift_right_info   = v_bitwise_shift_right_info
  member _.unchecked_addition_info    = v_unchecked_addition_info
  member _.unchecked_subtraction_info = v_unchecked_subtraction_info
  member _.unchecked_multiply_info    = v_unchecked_multiply_info
  member _.unchecked_division_info    = v_unchecked_division_info
  member _.unchecked_modulus_info     = v_unchecked_modulus_info
  member _.unchecked_unary_plus_info  = v_unchecked_unary_plus_info
  member _.unchecked_unary_minus_info = v_unchecked_unary_minus_info
  member _.unchecked_unary_not_info   = v_unchecked_unary_not_info
  member _.unchecked_defaultof_info   = v_unchecked_defaultof_info

  member _.checked_addition_info      = v_checked_addition_info
  member _.checked_subtraction_info   = v_checked_subtraction_info
  member _.checked_multiply_info      = v_checked_multiply_info
  member _.checked_unary_minus_info   = v_checked_unary_minus_info

  member _.byte_checked_info          = v_byte_checked_info
  member _.sbyte_checked_info         = v_sbyte_checked_info
  member _.int16_checked_info         = v_int16_checked_info
  member _.uint16_checked_info        = v_uint16_checked_info
  member _.int_checked_info           = v_int_checked_info
  member _.int32_checked_info         = v_int32_checked_info
  member _.uint32_checked_info        = v_uint32_checked_info
  member _.int64_checked_info         = v_int64_checked_info
  member _.uint64_checked_info        = v_uint64_checked_info
  member _.nativeint_checked_info     = v_nativeint_checked_info
  member _.unativeint_checked_info    = v_unativeint_checked_info

  member _.byte_operator_info       = v_byte_operator_info
  member _.sbyte_operator_info      = v_sbyte_operator_info
  member _.int16_operator_info      = v_int16_operator_info
  member _.uint16_operator_info     = v_uint16_operator_info
  member _.int_operator_info        = v_int_operator_info
  member _.int32_operator_info      = v_int32_operator_info
  member _.uint32_operator_info     = v_uint32_operator_info
  member _.int64_operator_info      = v_int64_operator_info
  member _.uint64_operator_info     = v_uint64_operator_info
  member _.float32_operator_info    = v_float32_operator_info
  member _.float_operator_info      = v_float_operator_info
  member _.nativeint_operator_info  = v_nativeint_operator_info
  member _.unativeint_operator_info = v_unativeint_operator_info

  member _.char_operator_info       = v_char_operator_info
  member _.enum_operator_info       = v_enum_operator_info

  member val compare_operator_vref    = ValRefForIntrinsic v_compare_operator_info
  member val equals_operator_vref    = ValRefForIntrinsic v_equals_operator_info
  member val equals_nullable_operator_vref    = ValRefForIntrinsic v_equals_nullable_operator_info
  member val nullable_equals_nullable_operator_vref    = ValRefForIntrinsic v_nullable_equals_nullable_operator_info
  member val nullable_equals_operator_vref    = ValRefForIntrinsic v_nullable_equals_operator_info
  member val not_equals_operator_vref    = ValRefForIntrinsic v_not_equals_operator_info
  member val less_than_operator_vref    = ValRefForIntrinsic v_less_than_operator_info
  member val less_than_or_equals_operator_vref    = ValRefForIntrinsic v_less_than_or_equals_operator_info
  member val greater_than_operator_vref    = ValRefForIntrinsic v_greater_than_operator_info
  member val greater_than_or_equals_operator_vref    = ValRefForIntrinsic v_greater_than_or_equals_operator_info

  member val raise_vref                 = ValRefForIntrinsic v_raise_info
  member val failwith_vref              = ValRefForIntrinsic v_failwith_info
  member val invalid_arg_vref           = ValRefForIntrinsic v_invalid_arg_info
  member val null_arg_vref              = ValRefForIntrinsic v_null_arg_info
  member val invalid_op_vref            = ValRefForIntrinsic v_invalid_op_info
  member val failwithf_vref             = ValRefForIntrinsic v_failwithf_info

  member _.equals_operator_info        = v_equals_operator_info
  member _.not_equals_operator         = v_not_equals_operator_info
  member _.less_than_operator          = v_less_than_operator_info
  member _.less_than_or_equals_operator = v_less_than_or_equals_operator_info
  member _.greater_than_operator       = v_greater_than_operator_info
  member _.greater_than_or_equals_operator = v_greater_than_or_equals_operator_info

  member _.hash_info                  = v_hash_info
  member _.box_info                   = v_box_info
  member _.isnull_info                = v_isnull_info
  member _.raise_info                 = v_raise_info
  member _.failwith_info              = v_failwith_info
  member _.invalid_arg_info           = v_invalid_arg_info
  member _.null_arg_info              = v_null_arg_info
  member _.invalid_op_info            = v_invalid_op_info
  member _.failwithf_info             = v_failwithf_info
  member _.reraise_info               = v_reraise_info
  member _.methodhandleof_info        = v_methodhandleof_info
  member _.typeof_info                = v_typeof_info
  member _.typedefof_info             = v_typedefof_info

  member val reraise_vref               = ValRefForIntrinsic v_reraise_info
  member val methodhandleof_vref        = ValRefForIntrinsic v_methodhandleof_info
  member val typeof_vref                = ValRefForIntrinsic v_typeof_info
  member val sizeof_vref                = ValRefForIntrinsic v_sizeof_info
  member val nameof_vref                = ValRefForIntrinsic v_nameof_info
  member val typedefof_vref             = ValRefForIntrinsic v_typedefof_info
  member val enum_vref                  = ValRefForIntrinsic v_enum_operator_info
  member val enumOfValue_vref           = ValRefForIntrinsic v_enumOfValue_info
  member val range_op_vref              = ValRefForIntrinsic v_range_op_info
  member val range_step_op_vref         = ValRefForIntrinsic v_range_step_op_info
  member val range_int32_op_vref        = ValRefForIntrinsic v_range_int32_op_info
  member val range_int64_op_vref        = ValRefForIntrinsic v_range_int64_op_info
  member val range_uint64_op_vref       = ValRefForIntrinsic v_range_uint64_op_info
  member val range_uint32_op_vref       = ValRefForIntrinsic v_range_uint32_op_info
  member val range_nativeint_op_vref    = ValRefForIntrinsic v_range_nativeint_op_info
  member val range_unativeint_op_vref   = ValRefForIntrinsic v_range_unativeint_op_info
  member val range_int16_op_vref        = ValRefForIntrinsic v_range_int16_op_info
  member val range_uint16_op_vref       = ValRefForIntrinsic v_range_uint16_op_info
  member val range_sbyte_op_vref        = ValRefForIntrinsic v_range_sbyte_op_info
  member val range_byte_op_vref         = ValRefForIntrinsic v_range_byte_op_info
  member val range_char_op_vref         = ValRefForIntrinsic v_range_char_op_info
  member val range_generic_op_vref      = ValRefForIntrinsic v_range_generic_op_info
  member val range_step_generic_op_vref = ValRefForIntrinsic v_range_step_generic_op_info
  member val array_get_vref             = ValRefForIntrinsic v_array_get_info
  member val array2D_get_vref           = ValRefForIntrinsic v_array2D_get_info
  member val array3D_get_vref           = ValRefForIntrinsic v_array3D_get_info
  member val array4D_get_vref           = ValRefForIntrinsic v_array4D_get_info
  member val seq_singleton_vref         = ValRefForIntrinsic v_seq_singleton_info
  member val seq_collect_vref           = ValRefForIntrinsic v_seq_collect_info
  member val nativeptr_tobyref_vref     = ValRefForIntrinsic v_nativeptr_tobyref_info
  member val seq_using_vref             = ValRefForIntrinsic v_seq_using_info
  member val seq_delay_vref             = ValRefForIntrinsic  v_seq_delay_info
  member val seq_append_vref            = ValRefForIntrinsic  v_seq_append_info
  member val seq_generated_vref         = ValRefForIntrinsic  v_seq_generated_info
  member val seq_finally_vref           = ValRefForIntrinsic  v_seq_finally_info
  member val seq_of_functions_vref      = ValRefForIntrinsic  v_seq_of_functions_info
  member val seq_map_vref               = ValRefForIntrinsic  v_seq_map_info
  member val seq_empty_vref             = ValRefForIntrinsic  v_seq_empty_info
  member val new_format_vref            = ValRefForIntrinsic v_new_format_info
  member val sprintf_vref               = ValRefForIntrinsic v_sprintf_info
  member val unbox_vref                 = ValRefForIntrinsic v_unbox_info
  member val unbox_fast_vref            = ValRefForIntrinsic v_unbox_fast_info
  member val istype_vref                = ValRefForIntrinsic v_istype_info
  member val istype_fast_vref           = ValRefForIntrinsic v_istype_fast_info
  member val query_source_vref          = ValRefForIntrinsic v_query_source_info
  member val query_value_vref           = ValRefForIntrinsic v_query_value_info
  member val query_run_value_vref       = ValRefForIntrinsic v_query_run_value_info
  member val query_run_enumerable_vref  = ValRefForIntrinsic v_query_run_enumerable_info
  member val query_for_vref             = ValRefForIntrinsic v_query_for_value_info
  member val query_yield_vref           = ValRefForIntrinsic v_query_yield_value_info
  member val query_yield_from_vref      = ValRefForIntrinsic v_query_yield_from_value_info
  member val query_select_vref          = ValRefForIntrinsic v_query_select_value_info
  member val query_where_vref           = ValRefForIntrinsic v_query_where_value_info
  member val query_zero_vref            = ValRefForIntrinsic v_query_zero_value_info
  member val seq_to_list_vref           = ValRefForIntrinsic v_seq_to_list_info
  member val seq_to_array_vref          = ValRefForIntrinsic v_seq_to_array_info

  member _.seq_collect_info           = v_seq_collect_info
  member _.seq_using_info             = v_seq_using_info
  member _.seq_delay_info             = v_seq_delay_info
  member _.seq_append_info            = v_seq_append_info
  member _.seq_generated_info         = v_seq_generated_info
  member _.seq_finally_info           = v_seq_finally_info
  member _.seq_trywith_info           = v_seq_trywith_info
  member _.seq_of_functions_info      = v_seq_of_functions_info
  member _.seq_map_info               = v_seq_map_info
  member _.seq_singleton_info         = v_seq_singleton_info
  member _.seq_empty_info             = v_seq_empty_info
  member _.sprintf_info               = v_sprintf_info
  member _.new_format_info            = v_new_format_info
  member _.unbox_info                 = v_unbox_info
  member _.get_generic_comparer_info  = v_get_generic_comparer_info
  member _.get_generic_er_equality_comparer_info = v_get_generic_er_equality_comparer_info
  member _.get_generic_per_equality_comparer_info = v_get_generic_per_equality_comparer_info
  member _.dispose_info               = v_dispose_info
  member _.getstring_info             = v_getstring_info
  member _.unbox_fast_info            = v_unbox_fast_info
  member _.istype_info                = v_istype_info
  member _.istype_fast_info           = v_istype_fast_info
  member _.lazy_force_info            = v_lazy_force_info
  member _.lazy_create_info           = v_lazy_create_info
  member _.create_instance_info       = v_create_instance_info
  member _.create_event_info          = v_create_event_info
  member _.seq_to_list_info           = v_seq_to_list_info
  member _.seq_to_array_info          = v_seq_to_array_info

  member _.array_length_info          = v_array_length_info
  member _.array_get_info             = v_array_get_info
  member _.array2D_get_info           = v_array2D_get_info
  member _.array3D_get_info           = v_array3D_get_info
  member _.array4D_get_info           = v_array4D_get_info
  member _.array_set_info             = v_array_set_info
  member _.array2D_set_info           = v_array2D_set_info
  member _.array3D_set_info           = v_array3D_set_info
  member _.array4D_set_info           = v_array4D_set_info

  member val option_toNullable_info     = v_option_toNullable_info
  member val option_defaultValue_info     = v_option_defaultValue_info

  member _.deserialize_quoted_FSharp_20_plus_info       = v_deserialize_quoted_FSharp_20_plus_info
  member _.deserialize_quoted_FSharp_40_plus_info    = v_deserialize_quoted_FSharp_40_plus_info
  member _.call_with_witnesses_info = v_call_with_witnesses_info
  member _.cast_quotation_info        = v_cast_quotation_info
  member _.lift_value_info            = v_lift_value_info
  member _.lift_value_with_name_info            = v_lift_value_with_name_info
  member _.lift_value_with_defn_info            = v_lift_value_with_defn_info
  member _.query_source_as_enum_info            = v_query_source_as_enum_info
  member _.new_query_source_info            = v_new_query_source_info
  member _.query_builder_tcref            = v_query_builder_tcref
  member _.fail_init_info             = v_fail_init_info
  member _.fail_static_init_info           = v_fail_static_init_info
  member _.check_this_info            = v_check_this_info
  member _.quote_to_linq_lambda_info        = v_quote_to_linq_lambda_info


  member val cgh__stateMachine_vref = ValRefForIntrinsic v_cgh__stateMachine_info
  member val cgh__useResumableCode_vref = ValRefForIntrinsic v_cgh__useResumableCode_info
  member val cgh__debugPoint_vref = ValRefForIntrinsic v_cgh__debugPoint_info
  member val cgh__resumeAt_vref = ValRefForIntrinsic v_cgh__resumeAt_info
  member val cgh__resumableEntry_vref = ValRefForIntrinsic v_cgh__resumableEntry_info

  member val generic_hash_withc_tuple2_vref = ValRefForIntrinsic v_generic_hash_withc_tuple2_info
  member val generic_hash_withc_tuple3_vref = ValRefForIntrinsic v_generic_hash_withc_tuple3_info
  member val generic_hash_withc_tuple4_vref = ValRefForIntrinsic v_generic_hash_withc_tuple4_info
  member val generic_hash_withc_tuple5_vref = ValRefForIntrinsic v_generic_hash_withc_tuple5_info
  member val generic_equals_withc_tuple2_vref = ValRefForIntrinsic v_generic_equals_withc_tuple2_info
  member val generic_equals_withc_tuple3_vref = ValRefForIntrinsic v_generic_equals_withc_tuple3_info
  member val generic_equals_withc_tuple4_vref = ValRefForIntrinsic v_generic_equals_withc_tuple4_info
  member val generic_equals_withc_tuple5_vref = ValRefForIntrinsic v_generic_equals_withc_tuple5_info
  member val generic_compare_withc_tuple2_vref = ValRefForIntrinsic v_generic_compare_withc_tuple2_info
  member val generic_compare_withc_tuple3_vref = ValRefForIntrinsic v_generic_compare_withc_tuple3_info
  member val generic_compare_withc_tuple4_vref = ValRefForIntrinsic v_generic_compare_withc_tuple4_info
  member val generic_compare_withc_tuple5_vref = ValRefForIntrinsic v_generic_compare_withc_tuple5_info
  member val generic_equality_withc_outer_vref = ValRefForIntrinsic v_generic_equality_withc_outer_info


  member _.cons_ucref = v_cons_ucref
  member _.nil_ucref = v_nil_ucref

    // A list of types that are explicitly suppressed from the F# intellisense
    // Note that the suppression checks for the precise name of the type
    // so the lowercase versions are visible
  member _.suppressed_types = v_suppressed_types

  /// Are we assuming all code gen is for F# interactive, with no static linking
  member _.isInteractive=isInteractive

  /// Indicates if we are generating witness arguments for SRTP constraints. Only done if the FSharp.Core
  /// supports witness arguments.
  member g.generateWitnesses =
      compilingFSharpCore ||
      ((ValRefForIntrinsic g.call_with_witnesses_info).TryDeref.IsSome && langVersion.SupportsFeature LanguageFeature.WitnessPassing)

  /// Indicates if we can use System.Array.Empty when emitting IL for empty array literals
  member val isArrayEmptyAvailable = v_Array_tcref.ILTyconRawMetadata.Methods.FindByName "Empty" |> List.isEmpty |> not

  member _.FindSysTyconRef path nm = findSysTyconRef path nm

  member _.TryFindSysTyconRef path nm = tryFindSysTyconRef path nm

  member _.FindSysILTypeRef nm = findSysILTypeRef nm

  member _.TryFindSysILTypeRef nm = tryFindSysILTypeRef nm

  member _.FindSysAttrib nm = findSysAttrib nm

  member _.TryFindSysAttrib nm = tryFindSysAttrib nm

  member _.AddGeneratedAttributes attrs = addGeneratedAttrs attrs

  member _.AddValGeneratedAttributes v = addValGeneratedAttrs v

  member _.AddMethodGeneratedAttributes mdef = addMethodGeneratedAttrs mdef

  member _.AddPropertyGeneratedAttributes mdef = addPropertyGeneratedAttrs mdef

  member _.AddFieldGeneratedAttributes mdef = addFieldGeneratedAttrs mdef

  member _.AddPropertyNeverAttributes mdef = addPropertyNeverAttrs mdef

  member _.AddFieldNeverAttributes mdef = addFieldNeverAttrs mdef

  member _.MkDebuggerTypeProxyAttribute ty = mkDebuggerTypeProxyAttribute ty

  member _.mkDebuggerDisplayAttribute s = mkILCustomAttribute (findSysILTypeRef tname_DebuggerDisplayAttribute, [ilg.typ_String], [ILAttribElem.String (Some s)], [])

  member _.DebuggerBrowsableNeverAttribute = debuggerBrowsableNeverAttribute

  member _.mkDebuggableAttributeV2(jitTracking, jitOptimizerDisabled) =
        let debuggingMode =
            0x3 (* Default ||| IgnoreSymbolStoreSequencePoints *) |||
            (if jitTracking then 1 else 0) |||
            (if jitOptimizerDisabled then 256 else 0)
        let tref_DebuggableAttribute_DebuggingModes = mkILTyRefInTyRef (tref_DebuggableAttribute, tname_DebuggableAttribute_DebuggingModes)
        mkILCustomAttribute
          (tref_DebuggableAttribute, [mkILNonGenericValueTy tref_DebuggableAttribute_DebuggingModes],
           (* See System.Diagnostics.DebuggableAttribute.DebuggingModes *)
           [ILAttribElem.Int32( debuggingMode )], [])

  member internal _.CompilerGlobalState = Some compilerGlobalState

  member _.CompilerGeneratedAttribute = compilerGeneratedAttribute

  member _.DebuggerNonUserCodeAttribute = debuggerNonUserCodeAttribute

  member _.HasTailCallAttrib (attribs: Attribs) =
    attribs
    |> List.exists (fun a -> a.TyconRef.CompiledRepresentationForNamedType.FullName = "Microsoft.FSharp.Core.TailCallAttribute")
  
  member _.MakeInternalsVisibleToAttribute(simpleAssemName) =
      mkILCustomAttribute (tref_InternalsVisibleToAttribute, [ilg.typ_String], [ILAttribElem.String (Some simpleAssemName)], [])

  /// Find an FSharp.Core LaguagePrimitives dynamic function that corresponds to a trait witness, e.g.
  /// AdditionDynamic for op_Addition.  Also work out the type instantiation of the dynamic function.
  member _.MakeBuiltInWitnessInfo (t: TraitConstraintInfo) =
      let memberName =
          let nm = t.MemberLogicalName
          let coreName =
              if nm.StartsWithOrdinal "op_" then nm[3..]
              elif nm = "get_Zero" then "GenericZero"
              elif nm = "get_One" then "GenericOne"
              else nm
          coreName + "Dynamic"

      let gtps, argTys, retTy, tinst =
          match memberName, t.CompiledObjectAndArgumentTypes, t.CompiledReturnType with
          | ("AdditionDynamic" | "MultiplyDynamic" | "SubtractionDynamic"| "DivisionDynamic" | "ModulusDynamic" | "CheckedAdditionDynamic" | "CheckedMultiplyDynamic" | "CheckedSubtractionDynamic" | "LeftShiftDynamic" | "RightShiftDynamic" | "BitwiseAndDynamic" | "BitwiseOrDynamic" | "ExclusiveOrDynamic" | "LessThanDynamic" | "GreaterThanDynamic" | "LessThanOrEqualDynamic" | "GreaterThanOrEqualDynamic" | "EqualityDynamic" | "InequalityDynamic"),
            [ arg0Ty; arg1Ty ],
            Some retTy ->
               [vara; varb; varc], [ varaTy; varbTy ], varcTy, [ arg0Ty; arg1Ty; retTy ]
          | ("UnaryNegationDynamic" | "CheckedUnaryNegationDynamic" | "LogicalNotDynamic" | "ExplicitDynamic" | "CheckedExplicitDynamic"),
            [ arg0Ty ],
            Some retTy ->
               [vara; varb ], [ varaTy ], varbTy, [ arg0Ty; retTy ]
          | "DivideByIntDynamic", [arg0Ty; _], _ ->
               [vara], [ varaTy; v_int32_ty ], varaTy, [ arg0Ty ]
          | ("GenericZeroDynamic" | "GenericOneDynamic"), [], Some retTy ->
               [vara], [ ], varaTy, [ retTy ]
          | _ -> failwithf "unknown builtin witness '%s'" memberName

      let vref = makeOtherIntrinsicValRef (fslib_MFLanguagePrimitives_nleref, memberName, None, None, gtps, (List.map List.singleton argTys, retTy))
      vref, tinst

  /// Find an FSharp.Core operator that corresponds to a trait witness
  member g.TryMakeOperatorAsBuiltInWitnessInfo isStringTy isArrayTy (t: TraitConstraintInfo) argExprs =

    match t.MemberLogicalName, t.CompiledObjectAndArgumentTypes, t.CompiledReturnType, argExprs with
    | "get_Sign", [aty], _, objExpr :: _ ->
        // Call Operators.sign
        let info = makeOtherIntrinsicValRef (fslib_MFOperators_nleref, "sign", None, Some "Sign", [vara], ([[varaTy]], v_int32_ty))
        let tyargs = [aty]
        Some (info, tyargs, [objExpr])
    | "Sqrt", [aty], Some bty, [_] ->
        // Call Operators.sqrt
        let info = makeOtherIntrinsicValRef (fslib_MFOperators_nleref, "sqrt", None, Some "Sqrt", [vara; varb], ([[varaTy]], varbTy))
        let tyargs = [aty; bty]
        Some (info, tyargs, argExprs)
    | "Pow", [aty;bty], _, [_;_] ->
        // Call Operators.(**)
        let info = v_exponentiation_info
        let tyargs = [aty;bty]
        Some (info, tyargs, argExprs)
    | "Atan2", [aty;_], Some bty, [_;_] ->
        // Call Operators.atan2
        let info = makeOtherIntrinsicValRef (fslib_MFOperators_nleref, "atan2", None, Some "Atan2", [vara; varb], ([[varaTy]; [varaTy]], varbTy))
        let tyargs = [aty;bty]
        Some (info, tyargs, argExprs)
    | "get_Zero", _, Some aty, ([] | [_]) ->
        // Call LanguagePrimitives.GenericZero
        let info = makeOtherIntrinsicValRef (fslib_MFLanguagePrimitives_nleref, "GenericZero", None, None, [vara], ([], varaTy))
        let tyargs = [aty]
        Some (info, tyargs, [])
    | "get_One", _, Some aty,  ([] | [_])  ->
        // Call LanguagePrimitives.GenericOne
        let info = makeOtherIntrinsicValRef (fslib_MFLanguagePrimitives_nleref, "GenericOne", None, None, [vara], ([], varaTy))
        let tyargs = [aty]
        Some (info, tyargs, [])
    | ("Abs" | "Sin" | "Cos" | "Tan" | "Sinh" | "Cosh" | "Tanh" | "Atan" | "Acos" | "Asin" | "Exp" | "Ceiling" | "Floor" | "Round" | "Truncate" | "Log10"| "Log"), [aty], _, [_] ->
        // Call corresponding Operators.*
        let nm = t.MemberLogicalName
        let lower = if nm = "Ceiling" then "ceil" else nm.ToLowerInvariant()
        let info = makeOtherIntrinsicValRef (fslib_MFOperators_nleref, lower, None, Some nm, [vara], ([[varaTy]], varaTy))
        let tyargs = [aty]
        Some (info, tyargs, argExprs)
    | "get_Item", [arrTy; _], Some retTy, [_; _] when isArrayTy g arrTy ->
        Some (g.array_get_info, [retTy], argExprs)
    | "set_Item", [arrTy; _; elemTy], _, [_; _; _] when isArrayTy g arrTy ->
        Some (g.array_set_info, [elemTy], argExprs)
    | "get_Item", [stringTy; _; _], _, [_; _] when isStringTy g stringTy ->
        Some (g.getstring_info, [], argExprs)
    | "op_UnaryPlus", [aty], _, [_] ->
        // Call Operators.id
        let info = makeOtherIntrinsicValRef (fslib_MFOperators_nleref, "id", None, None, [vara], ([[varaTy]], varaTy))
        let tyargs = [aty]
        Some (info, tyargs, argExprs)
    | _ ->
        None

#if DEBUG
// This global is only used during debug output
let mutable global_g = None : TcGlobals option
#endif<|MERGE_RESOLUTION|>--- conflicted
+++ resolved
@@ -992,12 +992,7 @@
 
   let decompileTyconEntries =
         [|
-<<<<<<< HEAD
             "FSharpFunc`2" ,       v_fastFunc_tcr      , (fun tinst -> mkFunTyWithNullness (List.item 0 tinst) (List.item 1 tinst))
-=======
-             // TODO: nullness here
-            "FSharpFunc`2" ,       v_fastFunc_tcr      , (fun tinst _nullness -> mkFunTy (List.item 0 tinst) (List.item 1 tinst))
->>>>>>> 74d1da29
             "Tuple`2"      ,       v_ref_tuple2_tcr    , decodeTupleTyAndNullness tupInfoRef
             "Tuple`3"      ,       v_ref_tuple3_tcr    , decodeTupleTyAndNullness tupInfoRef
             "Tuple`4"      ,       v_ref_tuple4_tcr    , decodeTupleTyAndNullness tupInfoRef
