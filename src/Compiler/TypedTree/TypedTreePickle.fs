// Copyright (c) Microsoft Corporation.  All Rights Reserved.  See License.txt in the project root for license information.

module internal FSharp.Compiler.TypedTreePickle

open System.Collections.Generic
open System.Text

open FSharp.Compiler.IO
open Internal.Utilities
open Internal.Utilities.Collections
open Internal.Utilities.Library
open Internal.Utilities.Library.Extras
open Internal.Utilities.Library.Extras.Bits
open Internal.Utilities.Rational

open FSharp.Compiler
open FSharp.Compiler.AbstractIL.IL
open FSharp.Compiler.AbstractIL.Diagnostics
open FSharp.Compiler.CompilerGlobalState
open FSharp.Compiler.DiagnosticsLogger
open FSharp.Compiler.Text.Position
open FSharp.Compiler.Text.Range
open FSharp.Compiler.Syntax
open FSharp.Compiler.SyntaxTreeOps
open FSharp.Compiler.Text
open FSharp.Compiler.Xml
open FSharp.Compiler.TypedTree
open FSharp.Compiler.TypedTreeBasics
open FSharp.Compiler.TypedTreeOps
open FSharp.Compiler.TcGlobals

#if !NO_TYPEPROVIDERS
let verbose = false
#endif

let ffailwith fileName str =
    let msg = FSComp.SR.pickleErrorReadingWritingMetadata(fileName, str)
    System.Diagnostics.Debug.Assert(false, msg)
    failwith msg

// Fixup pickled data w.r.t. a set of CCU thunks indexed by name
[<NoEquality; NoComparison>]
type PickledDataWithReferences<'rawData> =
    { /// The data that uses a collection of CcuThunks internally
      RawData: 'rawData
      /// The assumptions that need to be fixed up
      FixupThunks: CcuThunk [] }

    member x.Fixup loader =
        x.FixupThunks |> Array.iter (fun reqd -> reqd.Fixup(loader reqd.AssemblyName))
        x.RawData

    /// Like Fixup but loader may return None, in which case there is no fixup.
    member x.OptionalFixup loader =
        x.FixupThunks
        |> Array.iter(fun reqd->
            // Only fixup what needs fixing up
            if reqd.IsUnresolvedReference then
                match loader reqd.AssemblyName with
                | Some loaded ->
                    if reqd.IsUnresolvedReference then reqd.Fixup loaded
                | _ -> () )
        x.RawData

//---------------------------------------------------------------------------
// Basic pickle/unpickle state
//---------------------------------------------------------------------------

[<NoEquality; NoComparison>]
type Table<'T> =
    { name: string
      tbl: Dictionary<'T, int>
      mutable rows: ResizeArray<'T>
      mutable count: int }
    member tbl.AsArray = Seq.toArray tbl.rows
    member tbl.Size = tbl.rows.Count
    member tbl.Add x =
        let n = tbl.count
        tbl.count <- tbl.count + 1
        tbl.tbl[x] <- n
        tbl.rows.Add x
        n
    member tbl.FindOrAdd x =
        match tbl.tbl.TryGetValue x with
        | true, res -> res
        | _ -> tbl.Add x


    static member Create n =
      { name = n
        tbl = Dictionary<_, _>(1000, HashIdentity.Structural)
        rows= ResizeArray<_>(1000)
        count=0 }

[<NoEquality; NoComparison>]
type InputTable<'T> =
    { itbl_name: string
      itbl_rows: 'T array }

let new_itbl n r = { itbl_name=n; itbl_rows=r }

[<NoEquality; NoComparison>]
type NodeOutTable<'Data, 'Node> =
    { NodeStamp : 'Node -> Stamp
      NodeName : 'Node -> string
      GetRange : 'Node -> range
      Deref: 'Node -> 'Data
      Name: string
      Table: Table<Stamp> }
    member x.Size = x.Table.Size

    // inline this to get known-type-information through to the HashMultiMap constructor
    static member inline Create (stampF, nameF, rangeF, derefF, nm) =
        { NodeStamp = stampF
          NodeName = nameF
          GetRange = rangeF
          Deref = derefF
          Name = nm
          Table = Table<_>.Create nm }

[<NoEquality; NoComparison>]
type WriterState =
  { os: ByteBuffer
    osB: ByteBuffer
    oscope: CcuThunk
    occus: Table<CcuReference>
    oentities: NodeOutTable<EntityData, Entity>
    otypars: NodeOutTable<TyparData, Typar>
    ovals: NodeOutTable<ValData, Val>
    oanoninfos: NodeOutTable<AnonRecdTypeInfo, AnonRecdTypeInfo>
    ostrings: Table<string>
    opubpaths: Table<int[]>
    onlerefs: Table<int * int[]>
    osimpletys: Table<int>
    oglobals : TcGlobals
    mutable isStructThisArgPos : bool
    ofile : string
    /// Indicates if we are using in-memory format, where we store XML docs as well
    oInMem : bool
  }
let pfailwith st str = ffailwith st.ofile str

[<NoEquality; NoComparison>]
type NodeInTable<'Data, 'Node> =
    { LinkNode : 'Node -> 'Data -> unit
      IsLinked : 'Node -> bool
      Name : string
      Nodes : 'Node[] }
    member x.Get n = x.Nodes[n]
    member x.Count = x.Nodes.Length

    static member Create (mkEmpty, lnk, isLinked, nm, n) =
        { LinkNode = lnk; IsLinked = isLinked; Name = nm; Nodes = Array.init n (fun _i -> mkEmpty() ) }

[<NoEquality; NoComparison>]
type ReaderState =
  { is: ByteStream
    // secondary stream of information for F# 5.0
    isB: ByteStream
    iilscope: ILScopeRef
    iccus: InputTable<CcuThunk>
    ientities: NodeInTable<EntityData, Tycon>
    itypars: NodeInTable<TyparData, Typar>
    ivals: NodeInTable<ValData, Val>
    ianoninfos: NodeInTable<AnonRecdTypeInfo, AnonRecdTypeInfo>
    istrings: InputTable<string>
    ipubpaths: InputTable<PublicPath>
    inlerefs: InputTable<NonLocalEntityRef>
    isimpletys: InputTable<TType>
    ifile: string
    iILModule : ILModuleDef option // the Abstract IL metadata for the DLL being read
  }

let ufailwith st str = ffailwith st.ifile str

//---------------------------------------------------------------------------
// Basic pickle/unpickle operations
//---------------------------------------------------------------------------

type 'T pickler = 'T -> WriterState -> unit

let p_byte b st = st.os.EmitIntAsByte b

let p_byteB b st = st.osB.EmitIntAsByte b

let p_bool b st = p_byte (if b then 1 else 0) st

/// Write an uncompressed integer to the main stream.
let prim_p_int32 i st = 
    p_byte (b0 i) st
    p_byte (b1 i) st
    p_byte (b2 i) st
    p_byte (b3 i) st

/// Write an uncompressed integer to the B stream.
let prim_p_int32B i st = 
    p_byteB (b0 i) st
    p_byteB (b1 i) st
    p_byteB (b2 i) st
    p_byteB (b3 i) st

/// Compress integers according to the same scheme used by CLR metadata 
/// This halves the size of pickled data 
let p_int32 n st = 
    if n >= 0 && n <= 0x7F then 
        p_byte (b0 n) st
    else if n >= 0x80 && n <= 0x3FFF then
        p_byte (0x80 ||| (n >>> 8)) st
        p_byte (n &&& 0xFF) st
    else
        p_byte 0xFF st
        prim_p_int32 n st

/// Write a compressed integer to the B stream.
let p_int32B n st = 
    if n >= 0 && n <= 0x7F then 
        p_byteB (b0 n) st
    else if n >= 0x80 && n <= 0x3FFF then  
        p_byteB ( (0x80 ||| (n >>> 8))) st 
        p_byteB ( (n &&& 0xFF)) st 
    else 
        p_byteB 0xFF st
        prim_p_int32B n st

let space = ()
let p_space n () st =
    for i = 0 to n - 1 do
        p_byte 0 st

/// Represents space that was reserved but is now possibly used
let p_used_space1 f st =
    p_byte 1 st
    f st
    // leave more space
    p_space 1 space st

let p_bytes (s: byte[]) st =
    let len = s.Length
    p_int32 len st
    st.os.EmitBytes s

let p_memory (s: System.ReadOnlyMemory<byte>) st =
    let len = s.Length
    p_int32 len st
    st.os.EmitMemory s

let p_prim_string (s: string) st =
    let bytes = Encoding.UTF8.GetBytes s
    let len = bytes.Length
    p_int32 len st
    st.os.EmitBytes bytes

let p_int c st = p_int32 c st
let p_intB c st = p_int32B c st
let p_int8 (i: sbyte) st = p_int32 (int32 i) st
let p_uint8 (i: byte) st = p_byte (int i) st
let p_int16 (i: int16) st = p_int32 (int32 i) st
let p_uint16 (x: uint16) st = p_int32 (int32 x) st
let p_uint32 (x: uint32) st = p_int32 (int32 x) st
let p_int64 (i: int64) st =
    p_int32 (int32 (i &&& 0xFFFFFFFFL)) st
    p_int32 (int32 (i >>> 32)) st

let p_uint64 (x: uint64) st = p_int64 (int64 x) st

let bits_of_float32 (x: float32) = System.BitConverter.ToInt32(System.BitConverter.GetBytes x, 0)
let bits_of_float (x: float) = System.BitConverter.DoubleToInt64Bits x

let p_single i st = p_int32 (bits_of_float32 i) st
let p_char i st = p_uint16 (uint16 (int32 i)) st

let inline p_tup2 p1 p2 (a, b) (st: WriterState) =
    (p1 a st : unit); (p2 b st : unit)

let inline p_tup3 p1 p2 p3 (a, b, c) (st: WriterState) =
    (p1 a st : unit); (p2 b st : unit); (p3 c st : unit)

let inline  p_tup4 p1 p2 p3 p4 (a, b, c, d) (st: WriterState) =
    (p1 a st : unit); (p2 b st : unit); (p3 c st : unit); (p4 d st : unit)

let inline  p_tup5 p1 p2 p3 p4 p5 (a, b, c, d, e) (st: WriterState) =
    (p1 a st : unit); (p2 b st : unit); (p3 c st : unit); (p4 d st : unit); (p5 e st : unit)

let inline  p_tup6 p1 p2 p3 p4 p5 p6 (a, b, c, d, e, f) (st: WriterState) =
    (p1 a st : unit); (p2 b st : unit); (p3 c st : unit); (p4 d st : unit); (p5 e st : unit); (p6 f st : unit)

let inline  p_tup9 p1 p2 p3 p4 p5 p6 p7 p8 p9 (a, b, c, d, e, f, x7, x8, x9) (st: WriterState) =
    (p1 a st : unit); (p2 b st : unit); (p3 c st : unit); (p4 d st : unit); (p5 e st : unit); (p6 f st : unit); (p7 x7 st : unit); (p8 x8 st : unit); (p9 x9 st : unit)

let inline  p_tup11 p1 p2 p3 p4 p5 p6 p7 p8 p9 p10 p11 (a, b, c, d, e, f, x7, x8, x9, x10, x11) (st: WriterState) =
    (p1 a st : unit); (p2 b st : unit); (p3 c st : unit); (p4 d st : unit); (p5 e st : unit); (p6 f st : unit); (p7 x7 st : unit); (p8 x8 st : unit); (p9 x9 st : unit); (p10 x10 st : unit); (p11 x11 st : unit)

let u_byte st = int (st.is.ReadByte())

/// Unpickle an uncompressed integer from the B stream
/// The extra B stream of bytes is implicitly 0 if not present
let u_byteB st = 
    if st.isB.IsEOF then 0 else int (st.isB.ReadByte())

type unpickler<'T> = ReaderState -> 'T

let u_bool st = let b = u_byte st in (b = 1)

/// Unpickle an uncompressed integer from the main stream
let prim_u_int32 st =
    let b0 =  (u_byte st)
    let b1 =  (u_byte st)
    let b2 =  (u_byte st)
    let b3 =  (u_byte st)
    b0 ||| (b1 <<< 8) ||| (b2 <<< 16) ||| (b3 <<< 24)

/// Unpickle an uncompressed integer from the B stream
let prim_u_int32B st = 
    let b0 = u_byteB st
    let b1 = u_byteB st
    let b2 = u_byteB st
    let b3 = u_byteB st
    b0 ||| (b1 <<< 8) ||| (b2 <<< 16) ||| (b3 <<< 24)

let u_int32 st =
    let b0 = u_byte st
    if b0 <= 0x7F then b0
    else if b0 <= 0xbf then
        let b0 = b0 &&& 0x7F
        let b1 = (u_byte st)
        (b0 <<< 8) ||| b1
    else
        assert(b0 = 0xFF)
        prim_u_int32 st

/// Unpickle a compressed integer from the B stream.
/// The integer is 0 if the B stream is not present.
let u_int32B st = 
    let b0 = u_byteB st
    if b0 <= 0x7F then b0 
    else if b0 <= 0xbf then 
        let b0 = b0 &&& 0x7F
        let b1 = u_byteB st
        (b0 <<< 8) ||| b1
    else  
        assert(b0 = 0xFF)
        prim_u_int32B st

let u_byte_memory st =
    let n =  (u_int32 st)
    st.is.ReadBytes n

let u_bytes st =
    (u_byte_memory st).ToArray()

let u_prim_string st =
    let len =  (u_int32 st)
    st.is.ReadUtf8String len

let u_int st = u_int32 st
let u_intB st = u_int32B st
let u_int8 st = sbyte (u_int32 st)
let u_uint8 st = byte (u_byte st)
let u_int16 st = int16 (u_int32 st)
let u_uint16 st = uint16 (u_int32 st)
let u_uint32 st = uint32 (u_int32 st)
let u_int64 st =
    let b1 = (int64 (u_int32 st)) &&& 0xFFFFFFFFL
    let b2 = int64 (u_int32 st)
    b1 ||| (b2 <<< 32)

let u_uint64 st = uint64 (u_int64 st)
let float32_of_bits (x: int32) = System.BitConverter.ToSingle(System.BitConverter.GetBytes x, 0)
let float_of_bits (x: int64) = System.BitConverter.Int64BitsToDouble x

let u_single st = float32_of_bits (u_int32 st)
let u_char st = char (int32 (u_uint16 st))
let u_space n st =
    for i = 0 to n - 1 do
        let b = u_byte st
        if b <> 0 then
            warning(Error(FSComp.SR.pickleUnexpectedNonZero st.ifile, range0))

/// Represents space that was reserved but is now possibly used
let u_used_space1 f st =
    let b = u_byte st
    match b with
    | 0 -> None
    | 1 ->
        let x = f st
        u_space 1 st
        Some x
    | _ ->
        warning(Error(FSComp.SR.pickleUnexpectedNonZero st.ifile, range0)); None


let inline  u_tup2 p1 p2 (st: ReaderState) = let a = p1 st in let b = p2 st in (a, b)

let inline  u_tup3 p1 p2 p3 (st: ReaderState) =
  let a = p1 st in let b = p2 st in let c = p3 st in (a, b, c)

let inline u_tup4 p1 p2 p3 p4 (st: ReaderState) =
  let a = p1 st in let b = p2 st in let c = p3 st in let d = p4 st in (a, b, c, d)

let inline u_tup5 p1 p2 p3 p4 p5 (st: ReaderState) =
  let a = p1 st
  let b = p2 st
  let c = p3 st
  let d = p4 st
  let e = p5 st
  (a, b, c, d, e)

let inline u_tup6 p1 p2 p3 p4 p5 p6 (st: ReaderState) =
  let a = p1 st in let b = p2 st in let c = p3 st in let d = p4 st in let e = p5 st in let f = p6 st in (a, b, c, d, e, f)

let inline u_tup8 p1 p2 p3 p4 p5 p6 p7 p8 (st: ReaderState) =
  let a = p1 st in let b = p2 st in let c = p3 st in let d = p4 st in let e = p5 st in let f = p6 st in let x7 = p7 st in let x8 = p8 st in  (a, b, c, d, e, f, x7, x8)

let inline u_tup9 p1 p2 p3 p4 p5 p6 p7 p8 p9 (st: ReaderState) =
  let a = p1 st in let b = p2 st in let c = p3 st in let d = p4 st in let e = p5 st in let f = p6 st in let x7 = p7 st in let x8 = p8 st in let x9 = p9 st in (a, b, c, d, e, f, x7, x8, x9)

<<<<<<< HEAD
let inline u_tup10 p1 p2 p3 p4 p5 p6 p7 p8 p9 p10 (st: ReaderState) =
  let a = p1 st in let b = p2 st in let c = p3 st in let d = p4 st in
  let e = p5 st in let f = p6 st in let x7 = p7 st in let x8 = p8 st in
  let x9 = p9 st in let x10 = p10 st in (a, b, c, d, e, f, x7, x8, x9, x10)

let inline u_tup11 p1 p2 p3 p4 p5 p6 p7 p8 p9 p10 p11 (st: ReaderState) =
  let a = p1 st in let b = p2 st in let c = p3 st in let d = p4 st in
  let e = p5 st in let f = p6 st in let x7 = p7 st in let x8 = p8 st in
  let x9 = p9 st in let x10 = p10 st in let x11 = p11 st in (a, b, c, d, e, f, x7, x8, x9, x10, x11)

=======
>>>>>>> ab42a322
let inline u_tup13 p1 p2 p3 p4 p5 p6 p7 p8 p9 p10 p11 p12 p13 (st: ReaderState) =
  let a = p1 st in let b = p2 st in let c = p3 st in let d = p4 st in
  let e = p5 st in let f = p6 st in let x7 = p7 st in let x8 = p8 st in
  let x9 = p9 st in let x10 = p10 st in let x11 = p11 st in let x12 = p12 st in let x13 = p13 st in
  (a, b, c, d, e, f, x7, x8, x9, x10, x11, x12, x13)

let inline u_tup17 p1 p2 p3 p4 p5 p6 p7 p8 p9 p10 p11 p12 p13 p14 p15 p16 p17 (st: ReaderState) =
  let a = p1 st in let b = p2 st in let c = p3 st in let d = p4 st in
  let e = p5 st in let f = p6 st in let x7 = p7 st in let x8 = p8 st in
  let x9 = p9 st in let x10 = p10 st in let x11 = p11 st in let x12 = p12 st in let x13 = p13 st in
  let x14 = p14 st in let x15 = p15 st in let x16 = p16 st in let x17 = p17 st in
  (a, b, c, d, e, f, x7, x8, x9, x10, x11, x12, x13, x14, x15, x16, x17)


//---------------------------------------------------------------------------
// Pickle/unpickle operations for observably shared graph nodes
//---------------------------------------------------------------------------

// exception Nope

// ctxt is for debugging
let p_osgn_ref (_ctxt: string) (outMap : NodeOutTable<_, _>) x st =
    let idx = outMap.Table.FindOrAdd (outMap.NodeStamp x)
    //if ((idx = 0) && outMap.Name = "oentities") then
    //    let msg =
    //        sprintf "idx %d#%d in table %s has name '%s', was defined at '%s' and is referenced from context %s\n"
    //            idx (outMap.NodeStamp x)
    //            outMap.Name (outMap.NodeName x)
    //            (stringOfRange (outMap.GetRange x))
    //            _ctxt
    //    System.Diagnostics.Debug.Assert(false, msg )
    p_int idx st

let p_osgn_decl (outMap : NodeOutTable<_, _>) p x st =
    let stamp = outMap.NodeStamp x
    let idx = outMap.Table.FindOrAdd stamp
    //dprintf "decl %d#%d in table %s has name %s\n" idx (outMap.NodeStamp x) outMap.Name (outMap.NodeName x)
    p_tup2 p_int p (idx, outMap.Deref x) st

let u_osgn_ref (inMap: NodeInTable<_, _>) st =
    let n = u_int st
    if n < 0 || n >= inMap.Count then ufailwith st ("u_osgn_ref: out of range, table = "+inMap.Name+", n = "+string n)
    inMap.Get n

let u_osgn_decl (inMap: NodeInTable<_, _>) u st =
    let idx, data = u_tup2 u_int u st
    //   dprintf "unpickling osgn %d in table %s\n" idx nm
    let res = inMap.Get idx
    inMap.LinkNode res data
    res

//---------------------------------------------------------------------------
// Pickle/unpickle operations for interned nodes
//---------------------------------------------------------------------------

let encode_uniq (tbl: Table<_>) key = tbl.FindOrAdd key
let lookup_uniq st tbl n =
    let arr = tbl.itbl_rows
    if n < 0 || n >= arr.Length then ufailwith st ("lookup_uniq in table "+tbl.itbl_name+" out of range, n = "+string n+ ", sizeof(tab) = " + string (Array.length arr))
    arr[n]

//---------------------------------------------------------------------------
// Pickle/unpickle arrays and lists. For lists use the same binary format as arrays so we can switch
// between internal representations relatively easily
//-------------------------------------------------------------------------

let p_array_core f (x: 'T[]) st =
    for i = 0 to x.Length-1 do
        f x[i] st

let p_array f (x: 'T[]) st =
    p_int x.Length st
    p_array_core f x st

<<<<<<< HEAD
let p_arrayB f (x: 'T[]) st =
    p_intB x.Length st
    p_array_core f x st

// Optionally encode an extra item using a marker bit.
// When extraf is None, the marker bit is not set, and this is identical to p_array.
let p_array_ext extraf f (x: 'T[]) st =
    let n = x.Length
    let n = if Option.isSome extraf then n ||| 0x80000000 else n
    p_int n st
    match extraf with
    | None -> ()
    | Some f -> f st
    p_array_core f x st

=======
>>>>>>> ab42a322
let p_list_core f (xs: 'T list) st =
    for x in xs do
        f x st

let p_list f x st =
    p_int (List.length x) st
    p_list_core f x st

let p_listB f x st = 
    p_intB (List.length x) st
    p_list_core f x st

let p_list_ext extraf f x st = 
    let n = List.length x
    let n = if Option.isSome extraf then n ||| 0x80000000 else n
    p_int n st
    match extraf with
    | None -> ()
    | Some f -> f st
    p_list_core f x st

let p_List f (x: 'T list) st = p_list f x st

let p_wrap (f: 'T -> 'U) (p : 'U pickler) : 'T pickler = (fun x st -> p (f x) st)
let p_option f x st =
    match x with
    | None -> p_byte 0 st
    | Some h -> p_byte 1 st; f h st

// Pickle lazy values in such a way that they can, in some future F# compiler version, be read back
// lazily. However, a lazy reader is not used in this version because the value may contain the definitions of some
// OSGN nodes.
let private p_lazy_impl p v st =
    let fixupPos1 = st.os.Position
    // We fix these up after
    prim_p_int32 0 st
    let fixupPos2 = st.os.Position
    prim_p_int32 0 st
    let fixupPos3 = st.os.Position
    prim_p_int32 0 st
    let fixupPos4 = st.os.Position
    prim_p_int32 0 st
    let fixupPos5 = st.os.Position
    prim_p_int32 0 st
    let fixupPos6 = st.os.Position
    prim_p_int32 0 st
    let fixupPos7 = st.os.Position
    prim_p_int32 0 st
    let idx1 = st.os.Position
    let otyconsIdx1 = st.oentities.Size
    let otyparsIdx1 = st.otypars.Size
    let ovalsIdx1 = st.ovals.Size
    // Run the pickler
    p v st
    // Determine and fixup the length of the pickled data
    let idx2 = st.os.Position
    st.os.FixupInt32 fixupPos1 (idx2-idx1)
    // Determine and fixup the ranges of OSGN nodes defined within the lazy portion
    let otyconsIdx2 = st.oentities.Size
    let otyparsIdx2 = st.otypars.Size
    let ovalsIdx2 = st.ovals.Size
    st.os.FixupInt32 fixupPos2 otyconsIdx1
    st.os.FixupInt32 fixupPos3 otyconsIdx2
    st.os.FixupInt32 fixupPos4 otyparsIdx1
    st.os.FixupInt32 fixupPos5 otyparsIdx2
    st.os.FixupInt32 fixupPos6 ovalsIdx1
    st.os.FixupInt32 fixupPos7 ovalsIdx2

let p_lazy p x st =
    p_lazy_impl p (Lazy.force x) st

let p_maybe_lazy p (x: MaybeLazy<_>) st =
    p_lazy_impl p x.Value st

let p_hole () =
    let mutable h = None
    (fun f -> h <- Some f), (fun x st -> match h with Some f -> f x st | None -> pfailwith st "p_hole: unfilled hole")

let p_hole2 () =
    let mutable h = None
    (fun f -> h <- Some f), (fun arg x st -> match h with Some f -> f arg x st | None -> pfailwith st "p_hole2: unfilled hole")

let u_array_core f n st =
    let res = Array.zeroCreate n
    for i = 0 to n-1 do
        res[i] <- f st
    res

let u_array f st =
    let n = u_int st
    u_array_core f n st

<<<<<<< HEAD
/// Unpickle an array from the B stream. The array is empty if the B stream is not present.
let u_arrayB f st =
    let n = u_intB st
    u_array_core f n st

=======
>>>>>>> ab42a322
let u_list_core f n st =
    List.init n (fun _ -> f st)

let u_list f st =
    let n = u_int st
    u_list_core f n st

/// Unpickle a list from the B stream. The resulting list is empty if the B stream is not present.
let u_listB f st =
    Array.toList (u_arrayB f st)

let u_list_ext extra f st =
    let n = u_int st
    let extraItem =
        if n &&& 0x80000000 = 0x80000000 then
            Some (extra st)
        else
            None
    let list = u_list_core f (n &&& 0x7FFFFFFF) st
    extraItem, list

#if FLAT_LIST_AS_LIST
#else
let u_List f st = u_list f st // new List<_> (u_array f st)
#endif
#if FLAT_LIST_AS_ARRAY_STRUCT
//#else
let u_List f st = List(u_array f st)
#endif
#if FLAT_LIST_AS_ARRAY
//#else
let u_List f st = u_array f st
#endif

// Mark up default constraints with a priority in reverse order: last gets 0 etc. See comment on TyparConstraint.DefaultsTo
let u_list_revi f st =
    let n = u_int st
    [ for i = 0 to n-1 do
         yield f st (n-1-i) ]


let u_wrap (f: 'U -> 'T) (u : 'U unpickler) : 'T unpickler = (fun st -> f (u st))

let u_option f st =
    let tag = u_byte st
    match tag with
    | 0 -> None
    | 1 -> Some (f st)
    | n -> ufailwith st ("u_option: found number " + string n)

let u_lazy u st =

    // Read the number of bytes in the record
    let len         = prim_u_int32 st // fixupPos1
    // These are the ranges of OSGN nodes defined within the lazily read portion of the graph
    let otyconsIdx1 = prim_u_int32 st // fixupPos2
    let otyconsIdx2 = prim_u_int32 st // fixupPos3
    let otyparsIdx1 = prim_u_int32 st // fixupPos4
    let otyparsIdx2 = prim_u_int32 st // fixupPos5
    let ovalsIdx1   = prim_u_int32 st // fixupPos6
    let ovalsIdx2   = prim_u_int32 st // fixupPos7

    ignore (len, otyconsIdx1, otyconsIdx2, otyparsIdx1, otyparsIdx2, ovalsIdx1, ovalsIdx2)
    Lazy.CreateFromValue(u st)


let u_hole () =
    let mutable h = None
    (fun f -> h <- Some f), (fun st -> match h with Some f -> f st | None -> ufailwith st "u_hole: unfilled hole")

//---------------------------------------------------------------------------
// Pickle/unpickle F# interface data
//---------------------------------------------------------------------------

// Strings
// A huge number of these occur in pickled F# data, so make them unique
let encode_string stringTab x = encode_uniq stringTab x
let decode_string x = x
let lookup_string st stringTab x = lookup_uniq st stringTab x
let u_encoded_string = u_prim_string
let u_string st   = lookup_uniq st st.istrings (u_int st)
let u_strings = u_list u_string
let p_encoded_string = p_prim_string
let p_string s st = p_int (encode_string st.ostrings s) st
let p_strings = p_list p_string

// CCU References
// A huge number of these occur in pickled F# data, so make them unique
let encode_ccuref ccuTab (x: CcuThunk) = encode_uniq ccuTab x.AssemblyName
let lookup_ccuref st ccuTab x = lookup_uniq st ccuTab x
let u_encoded_ccuref st =
    match u_byte st with
    | 0 -> u_prim_string st
    | n -> ufailwith st ("u_encoded_ccuref: found number " + string n)
let u_ccuref st   = lookup_uniq st st.iccus (u_int st)

let p_encoded_ccuref x st =
    p_byte 0 st // leave a dummy tag to make room for future encodings of ccurefs
    p_prim_string x st

let p_ccuref s st = p_int (encode_ccuref st.occus s) st

// References to public items in this module
// A huge number of these occur in pickled F# data, so make them unique
let decode_pubpath st stringTab a = PubPath(Array.map (lookup_string st stringTab) a)
let u_encoded_pubpath = u_array u_int
let u_pubpath st = lookup_uniq st st.ipubpaths (u_int st)

let encode_pubpath stringTab pubpathTab (PubPath a) = encode_uniq pubpathTab (Array.map (encode_string stringTab) a)
let p_encoded_pubpath = p_array p_int
let p_pubpath x st = p_int (encode_pubpath st.ostrings st.opubpaths x) st

// References to other modules
// A huge number of these occur in pickled F# data, so make them unique
let decode_nleref st ccuTab stringTab (a, b) = mkNonLocalEntityRef (lookup_ccuref st ccuTab a) (Array.map (lookup_string st stringTab) b)
let lookup_nleref st nlerefTab x = lookup_uniq st nlerefTab x
let u_encoded_nleref = u_tup2 u_int (u_array u_int)
let u_nleref st = lookup_uniq st st.inlerefs (u_int st)

let encode_nleref ccuTab stringTab nlerefTab thisCcu (nleref: NonLocalEntityRef) =
#if !NO_TYPEPROVIDERS
    // Remap references to statically-linked Entity nodes in provider-generated entities to point to the current assembly.
    // References to these nodes _do_ appear in F# assembly metadata, because they may be public.
    let nleref =
        match nleref.Deref.PublicPath with
        | Some pubpath when nleref.Deref.IsProvidedGeneratedTycon ->
            if verbose then dprintfn "remapping pickled reference to provider-generated type %s"  nleref.Deref.DisplayNameWithStaticParameters
            rescopePubPath thisCcu pubpath
        | _ -> nleref
#else
    ignore thisCcu
#endif

    let (NonLocalEntityRef(a, b)) = nleref
    encode_uniq nlerefTab (encode_ccuref ccuTab a, Array.map (encode_string stringTab) b)
let p_encoded_nleref = p_tup2 p_int (p_array p_int)
let p_nleref x st = p_int (encode_nleref st.occus st.ostrings st.onlerefs st.oscope x) st

<<<<<<< HEAD
// Simple types are types like "int", represented as TType(Ref_nonlocal(...,"int"),[]). 
// A huge number of these occur in pickled F# data, so make them unique. 
//
// TODO NULLNESS - the simpletyp table now holds KnownAmbivalentToNull by default, is this the right default?
// For old assemblies it is, if we give those assemblies the ambivalent interpretation.
// For new asemblies compiled with null-checking on it isn't, if the default is to give
// those the KnownWithoutNull interpretation by default.
let decode_simpletyp st _ccuTab _stringTab nlerefTab a = TType_app(ERefNonLocal (lookup_nleref st nlerefTab a), [], KnownAmbivalentToNull)
let lookup_simpletyp st simpleTyTab x = lookup_uniq st simpleTyTab x
=======
// Simple types are types like "int", represented as TType(Ref_nonlocal(..., "int"), []).
// A huge number of these occur in pickled F# data, so make them unique.
let decode_simpletyp st _ccuTab _stringTab nlerefTab a = TType_app(ERefNonLocal (lookup_nleref st nlerefTab a), [], 0uy)
>>>>>>> ab42a322
let u_encoded_simpletyp st = u_int  st
let u_simpletyp st = lookup_uniq st st.isimpletys (u_int st)
let encode_simpletyp ccuTab stringTab nlerefTab simpleTyTab thisCcu a = encode_uniq simpleTyTab (encode_nleref ccuTab stringTab nlerefTab thisCcu a)
let p_encoded_simpletyp x st = p_int x st
let p_simpletyp x st = p_int (encode_simpletyp st.occus st.ostrings st.onlerefs st.osimpletys st.oscope x) st

/// Arbitrary value
[<Literal>]
let PickleBufferCapacity = 50000

let pickleObjWithDanglingCcus inMem file g scope p x =
  let st1 =
      { os = ByteBuffer.Create(PickleBufferCapacity, useArrayPool = true)
        osB = ByteBuffer.Create(PickleBufferCapacity, useArrayPool = true)
        oscope=scope
        occus= Table<_>.Create "occus"
        oentities=NodeOutTable<_, _>.Create((fun (tc: Tycon) -> tc.Stamp), (fun tc -> tc.LogicalName), (fun tc -> tc.Range), id , "otycons")
        otypars=NodeOutTable<_, _>.Create((fun (tp: Typar) -> tp.Stamp), (fun tp -> tp.DisplayName), (fun tp -> tp.Range), id , "otypars")
        ovals=NodeOutTable<_, _>.Create((fun (v: Val) -> v.Stamp), (fun v -> v.LogicalName), (fun v -> v.Range), id , "ovals")
        oanoninfos=NodeOutTable<_, _>.Create((fun (v: AnonRecdTypeInfo) -> v.Stamp), (fun v -> string v.Stamp), (fun _ -> range0), id, "oanoninfos")
        ostrings=Table<_>.Create "ostrings"
        onlerefs=Table<_>.Create "onlerefs"
        opubpaths=Table<_>.Create "opubpaths"
        osimpletys=Table<_>.Create "osimpletys"
        oglobals=g
        ofile=file
        oInMem=inMem
        isStructThisArgPos = false }

  let ccuNameTab,(ntycons, ntypars, nvals, nanoninfos),stringTab,pubpathTab,nlerefTab,simpleTyTab,phase1bytes,phase1bytesB =
    p x st1
    let sizes =
      st1.oentities.Size,
      st1.otypars.Size,
      st1.ovals.Size,
      st1.oanoninfos.Size
    st1.occus, sizes, st1.ostrings, st1.opubpaths, st1.onlerefs, st1.osimpletys, st1.os.AsMemory(), st1.osB

  let st2 =
     { os = ByteBuffer.Create(PickleBufferCapacity, useArrayPool = true)
       osB = ByteBuffer.Create(PickleBufferCapacity, useArrayPool = true)
       oscope=scope
       occus= Table<_>.Create "occus (fake)"
       oentities=NodeOutTable<_, _>.Create((fun (tc: Tycon) -> tc.Stamp), (fun tc -> tc.LogicalName), (fun tc -> tc.Range), (fun osgn -> osgn), "otycons")
       otypars=NodeOutTable<_, _>.Create((fun (tp: Typar) -> tp.Stamp), (fun tp -> tp.DisplayName), (fun tp -> tp.Range), (fun osgn -> osgn), "otypars")
       ovals=NodeOutTable<_, _>.Create((fun (v: Val) -> v.Stamp), (fun v -> v.LogicalName), (fun v -> v.Range), (fun osgn -> osgn), "ovals")
       oanoninfos=NodeOutTable<_, _>.Create((fun (v: AnonRecdTypeInfo) -> v.Stamp), (fun v -> string v.Stamp), (fun _ -> range0), id, "oanoninfos")
       ostrings=Table<_>.Create "ostrings (fake)"
       opubpaths=Table<_>.Create "opubpaths (fake)"
       onlerefs=Table<_>.Create "onlerefs (fake)"
       osimpletys=Table<_>.Create "osimpletys (fake)"
       oglobals=g
       ofile=file
       oInMem=inMem
       isStructThisArgPos = false }

  let phase2bytes =
    p_array p_encoded_ccuref ccuNameTab.AsArray st2

    // For F# 5.0 and beyond we add a 4th integer for nanoninfos, indicated by a negative 1st integer
    // Note that this means assemblies using anonymous record types are not binary-metadata consumable by previous
    // generation F# tooling.
    let z1 = if nanoninfos > 0 then  -ntycons-1 else ntycons
    p_int z1 st2
    p_tup2 p_int p_int (ntypars, nvals) st2
    if nanoninfos > 0 then
        p_int nanoninfos st2

    p_tup5
        (p_array p_encoded_string)
        (p_array p_encoded_pubpath)
        (p_array p_encoded_nleref)
        (p_array p_encoded_simpletyp)
        p_memory
        (stringTab.AsArray, pubpathTab.AsArray, nlerefTab.AsArray, simpleTyTab.AsArray, phase1bytes)
        st2
    
    // The B stream should be empty in the second phase
    let phase2bytesB = st2.osB.AsMemory()
    if phase2bytesB.Length <> 0 then failwith "expected phase2bytesB.Length = 0"
    (st2.osB :> System.IDisposable).Dispose()
    st2.os

  (st1.os :> System.IDisposable).Dispose()

  phase2bytes, phase1bytesB
  
let check (ilscope: ILScopeRef) (inMap: NodeInTable<_,_>) =
    for i = 0 to inMap.Count - 1 do
      let n = inMap.Get i
      if not (inMap.IsLinked n) then
        warning(Error(FSComp.SR.pickleMissingDefinition (i, inMap.Name, ilscope.QualifiedName), range0))
        // Note for compiler developers: to get information about which item this index relates to,
        // enable the conditional in Pickle.p_osgn_ref to refer to the given index number and recompile
        // an identical copy of the source for the DLL containing the data being unpickled.  A message will
        // then be printed indicating the name of the item.

let unpickleObjWithDanglingCcus file viewedScope (ilModule: ILModuleDef option) u (phase2bytes: ReadOnlyByteMemory) (phase1bytesB: ReadOnlyByteMemory) =
    let st2 =
       { is = ByteStream.FromBytes (phase2bytes, 0, phase2bytes.Length)
         isB = ByteStream.FromBytes (ByteMemory.FromArray([| |]).AsReadOnly(),0,0) 
         iilscope = viewedScope
         iccus = new_itbl "iccus (fake)" [| |] 
         ientities = NodeInTable<_,_>.Create (Tycon.NewUnlinked, (fun osgn tg -> osgn.Link tg),(fun osgn -> osgn.IsLinked),"ientities",0) 
         itypars = NodeInTable<_,_>.Create (Typar.NewUnlinked, (fun osgn tg -> osgn.Link tg),(fun osgn -> osgn.IsLinked),"itypars",0) 
         ivals = NodeInTable<_,_>.Create (Val.NewUnlinked , (fun osgn tg -> osgn.Link tg),(fun osgn -> osgn.IsLinked),"ivals",0)
         ianoninfos = NodeInTable<_,_>.Create(AnonRecdTypeInfo.NewUnlinked, (fun osgn tg -> osgn.Link tg),(fun osgn -> osgn.IsLinked),"ianoninfos",0)
         istrings = new_itbl "istrings (fake)" [| |] 
         inlerefs = new_itbl "inlerefs (fake)" [| |] 
         ipubpaths = new_itbl "ipubpaths (fake)" [| |] 
         isimpletys = new_itbl "isimpletys (fake)" [| |] 
         ifile = file
         iILModule = ilModule }
    let ccuNameTab = u_array u_encoded_ccuref st2
    let z1 = u_int st2
    let ntycons = if z1 < 0 then -z1-1 else z1
    let ntypars, nvals = u_tup2 u_int u_int st2
    let nanoninfos = if z1 < 0 then u_int st2 else 0
    let stringTab, pubpathTab, nlerefTab, simpleTyTab, phase1bytes =
        u_tup5
            (u_array u_encoded_string)
            (u_array u_encoded_pubpath)
            (u_array u_encoded_nleref)
            (u_array u_encoded_simpletyp)
            u_byte_memory
            st2
    let ccuTab       = new_itbl "iccus"       (Array.map CcuThunk.CreateDelayed ccuNameTab)
    let stringTab    = new_itbl "istrings"    (Array.map decode_string stringTab)
    let pubpathTab   = new_itbl "ipubpaths"   (Array.map (decode_pubpath st2 stringTab) pubpathTab)
    let nlerefTab    = new_itbl "inlerefs"    (Array.map (decode_nleref st2 ccuTab stringTab) nlerefTab)
    let simpletypTab = new_itbl "simpleTyTab" (Array.map (decode_simpletyp st2 ccuTab stringTab nlerefTab) simpleTyTab)
    let data =
        let st1 =
           { is = ByteStream.FromBytes (phase1bytes, 0, phase1bytes.Length)
             isB = ByteStream.FromBytes (phase1bytesB, 0, phase1bytesB.Length) 
             iccus = ccuTab
             iilscope = viewedScope
             ientities = NodeInTable<_, _>.Create(Tycon.NewUnlinked, (fun osgn tg -> osgn.Link tg), (fun osgn -> osgn.IsLinked), "itycons", ntycons)
             itypars = NodeInTable<_, _>.Create(Typar.NewUnlinked, (fun osgn tg -> osgn.Link tg), (fun osgn -> osgn.IsLinked), "itypars", ntypars)
             ivals = NodeInTable<_, _>.Create(Val.NewUnlinked, (fun osgn tg -> osgn.Link tg), (fun osgn -> osgn.IsLinked), "ivals", nvals)
             ianoninfos = NodeInTable<_, _>.Create(AnonRecdTypeInfo.NewUnlinked, (fun osgn tg -> osgn.Link tg), (fun osgn -> osgn.IsLinked), "ianoninfos", nanoninfos)
             istrings = stringTab
             ipubpaths = pubpathTab
             inlerefs = nlerefTab
             isimpletys = simpletypTab
             ifile = file
             iILModule = ilModule }
        let res = u st1
        check viewedScope st1.ientities
        check viewedScope st1.ientities
        check viewedScope st1.ivals
        check viewedScope st1.itypars
        res

    {RawData=data; FixupThunks=ccuTab.itbl_rows }


//=========================================================================
// PART II
//=========================================================================

//---------------------------------------------------------------------------
// Pickle/unpickle for Abstract IL data, up to IL instructions
//---------------------------------------------------------------------------

let p_ILPublicKey x st =
    match x with
    | PublicKey b      -> p_byte 0 st; p_bytes b st
    | PublicKeyToken b -> p_byte 1 st; p_bytes b st

let p_ILVersion (x: ILVersionInfo) st = p_tup4 p_uint16 p_uint16 p_uint16 p_uint16 (x.Major, x.Minor, x.Build, x.Revision) st

let p_ILModuleRef (x: ILModuleRef) st =
    p_tup3 p_string p_bool (p_option p_bytes) (x.Name, x.HasMetadata, x.Hash) st

let p_ILAssemblyRef (x: ILAssemblyRef) st =
    p_byte 0 st // leave a dummy tag to make room for future encodings of assembly refs
    p_tup6 p_string (p_option p_bytes) (p_option p_ILPublicKey) p_bool (p_option p_ILVersion) (p_option p_string)
      ( x.Name, x.Hash, x.PublicKey, x.Retargetable, x.Version, x.Locale) st

let p_ILScopeRef x st =
    match x with
    | ILScopeRef.Local           -> p_byte 0 st
    | ILScopeRef.Module mref     -> p_byte 1 st; p_ILModuleRef mref st
    | ILScopeRef.Assembly aref   -> p_byte 2 st; p_ILAssemblyRef aref st
    // Encode primary assembly as a normal assembly ref
    | ILScopeRef.PrimaryAssembly -> p_byte 2 st; p_ILAssemblyRef st.oglobals.ilg.primaryAssemblyRef st

let u_ILPublicKey st =
    let tag = u_byte st
    match tag with
    | 0 -> u_bytes st |> PublicKey
    | 1 -> u_bytes st |> PublicKeyToken
    | _ -> ufailwith st "u_ILPublicKey"

let u_ILVersion st =
    let major, minor, build, revision = u_tup4 u_uint16 u_uint16 u_uint16 u_uint16 st
    ILVersionInfo(major, minor, build, revision)

let u_ILModuleRef st =
    let a, b, c = u_tup3 u_string u_bool (u_option u_bytes) st
    ILModuleRef.Create(a, b, c)

let u_ILAssemblyRef st =
    let tag = u_byte st
    match tag with
    | 0 ->
        let a, b, c, d, e, f = u_tup6 u_string (u_option u_bytes) (u_option u_ILPublicKey) u_bool (u_option u_ILVersion) (u_option u_string) st
        ILAssemblyRef.Create(a, b, c, d, e, f)
    | _ -> ufailwith st "u_ILAssemblyRef"

// IL scope references are rescoped as they are unpickled.  This means
// the pickler accepts IL fragments containing ILScopeRef.Local and adjusts them
// to be absolute scope references.
let u_ILScopeRef st =
    let res =
        let tag = u_byte st
        match tag with
        | 0 -> ILScopeRef.Local
        | 1 -> u_ILModuleRef st |> ILScopeRef.Module
        | 2 -> u_ILAssemblyRef st |> ILScopeRef.Assembly
        | _ -> ufailwith st "u_ILScopeRef"
    let res = rescopeILScopeRef st.iilscope res
    res

let p_ILHasThis x st =
    p_byte (match x with
            | ILThisConvention.Instance -> 0
            | ILThisConvention.InstanceExplicit -> 1
            | ILThisConvention.Static -> 2) st

let p_ILArrayShape = p_wrap (fun (ILArrayShape x) -> x) (p_list (p_tup2 (p_option p_int32) (p_option p_int32)))

let rec p_ILType ty st =
    match ty with
    | ILType.Void                   -> p_byte 0 st
    | ILType.Array (shape, ty)       -> p_byte 1 st; p_tup2 p_ILArrayShape p_ILType (shape, ty) st
    | ILType.Value tspec            -> p_byte 2 st; p_ILTypeSpec tspec st
    | ILType.Boxed tspec            -> p_byte 3 st; p_ILTypeSpec tspec st
    | ILType.Ptr ty                 -> p_byte 4 st; p_ILType ty st
    | ILType.Byref ty               -> p_byte 5 st; p_ILType ty st
    | ILType.FunctionPointer csig   -> p_byte 6 st; p_ILCallSig csig st
    | ILType.TypeVar n              -> p_byte 7 st; p_uint16 n st
    | ILType.Modified (req, tref, ty) -> p_byte 8 st; p_tup3 p_bool p_ILTypeRef p_ILType (req, tref, ty) st

and p_ILTypes tys = p_list p_ILType tys

and p_ILBasicCallConv x st =
    p_byte (match x with
            | ILArgConvention.Default -> 0
            | ILArgConvention.CDecl  -> 1
            | ILArgConvention.StdCall -> 2
            | ILArgConvention.ThisCall -> 3
            | ILArgConvention.FastCall -> 4
            | ILArgConvention.VarArg -> 5) st

and p_ILCallConv (Callconv(x, y)) st = p_tup2 p_ILHasThis p_ILBasicCallConv (x, y) st

and p_ILCallSig x st = p_tup3 p_ILCallConv p_ILTypes p_ILType (x.CallingConv, x.ArgTypes, x.ReturnType) st

and p_ILTypeRef (x: ILTypeRef) st = p_tup3 p_ILScopeRef p_strings p_string (x.Scope, x.Enclosing, x.Name) st

and p_ILTypeSpec (a: ILTypeSpec) st = p_tup2 p_ILTypeRef p_ILTypes (a.TypeRef, a.GenericArgs) st

let u_ILBasicCallConv st =
    match u_byte st with
    | 0 -> ILArgConvention.Default
    | 1 -> ILArgConvention.CDecl
    | 2 -> ILArgConvention.StdCall
    | 3 -> ILArgConvention.ThisCall
    | 4 -> ILArgConvention.FastCall
    | 5 -> ILArgConvention.VarArg
    | _ -> ufailwith st "u_ILBasicCallConv"

let u_ILHasThis st =
    match u_byte st with
    | 0 -> ILThisConvention.Instance
    | 1 -> ILThisConvention.InstanceExplicit
    | 2 -> ILThisConvention.Static
    | _ -> ufailwith st "u_ILHasThis"

let u_ILCallConv st = let a, b = u_tup2 u_ILHasThis u_ILBasicCallConv st in Callconv(a, b)
let u_ILTypeRef st = let a, b, c = u_tup3 u_ILScopeRef u_strings u_string st in ILTypeRef.Create(a, b, c)
let u_ILArrayShape = u_wrap (fun x -> ILArrayShape x) (u_list (u_tup2 (u_option u_int32) (u_option u_int32)))


let rec u_ILType st =
    let tag = u_byte st
    match tag with
    | 0 -> ILType.Void
    | 1 -> u_tup2 u_ILArrayShape u_ILType  st     |> ILType.Array
    | 2 -> u_ILTypeSpec st                        |> ILType.Value
    | 3 -> u_ILTypeSpec st                        |> mkILBoxedType
    | 4 -> u_ILType st                            |> ILType.Ptr
    | 5 -> u_ILType st                            |> ILType.Byref
    | 6 -> u_ILCallSig st                         |> ILType.FunctionPointer
    | 7 -> u_uint16 st                            |> mkILTyvarTy
    | 8 -> u_tup3 u_bool u_ILTypeRef u_ILType  st |> ILType.Modified
    | _ -> ufailwith st "u_ILType"

and u_ILTypes st = u_list u_ILType st

and u_ILCallSig = u_wrap (fun (a, b, c) -> {CallingConv=a; ArgTypes=b; ReturnType=c}) (u_tup3 u_ILCallConv u_ILTypes u_ILType)

and u_ILTypeSpec st = let a, b = u_tup2 u_ILTypeRef u_ILTypes st in ILTypeSpec.Create(a, b)


let p_ILMethodRef (x: ILMethodRef) st = p_tup6 p_ILTypeRef p_ILCallConv p_int p_string p_ILTypes p_ILType (x.DeclaringTypeRef, x.CallingConv, x.GenericArity, x.Name, x.ArgTypes, x.ReturnType) st

let p_ILFieldRef (x: ILFieldRef) st = p_tup3 p_ILTypeRef p_string p_ILType (x.DeclaringTypeRef, x.Name, x.Type) st

let p_ILMethodSpec (x: ILMethodSpec) st = p_tup3 p_ILMethodRef p_ILType p_ILTypes (x.MethodRef, x.DeclaringType, x.GenericArgs) st

let p_ILFieldSpec (x : ILFieldSpec) st = p_tup2 p_ILFieldRef p_ILType (x.FieldRef, x.DeclaringType) st

let p_ILBasicType x st =
    p_int (match x with
           | DT_R   -> 0
           | DT_I1  -> 1
           | DT_U1  -> 2
           | DT_I2  -> 3
           | DT_U2  -> 4
           | DT_I4  -> 5
           | DT_U4  -> 6
           | DT_I8  -> 7
           | DT_U8  -> 8
           | DT_R4  -> 9
           | DT_R8  -> 10
           | DT_I   -> 11
           | DT_U   -> 12
           | DT_REF -> 13) st

let p_ILVolatility x st = p_int (match x with Volatile -> 0 | Nonvolatile -> 1) st
let p_ILReadonly   x st = p_int (match x with ReadonlyAddress -> 0 | NormalAddress -> 1) st

let u_ILMethodRef st =
    let x1, x2, x3, x4, x5, x6 = u_tup6 u_ILTypeRef u_ILCallConv u_int u_string u_ILTypes u_ILType st
    ILMethodRef.Create(x1, x2, x4, x3, x5, x6)

let u_ILFieldRef st =
    let x1, x2, x3 = u_tup3 u_ILTypeRef u_string u_ILType st
    {DeclaringTypeRef=x1;Name=x2;Type=x3}

let u_ILMethodSpec st =
    let x1, x2, x3 = u_tup3 u_ILMethodRef u_ILType u_ILTypes st
    ILMethodSpec.Create(x2, x1, x3)

let u_ILFieldSpec st =
    let x1, x2 = u_tup2 u_ILFieldRef u_ILType st
    {FieldRef=x1;DeclaringType=x2}

let u_ILBasicType st =
    match u_int st with
    | 0 -> DT_R
    | 1 -> DT_I1
    | 2 -> DT_U1
    | 3 -> DT_I2
    | 4 -> DT_U2
    | 5 -> DT_I4
    | 6 -> DT_U4
    | 7 -> DT_I8
    | 8 -> DT_U8
    | 9 -> DT_R4
    | 10 -> DT_R8
    | 11 -> DT_I
    | 12 -> DT_U
    | 13 -> DT_REF
    | _ -> ufailwith st "u_ILBasicType"

let u_ILVolatility st = (match u_int st with  0 -> Volatile | 1 -> Nonvolatile | _ -> ufailwith st "u_ILVolatility" )
let u_ILReadonly   st = (match u_int st with  0 -> ReadonlyAddress | 1 -> NormalAddress | _ -> ufailwith st "u_ILReadonly" )

let [<Literal>] itag_nop           = 0
let [<Literal>] itag_ldarg         = 1
let [<Literal>] itag_ldnull        = 2
let [<Literal>] itag_ilzero        = 3
let [<Literal>] itag_call          = 4
let [<Literal>] itag_add           = 5
let [<Literal>] itag_sub           = 6
let [<Literal>] itag_mul           = 7
let [<Literal>] itag_div           = 8
let [<Literal>] itag_div_un        = 9
let [<Literal>] itag_rem           = 10
let [<Literal>] itag_rem_un        = 11
let [<Literal>] itag_and           = 12
let [<Literal>] itag_or            = 13
let [<Literal>] itag_xor           = 14
let [<Literal>] itag_shl           = 15
let [<Literal>] itag_shr           = 16
let [<Literal>] itag_shr_un        = 17
let [<Literal>] itag_neg           = 18
let [<Literal>] itag_not           = 19
let [<Literal>] itag_conv          = 20
let [<Literal>] itag_conv_ovf      = 22
let [<Literal>] itag_conv_ovf_un   = 23
let [<Literal>] itag_callvirt      = 24
let [<Literal>] itag_ldobj         = 25
let [<Literal>] itag_ldstr         = 26
let [<Literal>] itag_castclass     = 27
let [<Literal>] itag_isinst        = 28
let [<Literal>] itag_unbox         = 29
let [<Literal>] itag_throw         = 30
let [<Literal>] itag_ldfld         = 31
let [<Literal>] itag_ldflda        = 32
let [<Literal>] itag_stfld         = 33
let [<Literal>] itag_ldsfld        = 34
let [<Literal>] itag_ldsflda       = 35
let [<Literal>] itag_stsfld        = 36
let [<Literal>] itag_stobj         = 37
let [<Literal>] itag_box           = 38
let [<Literal>] itag_newarr        = 39
let [<Literal>] itag_ldlen         = 40
let [<Literal>] itag_ldelema       = 41
let [<Literal>] itag_ckfinite      = 42
let [<Literal>] itag_ldtoken       = 43
let [<Literal>] itag_add_ovf       = 44
let [<Literal>] itag_add_ovf_un    = 45
let [<Literal>] itag_mul_ovf       = 46
let [<Literal>] itag_mul_ovf_un    = 47
let [<Literal>] itag_sub_ovf       = 48
let [<Literal>] itag_sub_ovf_un    = 49
let [<Literal>] itag_ceq           = 50
let [<Literal>] itag_cgt           = 51
let [<Literal>] itag_cgt_un        = 52
let [<Literal>] itag_clt           = 53
let [<Literal>] itag_clt_un        = 54
let [<Literal>] itag_ldvirtftn     = 55
let [<Literal>] itag_localloc      = 56
let [<Literal>] itag_rethrow       = 57
let [<Literal>] itag_sizeof        = 58
let [<Literal>] itag_ldelem_any    = 59
let [<Literal>] itag_stelem_any    = 60
let [<Literal>] itag_unbox_any     = 61
let [<Literal>] itag_ldlen_multi   = 62
let [<Literal>] itag_initobj       = 63
let [<Literal>] itag_initblk       = 64
let [<Literal>] itag_cpobj         = 65
let [<Literal>] itag_cpblk         = 66

let simple_instrs =
    [ itag_add, AI_add
      itag_add_ovf, AI_add_ovf
      itag_add_ovf_un, AI_add_ovf_un
      itag_and, AI_and
      itag_div, AI_div
      itag_div_un, AI_div_un
      itag_ceq, AI_ceq
      itag_cgt, AI_cgt
      itag_cgt_un, AI_cgt_un
      itag_clt, AI_clt
      itag_clt_un, AI_clt_un
      itag_mul, AI_mul
      itag_mul_ovf, AI_mul_ovf
      itag_mul_ovf_un, AI_mul_ovf_un
      itag_rem, AI_rem
      itag_rem_un, AI_rem_un
      itag_shl, AI_shl
      itag_shr, AI_shr
      itag_shr_un, AI_shr_un
      itag_sub, AI_sub
      itag_sub_ovf, AI_sub_ovf
      itag_sub_ovf_un, AI_sub_ovf_un
      itag_xor, AI_xor
      itag_or, AI_or
      itag_neg, AI_neg
      itag_not, AI_not
      itag_ldnull, AI_ldnull
      itag_ckfinite, AI_ckfinite
      itag_nop, AI_nop
      itag_localloc, I_localloc
      itag_throw, I_throw
      itag_ldlen, I_ldlen
      itag_rethrow, I_rethrow
      itag_rethrow, I_rethrow
      itag_initblk, I_initblk (Aligned, Nonvolatile)
      itag_cpblk, I_cpblk (Aligned, Nonvolatile)
    ]

let encode_table = Dictionary<_, _>(300, HashIdentity.Structural)
let _ = List.iter (fun (icode, i) -> encode_table[i] <- icode) simple_instrs
let encode_instr si = encode_table[si]
let isNoArgInstr s = encode_table.ContainsKey s

let decoders =
   [ itag_ldarg, u_uint16                            >> mkLdarg
     itag_call, u_ILMethodSpec                      >> (fun a -> I_call (Normalcall, a, None))
     itag_callvirt, u_ILMethodSpec                      >> (fun a -> I_callvirt (Normalcall, a, None))
     itag_ldvirtftn, u_ILMethodSpec                      >> I_ldvirtftn
     itag_conv, u_ILBasicType                       >> (fun a -> (AI_conv a))
     itag_conv_ovf, u_ILBasicType                       >> (fun a -> (AI_conv_ovf a))
     itag_conv_ovf_un, u_ILBasicType                       >> (fun a -> (AI_conv_ovf_un a))
     itag_ldfld, u_tup2 u_ILVolatility u_ILFieldSpec >> (fun (b, c) -> I_ldfld (Aligned, b, c))
     itag_ldflda, u_ILFieldSpec                       >> I_ldflda
     itag_ldsfld, u_tup2 u_ILVolatility u_ILFieldSpec >> (fun (a, b) -> I_ldsfld (a, b))
     itag_ldsflda, u_ILFieldSpec                       >> I_ldsflda
     itag_stfld, u_tup2 u_ILVolatility u_ILFieldSpec >> (fun (b, c) -> I_stfld (Aligned, b, c))
     itag_stsfld, u_tup2 u_ILVolatility u_ILFieldSpec >> (fun (a, b) -> I_stsfld (a, b))
     itag_ldtoken, u_ILType                            >> (fun a -> I_ldtoken (ILToken.ILType a))
     itag_ldstr, u_string                            >> I_ldstr
     itag_box, u_ILType                            >> I_box
     itag_unbox, u_ILType                            >> I_unbox
     itag_unbox_any, u_ILType                            >> I_unbox_any
     itag_newarr, u_tup2 u_ILArrayShape u_ILType      >> (fun (a, b) -> I_newarr(a, b))
     itag_stelem_any, u_tup2 u_ILArrayShape u_ILType      >> (fun (a, b) -> I_stelem_any(a, b))
     itag_ldelem_any, u_tup2 u_ILArrayShape u_ILType      >> (fun (a, b) -> I_ldelem_any(a, b))
     itag_ldelema, u_tup3 u_ILReadonly u_ILArrayShape u_ILType >> (fun (a, b, c) -> I_ldelema(a, false, b, c))
     itag_castclass, u_ILType                            >> I_castclass
     itag_isinst, u_ILType                            >> I_isinst
     itag_ldobj, u_ILType                            >> (fun c -> I_ldobj (Aligned, Nonvolatile, c))
     itag_stobj, u_ILType                            >> (fun c -> I_stobj (Aligned, Nonvolatile, c))
     itag_sizeof, u_ILType                            >> I_sizeof
     itag_ldlen_multi, u_tup2 u_int32 u_int32              >> (fun (a, b) -> EI_ldlen_multi (a, b))
     itag_ilzero, u_ILType                            >> EI_ilzero
     itag_ilzero, u_ILType                            >> EI_ilzero
     itag_initobj, u_ILType                            >> I_initobj
     itag_cpobj, u_ILType                            >> I_cpobj
   ]

let decode_tab =
    let tab = Array.init 256 (fun n -> (fun st -> ufailwith st ("no decoder for instruction "+string n)))
    let add_instr (icode, f) =  tab[icode] <- f
    List.iter add_instr decoders
    List.iter (fun (icode, mk) -> add_instr (icode, (fun _ -> mk))) simple_instrs
    tab

let p_ILInstr x st =
    match x with
    | si when isNoArgInstr si         -> p_byte (encode_instr si) st
    | I_call(Normalcall, mspec, None)   -> p_byte itag_call st; p_ILMethodSpec mspec st
    | I_callvirt(Normalcall, mspec, None) -> p_byte itag_callvirt st;    p_ILMethodSpec mspec st
    | I_ldvirtftn mspec               -> p_byte itag_ldvirtftn st;   p_ILMethodSpec mspec st
    | I_ldarg x                       -> p_byte itag_ldarg st;       p_uint16 x st
    | AI_conv a                       -> p_byte itag_conv st;        p_ILBasicType a st
    | AI_conv_ovf a                   -> p_byte itag_conv_ovf st;    p_ILBasicType a st
    | AI_conv_ovf_un a                -> p_byte itag_conv_ovf_un st; p_ILBasicType a st
    | I_ldfld (Aligned, b, c)           -> p_byte itag_ldfld st;       p_tup2 p_ILVolatility p_ILFieldSpec (b, c) st
    | I_ldsfld (a, b)                  -> p_byte itag_ldsfld st;      p_tup2 p_ILVolatility p_ILFieldSpec (a, b) st
    | I_stfld (Aligned, b, c)           -> p_byte itag_stfld st;       p_tup2 p_ILVolatility p_ILFieldSpec (b, c) st
    | I_stsfld (a, b)                  -> p_byte itag_stsfld st;      p_tup2 p_ILVolatility p_ILFieldSpec (a, b) st
    | I_ldflda c                      -> p_byte itag_ldflda st;      p_ILFieldSpec c st
    | I_ldsflda a                     -> p_byte itag_ldsflda st;     p_ILFieldSpec a st
    | I_ldtoken (ILToken.ILType ty)   -> p_byte itag_ldtoken st;     p_ILType ty st
    | I_ldstr     s                   -> p_byte itag_ldstr st;       p_string s st
    | I_box  ty                       -> p_byte itag_box st;         p_ILType ty st
    | I_unbox  ty                     -> p_byte itag_unbox st;       p_ILType ty st
    | I_unbox_any  ty                 -> p_byte itag_unbox_any st;   p_ILType ty st
    | I_newarr (a, b)                  -> p_byte itag_newarr st;      p_tup2 p_ILArrayShape p_ILType (a, b) st
    | I_stelem_any (a, b)              -> p_byte itag_stelem_any st;  p_tup2 p_ILArrayShape p_ILType (a, b) st
    | I_ldelem_any (a, b)              -> p_byte itag_ldelem_any st;  p_tup2 p_ILArrayShape p_ILType (a, b) st
    | I_ldelema (a, _, b, c)             -> p_byte itag_ldelema st;     p_tup3 p_ILReadonly p_ILArrayShape p_ILType (a, b, c) st
    | I_castclass ty                  -> p_byte itag_castclass st;   p_ILType ty st
    | I_isinst  ty                    -> p_byte itag_isinst st;      p_ILType ty st
    | I_ldobj (Aligned, Nonvolatile, c) -> p_byte itag_ldobj st;       p_ILType c st
    | I_stobj (Aligned, Nonvolatile, c) -> p_byte itag_stobj st;       p_ILType c st
    | I_sizeof  ty                    -> p_byte itag_sizeof st;      p_ILType ty st
    | EI_ldlen_multi (n, m)            -> p_byte itag_ldlen_multi st; p_tup2 p_int32 p_int32 (n, m) st
    | EI_ilzero a                     -> p_byte itag_ilzero st;      p_ILType a st
    | I_initobj c                     -> p_byte itag_initobj st;     p_ILType c st
    | I_cpobj c                       -> p_byte itag_cpobj st;       p_ILType c st
    | i -> pfailwith st (sprintf "the IL instruction '%+A' cannot be emitted" i)

let u_ILInstr st =
    let n = u_byte st
    decode_tab[n] st



//---------------------------------------------------------------------------
// Pickle/unpickle for F# types and module signatures
//---------------------------------------------------------------------------

let p_Map_core pk pv xs st =
    xs |> Map.iter (fun k v -> pk k st; pv v st)

let p_Map pk pv x st =
    p_int (Map.count x) st
    p_Map_core pk pv x st

let p_qlist pv = p_wrap QueueList.toList (p_list pv)
let p_namemap p = p_Map p_string p

let u_Map_core uk uv n st =
    Map.ofSeq (seq { for _ in 1..n -> (uk st, uv st) })

let u_Map uk uv st =
    let n = u_int st
    u_Map_core uk uv n st

let u_qlist uv = u_wrap QueueList.ofList (u_list uv)
let u_namemap u = u_Map u_string u

let p_pos (x: pos) st = p_tup2 p_int p_int (x.Line, x.Column) st

let p_range (x: range) st =
    let fileName = PathMap.apply st.oglobals.pathMap x.FileName
    p_tup3 p_string p_pos p_pos (fileName, x.Start, x.End) st

let p_dummy_range : range pickler   = fun _x _st -> ()
let p_ident (x: Ident) st = p_tup2 p_string p_range (x.idText, x.idRange) st
let p_xmldoc (doc: XmlDoc) st = p_array p_string doc.UnprocessedLines st

let u_pos st = let a = u_int st in let b = u_int st in mkPos a b
let u_range st = let a = u_string st in let b = u_pos st in let c = u_pos st in mkRange a b c

// Most ranges (e.g. on optimization expressions) can be elided from stored data
let u_dummy_range : range unpickler = fun _st -> range0
let u_ident st = let a = u_string st in let b = u_range st in ident(a, b)
let u_xmldoc st = XmlDoc (u_array u_string st, range0)

let p_local_item_ref ctxt tab st = p_osgn_ref ctxt tab st

let p_tcref ctxt (x: EntityRef) st =
    match x with
    | ERefLocal x -> p_byte 0 st; p_local_item_ref ctxt st.oentities x st
    | ERefNonLocal x -> p_byte 1 st; p_nleref x st

let p_ucref (UnionCaseRef(a, b)) st = p_tup2 (p_tcref "ucref") p_string (a, b) st
let p_rfref (RecdFieldRef(a, b)) st = p_tup2 (p_tcref "rfref") p_string (a, b) st
let p_tpref x st = p_local_item_ref "typar" st.otypars  x st

let u_local_item_ref tab st = u_osgn_ref tab st

let u_tcref st =
    let tag = u_byte st
    match tag with
    | 0 -> u_local_item_ref st.ientities  st |> ERefLocal
    | 1 -> u_nleref                     st |> ERefNonLocal
    | _ -> ufailwith st "u_item_ref"

let u_ucref st  = let a, b = u_tup2 u_tcref u_string st in UnionCaseRef(a, b)

let u_rfref st = let a, b = u_tup2 u_tcref u_string st in RecdFieldRef(a, b)

let u_tpref st = u_local_item_ref st.itypars st

// forward reference
let fill_p_ty2, p_ty2 = p_hole2()

let p_ty = p_ty2 false
let p_tys = (p_list p_ty)

let fill_p_attribs, p_attribs = p_hole()

// In F# 4.5, the type of the "this" pointer for structs is considered to be inref for the purposes of checking the implementation
// of the struct.  However for backwards compat reasons we can't serialize this as the type.
let checkForInRefStructThisArg st ty =
    let g = st.oglobals
    let _, tauTy = tryDestForallTy g ty
    isFunTy g tauTy && isFunTy g (rangeOfFunTy g tauTy) && isInByrefTy g (domainOfFunTy g tauTy)

let p_nonlocal_val_ref (nlv: NonLocalValOrMemberRef) st =
    let a = nlv.EnclosingEntity
    let key = nlv.ItemKey
    let pkey = key.PartialKey
    p_tcref "nlvref" a st
    p_option p_string pkey.MemberParentMangledName st
    p_bool pkey.MemberIsOverride st
    p_string pkey.LogicalName st
    p_int pkey.TotalArgCount st
    let isStructThisArgPos =
        match key.TypeForLinkage with
        | None -> false
        | Some ty -> checkForInRefStructThisArg st ty
    p_option (p_ty2 isStructThisArgPos) key.TypeForLinkage st

let rec p_vref ctxt x st =
    match x with
    | VRefLocal x    -> p_byte 0 st; p_local_item_ref ctxt st.ovals x st
    | VRefNonLocal x -> p_byte 1 st; p_nonlocal_val_ref x st

let p_vrefs ctxt = p_list (p_vref ctxt)

let fill_u_ty, u_ty = u_hole()
let u_tys = (u_list u_ty)
let fill_u_attribs, u_attribs = u_hole()

let u_nonlocal_val_ref st : NonLocalValOrMemberRef =
    let a = u_tcref st
    let b1 = u_option u_string st
    let b2 = u_bool st
    let b3 = u_string st
    let c = u_int st
    let d = u_option u_ty st
    { EnclosingEntity = a
      ItemKey=ValLinkageFullKey({ MemberParentMangledName=b1; MemberIsOverride=b2;LogicalName=b3; TotalArgCount=c }, d) }

let u_vref st =
    let tag = u_byte st
    match tag with
    | 0 -> u_local_item_ref st.ivals st |> (fun x -> VRefLocal x)
    | 1 -> u_nonlocal_val_ref st |> (fun x -> VRefNonLocal x)
    | _ -> ufailwith st "u_item_ref"

let u_vrefs = u_list u_vref

let p_kind x st =
    p_byte (match x with
            | TyparKind.Type -> 0
            | TyparKind.Measure -> 1) st

let p_member_kind x st =
    p_byte (match x with
            | SynMemberKind.Member -> 0
            | SynMemberKind.PropertyGet  -> 1
            | SynMemberKind.PropertySet -> 2
            | SynMemberKind.Constructor -> 3
            | SynMemberKind.ClassConstructor -> 4
            | SynMemberKind.PropertyGetSet -> pfailwith st "pickling: SynMemberKind.PropertyGetSet only expected in parse trees") st

let u_kind st =
    match u_byte st with
    | 0 -> TyparKind.Type
    | 1 -> TyparKind.Measure
    | _ -> ufailwith st "u_kind"

let u_member_kind st =
    match u_byte st with
    | 0 -> SynMemberKind.Member
    | 1 -> SynMemberKind.PropertyGet
    | 2 -> SynMemberKind.PropertySet
    | 3 -> SynMemberKind.Constructor
    | 4 -> SynMemberKind.ClassConstructor
    | _ -> ufailwith st "u_member_kind"

let p_MemberFlags (x: SynMemberFlags) st =
    p_tup6 p_bool p_bool p_bool p_bool p_bool p_member_kind
        (x.IsInstance,
         false (* _x3UnusedBoolInFormat *),
         x.IsDispatchSlot,
         x.IsOverrideOrExplicitImpl,
         x.IsFinal,
         x.MemberKind) st
let u_MemberFlags st : SynMemberFlags=
    let x2, _x3UnusedBoolInFormat, x4, x5, x6, x7 = u_tup6 u_bool u_bool u_bool u_bool u_bool u_member_kind st
    { IsInstance=x2
      IsDispatchSlot=x4
      IsOverrideOrExplicitImpl=x5
      IsFinal=x6
      GetterOrSetterIsCompilerGenerated=false
      MemberKind=x7 }

let fill_u_Expr_hole, u_expr_fwd = u_hole()
let fill_p_Expr_hole, p_expr_fwd = p_hole()

let p_anonInfo_data (anonInfo: AnonRecdTypeInfo) st =
    p_tup3 p_ccuref p_bool (p_array p_ident) (anonInfo.Assembly, evalTupInfoIsStruct anonInfo.TupInfo, anonInfo.SortedIds) st

let p_anonInfo x st =
    p_osgn_decl st.oanoninfos p_anonInfo_data x st

let p_trait_sln sln st =
    match sln with
    | ILMethSln(a, b, c, d, None) ->
         p_byte 0 st; p_tup4 p_ty (p_option p_ILTypeRef) p_ILMethodRef p_tys (a, b, c, d) st
    | FSMethSln(a, b, c, None) ->
         p_byte 1 st; p_tup3 p_ty (p_vref "trait") p_tys (a, b, c) st
    | BuiltInSln ->
         p_byte 2 st
    | ClosedExprSln expr ->
         p_byte 3 st; p_expr_fwd expr st
    | FSRecdFieldSln(a, b, c) ->
         p_byte 4 st; p_tup3 p_tys p_rfref p_bool (a, b, c) st
    | FSAnonRecdFieldSln(a, b, c) ->
         p_byte 5 st; p_tup3 p_anonInfo p_tys p_int (a, b, c) st
    | ILMethSln(a, b, c, d, Some e) ->
         p_byte 6 st; p_tup5 p_ty (p_option p_ILTypeRef) p_ILMethodRef p_tys p_ty (a, b, c, d, e) st
    | FSMethSln(a, b, c, Some d) ->
         p_byte 7 st; p_tup4 p_ty (p_vref "trait") p_tys p_ty (a, b, c, d) st


let p_trait (TTrait(a, b, c, d, e, f)) st  =
    p_tup6 p_tys p_string p_MemberFlags p_tys (p_option p_ty) (p_option p_trait_sln) (a, b, c, d, e, f.Value) st

let u_anonInfo_data st =
    let ccu, info, nms = u_tup3 u_ccuref u_bool (u_array u_ident) st
    AnonRecdTypeInfo.Create (ccu, mkTupInfo info, nms)

let u_anonInfo st =
    u_osgn_decl st.ianoninfos u_anonInfo_data st

// We have to store trait solutions since they can occur in optimization data
let u_trait_sln st =
    let tag = u_byte st
    match tag with
    | 0 ->
        let a, b, c, d = u_tup4 u_ty (u_option u_ILTypeRef) u_ILMethodRef u_tys st
        ILMethSln(a, b, c, d, None)
    | 1 ->
        let a, b, c = u_tup3 u_ty u_vref u_tys st
        FSMethSln(a, b, c, None)
    | 2 ->
        BuiltInSln
    | 3 ->
        ClosedExprSln (u_expr_fwd st)
    | 4 ->
        let a, b, c = u_tup3 u_tys u_rfref u_bool st
        FSRecdFieldSln(a, b, c)
    | 5 ->
         let a, b, c = u_tup3 u_anonInfo u_tys u_int st
         FSAnonRecdFieldSln(a, b, c)
    | 6 ->
        let a, b, c, d, e = u_tup5 u_ty (u_option u_ILTypeRef) u_ILMethodRef u_tys u_ty st
        ILMethSln(a, b, c, d, Some e)
    | 7 ->
        let a, b, c, d = u_tup4 u_ty u_vref u_tys u_ty st
        FSMethSln(a, b, c, Some d)
    | _ -> ufailwith st "u_trait_sln"

let u_trait st =
    let a, b, c, d, e, f = u_tup6 u_tys u_string u_MemberFlags u_tys (u_option u_ty) (u_option u_trait_sln) st
    TTrait (a, b, c, d, e, ref f)


let p_rational q st = p_int32 (GetNumerator q) st; p_int32 (GetDenominator q) st

let p_measure_con tcref st = p_byte 0 st; p_tcref "measure" tcref st

let p_measure_var v st = p_byte 3 st; p_tpref v st

let p_measure_one = p_byte 4

// Pickle a unit-of-measure variable or constructor
let p_measure_varcon unt st =
     match unt with
     | Measure.Const tcref   -> p_measure_con tcref st
     | Measure.Var v       -> p_measure_var v st
     | _                  -> pfailwith st "p_measure_varcon: expected measure variable or constructor"

// Pickle a positive integer power of a unit-of-measure variable or constructor
let rec p_measure_pospower unt n st =
  if n = 1
  then p_measure_varcon unt st
  else p_byte 2 st; p_measure_varcon unt st; p_measure_pospower unt (n-1) st

// Pickle a non-zero integer power of a unit-of-measure variable or constructor
let p_measure_intpower unt n st =
  if n < 0
  then p_byte 1 st; p_measure_pospower unt (-n) st
  else p_measure_pospower unt n st

// Pickle a rational power of a unit-of-measure variable or constructor
let rec p_measure_power unt q st =
  if q = ZeroRational then p_measure_one st
  elif GetDenominator q = 1
  then p_measure_intpower unt (GetNumerator q) st
  else p_byte 5 st; p_measure_varcon unt st; p_rational q st

// Pickle a normalized unit-of-measure expression
// Normalized means of the form cv1 ^ q1 * ... * cvn ^ qn
// where q1, ..., qn are non-zero, and cv1, ..., cvn are distinct unit-of-measure variables or constructors
let rec p_normalized_measure unt st =
     let unt = stripUnitEqnsAux false unt
     match unt with
     | Measure.Const tcref   -> p_measure_con tcref st
     | Measure.Inv x       -> p_byte 1 st; p_normalized_measure x st
     | Measure.Prod(x1, x2) -> p_byte 2 st; p_normalized_measure x1 st; p_normalized_measure x2 st
     | Measure.Var v       -> p_measure_var v st
     | Measure.One         -> p_measure_one st
     | Measure.RationalPower(x, q) -> p_measure_power x q st

// By normalizing the unit-of-measure and treating integer powers as a special case,
// we ensure that the pickle format for rational powers of units (byte 5 followed by
// numerator and denominator) is used only when absolutely necessary, maintaining
// compatibility of formats with versions prior to F# 4.0.
//
// See https://github.com/dotnet/fsharp/issues/69
let p_measure_expr unt st = p_normalized_measure (normalizeMeasure st.oglobals unt) st

let u_rational st =
  let a, b = u_tup2 u_int32 u_int32 st in DivRational (intToRational a) (intToRational b)

let rec u_measure_expr st =
    let tag = u_byte st
    match tag with
    | 0 -> let a = u_tcref st in Measure.Const a
    | 1 -> let a = u_measure_expr st in Measure.Inv a
    | 2 -> let a, b = u_tup2 u_measure_expr u_measure_expr st in Measure.Prod (a, b)
    | 3 -> let a = u_tpref st in Measure.Var a
    | 4 -> Measure.One
    | 5 -> let a = u_measure_expr st in let b = u_rational st in Measure.RationalPower (a, b)
    | _ -> ufailwith st "u_measure_expr"

let p_tyar_constraint x st =
    match x with
    | TyparConstraint.CoercesTo (a, _)               -> p_byte 0 st; p_ty a st
    | TyparConstraint.MayResolveMember(traitInfo, _) -> p_byte 1 st; p_trait traitInfo st
    | TyparConstraint.DefaultsTo(_, rty, _)           -> p_byte 2 st; p_ty rty st
    | TyparConstraint.SupportsNull _                -> p_byte 3 st
    | TyparConstraint.IsNonNullableStruct _         -> p_byte 4 st
    | TyparConstraint.IsReferenceType _             -> p_byte 5 st
    | TyparConstraint.RequiresDefaultConstructor _  -> p_byte 6 st
    | TyparConstraint.SimpleChoice(tys, _)           -> p_byte 7 st; p_tys tys st
    | TyparConstraint.IsEnum(ty, _)                  -> p_byte 8 st; p_ty ty st
    | TyparConstraint.IsDelegate(aty, bty, _)         -> p_byte 9 st; p_ty aty st; p_ty bty st
    | TyparConstraint.SupportsComparison _          -> p_byte 10 st
    | TyparConstraint.SupportsEquality _            -> p_byte 11 st
    | TyparConstraint.IsUnmanaged _                 -> p_byte 12 st
    | TyparConstraint.NotSupportsNull _             -> 
        failwith "NotSupportsNull constraints should only be emitted to streamB"

// Some extra F# 5.0 constraints are stored in stream B, these will be ignored by earlier F# compilers
let p_tyar_constraintB x st = 
    match x with 
    | TyparConstraint.NotSupportsNull _             -> p_byteB 1 st
    | _ -> failwith "only NotSupportsNull constraints should be emitted to streamB"

let p_tyar_constraints cxs st = 
    let cxs1, cxs2 = cxs |> List.partition (function TyparConstraint.NotSupportsNull _ -> false | _ -> true)
    p_list p_tyar_constraint cxs1 st
    // Some extra F# 5.0 constraints are stored in stream B, these will be ignored by earlier F# compilers
    p_listB p_tyar_constraintB cxs2 st

let u_tyar_constraint st =
    let tag = u_byte st
    match tag with
    | 0 -> u_ty  st             |> (fun a     _ -> TyparConstraint.CoercesTo (a, range0) )
    | 1 -> u_trait st            |> (fun a     _ -> TyparConstraint.MayResolveMember(a, range0))
    | 2 -> u_ty st              |> (fun a  ridx -> TyparConstraint.DefaultsTo(ridx, a, range0))
    | 3 ->                          (fun       _ -> TyparConstraint.SupportsNull range0)
    | 4 ->                          (fun       _ -> TyparConstraint.IsNonNullableStruct range0)
    | 5 ->                          (fun       _ -> TyparConstraint.IsReferenceType range0)
    | 6 ->                          (fun       _ -> TyparConstraint.RequiresDefaultConstructor range0)
    | 7 -> u_tys st             |> (fun a     _ -> TyparConstraint.SimpleChoice(a, range0))
    | 8 -> u_ty  st             |> (fun a     _ -> TyparConstraint.IsEnum(a, range0))
    | 9 -> u_tup2 u_ty u_ty st |> (fun (a, b) _ -> TyparConstraint.IsDelegate(a, b, range0))
    | 10 ->                         (fun       _ -> TyparConstraint.SupportsComparison range0)
    | 11 ->                         (fun       _ -> TyparConstraint.SupportsEquality range0)
    | 12 ->                         (fun       _ -> TyparConstraint.IsUnmanaged range0)
    | _ -> ufailwith st "u_tyar_constraint"

// Some extra F# 5.0 constraints are stored in stream B, these will be ignored by earlier F# compilers
let u_tyar_constraintB st = 
    let tag = u_byteB st
    match tag with
    | 1 ->  TyparConstraint.NotSupportsNull range0
    | _ -> ufailwith st "u_tyar_constraintB - unexpected constraint in streamB" 

let u_tyar_constraints st =
    let cxs1 = u_list_revi u_tyar_constraint st
    // Some extra F# 5.0 constraints are stored in stream B, these will be ignored by earlier F# compilers
    //
    // If the B stream is not present (e.g. reading F# 4.5 components) then this list will be empty
    // via the implementation of u_listB.
    let cxs2 = u_listB u_tyar_constraintB st 
    cxs1 @ cxs2

let p_tyar_spec_data (x: Typar) st =
    p_tup5
      p_ident
      p_attribs
      p_int64
      p_tyar_constraints
      p_xmldoc
      (x.typar_id, x.Attribs, int64 x.typar_flags.PickledBits, x.Constraints, x.XmlDoc) st

let p_tyar_spec (x: Typar) st =
    //Disabled, workaround for bug 2721: if x.Rigidity <> TyparRigidity.Rigid then warning(Error(sprintf "p_tyar_spec: typar#%d is not rigid" x.Stamp, x.Range))
    if x.IsFromError then warning(Error((0, "p_tyar_spec: from error"), x.Range))
    p_osgn_decl st.otypars p_tyar_spec_data x st

let p_tyar_specs = (p_list p_tyar_spec)

let u_tyar_spec_data st =
    let a, c, d, e, g = u_tup5 u_ident u_attribs u_int64 u_tyar_constraints u_xmldoc st
    { typar_id=a
      typar_stamp=newStamp()
      typar_flags=TyparFlags(int32 d)
      typar_solution=None
      typar_astype= Unchecked.defaultof<_>
      typar_opt_data=
        match g, e, c with
        | doc, [], [] when doc.IsEmpty -> None
        | _ -> Some { typar_il_name = None; typar_xmldoc = g; typar_constraints = e; typar_attribs = c } }

let u_tyar_spec st =
    u_osgn_decl st.itypars u_tyar_spec_data st

let u_tyar_specs = (u_list u_tyar_spec)

let _ = fill_p_ty2 (fun isStructThisArgPos ty st ->
    let ty = stripTyparEqns ty

    // See comment on 'checkForInRefStructThisArg'
    let ty =
        if isInByrefTy st.oglobals ty && isStructThisArgPos then
            // Convert the inref to a byref
            mkByrefTy st.oglobals (destByrefTy st.oglobals ty)
        else
            ty

    match ty with
    | TType_tuple (tupInfo, l) ->
          if evalTupInfoIsStruct tupInfo then
              p_byte 8 st; p_tys l st
          else
              p_byte 0 st; p_tys l st

    | TType_app(ERefNonLocal nleref, [], nullness) ->
        if st.oglobals.langFeatureNullness then 
            match nullness.Evaluate() with 
            | NullnessInfo.WithNull -> p_byteB 9 st
            | NullnessInfo.WithoutNull -> p_byteB 10 st
            | NullnessInfo.AmbivalentToNull -> p_byteB 11 st
        p_byte 1 st; p_simpletyp nleref st

    | TType_app (tc, tinst, nullness) ->
        if st.oglobals.langFeatureNullness then 
            match nullness.Evaluate() with 
            | NullnessInfo.WithNull -> p_byteB 12 st
            | NullnessInfo.WithoutNull -> p_byteB 13 st
            | NullnessInfo.AmbivalentToNull -> p_byteB 14 st
        p_byte 2 st; p_tcref "typ" tc st; p_tys tinst st
        
    | TType_fun (d,r,nullness) ->
        if st.oglobals.langFeatureNullness then 
            match nullness.Evaluate() with 
            | NullnessInfo.WithNull -> p_byteB 15 st
            | NullnessInfo.WithoutNull -> p_byteB 16 st
            | NullnessInfo.AmbivalentToNull -> p_byteB 17 st
        p_byte 3 st
        // Note, the "this" argument may be found in the domain position of a function type, so propagate the isStructThisArgPos value
        p_ty2 isStructThisArgPos d st
        p_ty r st

    | TType_var (r, nullness) -> 
        if st.oglobals.langFeatureNullness then 
            match nullness.Evaluate() with 
            | NullnessInfo.WithNull -> p_byteB 18 st
            | NullnessInfo.WithoutNull -> p_byteB 19 st
            | NullnessInfo.AmbivalentToNull -> p_byteB 20 st
        p_byte 4 st
        p_tpref r st

    | TType_forall (tps,r) -> 
        p_byte 5 st
        p_tyar_specs tps st
        // Note, the "this" argument may be found in the body of a generic forall type, so propagate the isStructThisArgPos value
        p_ty2 isStructThisArgPos r st

    | TType_measure unt ->
        p_byte 6 st
        p_measure_expr unt st

    | TType_ucase (uc, tinst) ->
        p_byte 7 st
        p_ucref uc st
        p_tys tinst st

    // p_byte 8 taken by TType_tuple above
    | TType_anon (anonInfo, l) ->
         p_byte 9 st
         p_anonInfo anonInfo st
         p_tys l st
    )

let _ = fill_u_ty (fun st ->
    let tag = u_byte st

    match tag with
    | 0 -> 
        let l = u_tys st
        TType_tuple (tupInfoRef, l)
    | 1 -> 
        let tagB = u_byteB st
        let sty = u_simpletyp st 
        match tagB with 
        | 0 ->
            sty
        | 9 -> 
            match sty with 
            | TType_app(tcref, _, _) -> TType_app(tcref, [], KnownWithNull)
            | _ -> ufailwith st "u_ty 9a"
        | 10 -> 
            match sty with 
            | TType_app(tcref, _, _) -> TType_app(tcref, [], KnownWithoutNull)
            | _ -> ufailwith st "u_ty 9b"
        | 11 -> 
            match sty with 
            | TType_app(tcref, _, _) -> TType_app(tcref, [], KnownAmbivalentToNull)
            | _ -> ufailwith st "u_ty 9c"
        | b -> ufailwith st (sprintf "u_ty - 1/B, byte = %A" b)
    | 2 -> 
        let tagB = u_byteB st
        let tcref = u_tcref st
        let tinst = u_tys st
        match tagB with 
        | 0 -> TType_app (tcref, tinst, KnownAmbivalentToNull)
        | 12 -> TType_app (tcref, tinst, KnownWithNull)
        | 13 -> TType_app (tcref, tinst, KnownWithoutNull)
        | 14 -> TType_app (tcref, tinst, KnownAmbivalentToNull)
        | _ -> ufailwith st "u_ty - 2/B"
    | 3 -> 
        let tagB = u_byteB st
        let d = u_ty st
        let r = u_ty st
        match tagB with 
        | 0 -> TType_fun (d, r, KnownAmbivalentToNull)
        | 15 -> TType_fun (d, r, KnownWithNull)
        | 16 -> TType_fun (d, r, KnownWithoutNull)
        | 17 -> TType_fun (d, r, KnownAmbivalentToNull)
        | _ -> ufailwith st "u_ty - 3/B"
    | 4 ->
        let tagB = u_byteB st
        let r = u_tpref st
        match tagB with 
        | 0 -> r.AsType KnownAmbivalentToNull
        | 18 -> r.AsType KnownWithNull
        | 19 -> r.AsType KnownWithoutNull
        | 20 -> r.AsType KnownAmbivalentToNull
        | _ -> ufailwith st "u_ty - 4/B"

    | 5 ->
        let tps = u_tyar_specs st
        let r = u_ty st
        TType_forall (tps, r)

    | 6 ->
        let unt = u_measure_expr st
        TType_measure unt

    | 7 ->
        let uc = u_ucref st
        let tinst = u_tys st
        TType_ucase (uc, tinst)

    | 8 ->
        let l = u_tys st
        TType_tuple (tupInfoStruct, l)

    | 9 ->
        let anonInfo = u_anonInfo st
        let l = u_tys st
        TType_anon (anonInfo, l)

    | _ ->
        ufailwith st "u_typ")

let fill_p_binds, p_binds = p_hole()
let fill_p_targets, p_targets = p_hole()
let fill_p_Exprs, p_Exprs = p_hole()
let fill_p_constraints, p_constraints = p_hole()
let fill_p_Vals, p_Vals = p_hole()

let fill_u_binds, u_binds = u_hole()
let fill_u_targets, u_targets = u_hole()
let fill_u_Exprs, u_Exprs = u_hole()
let fill_u_constraints, u_constraints = u_hole()
let fill_u_Vals, u_Vals = u_hole()

let p_ArgReprInfo (x: ArgReprInfo) st =
    p_attribs x.Attribs st
    p_option p_ident x.Name st

let p_TyparReprInfo (TyparReprInfo(a, b)) st =
    p_ident a st
    p_kind b st

let p_ValReprInfo (ValReprInfo (a, args, ret)) st =
    p_list p_TyparReprInfo a st
    p_list (p_list p_ArgReprInfo) args st
    p_ArgReprInfo ret st

let u_ArgReprInfo st =
    let a = u_attribs st
    let b = u_option u_ident st
    match a, b with
    | [], None -> ValReprInfo.unnamedTopArg1
    | _ -> { Attribs = a; Name = b; OtherRange = None }

let u_TyparReprInfo st =
    let a = u_ident st
    let b = u_kind st
    TyparReprInfo(a, b)

let u_ValReprInfo st =
    let a = u_list u_TyparReprInfo st
    let b = u_list (u_list u_ArgReprInfo) st
    let c = u_ArgReprInfo st
    ValReprInfo (a, b, c)

let p_ranges x st =
    p_option (p_tup2 p_range p_range) x st

let p_istype x st =
    match x with
    | FSharpModuleWithSuffix -> p_byte 0 st
    | ModuleOrType           -> p_byte 1 st
    | Namespace _            -> p_byte 2 st

let p_cpath (CompPath(a, b)) st =
    p_tup2 p_ILScopeRef (p_list (p_tup2 p_string p_istype)) (a, b) st

let u_ranges st = u_option (u_tup2 u_range u_range) st

let u_istype st =
    let tag = u_byte st
    match tag with
    | 0 -> FSharpModuleWithSuffix
    | 1 -> ModuleOrType
    | 2 -> Namespace true
    | _ -> ufailwith st "u_istype"

let u_cpath  st = let a, b = u_tup2 u_ILScopeRef (u_list (u_tup2 u_string u_istype)) st in (CompPath(a, b))

let rec p_tycon_repr x st =
    // The leading "p_byte 1" and "p_byte 0" come from the F# 2.0 format, which used an option value at this point.
    match x with
    | TFSharpRecdRepr fs         -> p_byte 1 st; p_byte 0 st; p_rfield_table fs st; false
    | TFSharpUnionRepr x         -> p_byte 1 st; p_byte 1 st; p_array p_unioncase_spec x.CasesTable.CasesByIndex st; false
    | TAsmRepr ilTy        -> p_byte 1 st; p_byte 2 st; p_ILType ilTy st; false
    | TFSharpObjectRepr r  -> p_byte 1 st; p_byte 3 st; p_tycon_objmodel_data r st; false
    | TMeasureableRepr ty  -> p_byte 1 st; p_byte 4 st; p_ty ty st; false
    | TNoRepr              -> p_byte 0 st; false
#if !NO_TYPEPROVIDERS
    | TProvidedTypeRepr info ->
        if info.IsErased then
            // Pickle erased type definitions as a NoRepr
            p_byte 0 st; false
        else
            // Pickle generated type definitions as a TAsmRepr
            p_byte 1 st; p_byte 2 st; p_ILType (mkILBoxedType(ILTypeSpec.Create(TypeProviders.GetILTypeRefOfProvidedType(info.ProvidedType, range0), []))) st; true
    | TProvidedNamespaceRepr _ -> p_byte 0 st; false
#endif
    | TILObjectRepr (TILObjectReprData (_, _, td)) -> error (Failure("Unexpected IL type definition"+td.Name))

and p_tycon_objmodel_data x st =
  p_tup3 p_tycon_objmodel_kind (p_vrefs "vslots") p_rfield_table
    (x.fsobjmodel_kind, x.fsobjmodel_vslots, x.fsobjmodel_rfields) st

and p_attribs_ext f x st = p_list_ext f p_attrib x st

and p_unioncase_spec x st =
    p_rfield_table x.FieldTable st
    p_ty x.ReturnType st
    // The union case compiled name is now computed from Id field when needed and is not stored in UnionCase record.
    // So this field doesn't really need to be stored but it exists for legacy compat
    p_string x.CompiledName st
    p_ident x.Id st
    // The XmlDoc are only written for the extended in-memory format. We encode their presence using a marker bit here
    p_attribs_ext (if st.oInMem then Some (p_xmldoc x.XmlDoc) else None)  x.Attribs st
    p_string x.XmlDocSig st
    p_access x.Accessibility st

and p_exnc_repr x st =
    match x with
    | TExnAbbrevRepr x -> p_byte 0 st; (p_tcref "exn abbrev") x st
    | TExnAsmRepr x    -> p_byte 1 st; p_ILTypeRef x st
    | TExnFresh x      -> p_byte 2 st; p_rfield_table x st
    | TExnNone         -> p_byte 3 st

and p_access (TAccess n) st = p_list p_cpath n st

and p_recdfield_spec x st =
    p_bool x.rfield_mutable st
    p_bool x.rfield_volatile st
    p_ty x.rfield_type st
    p_bool x.rfield_static st
    p_bool x.rfield_secret st
    p_option p_const x.rfield_const st
    p_ident x.rfield_id st
    p_attribs_ext (if st.oInMem then Some (p_xmldoc x.XmlDoc) else None) x.rfield_pattribs st
    p_attribs x.rfield_fattribs st
    p_string x.rfield_xmldocsig st
    p_access x.rfield_access st

and p_rfield_table x st =
    p_array p_recdfield_spec x.FieldsByIndex st

and p_entity_spec_data (x: Entity) st =
    p_tyar_specs (x.entity_typars.Force(x.entity_range)) st
    p_string x.entity_logical_name st
    p_option p_string x.EntityCompiledName st
    p_range  x.entity_range st
    p_option p_pubpath x.entity_pubpath st
    p_access x.Accessibility st
    p_access  x.TypeReprAccessibility st
    p_attribs x.entity_attribs st
    let flagBit = p_tycon_repr x.entity_tycon_repr st
    p_option p_ty x.TypeAbbrev st
    p_tcaug x.entity_tycon_tcaug st
    p_string System.String.Empty st
    p_kind x.TypeOrMeasureKind st
    p_int64 (x.entity_flags.PickledBits ||| (if flagBit then EntityFlags.ReservedBitForPickleFormatTyconReprFlag else 0L)) st
    p_option p_cpath x.entity_cpath st
    p_maybe_lazy p_modul_typ x.entity_modul_type st
    p_exnc_repr x.ExceptionInfo st
    if st.oInMem then
        p_used_space1 (p_xmldoc x.XmlDoc) st
    else
        p_space 1 () st


and p_tcaug p st =
    p_tup9
      (p_option (p_tup2 (p_vref "compare_obj") (p_vref "compare")))
      (p_option (p_vref "compare_withc"))
      (p_option (p_tup3 (p_vref "hash_obj") (p_vref "hash_withc") (p_vref "equals_withc")))
      (p_option (p_tup2 (p_vref "hash") (p_vref "equals")))
      (p_list (p_tup2 p_string (p_vref "adhoc")))
      (p_list (p_tup3 p_ty p_bool p_dummy_range))
      (p_option p_ty)
      p_bool
      (p_space 1)
      (p.tcaug_compare,
       p.tcaug_compare_withc,
       p.tcaug_hash_and_equals_withc,
       p.tcaug_equals,
       (p.tcaug_adhoc_list
           |> ResizeArray.toList
           // Explicit impls of interfaces only get kept in the adhoc list
           // in order to get check the well-formedness of an interface.
           // Keeping them across assembly boundaries is not valid, because relinking their ValRefs
           // does not work correctly (they may get incorrectly relinked to a default member)
           |> List.filter (fun (isExplicitImpl, _) -> not isExplicitImpl)
           |> List.map (fun (_, vref) -> vref.LogicalName, vref)),
       p.tcaug_interfaces,
       p.tcaug_super,
       p.tcaug_abstract,
       space) st

and p_entity_spec x st = p_osgn_decl st.oentities p_entity_spec_data x st

and p_parentref x st =
    match x with
    | ParentNone -> p_byte 0 st
    | Parent x -> p_byte 1 st; p_tcref "parent tycon" x st

and p_attribkind x st =
    match x with
    | ILAttrib x -> p_byte 0 st; p_ILMethodRef x st
    | FSAttrib x -> p_byte 1 st; p_vref "attrib" x st

and p_attrib (Attrib (a, b, c, d, e, _targets, f)) st = // AttributeTargets are not preserved
    p_tup6 (p_tcref "attrib") p_attribkind (p_list p_attrib_expr) (p_list p_attrib_arg) p_bool p_dummy_range (a, b, c, d, e, f) st

and p_attrib_expr (AttribExpr(e1, e2)) st =
    p_tup2 p_expr p_expr (e1, e2) st

and p_attrib_arg (AttribNamedArg(a, b, c, d)) st =
    p_tup4 p_string p_ty p_bool p_attrib_expr (a, b, c, d) st

and p_member_info (x: ValMemberInfo) st =
    p_tup4 (p_tcref "member_info")  p_MemberFlags (p_list p_slotsig) p_bool
        (x.ApparentEnclosingEntity, x.MemberFlags, x.ImplementedSlotSigs, x.IsImplemented) st

and p_tycon_objmodel_kind x st =
    match x with
    | TFSharpClass       -> p_byte 0 st
    | TFSharpInterface   -> p_byte 1 st
    | TFSharpStruct      -> p_byte 2 st
    | TFSharpDelegate ss -> p_byte 3 st; p_slotsig ss st
    | TFSharpEnum        -> p_byte 4 st

and p_vrefFlags x st =
    match x with
    | NormalValUse -> p_byte 0 st
    | CtorValUsedAsSuperInit  -> p_byte 1 st
    | CtorValUsedAsSelfInit  -> p_byte 2 st
    | PossibleConstrainedCall ty  -> p_byte 3 st; p_ty ty st
    | VSlotDirectCall -> p_byte 4 st

and p_ValData x st =
    p_string x.val_logical_name st
    p_option p_string x.ValCompiledName st
    // only keep range information on published values, not on optimization data
    p_ranges (x.ValReprInfo |> Option.map (fun _ -> x.val_range, x.DefinitionRange)) st

    let isStructThisArgPos = x.IsMember && checkForInRefStructThisArg st x.Type
    p_ty2 isStructThisArgPos x.val_type st

    p_int64 x.val_flags.PickledBits st
    p_option p_member_info x.MemberInfo st
    p_attribs x.Attribs st
    p_option p_ValReprInfo x.ValReprInfo st
    p_string x.XmlDocSig st
    p_access x.Accessibility st
    p_parentref x.TryDeclaringEntity st
    p_option p_const x.LiteralValue st
    if st.oInMem then
        p_used_space1 (p_xmldoc x.XmlDoc) st
    else
        p_space 1 () st

and p_Val x st =
    p_osgn_decl st.ovals p_ValData x st

and p_modul_typ (x: ModuleOrNamespaceType) st =
    p_tup3
      p_istype
      (p_qlist p_Val)
      (p_qlist p_entity_spec)
      (x.ModuleOrNamespaceKind, x.AllValsAndMembers, x.AllEntities)
      st

and u_tycon_repr st =
    let tag1 = u_byte st
    match tag1 with
    | 0 -> (fun _flagBit -> TNoRepr)
    | 1 ->
        let tag2 = u_byte st
        match tag2 with
        | 0 ->
            let v = u_rfield_table st
            (fun _flagBit -> TFSharpRecdRepr v)
        | 1 ->
            let v = u_list u_unioncase_spec  st
            (fun _flagBit -> Construct.MakeUnionRepr v)
        | 2 ->
            let v = u_ILType st
            // This is the F# 3.0 extension to the format used for F# provider-generated types, which record an ILTypeRef in the format
            // You can think of an F# 2.0 reader as always taking the path where 'flagBit' is false. Thus the F# 2.0 reader will
            // interpret provider-generated types as TAsmRepr.
            (fun flagBit ->
                if flagBit then
                    let iltref = v.TypeRef
                    match st.iILModule with
                    | None -> TNoRepr
                    | Some iILModule ->
                    try
                        let rec find acc enclosingTypeNames (tdefs: ILTypeDefs) =
                            match enclosingTypeNames with
                            | [] -> List.rev acc, tdefs.FindByName iltref.Name
                            | h :: t ->
                                let nestedTypeDef = tdefs.FindByName h
                                find (nestedTypeDef :: acc) t nestedTypeDef.NestedTypes
                        let nestedILTypeDefs, ilTypeDef = find [] iltref.Enclosing iILModule.TypeDefs
                        TILObjectRepr(TILObjectReprData(st.iilscope, nestedILTypeDefs, ilTypeDef))
                    with _ ->
                        System.Diagnostics.Debug.Assert(false, sprintf "failed to find IL backing metadata for cross-assembly generated type %s" iltref.FullName)
                        TNoRepr
                else
                    TAsmRepr v)
        | 3 ->
            let v = u_tycon_objmodel_data  st
            (fun _flagBit -> TFSharpObjectRepr v)
        | 4 ->
            let v = u_ty st
            (fun _flagBit -> TMeasureableRepr v)
        | _ -> ufailwith st "u_tycon_repr"
    | _ -> ufailwith st "u_tycon_repr"

and u_tycon_objmodel_data st =
    let x1, x2, x3 = u_tup3 u_tycon_objmodel_kind u_vrefs u_rfield_table st
    {fsobjmodel_kind=x1; fsobjmodel_vslots=x2; fsobjmodel_rfields=x3 }

and u_attribs_ext extraf st = u_list_ext extraf u_attrib st
and u_unioncase_spec st =
    let a = u_rfield_table  st
    let b = u_ty st

    // The union case compiled name is now computed from Id field when needed and is not stored in UnionCase record.
    let _c = u_string st
    let d = u_ident  st
    // The XmlDoc is only present in the extended in-memory format. We detect its presence using a marker bit here
    let xmldoc, e = u_attribs_ext u_xmldoc st
    let f = u_string st
    let i = u_access st
    { FieldTable=a
      ReturnType=b
      Id=d
      Attribs=e
      OwnXmlDoc= defaultArg xmldoc XmlDoc.Empty
      OtherXmlDoc = XmlDoc.Empty 
      XmlDocSig=f
      Accessibility=i
      OtherRangeOpt=None }

and u_exnc_repr st =
    let tag = u_byte st
    match tag with
    | 0 -> u_tcref        st |> TExnAbbrevRepr
    | 1 -> u_ILTypeRef    st |> TExnAsmRepr
    | 2 -> u_rfield_table st |> TExnFresh
    | 3 -> TExnNone
    | _ -> ufailwith st "u_exnc_repr"

and u_access st =
    match u_list u_cpath st with
    | [] -> taccessPublic // save unnecessary allocations
    | res -> TAccess res

and u_recdfield_spec st =
    let a = u_bool st
    let b = u_bool st
    let c1 = u_ty st
    let c2 = u_bool st
    let c2b = u_bool st
    let c3 = u_option u_const st
    let d = u_ident st
    // The XmlDoc is only present in the extended in-memory format. We detect its presence using a marker bit here
    let xmldoc, e1 = u_attribs_ext u_xmldoc st
    let e2 = u_attribs st
    let f = u_string st
    let g = u_access st
    { rfield_mutable=a
      rfield_volatile=b
      rfield_type=c1
      rfield_static=c2
      rfield_secret=c2b
      rfield_const=c3
      rfield_id=d
      rfield_pattribs=e1
      rfield_fattribs=e2
      rfield_xmldoc= defaultArg xmldoc XmlDoc.Empty
      rfield_otherxmldoc = XmlDoc.Empty 
      rfield_xmldocsig=f
      rfield_access=g
      rfield_name_generated = d.idRange.IsSynthetic
      rfield_other_range = None }

and u_rfield_table st = Construct.MakeRecdFieldsTable (u_list u_recdfield_spec st)

and u_entity_spec_data st : Entity =
    let x1, x2a, x2b, x2c, x3, (x4a, x4b), x6, x7f, x8, x9, _x10, x10b, x11, x12, x13, x14, x15 =
       u_tup17
          u_tyar_specs
          u_string
          (u_option u_string)
          u_range
          (u_option u_pubpath)
          (u_tup2 u_access u_access)
          u_attribs
          u_tycon_repr
          (u_option u_ty)
          u_tcaug
          u_string
          u_kind
          u_int64
          (u_option u_cpath )
          (u_lazy u_modul_typ)
          u_exnc_repr
          (u_used_space1 u_xmldoc)
          st
    // We use a bit that was unused in the F# 2.0 format to indicate two possible representations in the F# 3.0 tycon_repr format
    let x7 = x7f (x11 &&& EntityFlags.ReservedBitForPickleFormatTyconReprFlag <> 0L)
    let x11 = x11 &&& ~~~EntityFlags.ReservedBitForPickleFormatTyconReprFlag

    { entity_typars=LazyWithContext.NotLazy x1
      entity_stamp=newStamp()
      entity_logical_name=x2a
      entity_range=x2c
      entity_pubpath=x3
      entity_attribs=x6
      entity_tycon_repr=x7
      entity_tycon_tcaug=x9
      entity_flags=EntityFlags x11
      entity_cpath=x12
      entity_modul_type=MaybeLazy.Lazy x13
      entity_il_repr_cache=newCache()
      entity_opt_data=
        match x2b, x10b, x15, x8, x4a, x4b, x14 with
        | None, TyparKind.Type, None, None, TAccess [], TAccess [], TExnNone -> None
        | _ ->
            Some { Entity.NewEmptyEntityOptData() with
                       entity_compiled_name = x2b
                       entity_kind = x10b
                       entity_xmldoc= defaultArg x15 XmlDoc.Empty
                       entity_xmldocsig = System.String.Empty
                       entity_tycon_abbrev = x8
                       entity_accessibility = x4a
                       entity_tycon_repr_accessibility = x4b
                       entity_exn_info = x14 }
    }

and u_tcaug st =
    let a1, a2, a3, b2, c, d, e, g, _space =
      u_tup9
        (u_option (u_tup2 u_vref u_vref))
        (u_option u_vref)
        (u_option (u_tup3 u_vref u_vref u_vref))
        (u_option (u_tup2 u_vref u_vref))
        (u_list (u_tup2 u_string u_vref))
        (u_list (u_tup3 u_ty u_bool u_dummy_range))
        (u_option u_ty)
        u_bool
        (u_space 1)
        st
    {tcaug_compare=a1
     tcaug_compare_withc=a2
     tcaug_hash_and_equals_withc=a3
     tcaug_equals=b2
     // only used for code generation and checking - hence don't care about the values when reading back in
     tcaug_hasObjectGetHashCode=false
     tcaug_adhoc_list= ResizeArray<_>(c |> List.map (fun (_, vref) -> (false, vref)))
     tcaug_adhoc=NameMultiMap.ofList c
     tcaug_interfaces=d
     tcaug_super=e
     // pickled type definitions are always closed (i.e. no more intrinsic members allowed)
     tcaug_closed=true
     tcaug_abstract=g}

and u_entity_spec st =
    u_osgn_decl st.ientities u_entity_spec_data st

and u_parentref st =
    let tag = u_byte st
    match tag with
    | 0 -> ParentNone
    | 1 -> u_tcref st |> Parent
    | _ -> ufailwith st "u_attribkind"

and u_attribkind st =
    let tag = u_byte st
    match tag with
    | 0 -> u_ILMethodRef st |> ILAttrib
    | 1 -> u_vref        st |> FSAttrib
    | _ -> ufailwith st "u_attribkind"

and u_attrib st : Attrib =
    let a, b, c, d, e, f = u_tup6 u_tcref u_attribkind (u_list u_attrib_expr) (u_list u_attrib_arg) u_bool u_dummy_range st
    Attrib(a, b, c, d, e, None, f)  // AttributeTargets are not preserved

and u_attrib_expr st =
    let a, b = u_tup2 u_expr u_expr st
    AttribExpr(a, b)

and u_attrib_arg st  =
    let a, b, c, d = u_tup4 u_string u_ty u_bool u_attrib_expr st
    AttribNamedArg(a, b, c, d)

and u_member_info st : ValMemberInfo =
    let x2, x3, x4, x5 = u_tup4 u_tcref u_MemberFlags (u_list u_slotsig) u_bool st
    { ApparentEnclosingEntity=x2
      MemberFlags=x3
      ImplementedSlotSigs=x4
      IsImplemented=x5  }

and u_tycon_objmodel_kind st =
    let tag = u_byte st
    match tag with
    | 0 -> TFSharpClass
    | 1 -> TFSharpInterface
    | 2 -> TFSharpStruct
    | 3 -> u_slotsig st |> TFSharpDelegate
    | 4 -> TFSharpEnum
    | _ -> ufailwith st "u_tycon_objmodel_kind"

and u_vrefFlags st =
    match u_byte st with
    | 0 -> NormalValUse
    | 1 -> CtorValUsedAsSuperInit
    | 2 -> CtorValUsedAsSelfInit
    | 3 -> PossibleConstrainedCall (u_ty st)
    | 4 -> VSlotDirectCall
    | _ -> ufailwith st "u_vrefFlags"

and u_ValData st =
    let x1, x1z, x1a, x2, x4, x8, x9, x10, x12, x13, x13b, x14, x15 =
      u_tup13
        u_string
        (u_option u_string)
        u_ranges
        u_ty
        u_int64
        (u_option u_member_info)
        u_attribs
        (u_option u_ValReprInfo)
        u_string
        u_access
        u_parentref
        (u_option u_const)
        (u_used_space1 u_xmldoc)
        st

    { val_logical_name = x1
      val_range        = (match x1a with None -> range0 | Some(a, _) -> a)
      val_type         = x2
      val_stamp        = newStamp()
      val_flags        = ValFlags x4
      val_opt_data     =
          match x1z, x1a, x10, x14, x13, x15, x8, x13b, x12, x9 with
          | None, None, None, None, TAccess [], None, None, ParentNone, "", [] -> None
          | _ ->
              Some { val_compiled_name    = x1z
                     val_other_range      = (match x1a with None -> None | Some(_, b) -> Some(b, true))
                     val_defn             = None
                     val_repr_info        = x10
                     val_repr_info_for_display = None
                     arg_repr_info_for_display = None
                     val_const            = x14
                     val_access           = x13
                     val_xmldoc           = defaultArg x15 XmlDoc.Empty
                     val_other_xmldoc     = None
                     val_member_info      = x8
                     val_declaring_entity = x13b
                     val_xmldocsig        = x12
                     val_attribs          = x9 }
    }

and u_Val st = u_osgn_decl st.ivals u_ValData st


and u_modul_typ st =
    let x1, x3, x5 =
        u_tup3
          u_istype
          (u_qlist u_Val)
          (u_qlist u_entity_spec) st
    ModuleOrNamespaceType(x1, x3, x5)


//---------------------------------------------------------------------------
// Pickle/unpickle for F# expressions (for optimization data)
//---------------------------------------------------------------------------

and p_const x st =
    match x with
    | Const.Bool x    -> p_byte 0  st; p_bool x st
    | Const.SByte x   -> p_byte 1  st; p_int8 x st
    | Const.Byte x    -> p_byte 2  st; p_uint8 x st
    | Const.Int16 x   -> p_byte 3  st; p_int16 x st
    | Const.UInt16 x  -> p_byte 4  st; p_uint16 x st
    | Const.Int32 x   -> p_byte 5  st; p_int32 x st
    | Const.UInt32 x  -> p_byte 6  st; p_uint32 x st
    | Const.Int64 x   -> p_byte 7  st; p_int64 x st
    | Const.UInt64 x  -> p_byte 8  st; p_uint64 x st
    | Const.IntPtr x  -> p_byte 9  st; p_int64 x st
    | Const.UIntPtr x -> p_byte 10 st; p_uint64 x st
    | Const.Single x  -> p_byte 11 st; p_single x st
    | Const.Double x  -> p_byte 12 st; p_int64 (bits_of_float x) st
    | Const.Char c    -> p_byte 13 st; p_char c st
    | Const.String s  -> p_byte 14 st; p_string s st
    | Const.Unit      -> p_byte 15 st
    | Const.Zero      -> p_byte 16 st
    | Const.Decimal s -> p_byte 17 st; p_array p_int32 (System.Decimal.GetBits s) st

and u_const st =
    let tag = u_byte st
    match tag with
    | 0 -> u_bool st           |> Const.Bool
    | 1 -> u_int8 st           |> Const.SByte
    | 2 -> u_uint8 st          |> Const.Byte
    | 3 -> u_int16 st          |> Const.Int16
    | 4 -> u_uint16 st         |> Const.UInt16
    | 5 -> u_int32 st          |> Const.Int32
    | 6 -> u_uint32 st         |> Const.UInt32
    | 7 -> u_int64 st          |> Const.Int64
    | 8 -> u_uint64 st         |> Const.UInt64
    | 9 -> u_int64 st          |> Const.IntPtr
    | 10 -> u_uint64 st        |> Const.UIntPtr
    | 11 -> u_single st        |> Const.Single
    | 12 -> u_int64 st         |> float_of_bits |> Const.Double
    | 13 -> u_char st          |> Const.Char
    | 14 -> u_string st        |> Const.String
    | 15 -> Const.Unit
    | 16 -> Const.Zero
    | 17 -> u_array u_int32 st |> (fun bits -> Const.Decimal (System.Decimal bits))
    | _ -> ufailwith st "u_const"


and p_dtree x st =
    match x with
    | TDSwitch (a, b, c, d) -> p_byte 0 st; p_tup4 p_expr (p_list p_dtree_case) (p_option p_dtree) p_dummy_range (a, b, c, d) st
    | TDSuccess (a, b)    -> p_byte 1 st; p_tup2 p_Exprs p_int (a, b) st
    | TDBind (a, b)       -> p_byte 2 st; p_tup2 p_bind p_dtree (a, b) st

and p_dtree_case (TCase(a, b)) st = p_tup2 p_dtree_discrim p_dtree (a, b) st

and p_dtree_discrim x st =
    match x with
    | DecisionTreeTest.UnionCase (ucref, tinst) -> p_byte 0 st; p_tup2 p_ucref p_tys (ucref, tinst) st
    | DecisionTreeTest.Const c                   -> p_byte 1 st; p_const c st
    | DecisionTreeTest.IsNull                    -> p_byte 2 st
    | DecisionTreeTest.IsInst (srcTy, tgtTy)       -> p_byte 3 st; p_ty srcTy st; p_ty tgtTy st
    | DecisionTreeTest.ArrayLength (n, ty)       -> p_byte 4 st; p_tup2 p_int p_ty (n, ty) st
    | DecisionTreeTest.ActivePatternCase _ -> pfailwith st "DecisionTreeTest.ActivePatternCase: only used during pattern match compilation"
    | DecisionTreeTest.Error _ -> pfailwith st "DecisionTreeTest.Error: only used during pattern match compilation"

and p_target (TTarget(a, b, _)) st = p_tup2 p_Vals p_expr (a, b) st
and p_bind (TBind(a, b, _)) st = p_tup2 p_Val p_expr (a, b) st

and p_lval_op_kind x st =
    p_byte (match x with LAddrOf _ -> 0 | LByrefGet -> 1 | LSet -> 2 | LByrefSet -> 3) st

and p_recdInfo x st =
    match x with
    | RecdExpr -> ()
    | RecdExprIsObjInit -> pfailwith st "explicit object constructors can't be inlined and should not have optimization information"

and u_dtree st =
    let tag = u_byte st
    match tag with
    | 0 ->
        let a,b,c,d = u_tup4 u_expr (u_list u_dtree_case) (u_option u_dtree) u_dummy_range st
        TDSwitch(a, b, c, d)
    | 1 -> u_tup2 u_Exprs u_int st |> TDSuccess
    | 2 -> u_tup2 u_bind u_dtree st |> TDBind
    | _ -> ufailwith st "u_dtree"

and u_dtree_case st = let a, b = u_tup2 u_dtree_discrim u_dtree st in (TCase(a, b))

and u_dtree_discrim st =
    let tag = u_byte st
    match tag with
    | 0 -> u_tup2 u_ucref u_tys st |> DecisionTreeTest.UnionCase
    | 1 -> u_const st               |> DecisionTreeTest.Const
    | 2 ->                             DecisionTreeTest.IsNull
    | 3 -> u_tup2 u_ty u_ty st    |> DecisionTreeTest.IsInst
    | 4 -> u_tup2 u_int u_ty st    |> DecisionTreeTest.ArrayLength
    | _ -> ufailwith st "u_dtree_discrim"

and u_target st = let a, b = u_tup2 u_Vals u_expr st in (TTarget(a, b, None))

and u_bind st = let a = u_Val st in let b = u_expr st in TBind(a, b, DebugPointAtBinding.NoneAtSticky)

and u_lval_op_kind st =
    match u_byte st with
    | 0 -> LAddrOf false
    | 1 -> LByrefGet
    | 2 -> LSet
    | 3 -> LByrefSet
    | _ -> ufailwith st "uval_op_kind"


and p_op x st =
    match x with
    | TOp.UnionCase c               -> p_byte 0 st; p_ucref c st
    | TOp.ExnConstr c               -> p_byte 1 st; p_tcref "op"  c st
    | TOp.Tuple tupInfo             ->
         if evalTupInfoIsStruct tupInfo then
              p_byte 29 st
         else
              p_byte 2 st
    | TOp.Recd (a, b)                 -> p_byte 3 st; p_tup2 p_recdInfo (p_tcref "recd op") (a, b) st
    | TOp.ValFieldSet a            -> p_byte 4 st; p_rfref a st
    | TOp.ValFieldGet a            -> p_byte 5 st; p_rfref a st
    | TOp.UnionCaseTagGet a        -> p_byte 6 st; p_tcref "cnstr op" a st
    | TOp.UnionCaseFieldGet (a, b)    -> p_byte 7 st; p_tup2 p_ucref p_int (a, b) st
    | TOp.UnionCaseFieldSet (a, b)    -> p_byte 8 st; p_tup2 p_ucref p_int (a, b) st
    | TOp.ExnFieldGet (a, b)          -> p_byte 9 st; p_tup2 (p_tcref "exn op") p_int (a, b) st
    | TOp.ExnFieldSet (a, b)          -> p_byte 10 st; p_tup2 (p_tcref "exn op")  p_int (a, b) st
    | TOp.TupleFieldGet (tupInfo, a)       ->
         if evalTupInfoIsStruct tupInfo then
              p_byte 30 st; p_int a st
         else
              p_byte 11 st; p_int a st
    | TOp.ILAsm (a, b)      -> p_byte 12 st; p_tup2 (p_list p_ILInstr) p_tys (a, b) st
    | TOp.RefAddrGet _               -> p_byte 13 st
    | TOp.UnionCaseProof a         -> p_byte 14 st; p_ucref a st
    | TOp.Coerce                     -> p_byte 15 st
    | TOp.TraitCall b              -> p_byte 16 st; p_trait b st
    | TOp.LValueOp (a, b)             -> p_byte 17 st; p_tup2 p_lval_op_kind (p_vref "lval") (a, b) st
    | TOp.ILCall (a1, a2, a3, a4, a5, a7, a8, a9, b, c, d)
                                     -> p_byte 18 st; p_tup11 p_bool p_bool p_bool p_bool p_vrefFlags p_bool p_bool p_ILMethodRef p_tys p_tys p_tys (a1, a2, a3, a4, a5, a7, a8, a9, b, c, d) st
    | TOp.Array                      -> p_byte 19 st
    | TOp.While _                    -> p_byte 20 st
    | TOp.IntegerForLoop (_, _, dir)            -> p_byte 21 st; p_int (match dir with FSharpForLoopUp -> 0 | CSharpForLoopUp -> 1 | FSharpForLoopDown -> 2) st
    | TOp.Bytes bytes                -> p_byte 22 st; p_bytes bytes st
    | TOp.TryWith _                 -> p_byte 23 st
    | TOp.TryFinally _               -> p_byte 24 st
    | TOp.ValFieldGetAddr (a, _)     -> p_byte 25 st; p_rfref a st
    | TOp.UInt16s arr                -> p_byte 26 st; p_array p_uint16 arr st
    | TOp.Reraise                    -> p_byte 27 st
    | TOp.UnionCaseFieldGetAddr (a, b, _) -> p_byte 28 st; p_tup2 p_ucref p_int (a, b) st
       // Note tag byte 29 is taken for struct tuples, see above
       // Note tag byte 30 is taken for struct tuples, see above
    (* 29: TOp.Tuple when evalTupInfoIsStruct tupInfo = true *)
    (* 30: TOp.TupleFieldGet  when evalTupInfoIsStruct tupInfo = true *)
    | TOp.AnonRecd info   -> p_byte 31 st; p_anonInfo info st
    | TOp.AnonRecdGet (info, n)   -> p_byte 32 st; p_anonInfo info st; p_int n st
    | TOp.Goto _ | TOp.Label _ | TOp.Return -> failwith "unexpected backend construct in pickled TAST"

and u_op st =
    let tag = u_byte st
    match tag with
    | 0 -> let a = u_ucref st
           TOp.UnionCase a
    | 1 -> let a = u_tcref st
           TOp.ExnConstr a
    | 2 -> TOp.Tuple tupInfoRef
    | 3 -> let b = u_tcref st
           TOp.Recd (RecdExpr, b)
    | 4 -> let a = u_rfref st
           TOp.ValFieldSet a
    | 5 -> let a = u_rfref st
           TOp.ValFieldGet a
    | 6 -> let a = u_tcref st
           TOp.UnionCaseTagGet a
    | 7 -> let a = u_ucref st
           let b = u_int st
           TOp.UnionCaseFieldGet (a, b)
    | 8 -> let a = u_ucref st
           let b = u_int st
           TOp.UnionCaseFieldSet (a, b)
    | 9 -> let a = u_tcref st
           let b = u_int st
           TOp.ExnFieldGet (a, b)
    | 10 -> let a = u_tcref st
            let b = u_int st
            TOp.ExnFieldSet (a, b)
    | 11 -> let a = u_int st
            TOp.TupleFieldGet (tupInfoRef, a)
    | 12 -> let a = (u_list u_ILInstr) st
            let b = u_tys st
            TOp.ILAsm (a, b)
    | 13 -> TOp.RefAddrGet false // ok to set the 'readonly' flag on these operands to false on re-read since the flag is only used for typechecking purposes
    | 14 -> let a = u_ucref st
            TOp.UnionCaseProof a
    | 15 -> TOp.Coerce
    | 16 -> let a = u_trait st
            TOp.TraitCall a
    | 17 -> let a = u_lval_op_kind st
            let b = u_vref st
            TOp.LValueOp (a, b)
    | 18 -> let a1, a2, a3, a4, a5, a7, a8, a9 = (u_tup8 u_bool u_bool u_bool u_bool u_vrefFlags u_bool u_bool  u_ILMethodRef) st
            let b = u_tys st
            let c = u_tys st
            let d = u_tys st
            TOp.ILCall (a1, a2, a3, a4, a5, a7, a8, a9, b, c, d)
    | 19 -> TOp.Array
    | 20 -> TOp.While (DebugPointAtWhile.No, NoSpecialWhileLoopMarker)
    | 21 -> let dir = match u_int st with 0 -> FSharpForLoopUp | 1 -> CSharpForLoopUp | 2 -> FSharpForLoopDown | _ -> failwith "unknown for loop"
            TOp.IntegerForLoop (DebugPointAtFor.No, DebugPointAtInOrTo.No, dir)
    | 22 -> TOp.Bytes (u_bytes st)
    | 23 -> TOp.TryWith (DebugPointAtTry.No, DebugPointAtWith.No)
    | 24 -> TOp.TryFinally (DebugPointAtTry.No, DebugPointAtFinally.No)
    | 25 -> let a = u_rfref st
            TOp.ValFieldGetAddr (a, false)
    | 26 -> TOp.UInt16s (u_array u_uint16 st)
    | 27 -> TOp.Reraise
    | 28 -> let a = u_ucref st
            let b = u_int st
            TOp.UnionCaseFieldGetAddr (a, b, false)
    | 29 -> TOp.Tuple tupInfoStruct
    | 30 -> let a = u_int st
            TOp.TupleFieldGet (tupInfoStruct, a)
    | 31 -> let info = u_anonInfo st
            TOp.AnonRecd info
    | 32 -> let info = u_anonInfo st
            let n = u_int st
            TOp.AnonRecdGet (info, n)
    | _ -> ufailwith st "u_op"

and p_expr expr st =
    match expr with
    | Expr.Link e -> p_expr e.Value st
    | Expr.Const (x, m, ty)              -> p_byte 0 st; p_tup3 p_const p_dummy_range p_ty (x, m, ty) st
    | Expr.Val (a, b, m)                 -> p_byte 1 st; p_tup3 (p_vref "val") p_vrefFlags p_dummy_range (a, b, m) st
    | Expr.Op (a, b, c, d)                 -> p_byte 2 st; p_tup4 p_op  p_tys p_Exprs p_dummy_range (a, b, c, d) st
    | Expr.Sequential (a, b, c, d)      -> p_byte 3 st; p_tup4 p_expr p_expr p_int p_dummy_range (a, b, (match c with NormalSeq -> 0 | ThenDoSeq -> 1), d) st
    | Expr.Lambda (_, a1, b0, b1, c, d, e)   -> p_byte 4 st; p_tup6 (p_option p_Val) (p_option p_Val) p_Vals p_expr p_dummy_range p_ty (a1, b0, b1, c, d, e) st
    | Expr.TyLambda (_, b, c, d, e)        -> p_byte 5 st; p_tup4 p_tyar_specs p_expr p_dummy_range p_ty (b, c, d, e) st
    | Expr.App (a1, a2, b, c, d)           -> p_byte 6 st; p_tup5 p_expr p_ty p_tys p_Exprs p_dummy_range (a1, a2, b, c, d) st
    | Expr.LetRec (a, b, c, _)            -> p_byte 7 st; p_tup3 p_binds p_expr p_dummy_range (a, b, c) st
    | Expr.Let (a, b, c, _)               -> p_byte 8 st; p_tup3 p_bind p_expr p_dummy_range (a, b, c) st
    | Expr.Match (_, a, b, c, d, e)         -> p_byte 9 st; p_tup5 p_dummy_range p_dtree p_targets p_dummy_range p_ty (a, b, c, d, e) st
    | Expr.Obj (_, b, c, d, e, f, g)       -> p_byte 10 st; p_tup6 p_ty (p_option p_Val) p_expr p_methods p_intfs p_dummy_range (b, c, d, e, f, g) st
    | Expr.StaticOptimization (a, b, c, d) -> p_byte 11 st; p_tup4 p_constraints p_expr p_expr p_dummy_range (a, b, c, d) st
    | Expr.TyChoose (a, b, c)            -> p_byte 12 st; p_tup3 p_tyar_specs p_expr p_dummy_range (a, b, c) st
    | Expr.Quote (ast, _, _, m, ty)         -> p_byte 13 st; p_tup3 p_expr p_dummy_range p_ty (ast, m, ty) st
    | Expr.WitnessArg (traitInfo, m) -> p_byte 14 st; p_trait traitInfo st; p_dummy_range m st
    | Expr.DebugPoint (_, innerExpr) -> p_expr innerExpr st

and u_expr st =
    let tag = u_byte st
    match tag with
    | 0 -> let a = u_const st
           let b = u_dummy_range st
           let c = u_ty st
           Expr.Const (a, b, c)
    | 1 -> let a = u_vref st
           let b = u_vrefFlags st
           let c = u_dummy_range st
           Expr.Val (a, b, c)
    | 2 -> let a = u_op st
           let b = u_tys st
           let c = u_Exprs st
           let d = u_dummy_range st
           Expr.Op (a, b, c, d)
    | 3 -> let a = u_expr st
           let b = u_expr st
           let c = u_int st
           let d = u_dummy_range  st
           let dir = match c with 0 -> NormalSeq | 1 -> ThenDoSeq | _ -> ufailwith st "specialSeqFlag"
           Expr.Sequential (a, b, dir, d)
    | 4 -> let a0 = u_option u_Val st
           let b0 = u_option u_Val st
           let b1 = u_Vals st
           let c = u_expr st
           let d = u_dummy_range st
           let e = u_ty st
           Expr.Lambda (newUnique(), a0, b0, b1, c, d, e)
    | 5  -> let b = u_tyar_specs st
            let c = u_expr st
            let d = u_dummy_range st
            let e = u_ty st
            Expr.TyLambda (newUnique(), b, c, d, e)
    | 6 ->  let a1 = u_expr st
            let a2 = u_ty st
            let b = u_tys st
            let c = u_Exprs st
            let d = u_dummy_range st
            Expr.App (a1, a2, b, c, d)
    | 7 ->  let a = u_binds st
            let b = u_expr st
            let c = u_dummy_range st
            Expr.LetRec (a, b, c, Construct.NewFreeVarsCache())
    | 8 ->  let a = u_bind st
            let b = u_expr st
            let c = u_dummy_range st
            Expr.Let (a, b, c, Construct.NewFreeVarsCache())
    | 9 ->  let a = u_dummy_range st
            let b = u_dtree st
            let c = u_targets st
            let d = u_dummy_range st
            let e = u_ty st
            Expr.Match (DebugPointAtBinding.NoneAtSticky, a, b, c, d, e)
    | 10 -> let b = u_ty st
            let c = (u_option u_Val) st
            let d = u_expr st
            let e = u_methods st
            let f = u_intfs st
            let g = u_dummy_range st
            Expr.Obj (newUnique(), b, c, d, e, f, g)
    | 11 -> let a = u_constraints st
            let b = u_expr st
            let c = u_expr st
            let d = u_dummy_range st
            Expr.StaticOptimization (a, b, c, d)
    | 12 -> let a = u_tyar_specs st
            let b = u_expr st
            let c = u_dummy_range st
            Expr.TyChoose (a, b, c)
    | 13 -> let b = u_expr st
            let c = u_dummy_range st
            let d = u_ty st
            Expr.Quote (b, ref None, false, c, d) // isFromQueryExpression=false
    | 14 ->
        let traitInfo = u_trait st
        let m = u_dummy_range st
        Expr.WitnessArg (traitInfo, m)
    | _ -> ufailwith st "u_expr"

and p_static_optimization_constraint x st =
    match x with
    | TTyconEqualsTycon (a, b) -> p_byte 0 st; p_tup2 p_ty p_ty (a, b) st
    | TTyconIsStruct a -> p_byte 1 st; p_ty a st

and p_slotparam (TSlotParam (a, b, c, d, e, f)) st = p_tup6 (p_option p_string) p_ty p_bool p_bool p_bool p_attribs (a, b, c, d, e, f) st
and p_slotsig (TSlotSig (a, b, c, d, e, f)) st = p_tup6 p_string p_ty p_tyar_specs p_tyar_specs (p_list (p_list p_slotparam)) (p_option p_ty) (a, b, c, d, e, f) st
and p_method (TObjExprMethod (a, b, c, d, e, f)) st = p_tup6 p_slotsig p_attribs p_tyar_specs (p_list p_Vals) p_expr p_dummy_range (a, b, c, d, e, f) st
and p_methods x st = p_list p_method x st
and p_intf x st = p_tup2 p_ty p_methods x st
and p_intfs x st = p_list p_intf x st

and u_static_optimization_constraint st =
    let tag = u_byte st
    match tag with
    | 0 -> u_tup2 u_ty u_ty st |> TTyconEqualsTycon
    | 1 -> u_ty              st |> TTyconIsStruct
    | _ -> ufailwith st "u_static_optimization_constraint"

and u_slotparam st =
    let a, b, c, d, e, f = u_tup6 (u_option u_string) u_ty u_bool u_bool u_bool u_attribs st
    TSlotParam(a, b, c, d, e, f)

and u_slotsig st =
    let a, b, c, d, e, f = u_tup6 u_string u_ty u_tyar_specs u_tyar_specs (u_list (u_list u_slotparam)) (u_option u_ty) st
    TSlotSig(a, b, c, d, e, f)

and u_method st =
    let a, b, c, d, e, f = u_tup6 u_slotsig u_attribs u_tyar_specs (u_list u_Vals) u_expr u_dummy_range st
    TObjExprMethod(a, b, c, d, e, f)

and u_methods st = u_list u_method st

and u_intf st = u_tup2 u_ty u_methods st

and u_intfs st = u_list u_intf st

let _ = fill_p_binds (p_List p_bind)
let _ = fill_p_targets (p_array p_target)
let _ = fill_p_constraints (p_list p_static_optimization_constraint)
let _ = fill_p_Exprs (p_list p_expr)
let _ = fill_p_Expr_hole p_expr
let _ = fill_p_Exprs (p_List p_expr)
let _ = fill_p_attribs (p_list p_attrib)
let _ = fill_p_Vals (p_list p_Val)

let _ = fill_u_binds (u_List u_bind)
let _ = fill_u_targets (u_array u_target)
let _ = fill_u_constraints (u_list u_static_optimization_constraint)
let _ = fill_u_Exprs (u_list u_expr)
let _ = fill_u_Expr_hole u_expr
let _ = fill_u_attribs (u_list u_attrib)
let _ = fill_u_Vals (u_list u_Val)

//---------------------------------------------------------------------------
// Pickle/unpickle F# interface data
//---------------------------------------------------------------------------

let pickleModuleOrNamespace mspec st = p_entity_spec mspec st

let pickleCcuInfo (minfo: PickledCcuInfo) st =
    p_tup4 pickleModuleOrNamespace p_string p_bool (p_space 3) (minfo.mspec, minfo.compileTimeWorkingDir, minfo.usesQuotations, ()) st

let unpickleModuleOrNamespace st = u_entity_spec st

let unpickleCcuInfo st =
    let a, b, c, _space = u_tup4 unpickleModuleOrNamespace u_string u_bool (u_space 3) st
    { mspec=a; compileTimeWorkingDir=b; usesQuotations=c }<|MERGE_RESOLUTION|>--- conflicted
+++ resolved
@@ -414,19 +414,6 @@
 let inline u_tup9 p1 p2 p3 p4 p5 p6 p7 p8 p9 (st: ReaderState) =
   let a = p1 st in let b = p2 st in let c = p3 st in let d = p4 st in let e = p5 st in let f = p6 st in let x7 = p7 st in let x8 = p8 st in let x9 = p9 st in (a, b, c, d, e, f, x7, x8, x9)
 
-<<<<<<< HEAD
-let inline u_tup10 p1 p2 p3 p4 p5 p6 p7 p8 p9 p10 (st: ReaderState) =
-  let a = p1 st in let b = p2 st in let c = p3 st in let d = p4 st in
-  let e = p5 st in let f = p6 st in let x7 = p7 st in let x8 = p8 st in
-  let x9 = p9 st in let x10 = p10 st in (a, b, c, d, e, f, x7, x8, x9, x10)
-
-let inline u_tup11 p1 p2 p3 p4 p5 p6 p7 p8 p9 p10 p11 (st: ReaderState) =
-  let a = p1 st in let b = p2 st in let c = p3 st in let d = p4 st in
-  let e = p5 st in let f = p6 st in let x7 = p7 st in let x8 = p8 st in
-  let x9 = p9 st in let x10 = p10 st in let x11 = p11 st in (a, b, c, d, e, f, x7, x8, x9, x10, x11)
-
-=======
->>>>>>> ab42a322
 let inline u_tup13 p1 p2 p3 p4 p5 p6 p7 p8 p9 p10 p11 p12 p13 (st: ReaderState) =
   let a = p1 st in let b = p2 st in let c = p3 st in let d = p4 st in
   let e = p5 st in let f = p6 st in let x7 = p7 st in let x8 = p8 st in
@@ -501,24 +488,10 @@
     p_int x.Length st
     p_array_core f x st
 
-<<<<<<< HEAD
 let p_arrayB f (x: 'T[]) st =
     p_intB x.Length st
     p_array_core f x st
 
-// Optionally encode an extra item using a marker bit.
-// When extraf is None, the marker bit is not set, and this is identical to p_array.
-let p_array_ext extraf f (x: 'T[]) st =
-    let n = x.Length
-    let n = if Option.isSome extraf then n ||| 0x80000000 else n
-    p_int n st
-    match extraf with
-    | None -> ()
-    | Some f -> f st
-    p_array_core f x st
-
-=======
->>>>>>> ab42a322
 let p_list_core f (xs: 'T list) st =
     for x in xs do
         f x st
@@ -611,14 +584,11 @@
     let n = u_int st
     u_array_core f n st
 
-<<<<<<< HEAD
 /// Unpickle an array from the B stream. The array is empty if the B stream is not present.
 let u_arrayB f st =
     let n = u_intB st
     u_array_core f n st
 
-=======
->>>>>>> ab42a322
 let u_list_core f n st =
     List.init n (fun _ -> f st)
 
@@ -757,21 +727,14 @@
 let p_encoded_nleref = p_tup2 p_int (p_array p_int)
 let p_nleref x st = p_int (encode_nleref st.occus st.ostrings st.onlerefs st.oscope x) st
 
-<<<<<<< HEAD
-// Simple types are types like "int", represented as TType(Ref_nonlocal(...,"int"),[]). 
-// A huge number of these occur in pickled F# data, so make them unique. 
+// Simple types are types like "int", represented as TType(Ref_nonlocal(..., "int"), []).
+// A huge number of these occur in pickled F# data, so make them unique.
 //
 // TODO NULLNESS - the simpletyp table now holds KnownAmbivalentToNull by default, is this the right default?
 // For old assemblies it is, if we give those assemblies the ambivalent interpretation.
 // For new asemblies compiled with null-checking on it isn't, if the default is to give
 // those the KnownWithoutNull interpretation by default.
 let decode_simpletyp st _ccuTab _stringTab nlerefTab a = TType_app(ERefNonLocal (lookup_nleref st nlerefTab a), [], KnownAmbivalentToNull)
-let lookup_simpletyp st simpleTyTab x = lookup_uniq st simpleTyTab x
-=======
-// Simple types are types like "int", represented as TType(Ref_nonlocal(..., "int"), []).
-// A huge number of these occur in pickled F# data, so make them unique.
-let decode_simpletyp st _ccuTab _stringTab nlerefTab a = TType_app(ERefNonLocal (lookup_nleref st nlerefTab a), [], 0uy)
->>>>>>> ab42a322
 let u_encoded_simpletyp st = u_int  st
 let u_simpletyp st = lookup_uniq st st.isimpletys (u_int st)
 let encode_simpletyp ccuTab stringTab nlerefTab simpleTyTab thisCcu a = encode_uniq simpleTyTab (encode_nleref ccuTab stringTab nlerefTab thisCcu a)
