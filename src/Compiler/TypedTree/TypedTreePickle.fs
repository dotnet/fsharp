--- conflicted
+++ resolved
@@ -1516,16 +1516,8 @@
     match sln with
     | ILMethSln(a, b, c, d, None) ->
          p_byte 0 st; p_tup4 p_ty (p_option p_ILTypeRef) p_ILMethodRef p_tys (a, b, c, d) st
-<<<<<<< HEAD
-    | FSMethSln(a, b, c, isExt) ->
-         if isExt then 
-             p_byte 6 st; p_tup4 p_ty (p_vref "trait") p_tys p_bool (a, b, c, isExt) st
-         else
-             p_byte 1 st; p_tup3 p_ty (p_vref "trait") p_tys (a, b, c) st
-=======
-    | FSMethSln(a, b, c, None) ->
-         p_byte 1 st; p_tup3 p_ty (p_vref "trait") p_tys (a, b, c) st
->>>>>>> bdb64624
+    | FSMethSln(a, b, c, None, false) ->
+            p_byte 1 st; p_tup3 p_ty (p_vref "trait") p_tys (a, b, c) st
     | BuiltInSln ->
          p_byte 2 st
     | ClosedExprSln expr ->
@@ -1536,8 +1528,10 @@
          p_byte 5 st; p_tup3 p_anonInfo p_tys p_int (a, b, c) st
     | ILMethSln(a, b, c, d, Some e) ->
          p_byte 6 st; p_tup5 p_ty (p_option p_ILTypeRef) p_ILMethodRef p_tys p_ty (a, b, c, d, e) st
-    | FSMethSln(a, b, c, Some d) ->
+    | FSMethSln(a, b, c, Some d, false) ->
          p_byte 7 st; p_tup4 p_ty (p_vref "trait") p_tys p_ty (a, b, c, d) st
+    | FSMethSln(a, b, c, d, true) ->
+         p_byte 8 st; p_tup4 p_ty (p_vref "trait") p_tys (p_option p_ty) (a, b, c, d) st
 
 
 let p_trait (TTrait(a, b, c, d, e, f, _traitCtxt)) st  =
@@ -1559,11 +1553,7 @@
         ILMethSln(a, b, c, d, None)
     | 1 ->
         let a, b, c = u_tup3 u_ty u_vref u_tys st
-<<<<<<< HEAD
-        FSMethSln(a, b, c, false)
-=======
-        FSMethSln(a, b, c, None)
->>>>>>> bdb64624
+        FSMethSln(a, b, c, None, false)
     | 2 ->
         BuiltInSln
     | 3 ->
@@ -1575,16 +1565,14 @@
          let a, b, c = u_tup3 u_anonInfo u_tys u_int st
          FSAnonRecdFieldSln(a, b, c)
     | 6 ->
-<<<<<<< HEAD
-        let (a, b, c, d) = u_tup4 u_ty u_vref u_tys u_bool st
-        FSMethSln(a, b, c, d)
-=======
         let a, b, c, d, e = u_tup5 u_ty (u_option u_ILTypeRef) u_ILMethodRef u_tys u_ty st
         ILMethSln(a, b, c, d, Some e)
     | 7 ->
         let a, b, c, d = u_tup4 u_ty u_vref u_tys u_ty st
-        FSMethSln(a, b, c, Some d)
->>>>>>> bdb64624
+        FSMethSln(a, b, c, Some d, false)
+    | 8 ->
+        let a, b, c, d = u_tup4 u_ty u_vref u_tys (u_option u_ty) st
+        FSMethSln(a, b, c, d, true)
     | _ -> ufailwith st "u_trait_sln"
 
 let u_trait st =
