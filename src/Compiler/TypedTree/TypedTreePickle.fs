// Copyright (c) Microsoft Corporation.  All Rights Reserved.  See License.txt in the project root for license information.

module internal FSharp.Compiler.TypedTreePickle

#nowarn "0104"

open System.Collections.Generic
open System.Text

open FSharp.Compiler.IO
open Internal.Utilities
open Internal.Utilities.Collections
open Internal.Utilities.Library
open Internal.Utilities.Library.Extras
open Internal.Utilities.Library.Extras.Bits
open Internal.Utilities.Rational

open FSharp.Compiler
open FSharp.Compiler.AbstractIL.IL
open FSharp.Compiler.AbstractIL.Diagnostics
open FSharp.Compiler.CompilerGlobalState
open FSharp.Compiler.DiagnosticsLogger
open FSharp.Compiler.Text.Position
open FSharp.Compiler.Text.Range
open FSharp.Compiler.Syntax
open FSharp.Compiler.SyntaxTreeOps
open FSharp.Compiler.Text
open FSharp.Compiler.Xml
open FSharp.Compiler.TypedTree
open FSharp.Compiler.TypedTreeBasics
open FSharp.Compiler.TypedTreeOps
open FSharp.Compiler.TcGlobals

#if !NO_TYPEPROVIDERS
let verbose = false
#endif

let ffailwith fileName str =
    let msg = FSComp.SR.pickleErrorReadingWritingMetadata(fileName, str)
    System.Diagnostics.Debug.Assert(false, msg)
    failwith msg

// Fixup pickled data w.r.t. a set of CCU thunks indexed by name
[<NoEquality; NoComparison>]
type PickledDataWithReferences<'rawData> =
    { /// The data that uses a collection of CcuThunks internally
      RawData: 'rawData
      /// The assumptions that need to be fixed up
      FixupThunks: CcuThunk [] }

    member x.Fixup loader =
        x.FixupThunks |> Array.iter (fun reqd -> reqd.Fixup(loader reqd.AssemblyName))
        x.RawData

    /// Like Fixup but loader may return None, in which case there is no fixup.
    member x.OptionalFixup loader =
        x.FixupThunks
        |> Array.iter(fun reqd->
            // Only fixup what needs fixing up
            if reqd.IsUnresolvedReference then
                match loader reqd.AssemblyName with
                | Some loaded ->
                    if reqd.IsUnresolvedReference then reqd.Fixup loaded
                | _ -> () )
        x.RawData

//---------------------------------------------------------------------------
// Basic pickle/unpickle state
//---------------------------------------------------------------------------

[<NoEquality; NoComparison>]
type Table<'T> =
    { name: string
      tbl: Dictionary<'T, int>
      mutable rows: ResizeArray<'T>
      mutable count: int }
    member tbl.AsArray = Seq.toArray tbl.rows
    member tbl.Size = tbl.rows.Count
    member tbl.Add x =
        let n = tbl.count
        tbl.count <- tbl.count + 1
        tbl.tbl[x] <- n
        tbl.rows.Add x
        n
    member tbl.FindOrAdd x =
        match tbl.tbl.TryGetValue x with
        | true, res -> res
        | _ -> tbl.Add x


    static member Create n =
      { name = n
        tbl = Dictionary<_, _>(1000, HashIdentity.Structural)
        rows= ResizeArray<_>(1000)
        count=0 }

[<NoEquality; NoComparison>]
type InputTable<'T> =
    { itbl_name: string
      itbl_rows: 'T array }

let new_itbl n r = { itbl_name=n; itbl_rows=r }

[<NoEquality; NoComparison>]
type NodeOutTable<'Data, 'Node> =
    { NodeStamp : 'Node -> Stamp
      NodeName : 'Node -> string
      GetRange : 'Node -> range
      Deref: 'Node -> 'Data
      Name: string
      Table: Table<Stamp> }
    member x.Size = x.Table.Size

    // inline this to get known-type-information through to the HashMultiMap constructor
    static member inline Create (stampF, nameF, rangeF, derefF, nm) =
        { NodeStamp = stampF
          NodeName = nameF
          GetRange = rangeF
          Deref = derefF
          Name = nm
          Table = Table<_>.Create nm }

[<NoEquality; NoComparison>]
type WriterState =
  { os: ByteBuffer
    oscope: CcuThunk
    occus: Table<CcuReference>
    oentities: NodeOutTable<EntityData, Entity>
    otypars: NodeOutTable<TyparData, Typar>
    ovals: NodeOutTable<ValData, Val>
    oanoninfos: NodeOutTable<AnonRecdTypeInfo, AnonRecdTypeInfo>
    ostrings: Table<string>
    opubpaths: Table<int[]>
    onlerefs: Table<int * int[]>
    osimpletys: Table<int>
    oglobals : TcGlobals
    mutable isStructThisArgPos : bool
    ofile : string
    /// Indicates if we are using in-memory format, where we store XML docs as well
    oInMem : bool
  }
let pfailwith st str = ffailwith st.ofile str

[<NoEquality; NoComparison>]
type NodeInTable<'Data, 'Node> =
    { LinkNode : 'Node -> 'Data -> unit
      IsLinked : 'Node -> bool
      Name : string
      Nodes : 'Node[] }
    member x.Get n = x.Nodes[n]
    member x.Count = x.Nodes.Length

    static member Create (mkEmpty, lnk, isLinked, nm, n) =
        { LinkNode = lnk; IsLinked = isLinked; Name = nm; Nodes = Array.init n (fun _i -> mkEmpty() ) }

[<NoEquality; NoComparison>]
type ReaderState =
  { is: ByteStream
    iilscope: ILScopeRef
    iccus: InputTable<CcuThunk>
    ientities: NodeInTable<EntityData, Tycon>
    itypars: NodeInTable<TyparData, Typar>
    ivals: NodeInTable<ValData, Val>
    ianoninfos: NodeInTable<AnonRecdTypeInfo, AnonRecdTypeInfo>
    istrings: InputTable<string>
    ipubpaths: InputTable<PublicPath>
    inlerefs: InputTable<NonLocalEntityRef>
    isimpletys: InputTable<TType>
    ifile: string
    iILModule : ILModuleDef option // the Abstract IL metadata for the DLL being read
  }

let ufailwith st str = ffailwith st.ifile str

//---------------------------------------------------------------------------
// Basic pickle/unpickle operations
//---------------------------------------------------------------------------

type 'T pickler = 'T -> WriterState -> unit

let p_byte b st = st.os.EmitIntAsByte b

let p_bool b st = p_byte (if b then 1 else 0) st

let prim_p_int32 i st =
    p_byte (b0 i) st
    p_byte (b1 i) st
    p_byte (b2 i) st
    p_byte (b3 i) st

/// Compress integers according to the same scheme used by CLR metadata
/// This halves the size of pickled data
let p_int32 n st =
    if n >= 0 && n <= 0x7F then
        p_byte (b0 n) st
    else if n >= 0x80 && n <= 0x3FFF then
        p_byte (0x80 ||| (n >>> 8)) st
        p_byte (n &&& 0xFF) st
    else
        p_byte 0xFF st
        prim_p_int32 n st

let space = ()
let p_space n () st =
    for i = 0 to n - 1 do
        p_byte 0 st

/// Represents space that was reserved but is now possibly used
let p_used_space1 f st =
    p_byte 1 st
    f st
    // leave more space
    p_space 1 space st

let p_bytes (s: byte[]) st =
    let len = s.Length
    p_int32 len st
    st.os.EmitBytes s

let p_memory (s: System.ReadOnlyMemory<byte>) st =
    let len = s.Length
    p_int32 len st
    st.os.EmitMemory s

let p_prim_string (s: string) st =
    let bytes = Encoding.UTF8.GetBytes s
    let len = bytes.Length
    p_int32 len st
    st.os.EmitBytes bytes

let p_int c st = p_int32 c st
let p_int8 (i: sbyte) st = p_int32 (int32 i) st
let p_uint8 (i: byte) st = p_byte (int i) st
let p_int16 (i: int16) st = p_int32 (int32 i) st
let p_uint16 (x: uint16) st = p_int32 (int32 x) st
let p_uint32 (x: uint32) st = p_int32 (int32 x) st
let p_int64 (i: int64) st =
    p_int32 (int32 (i &&& 0xFFFFFFFFL)) st
    p_int32 (int32 (i >>> 32)) st

let p_uint64 (x: uint64) st = p_int64 (int64 x) st

let bits_of_float32 (x: float32) = System.BitConverter.ToInt32(System.BitConverter.GetBytes x, 0)
let bits_of_float (x: float) = System.BitConverter.DoubleToInt64Bits x

let p_single i st = p_int32 (bits_of_float32 i) st
let p_char i st = p_uint16 (uint16 (int32 i)) st

let inline p_tup2 p1 p2 (a, b) (st: WriterState) =
    (p1 a st : unit); (p2 b st : unit)

let inline p_tup3 p1 p2 p3 (a, b, c) (st: WriterState) =
    (p1 a st : unit); (p2 b st : unit); (p3 c st : unit)

let inline  p_tup4 p1 p2 p3 p4 (a, b, c, d) (st: WriterState) =
    (p1 a st : unit); (p2 b st : unit); (p3 c st : unit); (p4 d st : unit)

let inline  p_tup5 p1 p2 p3 p4 p5 (a, b, c, d, e) (st: WriterState) =
    (p1 a st : unit); (p2 b st : unit); (p3 c st : unit); (p4 d st : unit); (p5 e st : unit)

let inline  p_tup6 p1 p2 p3 p4 p5 p6 (a, b, c, d, e, f) (st: WriterState) =
    (p1 a st : unit); (p2 b st : unit); (p3 c st : unit); (p4 d st : unit); (p5 e st : unit); (p6 f st : unit)

let inline  p_tup9 p1 p2 p3 p4 p5 p6 p7 p8 p9 (a, b, c, d, e, f, x7, x8, x9) (st: WriterState) =
    (p1 a st : unit); (p2 b st : unit); (p3 c st : unit); (p4 d st : unit); (p5 e st : unit); (p6 f st : unit); (p7 x7 st : unit); (p8 x8 st : unit); (p9 x9 st : unit)

let inline  p_tup11 p1 p2 p3 p4 p5 p6 p7 p8 p9 p10 p11 (a, b, c, d, e, f, x7, x8, x9, x10, x11) (st: WriterState) =
    (p1 a st : unit); (p2 b st : unit); (p3 c st : unit); (p4 d st : unit); (p5 e st : unit); (p6 f st : unit); (p7 x7 st : unit); (p8 x8 st : unit); (p9 x9 st : unit); (p10 x10 st : unit); (p11 x11 st : unit)

let u_byte st = int (st.is.ReadByte())

type unpickler<'T> = ReaderState -> 'T

let u_bool st = let b = u_byte st in (b = 1)



let prim_u_int32 st =
    let b0 =  (u_byte st)
    let b1 =  (u_byte st)
    let b2 =  (u_byte st)
    let b3 =  (u_byte st)
    b0 ||| (b1 <<< 8) ||| (b2 <<< 16) ||| (b3 <<< 24)

let u_int32 st =
    let b0 = u_byte st
    if b0 <= 0x7F then b0
    else if b0 <= 0xbf then
        let b0 = b0 &&& 0x7F
        let b1 = (u_byte st)
        (b0 <<< 8) ||| b1
    else
        assert(b0 = 0xFF)
        prim_u_int32 st

let u_byte_memory st =
    let n =  (u_int32 st)
    st.is.ReadBytes n

let u_bytes st =
    (u_byte_memory st).ToArray()

let u_prim_string st =
    let len =  (u_int32 st)
    st.is.ReadUtf8String len

let u_int st = u_int32 st
let u_int8 st = sbyte (u_int32 st)
let u_uint8 st = byte (u_byte st)
let u_int16 st = int16 (u_int32 st)
let u_uint16 st = uint16 (u_int32 st)
let u_uint32 st = uint32 (u_int32 st)
let u_int64 st =
    let b1 = (int64 (u_int32 st)) &&& 0xFFFFFFFFL
    let b2 = int64 (u_int32 st)
    b1 ||| (b2 <<< 32)

let u_uint64 st = uint64 (u_int64 st)
let float32_of_bits (x: int32) = System.BitConverter.ToSingle(System.BitConverter.GetBytes x, 0)
let float_of_bits (x: int64) = System.BitConverter.Int64BitsToDouble x

let u_single st = float32_of_bits (u_int32 st)
let u_char st = char (int32 (u_uint16 st))
let u_space n st =
    for i = 0 to n - 1 do
        let b = u_byte st
        if b <> 0 then
            warning(Error(FSComp.SR.pickleUnexpectedNonZero st.ifile, range0))

/// Represents space that was reserved but is now possibly used
let u_used_space1 f st =
    let b = u_byte st
    match b with
    | 0 -> None
    | 1 ->
        let x = f st
        u_space 1 st
        Some x
    | _ ->
        warning(Error(FSComp.SR.pickleUnexpectedNonZero st.ifile, range0)); None


let inline  u_tup2 p1 p2 (st: ReaderState) = let a = p1 st in let b = p2 st in (a, b)

let inline  u_tup3 p1 p2 p3 (st: ReaderState) =
  let a = p1 st in let b = p2 st in let c = p3 st in (a, b, c)

let inline u_tup4 p1 p2 p3 p4 (st: ReaderState) =
  let a = p1 st in let b = p2 st in let c = p3 st in let d = p4 st in (a, b, c, d)

let inline u_tup5 p1 p2 p3 p4 p5 (st: ReaderState) =
  let a = p1 st
  let b = p2 st
  let c = p3 st
  let d = p4 st
  let e = p5 st
  (a, b, c, d, e)

let inline u_tup6 p1 p2 p3 p4 p5 p6 (st: ReaderState) =
  let a = p1 st in let b = p2 st in let c = p3 st in let d = p4 st in let e = p5 st in let f = p6 st in (a, b, c, d, e, f)

let inline u_tup8 p1 p2 p3 p4 p5 p6 p7 p8 (st: ReaderState) =
  let a = p1 st in let b = p2 st in let c = p3 st in let d = p4 st in let e = p5 st in let f = p6 st in let x7 = p7 st in let x8 = p8 st in  (a, b, c, d, e, f, x7, x8)

let inline u_tup9 p1 p2 p3 p4 p5 p6 p7 p8 p9 (st: ReaderState) =
  let a = p1 st in let b = p2 st in let c = p3 st in let d = p4 st in let e = p5 st in let f = p6 st in let x7 = p7 st in let x8 = p8 st in let x9 = p9 st in (a, b, c, d, e, f, x7, x8, x9)

let inline u_tup13 p1 p2 p3 p4 p5 p6 p7 p8 p9 p10 p11 p12 p13 (st: ReaderState) =
  let a = p1 st in let b = p2 st in let c = p3 st in let d = p4 st in
  let e = p5 st in let f = p6 st in let x7 = p7 st in let x8 = p8 st in
  let x9 = p9 st in let x10 = p10 st in let x11 = p11 st in let x12 = p12 st in let x13 = p13 st in
  (a, b, c, d, e, f, x7, x8, x9, x10, x11, x12, x13)

let inline u_tup17 p1 p2 p3 p4 p5 p6 p7 p8 p9 p10 p11 p12 p13 p14 p15 p16 p17 (st: ReaderState) =
  let a = p1 st in let b = p2 st in let c = p3 st in let d = p4 st in
  let e = p5 st in let f = p6 st in let x7 = p7 st in let x8 = p8 st in
  let x9 = p9 st in let x10 = p10 st in let x11 = p11 st in let x12 = p12 st in let x13 = p13 st in
  let x14 = p14 st in let x15 = p15 st in let x16 = p16 st in let x17 = p17 st in
  (a, b, c, d, e, f, x7, x8, x9, x10, x11, x12, x13, x14, x15, x16, x17)


//---------------------------------------------------------------------------
// Pickle/unpickle operations for observably shared graph nodes
//---------------------------------------------------------------------------

// exception Nope

// ctxt is for debugging
let p_osgn_ref (_ctxt: string) (outMap : NodeOutTable<_, _>) x st =
    let idx = outMap.Table.FindOrAdd (outMap.NodeStamp x)
    //if ((idx = 0) && outMap.Name = "oentities") then
    //    let msg =
    //        sprintf "idx %d#%d in table %s has name '%s', was defined at '%s' and is referenced from context %s\n"
    //            idx (outMap.NodeStamp x)
    //            outMap.Name (outMap.NodeName x)
    //            (stringOfRange (outMap.GetRange x))
    //            _ctxt
    //    System.Diagnostics.Debug.Assert(false, msg )
    p_int idx st

let p_osgn_decl (outMap : NodeOutTable<_, _>) p x st =
    let stamp = outMap.NodeStamp x
    let idx = outMap.Table.FindOrAdd stamp
    //dprintf "decl %d#%d in table %s has name %s\n" idx (outMap.NodeStamp x) outMap.Name (outMap.NodeName x)
    p_tup2 p_int p (idx, outMap.Deref x) st

let u_osgn_ref (inMap: NodeInTable<_, _>) st =
    let n = u_int st
    if n < 0 || n >= inMap.Count then ufailwith st ("u_osgn_ref: out of range, table = "+inMap.Name+", n = "+string n)
    inMap.Get n

let u_osgn_decl (inMap: NodeInTable<_, _>) u st =
    let idx, data = u_tup2 u_int u st
    //   dprintf "unpickling osgn %d in table %s\n" idx nm
    let res = inMap.Get idx
    inMap.LinkNode res data
    res

//---------------------------------------------------------------------------
// Pickle/unpickle operations for interned nodes
//---------------------------------------------------------------------------

let encode_uniq (tbl: Table<_>) key = tbl.FindOrAdd key
let lookup_uniq st tbl n =
    let arr = tbl.itbl_rows
    if n < 0 || n >= arr.Length then ufailwith st ("lookup_uniq in table "+tbl.itbl_name+" out of range, n = "+string n+ ", sizeof(tab) = " + string (Array.length arr))
    arr[n]

//---------------------------------------------------------------------------
// Pickle/unpickle arrays and lists. For lists use the same binary format as arrays so we can switch
// between internal representations relatively easily
//-------------------------------------------------------------------------

let p_array_core f (x: 'T[]) st =
    for i = 0 to x.Length-1 do
        f x[i] st

let p_array f (x: 'T[]) st =
    p_int x.Length st
    p_array_core f x st

let p_list_core f (xs: 'T list) st =
    for x in xs do
        f x st

let p_list f x st =
    p_int (List.length x) st
    p_list_core f x st
let p_list_ext extraf f x st =
    let n = List.length x
    let n = if Option.isSome extraf then n ||| 0x80000000 else n
    p_int n st
    match extraf with
    | None -> ()
    | Some f -> f st
    p_list_core f x st

let p_List f (x: 'T list) st = p_list f x st

let p_wrap (f: 'T -> 'U) (p : 'U pickler) : 'T pickler = (fun x st -> p (f x) st)
let p_option f x st =
    match x with
    | None -> p_byte 0 st
    | Some h -> p_byte 1 st; f h st

// Pickle lazy values in such a way that they can, in some future F# compiler version, be read back
// lazily. However, a lazy reader is not used in this version because the value may contain the definitions of some
// OSGN nodes.
let private p_lazy_impl p v st =
    let fixupPos1 = st.os.Position
    // We fix these up after
    prim_p_int32 0 st
    let fixupPos2 = st.os.Position
    prim_p_int32 0 st
    let fixupPos3 = st.os.Position
    prim_p_int32 0 st
    let fixupPos4 = st.os.Position
    prim_p_int32 0 st
    let fixupPos5 = st.os.Position
    prim_p_int32 0 st
    let fixupPos6 = st.os.Position
    prim_p_int32 0 st
    let fixupPos7 = st.os.Position
    prim_p_int32 0 st
    let idx1 = st.os.Position
    let otyconsIdx1 = st.oentities.Size
    let otyparsIdx1 = st.otypars.Size
    let ovalsIdx1 = st.ovals.Size
    // Run the pickler
    p v st
    // Determine and fixup the length of the pickled data
    let idx2 = st.os.Position
    st.os.FixupInt32 fixupPos1 (idx2-idx1)
    // Determine and fixup the ranges of OSGN nodes defined within the lazy portion
    let otyconsIdx2 = st.oentities.Size
    let otyparsIdx2 = st.otypars.Size
    let ovalsIdx2 = st.ovals.Size
    st.os.FixupInt32 fixupPos2 otyconsIdx1
    st.os.FixupInt32 fixupPos3 otyconsIdx2
    st.os.FixupInt32 fixupPos4 otyparsIdx1
    st.os.FixupInt32 fixupPos5 otyparsIdx2
    st.os.FixupInt32 fixupPos6 ovalsIdx1
    st.os.FixupInt32 fixupPos7 ovalsIdx2

let p_lazy p x st =
    p_lazy_impl p (Lazy.force x) st

let p_maybe_lazy p (x: MaybeLazy<_>) st =
    p_lazy_impl p x.Value st

let p_hole () =
    let mutable h = None
    (fun f -> h <- Some f), (fun x st -> match h with Some f -> f x st | None -> pfailwith st "p_hole: unfilled hole")

let p_hole2 () =
    let mutable h = None
    (fun f -> h <- Some f), (fun arg x st -> match h with Some f -> f arg x st | None -> pfailwith st "p_hole2: unfilled hole")

let u_array_core f n st =
    let res = Array.zeroCreate n
    for i = 0 to n-1 do
        res[i] <- f st
    res

let u_array f st =
    let n = u_int st
    u_array_core f n st

let u_list_core f n st =
    List.init n (fun _ -> f st)

let u_list f st =
    let n = u_int st
    u_list_core f n st
let u_list_ext extra f st =
    let n = u_int st
    let extraItem =
        if n &&& 0x80000000 = 0x80000000 then
            Some (extra st)
        else
            None
    let list = u_list_core f (n &&& 0x7FFFFFFF) st
    extraItem, list

#if FLAT_LIST_AS_LIST
#else
let u_List f st = u_list f st // new List<_> (u_array f st)
#endif
#if FLAT_LIST_AS_ARRAY_STRUCT
//#else
let u_List f st = List(u_array f st)
#endif
#if FLAT_LIST_AS_ARRAY
//#else
let u_List f st = u_array f st
#endif

// Mark up default constraints with a priority in reverse order: last gets 0 etc. See comment on TyparConstraint.DefaultsTo
let u_list_revi f st =
    let n = u_int st
    [ for i = 0 to n-1 do
         yield f st (n-1-i) ]


let u_wrap (f: 'U -> 'T) (u : 'U unpickler) : 'T unpickler = (fun st -> f (u st))

let u_option f st =
    let tag = u_byte st
    match tag with
    | 0 -> None
    | 1 -> Some (f st)
    | n -> ufailwith st ("u_option: found number " + string n)

// Boobytrap an OSGN node with a force of a lazy load of a bunch of pickled data
#if LAZY_UNPICKLE
let wire (x: osgn<_>) (res: Lazy<_>) =
    x.osgnTripWire <- Some(fun () -> res.Force() |> ignore)
#endif

let u_lazy u st =

    // Read the number of bytes in the record
    let len         = prim_u_int32 st // fixupPos1
    // These are the ranges of OSGN nodes defined within the lazily read portion of the graph
    let otyconsIdx1 = prim_u_int32 st // fixupPos2
    let otyconsIdx2 = prim_u_int32 st // fixupPos3
    let otyparsIdx1 = prim_u_int32 st // fixupPos4
    let otyparsIdx2 = prim_u_int32 st // fixupPos5
    let ovalsIdx1   = prim_u_int32 st // fixupPos6
    let ovalsIdx2   = prim_u_int32 st // fixupPos7

#if LAZY_UNPICKLE
    // Record the position in the bytestream to use when forcing the read of the data
    let idx1 = st.is.Position
    // Skip the length of data
    st.is.Skip len
    // This is the lazy computation that wil force the unpickling of the term.
    // This term must contain OSGN definitions of the given nodes.
    let res =
        lazy (let st = { st with is = st.is.CloneAndSeek idx1 }
              u st)
    // Force the reading of the data as a "tripwire" for each of the OSGN thunks
    for i = otyconsIdx1 to otyconsIdx2-1 do wire (st.ientities.Get i) res done
    for i = ovalsIdx1   to ovalsIdx2-1   do wire (st.ivals.Get i)   res done
    for i = otyparsIdx1 to otyparsIdx2-1 do wire (st.itypars.Get i) res done
    res
#else
    ignore (len, otyconsIdx1, otyconsIdx2, otyparsIdx1, otyparsIdx2, ovalsIdx1, ovalsIdx2)
    Lazy.CreateFromValue(u st)
#endif


let u_hole () =
    let mutable h = None
    (fun f -> h <- Some f), (fun st -> match h with Some f -> f st | None -> ufailwith st "u_hole: unfilled hole")

//---------------------------------------------------------------------------
// Pickle/unpickle F# interface data
//---------------------------------------------------------------------------

// Strings
// A huge number of these occur in pickled F# data, so make them unique
let encode_string stringTab x = encode_uniq stringTab x
let decode_string x = x
let lookup_string st stringTab x = lookup_uniq st stringTab x
let u_encoded_string = u_prim_string
let u_string st   = lookup_uniq st st.istrings (u_int st)
let u_strings = u_list u_string
let p_encoded_string = p_prim_string
let p_string s st = p_int (encode_string st.ostrings s) st
let p_strings = p_list p_string

// CCU References
// A huge number of these occur in pickled F# data, so make them unique
let encode_ccuref ccuTab (x: CcuThunk) = encode_uniq ccuTab x.AssemblyName
let lookup_ccuref st ccuTab x = lookup_uniq st ccuTab x
let u_encoded_ccuref st =
    match u_byte st with
    | 0 -> u_prim_string st
    | n -> ufailwith st ("u_encoded_ccuref: found number " + string n)
let u_ccuref st   = lookup_uniq st st.iccus (u_int st)

let p_encoded_ccuref x st =
    p_byte 0 st // leave a dummy tag to make room for future encodings of ccurefs
    p_prim_string x st

let p_ccuref s st = p_int (encode_ccuref st.occus s) st

// References to public items in this module
// A huge number of these occur in pickled F# data, so make them unique
let decode_pubpath st stringTab a = PubPath(Array.map (lookup_string st stringTab) a)
let u_encoded_pubpath = u_array u_int
let u_pubpath st = lookup_uniq st st.ipubpaths (u_int st)

let encode_pubpath stringTab pubpathTab (PubPath a) = encode_uniq pubpathTab (Array.map (encode_string stringTab) a)
let p_encoded_pubpath = p_array p_int
let p_pubpath x st = p_int (encode_pubpath st.ostrings st.opubpaths x) st

// References to other modules
// A huge number of these occur in pickled F# data, so make them unique
let decode_nleref st ccuTab stringTab (a, b) = mkNonLocalEntityRef (lookup_ccuref st ccuTab a) (Array.map (lookup_string st stringTab) b)
let lookup_nleref st nlerefTab x = lookup_uniq st nlerefTab x
let u_encoded_nleref = u_tup2 u_int (u_array u_int)
let u_nleref st = lookup_uniq st st.inlerefs (u_int st)

let encode_nleref ccuTab stringTab nlerefTab thisCcu (nleref: NonLocalEntityRef) =
#if !NO_TYPEPROVIDERS
    // Remap references to statically-linked Entity nodes in provider-generated entities to point to the current assembly.
    // References to these nodes _do_ appear in F# assembly metadata, because they may be public.
    let nleref =
        match nleref.Deref.PublicPath with
        | Some pubpath when nleref.Deref.IsProvidedGeneratedTycon ->
            if verbose then dprintfn "remapping pickled reference to provider-generated type %s"  nleref.Deref.DisplayNameWithStaticParameters
            rescopePubPath thisCcu pubpath
        | _ -> nleref
#else
    ignore thisCcu
#endif

    let (NonLocalEntityRef(a, b)) = nleref
    encode_uniq nlerefTab (encode_ccuref ccuTab a, Array.map (encode_string stringTab) b)
let p_encoded_nleref = p_tup2 p_int (p_array p_int)
let p_nleref x st = p_int (encode_nleref st.occus st.ostrings st.onlerefs st.oscope x) st

// Simple types are types like "int", represented as TType(Ref_nonlocal(..., "int"), []).
// A huge number of these occur in pickled F# data, so make them unique.
let decode_simpletyp st _ccuTab _stringTab nlerefTab a = TType_app(ERefNonLocal (lookup_nleref st nlerefTab a), [], 0uy)
let u_encoded_simpletyp st = u_int  st
let u_simpletyp st = lookup_uniq st st.isimpletys (u_int st)
let encode_simpletyp ccuTab stringTab nlerefTab simpleTyTab thisCcu a = encode_uniq simpleTyTab (encode_nleref ccuTab stringTab nlerefTab thisCcu a)
let p_encoded_simpletyp x st = p_int x st
let p_simpletyp x st = p_int (encode_simpletyp st.occus st.ostrings st.onlerefs st.osimpletys st.oscope x) st

/// Arbitrary value
[<Literal>]
let PickleBufferCapacity = 50000

let pickleObjWithDanglingCcus inMem file g scope p x =
  let st1 =
      { os = ByteBuffer.Create(PickleBufferCapacity, useArrayPool = true)
        oscope=scope
        occus= Table<_>.Create "occus"
        oentities=NodeOutTable<_, _>.Create((fun (tc: Tycon) -> tc.Stamp), (fun tc -> tc.LogicalName), (fun tc -> tc.Range), id , "otycons")
        otypars=NodeOutTable<_, _>.Create((fun (tp: Typar) -> tp.Stamp), (fun tp -> tp.DisplayName), (fun tp -> tp.Range), id , "otypars")
        ovals=NodeOutTable<_, _>.Create((fun (v: Val) -> v.Stamp), (fun v -> v.LogicalName), (fun v -> v.Range), id , "ovals")
        oanoninfos=NodeOutTable<_, _>.Create((fun (v: AnonRecdTypeInfo) -> v.Stamp), (fun v -> string v.Stamp), (fun _ -> range0), id, "oanoninfos")
        ostrings=Table<_>.Create "ostrings"
        onlerefs=Table<_>.Create "onlerefs"
        opubpaths=Table<_>.Create "opubpaths"
        osimpletys=Table<_>.Create "osimpletys"
        oglobals=g
        ofile=file
        oInMem=inMem
        isStructThisArgPos = false}
  let ccuNameTab, (ntycons, ntypars, nvals, nanoninfos), stringTab, pubpathTab, nlerefTab, simpleTyTab, phase1bytes =
    p x st1
    let sizes =
      st1.oentities.Size,
      st1.otypars.Size,
      st1.ovals.Size,
      st1.oanoninfos.Size
    st1.occus, sizes, st1.ostrings, st1.opubpaths, st1.onlerefs, st1.osimpletys, st1.os.AsMemory()

  let st2 =
     { os = ByteBuffer.Create(PickleBufferCapacity, useArrayPool = true)
       oscope=scope
       occus= Table<_>.Create "occus (fake)"
       oentities=NodeOutTable<_, _>.Create((fun (tc: Tycon) -> tc.Stamp), (fun tc -> tc.LogicalName), (fun tc -> tc.Range), id , "otycons")
       otypars=NodeOutTable<_, _>.Create((fun (tp: Typar) -> tp.Stamp), (fun tp -> tp.DisplayName), (fun tp -> tp.Range), id , "otypars")
       ovals=NodeOutTable<_, _>.Create((fun (v: Val) -> v.Stamp), (fun v -> v.LogicalName), (fun v -> v.Range), (fun osgn -> osgn), "ovals")
       oanoninfos=NodeOutTable<_, _>.Create((fun (v: AnonRecdTypeInfo) -> v.Stamp), (fun v -> string v.Stamp), (fun _ -> range0), id, "oanoninfos")
       ostrings=Table<_>.Create "ostrings (fake)"
       opubpaths=Table<_>.Create "opubpaths (fake)"
       onlerefs=Table<_>.Create "onlerefs (fake)"
       osimpletys=Table<_>.Create "osimpletys (fake)"
       oglobals=g
       ofile=file
       oInMem=inMem
       isStructThisArgPos = false }

  let phase2bytes =
    p_array p_encoded_ccuref ccuNameTab.AsArray st2
    // Add a 4th integer indicated by a negative 1st integer
    let z1 = if nanoninfos > 0 then  -ntycons-1 else ntycons
    p_int z1 st2
    p_tup2 p_int p_int (ntypars, nvals) st2
    if nanoninfos > 0 then
        p_int nanoninfos st2
    p_tup5
        (p_array p_encoded_string)
        (p_array p_encoded_pubpath)
        (p_array p_encoded_nleref)
        (p_array p_encoded_simpletyp)
        p_memory
        (stringTab.AsArray, pubpathTab.AsArray, nlerefTab.AsArray, simpleTyTab.AsArray, phase1bytes)
        st2
    st2.os

  (st1.os :> System.IDisposable).Dispose()
  phase2bytes

let check (ilscope: ILScopeRef) (inMap: NodeInTable<_, _>) =
    for i = 0 to inMap.Count - 1 do
      let n = inMap.Get i
      if not (inMap.IsLinked n) then
        warning(Error(FSComp.SR.pickleMissingDefinition (i, inMap.Name, ilscope.QualifiedName), range0))
        // Note for compiler developers: to get information about which item this index relates to,
        // enable the conditional in Pickle.p_osgn_ref to refer to the given index number and recompile
        // an identical copy of the source for the DLL containing the data being unpickled.  A message will
        // then be printed indicating the name of the item.

let unpickleObjWithDanglingCcus file viewedScope (ilModule: ILModuleDef option) u (phase2bytes: ReadOnlyByteMemory) =
    let st2 =
       { is = ByteStream.FromBytes (phase2bytes, 0, phase2bytes.Length)
         iilscope = viewedScope
         iccus = new_itbl "iccus (fake)" [| |]
         ientities = NodeInTable<_, _>.Create (Tycon.NewUnlinked, (fun osgn tg -> osgn.Link tg), (fun osgn -> osgn.IsLinked), "itycons", 0)
         itypars = NodeInTable<_, _>.Create (Typar.NewUnlinked, (fun osgn tg -> osgn.Link tg), (fun osgn -> osgn.IsLinked), "itypars", 0)
         ivals = NodeInTable<_, _>.Create (Val.NewUnlinked, (fun osgn tg -> osgn.Link tg), (fun osgn -> osgn.IsLinked), "ivals", 0)
         ianoninfos = NodeInTable<_, _>.Create(AnonRecdTypeInfo.NewUnlinked, (fun osgn tg -> osgn.Link tg), (fun osgn -> osgn.IsLinked), "ianoninfos", 0)
         istrings = new_itbl "istrings (fake)" [| |]
         inlerefs = new_itbl "inlerefs (fake)" [| |]
         ipubpaths = new_itbl "ipubpaths (fake)" [| |]
         isimpletys = new_itbl "isimpletys (fake)" [| |]
         ifile = file
         iILModule = ilModule }
    let ccuNameTab = u_array u_encoded_ccuref st2
    let z1 = u_int st2
    let ntycons = if z1 < 0 then -z1-1 else z1
    let ntypars, nvals = u_tup2 u_int u_int st2
    let nanoninfos = if z1 < 0 then u_int st2 else 0
    let stringTab, pubpathTab, nlerefTab, simpleTyTab, phase1bytes =
        u_tup5
            (u_array u_encoded_string)
            (u_array u_encoded_pubpath)
            (u_array u_encoded_nleref)
            (u_array u_encoded_simpletyp)
            u_byte_memory
            st2
    let ccuTab       = new_itbl "iccus"       (Array.map CcuThunk.CreateDelayed ccuNameTab)
    let stringTab    = new_itbl "istrings"    (Array.map decode_string stringTab)
    let pubpathTab   = new_itbl "ipubpaths"   (Array.map (decode_pubpath st2 stringTab) pubpathTab)
    let nlerefTab    = new_itbl "inlerefs"    (Array.map (decode_nleref st2 ccuTab stringTab) nlerefTab)
    let simpletypTab = new_itbl "simpleTyTab" (Array.map (decode_simpletyp st2 ccuTab stringTab nlerefTab) simpleTyTab)
    let data =
        let st1 =
           { is = ByteStream.FromBytes (phase1bytes, 0, phase1bytes.Length)
             iccus = ccuTab
             iilscope = viewedScope
             ientities = NodeInTable<_, _>.Create(Tycon.NewUnlinked, (fun osgn tg -> osgn.Link tg), (fun osgn -> osgn.IsLinked), "itycons", ntycons)
             itypars = NodeInTable<_, _>.Create(Typar.NewUnlinked, (fun osgn tg -> osgn.Link tg), (fun osgn -> osgn.IsLinked), "itypars", ntypars)
             ivals = NodeInTable<_, _>.Create(Val.NewUnlinked, (fun osgn tg -> osgn.Link tg), (fun osgn -> osgn.IsLinked), "ivals", nvals)
             ianoninfos = NodeInTable<_, _>.Create(AnonRecdTypeInfo.NewUnlinked, (fun osgn tg -> osgn.Link tg), (fun osgn -> osgn.IsLinked), "ianoninfos", nanoninfos)
             istrings = stringTab
             ipubpaths = pubpathTab
             inlerefs = nlerefTab
             isimpletys = simpletypTab
             ifile = file
             iILModule = ilModule }
        let res = u st1
        check viewedScope st1.ientities
        check viewedScope st1.ivals
        check viewedScope st1.itypars
        res

    {RawData=data; FixupThunks=ccuTab.itbl_rows }


//=========================================================================
// PART II
//=========================================================================

//---------------------------------------------------------------------------
// Pickle/unpickle for Abstract IL data, up to IL instructions
//---------------------------------------------------------------------------

let p_ILPublicKey x st =
    match x with
    | PublicKey b      -> p_byte 0 st; p_bytes b st
    | PublicKeyToken b -> p_byte 1 st; p_bytes b st

let p_ILVersion (x: ILVersionInfo) st = p_tup4 p_uint16 p_uint16 p_uint16 p_uint16 (x.Major, x.Minor, x.Build, x.Revision) st

let p_ILModuleRef (x: ILModuleRef) st =
    p_tup3 p_string p_bool (p_option p_bytes) (x.Name, x.HasMetadata, x.Hash) st

let p_ILAssemblyRef (x: ILAssemblyRef) st =
    p_byte 0 st // leave a dummy tag to make room for future encodings of assembly refs
    p_tup6 p_string (p_option p_bytes) (p_option p_ILPublicKey) p_bool (p_option p_ILVersion) (p_option p_string)
      ( x.Name, x.Hash, x.PublicKey, x.Retargetable, x.Version, x.Locale) st

let p_ILScopeRef x st =
    match x with
    | ILScopeRef.Local           -> p_byte 0 st
    | ILScopeRef.Module mref     -> p_byte 1 st; p_ILModuleRef mref st
    | ILScopeRef.Assembly aref   -> p_byte 2 st; p_ILAssemblyRef aref st
    // Encode primary assembly as a normal assembly ref
    | ILScopeRef.PrimaryAssembly -> p_byte 2 st; p_ILAssemblyRef st.oglobals.ilg.primaryAssemblyRef st

let u_ILPublicKey st =
    let tag = u_byte st
    match tag with
    | 0 -> u_bytes st |> PublicKey
    | 1 -> u_bytes st |> PublicKeyToken
    | _ -> ufailwith st "u_ILPublicKey"

let u_ILVersion st =
    let major, minor, build, revision = u_tup4 u_uint16 u_uint16 u_uint16 u_uint16 st
    ILVersionInfo(major, minor, build, revision)

let u_ILModuleRef st =
    let a, b, c = u_tup3 u_string u_bool (u_option u_bytes) st
    ILModuleRef.Create(a, b, c)

let u_ILAssemblyRef st =
    let tag = u_byte st
    match tag with
    | 0 ->
        let a, b, c, d, e, f = u_tup6 u_string (u_option u_bytes) (u_option u_ILPublicKey) u_bool (u_option u_ILVersion) (u_option u_string) st
        ILAssemblyRef.Create(a, b, c, d, e, f)
    | _ -> ufailwith st "u_ILAssemblyRef"

// IL scope references are rescoped as they are unpickled.  This means
// the pickler accepts IL fragments containing ILScopeRef.Local and adjusts them
// to be absolute scope references.
let u_ILScopeRef st =
    let res =
        let tag = u_byte st
        match tag with
        | 0 -> ILScopeRef.Local
        | 1 -> u_ILModuleRef st |> ILScopeRef.Module
        | 2 -> u_ILAssemblyRef st |> ILScopeRef.Assembly
        | _ -> ufailwith st "u_ILScopeRef"
    let res = rescopeILScopeRef st.iilscope res
    res

let p_ILHasThis x st =
    p_byte (match x with
            | ILThisConvention.Instance -> 0
            | ILThisConvention.InstanceExplicit -> 1
            | ILThisConvention.Static -> 2) st

let p_ILArrayShape = p_wrap (fun (ILArrayShape x) -> x) (p_list (p_tup2 (p_option p_int32) (p_option p_int32)))

let rec p_ILType ty st =
    match ty with
    | ILType.Void                   -> p_byte 0 st
    | ILType.Array (shape, ty)       -> p_byte 1 st; p_tup2 p_ILArrayShape p_ILType (shape, ty) st
    | ILType.Value tspec            -> p_byte 2 st; p_ILTypeSpec tspec st
    | ILType.Boxed tspec            -> p_byte 3 st; p_ILTypeSpec tspec st
    | ILType.Ptr ty                 -> p_byte 4 st; p_ILType ty st
    | ILType.Byref ty               -> p_byte 5 st; p_ILType ty st
    | ILType.FunctionPointer csig   -> p_byte 6 st; p_ILCallSig csig st
    | ILType.TypeVar n              -> p_byte 7 st; p_uint16 n st
    | ILType.Modified (req, tref, ty) -> p_byte 8 st; p_tup3 p_bool p_ILTypeRef p_ILType (req, tref, ty) st

and p_ILTypes tys = p_list p_ILType tys

and p_ILBasicCallConv x st =
    p_byte (match x with
            | ILArgConvention.Default -> 0
            | ILArgConvention.CDecl  -> 1
            | ILArgConvention.StdCall -> 2
            | ILArgConvention.ThisCall -> 3
            | ILArgConvention.FastCall -> 4
            | ILArgConvention.VarArg -> 5) st

and p_ILCallConv (Callconv(x, y)) st = p_tup2 p_ILHasThis p_ILBasicCallConv (x, y) st

and p_ILCallSig x st = p_tup3 p_ILCallConv p_ILTypes p_ILType (x.CallingConv, x.ArgTypes, x.ReturnType) st

and p_ILTypeRef (x: ILTypeRef) st = p_tup3 p_ILScopeRef p_strings p_string (x.Scope, x.Enclosing, x.Name) st

and p_ILTypeSpec (a: ILTypeSpec) st = p_tup2 p_ILTypeRef p_ILTypes (a.TypeRef, a.GenericArgs) st

let u_ILBasicCallConv st =
    match u_byte st with
    | 0 -> ILArgConvention.Default
    | 1 -> ILArgConvention.CDecl
    | 2 -> ILArgConvention.StdCall
    | 3 -> ILArgConvention.ThisCall
    | 4 -> ILArgConvention.FastCall
    | 5 -> ILArgConvention.VarArg
    | _ -> ufailwith st "u_ILBasicCallConv"

let u_ILHasThis st =
    match u_byte st with
    | 0 -> ILThisConvention.Instance
    | 1 -> ILThisConvention.InstanceExplicit
    | 2 -> ILThisConvention.Static
    | _ -> ufailwith st "u_ILHasThis"

let u_ILCallConv st = let a, b = u_tup2 u_ILHasThis u_ILBasicCallConv st in Callconv(a, b)
let u_ILTypeRef st = let a, b, c = u_tup3 u_ILScopeRef u_strings u_string st in ILTypeRef.Create(a, b, c)
let u_ILArrayShape = u_wrap (fun x -> ILArrayShape x) (u_list (u_tup2 (u_option u_int32) (u_option u_int32)))


let rec u_ILType st =
    let tag = u_byte st
    match tag with
    | 0 -> ILType.Void
    | 1 -> u_tup2 u_ILArrayShape u_ILType  st     |> ILType.Array
    | 2 -> u_ILTypeSpec st                        |> ILType.Value
    | 3 -> u_ILTypeSpec st                        |> mkILBoxedType
    | 4 -> u_ILType st                            |> ILType.Ptr
    | 5 -> u_ILType st                            |> ILType.Byref
    | 6 -> u_ILCallSig st                         |> ILType.FunctionPointer
    | 7 -> u_uint16 st                            |> mkILTyvarTy
    | 8 -> u_tup3 u_bool u_ILTypeRef u_ILType  st |> ILType.Modified
    | _ -> ufailwith st "u_ILType"

and u_ILTypes st = u_list u_ILType st

and u_ILCallSig = u_wrap (fun (a, b, c) -> {CallingConv=a; ArgTypes=b; ReturnType=c}) (u_tup3 u_ILCallConv u_ILTypes u_ILType)

and u_ILTypeSpec st = let a, b = u_tup2 u_ILTypeRef u_ILTypes st in ILTypeSpec.Create(a, b)


let p_ILMethodRef (x: ILMethodRef) st = p_tup6 p_ILTypeRef p_ILCallConv p_int p_string p_ILTypes p_ILType (x.DeclaringTypeRef, x.CallingConv, x.GenericArity, x.Name, x.ArgTypes, x.ReturnType) st

let p_ILFieldRef (x: ILFieldRef) st = p_tup3 p_ILTypeRef p_string p_ILType (x.DeclaringTypeRef, x.Name, x.Type) st

let p_ILMethodSpec (x: ILMethodSpec) st = p_tup3 p_ILMethodRef p_ILType p_ILTypes (x.MethodRef, x.DeclaringType, x.GenericArgs) st

let p_ILFieldSpec (x : ILFieldSpec) st = p_tup2 p_ILFieldRef p_ILType (x.FieldRef, x.DeclaringType) st

let p_ILBasicType x st =
    p_int (match x with
           | DT_R   -> 0
           | DT_I1  -> 1
           | DT_U1  -> 2
           | DT_I2  -> 3
           | DT_U2  -> 4
           | DT_I4  -> 5
           | DT_U4  -> 6
           | DT_I8  -> 7
           | DT_U8  -> 8
           | DT_R4  -> 9
           | DT_R8  -> 10
           | DT_I   -> 11
           | DT_U   -> 12
           | DT_REF -> 13) st

let p_ILVolatility x st = p_int (match x with Volatile -> 0 | Nonvolatile -> 1) st
let p_ILReadonly   x st = p_int (match x with ReadonlyAddress -> 0 | NormalAddress -> 1) st

let u_ILMethodRef st =
    let x1, x2, x3, x4, x5, x6 = u_tup6 u_ILTypeRef u_ILCallConv u_int u_string u_ILTypes u_ILType st
    ILMethodRef.Create(x1, x2, x4, x3, x5, x6)

let u_ILFieldRef st =
    let x1, x2, x3 = u_tup3 u_ILTypeRef u_string u_ILType st
    {DeclaringTypeRef=x1;Name=x2;Type=x3}

let u_ILMethodSpec st =
    let x1, x2, x3 = u_tup3 u_ILMethodRef u_ILType u_ILTypes st
    ILMethodSpec.Create(x2, x1, x3)

let u_ILFieldSpec st =
    let x1, x2 = u_tup2 u_ILFieldRef u_ILType st
    {FieldRef=x1;DeclaringType=x2}

let u_ILBasicType st =
    match u_int st with
    | 0 -> DT_R
    | 1 -> DT_I1
    | 2 -> DT_U1
    | 3 -> DT_I2
    | 4 -> DT_U2
    | 5 -> DT_I4
    | 6 -> DT_U4
    | 7 -> DT_I8
    | 8 -> DT_U8
    | 9 -> DT_R4
    | 10 -> DT_R8
    | 11 -> DT_I
    | 12 -> DT_U
    | 13 -> DT_REF
    | _ -> ufailwith st "u_ILBasicType"

let u_ILVolatility st = (match u_int st with  0 -> Volatile | 1 -> Nonvolatile | _ -> ufailwith st "u_ILVolatility" )
let u_ILReadonly   st = (match u_int st with  0 -> ReadonlyAddress | 1 -> NormalAddress | _ -> ufailwith st "u_ILReadonly" )

let [<Literal>] itag_nop           = 0
let [<Literal>] itag_ldarg         = 1
let [<Literal>] itag_ldnull        = 2
let [<Literal>] itag_ilzero        = 3
let [<Literal>] itag_call          = 4
let [<Literal>] itag_add           = 5
let [<Literal>] itag_sub           = 6
let [<Literal>] itag_mul           = 7
let [<Literal>] itag_div           = 8
let [<Literal>] itag_div_un        = 9
let [<Literal>] itag_rem           = 10
let [<Literal>] itag_rem_un        = 11
let [<Literal>] itag_and           = 12
let [<Literal>] itag_or            = 13
let [<Literal>] itag_xor           = 14
let [<Literal>] itag_shl           = 15
let [<Literal>] itag_shr           = 16
let [<Literal>] itag_shr_un        = 17
let [<Literal>] itag_neg           = 18
let [<Literal>] itag_not           = 19
let [<Literal>] itag_conv          = 20
let [<Literal>] itag_conv_ovf      = 22
let [<Literal>] itag_conv_ovf_un   = 23
let [<Literal>] itag_callvirt      = 24
let [<Literal>] itag_ldobj         = 25
let [<Literal>] itag_ldstr         = 26
let [<Literal>] itag_castclass     = 27
let [<Literal>] itag_isinst        = 28
let [<Literal>] itag_unbox         = 29
let [<Literal>] itag_throw         = 30
let [<Literal>] itag_ldfld         = 31
let [<Literal>] itag_ldflda        = 32
let [<Literal>] itag_stfld         = 33
let [<Literal>] itag_ldsfld        = 34
let [<Literal>] itag_ldsflda       = 35
let [<Literal>] itag_stsfld        = 36
let [<Literal>] itag_stobj         = 37
let [<Literal>] itag_box           = 38
let [<Literal>] itag_newarr        = 39
let [<Literal>] itag_ldlen         = 40
let [<Literal>] itag_ldelema       = 41
let [<Literal>] itag_ckfinite      = 42
let [<Literal>] itag_ldtoken       = 43
let [<Literal>] itag_add_ovf       = 44
let [<Literal>] itag_add_ovf_un    = 45
let [<Literal>] itag_mul_ovf       = 46
let [<Literal>] itag_mul_ovf_un    = 47
let [<Literal>] itag_sub_ovf       = 48
let [<Literal>] itag_sub_ovf_un    = 49
let [<Literal>] itag_ceq           = 50
let [<Literal>] itag_cgt           = 51
let [<Literal>] itag_cgt_un        = 52
let [<Literal>] itag_clt           = 53
let [<Literal>] itag_clt_un        = 54
let [<Literal>] itag_ldvirtftn     = 55
let [<Literal>] itag_localloc      = 56
let [<Literal>] itag_rethrow       = 57
let [<Literal>] itag_sizeof        = 58
let [<Literal>] itag_ldelem_any    = 59
let [<Literal>] itag_stelem_any    = 60
let [<Literal>] itag_unbox_any     = 61
let [<Literal>] itag_ldlen_multi   = 62
let [<Literal>] itag_initobj       = 63
let [<Literal>] itag_initblk       = 64
let [<Literal>] itag_cpobj         = 65
let [<Literal>] itag_cpblk         = 66

let simple_instrs =
    [ itag_add, AI_add
      itag_add_ovf, AI_add_ovf
      itag_add_ovf_un, AI_add_ovf_un
      itag_and, AI_and
      itag_div, AI_div
      itag_div_un, AI_div_un
      itag_ceq, AI_ceq
      itag_cgt, AI_cgt
      itag_cgt_un, AI_cgt_un
      itag_clt, AI_clt
      itag_clt_un, AI_clt_un
      itag_mul, AI_mul
      itag_mul_ovf, AI_mul_ovf
      itag_mul_ovf_un, AI_mul_ovf_un
      itag_rem, AI_rem
      itag_rem_un, AI_rem_un
      itag_shl, AI_shl
      itag_shr, AI_shr
      itag_shr_un, AI_shr_un
      itag_sub, AI_sub
      itag_sub_ovf, AI_sub_ovf
      itag_sub_ovf_un, AI_sub_ovf_un
      itag_xor, AI_xor
      itag_or, AI_or
      itag_neg, AI_neg
      itag_not, AI_not
      itag_ldnull, AI_ldnull
      itag_ckfinite, AI_ckfinite
      itag_nop, AI_nop
      itag_localloc, I_localloc
      itag_throw, I_throw
      itag_ldlen, I_ldlen
      itag_rethrow, I_rethrow
      itag_rethrow, I_rethrow
      itag_initblk, I_initblk (Aligned, Nonvolatile)
      itag_cpblk, I_cpblk (Aligned, Nonvolatile)
    ]

let encode_table = Dictionary<_, _>(300, HashIdentity.Structural)
let _ = List.iter (fun (icode, i) -> encode_table[i] <- icode) simple_instrs
let encode_instr si = encode_table[si]
let isNoArgInstr s = encode_table.ContainsKey s

let decoders =
   [ itag_ldarg, u_uint16                            >> mkLdarg
     itag_call, u_ILMethodSpec                      >> (fun a -> I_call (Normalcall, a, None))
     itag_callvirt, u_ILMethodSpec                      >> (fun a -> I_callvirt (Normalcall, a, None))
     itag_ldvirtftn, u_ILMethodSpec                      >> I_ldvirtftn
     itag_conv, u_ILBasicType                       >> (fun a -> (AI_conv a))
     itag_conv_ovf, u_ILBasicType                       >> (fun a -> (AI_conv_ovf a))
     itag_conv_ovf_un, u_ILBasicType                       >> (fun a -> (AI_conv_ovf_un a))
     itag_ldfld, u_tup2 u_ILVolatility u_ILFieldSpec >> (fun (b, c) -> I_ldfld (Aligned, b, c))
     itag_ldflda, u_ILFieldSpec                       >> I_ldflda
     itag_ldsfld, u_tup2 u_ILVolatility u_ILFieldSpec >> (fun (a, b) -> I_ldsfld (a, b))
     itag_ldsflda, u_ILFieldSpec                       >> I_ldsflda
     itag_stfld, u_tup2 u_ILVolatility u_ILFieldSpec >> (fun (b, c) -> I_stfld (Aligned, b, c))
     itag_stsfld, u_tup2 u_ILVolatility u_ILFieldSpec >> (fun (a, b) -> I_stsfld (a, b))
     itag_ldtoken, u_ILType                            >> (fun a -> I_ldtoken (ILToken.ILType a))
     itag_ldstr, u_string                            >> I_ldstr
     itag_box, u_ILType                            >> I_box
     itag_unbox, u_ILType                            >> I_unbox
     itag_unbox_any, u_ILType                            >> I_unbox_any
     itag_newarr, u_tup2 u_ILArrayShape u_ILType      >> (fun (a, b) -> I_newarr(a, b))
     itag_stelem_any, u_tup2 u_ILArrayShape u_ILType      >> (fun (a, b) -> I_stelem_any(a, b))
     itag_ldelem_any, u_tup2 u_ILArrayShape u_ILType      >> (fun (a, b) -> I_ldelem_any(a, b))
     itag_ldelema, u_tup3 u_ILReadonly u_ILArrayShape u_ILType >> (fun (a, b, c) -> I_ldelema(a, false, b, c))
     itag_castclass, u_ILType                            >> I_castclass
     itag_isinst, u_ILType                            >> I_isinst
     itag_ldobj, u_ILType                            >> (fun c -> I_ldobj (Aligned, Nonvolatile, c))
     itag_stobj, u_ILType                            >> (fun c -> I_stobj (Aligned, Nonvolatile, c))
     itag_sizeof, u_ILType                            >> I_sizeof
     itag_ldlen_multi, u_tup2 u_int32 u_int32              >> (fun (a, b) -> EI_ldlen_multi (a, b))
     itag_ilzero, u_ILType                            >> EI_ilzero
     itag_ilzero, u_ILType                            >> EI_ilzero
     itag_initobj, u_ILType                            >> I_initobj
     itag_cpobj, u_ILType                            >> I_cpobj
   ]

let decode_tab =
    let tab = Array.init 256 (fun n -> (fun st -> ufailwith st ("no decoder for instruction "+string n)))
    let add_instr (icode, f) =  tab[icode] <- f
    List.iter add_instr decoders
    List.iter (fun (icode, mk) -> add_instr (icode, (fun _ -> mk))) simple_instrs
    tab

let p_ILInstr x st =
    match x with
    | si when isNoArgInstr si         -> p_byte (encode_instr si) st
    | I_call(Normalcall, mspec, None)   -> p_byte itag_call st; p_ILMethodSpec mspec st
    | I_callvirt(Normalcall, mspec, None) -> p_byte itag_callvirt st;    p_ILMethodSpec mspec st
    | I_ldvirtftn mspec               -> p_byte itag_ldvirtftn st;   p_ILMethodSpec mspec st
    | I_ldarg x                       -> p_byte itag_ldarg st;       p_uint16 x st
    | AI_conv a                       -> p_byte itag_conv st;        p_ILBasicType a st
    | AI_conv_ovf a                   -> p_byte itag_conv_ovf st;    p_ILBasicType a st
    | AI_conv_ovf_un a                -> p_byte itag_conv_ovf_un st; p_ILBasicType a st
    | I_ldfld (Aligned, b, c)           -> p_byte itag_ldfld st;       p_tup2 p_ILVolatility p_ILFieldSpec (b, c) st
    | I_ldsfld (a, b)                  -> p_byte itag_ldsfld st;      p_tup2 p_ILVolatility p_ILFieldSpec (a, b) st
    | I_stfld (Aligned, b, c)           -> p_byte itag_stfld st;       p_tup2 p_ILVolatility p_ILFieldSpec (b, c) st
    | I_stsfld (a, b)                  -> p_byte itag_stsfld st;      p_tup2 p_ILVolatility p_ILFieldSpec (a, b) st
    | I_ldflda c                      -> p_byte itag_ldflda st;      p_ILFieldSpec c st
    | I_ldsflda a                     -> p_byte itag_ldsflda st;     p_ILFieldSpec a st
    | I_ldtoken (ILToken.ILType ty)   -> p_byte itag_ldtoken st;     p_ILType ty st
    | I_ldstr     s                   -> p_byte itag_ldstr st;       p_string s st
    | I_box  ty                       -> p_byte itag_box st;         p_ILType ty st
    | I_unbox  ty                     -> p_byte itag_unbox st;       p_ILType ty st
    | I_unbox_any  ty                 -> p_byte itag_unbox_any st;   p_ILType ty st
    | I_newarr (a, b)                  -> p_byte itag_newarr st;      p_tup2 p_ILArrayShape p_ILType (a, b) st
    | I_stelem_any (a, b)              -> p_byte itag_stelem_any st;  p_tup2 p_ILArrayShape p_ILType (a, b) st
    | I_ldelem_any (a, b)              -> p_byte itag_ldelem_any st;  p_tup2 p_ILArrayShape p_ILType (a, b) st
    | I_ldelema (a, _, b, c)             -> p_byte itag_ldelema st;     p_tup3 p_ILReadonly p_ILArrayShape p_ILType (a, b, c) st
    | I_castclass ty                  -> p_byte itag_castclass st;   p_ILType ty st
    | I_isinst  ty                    -> p_byte itag_isinst st;      p_ILType ty st
    | I_ldobj (Aligned, Nonvolatile, c) -> p_byte itag_ldobj st;       p_ILType c st
    | I_stobj (Aligned, Nonvolatile, c) -> p_byte itag_stobj st;       p_ILType c st
    | I_sizeof  ty                    -> p_byte itag_sizeof st;      p_ILType ty st
    | EI_ldlen_multi (n, m)            -> p_byte itag_ldlen_multi st; p_tup2 p_int32 p_int32 (n, m) st
    | EI_ilzero a                     -> p_byte itag_ilzero st;      p_ILType a st
    | I_initobj c                     -> p_byte itag_initobj st;     p_ILType c st
    | I_cpobj c                       -> p_byte itag_cpobj st;       p_ILType c st
    | i -> pfailwith st (sprintf "the IL instruction '%+A' cannot be emitted" i)

let u_ILInstr st =
    let n = u_byte st
    decode_tab[n] st



//---------------------------------------------------------------------------
// Pickle/unpickle for F# types and module signatures
//---------------------------------------------------------------------------

let p_Map_core pk pv xs st =
    xs |> Map.iter (fun k v -> pk k st; pv v st)

let p_Map pk pv x st =
    p_int (Map.count x) st
    p_Map_core pk pv x st

let p_qlist pv = p_wrap QueueList.toList (p_list pv)
let p_namemap p = p_Map p_string p

let u_Map_core uk uv n st =
    Map.ofSeq (seq { for _ in 1..n -> (uk st, uv st) })

let u_Map uk uv st =
    let n = u_int st
    u_Map_core uk uv n st

let u_qlist uv = u_wrap QueueList.ofList (u_list uv)
let u_namemap u = u_Map u_string u

let p_pos (x: pos) st = p_tup2 p_int p_int (x.Line, x.Column) st

let p_range (x: range) st =
    let fileName = PathMap.apply st.oglobals.pathMap x.FileName
    p_tup3 p_string p_pos p_pos (fileName, x.Start, x.End) st

let p_dummy_range : range pickler   = fun _x _st -> ()
let p_ident (x: Ident) st = p_tup2 p_string p_range (x.idText, x.idRange) st
let p_xmldoc (doc: XmlDoc) st = p_array p_string doc.UnprocessedLines st

let u_pos st = let a = u_int st in let b = u_int st in mkPos a b
let u_range st = let a = u_string st in let b = u_pos st in let c = u_pos st in mkRange a b c

// Most ranges (e.g. on optimization expressions) can be elided from stored data
let u_dummy_range : range unpickler = fun _st -> range0
let u_ident st = let a = u_string st in let b = u_range st in ident(a, b)
let u_xmldoc st = XmlDoc (u_array u_string st, range0)

let p_local_item_ref ctxt tab st = p_osgn_ref ctxt tab st

let p_tcref ctxt (x: EntityRef) st =
    match x with
    | ERefLocal x -> p_byte 0 st; p_local_item_ref ctxt st.oentities x st
    | ERefNonLocal x -> p_byte 1 st; p_nleref x st

let p_ucref (UnionCaseRef(a, b)) st = p_tup2 (p_tcref "ucref") p_string (a, b) st
let p_rfref (RecdFieldRef(a, b)) st = p_tup2 (p_tcref "rfref") p_string (a, b) st
let p_tpref x st = p_local_item_ref "typar" st.otypars  x st

let u_local_item_ref tab st = u_osgn_ref tab st

let u_tcref st =
    let tag = u_byte st
    match tag with
    | 0 -> u_local_item_ref st.ientities  st |> ERefLocal
    | 1 -> u_nleref                     st |> ERefNonLocal
    | _ -> ufailwith st "u_item_ref"

let u_ucref st  = let a, b = u_tup2 u_tcref u_string st in UnionCaseRef(a, b)

let u_rfref st = let a, b = u_tup2 u_tcref u_string st in RecdFieldRef(a, b)

let u_tpref st = u_local_item_ref st.itypars st

// forward reference
let fill_p_ty2, p_ty2 = p_hole2()

let p_ty = p_ty2 false
let p_tys = (p_list p_ty)

let fill_p_attribs, p_attribs = p_hole()

// In F# 4.5, the type of the "this" pointer for structs is considered to be inref for the purposes of checking the implementation
// of the struct.  However for backwards compat reasons we can't serialize this as the type.
let checkForInRefStructThisArg st ty =
    let g = st.oglobals
    let _, tauTy = tryDestForallTy g ty
    isFunTy g tauTy && isFunTy g (rangeOfFunTy g tauTy) && isInByrefTy g (domainOfFunTy g tauTy)

let p_nonlocal_val_ref (nlv: NonLocalValOrMemberRef) st =
    let a = nlv.EnclosingEntity
    let key = nlv.ItemKey
    let pkey = key.PartialKey
    p_tcref "nlvref" a st
    p_option p_string pkey.MemberParentMangledName st
    p_bool pkey.MemberIsOverride st
    p_string pkey.LogicalName st
    p_int pkey.TotalArgCount st
    let isStructThisArgPos =
        match key.TypeForLinkage with
        | None -> false
        | Some ty -> checkForInRefStructThisArg st ty
    p_option (p_ty2 isStructThisArgPos) key.TypeForLinkage st

let rec p_vref ctxt x st =
    match x with
    | VRefLocal x    -> p_byte 0 st; p_local_item_ref ctxt st.ovals x st
    | VRefNonLocal x -> p_byte 1 st; p_nonlocal_val_ref x st

let p_vrefs ctxt = p_list (p_vref ctxt)

let fill_u_ty, u_ty = u_hole()
let u_tys = (u_list u_ty)
let fill_u_attribs, u_attribs = u_hole()

let u_nonlocal_val_ref st : NonLocalValOrMemberRef =
    let a = u_tcref st
    let b1 = u_option u_string st
    let b2 = u_bool st
    let b3 = u_string st
    let c = u_int st
    let d = u_option u_ty st
    { EnclosingEntity = a
      ItemKey=ValLinkageFullKey({ MemberParentMangledName=b1; MemberIsOverride=b2;LogicalName=b3; TotalArgCount=c }, d) }

let u_vref st =
    let tag = u_byte st
    match tag with
    | 0 -> u_local_item_ref st.ivals st |> (fun x -> VRefLocal x)
    | 1 -> u_nonlocal_val_ref st |> (fun x -> VRefNonLocal x)
    | _ -> ufailwith st "u_item_ref"

let u_vrefs = u_list u_vref

let p_kind x st =
    p_byte (match x with
            | TyparKind.Type -> 0
            | TyparKind.Measure -> 1) st

let p_member_kind x st =
    p_byte (match x with
            | SynMemberKind.Member -> 0
            | SynMemberKind.PropertyGet  -> 1
            | SynMemberKind.PropertySet -> 2
            | SynMemberKind.Constructor -> 3
            | SynMemberKind.ClassConstructor -> 4
            | SynMemberKind.PropertyGetSet -> pfailwith st "pickling: SynMemberKind.PropertyGetSet only expected in parse trees") st

let u_kind st =
    match u_byte st with
    | 0 -> TyparKind.Type
    | 1 -> TyparKind.Measure
    | _ -> ufailwith st "u_kind"

let u_member_kind st =
    match u_byte st with
    | 0 -> SynMemberKind.Member
    | 1 -> SynMemberKind.PropertyGet
    | 2 -> SynMemberKind.PropertySet
    | 3 -> SynMemberKind.Constructor
    | 4 -> SynMemberKind.ClassConstructor
    | _ -> ufailwith st "u_member_kind"

let p_MemberFlags (x: SynMemberFlags) st =
    p_tup6 p_bool p_bool p_bool p_bool p_bool p_member_kind
        (x.IsInstance,
         false (* _x3UnusedBoolInFormat *),
         x.IsDispatchSlot,
         x.IsOverrideOrExplicitImpl,
         x.IsFinal,
         x.MemberKind) st
let u_MemberFlags st : SynMemberFlags=
    let x2, _x3UnusedBoolInFormat, x4, x5, x6, x7 = u_tup6 u_bool u_bool u_bool u_bool u_bool u_member_kind st
    { IsInstance=x2
      IsDispatchSlot=x4
      IsOverrideOrExplicitImpl=x5
      IsFinal=x6
      GetterOrSetterIsCompilerGenerated=false
      MemberKind=x7 }

let fill_u_Expr_hole, u_expr_fwd = u_hole()
let fill_p_Expr_hole, p_expr_fwd = p_hole()

let p_anonInfo_data (anonInfo: AnonRecdTypeInfo) st =
    p_tup3 p_ccuref p_bool (p_array p_ident) (anonInfo.Assembly, evalTupInfoIsStruct anonInfo.TupInfo, anonInfo.SortedIds) st

let p_anonInfo x st =
    p_osgn_decl st.oanoninfos p_anonInfo_data x st

let p_trait_sln sln st =
    match sln with
    | ILMethSln(a, b, c, d, None) ->
         p_byte 0 st; p_tup4 p_ty (p_option p_ILTypeRef) p_ILMethodRef p_tys (a, b, c, d) st
    | FSMethSln(a, b, c, None) ->
         p_byte 1 st; p_tup3 p_ty (p_vref "trait") p_tys (a, b, c) st
    | BuiltInSln ->
         p_byte 2 st
    | ClosedExprSln expr ->
         p_byte 3 st; p_expr_fwd expr st
    | FSRecdFieldSln(a, b, c) ->
         p_byte 4 st; p_tup3 p_tys p_rfref p_bool (a, b, c) st
    | FSAnonRecdFieldSln(a, b, c) ->
         p_byte 5 st; p_tup3 p_anonInfo p_tys p_int (a, b, c) st
    | ILMethSln(a, b, c, d, Some e) ->
         p_byte 6 st; p_tup5 p_ty (p_option p_ILTypeRef) p_ILMethodRef p_tys p_ty (a, b, c, d, e) st
    | FSMethSln(a, b, c, Some d) ->
         p_byte 7 st; p_tup4 p_ty (p_vref "trait") p_tys p_ty (a, b, c, d) st


let p_trait (TTrait(a, b, c, d, e, f)) st  =
    p_tup6 p_tys p_string p_MemberFlags p_tys (p_option p_ty) (p_option p_trait_sln) (a, b, c, d, e, f.Value) st

let u_anonInfo_data st =
    let ccu, info, nms = u_tup3 u_ccuref u_bool (u_array u_ident) st
    AnonRecdTypeInfo.Create (ccu, mkTupInfo info, nms)

let u_anonInfo st =
    u_osgn_decl st.ianoninfos u_anonInfo_data st

// We have to store trait solutions since they can occur in optimization data
let u_trait_sln st =
    let tag = u_byte st
    match tag with
    | 0 ->
        let a, b, c, d = u_tup4 u_ty (u_option u_ILTypeRef) u_ILMethodRef u_tys st
        ILMethSln(a, b, c, d, None)
    | 1 ->
        let a, b, c = u_tup3 u_ty u_vref u_tys st
        FSMethSln(a, b, c, None)
    | 2 ->
        BuiltInSln
    | 3 ->
        ClosedExprSln (u_expr_fwd st)
    | 4 ->
        let a, b, c = u_tup3 u_tys u_rfref u_bool st
        FSRecdFieldSln(a, b, c)
    | 5 ->
         let a, b, c = u_tup3 u_anonInfo u_tys u_int st
         FSAnonRecdFieldSln(a, b, c)
    | 6 ->
        let a, b, c, d, e = u_tup5 u_ty (u_option u_ILTypeRef) u_ILMethodRef u_tys u_ty st
        ILMethSln(a, b, c, d, Some e)
    | 7 ->
        let a, b, c, d = u_tup4 u_ty u_vref u_tys u_ty st
        FSMethSln(a, b, c, Some d)
    | _ -> ufailwith st "u_trait_sln"

let u_trait st =
    let a, b, c, d, e, f = u_tup6 u_tys u_string u_MemberFlags u_tys (u_option u_ty) (u_option u_trait_sln) st
    TTrait (a, b, c, d, e, ref f)


let p_rational q st = p_int32 (GetNumerator q) st; p_int32 (GetDenominator q) st

let p_measure_con tcref st = p_byte 0 st; p_tcref "measure" tcref st

let p_measure_var v st = p_byte 3 st; p_tpref v st

let p_measure_one = p_byte 4

// Pickle a unit-of-measure variable or constructor
let p_measure_varcon unt st =
     match unt with
     | Measure.Const tcref   -> p_measure_con tcref st
     | Measure.Var v       -> p_measure_var v st
     | _                  -> pfailwith st "p_measure_varcon: expected measure variable or constructor"

// Pickle a positive integer power of a unit-of-measure variable or constructor
let rec p_measure_pospower unt n st =
  if n = 1
  then p_measure_varcon unt st
  else p_byte 2 st; p_measure_varcon unt st; p_measure_pospower unt (n-1) st

// Pickle a non-zero integer power of a unit-of-measure variable or constructor
let p_measure_intpower unt n st =
  if n < 0
  then p_byte 1 st; p_measure_pospower unt (-n) st
  else p_measure_pospower unt n st

// Pickle a rational power of a unit-of-measure variable or constructor
let rec p_measure_power unt q st =
  if q = ZeroRational then p_measure_one st
  elif GetDenominator q = 1
  then p_measure_intpower unt (GetNumerator q) st
  else p_byte 5 st; p_measure_varcon unt st; p_rational q st

// Pickle a normalized unit-of-measure expression
// Normalized means of the form cv1 ^ q1 * ... * cvn ^ qn
// where q1, ..., qn are non-zero, and cv1, ..., cvn are distinct unit-of-measure variables or constructors
let rec p_normalized_measure unt st =
     let unt = stripUnitEqnsAux false unt
     match unt with
     | Measure.Const tcref   -> p_measure_con tcref st
     | Measure.Inv x       -> p_byte 1 st; p_normalized_measure x st
     | Measure.Prod(x1, x2) -> p_byte 2 st; p_normalized_measure x1 st; p_normalized_measure x2 st
     | Measure.Var v       -> p_measure_var v st
     | Measure.One         -> p_measure_one st
     | Measure.RationalPower(x, q) -> p_measure_power x q st

// By normalizing the unit-of-measure and treating integer powers as a special case,
// we ensure that the pickle format for rational powers of units (byte 5 followed by
// numerator and denominator) is used only when absolutely necessary, maintaining
// compatibility of formats with versions prior to F# 4.0.
//
// See https://github.com/dotnet/fsharp/issues/69
let p_measure_expr unt st = p_normalized_measure (normalizeMeasure st.oglobals unt) st

let u_rational st =
  let a, b = u_tup2 u_int32 u_int32 st in DivRational (intToRational a) (intToRational b)

let rec u_measure_expr st =
    let tag = u_byte st
    match tag with
    | 0 -> let a = u_tcref st in Measure.Const a
    | 1 -> let a = u_measure_expr st in Measure.Inv a
    | 2 -> let a, b = u_tup2 u_measure_expr u_measure_expr st in Measure.Prod (a, b)
    | 3 -> let a = u_tpref st in Measure.Var a
    | 4 -> Measure.One
    | 5 -> let a = u_measure_expr st in let b = u_rational st in Measure.RationalPower (a, b)
    | _ -> ufailwith st "u_measure_expr"

let p_tyar_constraint x st =
    match x with
    | TyparConstraint.CoercesTo (a, _)               -> p_byte 0 st; p_ty a st
    | TyparConstraint.MayResolveMember(traitInfo, _) -> p_byte 1 st; p_trait traitInfo st
    | TyparConstraint.DefaultsTo(_, rty, _)           -> p_byte 2 st; p_ty rty st
    | TyparConstraint.SupportsNull _                -> p_byte 3 st
    | TyparConstraint.IsNonNullableStruct _         -> p_byte 4 st
    | TyparConstraint.IsReferenceType _             -> p_byte 5 st
    | TyparConstraint.RequiresDefaultConstructor _  -> p_byte 6 st
    | TyparConstraint.SimpleChoice(tys, _)           -> p_byte 7 st; p_tys tys st
    | TyparConstraint.IsEnum(ty, _)                  -> p_byte 8 st; p_ty ty st
    | TyparConstraint.IsDelegate(aty, bty, _)         -> p_byte 9 st; p_ty aty st; p_ty bty st
    | TyparConstraint.SupportsComparison _          -> p_byte 10 st
    | TyparConstraint.SupportsEquality _            -> p_byte 11 st
    | TyparConstraint.IsUnmanaged _                 -> p_byte 12 st
let p_tyar_constraints = (p_list p_tyar_constraint)

let u_tyar_constraint st =
    let tag = u_byte st
    match tag with
    | 0 -> u_ty  st             |> (fun a     _ -> TyparConstraint.CoercesTo (a, range0) )
    | 1 -> u_trait st            |> (fun a     _ -> TyparConstraint.MayResolveMember(a, range0))
    | 2 -> u_ty st              |> (fun a  ridx -> TyparConstraint.DefaultsTo(ridx, a, range0))
    | 3 ->                          (fun       _ -> TyparConstraint.SupportsNull range0)
    | 4 ->                          (fun       _ -> TyparConstraint.IsNonNullableStruct range0)
    | 5 ->                          (fun       _ -> TyparConstraint.IsReferenceType range0)
    | 6 ->                          (fun       _ -> TyparConstraint.RequiresDefaultConstructor range0)
    | 7 -> u_tys st             |> (fun a     _ -> TyparConstraint.SimpleChoice(a, range0))
    | 8 -> u_ty  st             |> (fun a     _ -> TyparConstraint.IsEnum(a, range0))
    | 9 -> u_tup2 u_ty u_ty st |> (fun (a, b) _ -> TyparConstraint.IsDelegate(a, b, range0))
    | 10 ->                         (fun       _ -> TyparConstraint.SupportsComparison range0)
    | 11 ->                         (fun       _ -> TyparConstraint.SupportsEquality range0)
    | 12 ->                         (fun       _ -> TyparConstraint.IsUnmanaged range0)
    | _ -> ufailwith st "u_tyar_constraint"


let u_tyar_constraints = (u_list_revi u_tyar_constraint)


let p_tyar_spec_data (x: Typar) st =
    p_tup5
      p_ident
      p_attribs
      p_int64
      p_tyar_constraints
      p_xmldoc
      (x.typar_id, x.Attribs, int64 x.typar_flags.PickledBits, x.Constraints, x.XmlDoc) st

let p_tyar_spec (x: Typar) st =
    //Disabled, workaround for bug 2721: if x.Rigidity <> TyparRigidity.Rigid then warning(Error(sprintf "p_tyar_spec: typar#%d is not rigid" x.Stamp, x.Range))
    if x.IsFromError then warning(Error((0, "p_tyar_spec: from error"), x.Range))
    p_osgn_decl st.otypars p_tyar_spec_data x st

let p_tyar_specs = (p_list p_tyar_spec)

let u_tyar_spec_data st =
    let a, c, d, e, g = u_tup5 u_ident u_attribs u_int64 u_tyar_constraints u_xmldoc st
    { typar_id=a
      typar_stamp=newStamp()
      typar_flags=TyparFlags(int32 d)
      typar_solution=None
      typar_astype= Unchecked.defaultof<_>
      typar_opt_data=
        match g, e, c with
        | doc, [], [] when doc.IsEmpty -> None
        | _ -> Some { typar_il_name = None; typar_xmldoc = g; typar_constraints = e; typar_attribs = c } }

let u_tyar_spec st =
    u_osgn_decl st.itypars u_tyar_spec_data st

let u_tyar_specs = (u_list u_tyar_spec)

let _ = fill_p_ty2 (fun isStructThisArgPos ty st ->
    let ty = stripTyparEqns ty

    // See comment on 'checkForInRefStructThisArg'
    let ty =
        if isInByrefTy st.oglobals ty && isStructThisArgPos then
            // Convert the inref to a byref
            mkByrefTy st.oglobals (destByrefTy st.oglobals ty)
        else
            ty

    match ty with
    | TType_tuple (tupInfo, l) ->
          if evalTupInfoIsStruct tupInfo then
              p_byte 8 st; p_tys l st
          else
              p_byte 0 st; p_tys l st

    | TType_app(ERefNonLocal nleref, [], _) ->
        p_byte 1 st; p_simpletyp nleref st

    | TType_app (tc, tinst, _) ->
        p_byte 2 st; p_tup2 (p_tcref "typ") p_tys (tc, tinst) st

    | TType_fun (d, r, _) ->
        p_byte 3 st
        // Note, the "this" argument may be found in the domain position of a function type, so propagate the isStructThisArgPos value
        p_ty2 isStructThisArgPos d st
        p_ty r st

    | TType_var (r, _) -> p_byte 4 st; p_tpref r st

    | TType_forall (tps, r) ->
        p_byte 5 st
        p_tyar_specs tps st
        // Note, the "this" argument may be found in the body of a generic forall type, so propagate the isStructThisArgPos value
        p_ty2 isStructThisArgPos r st

    | TType_measure unt ->
        p_byte 6 st
        p_measure_expr unt st

    | TType_ucase (uc, tinst) ->
        p_byte 7 st
        p_ucref uc st
        p_tys tinst st

    // p_byte 8 taken by TType_tuple above
    | TType_anon (anonInfo, l) ->
         p_byte 9 st
         p_anonInfo anonInfo st
         p_tys l st
    )

let _ = fill_u_ty (fun st ->
    let tag = u_byte st
    match tag with
    | 0 ->
        let l = u_tys st
        TType_tuple (tupInfoRef, l)

    | 1 ->
        u_simpletyp st

    | 2 ->
        let tc = u_tcref st
        let tinst = u_tys st
        TType_app (tc, tinst, 0uy)

    | 3 ->
        let d = u_ty st
        let r = u_ty st
        TType_fun (d, r, 0uy)

    | 4 ->
        let r = u_tpref st
        r.AsType

    | 5 ->
        let tps = u_tyar_specs st
        let r = u_ty st
        TType_forall (tps, r)

    | 6 ->
        let unt = u_measure_expr st
        TType_measure unt

    | 7 ->
        let uc = u_ucref st
        let tinst = u_tys st
        TType_ucase (uc, tinst)

    | 8 ->
        let l = u_tys st
        TType_tuple (tupInfoStruct, l)

    | 9 ->
        let anonInfo = u_anonInfo st
        let l = u_tys st
        TType_anon (anonInfo, l)

    | _ ->
        ufailwith st "u_typ")

let fill_p_binds, p_binds = p_hole()
let fill_p_targets, p_targets = p_hole()
let fill_p_Exprs, p_Exprs = p_hole()
let fill_p_constraints, p_constraints = p_hole()
let fill_p_Vals, p_Vals = p_hole()

let fill_u_binds, u_binds = u_hole()
let fill_u_targets, u_targets = u_hole()
let fill_u_Exprs, u_Exprs = u_hole()
let fill_u_constraints, u_constraints = u_hole()
let fill_u_Vals, u_Vals = u_hole()

let p_ArgReprInfo (x: ArgReprInfo) st =
    p_attribs x.Attribs st
    p_option p_ident x.Name st

let p_TyparReprInfo (TyparReprInfo(a, b)) st =
    p_ident a st
    p_kind b st

let p_ValReprInfo (ValReprInfo (a, args, ret)) st =
    p_list p_TyparReprInfo a st
    p_list (p_list p_ArgReprInfo) args st
    p_ArgReprInfo ret st

let u_ArgReprInfo st =
    let a = u_attribs st
    let b = u_option u_ident st
    match a, b with
    | [], None -> ValReprInfo.unnamedTopArg1
    | _ -> { Attribs = a; Name = b; OtherRange = None }

let u_TyparReprInfo st =
    let a = u_ident st
    let b = u_kind st
    TyparReprInfo(a, b)

let u_ValReprInfo st =
    let a = u_list u_TyparReprInfo st
    let b = u_list (u_list u_ArgReprInfo) st
    let c = u_ArgReprInfo st
    ValReprInfo (a, b, c)

let p_ranges x st =
    p_option (p_tup2 p_range p_range) x st

let p_istype x st =
    match x with
    | FSharpModuleWithSuffix -> p_byte 0 st
    | ModuleOrType           -> p_byte 1 st
    | Namespace _            -> p_byte 2 st

let p_cpath (CompPath(a, b)) st =
    p_tup2 p_ILScopeRef (p_list (p_tup2 p_string p_istype)) (a, b) st

let u_ranges st = u_option (u_tup2 u_range u_range) st

let u_istype st =
    let tag = u_byte st
    match tag with
    | 0 -> FSharpModuleWithSuffix
    | 1 -> ModuleOrType
    | 2 -> Namespace true
    | _ -> ufailwith st "u_istype"

let u_cpath  st = let a, b = u_tup2 u_ILScopeRef (u_list (u_tup2 u_string u_istype)) st in (CompPath(a, b))

<<<<<<< HEAD
type private TOpEnum =
    | UnionCase = 0
    | ExnConstr = 1
    | RefTuple = 2
    | Recd = 3
    | ValFieldSet = 4
    | ValFieldGet = 5
    | UnionCaseTagGet = 6
    | UnionCaseFieldGet = 7
    | UnionCaseFieldSet = 8
    | ExnFieldGet = 9
    | ExnFieldSet =10
    | RefTupleFieldGet = 11
    | ILAsm = 12
    | RefAddrGet = 13
    | UnionCaseProof = 14
    | Coerce = 15
    | TraitCall = 16
    | LValueOp = 17
    | ILCall = 18
    | Array = 19
    | While = 20
    | IntegerForLoop = 21
    | Bytes = 22
    | TryWith = 23
    | TryFinally = 24
    | ValFieldGetAddr = 25
    | UInt16s = 26
    | Reraise = 27
    | UnionCaseFieldGetAddr = 28
    | StructTuple = 29
    | StructTupleFieldGet = 30
    | AnonRecd = 31
    | AnonRecdGet = 32
    | Block = 33

let rec dummy x = x

and p_tycon_repr x st =
=======
let rec p_tycon_repr x st =
>>>>>>> ec122d90
    // The leading "p_byte 1" and "p_byte 0" come from the F# 2.0 format, which used an option value at this point.
    match x with
    | TFSharpRecdRepr fs         -> p_byte 1 st; p_byte 0 st; p_rfield_table fs st; false
    | TFSharpUnionRepr x         -> p_byte 1 st; p_byte 1 st; p_array p_unioncase_spec x.CasesTable.CasesByIndex st; false
    | TAsmRepr ilTy        -> p_byte 1 st; p_byte 2 st; p_ILType ilTy st; false
    | TFSharpObjectRepr r  -> p_byte 1 st; p_byte 3 st; p_tycon_objmodel_data r st; false
    | TMeasureableRepr ty  -> p_byte 1 st; p_byte 4 st; p_ty ty st; false
    | TNoRepr              -> p_byte 0 st; false
#if !NO_TYPEPROVIDERS
    | TProvidedTypeRepr info ->
        if info.IsErased then
            // Pickle erased type definitions as a NoRepr
            p_byte 0 st; false
        else
            // Pickle generated type definitions as a TAsmRepr
            p_byte 1 st; p_byte 2 st; p_ILType (mkILBoxedType(ILTypeSpec.Create(TypeProviders.GetILTypeRefOfProvidedType(info.ProvidedType, range0), []))) st; true
    | TProvidedNamespaceRepr _ -> p_byte 0 st; false
#endif
    | TILObjectRepr (TILObjectReprData (_, _, td)) -> error (Failure("Unexpected IL type definition"+td.Name))

and p_tycon_objmodel_data x st =
  p_tup3 p_tycon_objmodel_kind (p_vrefs "vslots") p_rfield_table
    (x.fsobjmodel_kind, x.fsobjmodel_vslots, x.fsobjmodel_rfields) st

and p_attribs_ext f x st = p_list_ext f p_attrib x st

and p_unioncase_spec x st =
    p_rfield_table x.FieldTable st
    p_ty x.ReturnType st
    // The union case compiled name is now computed from Id field when needed and is not stored in UnionCase record.
    // So this field doesn't really need to be stored but it exists for legacy compat
    p_string x.CompiledName st
    p_ident x.Id st
    // The XmlDoc are only written for the extended in-memory format. We encode their presence using a marker bit here
    p_attribs_ext (if st.oInMem then Some (p_xmldoc x.XmlDoc) else None)  x.Attribs st
    p_string x.XmlDocSig st
    p_access x.Accessibility st

and p_exnc_repr x st =
    match x with
    | TExnAbbrevRepr x -> p_byte 0 st; (p_tcref "exn abbrev") x st
    | TExnAsmRepr x    -> p_byte 1 st; p_ILTypeRef x st
    | TExnFresh x      -> p_byte 2 st; p_rfield_table x st
    | TExnNone         -> p_byte 3 st

and p_access (TAccess n) st = p_list p_cpath n st

and p_recdfield_spec x st =
    p_bool x.rfield_mutable st
    p_bool x.rfield_volatile st
    p_ty x.rfield_type st
    p_bool x.rfield_static st
    p_bool x.rfield_secret st
    p_option p_const x.rfield_const st
    p_ident x.rfield_id st
    p_attribs_ext (if st.oInMem then Some (p_xmldoc x.XmlDoc) else None) x.rfield_pattribs st
    p_attribs x.rfield_fattribs st
    p_string x.rfield_xmldocsig st
    p_access x.rfield_access st

and p_rfield_table x st =
    p_array p_recdfield_spec x.FieldsByIndex st

and p_entity_spec_data (x: Entity) st =
    p_tyar_specs (x.entity_typars.Force(x.entity_range)) st
    p_string x.entity_logical_name st
    p_option p_string x.EntityCompiledName st
    p_range  x.entity_range st
    p_option p_pubpath x.entity_pubpath st
    p_access x.Accessibility st
    p_access  x.TypeReprAccessibility st
    p_attribs x.entity_attribs st
    let flagBit = p_tycon_repr x.entity_tycon_repr st
    p_option p_ty x.TypeAbbrev st
    p_tcaug x.entity_tycon_tcaug st
    p_string System.String.Empty st
    p_kind x.TypeOrMeasureKind st
    p_int64 (x.entity_flags.PickledBits ||| (if flagBit then EntityFlags.ReservedBitForPickleFormatTyconReprFlag else 0L)) st
    p_option p_cpath x.entity_cpath st
    p_maybe_lazy p_modul_typ x.entity_modul_type st
    p_exnc_repr x.ExceptionInfo st
    if st.oInMem then
        p_used_space1 (p_xmldoc x.XmlDoc) st
    else
        p_space 1 () st


and p_tcaug p st =
    p_tup9
      (p_option (p_tup2 (p_vref "compare_obj") (p_vref "compare")))
      (p_option (p_vref "compare_withc"))
      (p_option (p_tup3 (p_vref "hash_obj") (p_vref "hash_withc") (p_vref "equals_withc")))
      (p_option (p_tup2 (p_vref "hash") (p_vref "equals")))
      (p_list (p_tup2 p_string (p_vref "adhoc")))
      (p_list (p_tup3 p_ty p_bool p_dummy_range))
      (p_option p_ty)
      p_bool
      (p_space 1)
      (p.tcaug_compare,
       p.tcaug_compare_withc,
       p.tcaug_hash_and_equals_withc,
       p.tcaug_equals,
       (p.tcaug_adhoc_list
           |> ResizeArray.toList
           // Explicit impls of interfaces only get kept in the adhoc list
           // in order to get check the well-formedness of an interface.
           // Keeping them across assembly boundaries is not valid, because relinking their ValRefs
           // does not work correctly (they may get incorrectly relinked to a default member)
           |> List.filter (fun (isExplicitImpl, _) -> not isExplicitImpl)
           |> List.map (fun (_, vref) -> vref.LogicalName, vref)),
       p.tcaug_interfaces,
       p.tcaug_super,
       p.tcaug_abstract,
       space) st

and p_entity_spec x st = p_osgn_decl st.oentities p_entity_spec_data x st

and p_parentref x st =
    match x with
    | ParentNone -> p_byte 0 st
    | Parent x -> p_byte 1 st; p_tcref "parent tycon" x st

and p_attribkind x st =
    match x with
    | ILAttrib x -> p_byte 0 st; p_ILMethodRef x st
    | FSAttrib x -> p_byte 1 st; p_vref "attrib" x st

and p_attrib (Attrib (a, b, c, d, e, _targets, f)) st = // AttributeTargets are not preserved
    p_tup6 (p_tcref "attrib") p_attribkind (p_list p_attrib_expr) (p_list p_attrib_arg) p_bool p_dummy_range (a, b, c, d, e, f) st

and p_attrib_expr (AttribExpr(e1, e2)) st =
    p_tup2 p_expr p_expr (e1, e2) st

and p_attrib_arg (AttribNamedArg(a, b, c, d)) st =
    p_tup4 p_string p_ty p_bool p_attrib_expr (a, b, c, d) st

and p_member_info (x: ValMemberInfo) st =
    p_tup4 (p_tcref "member_info")  p_MemberFlags (p_list p_slotsig) p_bool
        (x.ApparentEnclosingEntity, x.MemberFlags, x.ImplementedSlotSigs, x.IsImplemented) st

and p_tycon_objmodel_kind x st =
    match x with
    | TFSharpClass       -> p_byte 0 st
    | TFSharpInterface   -> p_byte 1 st
    | TFSharpStruct      -> p_byte 2 st
    | TFSharpDelegate ss -> p_byte 3 st; p_slotsig ss st
    | TFSharpEnum        -> p_byte 4 st

and p_vrefFlags x st =
    match x with
    | NormalValUse -> p_byte 0 st
    | CtorValUsedAsSuperInit  -> p_byte 1 st
    | CtorValUsedAsSelfInit  -> p_byte 2 st
    | PossibleConstrainedCall ty  -> p_byte 3 st; p_ty ty st
    | VSlotDirectCall -> p_byte 4 st

and p_ValData x st =
    p_string x.val_logical_name st
    p_option p_string x.ValCompiledName st
    // only keep range information on published values, not on optimization data
    p_ranges (x.ValReprInfo |> Option.map (fun _ -> x.val_range, x.DefinitionRange)) st

    let isStructThisArgPos = x.IsMember && checkForInRefStructThisArg st x.Type
    p_ty2 isStructThisArgPos x.val_type st

    p_int64 x.val_flags.PickledBits st
    p_option p_member_info x.MemberInfo st
    p_attribs x.Attribs st
    p_option p_ValReprInfo x.ValReprInfo st
    p_string x.XmlDocSig st
    p_access x.Accessibility st
    p_parentref x.TryDeclaringEntity st
    p_option p_const x.LiteralValue st
    if st.oInMem then
        p_used_space1 (p_xmldoc x.XmlDoc) st
    else
        p_space 1 () st

and p_Val x st =
    p_osgn_decl st.ovals p_ValData x st

and p_modul_typ (x: ModuleOrNamespaceType) st =
    p_tup3
      p_istype
      (p_qlist p_Val)
      (p_qlist p_entity_spec)
      (x.ModuleOrNamespaceKind, x.AllValsAndMembers, x.AllEntities)
      st

and u_tycon_repr st =
    let tag1 = u_byte st
    match tag1 with
    | 0 -> (fun _flagBit -> TNoRepr)
    | 1 ->
        let tag2 = u_byte st
        match tag2 with
        | 0 ->
            let v = u_rfield_table st
            (fun _flagBit -> TFSharpRecdRepr v)
        | 1 ->
            let v = u_list u_unioncase_spec  st
            (fun _flagBit -> Construct.MakeUnionRepr v)
        | 2 ->
            let v = u_ILType st
            // This is the F# 3.0 extension to the format used for F# provider-generated types, which record an ILTypeRef in the format
            // You can think of an F# 2.0 reader as always taking the path where 'flagBit' is false. Thus the F# 2.0 reader will
            // interpret provider-generated types as TAsmRepr.
            (fun flagBit ->
                if flagBit then
                    let iltref = v.TypeRef
                    match st.iILModule with
                    | None -> TNoRepr
                    | Some iILModule ->
                    try
                        let rec find acc enclosingTypeNames (tdefs: ILTypeDefs) =
                            match enclosingTypeNames with
                            | [] -> List.rev acc, tdefs.FindByName iltref.Name
                            | h :: t ->
                                let nestedTypeDef = tdefs.FindByName h
                                find (nestedTypeDef :: acc) t nestedTypeDef.NestedTypes
                        let nestedILTypeDefs, ilTypeDef = find [] iltref.Enclosing iILModule.TypeDefs
                        TILObjectRepr(TILObjectReprData(st.iilscope, nestedILTypeDefs, ilTypeDef))
                    with _ ->
                        System.Diagnostics.Debug.Assert(false, sprintf "failed to find IL backing metadata for cross-assembly generated type %s" iltref.FullName)
                        TNoRepr
                else
                    TAsmRepr v)
        | 3 ->
            let v = u_tycon_objmodel_data  st
            (fun _flagBit -> TFSharpObjectRepr v)
        | 4 ->
            let v = u_ty st
            (fun _flagBit -> TMeasureableRepr v)
        | _ -> ufailwith st "u_tycon_repr"
    | _ -> ufailwith st "u_tycon_repr"

and u_tycon_objmodel_data st =
    let x1, x2, x3 = u_tup3 u_tycon_objmodel_kind u_vrefs u_rfield_table st
    {fsobjmodel_kind=x1; fsobjmodel_vslots=x2; fsobjmodel_rfields=x3 }

and u_attribs_ext extraf st = u_list_ext extraf u_attrib st
and u_unioncase_spec st =
    let a = u_rfield_table  st
    let b = u_ty st

    // The union case compiled name is now computed from Id field when needed and is not stored in UnionCase record.
    let _c = u_string st
    let d = u_ident  st
    // The XmlDoc is only present in the extended in-memory format. We detect its presence using a marker bit here
    let xmldoc, e = u_attribs_ext u_xmldoc st
    let f = u_string st
    let i = u_access st
    { FieldTable=a
      ReturnType=b
      Id=d
      Attribs=e
      OwnXmlDoc= defaultArg xmldoc XmlDoc.Empty
      OtherXmlDoc = XmlDoc.Empty 
      XmlDocSig=f
      Accessibility=i
      OtherRangeOpt=None }

and u_exnc_repr st =
    let tag = u_byte st
    match tag with
    | 0 -> u_tcref        st |> TExnAbbrevRepr
    | 1 -> u_ILTypeRef    st |> TExnAsmRepr
    | 2 -> u_rfield_table st |> TExnFresh
    | 3 -> TExnNone
    | _ -> ufailwith st "u_exnc_repr"

and u_access st =
    match u_list u_cpath st with
    | [] -> taccessPublic // save unnecessary allocations
    | res -> TAccess res

and u_recdfield_spec st =
    let a = u_bool st
    let b = u_bool st
    let c1 = u_ty st
    let c2 = u_bool st
    let c2b = u_bool st
    let c3 = u_option u_const st
    let d = u_ident st
    // The XmlDoc is only present in the extended in-memory format. We detect its presence using a marker bit here
    let xmldoc, e1 = u_attribs_ext u_xmldoc st
    let e2 = u_attribs st
    let f = u_string st
    let g = u_access st
    { rfield_mutable=a
      rfield_volatile=b
      rfield_type=c1
      rfield_static=c2
      rfield_secret=c2b
      rfield_const=c3
      rfield_id=d
      rfield_pattribs=e1
      rfield_fattribs=e2
      rfield_xmldoc= defaultArg xmldoc XmlDoc.Empty
      rfield_otherxmldoc = XmlDoc.Empty 
      rfield_xmldocsig=f
      rfield_access=g
      rfield_name_generated = d.idRange.IsSynthetic
      rfield_other_range = None }

and u_rfield_table st = Construct.MakeRecdFieldsTable (u_list u_recdfield_spec st)

and u_entity_spec_data st : Entity =
    let x1, x2a, x2b, x2c, x3, (x4a, x4b), x6, x7f, x8, x9, _x10, x10b, x11, x12, x13, x14, x15 =
       u_tup17
          u_tyar_specs
          u_string
          (u_option u_string)
          u_range
          (u_option u_pubpath)
          (u_tup2 u_access u_access)
          u_attribs
          u_tycon_repr
          (u_option u_ty)
          u_tcaug
          u_string
          u_kind
          u_int64
          (u_option u_cpath )
          (u_lazy u_modul_typ)
          u_exnc_repr
          (u_used_space1 u_xmldoc)
          st
    // We use a bit that was unused in the F# 2.0 format to indicate two possible representations in the F# 3.0 tycon_repr format
    let x7 = x7f (x11 &&& EntityFlags.ReservedBitForPickleFormatTyconReprFlag <> 0L)
    let x11 = x11 &&& ~~~EntityFlags.ReservedBitForPickleFormatTyconReprFlag

    { entity_typars=LazyWithContext.NotLazy x1
      entity_stamp=newStamp()
      entity_logical_name=x2a
      entity_range=x2c
      entity_pubpath=x3
      entity_attribs=x6
      entity_tycon_repr=x7
      entity_tycon_tcaug=x9
      entity_flags=EntityFlags x11
      entity_cpath=x12
      entity_modul_type=MaybeLazy.Lazy x13
      entity_il_repr_cache=newCache()
      entity_opt_data=
        match x2b, x10b, x15, x8, x4a, x4b, x14 with
        | None, TyparKind.Type, None, None, TAccess [], TAccess [], TExnNone -> None
        | _ ->
            Some { Entity.NewEmptyEntityOptData() with
                       entity_compiled_name = x2b
                       entity_kind = x10b
                       entity_xmldoc= defaultArg x15 XmlDoc.Empty
                       entity_xmldocsig = System.String.Empty
                       entity_tycon_abbrev = x8
                       entity_accessibility = x4a
                       entity_tycon_repr_accessibility = x4b
                       entity_exn_info = x14 }
    }

and u_tcaug st =
    let a1, a2, a3, b2, c, d, e, g, _space =
      u_tup9
        (u_option (u_tup2 u_vref u_vref))
        (u_option u_vref)
        (u_option (u_tup3 u_vref u_vref u_vref))
        (u_option (u_tup2 u_vref u_vref))
        (u_list (u_tup2 u_string u_vref))
        (u_list (u_tup3 u_ty u_bool u_dummy_range))
        (u_option u_ty)
        u_bool
        (u_space 1)
        st
    {tcaug_compare=a1
     tcaug_compare_withc=a2
     tcaug_hash_and_equals_withc=a3
     tcaug_equals=b2
     // only used for code generation and checking - hence don't care about the values when reading back in
     tcaug_hasObjectGetHashCode=false
     tcaug_adhoc_list= ResizeArray<_>(c |> List.map (fun (_, vref) -> (false, vref)))
     tcaug_adhoc=NameMultiMap.ofList c
     tcaug_interfaces=d
     tcaug_super=e
     // pickled type definitions are always closed (i.e. no more intrinsic members allowed)
     tcaug_closed=true
     tcaug_abstract=g}

and u_entity_spec st =
    u_osgn_decl st.ientities u_entity_spec_data st

and u_parentref st =
    let tag = u_byte st
    match tag with
    | 0 -> ParentNone
    | 1 -> u_tcref st |> Parent
    | _ -> ufailwith st "u_attribkind"

and u_attribkind st =
    let tag = u_byte st
    match tag with
    | 0 -> u_ILMethodRef st |> ILAttrib
    | 1 -> u_vref        st |> FSAttrib
    | _ -> ufailwith st "u_attribkind"

and u_attrib st : Attrib =
    let a, b, c, d, e, f = u_tup6 u_tcref u_attribkind (u_list u_attrib_expr) (u_list u_attrib_arg) u_bool u_dummy_range st
    Attrib(a, b, c, d, e, None, f)  // AttributeTargets are not preserved

and u_attrib_expr st =
    let a, b = u_tup2 u_expr u_expr st
    AttribExpr(a, b)

and u_attrib_arg st  =
    let a, b, c, d = u_tup4 u_string u_ty u_bool u_attrib_expr st
    AttribNamedArg(a, b, c, d)

and u_member_info st : ValMemberInfo =
    let x2, x3, x4, x5 = u_tup4 u_tcref u_MemberFlags (u_list u_slotsig) u_bool st
    { ApparentEnclosingEntity=x2
      MemberFlags=x3
      ImplementedSlotSigs=x4
      IsImplemented=x5  }

and u_tycon_objmodel_kind st =
    let tag = u_byte st
    match tag with
    | 0 -> TFSharpClass
    | 1 -> TFSharpInterface
    | 2 -> TFSharpStruct
    | 3 -> u_slotsig st |> TFSharpDelegate
    | 4 -> TFSharpEnum
    | _ -> ufailwith st "u_tycon_objmodel_kind"

and u_vrefFlags st =
    match u_byte st with
    | 0 -> NormalValUse
    | 1 -> CtorValUsedAsSuperInit
    | 2 -> CtorValUsedAsSelfInit
    | 3 -> PossibleConstrainedCall (u_ty st)
    | 4 -> VSlotDirectCall
    | _ -> ufailwith st "u_vrefFlags"

and u_ValData st =
    let x1, x1z, x1a, x2, x4, x8, x9, x10, x12, x13, x13b, x14, x15 =
      u_tup13
        u_string
        (u_option u_string)
        u_ranges
        u_ty
        u_int64
        (u_option u_member_info)
        u_attribs
        (u_option u_ValReprInfo)
        u_string
        u_access
        u_parentref
        (u_option u_const)
        (u_used_space1 u_xmldoc)
        st

    { val_logical_name = x1
      val_range        = (match x1a with None -> range0 | Some(a, _) -> a)
      val_type         = x2
      val_stamp        = newStamp()
      val_flags        = ValFlags x4
      val_opt_data     =
          match x1z, x1a, x10, x14, x13, x15, x8, x13b, x12, x9 with
          | None, None, None, None, TAccess [], None, None, ParentNone, "", [] -> None
          | _ ->
              Some { val_compiled_name    = x1z
                     val_other_range      = (match x1a with None -> None | Some(_, b) -> Some(b, true))
                     val_defn             = None
                     val_repr_info        = x10
                     val_repr_info_for_display = None
                     arg_repr_info_for_display = None
                     val_const            = x14
                     val_access           = x13
                     val_xmldoc           = defaultArg x15 XmlDoc.Empty
                     val_other_xmldoc     = None
                     val_member_info      = x8
                     val_declaring_entity = x13b
                     val_xmldocsig        = x12
                     val_attribs          = x9 }
    }

and u_Val st = u_osgn_decl st.ivals u_ValData st


and u_modul_typ st =
    let x1, x3, x5 =
        u_tup3
          u_istype
          (u_qlist u_Val)
          (u_qlist u_entity_spec) st
    ModuleOrNamespaceType(x1, x3, x5)


//---------------------------------------------------------------------------
// Pickle/unpickle for F# expressions (for optimization data)
//---------------------------------------------------------------------------

and p_const x st =
    match x with
    | Const.Bool x    -> p_byte 0  st; p_bool x st
    | Const.SByte x   -> p_byte 1  st; p_int8 x st
    | Const.Byte x    -> p_byte 2  st; p_uint8 x st
    | Const.Int16 x   -> p_byte 3  st; p_int16 x st
    | Const.UInt16 x  -> p_byte 4  st; p_uint16 x st
    | Const.Int32 x   -> p_byte 5  st; p_int32 x st
    | Const.UInt32 x  -> p_byte 6  st; p_uint32 x st
    | Const.Int64 x   -> p_byte 7  st; p_int64 x st
    | Const.UInt64 x  -> p_byte 8  st; p_uint64 x st
    | Const.IntPtr x  -> p_byte 9  st; p_int64 x st
    | Const.UIntPtr x -> p_byte 10 st; p_uint64 x st
    | Const.Single x  -> p_byte 11 st; p_single x st
    | Const.Double x  -> p_byte 12 st; p_int64 (bits_of_float x) st
    | Const.Char c    -> p_byte 13 st; p_char c st
    | Const.String s  -> p_byte 14 st; p_string s st
    | Const.Unit      -> p_byte 15 st
    | Const.Zero      -> p_byte 16 st
    | Const.Decimal s -> p_byte 17 st; p_array p_int32 (System.Decimal.GetBits s) st

and u_const st =
    let tag = u_byte st
    match tag with
    | 0 -> u_bool st           |> Const.Bool
    | 1 -> u_int8 st           |> Const.SByte
    | 2 -> u_uint8 st          |> Const.Byte
    | 3 -> u_int16 st          |> Const.Int16
    | 4 -> u_uint16 st         |> Const.UInt16
    | 5 -> u_int32 st          |> Const.Int32
    | 6 -> u_uint32 st         |> Const.UInt32
    | 7 -> u_int64 st          |> Const.Int64
    | 8 -> u_uint64 st         |> Const.UInt64
    | 9 -> u_int64 st          |> Const.IntPtr
    | 10 -> u_uint64 st        |> Const.UIntPtr
    | 11 -> u_single st        |> Const.Single
    | 12 -> u_int64 st         |> float_of_bits |> Const.Double
    | 13 -> u_char st          |> Const.Char
    | 14 -> u_string st        |> Const.String
    | 15 -> Const.Unit
    | 16 -> Const.Zero
    | 17 -> u_array u_int32 st |> (fun bits -> Const.Decimal (System.Decimal bits))
    | _ -> ufailwith st "u_const"


and p_dtree x st =
    match x with
    | TDSwitch (a, b, c, d) -> p_byte 0 st; p_tup4 p_expr (p_list p_dtree_case) (p_option p_dtree) p_dummy_range (a, b, c, d) st
    | TDSuccess (a, b)    -> p_byte 1 st; p_tup2 p_Exprs p_int (a, b) st
    | TDBind (a, b)       -> p_byte 2 st; p_tup2 p_bind p_dtree (a, b) st

and p_dtree_case (TCase(a, b)) st = p_tup2 p_dtree_discrim p_dtree (a, b) st

and p_dtree_discrim x st =
    match x with
    | DecisionTreeTest.UnionCase (ucref, tinst) -> p_byte 0 st; p_tup2 p_ucref p_tys (ucref, tinst) st
    | DecisionTreeTest.Const c                   -> p_byte 1 st; p_const c st
    | DecisionTreeTest.IsNull                    -> p_byte 2 st
    | DecisionTreeTest.IsInst (srcTy, tgtTy)       -> p_byte 3 st; p_ty srcTy st; p_ty tgtTy st
    | DecisionTreeTest.ArrayLength (n, ty)       -> p_byte 4 st; p_tup2 p_int p_ty (n, ty) st
    | DecisionTreeTest.ActivePatternCase _ -> pfailwith st "DecisionTreeTest.ActivePatternCase: only used during pattern match compilation"
    | DecisionTreeTest.Error _ -> pfailwith st "DecisionTreeTest.Error: only used during pattern match compilation"

and p_target (TTarget(a, b, _)) st = p_tup2 p_Vals p_expr (a, b) st
and p_bind (TBind(a, b, _)) st = p_tup2 p_Val p_expr (a, b) st

and p_lval_op_kind x st =
    p_byte (match x with LAddrOf _ -> 0 | LByrefGet -> 1 | LSet -> 2 | LByrefSet -> 3) st

and p_recdInfo x st =
    match x with
    | RecdExpr -> ()
    | RecdExprIsObjInit -> pfailwith st "explicit object constructors can't be inlined and should not have optimization information"

and u_dtree st =
    let tag = u_byte st
    match tag with
    | 0 ->
        let a,b,c,d = u_tup4 u_expr (u_list u_dtree_case) (u_option u_dtree) u_dummy_range st
        TDSwitch(a, b, c, d)
    | 1 -> u_tup2 u_Exprs u_int st |> TDSuccess
    | 2 -> u_tup2 u_bind u_dtree st |> TDBind
    | _ -> ufailwith st "u_dtree"

and u_dtree_case st = let a, b = u_tup2 u_dtree_discrim u_dtree st in (TCase(a, b))

and u_dtree_discrim st =
    let tag = u_byte st
    match tag with
    | 0 -> u_tup2 u_ucref u_tys st |> DecisionTreeTest.UnionCase
    | 1 -> u_const st               |> DecisionTreeTest.Const
    | 2 ->                             DecisionTreeTest.IsNull
    | 3 -> u_tup2 u_ty u_ty st    |> DecisionTreeTest.IsInst
    | 4 -> u_tup2 u_int u_ty st    |> DecisionTreeTest.ArrayLength
    | _ -> ufailwith st "u_dtree_discrim"

and u_target st = let a, b = u_tup2 u_Vals u_expr st in (TTarget(a, b, None))

and u_bind st = let a = u_Val st in let b = u_expr st in TBind(a, b, DebugPointAtBinding.NoneAtSticky)

and u_lval_op_kind st =
    match u_byte st with
    | 0 -> LAddrOf false
    | 1 -> LByrefGet
    | 2 -> LSet
    | 3 -> LByrefSet
    | _ -> ufailwith st "uval_op_kind"

and p_op x st =
    /// write initial byte
    let p(toe:TOpEnum) =
        p_byte (int toe) st
    match x with
    | TOp.UnionCase c -> p TOpEnum.UnionCase; p_ucref c st
    | TOp.ExnConstr c -> p TOpEnum.ExnConstr; p_tcref "op"  c st
    | TOp.Tuple tupInfo ->
        p (if evalTupInfoIsStruct tupInfo then TOpEnum.StructTuple else TOpEnum.RefTuple)
    | TOp.Recd (a, b) -> p TOpEnum.Recd; p_tup2 p_recdInfo (p_tcref "recd op") (a, b) st
    | TOp.ValFieldSet a -> p TOpEnum.ValFieldSet; p_rfref a st
    | TOp.ValFieldGet a -> p TOpEnum.ValFieldGet; p_rfref a st
    | TOp.UnionCaseTagGet a -> p TOpEnum.UnionCaseTagGet; p_tcref "cnstr op" a st
    | TOp.UnionCaseFieldGet (a, b) -> p TOpEnum.UnionCaseFieldGet; p_tup2 p_ucref p_int (a, b) st
    | TOp.UnionCaseFieldSet (a, b) ->p TOpEnum.UnionCaseFieldSet; p_tup2 p_ucref p_int (a, b) st
    | TOp.ExnFieldGet (a, b) -> p TOpEnum.ExnFieldGet; p_tup2 (p_tcref "exn op") p_int (a, b) st
    | TOp.ExnFieldSet (a, b) -> p TOpEnum.ExnFieldSet; p_tup2 (p_tcref "exn op")  p_int (a, b) st
    | TOp.TupleFieldGet (tupInfo, a) ->
        p (if evalTupInfoIsStruct tupInfo then TOpEnum.StructTupleFieldGet else TOpEnum.RefTupleFieldGet)
        p_int a st
    | TOp.ILAsm (a, b) -> p TOpEnum.ILAsm; p_tup2 (p_list p_ILInstr) p_tys (a, b) st
    | TOp.RefAddrGet _ -> p TOpEnum.RefAddrGet
    | TOp.UnionCaseProof a -> p TOpEnum.UnionCaseProof; p_ucref a st
    | TOp.Coerce -> p TOpEnum.Coerce
    | TOp.TraitCall b -> p TOpEnum.TraitCall; p_trait b st
    | TOp.LValueOp (a, b) -> p TOpEnum.LValueOp; p_tup2 p_lval_op_kind (p_vref "lval") (a, b) st
    | TOp.ILCall (a1, a2, a3, a4, a5, a7, a8, a9, b, c, d)
        -> p TOpEnum.ILCall; p_tup11 p_bool p_bool p_bool p_bool p_vrefFlags p_bool p_bool p_ILMethodRef p_tys p_tys p_tys (a1, a2, a3, a4, a5, a7, a8, a9, b, c, d) st
    | TOp.Array -> p TOpEnum.Array
    | TOp.Block -> p TOpEnum.Block
    | TOp.While _ -> p TOpEnum.While
    | TOp.IntegerForLoop (_, _, dir) -> p TOpEnum.IntegerForLoop; p_int (match dir with FSharpForLoopUp -> 0 | CSharpForLoopUp -> 1 | FSharpForLoopDown -> 2) st
    | TOp.Bytes bytes -> p TOpEnum.Bytes; p_bytes bytes st
    | TOp.TryWith _ -> p TOpEnum.TryWith
    | TOp.TryFinally _ -> p TOpEnum.TryFinally
    | TOp.ValFieldGetAddr (a, _) -> p TOpEnum.ValFieldGetAddr; p_rfref a st
    | TOp.UInt16s arr -> p TOpEnum.UInt16s; p_array p_uint16 arr st
    | TOp.Reraise -> p TOpEnum.Reraise
    | TOp.UnionCaseFieldGetAddr (a, b, _) -> p TOpEnum.UnionCaseFieldGetAddr; p_tup2 p_ucref p_int (a, b) st
    | TOp.AnonRecd info -> p TOpEnum.AnonRecd; p_anonInfo info st
    | TOp.AnonRecdGet (info, n) -> p TOpEnum.AnonRecdGet; p_anonInfo info st; p_int n st
    | TOp.Goto _ | TOp.Label _ | TOp.Return -> failwith "unexpected backend construct in pickled TAST"

and u_op st =
    let tag: TOpEnum = LanguagePrimitives.EnumOfValue(u_byte st)
    match tag with
    | TOpEnum.UnionCase ->
        let a = u_ucref st
        TOp.UnionCase a
    | TOpEnum.ExnConstr ->
        let a = u_tcref st
        TOp.ExnConstr a
    | TOpEnum.RefTuple -> TOp.Tuple tupInfoRef
    | TOpEnum.Recd ->
        let b = u_tcref st
        TOp.Recd (RecdExpr, b)
    | TOpEnum.ValFieldSet ->
        let a = u_rfref st
        TOp.ValFieldSet a
    | TOpEnum.ValFieldGet ->
        let a = u_rfref st
        TOp.ValFieldGet a
    | TOpEnum.UnionCaseTagGet ->
        let a = u_tcref st
        TOp.UnionCaseTagGet a
    | TOpEnum.UnionCaseFieldGet ->
        let a = u_ucref st
        let b = u_int st
        TOp.UnionCaseFieldGet (a, b)
    | TOpEnum.UnionCaseFieldSet ->
        let a = u_ucref st
        let b = u_int st
        TOp.UnionCaseFieldSet (a, b)
    | TOpEnum.ExnFieldGet ->
        let a = u_tcref st
        let b = u_int st
        TOp.ExnFieldGet (a, b)
    | TOpEnum.ExnFieldSet ->
        let a = u_tcref st
        let b = u_int st
        TOp.ExnFieldSet (a, b)
    | TOpEnum.RefTupleFieldGet ->
        let a = u_int st
        TOp.TupleFieldGet (tupInfoRef, a)
    | TOpEnum.ILAsm ->
        let a = (u_list u_ILInstr) st
        let b = u_tys st
        TOp.ILAsm (a, b)
    | TOpEnum.RefAddrGet ->
        TOp.RefAddrGet false // ok to set the 'readonly' flag on these operands to false on re-read since the flag is only used for typechecking purposes
    | TOpEnum.UnionCaseProof ->
        let a = u_ucref st
        TOp.UnionCaseProof a
    | TOpEnum.Coerce -> TOp.Coerce
    | TOpEnum.TraitCall ->
        let a = u_trait st
        TOp.TraitCall a
    | TOpEnum.LValueOp ->
        let a = u_lval_op_kind st
        let b = u_vref st
        TOp.LValueOp (a, b)
    | TOpEnum.ILCall ->
        let a1, a2, a3, a4, a5, a7, a8, a9 = (u_tup8 u_bool u_bool u_bool u_bool u_vrefFlags u_bool u_bool  u_ILMethodRef) st
        let b = u_tys st
        let c = u_tys st
        let d = u_tys st
        TOp.ILCall (a1, a2, a3, a4, a5, a7, a8, a9, b, c, d)
    | TOpEnum.Array -> TOp.Array
    | TOpEnum.While -> TOp.While (DebugPointAtWhile.No, NoSpecialWhileLoopMarker)
    | TOpEnum.IntegerForLoop ->
        let dir = match u_int st with 0 -> FSharpForLoopUp | 1 -> CSharpForLoopUp | 2 -> FSharpForLoopDown | _ -> failwith "unknown for loop"
        TOp.IntegerForLoop (DebugPointAtFor.No, DebugPointAtInOrTo.No, dir)
    | TOpEnum.Bytes -> TOp.Bytes (u_bytes st)
    | TOpEnum.TryWith -> TOp.TryWith (DebugPointAtTry.No, DebugPointAtWith.No)
    | TOpEnum.TryFinally -> TOp.TryFinally (DebugPointAtTry.No, DebugPointAtFinally.No)
    | TOpEnum.ValFieldGetAddr->
        let a = u_rfref st
        TOp.ValFieldGetAddr (a, false)
    | TOpEnum.UInt16s -> TOp.UInt16s (u_array u_uint16 st)
    | TOpEnum.Reraise -> TOp.Reraise
    | TOpEnum.UnionCaseFieldGetAddr ->
        let a = u_ucref st
        let b = u_int st
        TOp.UnionCaseFieldGetAddr (a, b, false)
    | TOpEnum.StructTuple -> TOp.Tuple tupInfoStruct
    | TOpEnum.StructTupleFieldGet ->
        let a = u_int st
        TOp.TupleFieldGet (tupInfoStruct, a)
    | TOpEnum.AnonRecd ->
        let info = u_anonInfo st
        TOp.AnonRecd info
    | TOpEnum.AnonRecdGet ->
        let info = u_anonInfo st
        let n = u_int st
        TOp.AnonRecdGet (info, n)
    | TOpEnum.Block -> TOp.Block

and p_expr expr st =
    match expr with
    | Expr.Link e -> p_expr e.Value st
    | Expr.Const (x, m, ty)              -> p_byte 0 st; p_tup3 p_const p_dummy_range p_ty (x, m, ty) st
    | Expr.Val (a, b, m)                 -> p_byte 1 st; p_tup3 (p_vref "val") p_vrefFlags p_dummy_range (a, b, m) st
    | Expr.Op (a, b, c, d)                 -> p_byte 2 st; p_tup4 p_op  p_tys p_Exprs p_dummy_range (a, b, c, d) st
    | Expr.Sequential (a, b, c, d)      -> p_byte 3 st; p_tup4 p_expr p_expr p_int p_dummy_range (a, b, (match c with NormalSeq -> 0 | ThenDoSeq -> 1), d) st
    | Expr.Lambda (_, a1, b0, b1, c, d, e)   -> p_byte 4 st; p_tup6 (p_option p_Val) (p_option p_Val) p_Vals p_expr p_dummy_range p_ty (a1, b0, b1, c, d, e) st
    | Expr.TyLambda (_, b, c, d, e)        -> p_byte 5 st; p_tup4 p_tyar_specs p_expr p_dummy_range p_ty (b, c, d, e) st
    | Expr.App (a1, a2, b, c, d)           -> p_byte 6 st; p_tup5 p_expr p_ty p_tys p_Exprs p_dummy_range (a1, a2, b, c, d) st
    | Expr.LetRec (a, b, c, _)            -> p_byte 7 st; p_tup3 p_binds p_expr p_dummy_range (a, b, c) st
    | Expr.Let (a, b, c, _)               -> p_byte 8 st; p_tup3 p_bind p_expr p_dummy_range (a, b, c) st
    | Expr.Match (_, a, b, c, d, e)         -> p_byte 9 st; p_tup5 p_dummy_range p_dtree p_targets p_dummy_range p_ty (a, b, c, d, e) st
    | Expr.Obj (_, b, c, d, e, f, g)       -> p_byte 10 st; p_tup6 p_ty (p_option p_Val) p_expr p_methods p_intfs p_dummy_range (b, c, d, e, f, g) st
    | Expr.StaticOptimization (a, b, c, d) -> p_byte 11 st; p_tup4 p_constraints p_expr p_expr p_dummy_range (a, b, c, d) st
    | Expr.TyChoose (a, b, c)            -> p_byte 12 st; p_tup3 p_tyar_specs p_expr p_dummy_range (a, b, c) st
    | Expr.Quote (ast, _, _, m, ty)         -> p_byte 13 st; p_tup3 p_expr p_dummy_range p_ty (ast, m, ty) st
    | Expr.WitnessArg (traitInfo, m) -> p_byte 14 st; p_trait traitInfo st; p_dummy_range m st
    | Expr.DebugPoint (_, innerExpr) -> p_expr innerExpr st

and u_expr st =
    let tag = u_byte st
    match tag with
    | 0 -> let a = u_const st
           let b = u_dummy_range st
           let c = u_ty st
           Expr.Const (a, b, c)
    | 1 -> let a = u_vref st
           let b = u_vrefFlags st
           let c = u_dummy_range st
           Expr.Val (a, b, c)
    | 2 -> let a = u_op st
           let b = u_tys st
           let c = u_Exprs st
           let d = u_dummy_range st
           Expr.Op (a, b, c, d)
    | 3 -> let a = u_expr st
           let b = u_expr st
           let c = u_int st
           let d = u_dummy_range  st
           let dir = match c with 0 -> NormalSeq | 1 -> ThenDoSeq | _ -> ufailwith st "specialSeqFlag"
           Expr.Sequential (a, b, dir, d)
    | 4 -> let a0 = u_option u_Val st
           let b0 = u_option u_Val st
           let b1 = u_Vals st
           let c = u_expr st
           let d = u_dummy_range st
           let e = u_ty st
           Expr.Lambda (newUnique(), a0, b0, b1, c, d, e)
    | 5  -> let b = u_tyar_specs st
            let c = u_expr st
            let d = u_dummy_range st
            let e = u_ty st
            Expr.TyLambda (newUnique(), b, c, d, e)
    | 6 ->  let a1 = u_expr st
            let a2 = u_ty st
            let b = u_tys st
            let c = u_Exprs st
            let d = u_dummy_range st
            Expr.App (a1, a2, b, c, d)
    | 7 ->  let a = u_binds st
            let b = u_expr st
            let c = u_dummy_range st
            Expr.LetRec (a, b, c, Construct.NewFreeVarsCache())
    | 8 ->  let a = u_bind st
            let b = u_expr st
            let c = u_dummy_range st
            Expr.Let (a, b, c, Construct.NewFreeVarsCache())
    | 9 ->  let a = u_dummy_range st
            let b = u_dtree st
            let c = u_targets st
            let d = u_dummy_range st
            let e = u_ty st
            Expr.Match (DebugPointAtBinding.NoneAtSticky, a, b, c, d, e)
    | 10 -> let b = u_ty st
            let c = (u_option u_Val) st
            let d = u_expr st
            let e = u_methods st
            let f = u_intfs st
            let g = u_dummy_range st
            Expr.Obj (newUnique(), b, c, d, e, f, g)
    | 11 -> let a = u_constraints st
            let b = u_expr st
            let c = u_expr st
            let d = u_dummy_range st
            Expr.StaticOptimization (a, b, c, d)
    | 12 -> let a = u_tyar_specs st
            let b = u_expr st
            let c = u_dummy_range st
            Expr.TyChoose (a, b, c)
    | 13 -> let b = u_expr st
            let c = u_dummy_range st
            let d = u_ty st
            Expr.Quote (b, ref None, false, c, d) // isFromQueryExpression=false
    | 14 ->
        let traitInfo = u_trait st
        let m = u_dummy_range st
        Expr.WitnessArg (traitInfo, m)
    | _ -> ufailwith st "u_expr"

and p_static_optimization_constraint x st =
    match x with
    | TTyconEqualsTycon (a, b) -> p_byte 0 st; p_tup2 p_ty p_ty (a, b) st
    | TTyconIsStruct a -> p_byte 1 st; p_ty a st

and p_slotparam (TSlotParam (a, b, c, d, e, f)) st = p_tup6 (p_option p_string) p_ty p_bool p_bool p_bool p_attribs (a, b, c, d, e, f) st
and p_slotsig (TSlotSig (a, b, c, d, e, f)) st = p_tup6 p_string p_ty p_tyar_specs p_tyar_specs (p_list (p_list p_slotparam)) (p_option p_ty) (a, b, c, d, e, f) st
and p_method (TObjExprMethod (a, b, c, d, e, f)) st = p_tup6 p_slotsig p_attribs p_tyar_specs (p_list p_Vals) p_expr p_dummy_range (a, b, c, d, e, f) st
and p_methods x st = p_list p_method x st
and p_intf x st = p_tup2 p_ty p_methods x st
and p_intfs x st = p_list p_intf x st

and u_static_optimization_constraint st =
    let tag = u_byte st
    match tag with
    | 0 -> u_tup2 u_ty u_ty st |> TTyconEqualsTycon
    | 1 -> u_ty              st |> TTyconIsStruct
    | _ -> ufailwith st "u_static_optimization_constraint"

and u_slotparam st =
    let a, b, c, d, e, f = u_tup6 (u_option u_string) u_ty u_bool u_bool u_bool u_attribs st
    TSlotParam(a, b, c, d, e, f)

and u_slotsig st =
    let a, b, c, d, e, f = u_tup6 u_string u_ty u_tyar_specs u_tyar_specs (u_list (u_list u_slotparam)) (u_option u_ty) st
    TSlotSig(a, b, c, d, e, f)

and u_method st =
    let a, b, c, d, e, f = u_tup6 u_slotsig u_attribs u_tyar_specs (u_list u_Vals) u_expr u_dummy_range st
    TObjExprMethod(a, b, c, d, e, f)

and u_methods st = u_list u_method st

and u_intf st = u_tup2 u_ty u_methods st

and u_intfs st = u_list u_intf st

let _ = fill_p_binds (p_List p_bind)
let _ = fill_p_targets (p_array p_target)
let _ = fill_p_constraints (p_list p_static_optimization_constraint)
let _ = fill_p_Exprs (p_list p_expr)
let _ = fill_p_Expr_hole p_expr
let _ = fill_p_Exprs (p_List p_expr)
let _ = fill_p_attribs (p_list p_attrib)
let _ = fill_p_Vals (p_list p_Val)

let _ = fill_u_binds (u_List u_bind)
let _ = fill_u_targets (u_array u_target)
let _ = fill_u_constraints (u_list u_static_optimization_constraint)
let _ = fill_u_Exprs (u_list u_expr)
let _ = fill_u_Expr_hole u_expr
let _ = fill_u_attribs (u_list u_attrib)
let _ = fill_u_Vals (u_list u_Val)

//---------------------------------------------------------------------------
// Pickle/unpickle F# interface data
//---------------------------------------------------------------------------

let pickleModuleOrNamespace mspec st = p_entity_spec mspec st

let pickleCcuInfo (minfo: PickledCcuInfo) st =
    p_tup4 pickleModuleOrNamespace p_string p_bool (p_space 3) (minfo.mspec, minfo.compileTimeWorkingDir, minfo.usesQuotations, ()) st

let unpickleModuleOrNamespace st = u_entity_spec st

let unpickleCcuInfo st =
    let a, b, c, _space = u_tup4 unpickleModuleOrNamespace u_string u_bool (u_space 3) st
    { mspec=a; compileTimeWorkingDir=b; usesQuotations=c }<|MERGE_RESOLUTION|>--- conflicted
+++ resolved
@@ -1794,49 +1794,7 @@
 
 let u_cpath  st = let a, b = u_tup2 u_ILScopeRef (u_list (u_tup2 u_string u_istype)) st in (CompPath(a, b))
 
-<<<<<<< HEAD
-type private TOpEnum =
-    | UnionCase = 0
-    | ExnConstr = 1
-    | RefTuple = 2
-    | Recd = 3
-    | ValFieldSet = 4
-    | ValFieldGet = 5
-    | UnionCaseTagGet = 6
-    | UnionCaseFieldGet = 7
-    | UnionCaseFieldSet = 8
-    | ExnFieldGet = 9
-    | ExnFieldSet =10
-    | RefTupleFieldGet = 11
-    | ILAsm = 12
-    | RefAddrGet = 13
-    | UnionCaseProof = 14
-    | Coerce = 15
-    | TraitCall = 16
-    | LValueOp = 17
-    | ILCall = 18
-    | Array = 19
-    | While = 20
-    | IntegerForLoop = 21
-    | Bytes = 22
-    | TryWith = 23
-    | TryFinally = 24
-    | ValFieldGetAddr = 25
-    | UInt16s = 26
-    | Reraise = 27
-    | UnionCaseFieldGetAddr = 28
-    | StructTuple = 29
-    | StructTupleFieldGet = 30
-    | AnonRecd = 31
-    | AnonRecdGet = 32
-    | Block = 33
-
-let rec dummy x = x
-
-and p_tycon_repr x st =
-=======
 let rec p_tycon_repr x st =
->>>>>>> ec122d90
     // The leading "p_byte 1" and "p_byte 0" come from the F# 2.0 format, which used an option value at this point.
     match x with
     | TFSharpRecdRepr fs         -> p_byte 1 st; p_byte 0 st; p_rfield_table fs st; false
