--- conflicted
+++ resolved
@@ -1789,19 +1789,11 @@
 val TypeNullIsTrueValue: TcGlobals -> TType -> bool
 
 val TypeNullIsExtraValue: TcGlobals -> range -> TType -> bool
-<<<<<<< HEAD
-=======
 
 val TypeNullIsExtraValueNew: TcGlobals -> range -> TType -> bool
->>>>>>> 74d1da29
-
-val TypeNullIsExtraValueNew: TcGlobals -> range -> TType -> bool
-
-<<<<<<< HEAD
+
 val TypeNullNever: TcGlobals -> TType -> bool
 
-=======
->>>>>>> 74d1da29
 val TypeHasDefaultValue: TcGlobals -> range -> TType -> bool
 
 val TypeHasDefaultValueNew: TcGlobals -> range -> TType -> bool
