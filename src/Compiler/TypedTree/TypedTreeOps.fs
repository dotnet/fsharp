--- conflicted
+++ resolved
@@ -3803,14 +3803,8 @@
             else stat
         stat
 
-<<<<<<< HEAD
-    let layoutStamps = ref false
-    let stampL (n: int64) w = 
-        if layoutStamps.Value then w ++ (wordL (tagText ("#" + string n))) else w
-=======
     let stampL (n: Stamp) w = 
         if layoutStamps then w ^^ wordL (tagText ("#" + string n)) else w
->>>>>>> 73b875f3
 
     let layoutTyconRef (tcref: TyconRef) = 
         wordL (tagText tcref.DisplayNameWithStaticParameters) |> stampL tcref.Stamp
@@ -4363,7 +4357,7 @@
 
             | Expr.Op (TOp.UInt16s _, _, _, _) -> wordL(tagText "uint16++")
             | Expr.Op (TOp.RefAddrGet _, _tyargs, _args, _) -> wordL(tagText "GetRefLVal...")
-            | Expr.Op (TOp.TraitCall traitInfo, _tyargs, _args, _) -> wordL(tagText "traitcall") ^^ auxTraitL SimplifyTypes.typeSimplificationInfo0 traitInfo
+            | Expr.Op (TOp.TraitCall _, _tyargs, _args, _) -> wordL(tagText "traitcall...")
             | Expr.Op (TOp.ExnFieldGet _, _tyargs, _args, _) -> wordL(tagText "TOp.ExnFieldGet...")
             | Expr.Op (TOp.ExnFieldSet _, _tyargs, _args, _) -> wordL(tagText "TOp.ExnFieldSet...")
             | Expr.Op (TOp.TryFinally _, _tyargs, args, _) -> wordL(tagText ("unexpected-try-finally")) ---- aboveListL (List.map atomL args)
