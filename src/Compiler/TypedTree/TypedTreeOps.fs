// Copyright (c) Microsoft Corporation. All Rights Reserved. See License.txt in the project root for license information.

/// Defines derived expression manipulation and construction functions.
module internal FSharp.Compiler.TypedTreeOps

open System.Collections.Generic
open System.Collections.Immutable
open Internal.Utilities
open Internal.Utilities.Collections
open Internal.Utilities.Library
open Internal.Utilities.Library.Extras
open Internal.Utilities.Rational

open FSharp.Compiler.AbstractIL.IL
open FSharp.Compiler.CompilerGlobalState
open FSharp.Compiler.DiagnosticsLogger
open FSharp.Compiler.Features
open FSharp.Compiler.Syntax
open FSharp.Compiler.Syntax.PrettyNaming
open FSharp.Compiler.SyntaxTreeOps
open FSharp.Compiler.TcGlobals
open FSharp.Compiler.Text
open FSharp.Compiler.Text.Range
open FSharp.Compiler.Text.Layout
open FSharp.Compiler.Text.LayoutRender
open FSharp.Compiler.Text.TaggedText
open FSharp.Compiler.Xml
open FSharp.Compiler.TypedTree
open FSharp.Compiler.TypedTreeBasics
#if !NO_TYPEPROVIDERS
open FSharp.Compiler.TypeProviders
#endif

let AccFreeVarsStackGuardDepth = GetEnvInteger "FSHARP_AccFreeVars" 100
let RemapExprStackGuardDepth = GetEnvInteger "FSHARP_RemapExpr" 50
let FoldExprStackGuardDepth = GetEnvInteger "FSHARP_FoldExpr" 50

//---------------------------------------------------------------------------
// Basic data structures
//---------------------------------------------------------------------------

[<NoEquality; NoComparison>]
type TyparMap<'T> = 
    | TPMap of StampMap<'T>

    member tm.Item 
        with get (tp: Typar) = 
            let (TPMap m) = tm
            m[tp.Stamp]

    member tm.ContainsKey (tp: Typar) = 
        let (TPMap m) = tm
        m.ContainsKey(tp.Stamp)

    member tm.TryFind (tp: Typar) = 
        let (TPMap m) = tm
        m.TryFind(tp.Stamp)

    member tm.Add (tp: Typar, x) = 
        let (TPMap m) = tm
        TPMap (m.Add(tp.Stamp, x))

    static member Empty: TyparMap<'T> = TPMap Map.empty

[<NoEquality; NoComparison; Sealed>]
type TyconRefMap<'T>(imap: StampMap<'T>) =
    member _.Item with get (tcref: TyconRef) = imap[tcref.Stamp]
    member _.TryFind (tcref: TyconRef) = imap.TryFind tcref.Stamp 
    member _.ContainsKey (tcref: TyconRef) = imap.ContainsKey tcref.Stamp 
    member _.Add (tcref: TyconRef) x = TyconRefMap (imap.Add (tcref.Stamp, x))
    member _.Remove (tcref: TyconRef) = TyconRefMap (imap.Remove tcref.Stamp)
    member _.IsEmpty = imap.IsEmpty

    static member Empty: TyconRefMap<'T> = TyconRefMap Map.empty
    static member OfList vs = (vs, TyconRefMap<'T>.Empty) ||> List.foldBack (fun (x, y) acc -> acc.Add x y) 

[<Struct>]
[<NoEquality; NoComparison>]
type ValMap<'T>(imap: StampMap<'T>) = 
     
    member _.Contents = imap
    member _.Item with get (v: Val) = imap[v.Stamp]
    member _.TryFind (v: Val) = imap.TryFind v.Stamp 
    member _.ContainsVal (v: Val) = imap.ContainsKey v.Stamp 
    member _.Add (v: Val) x = ValMap (imap.Add(v.Stamp, x))
    member _.Remove (v: Val) = ValMap (imap.Remove(v.Stamp))
    static member Empty = ValMap<'T> Map.empty
    member _.IsEmpty = imap.IsEmpty
    static member OfList vs = (vs, ValMap<'T>.Empty) ||> List.foldBack (fun (x, y) acc -> acc.Add x y) 

//--------------------------------------------------------------------------
// renamings
//--------------------------------------------------------------------------

type TyparInstantiation = (Typar * TType) list

type TyconRefRemap = TyconRefMap<TyconRef>
type ValRemap = ValMap<ValRef>

let emptyTyconRefRemap: TyconRefRemap = TyconRefMap<_>.Empty
let emptyTyparInst = ([]: TyparInstantiation)

[<NoEquality; NoComparison>]
type Remap =
    { tpinst: TyparInstantiation

      /// Values to remap
      valRemap: ValRemap

      /// TyconRefs to remap
      tyconRefRemap: TyconRefRemap

      /// Remove existing trait solutions?
      removeTraitSolutions: bool }

let emptyRemap = 
    { tpinst = emptyTyparInst
      tyconRefRemap = emptyTyconRefRemap
      valRemap = ValMap.Empty
      removeTraitSolutions = false }

type Remap with 
    static member Empty = emptyRemap

//--------------------------------------------------------------------------
// Substitute for type variables and remap type constructors 
//--------------------------------------------------------------------------

let addTyconRefRemap tcref1 tcref2 tmenv = 
    { tmenv with tyconRefRemap = tmenv.tyconRefRemap.Add tcref1 tcref2 }

let isRemapEmpty remap = 
    isNil remap.tpinst && 
    remap.tyconRefRemap.IsEmpty && 
    remap.valRemap.IsEmpty 

let rec instTyparRef tpinst ty tp =
    match tpinst with 
    | [] -> ty
    | (tpR, tyR) :: t -> 
        if typarEq tp tpR then tyR 
        else instTyparRef t ty tp

let instMeasureTyparRef tpinst unt (tp: Typar) =
   match tp.Kind with 
   | TyparKind.Measure ->
        let rec loop tpinst = 
            match tpinst with 
            | [] -> unt
            | (tpR, tyR) :: t -> 
                if typarEq tp tpR then 
                    match tyR with 
                    | TType_measure unt -> unt
                    | _ -> failwith "instMeasureTyparRef incorrect kind"
                else
                    loop t
        loop tpinst
   | _ -> failwith "instMeasureTyparRef: kind=Type"

let remapTyconRef (tcmap: TyconRefMap<_>) tcref =
    match tcmap.TryFind tcref with 
    | Some tcref -> tcref
    | None -> tcref

let remapUnionCaseRef tcmap (UnionCaseRef(tcref, nm)) = UnionCaseRef(remapTyconRef tcmap tcref, nm)
let remapRecdFieldRef tcmap (RecdFieldRef(tcref, nm)) = RecdFieldRef(remapTyconRef tcmap tcref, nm)

let mkTyparInst (typars: Typars) tyargs =
    (List.zip typars tyargs: TyparInstantiation)

let generalizeTypar tp = mkTyparTy tp
let generalizeTypars tps = List.map generalizeTypar tps

let rec remapTypeAux (tyenv: Remap) (ty: TType) =
  let ty = stripTyparEqns ty
  match ty with
  | TType_var (tp, _) as ty ->
      instTyparRef tyenv.tpinst ty tp

  | TType_app (tcref, tinst, flags) as ty -> 
      match tyenv.tyconRefRemap.TryFind tcref with 
      | Some tcrefR -> TType_app (tcrefR, remapTypesAux tyenv tinst, flags)
      | None -> 
          match tinst with 
          | [] -> ty  // optimization to avoid re-allocation of TType_app node in the common case 
          | _ -> 
              // avoid reallocation on idempotent 
              let tinstR = remapTypesAux tyenv tinst
              if tinst === tinstR then ty else 
              TType_app (tcref, tinstR, flags)

  | TType_ucase (UnionCaseRef(tcref, n), tinst) -> 
      match tyenv.tyconRefRemap.TryFind tcref with 
      | Some tcrefR -> TType_ucase (UnionCaseRef(tcrefR, n), remapTypesAux tyenv tinst)
      | None -> TType_ucase (UnionCaseRef(tcref, n), remapTypesAux tyenv tinst)
  
  // Remap single disjoint?
  | TType_erased_union (_, l) as ty ->
      match l with
      | [singleCase] -> singleCase
      | _ -> ty

  | TType_anon (anonInfo, l) as ty -> 
      let tupInfoR = remapTupInfoAux tyenv anonInfo.TupInfo
      let lR = remapTypesAux tyenv l
      if anonInfo.TupInfo === tupInfoR && l === lR then ty else  
      TType_anon (AnonRecdTypeInfo.Create(anonInfo.Assembly, tupInfoR, anonInfo.SortedIds), lR)

  | TType_tuple (tupInfo, l) as ty -> 
      let tupInfoR = remapTupInfoAux tyenv tupInfo
      let lR = remapTypesAux tyenv l
      if tupInfo === tupInfoR && l === lR then ty else  
      TType_tuple (tupInfoR, lR)

  | TType_fun (domainTy, rangeTy, flags) as ty -> 
      let domainTyR = remapTypeAux tyenv domainTy
      let retTyR = remapTypeAux tyenv rangeTy
      if domainTy === domainTyR && rangeTy === retTyR then ty else
      TType_fun (domainTyR, retTyR, flags)

  | TType_forall (tps, ty) -> 
      let tpsR, tyenv = copyAndRemapAndBindTypars tyenv tps
      TType_forall (tpsR, remapTypeAux tyenv ty)

  | TType_measure unt -> 
      TType_measure (remapMeasureAux tyenv unt)


and remapMeasureAux tyenv unt =
    match unt with
    | Measure.One -> unt
    | Measure.Const tcref ->
        match tyenv.tyconRefRemap.TryFind tcref with 
        | Some tcref -> Measure.Const tcref
        | None -> unt
    | Measure.Prod(u1, u2) -> Measure.Prod(remapMeasureAux tyenv u1, remapMeasureAux tyenv u2)
    | Measure.RationalPower(u, q) -> Measure.RationalPower(remapMeasureAux tyenv u, q)
    | Measure.Inv u -> Measure.Inv(remapMeasureAux tyenv u)
    | Measure.Var tp as unt -> 
       match tp.Solution with
       | None -> 
          match ListAssoc.tryFind typarEq tp tyenv.tpinst with
          | Some tpTy -> 
              match tpTy with
              | TType_measure unt -> unt
              | _ -> failwith "remapMeasureAux: incorrect kinds"
          | None -> unt
       | Some (TType_measure unt) -> remapMeasureAux tyenv unt
       | Some ty -> failwithf "incorrect kinds: %A" ty

and remapTupInfoAux _tyenv unt =
    match unt with
    | TupInfo.Const _ -> unt

and remapTypesAux tyenv types = List.mapq (remapTypeAux tyenv) types
and remapTyparConstraintsAux tyenv cs =
   cs |> List.choose (fun x -> 
         match x with 
         | TyparConstraint.CoercesTo(ty, m) -> 
             Some(TyparConstraint.CoercesTo (remapTypeAux tyenv ty, m))
         | TyparConstraint.MayResolveMember(traitInfo, m) -> 
             Some(TyparConstraint.MayResolveMember (remapTraitInfo tyenv traitInfo, m))
         | TyparConstraint.DefaultsTo(priority, ty, m) ->
             Some(TyparConstraint.DefaultsTo(priority, remapTypeAux tyenv ty, m))
         | TyparConstraint.IsEnum(underlyingTy, m) -> 
             Some(TyparConstraint.IsEnum(remapTypeAux tyenv underlyingTy, m))
         | TyparConstraint.IsDelegate(argTys, retTy, m) -> 
             Some(TyparConstraint.IsDelegate(remapTypeAux tyenv argTys, remapTypeAux tyenv retTy, m))
         | TyparConstraint.SimpleChoice(tys, m) ->
             Some(TyparConstraint.SimpleChoice(remapTypesAux tyenv tys, m))
         | TyparConstraint.SupportsComparison _ 
         | TyparConstraint.SupportsEquality _ 
         | TyparConstraint.SupportsNull _ 
         | TyparConstraint.IsUnmanaged _ 
         | TyparConstraint.IsNonNullableStruct _ 
         | TyparConstraint.IsReferenceType _ 
         | TyparConstraint.RequiresDefaultConstructor _ -> Some x)

and remapTraitWitnessInfo tyenv (TraitWitnessInfo(tys, nm, flags, argTys, retTy)) =
    let tysR = remapTypesAux tyenv tys
    let argTysR = remapTypesAux tyenv argTys
    let rtyR = Option.map (remapTypeAux tyenv) retTy
    TraitWitnessInfo(tysR, nm, flags, argTysR, rtyR)

and remapTraitInfo tyenv (TTrait(tys, nm, flags, argTys, retTy, slnCell)) =
    let slnCell = 
        match slnCell.Value with 
        | None -> None
        | _ when tyenv.removeTraitSolutions -> None
        | Some sln -> 
            let sln = 
                match sln with 
                | ILMethSln(ty, extOpt, ilMethRef, minst, staticTyOpt) ->
                     ILMethSln(remapTypeAux tyenv ty, extOpt, ilMethRef, remapTypesAux tyenv minst, Option.map (remapTypeAux tyenv) staticTyOpt)  
                | FSMethSln(ty, vref, minst, staticTyOpt) ->
                     FSMethSln(remapTypeAux tyenv ty, remapValRef tyenv vref, remapTypesAux tyenv minst, Option.map (remapTypeAux tyenv) staticTyOpt)  
                | FSRecdFieldSln(tinst, rfref, isSet) ->
                     FSRecdFieldSln(remapTypesAux tyenv tinst, remapRecdFieldRef tyenv.tyconRefRemap rfref, isSet)  
                | FSAnonRecdFieldSln(anonInfo, tinst, n) ->
                     FSAnonRecdFieldSln(anonInfo, remapTypesAux tyenv tinst, n)  
                | BuiltInSln -> 
                     BuiltInSln
                | ClosedExprSln e -> 
                     ClosedExprSln e // no need to remap because it is a closed expression, referring only to external types
            Some sln
    
    let tysR = remapTypesAux tyenv tys
    let argTysR = remapTypesAux tyenv argTys
    let retTyR = Option.map (remapTypeAux tyenv) retTy

    // Note: we reallocate a new solution cell on every traversal of a trait constraint
    // This feels incorrect for trait constraints that are quantified: it seems we should have 
    // formal binders for trait constraints when they are quantified, just as
    // we have formal binders for type variables.
    //
    // The danger here is that a solution for one syntactic occurrence of a trait constraint won't
    // be propagated to other, "linked" solutions. However trait constraints don't appear in any algebra
    // in the same way as types
    let newSlnCell = ref slnCell

    TTrait(tysR, nm, flags, argTysR, retTyR, newSlnCell)

and bindTypars tps tyargs tpinst =   
    match tps with 
    | [] -> tpinst 
    | _ -> List.map2 (fun tp tyarg -> (tp, tyarg)) tps tyargs @ tpinst 

// This version is used to remap most type parameters, e.g. ones bound at tycons, vals, records 
// See notes below on remapTypeFull for why we have a function that accepts remapAttribs as an argument 
and copyAndRemapAndBindTyparsFull remapAttrib tyenv tps =
    match tps with 
    | [] -> tps, tyenv 
    | _ -> 
      let tpsR = copyTypars false tps
      let tyenv = { tyenv with tpinst = bindTypars tps (generalizeTypars tpsR) tyenv.tpinst } 
      (tps, tpsR) ||> List.iter2 (fun tporig tp -> 
         tp.SetConstraints (remapTyparConstraintsAux tyenv tporig.Constraints)
         tp.SetAttribs (tporig.Attribs |> remapAttrib))
      tpsR, tyenv

// copies bound typars, extends tpinst 
and copyAndRemapAndBindTypars tyenv tps =
    copyAndRemapAndBindTyparsFull (fun _ -> []) tyenv tps

and remapValLinkage tyenv (vlink: ValLinkageFullKey) = 
    let tyOpt = vlink.TypeForLinkage
    let tyOptR = 
        match tyOpt with 
        | None -> tyOpt 
        | Some ty -> 
            let tyR = remapTypeAux tyenv ty
            if ty === tyR then tyOpt else
            Some tyR
    if tyOpt === tyOptR then vlink else
    ValLinkageFullKey(vlink.PartialKey, tyOptR)

and remapNonLocalValRef tyenv (nlvref: NonLocalValOrMemberRef) = 
    let eref = nlvref.EnclosingEntity
    let erefR = remapTyconRef tyenv.tyconRefRemap eref
    let vlink = nlvref.ItemKey
    let vlinkR = remapValLinkage tyenv vlink
    if eref === erefR && vlink === vlinkR then nlvref else
    { EnclosingEntity = erefR
      ItemKey = vlinkR }

and remapValRef tmenv (vref: ValRef) = 
    match tmenv.valRemap.TryFind vref.Deref with 
    | None -> 
        if vref.IsLocalRef then vref else 
        let nlvref = vref.nlr
        let nlvrefR = remapNonLocalValRef tmenv nlvref
        if nlvref === nlvrefR then vref else
        VRefNonLocal nlvrefR
    | Some res -> 
        res

let remapType tyenv x =
    if isRemapEmpty tyenv then x else
    remapTypeAux tyenv x

let remapTypes tyenv x = 
    if isRemapEmpty tyenv then x else 
    remapTypesAux tyenv x

/// Use this one for any type that may be a forall type where the type variables may contain attributes 
/// Logically speaking this is mutually recursive with remapAttribImpl defined much later in this file, 
/// because types may contain forall types that contain attributes, which need to be remapped. 
/// We currently break the recursion by passing in remapAttribImpl as a function parameter. 
/// Use this one for any type that may be a forall type where the type variables may contain attributes 
let remapTypeFull remapAttrib tyenv ty =
    if isRemapEmpty tyenv then ty else 
    match stripTyparEqns ty with
    | TType_forall(tps, tau) -> 
        let tpsR, tyenvinner = copyAndRemapAndBindTyparsFull remapAttrib tyenv tps
        TType_forall(tpsR, remapType tyenvinner tau)
    | _ -> 
        remapType tyenv ty

let remapParam tyenv (TSlotParam(nm, ty, fl1, fl2, fl3, attribs) as x) = 
    if isRemapEmpty tyenv then x else 
    TSlotParam(nm, remapTypeAux tyenv ty, fl1, fl2, fl3, attribs) 

let remapSlotSig remapAttrib tyenv (TSlotSig(nm, ty, ctps, methTypars, paraml, retTy) as x) =
    if isRemapEmpty tyenv then x else 
    let tyR = remapTypeAux tyenv ty
    let ctpsR, tyenvinner = copyAndRemapAndBindTyparsFull remapAttrib tyenv ctps
    let methTyparsR, tyenvinner = copyAndRemapAndBindTyparsFull remapAttrib tyenvinner methTypars
    TSlotSig(nm, tyR, ctpsR, methTyparsR, List.mapSquared (remapParam tyenvinner) paraml, Option.map (remapTypeAux tyenvinner) retTy) 

let mkInstRemap tpinst = 
    { tyconRefRemap = emptyTyconRefRemap
      tpinst = tpinst
      valRemap = ValMap.Empty
      removeTraitSolutions = false }

// entry points for "typar -> TType" instantiation 
let instType tpinst x = if isNil tpinst then x else remapTypeAux (mkInstRemap tpinst) x
let instTypes tpinst x = if isNil tpinst then x else remapTypesAux (mkInstRemap tpinst) x
let instTrait tpinst x = if isNil tpinst then x else remapTraitInfo (mkInstRemap tpinst) x
let instTyparConstraints tpinst x = if isNil tpinst then x else remapTyparConstraintsAux (mkInstRemap tpinst) x
let instSlotSig tpinst ss = remapSlotSig (fun _ -> []) (mkInstRemap tpinst) ss
let copySlotSig ss = remapSlotSig (fun _ -> []) Remap.Empty ss


let mkTyparToTyparRenaming tpsorig tps = 
    let tinst = generalizeTypars tps
    mkTyparInst tpsorig tinst, tinst

let mkTyconInst (tycon: Tycon) tinst = mkTyparInst tycon.TyparsNoRange tinst
let mkTyconRefInst (tcref: TyconRef) tinst = mkTyconInst tcref.Deref tinst

//---------------------------------------------------------------------------
// Basic equalities
//---------------------------------------------------------------------------

let tyconRefEq (g: TcGlobals) tcref1 tcref2 = primEntityRefEq g.compilingFSharpCore g.fslibCcu tcref1 tcref2
let valRefEq (g: TcGlobals) vref1 vref2 = primValRefEq g.compilingFSharpCore g.fslibCcu vref1 vref2

//---------------------------------------------------------------------------
// Remove inference equations and abbreviations from units
//---------------------------------------------------------------------------

let reduceTyconRefAbbrevMeasureable (tcref: TyconRef) = 
    let abbrev = tcref.TypeAbbrev
    match abbrev with 
    | Some (TType_measure ms) -> ms
    | _ -> invalidArg "tcref" "not a measure abbreviation, or incorrect kind"

let rec stripUnitEqnsFromMeasureAux canShortcut unt = 
    match stripUnitEqnsAux canShortcut unt with 
    | Measure.Const tcref when tcref.IsTypeAbbrev ->  
        stripUnitEqnsFromMeasureAux canShortcut (reduceTyconRefAbbrevMeasureable tcref) 
    | m -> m

let stripUnitEqnsFromMeasure m = stripUnitEqnsFromMeasureAux false m

//---------------------------------------------------------------------------
// Basic unit stuff
//---------------------------------------------------------------------------

/// What is the contribution of unit-of-measure constant ucref to unit-of-measure expression measure? 
let rec MeasureExprConExponent g abbrev ucref unt =
    match (if abbrev then stripUnitEqnsFromMeasure unt else stripUnitEqns unt) with
    | Measure.Const ucrefR -> if tyconRefEq g ucrefR ucref then OneRational else ZeroRational
    | Measure.Inv untR -> NegRational(MeasureExprConExponent g abbrev ucref untR)
    | Measure.Prod(unt1, unt2) -> AddRational(MeasureExprConExponent g abbrev ucref unt1) (MeasureExprConExponent g abbrev ucref unt2)
    | Measure.RationalPower(untR, q) -> MulRational (MeasureExprConExponent g abbrev ucref untR) q
    | _ -> ZeroRational

/// What is the contribution of unit-of-measure constant ucref to unit-of-measure expression measure
/// after remapping tycons? 
let rec MeasureConExponentAfterRemapping g r ucref unt =
    match stripUnitEqnsFromMeasure unt with
    | Measure.Const ucrefR -> if tyconRefEq g (r ucrefR) ucref then OneRational else ZeroRational
    | Measure.Inv untR -> NegRational(MeasureConExponentAfterRemapping g r ucref untR)
    | Measure.Prod(unt1, unt2) -> AddRational(MeasureConExponentAfterRemapping g r ucref unt1) (MeasureConExponentAfterRemapping g r ucref unt2)
    | Measure.RationalPower(untR, q) -> MulRational (MeasureConExponentAfterRemapping g r ucref untR) q
    | _ -> ZeroRational

/// What is the contribution of unit-of-measure variable tp to unit-of-measure expression unt? 
let rec MeasureVarExponent tp unt =
    match stripUnitEqnsFromMeasure unt with
    | Measure.Var tpR -> if typarEq tp tpR then OneRational else ZeroRational
    | Measure.Inv untR -> NegRational(MeasureVarExponent tp untR)
    | Measure.Prod(unt1, unt2) -> AddRational(MeasureVarExponent tp unt1) (MeasureVarExponent tp unt2)
    | Measure.RationalPower(untR, q) -> MulRational (MeasureVarExponent tp untR) q
    | _ -> ZeroRational

/// List the *literal* occurrences of unit variables in a unit expression, without repeats  
let ListMeasureVarOccs unt =
    let rec gather acc unt =  
        match stripUnitEqnsFromMeasure unt with
        | Measure.Var tp -> if List.exists (typarEq tp) acc then acc else tp :: acc
        | Measure.Prod(unt1, unt2) -> gather (gather acc unt1) unt2
        | Measure.RationalPower(untR, _) -> gather acc untR
        | Measure.Inv untR -> gather acc untR
        | _ -> acc   
    gather [] unt

/// List the *observable* occurrences of unit variables in a unit expression, without repeats, paired with their non-zero exponents
let ListMeasureVarOccsWithNonZeroExponents untexpr =
    let rec gather acc unt =  
        match stripUnitEqnsFromMeasure unt with
        | Measure.Var tp -> 
            if List.exists (fun (tpR, _) -> typarEq tp tpR) acc then acc 
            else 
                let e = MeasureVarExponent tp untexpr
                if e = ZeroRational then acc else (tp, e) :: acc
        | Measure.Prod(unt1, unt2) -> gather (gather acc unt1) unt2
        | Measure.Inv untR -> gather acc untR
        | Measure.RationalPower(untR, _) -> gather acc untR
        | _ -> acc   
    gather [] untexpr

/// List the *observable* occurrences of unit constants in a unit expression, without repeats, paired with their non-zero exponents
let ListMeasureConOccsWithNonZeroExponents g eraseAbbrevs untexpr =
    let rec gather acc unt =  
        match (if eraseAbbrevs then stripUnitEqnsFromMeasure unt else stripUnitEqns unt) with
        | Measure.Const c -> 
            if List.exists (fun (cR, _) -> tyconRefEq g c cR) acc then acc else 
            let e = MeasureExprConExponent g eraseAbbrevs c untexpr
            if e = ZeroRational then acc else (c, e) :: acc
        | Measure.Prod(unt1, unt2) -> gather (gather acc unt1) unt2
        | Measure.Inv untR -> gather acc untR
        | Measure.RationalPower(untR, _) -> gather acc untR
        | _ -> acc  
    gather [] untexpr

/// List the *literal* occurrences of unit constants in a unit expression, without repeats, 
/// and after applying a remapping function r to tycons
let ListMeasureConOccsAfterRemapping g r unt =
    let rec gather acc unt =  
        match stripUnitEqnsFromMeasure unt with
        | Measure.Const c -> if List.exists (tyconRefEq g (r c)) acc then acc else r c :: acc
        | Measure.Prod(unt1, unt2) -> gather (gather acc unt1) unt2
        | Measure.RationalPower(untR, _) -> gather acc untR
        | Measure.Inv untR -> gather acc untR
        | _ -> acc
   
    gather [] unt

/// Construct a measure expression representing the n'th power of a measure
let MeasurePower u n = 
    if n = 1 then u
    elif n = 0 then Measure.One
    else Measure.RationalPower (u, intToRational n)

let MeasureProdOpt m1 m2 =
    match m1, m2 with
    | Measure.One, _ -> m2
    | _, Measure.One -> m1
    | _, _ -> Measure.Prod (m1, m2)

/// Construct a measure expression representing the product of a list of measures
let ProdMeasures ms = 
    match ms with 
    | [] -> Measure.One 
    | m :: ms -> List.foldBack MeasureProdOpt ms m

let isDimensionless g ty =
    match stripTyparEqns ty with
    | TType_measure unt ->
      isNil (ListMeasureVarOccsWithNonZeroExponents unt) && 
      isNil (ListMeasureConOccsWithNonZeroExponents g true unt)
    | _ -> false

let destUnitParMeasure g unt =
    let vs = ListMeasureVarOccsWithNonZeroExponents unt
    let cs = ListMeasureConOccsWithNonZeroExponents g true unt

    match vs, cs with
    | [(v, e)], [] when e = OneRational -> v
    | _, _ -> failwith "destUnitParMeasure: not a unit-of-measure parameter"

let isUnitParMeasure g unt =
    let vs = ListMeasureVarOccsWithNonZeroExponents unt
    let cs = ListMeasureConOccsWithNonZeroExponents g true unt
 
    match vs, cs with
    | [(_, e)], [] when e = OneRational -> true
    | _, _ -> false

let normalizeMeasure g ms =
    let vs = ListMeasureVarOccsWithNonZeroExponents ms
    let cs = ListMeasureConOccsWithNonZeroExponents g false ms
    match vs, cs with
    | [], [] -> Measure.One
    | [(v, e)], [] when e = OneRational -> Measure.Var v
    | vs, cs -> List.foldBack (fun (v, e) -> fun m -> Measure.Prod (Measure.RationalPower (Measure.Var v, e), m)) vs (List.foldBack (fun (c, e) -> fun m -> Measure.Prod (Measure.RationalPower (Measure.Const c, e), m)) cs Measure.One)
 
let tryNormalizeMeasureInType g ty =
    match ty with
    | TType_measure (Measure.Var v) ->
        match v.Solution with
        | Some (TType_measure ms) ->
            v.typar_solution <- Some (TType_measure (normalizeMeasure g ms))
            ty
        | _ -> ty
    | _ -> ty

//---------------------------------------------------------------------------
// Some basic type builders
//---------------------------------------------------------------------------

let mkNativePtrTy (g: TcGlobals) ty = 
    assert g.nativeptr_tcr.CanDeref // this should always be available, but check anyway
    TType_app (g.nativeptr_tcr, [ty], g.knownWithoutNull)

let mkByrefTy (g: TcGlobals) ty = 
    assert g.byref_tcr.CanDeref // this should always be available, but check anyway
    TType_app (g.byref_tcr, [ty], g.knownWithoutNull)

let mkInByrefTy (g: TcGlobals) ty = 
    if g.inref_tcr.CanDeref then // If not using sufficient FSharp.Core, then inref<T> = byref<T>, see RFC FS-1053.md
        TType_app (g.inref_tcr, [ty], g.knownWithoutNull)
    else
        mkByrefTy g ty

let mkOutByrefTy (g: TcGlobals) ty = 
    if g.outref_tcr.CanDeref then // If not using sufficient FSharp.Core, then outref<T> = byref<T>, see RFC FS-1053.md
        TType_app (g.outref_tcr, [ty], g.knownWithoutNull)
    else
        mkByrefTy g ty

let mkByrefTyWithFlag g readonly ty = 
    if readonly then 
        mkInByrefTy g ty 
    else 
        mkByrefTy g ty

let mkByref2Ty (g: TcGlobals) ty1 ty2 = 
    assert g.byref2_tcr.CanDeref // check we are using sufficient FSharp.Core, caller should check this
    TType_app (g.byref2_tcr, [ty1; ty2], g.knownWithoutNull)

let mkVoidPtrTy (g: TcGlobals) = 
    assert g.voidptr_tcr.CanDeref // check we are using sufficient FSharp.Core, caller should check this
    TType_app (g.voidptr_tcr, [], g.knownWithoutNull)

let mkByrefTyWithInference (g: TcGlobals) ty1 ty2 = 
    if g.byref2_tcr.CanDeref then // If not using sufficient FSharp.Core, then inref<T> = byref<T>, see RFC FS-1053.md
        TType_app (g.byref2_tcr, [ty1; ty2], g.knownWithoutNull) 
    else 
        TType_app (g.byref_tcr, [ty1], g.knownWithoutNull) 

let mkArrayTy (g: TcGlobals) rank ty m =
    if rank < 1 || rank > 32 then
        errorR(Error(FSComp.SR.tastopsMaxArrayThirtyTwo rank, m))
        TType_app (g.il_arr_tcr_map[3], [ty], g.knownWithoutNull)
    else
        TType_app (g.il_arr_tcr_map[rank - 1], [ty], g.knownWithoutNull)

//--------------------------------------------------------------------------
// Tuple compilation (types)
//------------------------------------------------------------------------ 

let maxTuple = 8
let goodTupleFields = maxTuple-1

let isCompiledTupleTyconRef g tcref =
    tyconRefEq g g.ref_tuple1_tcr tcref || 
    tyconRefEq g g.ref_tuple2_tcr tcref || 
    tyconRefEq g g.ref_tuple3_tcr tcref || 
    tyconRefEq g g.ref_tuple4_tcr tcref || 
    tyconRefEq g g.ref_tuple5_tcr tcref || 
    tyconRefEq g g.ref_tuple6_tcr tcref || 
    tyconRefEq g g.ref_tuple7_tcr tcref || 
    tyconRefEq g g.ref_tuple8_tcr tcref ||
    tyconRefEq g g.struct_tuple1_tcr tcref || 
    tyconRefEq g g.struct_tuple2_tcr tcref || 
    tyconRefEq g g.struct_tuple3_tcr tcref || 
    tyconRefEq g g.struct_tuple4_tcr tcref || 
    tyconRefEq g g.struct_tuple5_tcr tcref || 
    tyconRefEq g g.struct_tuple6_tcr tcref || 
    tyconRefEq g g.struct_tuple7_tcr tcref || 
    tyconRefEq g g.struct_tuple8_tcr tcref

let mkCompiledTupleTyconRef (g: TcGlobals) isStruct n = 
    if n = 1 then (if isStruct then g.struct_tuple1_tcr else g.ref_tuple1_tcr)
    elif n = 2 then (if isStruct then g.struct_tuple2_tcr else g.ref_tuple2_tcr)
    elif n = 3 then (if isStruct then g.struct_tuple3_tcr else g.ref_tuple3_tcr)
    elif n = 4 then (if isStruct then g.struct_tuple4_tcr else g.ref_tuple4_tcr)
    elif n = 5 then (if isStruct then g.struct_tuple5_tcr else g.ref_tuple5_tcr)
    elif n = 6 then (if isStruct then g.struct_tuple6_tcr else g.ref_tuple6_tcr)
    elif n = 7 then (if isStruct then g.struct_tuple7_tcr else g.ref_tuple7_tcr)
    elif n = 8 then (if isStruct then g.struct_tuple8_tcr else g.ref_tuple8_tcr)
    else failwithf "mkCompiledTupleTyconRef, n = %d" n

/// Convert from F# tuple types to .NET tuple types
let rec mkCompiledTupleTy g isStruct tupElemTys = 
    let n = List.length tupElemTys 
    if n < maxTuple then
        TType_app (mkCompiledTupleTyconRef g isStruct n, tupElemTys, g.knownWithoutNull)
    else 
        let tysA, tysB = List.splitAfter goodTupleFields tupElemTys
        TType_app ((if isStruct then g.struct_tuple8_tcr else g.ref_tuple8_tcr), tysA@[mkCompiledTupleTy g isStruct tysB], g.knownWithoutNull)

/// Convert from F# tuple types to .NET tuple types, but only the outermost level
let mkOuterCompiledTupleTy g isStruct tupElemTys = 
    let n = List.length tupElemTys 
    if n < maxTuple then 
        TType_app (mkCompiledTupleTyconRef g isStruct n, tupElemTys, g.knownWithoutNull)
    else 
        let tysA, tysB = List.splitAfter goodTupleFields tupElemTys
        let tcref = (if isStruct then g.struct_tuple8_tcr else g.ref_tuple8_tcr)
        // In the case of an 8-tuple we add the Tuple<_> marker. For other sizes we keep the type 
        // as a regular F# tuple type.
        match tysB with 
        | [ tyB ] -> 
            let marker = TType_app (mkCompiledTupleTyconRef g isStruct 1, [tyB], g.knownWithoutNull)
            TType_app (tcref, tysA@[marker], g.knownWithoutNull)
        | _ ->
            TType_app (tcref, tysA@[TType_tuple (mkTupInfo isStruct, tysB)], g.knownWithoutNull)

//---------------------------------------------------------------------------
// Remove inference equations and abbreviations from types 
//---------------------------------------------------------------------------

let applyTyconAbbrev abbrevTy tycon tyargs = 
    if isNil tyargs then abbrevTy 
    else instType (mkTyconInst tycon tyargs) abbrevTy

let reduceTyconAbbrev (tycon: Tycon) tyargs = 
    let abbrev = tycon.TypeAbbrev
    match abbrev with 
    | None -> invalidArg "tycon" "this type definition is not an abbreviation"
    | Some abbrevTy -> 
        applyTyconAbbrev abbrevTy tycon tyargs

let reduceTyconRefAbbrev (tcref: TyconRef) tyargs = 
    reduceTyconAbbrev tcref.Deref tyargs

let reduceTyconMeasureableOrProvided (g: TcGlobals) (tycon: Tycon) tyargs =
#if NO_TYPEPROVIDERS
    ignore g  // otherwise g would be unused
#endif
    let repr = tycon.TypeReprInfo
    match repr with 
    | TMeasureableRepr ty -> 
        if isNil tyargs then ty else instType (mkTyconInst tycon tyargs) ty
#if !NO_TYPEPROVIDERS
    | TProvidedTypeRepr info when info.IsErased -> info.BaseTypeForErased (range0, g.obj_ty)
#endif
    | _ -> invalidArg "tc" "this type definition is not a refinement" 

let reduceTyconRefMeasureableOrProvided (g: TcGlobals) (tcref: TyconRef) tyargs = 
    reduceTyconMeasureableOrProvided g tcref.Deref tyargs

let rec stripTyEqnsA g canShortcut ty = 
    let ty = stripTyparEqnsAux canShortcut ty 
    match ty with 
    | TType_app (tcref, tinst, _) -> 
        let tycon = tcref.Deref
        match tycon.TypeAbbrev with 
        | Some abbrevTy -> 
            stripTyEqnsA g canShortcut (applyTyconAbbrev abbrevTy tycon tinst)
        | None -> 
            // This is the point where we get to add additional conditional normalizing equations 
            // into the type system. Such power!
            // 
            // Add the equation byref<'T> = byref<'T, ByRefKinds.InOut> for when using sufficient FSharp.Core
            // See RFC FS-1053.md
            if tyconRefEq g tcref g.byref_tcr && g.byref2_tcr.CanDeref && g.byrefkind_InOut_tcr.CanDeref then 
                mkByref2Ty g tinst[0] (TType_app(g.byrefkind_InOut_tcr, [], g.knownWithoutNull))

            // Add the equation double<1> = double for units of measure.
            elif tycon.IsMeasureableReprTycon && List.forall (isDimensionless g) tinst then
                stripTyEqnsA g canShortcut (reduceTyconMeasureableOrProvided g tycon tinst)
            else 
                ty
    | ty -> ty

let stripTyEqns g ty = stripTyEqnsA g false ty

let evalTupInfoIsStruct aexpr = 
    match aexpr with 
    | TupInfo.Const b -> b

let evalAnonInfoIsStruct (anonInfo: AnonRecdTypeInfo) = 
    evalTupInfoIsStruct anonInfo.TupInfo

/// This erases outermost occurrences of inference equations, type abbreviations, non-generated provided types
/// and measureable types (float<_>).
/// It also optionally erases all "compilation representations", i.e. function and
/// tuple types, and also "nativeptr<'T> --> System.IntPtr"
let rec stripTyEqnsAndErase eraseFuncAndTuple (g: TcGlobals) ty =
    let ty = stripTyEqns g ty
    match ty with
    | TType_app (tcref, args, _) -> 
        let tycon = tcref.Deref
        if tycon.IsErased then
            stripTyEqnsAndErase eraseFuncAndTuple g (reduceTyconMeasureableOrProvided g tycon args)
        elif tyconRefEq g tcref g.nativeptr_tcr && eraseFuncAndTuple then 
            stripTyEqnsAndErase eraseFuncAndTuple g g.nativeint_ty
        else
            ty

    | TType_fun(domainTy, rangeTy, flags) when eraseFuncAndTuple ->
        TType_app(g.fastFunc_tcr, [ domainTy; rangeTy ], flags) 

    | TType_tuple(tupInfo, l) when eraseFuncAndTuple ->
        mkCompiledTupleTy g (evalTupInfoIsStruct tupInfo) l

    | TType_erased_union(unionInfo, _) ->
        stripTyEqnsAndErase eraseFuncAndTuple g unionInfo.CommonAncestorTy

    | ty -> ty

let stripTyEqnsAndMeasureEqns g ty =
   stripTyEqnsAndErase false g ty
       
type Erasure = EraseAll | EraseMeasures | EraseNone

let stripTyEqnsWrtErasure erasureFlag g ty = 
    match erasureFlag with 
    | EraseAll -> stripTyEqnsAndErase true g ty
    | EraseMeasures -> stripTyEqnsAndErase false g ty
    | _ -> stripTyEqns g ty
    
let rec stripExnEqns (eref: TyconRef) = 
    let exnc = eref.Deref
    match exnc.ExceptionInfo with
    | TExnAbbrevRepr eref -> stripExnEqns eref
    | _ -> exnc

let primDestForallTy g ty = ty |> stripTyEqns g |> (function TType_forall (tyvs, tau) -> (tyvs, tau) | _ -> failwith "primDestForallTy: not a forall type")

let destFunTy g ty = ty |> stripTyEqns g |> (function TType_fun (domainTy, rangeTy, _) -> (domainTy, rangeTy) | _ -> failwith "destFunTy: not a function type")

let destAnyTupleTy g ty = ty |> stripTyEqns g |> (function TType_tuple (tupInfo, l) -> tupInfo, l | _ -> failwith "destAnyTupleTy: not a tuple type")

let destRefTupleTy g ty = ty |> stripTyEqns g |> (function TType_tuple (tupInfo, l) when not (evalTupInfoIsStruct tupInfo) -> l | _ -> failwith "destRefTupleTy: not a reference tuple type")

let destStructTupleTy g ty = ty |> stripTyEqns g |> (function TType_tuple (tupInfo, l) when evalTupInfoIsStruct tupInfo -> l | _ -> failwith "destStructTupleTy: not a struct tuple type")

let destTyparTy g ty = ty |> stripTyEqns g |> (function TType_var (v, _) -> v | _ -> failwith "destTyparTy: not a typar type")

let destAnyParTy g ty = ty |> stripTyEqns g |> (function TType_var (v, _) -> v | TType_measure unt -> destUnitParMeasure g unt | _ -> failwith "destAnyParTy: not a typar or unpar type")

let destMeasureTy g ty = ty |> stripTyEqns g |> (function TType_measure m -> m | _ -> failwith "destMeasureTy: not a unit-of-measure type")

let isFunTy g ty = ty |> stripTyEqns g |> (function TType_fun _ -> true | _ -> false)

let isForallTy g ty = ty |> stripTyEqns g |> (function TType_forall _ -> true | _ -> false)

let isAnyTupleTy g ty = ty |> stripTyEqns g |> (function TType_tuple _ -> true | _ -> false)

let isRefTupleTy g ty = ty |> stripTyEqns g |> (function TType_tuple (tupInfo, _) -> not (evalTupInfoIsStruct tupInfo) | _ -> false)

let isStructTupleTy g ty = ty |> stripTyEqns g |> (function TType_tuple (tupInfo, _) -> evalTupInfoIsStruct tupInfo | _ -> false)

let isAnonRecdTy g ty = ty |> stripTyEqns g |> (function TType_anon _ -> true | _ -> false)

let isStructAnonRecdTy g ty = ty |> stripTyEqns g |> (function TType_anon (anonInfo, _) -> evalAnonInfoIsStruct anonInfo | _ -> false)

let isUnionTy g ty = ty |> stripTyEqns g |> (function TType_app(tcref, _, _) -> tcref.IsUnionTycon | _ -> false)

let isReprHiddenTy g ty = ty |> stripTyEqns g |> (function TType_app(tcref, _, _) -> tcref.IsHiddenReprTycon | _ -> false)

let isFSharpObjModelTy g ty = ty |> stripTyEqns g |> (function TType_app(tcref, _, _) -> tcref.IsFSharpObjectModelTycon | _ -> false)

let isRecdTy g ty = ty |> stripTyEqns g |> (function TType_app(tcref, _, _) -> tcref.IsRecordTycon | _ -> false)

let isFSharpStructOrEnumTy g ty = ty |> stripTyEqns g |> (function TType_app(tcref, _, _) -> tcref.IsFSharpStructOrEnumTycon | _ -> false)

let isErasedUnionTy g ty = ty |> stripTyEqns g |> (function TType_erased_union _ -> true | _ -> false)

let isFSharpEnumTy g ty = ty |> stripTyEqns g |> (function TType_app(tcref, _, _) -> tcref.IsFSharpEnumTycon | _ -> false)

let isTyparTy g ty = ty |> stripTyEqns g |> (function TType_var _ -> true | _ -> false)

let isAnyParTy g ty = ty |> stripTyEqns g |> (function TType_var _ -> true | TType_measure unt -> isUnitParMeasure g unt | _ -> false)

let isMeasureTy g ty = ty |> stripTyEqns g |> (function TType_measure _ -> true | _ -> false)

let isProvenUnionCaseTy ty = match ty with TType_ucase _ -> true | _ -> false

let mkAppTy tcref tyargs = TType_app(tcref, tyargs, 0uy)

let mkProvenUnionCaseTy ucref tyargs = TType_ucase(ucref, tyargs)

let isAppTy g ty = ty |> stripTyEqns g |> (function TType_app _ -> true | _ -> false) 

let tryAppTy g ty = ty |> stripTyEqns g |> (function TType_app(tcref, tinst, _) -> ValueSome (tcref, tinst) | _ -> ValueNone) 

let destAppTy g ty = ty |> stripTyEqns g |> (function TType_app(tcref, tinst, _) -> tcref, tinst | _ -> failwith "destAppTy")

let tcrefOfAppTy g ty = ty |> stripTyEqns g |> (function TType_app(tcref, _, _) -> tcref | _ -> failwith "tcrefOfAppTy") 

let argsOfAppTy g ty = ty |> stripTyEqns g |> (function TType_app(_, tinst, _) -> tinst | _ -> [])

let tryDestTyparTy g ty = ty |> stripTyEqns g |> (function TType_var (v, _) -> ValueSome v | _ -> ValueNone)

let tryDestFunTy g ty = ty |> stripTyEqns g |> (function TType_fun (domainTy, rangeTy, _) -> ValueSome(domainTy, rangeTy) | _ -> ValueNone)

let tryTcrefOfAppTy g ty = ty |> stripTyEqns g |> (function TType_app(tcref, _, _) -> ValueSome tcref | _ -> ValueNone)

let tryDestAnonRecdTy g ty = ty |> stripTyEqns g |> (function TType_anon (anonInfo, tys) -> ValueSome (anonInfo, tys) | _ -> ValueNone)

let tryAnyParTy g ty = ty |> stripTyEqns g |> (function TType_var (v, _) -> ValueSome v | TType_measure unt when isUnitParMeasure g unt -> ValueSome(destUnitParMeasure g unt) | _ -> ValueNone)

let tryAnyParTyOption g ty = ty |> stripTyEqns g |> (function TType_var (v, _) -> Some v | TType_measure unt when isUnitParMeasure g unt -> Some(destUnitParMeasure g unt) | _ -> None)

let (|AppTy|_|) g ty = ty |> stripTyEqns g |> (function TType_app(tcref, tinst, _) -> Some (tcref, tinst) | _ -> None) 

let (|RefTupleTy|_|) g ty = ty |> stripTyEqns g |> (function TType_tuple(tupInfo, tys) when not (evalTupInfoIsStruct tupInfo) -> Some tys | _ -> None)

let (|FunTy|_|) g ty = ty |> stripTyEqns g |> (function TType_fun(domainTy, rangeTy, _) -> Some (domainTy, rangeTy) | _ -> None)

let tryUnsortedErasedUnionTyCases g ty =
    let ty = ty |> stripTyEqns g 
    match ty with
    | TType_erased_union (unionInfo, tys) -> 
        let sigma = unionInfo.UnsortedCaseSourceIndices
        let unsortedTyps =
            tys
            |> List.indexed
            |> List.sortBy (fun (sortedIdx, _) -> sigma.[sortedIdx])
            |> List.map snd
                
        ValueSome (unsortedTyps)
    | _ -> ValueNone
    
let tryNiceEntityRefOfTy ty = 
    let ty = stripTyparEqnsAux false ty 
    match ty with
    | TType_app (tcref, _, _) -> ValueSome tcref
    | TType_measure (Measure.Const tcref) -> ValueSome tcref
    | _ -> ValueNone

let tryNiceEntityRefOfTyOption ty = 
    let ty = stripTyparEqnsAux false ty 
    match ty with
    | TType_app (tcref, _, _) -> Some tcref
    | TType_measure (Measure.Const tcref) -> Some tcref
    | _ -> None
    
let mkInstForAppTy g ty = 
    match tryAppTy g ty with
    | ValueSome (tcref, tinst) -> mkTyconRefInst tcref tinst
    | _ -> []

let domainOfFunTy g ty = fst (destFunTy g ty)
let rangeOfFunTy g ty = snd (destFunTy g ty)

let convertToTypeWithMetadataIfPossible g ty = 
    if isAnyTupleTy g ty then 
        let tupInfo, tupElemTys = destAnyTupleTy g ty
        mkOuterCompiledTupleTy g (evalTupInfoIsStruct tupInfo) tupElemTys
    elif isFunTy g ty then 
        let a,b = destFunTy g ty
        mkAppTy g.fastFunc_tcr [a; b]
    else ty
 
//---------------------------------------------------------------------------
// TType modifications
//---------------------------------------------------------------------------

let stripMeasuresFromTy g ty = 
    match ty with
    | TType_app(tcref, tinst, flags) ->
        let tinstR = tinst |> List.filter (isMeasureTy g >> not)
        TType_app(tcref, tinstR, flags)
    | _ -> ty

//---------------------------------------------------------------------------
// Equivalence of types up to alpha-equivalence 
//---------------------------------------------------------------------------


[<NoEquality; NoComparison>]
type TypeEquivEnv = 
    { EquivTypars: TyparMap<TType>
      EquivTycons: TyconRefRemap}

// allocate a singleton
let typeEquivEnvEmpty = 
    { EquivTypars = TyparMap.Empty
      EquivTycons = emptyTyconRefRemap }

type TypeEquivEnv with 
    static member Empty = typeEquivEnvEmpty

    member aenv.BindTyparsToTypes tps1 tys2 =
        { aenv with EquivTypars = (tps1, tys2, aenv.EquivTypars) |||> List.foldBack2 (fun tp ty tpmap -> tpmap.Add(tp, ty)) }

    member aenv.BindEquivTypars tps1 tps2 =
        aenv.BindTyparsToTypes tps1 (List.map mkTyparTy tps2) 

    static member FromTyparInst tpinst =
        let tps, tys = List.unzip tpinst
        TypeEquivEnv.Empty.BindTyparsToTypes tps tys 

    static member FromEquivTypars tps1 tps2 = 
        TypeEquivEnv.Empty.BindEquivTypars tps1 tps2 

let rec traitsAEquivAux erasureFlag g aenv traitInfo1 traitInfo2 =
   let (TTrait(tys1, nm, mf1, argTys, retTy, _)) = traitInfo1
   let (TTrait(tys2, nm2, mf2, argTys2, retTy2, _)) = traitInfo2
   mf1.IsInstance = mf2.IsInstance &&
   nm = nm2 &&
   ListSet.equals (typeAEquivAux erasureFlag g aenv) tys1 tys2 &&
   returnTypesAEquivAux erasureFlag g aenv retTy retTy2 &&
   List.lengthsEqAndForall2 (typeAEquivAux erasureFlag g aenv) argTys argTys2

and traitKeysAEquivAux erasureFlag g aenv witnessInfo1 witnessInfo2 =
   let (TraitWitnessInfo(tys1, nm, mf1, argTys, retTy)) = witnessInfo1
   let (TraitWitnessInfo(tys2, nm2, mf2, argTys2, retTy2)) = witnessInfo2
   mf1.IsInstance = mf2.IsInstance &&
   nm = nm2 &&
   ListSet.equals (typeAEquivAux erasureFlag g aenv) tys1 tys2 &&
   returnTypesAEquivAux erasureFlag g aenv retTy retTy2 &&
   List.lengthsEqAndForall2 (typeAEquivAux erasureFlag g aenv) argTys argTys2

and returnTypesAEquivAux erasureFlag g aenv retTy retTy2 =
    match retTy, retTy2 with  
    | None, None -> true
    | Some ty1, Some ty2 -> typeAEquivAux erasureFlag g aenv ty1 ty2
    | _ -> false
    
and typarConstraintsAEquivAux erasureFlag g aenv tpc1 tpc2 =
    match tpc1, tpc2 with
    | TyparConstraint.CoercesTo(tgtTy1, _), 
      TyparConstraint.CoercesTo(tgtTy2, _) -> 
        typeAEquivAux erasureFlag g aenv tgtTy1 tgtTy2

    | TyparConstraint.MayResolveMember(trait1, _),
      TyparConstraint.MayResolveMember(trait2, _) -> 
        traitsAEquivAux erasureFlag g aenv trait1 trait2 

    | TyparConstraint.DefaultsTo(_, dfltTy1, _), 
      TyparConstraint.DefaultsTo(_, dfltTy2, _) -> 
        typeAEquivAux erasureFlag g aenv dfltTy1 dfltTy2

    | TyparConstraint.IsEnum(underlyingTy1, _), TyparConstraint.IsEnum(underlyingTy2, _) -> 
        typeAEquivAux erasureFlag g aenv underlyingTy1 underlyingTy2

    | TyparConstraint.IsDelegate(argTys1, retTy1, _), TyparConstraint.IsDelegate(argTys2, retTy2, _) -> 
        typeAEquivAux erasureFlag g aenv argTys1 argTys2 && 
        typeAEquivAux erasureFlag g aenv retTy1 retTy2 

    | TyparConstraint.SimpleChoice (tys1, _), TyparConstraint.SimpleChoice(tys2, _) -> 
        ListSet.equals (typeAEquivAux erasureFlag g aenv) tys1 tys2

    | TyparConstraint.SupportsComparison _, TyparConstraint.SupportsComparison _ 
    | TyparConstraint.SupportsEquality _, TyparConstraint.SupportsEquality _ 
    | TyparConstraint.SupportsNull _, TyparConstraint.SupportsNull _ 
    | TyparConstraint.IsNonNullableStruct _, TyparConstraint.IsNonNullableStruct _
    | TyparConstraint.IsReferenceType _, TyparConstraint.IsReferenceType _ 
    | TyparConstraint.IsUnmanaged _, TyparConstraint.IsUnmanaged _
    | TyparConstraint.RequiresDefaultConstructor _, TyparConstraint.RequiresDefaultConstructor _ -> true
    | _ -> false

and typarConstraintSetsAEquivAux erasureFlag g aenv (tp1: Typar) (tp2: Typar) = 
    tp1.StaticReq = tp2.StaticReq &&
    ListSet.equals (typarConstraintsAEquivAux erasureFlag g aenv) tp1.Constraints tp2.Constraints

and typarsAEquivAux erasureFlag g (aenv: TypeEquivEnv) tps1 tps2 = 
    List.length tps1 = List.length tps2 &&
    let aenv = aenv.BindEquivTypars tps1 tps2 
    List.forall2 (typarConstraintSetsAEquivAux erasureFlag g aenv) tps1 tps2

and tcrefAEquiv g aenv tcref1 tcref2 = 
    tyconRefEq g tcref1 tcref2 || 
      (match aenv.EquivTycons.TryFind tcref1 with Some v -> tyconRefEq g v tcref2 | None -> false)

/// Test ty1 = ty2
and typeAEquivAux erasureFlag g aenv ty1 ty2 = 
    let ty1 = stripTyEqnsWrtErasure erasureFlag g ty1 
    let ty2 = stripTyEqnsWrtErasure erasureFlag g ty2
    match ty1, ty2 with
    | TType_forall(tps1, rty1), TType_forall(tps2, retTy2) -> 
        typarsAEquivAux erasureFlag g aenv tps1 tps2 && typeAEquivAux erasureFlag g (aenv.BindEquivTypars tps1 tps2) rty1 retTy2

    | TType_var (tp1, _), TType_var (tp2, _) when typarEq tp1 tp2 -> 
        true

    | TType_var (tp1, _), _ ->
        match aenv.EquivTypars.TryFind tp1 with
        | Some tpTy1 -> typeEquivAux erasureFlag g tpTy1 ty2
        | None -> false

    | TType_app (tcref1, tinst1, _), TType_app (tcref2, tinst2, _) -> 
        tcrefAEquiv g aenv tcref1 tcref2 &&
        typesAEquivAux erasureFlag g aenv tinst1 tinst2

    | TType_ucase (UnionCaseRef(tcref1, ucase1), tinst1), TType_ucase (UnionCaseRef(tcref2, ucase2), tinst2) -> 
        ucase1=ucase2 &&
        tcrefAEquiv g aenv tcref1 tcref2 &&
        typesAEquivAux erasureFlag g aenv tinst1 tinst2

    | TType_tuple (tupInfo1, l1), TType_tuple (tupInfo2, l2) -> 
        structnessAEquiv tupInfo1 tupInfo2 && typesAEquivAux erasureFlag g aenv l1 l2

    | TType_anon (anonInfo1, l1), TType_anon (anonInfo2, l2) -> 
        anonInfoEquiv anonInfo1 anonInfo2 &&
        typesAEquivAux erasureFlag g aenv l1 l2

    | TType_fun (domainTy1, rangeTy1, _), TType_fun (domainTy2, rangeTy2, _) -> 
        typeAEquivAux erasureFlag g aenv domainTy1 domainTy2 && typeAEquivAux erasureFlag g aenv rangeTy1 rangeTy2

    | TType_measure m1, TType_measure m2 -> 
        match erasureFlag with 
        | EraseNone -> measureAEquiv g aenv m1 m2 
        | _ -> true

    | TType_erased_union (_, l1), TType_erased_union (_, l2) ->
        ListSet.equals (typeAEquivAux erasureFlag g aenv) l1 l2

    | _ -> false

and anonInfoEquiv (anonInfo1: AnonRecdTypeInfo) (anonInfo2: AnonRecdTypeInfo) =
    ccuEq anonInfo1.Assembly anonInfo2.Assembly && 
    structnessAEquiv anonInfo1.TupInfo anonInfo2.TupInfo && 
    anonInfo1.SortedNames = anonInfo2.SortedNames 

and structnessAEquiv un1 un2 =
    match un1, un2 with 
    | TupInfo.Const b1, TupInfo.Const b2 -> (b1 = b2)

and measureAEquiv g aenv un1 un2 =
    let vars1 = ListMeasureVarOccs un1
    let trans tp1 = if aenv.EquivTypars.ContainsKey tp1 then destAnyParTy g aenv.EquivTypars[tp1] else tp1
    let remapTyconRef tcref = if aenv.EquivTycons.ContainsKey tcref then aenv.EquivTycons[tcref] else tcref
    let vars1R = List.map trans vars1
    let vars2 = ListSet.subtract typarEq (ListMeasureVarOccs un2) vars1R
    let cons1 = ListMeasureConOccsAfterRemapping g remapTyconRef un1
    let cons2 = ListMeasureConOccsAfterRemapping g remapTyconRef un2 
 
    vars1 |> List.forall (fun v -> MeasureVarExponent v un1 = MeasureVarExponent (trans v) un2) &&
    vars2 |> List.forall (fun v -> MeasureVarExponent v un1 = MeasureVarExponent v un2) &&
    (cons1@cons2) |> List.forall (fun c -> MeasureConExponentAfterRemapping g remapTyconRef c un1 = MeasureConExponentAfterRemapping g remapTyconRef c un2)

and typesAEquivAux erasureFlag g aenv l1 l2 = List.lengthsEqAndForall2 (typeAEquivAux erasureFlag g aenv) l1 l2

and typeEquivAux erasureFlag g ty1 ty2 = typeAEquivAux erasureFlag g TypeEquivEnv.Empty ty1 ty2

let typeAEquiv g aenv ty1 ty2 = typeAEquivAux EraseNone g aenv ty1 ty2

let typeEquiv g ty1 ty2 = typeEquivAux EraseNone g ty1 ty2

let traitsAEquiv g aenv t1 t2 = traitsAEquivAux EraseNone g aenv t1 t2

let traitKeysAEquiv g aenv t1 t2 = traitKeysAEquivAux EraseNone g aenv t1 t2

let typarConstraintsAEquiv g aenv c1 c2 = typarConstraintsAEquivAux EraseNone g aenv c1 c2

let typarsAEquiv g aenv d1 d2 = typarsAEquivAux EraseNone g aenv d1 d2

let returnTypesAEquiv g aenv t1 t2 = returnTypesAEquivAux EraseNone g aenv t1 t2

let measureEquiv g m1 m2 = measureAEquiv g TypeEquivEnv.Empty m1 m2

// Get measure of type, float<_> or float32<_> or decimal<_> but not float=float<1> or float32=float32<1> or decimal=decimal<1> 
let getMeasureOfType g ty =
    match ty with 
    | AppTy g (tcref, [tyarg]) ->
        match stripTyEqns g tyarg with  
        | TType_measure ms when not (measureEquiv g ms Measure.One) -> Some (tcref, ms)
        | _ -> None
    | _ -> None

let isErasedType g ty = 
  match stripTyEqns g ty with
#if !NO_TYPEPROVIDERS
  | TType_app (tcref, _, _) -> tcref.IsProvidedErasedTycon
#endif
  | _ -> false

// Return all components of this type expression that cannot be tested at runtime
let rec getErasedTypes g ty = 
    let ty = stripTyEqns g ty
    if isErasedType g ty then [ty] else 
    match ty with
    | TType_forall(_, bodyTy) -> 
        getErasedTypes g bodyTy

    | TType_var (tp, _) -> 
        if tp.IsErased then [ty] else []

    | TType_app (_, b, _)
    | TType_ucase(_, b)
    | TType_anon (_, b)
    | TType_tuple (_, b)
    | TType_erased_union (_, b) -> 
        List.foldBack (fun ty tys -> getErasedTypes g ty @ tys) b []

    | TType_fun (domainTy, rangeTy, _) -> 
        getErasedTypes g domainTy @ getErasedTypes g rangeTy

    | TType_measure _ -> 
        [ty]

//---------------------------------------------------------------------------
// Standard orderings, e.g. for order set/map keys
//---------------------------------------------------------------------------

let valOrder = { new IComparer<Val> with member _.Compare(v1, v2) = compare v1.Stamp v2.Stamp }

let tyconOrder = { new IComparer<Tycon> with member _.Compare(tycon1, tycon2) = compare tycon1.Stamp tycon2.Stamp }

let recdFieldRefOrder = 
    { new IComparer<RecdFieldRef> with 
         member _.Compare(RecdFieldRef(tcref1, nm1), RecdFieldRef(tcref2, nm2)) = 
            let c = tyconOrder.Compare (tcref1.Deref, tcref2.Deref) 
            if c <> 0 then c else 
            compare nm1 nm2 }

let unionCaseRefOrder = 
    { new IComparer<UnionCaseRef> with 
         member _.Compare(UnionCaseRef(tcref1, nm1), UnionCaseRef(tcref2, nm2)) = 
            let c = tyconOrder.Compare (tcref1.Deref, tcref2.Deref) 
            if c <> 0 then c else 
            compare nm1 nm2 }

//---------------------------------------------------------------------------
// Make some common types
//---------------------------------------------------------------------------

let mkFunTy (g: TcGlobals) domainTy rangeTy =
    TType_fun (domainTy, rangeTy, g.knownWithoutNull)

let mkForallTy d r = TType_forall (d, r)

let mkForallTyIfNeeded d r = if isNil d then r else mkForallTy d r

let (+->) d r = mkForallTyIfNeeded d r

let mkIteratedFunTy g dl r = List.foldBack (mkFunTy g) dl r

let mkLambdaTy g tps tys bodyTy = mkForallTyIfNeeded tps (mkIteratedFunTy g tys bodyTy)

let mkLambdaArgTy m tys = 
    match tys with 
    | [] -> error(InternalError("mkLambdaArgTy", m))
    | [h] -> h 
    | _ -> mkRawRefTupleTy tys

let typeOfLambdaArg m vs = mkLambdaArgTy m (typesOfVals vs)

let mkMultiLambdaTy g m vs bodyTy = mkFunTy g (typeOfLambdaArg m vs) bodyTy 

/// When compiling FSharp.Core.dll we have to deal with the non-local references into
/// the library arising from env.fs. Part of this means that we have to be able to resolve these
/// references. This function artificially forces the existence of a module or namespace at a 
/// particular point in order to do this.
let ensureCcuHasModuleOrNamespaceAtPath (ccu: CcuThunk) path (CompPath(_, cpath)) xml =
    let scoref = ccu.ILScopeRef 
    let rec loop prior_cpath (path: Ident list) cpath (modul: ModuleOrNamespace) =
        let mtype = modul.ModuleOrNamespaceType 
        match path, cpath with 
        | hpath :: tpath, (_, mkind) :: tcpath -> 
            let modName = hpath.idText 
            if not (Map.containsKey modName mtype.AllEntitiesByCompiledAndLogicalMangledNames) then 
                let mty = Construct.NewEmptyModuleOrNamespaceType mkind
                let cpath = CompPath(scoref, prior_cpath)
                let smodul = Construct.NewModuleOrNamespace (Some cpath) taccessPublic hpath xml [] (MaybeLazy.Strict mty)
                mtype.AddModuleOrNamespaceByMutation smodul
            let modul = Map.find modName mtype.AllEntitiesByCompiledAndLogicalMangledNames 
            loop (prior_cpath @ [(modName, Namespace true)]) tpath tcpath modul 

        | _ -> () 

    loop [] path cpath ccu.Contents


//---------------------------------------------------------------------------
// Primitive destructors
//---------------------------------------------------------------------------

/// Look through the Expr.Link nodes arising from type inference
let rec stripExpr e = 
    match e with 
    | Expr.Link eref -> stripExpr eref.Value
    | _ -> e    

let rec stripDebugPoints expr = 
    match stripExpr expr with
    | Expr.DebugPoint (_, innerExpr) -> stripDebugPoints innerExpr
    | expr -> expr

// Strip debug points and remember how to recrete them
let (|DebugPoints|) expr =
    match stripExpr expr with
    | Expr.DebugPoint (dp, innerExpr) -> innerExpr, (fun e -> Expr.DebugPoint(dp, e))
    | expr -> expr, id

let mkCase (a, b) = TCase(a, b)

let isRefTupleExpr e = match e with Expr.Op (TOp.Tuple tupInfo, _, _, _) -> not (evalTupInfoIsStruct tupInfo) | _ -> false

let tryDestRefTupleExpr e = match e with Expr.Op (TOp.Tuple tupInfo, _, es, _) when not (evalTupInfoIsStruct tupInfo) -> es | _ -> [e]

let rangeOfExpr (x: Expr) = x.Range

//---------------------------------------------------------------------------
// Build nodes in decision graphs
//---------------------------------------------------------------------------


let primMkMatch(spBind, mExpr, tree, targets, mMatch, ty) = Expr.Match (spBind, mExpr, tree, targets, mMatch, ty)

type MatchBuilder(spBind, inpRange: range) = 

    let targets = ResizeArray<_>(10) 
    member x.AddTarget tg = 
        let n = targets.Count 
        targets.Add tg
        n

    member x.AddResultTarget(e) = TDSuccess([], x.AddTarget(TTarget([], e, None)))

    member _.CloseTargets() = targets |> ResizeArray.toList

    member _.Close(dtree, m, ty) = primMkMatch (spBind, inpRange, dtree, targets.ToArray(), m, ty)

let mkBoolSwitch m g t e =
    TDSwitch(g, [TCase(DecisionTreeTest.Const(Const.Bool true), t)], Some e, m)

let primMkCond spBind m ty e1 e2 e3 = 
    let mbuilder = MatchBuilder(spBind, m)
    let dtree = mkBoolSwitch m e1 (mbuilder.AddResultTarget(e2)) (mbuilder.AddResultTarget(e3)) 
    mbuilder.Close(dtree, m, ty)

let mkCond spBind m ty e1 e2 e3 =
    primMkCond spBind m ty e1 e2 e3

//---------------------------------------------------------------------------
// Primitive constructors
//---------------------------------------------------------------------------

let exprForValRef m vref = Expr.Val (vref, NormalValUse, m)
let exprForVal m v = exprForValRef m (mkLocalValRef v)
let mkLocalAux m s ty mut compgen =
    let thisv = Construct.NewVal(s, m, None, ty, mut, compgen, None, taccessPublic, ValNotInRecScope, None, NormalVal, [], ValInline.Optional, XmlDoc.Empty, false, false, false, false, false, false, None, ParentNone) 
    thisv, exprForVal m thisv

let mkLocal m s ty = mkLocalAux m s ty Immutable false
let mkCompGenLocal m s ty = mkLocalAux m s ty Immutable true
let mkMutableCompGenLocal m s ty = mkLocalAux m s ty Mutable true

// Type gives return type. For type-lambdas this is the formal return type. 
let mkMultiLambda m vs (body, bodyTy) = Expr.Lambda (newUnique(), None, None, vs, body, m, bodyTy)

let rebuildLambda m ctorThisValOpt baseValOpt vs (body, bodyTy) = Expr.Lambda (newUnique(), ctorThisValOpt, baseValOpt, vs, body, m, bodyTy)

let mkLambda m v (body, bodyTy) = mkMultiLambda m [v] (body, bodyTy)

let mkTypeLambda m vs (body, bodyTy) = match vs with [] -> body | _ -> Expr.TyLambda (newUnique(), vs, body, m, bodyTy)

let mkTypeChoose m vs body = match vs with [] -> body | _ -> Expr.TyChoose (vs, body, m)

let mkObjExpr (ty, basev, basecall, overrides, iimpls, m) = 
    Expr.Obj (newUnique(), ty, basev, basecall, overrides, iimpls, m) 

let mkLambdas g m tps (vs: Val list) (body, bodyTy) = 
    mkTypeLambda m tps (List.foldBack (fun v (e, ty) -> mkLambda m v (e, ty), mkFunTy g v.Type ty) vs (body, bodyTy))

let mkMultiLambdasCore g m vsl (body, bodyTy) = 
    List.foldBack (fun v (e, ty) -> mkMultiLambda m v (e, ty), mkFunTy g (typeOfLambdaArg m v) ty) vsl (body, bodyTy)

let mkMultiLambdas g m tps vsl (body, bodyTy) = 
    mkTypeLambda m tps (mkMultiLambdasCore g m vsl (body, bodyTy) )

let mkMemberLambdas g m tps ctorThisValOpt baseValOpt vsl (body, bodyTy) = 
    let expr = 
        match ctorThisValOpt, baseValOpt with
        | None, None -> mkMultiLambdasCore g m vsl (body, bodyTy)
        | _ -> 
            match vsl with 
            | [] -> error(InternalError("mk_basev_multi_lambdas_core: can't attach a basev to a non-lambda expression", m))
            | h :: t -> 
                let body, bodyTy = mkMultiLambdasCore g m t (body, bodyTy)
                (rebuildLambda m ctorThisValOpt baseValOpt h (body, bodyTy), (mkFunTy g (typeOfLambdaArg m h) bodyTy))
    mkTypeLambda m tps expr

let mkMultiLambdaBind g v letSeqPtOpt m tps vsl (body, bodyTy) = 
    TBind(v, mkMultiLambdas g m tps vsl (body, bodyTy), letSeqPtOpt)

let mkBind seqPtOpt v e = TBind(v, e, seqPtOpt)

let mkLetBind m bind body = Expr.Let (bind, body, m, Construct.NewFreeVarsCache())

let mkLetsBind m binds body = List.foldBack (mkLetBind m) binds body 

let mkLetsFromBindings m binds body = List.foldBack (mkLetBind m) binds body 

let mkLet seqPtOpt m v x body = mkLetBind m (mkBind seqPtOpt v x) body

/// Make sticky bindings that are compiler generated (though the variables may not be - e.g. they may be lambda arguments in a beta reduction)
let mkCompGenBind v e = TBind(v, e, DebugPointAtBinding.NoneAtSticky)

let mkCompGenBinds (vs: Val list) (es: Expr list) = List.map2 mkCompGenBind vs es

let mkCompGenLet m v x body = mkLetBind m (mkCompGenBind v x) body

let mkCompGenLets m vs xs body = mkLetsBind m (mkCompGenBinds vs xs) body

let mkCompGenLetsFromBindings m vs xs body = mkLetsFromBindings m (mkCompGenBinds vs xs) body

let mkInvisibleBind v e = TBind(v, e, DebugPointAtBinding.NoneAtInvisible)

let mkInvisibleBinds (vs: Val list) (es: Expr list) = List.map2 mkInvisibleBind vs es

let mkInvisibleLet m v x body = mkLetBind m (mkInvisibleBind v x) body

let mkInvisibleLets m vs xs body = mkLetsBind m (mkInvisibleBinds vs xs) body

let mkInvisibleLetsFromBindings m vs xs body = mkLetsFromBindings m (mkInvisibleBinds vs xs) body

let mkLetRecBinds m binds body =
    if isNil binds then
        body 
    else
        Expr.LetRec (binds, body, m, Construct.NewFreeVarsCache())

//-------------------------------------------------------------------------
// Type schemes...
//-------------------------------------------------------------------------

// Type parameters may be have been equated to other tps in equi-recursive type inference 
// and unit type inference. Normalize them here 
let NormalizeDeclaredTyparsForEquiRecursiveInference g tps = 
    match tps with 
    | [] -> []
    | tps -> 
        tps |> List.map (fun tp ->
          let ty = mkTyparTy tp
          match tryAnyParTy g ty with
          | ValueSome anyParTy -> anyParTy 
          | ValueNone -> tp)
 
type GeneralizedType = GeneralizedType of Typars * TType    
  
let mkGenericBindRhs g m generalizedTyparsForRecursiveBlock typeScheme bodyExpr = 
    let (GeneralizedType(generalizedTypars, tauTy)) = typeScheme

    // Normalize the generalized typars
    let generalizedTypars = NormalizeDeclaredTyparsForEquiRecursiveInference g generalizedTypars

    // Some recursive bindings result in free type variables, e.g. 
    //    let rec f (x:'a) = ()  
    //    and g() = f y |> ignore 
    // What is the type of y? Type inference equates it to 'a. 
    // But "g" is not polymorphic in 'a. Hence we get a free choice of "'a" 
    // in the scope of "g". Thus at each individual recursive binding we record all 
    // type variables for which we have a free choice, which is precisely the difference 
    // between the union of all sets of generalized type variables and the set generalized 
    // at each particular binding. 
    //
    // We record an expression node that indicates that a free choice can be made 
    // for these. This expression node effectively binds the type variables. 
    let freeChoiceTypars = ListSet.subtract typarEq generalizedTyparsForRecursiveBlock generalizedTypars
    mkTypeLambda m generalizedTypars (mkTypeChoose m freeChoiceTypars bodyExpr, tauTy)

let isBeingGeneralized tp typeScheme = 
    let (GeneralizedType(generalizedTypars, _)) = typeScheme
    ListSet.contains typarRefEq tp generalizedTypars

//-------------------------------------------------------------------------
// Build conditional expressions...
//------------------------------------------------------------------------- 

let mkBool (g: TcGlobals) m b =
    Expr.Const (Const.Bool b, m, g.bool_ty)

let mkTrue g m =
    mkBool g m true

let mkFalse g m =
    mkBool g m false

let mkLazyOr (g: TcGlobals) m e1 e2 =
    mkCond DebugPointAtBinding.NoneAtSticky m g.bool_ty e1 (mkTrue g m) e2

let mkLazyAnd (g: TcGlobals) m e1 e2 =
    mkCond DebugPointAtBinding.NoneAtSticky m g.bool_ty e1 e2 (mkFalse g m)

let mkCoerceExpr(e, toTy, m, fromTy) =
    Expr.Op (TOp.Coerce, [toTy; fromTy], [e], m)

let mkAsmExpr (code, tinst, args, rettys, m) =
    Expr.Op (TOp.ILAsm (code, rettys), tinst, args, m)

let mkUnionCaseExpr(uc, tinst, args, m) =
    Expr.Op (TOp.UnionCase uc, tinst, args, m)

let mkExnExpr(uc, args, m) =
    Expr.Op (TOp.ExnConstr uc, [], args, m)

let mkTupleFieldGetViaExprAddr(tupInfo, e, tinst, i, m) =
    Expr.Op (TOp.TupleFieldGet (tupInfo, i), tinst, [e], m)

let mkAnonRecdFieldGetViaExprAddr(anonInfo, e, tinst, i, m) =
    Expr.Op (TOp.AnonRecdGet (anonInfo, i), tinst, [e], m)

let mkRecdFieldGetViaExprAddr (e, fref, tinst, m) =
    Expr.Op (TOp.ValFieldGet fref, tinst, [e], m)

let mkRecdFieldGetAddrViaExprAddr(readonly, e, fref, tinst, m) =
    Expr.Op (TOp.ValFieldGetAddr (fref, readonly), tinst, [e], m)

let mkStaticRecdFieldGetAddr(readonly, fref, tinst, m) =
    Expr.Op (TOp.ValFieldGetAddr (fref, readonly), tinst, [], m)

let mkStaticRecdFieldGet (fref, tinst, m) =
    Expr.Op (TOp.ValFieldGet fref, tinst, [], m)

let mkStaticRecdFieldSet(fref, tinst, e, m) =
    Expr.Op (TOp.ValFieldSet fref, tinst, [e], m)

let mkArrayElemAddress g (readonly, ilInstrReadOnlyAnnotation, isNativePtr, shape, elemTy, exprs, m) = 
    Expr.Op (TOp.ILAsm ([I_ldelema(ilInstrReadOnlyAnnotation, isNativePtr, shape, mkILTyvarTy 0us)], [mkByrefTyWithFlag g readonly elemTy]), [elemTy], exprs, m)

let mkRecdFieldSetViaExprAddr (e1, fref, tinst, e2, m) =
    Expr.Op (TOp.ValFieldSet fref, tinst, [e1;e2], m)

let mkUnionCaseTagGetViaExprAddr (e1, cref, tinst, m) =
    Expr.Op (TOp.UnionCaseTagGet cref, tinst, [e1], m)

/// Make a 'TOp.UnionCaseProof' expression, which proves a union value is over a particular case (used only for ref-unions, not struct-unions)
let mkUnionCaseProof (e1, cref: UnionCaseRef, tinst, m) =
    if cref.Tycon.IsStructOrEnumTycon then e1 else Expr.Op (TOp.UnionCaseProof cref, tinst, [e1], m)

/// Build a 'TOp.UnionCaseFieldGet' expression for something we've already determined to be a particular union case. For ref-unions, 
/// the input expression has 'TType_ucase', which is an F# compiler internal "type" corresponding to the union case. For struct-unions, 
/// the input should be the address of the expression.
let mkUnionCaseFieldGetProvenViaExprAddr (e1, cref, tinst, j, m) =
    Expr.Op (TOp.UnionCaseFieldGet (cref, j), tinst, [e1], m)

/// Build a 'TOp.UnionCaseFieldGetAddr' expression for a field of a union when we've already determined the value to be a particular union case. For ref-unions, 
/// the input expression has 'TType_ucase', which is an F# compiler internal "type" corresponding to the union case. For struct-unions, 
/// the input should be the address of the expression.
let mkUnionCaseFieldGetAddrProvenViaExprAddr (readonly, e1, cref, tinst, j, m) =
    Expr.Op (TOp.UnionCaseFieldGetAddr (cref, j, readonly), tinst, [e1], m)

/// Build a 'get' expression for something we've already determined to be a particular union case, but where 
/// the static type of the input is not yet proven to be that particular union case. This requires a type
/// cast to 'prove' the condition.
let mkUnionCaseFieldGetUnprovenViaExprAddr (e1, cref, tinst, j, m) =
    mkUnionCaseFieldGetProvenViaExprAddr (mkUnionCaseProof(e1, cref, tinst, m), cref, tinst, j, m)

let mkUnionCaseFieldSet (e1, cref, tinst, j, e2, m) =
    Expr.Op (TOp.UnionCaseFieldSet (cref, j), tinst, [e1;e2], m)

let mkExnCaseFieldGet (e1, ecref, j, m) =
    Expr.Op (TOp.ExnFieldGet (ecref, j), [], [e1], m)

let mkExnCaseFieldSet (e1, ecref, j, e2, m) =
    Expr.Op (TOp.ExnFieldSet (ecref, j), [], [e1;e2], m)

let mkDummyLambda (g: TcGlobals) (bodyExpr: Expr, bodyExprTy) = 
    let m = bodyExpr.Range
    mkLambda m (fst (mkCompGenLocal m "unitVar" g.unit_ty)) (bodyExpr, bodyExprTy)
                           
let mkWhile (g: TcGlobals) (spWhile, marker, guardExpr, bodyExpr, m) = 
    Expr.Op (TOp.While (spWhile, marker), [], [mkDummyLambda g (guardExpr, g.bool_ty);mkDummyLambda g (bodyExpr, g.unit_ty)], m)

let mkIntegerForLoop (g: TcGlobals) (spFor, spIn, v, startExpr, dir, finishExpr, bodyExpr: Expr, m) = 
    Expr.Op (TOp.IntegerForLoop (spFor, spIn, dir), [], [mkDummyLambda g (startExpr, g.int_ty) ;mkDummyLambda g (finishExpr, g.int_ty);mkLambda bodyExpr.Range v (bodyExpr, g.unit_ty)], m)

let mkTryWith g (bodyExpr, filterVal, filterExpr: Expr, handlerVal, handlerExpr: Expr, m, ty, spTry, spWith) = 
    Expr.Op (TOp.TryWith (spTry, spWith), [ty], [mkDummyLambda g (bodyExpr, ty);mkLambda filterExpr.Range filterVal (filterExpr, ty);mkLambda handlerExpr.Range handlerVal (handlerExpr, ty)], m)

let mkTryFinally (g: TcGlobals) (bodyExpr, finallyExpr, m, ty, spTry, spFinally) = 
    Expr.Op (TOp.TryFinally (spTry, spFinally), [ty], [mkDummyLambda g (bodyExpr, ty);mkDummyLambda g (finallyExpr, g.unit_ty)], m)

let mkDefault (m, ty) =
    Expr.Const (Const.Zero, m, ty) 

let mkValSet m vref e =
    Expr.Op (TOp.LValueOp (LSet, vref), [], [e], m)             

let mkAddrSet m vref e =
    Expr.Op (TOp.LValueOp (LByrefSet, vref), [], [e], m)       

let mkAddrGet m vref =
    Expr.Op (TOp.LValueOp (LByrefGet, vref), [], [], m)          

let mkValAddr m readonly vref =
    Expr.Op (TOp.LValueOp (LAddrOf readonly, vref), [], [], m)           

//--------------------------------------------------------------------------
// Maps tracking extra information for values
//--------------------------------------------------------------------------

[<NoEquality; NoComparison>]
type ValHash<'T> = 
    | ValHash of Dictionary<Stamp, 'T>

    member ht.Values = 
        let (ValHash t) = ht
        t.Values :> seq<'T>

    member ht.TryFind (v: Val) = 
        let (ValHash t) = ht
        match t.TryGetValue v.Stamp with
        | true, v -> Some v
        | _ -> None

    member ht.Add (v: Val, x) = 
        let (ValHash t) = ht
        t[v.Stamp] <- x

    static member Create() = ValHash (new Dictionary<_, 'T>(11))

[<Struct; NoEquality; NoComparison>]
type ValMultiMap<'T>(contents: StampMap<'T list>) =

    member _.ContainsKey (v: Val) =
        contents.ContainsKey v.Stamp

    member _.Find (v: Val) =
        match contents |> Map.tryFind v.Stamp with
        | Some vals -> vals
        | _ -> []

    member m.Add (v: Val, x) = ValMultiMap<'T>(contents.Add (v.Stamp, x :: m.Find v))

    member _.Remove (v: Val) = ValMultiMap<'T>(contents.Remove v.Stamp)

    member _.Contents = contents

    static member Empty = ValMultiMap<'T>(Map.empty)

[<Struct; NoEquality; NoComparison>]
type TyconRefMultiMap<'T>(contents: TyconRefMap<'T list>) =

    member _.Find v = 
        match contents.TryFind v with
        | Some vals -> vals
        | _ -> []

    member m.Add (v, x) = TyconRefMultiMap<'T>(contents.Add v (x :: m.Find v))

    static member Empty = TyconRefMultiMap<'T>(TyconRefMap<_>.Empty)

    static member OfList vs = (vs, TyconRefMultiMap<'T>.Empty) ||> List.foldBack (fun (x, y) acc -> acc.Add (x, y)) 

//--------------------------------------------------------------------------
// From Ref_private to Ref_nonlocal when exporting data.
//--------------------------------------------------------------------------

/// Try to create a EntityRef suitable for accessing the given Entity from another assembly 
let tryRescopeEntity viewedCcu (entity: Entity) : ValueOption<EntityRef> = 
    match entity.PublicPath with 
    | Some pubpath -> ValueSome (ERefNonLocal (rescopePubPath viewedCcu pubpath))
    | None -> ValueNone

/// Try to create a ValRef suitable for accessing the given Val from another assembly 
let tryRescopeVal viewedCcu (entityRemap: Remap) (vspec: Val) : ValueOption<ValRef> =
    match vspec.PublicPath with 
    | Some (ValPubPath(p, fullLinkageKey)) -> 
        // The type information in the val linkage doesn't need to keep any information to trait solutions.
        let entityRemap = { entityRemap with removeTraitSolutions = true }
        let fullLinkageKey = remapValLinkage entityRemap fullLinkageKey
        let vref = 
            // This compensates for the somewhat poor design decision in the F# compiler and metadata where
            // members are stored as values under the enclosing namespace/module rather than under the type.
            // This stems from the days when types and namespace/modules were separated constructs in the 
            // compiler implementation.
            if vspec.IsIntrinsicMember then  
                mkNonLocalValRef (rescopePubPathToParent viewedCcu p) fullLinkageKey
            else 
                mkNonLocalValRef (rescopePubPath viewedCcu p) fullLinkageKey
        ValueSome vref
    | _ -> ValueNone
    
//---------------------------------------------------------------------------
// Type information about records, constructors etc.
//---------------------------------------------------------------------------
 
let actualTyOfRecdField inst (fspec: RecdField) = instType inst fspec.FormalType

let actualTysOfRecdFields inst rfields = List.map (actualTyOfRecdField inst) rfields

let actualTysOfInstanceRecdFields inst (tcref: TyconRef) = tcref.AllInstanceFieldsAsList |> actualTysOfRecdFields inst 

let actualTysOfUnionCaseFields inst (x: UnionCaseRef) = actualTysOfRecdFields inst x.AllFieldsAsList

let actualResultTyOfUnionCase tinst (x: UnionCaseRef) = 
    instType (mkTyconRefInst x.TyconRef tinst) x.ReturnType

let recdFieldsOfExnDefRef x =
    (stripExnEqns x).TrueInstanceFieldsAsList

let recdFieldOfExnDefRefByIdx x n =
    (stripExnEqns x).GetFieldByIndex n

let recdFieldTysOfExnDefRef x =
    actualTysOfRecdFields [] (recdFieldsOfExnDefRef x)

let recdFieldTyOfExnDefRefByIdx x j =
    actualTyOfRecdField [] (recdFieldOfExnDefRefByIdx x j)

let actualTyOfRecdFieldForTycon tycon tinst (fspec: RecdField) = 
    instType (mkTyconInst tycon tinst) fspec.FormalType

let actualTyOfRecdFieldRef (fref: RecdFieldRef) tinst = 
    actualTyOfRecdFieldForTycon fref.Tycon tinst fref.RecdField

let actualTyOfUnionFieldRef (fref: UnionCaseRef) n tinst = 
    actualTyOfRecdFieldForTycon fref.Tycon tinst (fref.FieldByIndex n)

    
//---------------------------------------------------------------------------
// Apply type functions to types
//---------------------------------------------------------------------------

let destForallTy g ty = 
    let tps, tau = primDestForallTy g ty 
    // tps may be have been equated to other tps in equi-recursive type inference 
    // and unit type inference. Normalize them here 
    let tps = NormalizeDeclaredTyparsForEquiRecursiveInference g tps
    tps, tau

let tryDestForallTy g ty = 
    if isForallTy g ty then destForallTy g ty else [], ty

let rec stripFunTy g ty = 
    if isFunTy g ty then 
        let domainTy, rangeTy = destFunTy g ty 
        let more, retTy = stripFunTy g rangeTy 
        domainTy :: more, retTy
    else [], ty

let applyForallTy g ty tyargs = 
    let tps, tau = destForallTy g ty
    instType (mkTyparInst tps tyargs) tau

let reduceIteratedFunTy g ty args = 
    List.fold (fun ty _ -> 
        if not (isFunTy g ty) then failwith "reduceIteratedFunTy"
        snd (destFunTy g ty)) ty args

let applyTyArgs g ty tyargs = 
    if isForallTy g ty then applyForallTy g ty tyargs else ty

let applyTys g funcTy (tyargs, argTys) = 
    let afterTyappTy = applyTyArgs g funcTy tyargs
    reduceIteratedFunTy g afterTyappTy argTys

let formalApplyTys g funcTy (tyargs, args) = 
    reduceIteratedFunTy g
      (if isNil tyargs then funcTy else snd (destForallTy g funcTy))
      args

let rec stripFunTyN g n ty = 
    assert (n >= 0)
    if n > 0 && isFunTy g ty then 
        let d, r = destFunTy g ty
        let more, retTy = stripFunTyN g (n-1) r
        d :: more, retTy
    else [], ty
        
let tryDestAnyTupleTy g ty = 
    if isAnyTupleTy g ty then destAnyTupleTy g ty else tupInfoRef, [ty]

let tryDestRefTupleTy g ty = 
    if isRefTupleTy g ty then destRefTupleTy g ty else [ty]

type UncurriedArgInfos = (TType * ArgReprInfo) list 

type CurriedArgInfos = (TType * ArgReprInfo) list list

type TraitWitnessInfos = TraitWitnessInfo list

// A 'tau' type is one with its type parameters stripped off 
let GetTopTauTypeInFSharpForm g (curriedArgInfos: ArgReprInfo list list) tau m =
    let nArgInfos = curriedArgInfos.Length
    let argTys, retTy = stripFunTyN g nArgInfos tau

    if nArgInfos <> argTys.Length then 
        error(Error(FSComp.SR.tastInvalidMemberSignature(), m))

    let argTysl = 
        (curriedArgInfos, argTys) ||> List.map2 (fun argInfos argTy -> 
            match argInfos with 
            | [] -> [ (g.unit_ty, ValReprInfo.unnamedTopArg1) ]
            | [argInfo] -> [ (argTy, argInfo) ]
            | _ -> List.zip (destRefTupleTy g argTy) argInfos) 

    argTysl, retTy

let destTopForallTy g (ValReprInfo (ntps, _, _)) ty =
    let tps, tau = (if isNil ntps then [], ty else tryDestForallTy g ty)
    // tps may be have been equated to other tps in equi-recursive type inference. Normalize them here 
    let tps = NormalizeDeclaredTyparsForEquiRecursiveInference g tps
    tps, tau

let GetValReprTypeInFSharpForm g (ValReprInfo(_, argInfos, retInfo) as valReprInfo) ty m =
    let tps, tau = destTopForallTy g valReprInfo ty
    let curriedArgTys, returnTy = GetTopTauTypeInFSharpForm g argInfos tau m
    tps, curriedArgTys, returnTy, retInfo

let IsCompiledAsStaticProperty g (v: Val) =
    match v.ValReprInfo with
    | Some valReprInfoValue ->
         match GetValReprTypeInFSharpForm g valReprInfoValue v.Type v.Range with 
         | [], [], _, _ when not v.IsMember -> true
         | _ -> false
    | _ -> false

let IsCompiledAsStaticPropertyWithField g (v: Val) = 
    not v.IsCompiledAsStaticPropertyWithoutField &&
    IsCompiledAsStaticProperty g v

//-------------------------------------------------------------------------
// Multi-dimensional array types...
//-------------------------------------------------------------------------

let isArrayTyconRef (g: TcGlobals) tcref =
    g.il_arr_tcr_map
    |> Array.exists (tyconRefEq g tcref)

let rankOfArrayTyconRef (g: TcGlobals) tcref =
    match g.il_arr_tcr_map |> Array.tryFindIndex (tyconRefEq g tcref) with
    | Some idx ->
        idx + 1
    | None ->
        failwith "rankOfArrayTyconRef: unsupported array rank"

//-------------------------------------------------------------------------
// Misc functions on F# types
//------------------------------------------------------------------------- 

let destArrayTy (g: TcGlobals) ty =
    match tryAppTy g ty with
    | ValueSome (tcref, [ty]) when isArrayTyconRef g tcref -> ty
    | _ -> failwith "destArrayTy"

let destListTy (g: TcGlobals) ty =
    match tryAppTy g ty with
    | ValueSome (tcref, [ty]) when tyconRefEq g tcref g.list_tcr_canon -> ty
    | _ -> failwith "destListTy"

let tyconRefEqOpt g tcrefOpt tcref = 
    match tcrefOpt with
    | None -> false
    | Some tcref2 -> tyconRefEq g tcref2 tcref

let isStringTy g ty = ty |> stripTyEqns g |> (function TType_app(tcref, _, _) -> tyconRefEq g tcref g.system_String_tcref | _ -> false)

let isListTy g ty = ty |> stripTyEqns g |> (function TType_app(tcref, _, _) -> tyconRefEq g tcref g.list_tcr_canon | _ -> false)

let isArrayTy g ty = ty |> stripTyEqns g |> (function TType_app(tcref, _, _) -> isArrayTyconRef g tcref | _ -> false) 

let isArray1DTy g ty = ty |> stripTyEqns g |> (function TType_app(tcref, _, _) -> tyconRefEq g tcref g.il_arr_tcr_map[0] | _ -> false) 

let isUnitTy g ty = ty |> stripTyEqns g |> (function TType_app(tcref, _, _) -> tyconRefEq g g.unit_tcr_canon tcref | _ -> false) 

let isObjTy g ty = ty |> stripTyEqns g |> (function TType_app(tcref, _, _) -> tyconRefEq g g.system_Object_tcref tcref | _ -> false) 

let isValueTypeTy g ty = ty |> stripTyEqns g |> (function TType_app(tcref, _, _) -> tyconRefEq g g.system_Value_tcref tcref | _ -> false) 

let isVoidTy g ty = ty |> stripTyEqns g |> (function TType_app(tcref, _, _) -> tyconRefEq g g.system_Void_tcref tcref | _ -> false) 

let isILAppTy g ty = ty |> stripTyEqns g |> (function TType_app(tcref, _, _) -> tcref.IsILTycon | _ -> false) 

let isNativePtrTy g ty = ty |> stripTyEqns g |> (function TType_app(tcref, _, _) -> tyconRefEq g g.nativeptr_tcr tcref | _ -> false) 

let isByrefTy g ty = 
    ty |> stripTyEqns g |> (function 
        | TType_app(tcref, _, _) when g.byref2_tcr.CanDeref -> tyconRefEq g g.byref2_tcr tcref
        | TType_app(tcref, _, _) -> tyconRefEq g g.byref_tcr tcref
        | _ -> false) 

let isInByrefTag g ty = ty |> stripTyEqns g |> (function TType_app(tcref, [], _) -> tyconRefEq g g.byrefkind_In_tcr tcref | _ -> false) 
let isInByrefTy g ty = 
    ty |> stripTyEqns g |> (function 
        | TType_app(tcref, [_; tagTy], _) when g.byref2_tcr.CanDeref -> tyconRefEq g g.byref2_tcr tcref && isInByrefTag g tagTy         
        | _ -> false) 

let isOutByrefTag g ty = ty |> stripTyEqns g |> (function TType_app(tcref, [], _) -> tyconRefEq g g.byrefkind_Out_tcr tcref | _ -> false) 
let isOutByrefTy g ty = 
    ty |> stripTyEqns g |> (function 
        | TType_app(tcref, [_; tagTy], _) when g.byref2_tcr.CanDeref -> tyconRefEq g g.byref2_tcr tcref && isOutByrefTag g tagTy         
        | _ -> false) 

#if !NO_TYPEPROVIDERS
let extensionInfoOfTy g ty = ty |> stripTyEqns g |> (function TType_app(tcref, _, _) -> tcref.TypeReprInfo | _ -> TNoRepr) 
#endif

type TypeDefMetadata = 
     | ILTypeMetadata of TILObjectReprData
     | FSharpOrArrayOrByrefOrTupleOrExnTypeMetadata 
#if !NO_TYPEPROVIDERS
     | ProvidedTypeMetadata of TProvidedTypeInfo
#endif

let metadataOfTycon (tycon: Tycon) = 
#if !NO_TYPEPROVIDERS
    match tycon.TypeReprInfo with 
    | TProvidedTypeRepr info -> ProvidedTypeMetadata info
    | _ -> 
#endif
    if tycon.IsILTycon then 
       ILTypeMetadata tycon.ILTyconInfo
    else 
       FSharpOrArrayOrByrefOrTupleOrExnTypeMetadata 


let metadataOfTy g ty = 
#if !NO_TYPEPROVIDERS
    match extensionInfoOfTy g ty with 
    | TProvidedTypeRepr info -> ProvidedTypeMetadata info
    | _ -> 
#endif
    if isILAppTy g ty then 
        let tcref = tcrefOfAppTy g ty
        ILTypeMetadata tcref.ILTyconInfo
    else 
        FSharpOrArrayOrByrefOrTupleOrExnTypeMetadata 


let isILReferenceTy g ty = 
    match metadataOfTy g ty with 
#if !NO_TYPEPROVIDERS
    | ProvidedTypeMetadata info -> not info.IsStructOrEnum
#endif
    | ILTypeMetadata (TILObjectReprData(_, _, td)) -> not td.IsStructOrEnum
    | FSharpOrArrayOrByrefOrTupleOrExnTypeMetadata -> isArrayTy g ty

let isILInterfaceTycon (tycon: Tycon) = 
    match metadataOfTycon tycon with 
#if !NO_TYPEPROVIDERS
    | ProvidedTypeMetadata info -> info.IsInterface
#endif
    | ILTypeMetadata (TILObjectReprData(_, _, td)) -> td.IsInterface
    | FSharpOrArrayOrByrefOrTupleOrExnTypeMetadata -> false

let rankOfArrayTy g ty = rankOfArrayTyconRef g (tcrefOfAppTy g ty)

let isFSharpObjModelRefTy g ty = 
    isFSharpObjModelTy g ty && 
    let tcref = tcrefOfAppTy g ty
    match tcref.FSharpObjectModelTypeInfo.fsobjmodel_kind with 
    | TFSharpClass | TFSharpInterface | TFSharpDelegate _ -> true
    | TFSharpStruct | TFSharpEnum -> false

let isFSharpClassTy g ty =
    match tryTcrefOfAppTy g ty with
    | ValueSome tcref -> tcref.Deref.IsFSharpClassTycon
    | _ -> false

let isFSharpStructTy g ty =
    match tryTcrefOfAppTy g ty with
    | ValueSome tcref -> tcref.Deref.IsFSharpStructOrEnumTycon
    | _ -> false

let isFSharpInterfaceTy g ty = 
    match tryTcrefOfAppTy g ty with
    | ValueSome tcref -> tcref.Deref.IsFSharpInterfaceTycon
    | _ -> false

let isDelegateTy g ty = 
    match metadataOfTy g ty with 
#if !NO_TYPEPROVIDERS
    | ProvidedTypeMetadata info -> info.IsDelegate ()
#endif
    | ILTypeMetadata (TILObjectReprData(_, _, td)) -> td.IsDelegate
    | FSharpOrArrayOrByrefOrTupleOrExnTypeMetadata ->
        match tryTcrefOfAppTy g ty with
        | ValueSome tcref -> tcref.Deref.IsFSharpDelegateTycon
        | _ -> false

let isInterfaceTy g ty = 
    match metadataOfTy g ty with 
#if !NO_TYPEPROVIDERS
    | ProvidedTypeMetadata info -> info.IsInterface
#endif
    | ILTypeMetadata (TILObjectReprData(_, _, td)) -> td.IsInterface
    | FSharpOrArrayOrByrefOrTupleOrExnTypeMetadata -> isFSharpInterfaceTy g ty

let isFSharpDelegateTy g ty = isDelegateTy g ty && isFSharpObjModelTy g ty

let isClassTy g ty = 
    match metadataOfTy g ty with 
#if !NO_TYPEPROVIDERS
    | ProvidedTypeMetadata info -> info.IsClass
#endif
    | ILTypeMetadata (TILObjectReprData(_, _, td)) -> td.IsClass
    | FSharpOrArrayOrByrefOrTupleOrExnTypeMetadata -> isFSharpClassTy g ty

let isStructOrEnumTyconTy g ty = 
    match tryTcrefOfAppTy g ty with
    | ValueSome tcref -> tcref.Deref.IsStructOrEnumTycon
    | _ -> false

let isStructRecordOrUnionTyconTy g ty = 
    match tryTcrefOfAppTy g ty with
    | ValueSome tcref -> tcref.Deref.IsStructRecordOrUnionTycon
    | _ -> false

let isStructTyconRef (tcref: TyconRef) =
    let tycon = tcref.Deref
    tycon.IsStructRecordOrUnionTycon || tycon.IsStructOrEnumTycon

let isStructTy g ty =
    match tryTcrefOfAppTy g ty with
    | ValueSome tcref -> 
        isStructTyconRef tcref
    | _ -> 
        isStructAnonRecdTy g ty || isStructTupleTy g ty

let isRefTy g ty = 
    not (isStructOrEnumTyconTy g ty) &&
    (
        isUnionTy g ty || 
        isRefTupleTy g ty || 
        isRecdTy g ty || 
        isILReferenceTy g ty ||
        isFunTy g ty || 
        isReprHiddenTy g ty || 
        isFSharpObjModelRefTy g ty || 
        isUnitTy g ty ||
        (isAnonRecdTy g ty && not (isStructAnonRecdTy g ty)) ||
        isErasedUnionTy g ty
    )

let isForallFunctionTy g ty =
    let _, tau = tryDestForallTy g ty
    isFunTy g tau

// ECMA C# LANGUAGE SPECIFICATION, 27.2
// An unmanaged-type is any type that isn't a reference-type, a type-parameter, or a generic struct-type and
// contains no fields whose type is not an unmanaged-type. In other words, an unmanaged-type is one of the
// following:
// - sbyte, byte, short, ushort, int, uint, long, ulong, char, float, double, decimal, or bool.
// - Any enum-type.
// - Any pointer-type.
// - Any non-generic user-defined struct-type that contains fields of unmanaged-types only.
// [Note: Constructed types and type-parameters are never unmanaged-types. end note]
let rec isUnmanagedTy g ty =
    let ty = stripTyEqnsAndMeasureEqns g ty
    match tryTcrefOfAppTy g ty with
    | ValueSome tcref ->
        let isEq tcref2 = tyconRefEq g tcref tcref2 
        if isEq g.nativeptr_tcr || isEq g.nativeint_tcr ||
                    isEq g.sbyte_tcr || isEq g.byte_tcr || 
                    isEq g.int16_tcr || isEq g.uint16_tcr ||
                    isEq g.int32_tcr || isEq g.uint32_tcr ||
                    isEq g.int64_tcr || isEq g.uint64_tcr ||
                    isEq g.char_tcr ||
                    isEq g.float32_tcr ||
                    isEq g.float_tcr ||
                    isEq g.decimal_tcr ||
                    isEq g.bool_tcr then
            true
        else
            let tycon = tcref.Deref
            if tycon.IsEnumTycon then 
                true
            elif tycon.IsStructOrEnumTycon then
                match tycon.TyparsNoRange with
                | [] -> tycon.AllInstanceFieldsAsList |> List.forall (fun r -> isUnmanagedTy g r.rfield_type) 
                | _ -> false // generic structs are never 
            else false
    | ValueNone ->
        false

let isInterfaceTycon x = 
    isILInterfaceTycon x || x.IsFSharpInterfaceTycon

let isInterfaceTyconRef (tcref: TyconRef) = isInterfaceTycon tcref.Deref

let isEnumTy g ty = 
    match tryTcrefOfAppTy g ty with 
    | ValueNone -> false
    | ValueSome tcref -> tcref.IsEnumTycon

let actualReturnTyOfSlotSig parentTyInst methTyInst (TSlotSig(_, _, parentFormalTypars, methFormalTypars, _, formalRetTy)) = 
    let methTyInst = mkTyparInst methFormalTypars methTyInst
    let parentTyInst = mkTyparInst parentFormalTypars parentTyInst
    Option.map (instType (parentTyInst @ methTyInst)) formalRetTy

let slotSigHasVoidReturnTy (TSlotSig(_, _, _, _, _, formalRetTy)) = 
    Option.isNone formalRetTy 

let returnTyOfMethod g (TObjExprMethod(TSlotSig(_, parentTy, _, _, _, _) as ss, _, methFormalTypars, _, _, _)) =
    let tinst = argsOfAppTy g parentTy
    let methTyInst = generalizeTypars methFormalTypars
    actualReturnTyOfSlotSig tinst methTyInst ss

/// Is the type 'abstract' in C#-speak
let isAbstractTycon (tycon: Tycon) = 
    if tycon.IsFSharpObjectModelTycon then 
        not tycon.IsFSharpDelegateTycon && 
        tycon.TypeContents.tcaug_abstract 
    else 
        tycon.IsILTycon && tycon.ILTyconRawMetadata.IsAbstract

//---------------------------------------------------------------------------
// Determine if a member/Val/ValRef is an explicit impl
//---------------------------------------------------------------------------

let MemberIsExplicitImpl g (membInfo: ValMemberInfo) = 
   membInfo.MemberFlags.IsOverrideOrExplicitImpl &&
   match membInfo.ImplementedSlotSigs with 
   | [] -> false
   | slotsigs -> slotsigs |> List.forall (fun slotsig -> isInterfaceTy g slotsig.DeclaringType)

let ValIsExplicitImpl g (v: Val) = 
    match v.MemberInfo with 
    | Some membInfo -> MemberIsExplicitImpl g membInfo
    | _ -> false

let ValRefIsExplicitImpl g (vref: ValRef) = ValIsExplicitImpl g vref.Deref

//---------------------------------------------------------------------------
// Find all type variables in a type, apart from those that have had 
// an equation assigned by type inference.
//---------------------------------------------------------------------------

let emptyFreeLocals = Zset.empty valOrder
let unionFreeLocals s1 s2 = 
    if s1 === emptyFreeLocals then s2
    elif s2 === emptyFreeLocals then s1
    else Zset.union s1 s2

let emptyFreeRecdFields = Zset.empty recdFieldRefOrder
let unionFreeRecdFields s1 s2 = 
    if s1 === emptyFreeRecdFields then s2
    elif s2 === emptyFreeRecdFields then s1
    else Zset.union s1 s2

let emptyFreeUnionCases = Zset.empty unionCaseRefOrder
let unionFreeUnionCases s1 s2 = 
    if s1 === emptyFreeUnionCases then s2
    elif s2 === emptyFreeUnionCases then s1
    else Zset.union s1 s2

let emptyFreeTycons = Zset.empty tyconOrder
let unionFreeTycons s1 s2 = 
    if s1 === emptyFreeTycons then s2
    elif s2 === emptyFreeTycons then s1
    else Zset.union s1 s2

let typarOrder = 
    { new IComparer<Typar> with 
        member x.Compare (v1: Typar, v2: Typar) = compare v1.Stamp v2.Stamp } 

let emptyFreeTypars = Zset.empty typarOrder
let unionFreeTypars s1 s2 = 
    if s1 === emptyFreeTypars then s2
    elif s2 === emptyFreeTypars then s1
    else Zset.union s1 s2

let emptyFreeTyvars =  
    { FreeTycons = emptyFreeTycons
      // The summary of values used as trait solutions
      FreeTraitSolutions = emptyFreeLocals
      FreeTypars = emptyFreeTypars }

let isEmptyFreeTyvars ftyvs = 
    Zset.isEmpty ftyvs.FreeTypars &&
    Zset.isEmpty ftyvs.FreeTycons 

let unionFreeTyvars fvs1 fvs2 = 
    if fvs1 === emptyFreeTyvars then fvs2 else 
    if fvs2 === emptyFreeTyvars then fvs1 else
    { FreeTycons = unionFreeTycons fvs1.FreeTycons fvs2.FreeTycons
      FreeTraitSolutions = unionFreeLocals fvs1.FreeTraitSolutions fvs2.FreeTraitSolutions
      FreeTypars = unionFreeTypars fvs1.FreeTypars fvs2.FreeTypars }

type FreeVarOptions = 
    { canCache: bool
      collectInTypes: bool
      includeLocalTycons: bool
      includeTypars: bool
      includeLocalTyconReprs: bool
      includeRecdFields: bool
      includeUnionCases: bool
      includeLocals: bool
      templateReplacement: ((TyconRef -> bool) * Typars) option
      stackGuard: StackGuard option }

    member this.WithTemplateReplacement(f, typars) = { this with templateReplacement = Some (f, typars) }
      
let CollectAllNoCaching = 
    { canCache = false
      collectInTypes = true
      includeLocalTycons = true
      includeLocalTyconReprs = true
      includeRecdFields = true
      includeUnionCases = true
      includeTypars = true
      includeLocals = true
      templateReplacement = None
      stackGuard = None}

let CollectTyparsNoCaching = 
    { canCache = false
      collectInTypes = true
      includeLocalTycons = false
      includeTypars = true
      includeLocalTyconReprs = false
      includeRecdFields = false
      includeUnionCases = false
      includeLocals = false
      templateReplacement = None
      stackGuard = None }

let CollectLocalsNoCaching = 
    { canCache = false
      collectInTypes = false
      includeLocalTycons = false
      includeTypars = false
      includeLocalTyconReprs = false
      includeRecdFields = false 
      includeUnionCases = false
      includeLocals = true
      templateReplacement = None
      stackGuard = None }

let CollectTyparsAndLocalsNoCaching = 
    { canCache = false
      collectInTypes = true
      includeLocalTycons = false
      includeLocalTyconReprs = false
      includeRecdFields = false 
      includeUnionCases = false
      includeTypars = true
      includeLocals = true
      templateReplacement = None
      stackGuard = None }

let CollectAll =
    { canCache = false
      collectInTypes = true
      includeLocalTycons = true
      includeLocalTyconReprs = true
      includeRecdFields = true 
      includeUnionCases = true
      includeTypars = true
      includeLocals = true
      templateReplacement = None
      stackGuard = None }
    
let CollectTyparsAndLocalsImpl stackGuardOpt = // CollectAll
    { canCache = true // only cache for this one
      collectInTypes = true
      includeTypars = true
      includeLocals = true
      includeLocalTycons = false
      includeLocalTyconReprs = false
      includeRecdFields = false
      includeUnionCases = false
      templateReplacement = None
      stackGuard = stackGuardOpt }

  
let CollectTyparsAndLocals = CollectTyparsAndLocalsImpl None

let CollectTypars = CollectTyparsAndLocals

let CollectLocals = CollectTyparsAndLocals

let CollectTyparsAndLocalsWithStackGuard() =
    let stackGuard = StackGuard(AccFreeVarsStackGuardDepth, "AccFreeVarsStackGuardDepth")
    CollectTyparsAndLocalsImpl (Some stackGuard)

let CollectLocalsWithStackGuard() = CollectTyparsAndLocalsWithStackGuard()

let accFreeLocalTycon opts x acc = 
    if not opts.includeLocalTycons then acc else
    if Zset.contains x acc.FreeTycons then acc else 
    { acc with FreeTycons = Zset.add x acc.FreeTycons } 

let rec accFreeTycon opts (tcref: TyconRef) acc = 
    let acc =
        match opts.templateReplacement with
        | Some (isTemplateTyconRef, cloFreeTyvars) when isTemplateTyconRef tcref ->
            let cloInst = List.map mkTyparTy cloFreeTyvars
            accFreeInTypes opts cloInst acc
        | _ -> acc
    if not opts.includeLocalTycons then acc
    elif tcref.IsLocalRef then accFreeLocalTycon opts tcref.ResolvedTarget acc
    else acc

and boundTypars opts tps acc = 
    // Bound type vars form a recursively-referential set due to constraints, e.g. A: I<B>, B: I<A> 
    // So collect up free vars in all constraints first, then bind all variables 
    let acc = List.foldBack (fun (tp: Typar) acc -> accFreeInTyparConstraints opts tp.Constraints acc) tps acc
    List.foldBack (fun tp acc -> { acc with FreeTypars = Zset.remove tp acc.FreeTypars}) tps acc

and accFreeInTyparConstraints opts cxs acc =
    List.foldBack (accFreeInTyparConstraint opts) cxs acc

and accFreeInTyparConstraint opts tpc acc =
    match tpc with 
    | TyparConstraint.CoercesTo(ty, _) -> accFreeInType opts ty acc
    | TyparConstraint.MayResolveMember (traitInfo, _) -> accFreeInTrait opts traitInfo acc
    | TyparConstraint.DefaultsTo(_, defaultTy, _) -> accFreeInType opts defaultTy acc
    | TyparConstraint.SimpleChoice(tys, _) -> accFreeInTypes opts tys acc
    | TyparConstraint.IsEnum(underlyingTy, _) -> accFreeInType opts underlyingTy acc
    | TyparConstraint.IsDelegate(argTys, retTy, _) -> accFreeInType opts argTys (accFreeInType opts retTy acc)
    | TyparConstraint.SupportsComparison _
    | TyparConstraint.SupportsEquality _
    | TyparConstraint.SupportsNull _ 
    | TyparConstraint.IsNonNullableStruct _ 
    | TyparConstraint.IsReferenceType _ 
    | TyparConstraint.IsUnmanaged _
    | TyparConstraint.RequiresDefaultConstructor _ -> acc

and accFreeInTrait opts (TTrait(tys, _, _, argTys, retTy, sln)) acc = 
    Option.foldBack (accFreeInTraitSln opts) sln.Value
       (accFreeInTypes opts tys 
         (accFreeInTypes opts argTys 
           (Option.foldBack (accFreeInType opts) retTy acc)))

and accFreeInWitnessArg opts (TraitWitnessInfo(tys, _nm, _mf, argTys, retTy)) acc = 
       accFreeInTypes opts tys 
         (accFreeInTypes opts argTys 
           (Option.foldBack (accFreeInType opts) retTy acc))

and accFreeInTraitSln opts sln acc = 
    match sln with 
    | ILMethSln(ty, _, _, minst, staticTyOpt) ->
        Option.foldBack (accFreeInType opts) staticTyOpt
            (accFreeInType opts ty 
                (accFreeInTypes opts minst acc))
    | FSMethSln(ty, vref, minst, staticTyOpt) ->
        Option.foldBack (accFreeInType opts) staticTyOpt
         (accFreeInType opts ty 
            (accFreeValRefInTraitSln opts vref  
               (accFreeInTypes opts minst acc)))
    | FSAnonRecdFieldSln(_anonInfo, tinst, _n) ->
         accFreeInTypes opts tinst acc
    | FSRecdFieldSln(tinst, _rfref, _isSet) ->
         accFreeInTypes opts tinst acc
    | BuiltInSln -> acc
    | ClosedExprSln _ -> acc // nothing to accumulate because it's a closed expression referring only to erasure of provided method calls

and accFreeLocalValInTraitSln _opts v fvs =
    if Zset.contains v fvs.FreeTraitSolutions then fvs 
    else { fvs with FreeTraitSolutions = Zset.add v fvs.FreeTraitSolutions}

and accFreeValRefInTraitSln opts (vref: ValRef) fvs = 
    if vref.IsLocalRef then
        accFreeLocalValInTraitSln opts vref.ResolvedTarget fvs
    else
        // non-local values do not contain free variables 
        fvs

and accFreeTyparRef opts (tp: Typar) acc = 
    if not opts.includeTypars then acc else
    if Zset.contains tp acc.FreeTypars then acc 
    else 
        accFreeInTyparConstraints opts tp.Constraints
          { acc with FreeTypars = Zset.add tp acc.FreeTypars}

and accFreeInType opts ty acc = 
    match stripTyparEqns ty with 
    | TType_tuple (tupInfo, l) ->
        accFreeInTypes opts l (accFreeInTupInfo opts tupInfo acc)

    | TType_anon (anonInfo, l) ->
        accFreeInTypes opts l (accFreeInTupInfo opts anonInfo.TupInfo acc)

<<<<<<< HEAD
    | TType_erased_union (_, l) ->
        accFreeInTypes opts l acc

    | TType_app (tc, tinst, _) -> 
        let acc = accFreeTycon opts tc acc
=======
    | TType_app (tcref, tinst, _) -> 
        let acc = accFreeTycon opts tcref acc
>>>>>>> 57ebc9a3
        match tinst with 
        | [] -> acc  // optimization to avoid unneeded call
        | [h] -> accFreeInType opts h acc // optimization to avoid unneeded call
        | _ -> accFreeInTypes opts tinst acc

    | TType_ucase (UnionCaseRef(tcref, _), tinst) ->
        accFreeInTypes opts tinst (accFreeTycon opts tcref acc)

    | TType_fun (domainTy, rangeTy, _) ->
        accFreeInType opts domainTy (accFreeInType opts rangeTy acc)

    | TType_var (r, _) ->
        accFreeTyparRef opts r acc

    | TType_forall (tps, r) ->
        unionFreeTyvars (boundTypars opts tps (freeInType opts r)) acc

    | TType_measure unt -> accFreeInMeasure opts unt acc

and accFreeInTupInfo _opts unt acc = 
    match unt with 
    | TupInfo.Const _ -> acc
and accFreeInMeasure opts unt acc = List.foldBack (fun (tp, _) acc -> accFreeTyparRef opts tp acc) (ListMeasureVarOccsWithNonZeroExponents unt) acc
and accFreeInTypes opts tys acc = 
    match tys with 
    | [] -> acc
    | h :: t -> accFreeInTypes opts t (accFreeInType opts h acc)
and freeInType opts ty = accFreeInType opts ty emptyFreeTyvars

and accFreeInVal opts (v: Val) acc = accFreeInType opts v.val_type acc

let freeInTypes opts tys = accFreeInTypes opts tys emptyFreeTyvars
let freeInVal opts v = accFreeInVal opts v emptyFreeTyvars
let freeInTyparConstraints opts v = accFreeInTyparConstraints opts v emptyFreeTyvars
let accFreeInTypars opts tps acc = List.foldBack (accFreeTyparRef opts) tps acc
        
let rec addFreeInModuleTy (mtyp: ModuleOrNamespaceType) acc =
    QueueList.foldBack (typeOfVal >> accFreeInType CollectAllNoCaching) mtyp.AllValsAndMembers
      (QueueList.foldBack (fun (mspec: ModuleOrNamespace) acc -> addFreeInModuleTy mspec.ModuleOrNamespaceType acc) mtyp.AllEntities acc)

let freeInModuleTy mtyp = addFreeInModuleTy mtyp emptyFreeTyvars


//--------------------------------------------------------------------------
// Free in type, left-to-right order preserved. This is used to determine the
// order of type variables for top-level definitions based on their signature, 
// so be careful not to change the order. We accumulate in reverse
// order.
//--------------------------------------------------------------------------

let emptyFreeTyparsLeftToRight = []
let unionFreeTyparsLeftToRight fvs1 fvs2 = ListSet.unionFavourRight typarEq fvs1 fvs2

let rec boundTyparsLeftToRight g cxFlag thruFlag acc tps = 
    // Bound type vars form a recursively-referential set due to constraints, e.g. A: I<B>, B: I<A> 
    // So collect up free vars in all constraints first, then bind all variables 
    List.fold (fun acc (tp: Typar) -> accFreeInTyparConstraintsLeftToRight g cxFlag thruFlag acc tp.Constraints) tps acc

and accFreeInTyparConstraintsLeftToRight g cxFlag thruFlag acc cxs =
    List.fold (accFreeInTyparConstraintLeftToRight g cxFlag thruFlag) acc cxs 

and accFreeInTyparConstraintLeftToRight g cxFlag thruFlag acc tpc =
    match tpc with 
    | TyparConstraint.CoercesTo(ty, _) ->
        accFreeInTypeLeftToRight g cxFlag thruFlag acc ty 
    | TyparConstraint.MayResolveMember (traitInfo, _) ->
        accFreeInTraitLeftToRight g cxFlag thruFlag acc traitInfo 
    | TyparConstraint.DefaultsTo(_, defaultTy, _) ->
        accFreeInTypeLeftToRight g cxFlag thruFlag acc defaultTy 
    | TyparConstraint.SimpleChoice(tys, _) ->
        accFreeInTypesLeftToRight g cxFlag thruFlag acc tys 
    | TyparConstraint.IsEnum(underlyingTy, _) ->
        accFreeInTypeLeftToRight g cxFlag thruFlag acc underlyingTy
    | TyparConstraint.IsDelegate(argTys, retTy, _) ->
        accFreeInTypeLeftToRight g cxFlag thruFlag (accFreeInTypeLeftToRight g cxFlag thruFlag acc argTys) retTy  
    | TyparConstraint.SupportsComparison _ 
    | TyparConstraint.SupportsEquality _ 
    | TyparConstraint.SupportsNull _ 
    | TyparConstraint.IsNonNullableStruct _ 
    | TyparConstraint.IsUnmanaged _
    | TyparConstraint.IsReferenceType _ 
    | TyparConstraint.RequiresDefaultConstructor _ -> acc

and accFreeInTraitLeftToRight g cxFlag thruFlag acc (TTrait(tys, _, _, argTys, retTy, _)) = 
    let acc = accFreeInTypesLeftToRight g cxFlag thruFlag acc tys
    let acc = accFreeInTypesLeftToRight g cxFlag thruFlag acc argTys
    let acc = Option.fold (accFreeInTypeLeftToRight g cxFlag thruFlag) acc retTy
    acc

and accFreeTyparRefLeftToRight g cxFlag thruFlag acc (tp: Typar) = 
    if ListSet.contains typarEq tp acc then 
        acc
    else 
        let acc = ListSet.insert typarEq tp acc
        if cxFlag then 
            accFreeInTyparConstraintsLeftToRight g cxFlag thruFlag acc tp.Constraints
        else 
            acc

and accFreeInTypeLeftToRight g cxFlag thruFlag acc ty = 
    match (if thruFlag then stripTyEqns g ty else stripTyparEqns ty) with 
    | TType_anon (anonInfo, anonTys) ->
        let acc = accFreeInTupInfoLeftToRight g cxFlag thruFlag acc anonInfo.TupInfo 
        accFreeInTypesLeftToRight g cxFlag thruFlag acc anonTys 

    | TType_tuple (tupInfo, tupTys) -> 
        let acc = accFreeInTupInfoLeftToRight g cxFlag thruFlag acc tupInfo 
        accFreeInTypesLeftToRight g cxFlag thruFlag acc tupTys 

    | TType_app (_, tinst, _) ->
        accFreeInTypesLeftToRight g cxFlag thruFlag acc tinst 

    | TType_ucase (_, tinst) -> 
        accFreeInTypesLeftToRight g cxFlag thruFlag acc tinst

    | TType_erased_union (_, tinst) -> 
        accFreeInTypesLeftToRight g cxFlag thruFlag acc tinst

    | TType_fun (domainTy, rangeTy, _) -> 
        let dacc = accFreeInTypeLeftToRight g cxFlag thruFlag acc domainTy 
        accFreeInTypeLeftToRight g cxFlag thruFlag dacc rangeTy

    | TType_var (r, _) -> 
        accFreeTyparRefLeftToRight g cxFlag thruFlag acc r 

    | TType_forall (tps, r) -> 
        let racc = accFreeInTypeLeftToRight g cxFlag thruFlag emptyFreeTyparsLeftToRight r
        unionFreeTyparsLeftToRight (boundTyparsLeftToRight g cxFlag thruFlag tps racc) acc

    | TType_measure unt -> 
        let mvars = ListMeasureVarOccsWithNonZeroExponents unt
        List.foldBack (fun (tp, _) acc -> accFreeTyparRefLeftToRight g cxFlag thruFlag acc tp) mvars acc

and accFreeInTupInfoLeftToRight _g _cxFlag _thruFlag acc unt = 
    match unt with 
    | TupInfo.Const _ -> acc

and accFreeInTypesLeftToRight g cxFlag thruFlag acc tys = 
    match tys with 
    | [] -> acc
    | h :: t -> accFreeInTypesLeftToRight g cxFlag thruFlag (accFreeInTypeLeftToRight g cxFlag thruFlag acc h) t
    
let freeInTypeLeftToRight g thruFlag ty =
    accFreeInTypeLeftToRight g true thruFlag emptyFreeTyparsLeftToRight ty |> List.rev

let freeInTypesLeftToRight g thruFlag ty =
    accFreeInTypesLeftToRight g true thruFlag emptyFreeTyparsLeftToRight ty |> List.rev

let freeInTypesLeftToRightSkippingConstraints g ty =
    accFreeInTypesLeftToRight g false true emptyFreeTyparsLeftToRight ty |> List.rev

let valOfBind (b: Binding) = b.Var

let valsOfBinds (binds: Bindings) = binds |> List.map (fun b -> b.Var)

//--------------------------------------------------------------------------
// Values representing member functions on F# types
//--------------------------------------------------------------------------

// Pull apart the type for an F# value that represents an object model method. Do not strip off a 'unit' argument.
// Review: Should GetMemberTypeInFSharpForm have any other direct callers? 
let GetMemberTypeInFSharpForm g (memberFlags: SynMemberFlags) arities ty m = 
    let tps, argInfos, retTy, retInfo = GetValReprTypeInFSharpForm g arities ty m

    let argInfos = 
        if memberFlags.IsInstance then 
            match argInfos with
            | [] -> 
                errorR(InternalError("value does not have a valid member type", m))
                argInfos
            | _ :: t -> t
        else argInfos
    tps, argInfos, retTy, retInfo

// Check that an F# value represents an object model method. 
// It will also always have an arity (inferred from syntax). 
let checkMemberVal membInfo arity m =
    match membInfo, arity with 
    | None, _ -> error(InternalError("checkMemberVal - no membInfo", m))
    | _, None -> error(InternalError("checkMemberVal - no arity", m))
    | Some membInfo, Some arity -> (membInfo, arity)

let checkMemberValRef (vref: ValRef) =
    checkMemberVal vref.MemberInfo vref.ValReprInfo vref.Range
     
let GetFSharpViewOfReturnType (g: TcGlobals) retTy =
    match retTy with 
    | None -> g.unit_ty
    | Some retTy -> retTy

type TraitConstraintInfo with
    member traitInfo.GetReturnType(g: TcGlobals) =
        GetFSharpViewOfReturnType g traitInfo.CompiledReturnType

    member traitInfo.GetObjectType() =
        match traitInfo.MemberFlags.IsInstance, traitInfo.CompiledObjectAndArgumentTypes with
        | true, objTy :: _ ->
            Some objTy
        | _ ->
            None

    // For static property traits:
    //      ^T: (static member Zero: ^T)
    // The inner representation is 
    //      TraitConstraintInfo([^T], get_Zero, Property, Static, [], ^T)
    // and this returns
    //      []
    //
    // For the logically equivalent static get_property traits (i.e. the property as a get_ method)
    //      ^T: (static member get_Zero: unit -> ^T)
    // The inner representation is 
    //      TraitConstraintInfo([^T], get_Zero, Member, Static, [], ^T)
    // and this returns
    //      []
    //
    // For instance property traits
    //      ^T: (member Length: int)
    // The inner TraitConstraintInfo representation is
    //      TraitConstraintInfo([^T], get_Length, Property, Instance, [], int)
    // and this returns
    //      []
    //
    // For the logically equivalent instance get_property traits (i.e. the property as a get_ method)
    //      ^T: (member get_Length: unit -> int)
    // The inner TraitConstraintInfo representation is
    //      TraitConstraintInfo([^T], get_Length, Method, Instance, [^T], int)
    // and this returns
    //      []
    //
    // For index property traits
    //      ^T: (member Item: int -> int with get)
    // The inner TraitConstraintInfo representation is
    //      TraitConstraintInfo([^T], get_Item, Property, Instance, [^T; int], int)
    // and this returns
    //      [int]
    member traitInfo.GetCompiledArgumentTypes() =
        match traitInfo.MemberFlags.IsInstance, traitInfo.CompiledObjectAndArgumentTypes with
        | true, _ :: argTys ->
            argTys
        | _, argTys ->
            argTys

    // For static property traits:
    //      ^T: (static member Zero: ^T)
    // The inner representation is 
    //      TraitConstraintInfo([^T], get_Zero, PropertyGet, Static, [], ^T)
    // and this returns
    //      []
    //
    // For the logically equivalent static get_property traits (i.e. the property as a get_ method)
    //      ^T: (static member get_Zero: unit -> ^T)
    // The inner representation is 
    //      TraitConstraintInfo([^T], get_Zero, Member, Static, [], ^T)
    // and this returns
    //      [unit]
    //
    // For instance property traits
    //      ^T: (member Length: int)
    // The inner TraitConstraintInfo representation is
    //      TraitConstraintInfo([^T], get_Length, PropertyGet, Instance, [^T], int)
    // and this views the constraint as if it were
    //      []
    //
    // For the logically equivalent instance get_property traits (i.e. the property as a get_ method)
    //      ^T: (member get_Length: unit -> int)
    // The inner TraitConstraintInfo representation is
    //      TraitConstraintInfo([^T], get_Length, Member, Instance, [^T], int)
    // and this returns
    //      [unit]
    //
    // For index property traits
    //      (member Item: int -> int with get)
    // The inner TraitConstraintInfo representation is
    //      TraitConstraintInfo([^T], get_Item, PropertyGet, [^T; int], int)
    // and this returns
    //      [int]
    member traitInfo.GetLogicalArgumentTypes(g: TcGlobals) =
        match traitInfo.GetCompiledArgumentTypes(), traitInfo.MemberFlags.MemberKind with
        | [], SynMemberKind.Member -> [g.unit_ty]
        | argTys, _ -> argTys

    member traitInfo.MemberDisplayNameCore =
        let traitName0 = traitInfo.MemberLogicalName
        match traitInfo.MemberFlags.MemberKind with
        | SynMemberKind.PropertyGet
        | SynMemberKind.PropertySet ->
            match PrettyNaming.TryChopPropertyName traitName0 with
            | Some nm -> nm
            | None -> traitName0
        | _ -> traitName0

    /// Get the key associated with the member constraint.
    member traitInfo.GetWitnessInfo() =
        let (TTrait(tys, nm, memFlags, objAndArgTys, rty, _)) = traitInfo
        TraitWitnessInfo(tys, nm, memFlags, objAndArgTys, rty)

/// Get information about the trait constraints for a set of typars.
/// Put these in canonical order.
let GetTraitConstraintInfosOfTypars g (tps: Typars) = 
    [ for tp in tps do 
        for cx in tp.Constraints do
            match cx with 
            | TyparConstraint.MayResolveMember(traitInfo, _) -> traitInfo 
            | _ -> () ]
    |> ListSet.setify (traitsAEquiv g TypeEquivEnv.Empty)
    |> List.sortBy (fun traitInfo -> traitInfo.MemberLogicalName, traitInfo.GetCompiledArgumentTypes().Length)

/// Get information about the runtime witnesses needed for a set of generalized typars
let GetTraitWitnessInfosOfTypars g numParentTypars typars = 
    let typs = typars |> List.skip numParentTypars
    let cxs = GetTraitConstraintInfosOfTypars g typs
    cxs |> List.map (fun cx -> cx.GetWitnessInfo())

/// Count the number of type parameters on the enclosing type
let CountEnclosingTyparsOfActualParentOfVal (v: Val) = 
    match v.ValReprInfo with 
    | None -> 0
    | Some _ -> 
        if v.IsExtensionMember then 0
        elif not v.IsMember then 0
        else v.MemberApparentEntity.TyparsNoRange.Length

let GetValReprTypeInCompiledForm g valReprInfo numEnclosingTypars ty m =
    let tps, paramArgInfos, retTy, retInfo = GetValReprTypeInFSharpForm g valReprInfo ty m
    let witnessInfos = GetTraitWitnessInfosOfTypars g numEnclosingTypars tps
    // Eliminate lone single unit arguments
    let paramArgInfos = 
        match paramArgInfos, valReprInfo.ArgInfos with 
        // static member and module value unit argument elimination
        | [[(_argType, _)]], [[]] -> 
            //assert isUnitTy g argType 
            [[]]
        // instance member unit argument elimination
        | [objInfo;[(_argType, _)]], [[_objArg];[]] -> 
            //assert isUnitTy g argType 
            [objInfo; []]
        | _ -> 
            paramArgInfos
    let retTy = if isUnitTy g retTy then None else Some retTy
    (tps, witnessInfos, paramArgInfos, retTy, retInfo)
     
// Pull apart the type for an F# value that represents an object model method
// and see the "member" form for the type, i.e. 
// detect methods with no arguments by (effectively) looking for single argument type of 'unit'. 
// The analysis is driven of the inferred arity information for the value.
//
// This is used not only for the compiled form - it's also used for all type checking and object model
// logic such as determining if abstract methods have been implemented or not, and how
// many arguments the method takes etc.
let GetMemberTypeInMemberForm g memberFlags valReprInfo numEnclosingTypars ty m =
    let tps, paramArgInfos, retTy, retInfo = GetMemberTypeInFSharpForm g memberFlags valReprInfo ty m
    let witnessInfos = GetTraitWitnessInfosOfTypars g numEnclosingTypars tps
    // Eliminate lone single unit arguments
    let paramArgInfos = 
        match paramArgInfos, valReprInfo.ArgInfos with 
        // static member and module value unit argument elimination
        | [[(argTy, _)]], [[]] -> 
            assert isUnitTy g argTy 
            [[]]
        // instance member unit argument elimination
        | [[(argTy, _)]], [[_objArg];[]] -> 
            assert isUnitTy g argTy 
            [[]]
        | _ -> 
            paramArgInfos
    let retTy = if isUnitTy g retTy then None else Some retTy
    (tps, witnessInfos, paramArgInfos, retTy, retInfo)

let GetTypeOfMemberInMemberForm g (vref: ValRef) =
    //assert (not vref.IsExtensionMember)
    let membInfo, valReprInfo = checkMemberValRef vref
    let numEnclosingTypars = CountEnclosingTyparsOfActualParentOfVal vref.Deref
    GetMemberTypeInMemberForm g membInfo.MemberFlags valReprInfo numEnclosingTypars vref.Type vref.Range

let GetTypeOfMemberInFSharpForm g (vref: ValRef) =
    let membInfo, valReprInfo = checkMemberValRef vref
    GetMemberTypeInFSharpForm g membInfo.MemberFlags valReprInfo vref.Type vref.Range

let PartitionValTyparsForApparentEnclosingType g (v: Val) = 
    match v.ValReprInfo with 
    | None -> error(InternalError("PartitionValTypars: not a top value", v.Range))
    | Some arities -> 
        let fullTypars, _ = destTopForallTy g arities v.Type 
        let parent = v.MemberApparentEntity
        let parentTypars = parent.TyparsNoRange
        let nparentTypars = parentTypars.Length
        if nparentTypars <= fullTypars.Length then 
            let memberParentTypars, memberMethodTypars = List.splitAt nparentTypars fullTypars
            let memberToParentInst, tinst = mkTyparToTyparRenaming memberParentTypars parentTypars
            Some(parentTypars, memberParentTypars, memberMethodTypars, memberToParentInst, tinst)
        else None

/// Match up the type variables on an member value with the type 
/// variables on the apparent enclosing type
let PartitionValTypars g (v: Val) = 
     match v.ValReprInfo with 
     | None -> error(InternalError("PartitionValTypars: not a top value", v.Range))
     | Some arities -> 
         if v.IsExtensionMember then 
             let fullTypars, _ = destTopForallTy g arities v.Type 
             Some([], [], fullTypars, emptyTyparInst, [])
         else
             PartitionValTyparsForApparentEnclosingType g v

let PartitionValRefTypars g (vref: ValRef) = PartitionValTypars g vref.Deref 

/// Get the arguments for an F# value that represents an object model method 
let ArgInfosOfMemberVal g (v: Val) = 
    let membInfo, valReprInfo = checkMemberVal v.MemberInfo v.ValReprInfo v.Range
    let numEnclosingTypars = CountEnclosingTyparsOfActualParentOfVal v
    let _, _, arginfos, _, _ = GetMemberTypeInMemberForm g membInfo.MemberFlags valReprInfo numEnclosingTypars v.Type v.Range
    arginfos

let ArgInfosOfMember g (vref: ValRef) = 
    ArgInfosOfMemberVal g vref.Deref

/// Get the property "type" (getter return type) for an F# value that represents a getter or setter
/// of an object model property.
let ReturnTypeOfPropertyVal g (v: Val) = 
    let membInfo, valReprInfo = checkMemberVal v.MemberInfo v.ValReprInfo v.Range
    match membInfo.MemberFlags.MemberKind with 
    | SynMemberKind.PropertySet ->
        let numEnclosingTypars = CountEnclosingTyparsOfActualParentOfVal v
        let _, _, arginfos, _, _ = GetMemberTypeInMemberForm g membInfo.MemberFlags valReprInfo numEnclosingTypars v.Type v.Range
        if not arginfos.IsEmpty && not arginfos.Head.IsEmpty then
            arginfos.Head |> List.last |> fst 
        else
            error(Error(FSComp.SR.tastValueDoesNotHaveSetterType(), v.Range))
    | SynMemberKind.PropertyGet ->
        let numEnclosingTypars = CountEnclosingTyparsOfActualParentOfVal v
        let _, _, _, retTy, _ = GetMemberTypeInMemberForm g membInfo.MemberFlags valReprInfo numEnclosingTypars v.Type v.Range
        GetFSharpViewOfReturnType g retTy
    | _ -> error(InternalError("ReturnTypeOfPropertyVal", v.Range))


/// Get the property arguments for an F# value that represents a getter or setter
/// of an object model property.
let ArgInfosOfPropertyVal g (v: Val) = 
    let membInfo, valReprInfo = checkMemberVal v.MemberInfo v.ValReprInfo v.Range
    match membInfo.MemberFlags.MemberKind with 
    | SynMemberKind.PropertyGet ->
        ArgInfosOfMemberVal g v |> List.concat
    | SynMemberKind.PropertySet ->
        let numEnclosingTypars = CountEnclosingTyparsOfActualParentOfVal v
        let _, _, arginfos, _, _ = GetMemberTypeInMemberForm g membInfo.MemberFlags valReprInfo numEnclosingTypars v.Type v.Range
        if not arginfos.IsEmpty && not arginfos.Head.IsEmpty then
            arginfos.Head |> List.frontAndBack |> fst 
        else
            error(Error(FSComp.SR.tastValueDoesNotHaveSetterType(), v.Range))
    | _ -> 
        error(InternalError("ArgInfosOfPropertyVal", v.Range))

//---------------------------------------------------------------------------
// Generalize type constructors to types
//---------------------------------------------------------------------------

let generalTyconRefInst (tcref: TyconRef) = 
    generalizeTypars tcref.TyparsNoRange

let generalizeTyconRef (g: TcGlobals) tcref = 
    let tinst = generalTyconRefInst tcref
    tinst, TType_app(tcref, tinst, g.knownWithoutNull)

let generalizedTyconRef (g: TcGlobals) tcref = 
    let tinst = generalTyconRefInst tcref
    TType_app(tcref, tinst, g.knownWithoutNull)

let isTTyparSupportsStaticMethod = function TyparConstraint.MayResolveMember _ -> true | _ -> false
let isTTyparCoercesToType = function TyparConstraint.CoercesTo _ -> true | _ -> false

//--------------------------------------------------------------------------
// Print Signatures/Types - prelude
//-------------------------------------------------------------------------- 

let prefixOfStaticReq s =
    match s with 
    | TyparStaticReq.None -> "'"
    | TyparStaticReq.HeadType -> "^"

let prefixOfInferenceTypar (typar: Typar) =  
  if typar.Rigidity <> TyparRigidity.Rigid then "_" else ""

//---------------------------------------------------------------------------
// Prettify: PrettyTyparNames/PrettifyTypes - make typar names human friendly
//---------------------------------------------------------------------------

type TyparConstraintsWithTypars = (Typar * TyparConstraint) list

module PrettyTypes =
    let newPrettyTypar (tp: Typar) nm = 
        Construct.NewTypar (tp.Kind, tp.Rigidity, SynTypar(ident(nm, tp.Range), tp.StaticReq, false), false, TyparDynamicReq.Yes, [], false, false)

    let NewPrettyTypars renaming tps names = 
        let niceTypars = List.map2 newPrettyTypar tps names
        let tl, _tt = mkTyparToTyparRenaming tps niceTypars in
        let renaming = renaming @ tl
        (tps, niceTypars) ||> List.iter2 (fun tp tpnice -> tpnice.SetConstraints (instTyparConstraints renaming tp.Constraints)) 
        niceTypars, renaming

    // We choose names for type parameters from 'a'..'t'
    // We choose names for unit-of-measure from 'u'..'z'
    // If we run off the end of these ranges, we use 'aX' for positive integer X or 'uX' for positive integer X
    // Finally, we skip any names already in use
    let NeedsPrettyTyparName (tp: Typar) = 
        tp.IsCompilerGenerated && 
        tp.ILName.IsNone && 
        (tp.typar_id.idText = unassignedTyparName) 

    let PrettyTyparNames pred alreadyInUse tps = 
        let rec choose (tps: Typar list) (typeIndex, measureIndex) acc = 
            match tps with
            | [] -> List.rev acc
            | tp :: tps ->
            

                // Use a particular name, possibly after incrementing indexes
                let useThisName (nm, typeIndex, measureIndex) = 
                    choose tps (typeIndex, measureIndex) (nm :: acc)

                // Give up, try again with incremented indexes
                let tryAgain (typeIndex, measureIndex) = 
                    choose (tp :: tps) (typeIndex, measureIndex) acc

                let tryName (nm, typeIndex, measureIndex) f = 
                    if List.contains nm alreadyInUse then 
                        f()
                    else
                        useThisName (nm, typeIndex, measureIndex)

                if pred tp then 
                    if NeedsPrettyTyparName tp then 
                        let typeIndex, measureIndex, baseName, letters, i = 
                          match tp.Kind with 
                          | TyparKind.Type -> (typeIndex+1, measureIndex, 'a', 20, typeIndex) 
                          | TyparKind.Measure -> (typeIndex, measureIndex+1, 'u', 6, measureIndex)
                        let nm = 
                           if i < letters then String.make 1 (char(int baseName + i)) 
                           else String.make 1 baseName + string (i-letters+1)
                        tryName (nm, typeIndex, measureIndex) (fun () -> 
                            tryAgain (typeIndex, measureIndex))

                    else
                        tryName (tp.Name, typeIndex, measureIndex) (fun () -> 
                            // Use the next index and append it to the natural name
                            let typeIndex, measureIndex, nm = 
                              match tp.Kind with 
                              | TyparKind.Type -> (typeIndex+1, measureIndex, tp.Name+ string typeIndex) 
                              | TyparKind.Measure -> (typeIndex, measureIndex+1, tp.Name+ string measureIndex)
                            tryName (nm, typeIndex, measureIndex) (fun () -> 
                                tryAgain (typeIndex, measureIndex)))
                else
                    useThisName (tp.Name, typeIndex, measureIndex)
                          
        choose tps (0, 0) []

    let PrettifyThings g foldTys mapTys things = 
        let ftps = foldTys (accFreeInTypeLeftToRight g true false) emptyFreeTyparsLeftToRight things
        let ftps = List.rev ftps
        let rec computeKeep (keep: Typars) change (tps: Typars) = 
            match tps with 
            | [] -> List.rev keep, List.rev change 
            | tp :: rest -> 
                if not (NeedsPrettyTyparName tp) && (not (keep |> List.exists (fun tp2 -> tp.Name = tp2.Name))) then
                    computeKeep (tp :: keep) change rest
                else 
                    computeKeep keep (tp :: change) rest
        let keep, change = computeKeep [] [] ftps
        
        let alreadyInUse = keep |> List.map (fun x -> x.Name)
        let names = PrettyTyparNames (fun x -> List.memq x change) alreadyInUse ftps

        let niceTypars, renaming = NewPrettyTypars [] ftps names 
        
        // strip universal types for printing
        let getTauStayTau ty = 
            match ty with
            | TType_forall (_, tau) -> tau
            | _ -> ty
        let tauThings = mapTys getTauStayTau things
                        
        let prettyThings = mapTys (instType renaming) tauThings
        let tpconstraints = niceTypars |> List.collect (fun tpnice -> List.map (fun tpc -> tpnice, tpc) tpnice.Constraints)

        prettyThings, tpconstraints

    let PrettifyType g x = PrettifyThings g id id x
    let PrettifyTypePair g x = PrettifyThings g (fun f -> foldPair (f, f)) (fun f -> mapPair (f, f)) x
    let PrettifyTypes g x = PrettifyThings g List.fold List.map x
    
    let PrettifyDiscriminantAndTypePairs g x = 
      let tys, cxs = (PrettifyThings g List.fold List.map (x |> List.map snd))
      List.zip (List.map fst x) tys, cxs
      
    let PrettifyCurriedTypes g x = PrettifyThings g (fun f -> List.fold (List.fold f)) List.mapSquared x
    let PrettifyCurriedSigTypes g x = PrettifyThings g (fun f -> foldPair (List.fold (List.fold f), f)) (fun f -> mapPair (List.mapSquared f, f)) x

    // Badly formed code may instantiate rigid declared typars to types.
    // Hence we double check here that the thing is really a type variable
    let safeDestAnyParTy orig g ty = match tryAnyParTy g ty with ValueNone -> orig | ValueSome x -> x

    let foldUnurriedArgInfos f z (x: UncurriedArgInfos) = List.fold (fold1Of2 f) z x
    let mapUnurriedArgInfos f (x: UncurriedArgInfos) = List.map (map1Of2 f) x

    let foldTypar f z (x: Typar) = foldOn mkTyparTy f z x
    let mapTypar g f (x: Typar) : Typar = (mkTyparTy >> f >> safeDestAnyParTy x g) x

    let foldTypars f z (x: Typars) = List.fold (foldTypar f) z x
    let mapTypars g f (x: Typars) : Typars = List.map (mapTypar g f) x

    let foldTyparInst f z (x: TyparInstantiation) = List.fold (foldPair (foldTypar f, f)) z x
    let mapTyparInst g f (x: TyparInstantiation) : TyparInstantiation = List.map (mapPair (mapTypar g f, f)) x

    let PrettifyInstAndTyparsAndType g x = 
        PrettifyThings g 
            (fun f -> foldTriple (foldTyparInst f, foldTypars f, f)) 
            (fun f-> mapTriple (mapTyparInst g f, mapTypars g f, f)) 
            x

    let PrettifyInstAndUncurriedSig g (x: TyparInstantiation * UncurriedArgInfos * TType) = 
        PrettifyThings g 
            (fun f -> foldTriple (foldTyparInst f, foldUnurriedArgInfos f, f)) 
            (fun f -> mapTriple (mapTyparInst g f, List.map (map1Of2 f), f))
            x

    let PrettifyInstAndCurriedSig g (x: TyparInstantiation * TTypes * CurriedArgInfos * TType) = 
        PrettifyThings g 
            (fun f -> foldQuadruple (foldTyparInst f, List.fold f, List.fold (List.fold (fold1Of2 f)), f)) 
            (fun f -> mapQuadruple (mapTyparInst g f, List.map f, List.mapSquared (map1Of2 f), f))
            x

    let PrettifyInstAndSig g x = 
        PrettifyThings g 
            (fun f -> foldTriple (foldTyparInst f, List.fold f, f))
            (fun f -> mapTriple (mapTyparInst g f, List.map f, f) )
            x

    let PrettifyInstAndTypes g x = 
        PrettifyThings g 
            (fun f -> foldPair (foldTyparInst f, List.fold f)) 
            (fun f -> mapPair (mapTyparInst g f, List.map f))
            x
 
    let PrettifyInstAndType g x = 
        PrettifyThings g 
            (fun f -> foldPair (foldTyparInst f, f)) 
            (fun f -> mapPair (mapTyparInst g f, f))
            x
 
    let PrettifyInst g x = 
        PrettifyThings g 
            (fun f -> foldTyparInst f) 
            (fun f -> mapTyparInst g f)
            x
 
module SimplifyTypes =

    // CAREFUL! This function does NOT walk constraints 
    let rec foldTypeButNotConstraints f z ty =
        let ty = stripTyparEqns ty 
        let z = f z ty
        match ty with
        | TType_forall (_, bodyTy) ->
            foldTypeButNotConstraints f z bodyTy

        | TType_app (_, tys, _) 
        | TType_ucase (_, tys) 
        | TType_anon (_, tys) 
        | TType_erased_union (_, tys)
        | TType_tuple (_, tys) ->
            List.fold (foldTypeButNotConstraints f) z tys

        | TType_fun (domainTy, rangeTy, _) ->
            foldTypeButNotConstraints f (foldTypeButNotConstraints f z domainTy) rangeTy

        | TType_var _ -> z

        | TType_measure _ -> z

    let incM x m =
        if Zmap.mem x m then Zmap.add x (1 + Zmap.find x m) m
        else Zmap.add x 1 m

    let accTyparCounts z ty =
        // Walk type to determine typars and their counts (for pprinting decisions) 
        (z, ty) ||> foldTypeButNotConstraints (fun z ty ->
            match ty with
            | TType_var (tp, _) when tp.Rigidity = TyparRigidity.Rigid -> incM tp z
            | _ -> z)

    let emptyTyparCounts = Zmap.empty typarOrder

    // print multiple fragments of the same type using consistent naming and formatting 
    let accTyparCountsMulti acc l = List.fold accTyparCounts acc l

    type TypeSimplificationInfo =
        { singletons: Typar Zset
          inplaceConstraints: Zmap<Typar, TType>
          postfixConstraints: (Typar * TyparConstraint) list }
          
    let typeSimplificationInfo0 = 
        { singletons = Zset.empty typarOrder
          inplaceConstraints = Zmap.empty typarOrder
          postfixConstraints = [] }

    let categorizeConstraints simplify m cxs =
        let singletons = if simplify then Zmap.chooseL (fun tp n -> if n = 1 then Some tp else None) m else []
        let singletons = Zset.addList singletons (Zset.empty typarOrder)
        // Here, singletons are typars that occur once in the type.
        // However, they may also occur in a type constraint.
        // If they do, they are really multiple occurrence - so we should remove them.
        let constraintTypars = (freeInTyparConstraints CollectTyparsNoCaching (List.map snd cxs)).FreeTypars
        let usedInTypeConstraint typar = Zset.contains typar constraintTypars
        let singletons = singletons |> Zset.filter (usedInTypeConstraint >> not) 
        // Here, singletons should really be used once 
        let inplace, postfix =
          cxs |> List.partition (fun (tp, tpc) -> 
            simplify &&
            isTTyparCoercesToType tpc && 
            Zset.contains tp singletons && 
            List.isSingleton tp.Constraints)
        let inplace = inplace |> List.map (function tp, TyparConstraint.CoercesTo(ty, _) -> tp, ty | _ -> failwith "not isTTyparCoercesToType")
        
        { singletons = singletons
          inplaceConstraints = Zmap.ofList typarOrder inplace
          postfixConstraints = postfix }

    let CollectInfo simplify tys cxs = 
        categorizeConstraints simplify (accTyparCountsMulti emptyTyparCounts tys) cxs 

//--------------------------------------------------------------------------
// Print Signatures/Types
//-------------------------------------------------------------------------- 

type GenericParameterStyle =
    | Implicit
    | Prefix
    | Suffix

[<NoEquality; NoComparison>]
type DisplayEnv = 
    { includeStaticParametersInTypeNames: bool
      openTopPathsSorted: Lazy<string list list>
      openTopPathsRaw: string list list
      shortTypeNames: bool
      suppressNestedTypes: bool
      maxMembers: int option
      showObsoleteMembers: bool
      showHiddenMembers: bool
      showTyparBinding: bool 
      showInferenceTyparAnnotations: bool
      suppressInlineKeyword: bool
      suppressMutableKeyword: bool
      showMemberContainers: bool
      shortConstraints: bool
      useColonForReturnType: bool
      showAttributes: bool
      showOverrides: bool
      showStaticallyResolvedTyparAnnotations: bool
      abbreviateAdditionalConstraints: bool
      showTyparDefaultConstraints: bool
      showDocumentation: bool
      shrinkOverloads: bool
      printVerboseSignatures: bool
      escapeKeywordNames: bool
      g: TcGlobals
      contextAccessibility: Accessibility
      generatedValueLayout : Val -> Layout option
      genericParameterStyle: GenericParameterStyle }

    member x.SetOpenPaths paths = 
        { x with 
             openTopPathsSorted = (lazy (paths |> List.sortWith (fun p1 p2 -> -(compare p1 p2))))
             openTopPathsRaw = paths 
        }

    static member Empty tcGlobals = 
      { includeStaticParametersInTypeNames = false
        openTopPathsRaw = []
        openTopPathsSorted = notlazy []
        shortTypeNames = false
        suppressNestedTypes = false
        maxMembers = None
        showObsoleteMembers = false
        showHiddenMembers = false
        showTyparBinding = false
        showInferenceTyparAnnotations = false
        suppressInlineKeyword = true
        suppressMutableKeyword = false
        showMemberContainers = false
        showAttributes = false
        showOverrides = true
        showStaticallyResolvedTyparAnnotations = true
        showDocumentation = false
        abbreviateAdditionalConstraints = false
        showTyparDefaultConstraints = false
        shortConstraints = false
        useColonForReturnType = false
        shrinkOverloads = true
        printVerboseSignatures = false
        escapeKeywordNames = false
        g = tcGlobals
        contextAccessibility = taccessPublic
        generatedValueLayout = (fun _ -> None)
        genericParameterStyle = GenericParameterStyle.Implicit }


    member denv.AddOpenPath path = 
        denv.SetOpenPaths (path :: denv.openTopPathsRaw)

    member denv.AddOpenModuleOrNamespace (modref: ModuleOrNamespaceRef) = 
        denv.AddOpenPath (fullCompPathOfModuleOrNamespace modref.Deref).DemangledPath

    member denv.AddAccessibility access =
        { denv with contextAccessibility = combineAccess denv.contextAccessibility access }

    member denv.UseGenericParameterStyle style =
        { denv with genericParameterStyle = style }

    static member InitialForSigFileGeneration g =
        let denv =
            { DisplayEnv.Empty g with
               showInferenceTyparAnnotations = true
               showHiddenMembers = true
               showObsoleteMembers = true
               showAttributes = true
               suppressInlineKeyword = false
               showDocumentation = true
               shrinkOverloads = false
               escapeKeywordNames = true }
        denv.SetOpenPaths
            [ FSharpLib.RootPath
              FSharpLib.CorePath
              CollectionsPath
              ControlPath
              (splitNamespace ExtraTopLevelOperatorsName) ]

let (+.+) s1 s2 = if s1 = "" then s2 else s1+"."+s2

let layoutOfPath p =
    sepListL SepL.dot (List.map (tagNamespace >> wordL) p)

let fullNameOfParentOfPubPath pp = 
    match pp with 
    | PubPath([| _ |]) -> ValueNone 
    | pp -> ValueSome(textOfPath pp.EnclosingPath)

let fullNameOfParentOfPubPathAsLayout pp = 
    match pp with 
    | PubPath([| _ |]) -> ValueNone 
    | pp -> ValueSome(layoutOfPath (Array.toList pp.EnclosingPath))

let fullNameOfPubPath (PubPath p) = textOfPath p
let fullNameOfPubPathAsLayout (PubPath p) = layoutOfPath (Array.toList p)

let fullNameOfParentOfNonLocalEntityRef (nlr: NonLocalEntityRef) = 
    if nlr.Path.Length < 2 then ValueNone
    else ValueSome (textOfPath nlr.EnclosingMangledPath) 

let fullNameOfParentOfNonLocalEntityRefAsLayout (nlr: NonLocalEntityRef) = 
    if nlr.Path.Length < 2 then ValueNone
    else ValueSome (layoutOfPath (List.ofArray nlr.EnclosingMangledPath)) 

let fullNameOfParentOfEntityRef eref = 
    match eref with 
    | ERefLocal x ->
         match x.PublicPath with 
         | None -> ValueNone
         | Some ppath -> fullNameOfParentOfPubPath ppath
    | ERefNonLocal nlr -> fullNameOfParentOfNonLocalEntityRef nlr

let fullNameOfParentOfEntityRefAsLayout eref = 
    match eref with 
    | ERefLocal x ->
         match x.PublicPath with 
         | None -> ValueNone
         | Some ppath -> fullNameOfParentOfPubPathAsLayout ppath
    | ERefNonLocal nlr -> fullNameOfParentOfNonLocalEntityRefAsLayout nlr

let fullNameOfEntityRef nmF xref = 
    match fullNameOfParentOfEntityRef xref with 
    | ValueNone -> nmF xref 
    | ValueSome pathText -> pathText +.+ nmF xref

let tagEntityRefName (xref: EntityRef) name =
    if xref.IsNamespace then tagNamespace name
    elif xref.IsModule then tagModule name
    elif xref.IsTypeAbbrev then tagAlias name
    elif xref.IsFSharpDelegateTycon then tagDelegate name
    elif xref.IsILEnumTycon || xref.IsFSharpEnumTycon then tagEnum name
    elif xref.IsStructOrEnumTycon then tagStruct name
    elif isInterfaceTyconRef xref then tagInterface name
    elif xref.IsUnionTycon then tagUnion name
    elif xref.IsRecordTycon then tagRecord name
    else tagClass name

let fullDisplayTextOfTyconRef (tcref: TyconRef) = 
    fullNameOfEntityRef (fun tcref -> tcref.DisplayNameWithStaticParametersAndUnderscoreTypars) tcref

let fullNameOfEntityRefAsLayout nmF (xref: EntityRef) =
    let navigableText = 
        tagEntityRefName xref (nmF xref)
        |> mkNav xref.DefinitionRange
        |> wordL
    match fullNameOfParentOfEntityRefAsLayout xref with 
    | ValueNone -> navigableText
    | ValueSome pathText -> pathText ^^ SepL.dot ^^ navigableText

let fullNameOfParentOfValRef vref = 
    match vref with 
    | VRefLocal x -> 
         match x.PublicPath with 
         | None -> ValueNone
         | Some (ValPubPath(pp, _)) -> ValueSome(fullNameOfPubPath pp)
    | VRefNonLocal nlr -> 
        ValueSome (fullNameOfEntityRef (fun (x: EntityRef) -> x.DemangledModuleOrNamespaceName) nlr.EnclosingEntity)

let fullNameOfParentOfValRefAsLayout vref = 
    match vref with 
    | VRefLocal x -> 
         match x.PublicPath with 
         | None -> ValueNone
         | Some (ValPubPath(pp, _)) -> ValueSome(fullNameOfPubPathAsLayout pp)
    | VRefNonLocal nlr -> 
        ValueSome (fullNameOfEntityRefAsLayout (fun (x: EntityRef) -> x.DemangledModuleOrNamespaceName) nlr.EnclosingEntity)

let fullDisplayTextOfParentOfModRef eref = fullNameOfParentOfEntityRef eref

let fullDisplayTextOfModRef r =
    fullNameOfEntityRef (fun eref -> eref.DemangledModuleOrNamespaceName) r

let fullDisplayTextOfTyconRefAsLayout tcref =
    fullNameOfEntityRefAsLayout (fun tcref -> tcref.DisplayNameWithStaticParametersAndUnderscoreTypars) tcref

let fullDisplayTextOfExnRef tcref =
    fullNameOfEntityRef (fun tcref -> tcref.DisplayNameWithStaticParametersAndUnderscoreTypars) tcref

let fullDisplayTextOfExnRefAsLayout tcref =
    fullNameOfEntityRefAsLayout (fun tcref -> tcref.DisplayNameWithStaticParametersAndUnderscoreTypars) tcref

let fullDisplayTextOfUnionCaseRef (ucref: UnionCaseRef) =
    fullDisplayTextOfTyconRef ucref.TyconRef +.+ ucref.CaseName

let fullDisplayTextOfRecdFieldRef (rfref: RecdFieldRef) =
    fullDisplayTextOfTyconRef rfref.TyconRef +.+ rfref.FieldName

let fullDisplayTextOfValRef (vref: ValRef) = 
    match fullNameOfParentOfValRef vref with 
    | ValueNone -> vref.DisplayName 
    | ValueSome pathText -> pathText +.+ vref.DisplayName

let fullDisplayTextOfValRefAsLayout (vref: ValRef) = 
    let n =
        match vref.MemberInfo with
        | None -> 
            if vref.IsModuleBinding then tagModuleBinding vref.DisplayName
            else tagUnknownEntity vref.DisplayName
        | Some memberInfo ->
            match memberInfo.MemberFlags.MemberKind with
            | SynMemberKind.PropertyGet
            | SynMemberKind.PropertySet
            | SynMemberKind.PropertyGetSet -> tagProperty vref.DisplayName
            | SynMemberKind.ClassConstructor
            | SynMemberKind.Constructor -> tagMethod vref.DisplayName
            | SynMemberKind.Member -> tagMember vref.DisplayName
    match fullNameOfParentOfValRefAsLayout vref with 
    | ValueNone -> wordL n 
    | ValueSome pathText -> 
        pathText ^^ SepL.dot ^^ wordL n
        //pathText +.+ vref.DisplayName

let fullMangledPathToTyconRef (tcref:TyconRef) = 
    match tcref with 
    | ERefLocal _ -> (match tcref.PublicPath with None -> [| |] | Some pp -> pp.EnclosingPath)
    | ERefNonLocal nlr -> nlr.EnclosingMangledPath
    
/// generates a name like 'System.IComparable<System.Int32>.Get'
let tyconRefToFullName (tcref:TyconRef) =
    let namespaceParts =
        // we need to ensure there are no collisions between (for example)
        // - ``IB<GlobalType>`` (non-generic)
        // - IB<'T> instantiated with 'T = GlobalType
        // This is only an issue for types inside the global namespace, because '.' is invalid even in a quoted identifier.
        // So if the type is in the global namespace, prepend 'global`', because '`' is also illegal -> there can be no quoted identifer with that name.
        match fullMangledPathToTyconRef tcref with
        | [||] -> [| "global`" |]
        | ns -> ns
    seq { yield! namespaceParts; yield tcref.DisplayName } |> String.concat "."

let rec qualifiedInterfaceImplementationNameAux g (x:TType) : string =
    match stripMeasuresFromTy g (stripTyEqnsAndErase true g x) with
    | TType_app (a, [], _) ->
        tyconRefToFullName a

    | TType_anon (a,b) ->
        let genericParameters = b |> Seq.map (qualifiedInterfaceImplementationNameAux g) |> String.concat ", "
        sprintf "%s<%s>" a.ILTypeRef.FullName genericParameters

    | TType_app (a, b, _) ->
        let genericParameters = b |> Seq.map (qualifiedInterfaceImplementationNameAux g) |> String.concat ", "
        sprintf "%s<%s>" (tyconRefToFullName a) genericParameters

    | TType_var (v, _) ->
        "'" + v.Name

    | _ ->
        failwithf "unexpected: expected TType_app but got %O" (x.GetType())

/// for types in the global namespace, `global is prepended (note the backtick)
let qualifiedInterfaceImplementationName g (ty: TType) memberName =
    let interfaceName = ty |> qualifiedInterfaceImplementationNameAux g
    sprintf "%s.%s" interfaceName memberName

let qualifiedMangledNameOfTyconRef tcref nm = 
    String.concat "-" (Array.toList (fullMangledPathToTyconRef tcref) @ [ tcref.LogicalName + "-" + nm ])

let rec firstEq p1 p2 = 
    match p1 with
    | [] -> true 
    | h1 :: t1 -> 
        match p2 with 
        | h2 :: t2 -> h1 = h2 && firstEq t1 t2
        | _ -> false 

let rec firstRem p1 p2 = 
   match p1 with [] -> p2 | _ :: t1 -> firstRem t1 (List.tail p2)

let trimPathByDisplayEnv denv path =
    let findOpenedNamespace openedPath = 
        if firstEq openedPath path then 
            let t2 = firstRem openedPath path
            if t2 <> [] then Some(textOfPath t2 + ".")
            else Some("")
        else None

    match List.tryPick findOpenedNamespace (denv.openTopPathsSorted.Force()) with
    | Some s -> s
    | None -> if isNil path then "" else textOfPath path + "."


let superOfTycon (g: TcGlobals) (tycon: Tycon) = 
    match tycon.TypeContents.tcaug_super with 
    | None -> g.obj_ty 
    | Some ty -> ty 

/// walk a TyconRef's inheritance tree, yielding any parent types as an array
let supersOfTyconRef (tcref: TyconRef) =
    tcref |> Array.unfold (fun tcref ->
        match tcref.TypeContents.tcaug_super with
        | Some (TType_app(sup, _, _)) -> Some(sup, sup)
        | _ -> None)

//----------------------------------------------------------------------------
// Detect attributes
//----------------------------------------------------------------------------

// AbsIL view of attributes (we read these from .NET binaries) 
let isILAttribByName (tencl: string list, tname: string) (attr: ILAttribute) = 
    (attr.Method.DeclaringType.TypeSpec.Name = tname) &&
    (attr.Method.DeclaringType.TypeSpec.Enclosing = tencl)

// AbsIL view of attributes (we read these from .NET binaries). The comparison is done by name.
let isILAttrib (tref: ILTypeRef) (attr: ILAttribute) = 
    isILAttribByName (tref.Enclosing, tref.Name) attr

// REVIEW: consider supporting querying on Abstract IL custom attributes.
// These linear iterations cost us a fair bit when there are lots of attributes
// on imported types. However this is fairly rare and can also be solved by caching the
// results of attribute lookups in the TAST
let HasILAttribute tref (attrs: ILAttributes) = 
    attrs.AsArray() |> Array.exists (isILAttrib tref) 

let TryDecodeILAttribute tref (attrs: ILAttributes) = 
    attrs.AsArray() |> Array.tryPick (fun x -> if isILAttrib tref x then Some(decodeILAttribData x) else None)

// F# view of attributes (these get converted to AbsIL attributes in ilxgen) 
let IsMatchingFSharpAttribute g (AttribInfo(_, tcref)) (Attrib(tcref2, _, _, _, _, _, _)) = tyconRefEq g tcref tcref2
let HasFSharpAttribute g tref attrs = List.exists (IsMatchingFSharpAttribute g tref) attrs
let findAttrib g tref attrs = List.find (IsMatchingFSharpAttribute g tref) attrs
let TryFindFSharpAttribute g tref attrs = List.tryFind (IsMatchingFSharpAttribute g tref) attrs
let TryFindFSharpAttributeOpt g tref attrs = match tref with None -> None | Some tref -> List.tryFind (IsMatchingFSharpAttribute g tref) attrs

let HasFSharpAttributeOpt g trefOpt attrs = match trefOpt with Some tref -> List.exists (IsMatchingFSharpAttribute g tref) attrs | _ -> false
let IsMatchingFSharpAttributeOpt g attrOpt (Attrib(tcref2, _, _, _, _, _, _)) = match attrOpt with Some (AttribInfo(_, tcref)) -> tyconRefEq g tcref tcref2 | _ -> false

let (|ExtractAttribNamedArg|_|) nm args = 
    args |> List.tryPick (function AttribNamedArg(nm2, _, _, v) when nm = nm2 -> Some v | _ -> None) 

let (|StringExpr|_|) = function Expr.Const (Const.String n, _, _) -> Some n | _ -> None
let (|AttribInt32Arg|_|) = function AttribExpr(_, Expr.Const (Const.Int32 n, _, _)) -> Some n | _ -> None
let (|AttribInt16Arg|_|) = function AttribExpr(_, Expr.Const (Const.Int16 n, _, _)) -> Some n | _ -> None
let (|AttribBoolArg|_|) = function AttribExpr(_, Expr.Const (Const.Bool n, _, _)) -> Some n | _ -> None
let (|AttribStringArg|_|) = function AttribExpr(_, Expr.Const (Const.String n, _, _)) -> Some n | _ -> None

let TryFindFSharpBoolAttributeWithDefault dflt g nm attrs = 
    match TryFindFSharpAttribute g nm attrs with
    | Some(Attrib(_, _, [ ], _, _, _, _)) -> Some dflt
    | Some(Attrib(_, _, [ AttribBoolArg b ], _, _, _, _)) -> Some b
    | _ -> None

let TryFindFSharpBoolAttribute g nm attrs = TryFindFSharpBoolAttributeWithDefault true g nm attrs
let TryFindFSharpBoolAttributeAssumeFalse g nm attrs = TryFindFSharpBoolAttributeWithDefault false g nm attrs

let TryFindFSharpInt32Attribute g nm attrs = 
    match TryFindFSharpAttribute g nm attrs with
    | Some(Attrib(_, _, [ AttribInt32Arg b ], _, _, _, _)) -> Some b
    | _ -> None
    
let TryFindFSharpStringAttribute g nm attrs = 
    match TryFindFSharpAttribute g nm attrs with
    | Some(Attrib(_, _, [ AttribStringArg b ], _, _, _, _)) -> Some b
    | _ -> None
    
let TryFindILAttribute (AttribInfo (atref, _)) attrs = 
    HasILAttribute atref attrs

let TryFindILAttributeOpt attr attrs = 
    match attr with
    | Some (AttribInfo (atref, _)) -> HasILAttribute atref attrs
    | _ -> false

/// Analyze three cases for attributes declared on type definitions: IL-declared attributes, F#-declared attributes and
/// provided attributes.
//
// This is used for AttributeUsageAttribute, DefaultMemberAttribute and ConditionalAttribute (on attribute types)
let TryBindTyconRefAttribute g (m: range) (AttribInfo (atref, _) as args) (tcref: TyconRef) f1 f2 (f3: obj option list * (string * obj option) list -> 'a option) : 'a option = 
    ignore m; ignore f3
    match metadataOfTycon tcref.Deref with 
#if !NO_TYPEPROVIDERS
    | ProvidedTypeMetadata info -> 
        let provAttribs = info.ProvidedType.PApply((fun a -> (a :> IProvidedCustomAttributeProvider)), m)
        match provAttribs.PUntaint((fun a -> a.GetAttributeConstructorArgs(provAttribs.TypeProvider.PUntaintNoFailure id, atref.FullName)), m) with
        | Some args -> f3 args
        | None -> None
#endif
    | ILTypeMetadata (TILObjectReprData(_, _, tdef)) -> 
        match TryDecodeILAttribute atref tdef.CustomAttrs with 
        | Some attr -> f1 attr
        | _ -> None
    | FSharpOrArrayOrByrefOrTupleOrExnTypeMetadata -> 
        match TryFindFSharpAttribute g args tcref.Attribs with 
        | Some attr -> f2 attr
        | _ -> None

let TryFindTyconRefBoolAttribute g m attribSpec tcref =
    TryBindTyconRefAttribute g m attribSpec tcref 
                (function 
                   | [ ], _ -> Some true
                   | [ILAttribElem.Bool v ], _ -> Some v 
                   | _ -> None)
                (function 
                   | Attrib(_, _, [ ], _, _, _, _) -> Some true
                   | Attrib(_, _, [ AttribBoolArg v ], _, _, _, _) -> Some v 
                   | _ -> None)
                (function 
                   | [ ], _ -> Some true
                   | [ Some (:? bool as v : obj) ], _ -> Some v 
                   | _ -> None)

/// Try to find the resolved attributeusage for an type by walking its inheritance tree and picking the correct attribute usage value
let TryFindAttributeUsageAttribute g m tcref =
    [| yield tcref
       yield! supersOfTyconRef tcref |]
    |> Array.tryPick (fun tcref ->
        TryBindTyconRefAttribute g m g.attrib_AttributeUsageAttribute tcref
                (fun (_, named) -> named |> List.tryPick (function "AllowMultiple", _, _, ILAttribElem.Bool res -> Some res | _ -> None))
                (fun (Attrib(_, _, _, named, _, _, _)) -> named |> List.tryPick (function AttribNamedArg("AllowMultiple", _, _, AttribBoolArg res ) -> Some res | _ -> None))
                (fun (_, named) -> named |> List.tryPick (function "AllowMultiple", Some (:? bool as res : obj) -> Some res | _ -> None))
    )

/// Try to find a specific attribute on a type definition, where the attribute accepts a string argument.
///
/// This is used to detect the 'DefaultMemberAttribute' and 'ConditionalAttribute' attributes (on type definitions)
let TryFindTyconRefStringAttribute g m attribSpec tcref =
    TryBindTyconRefAttribute g m attribSpec tcref 
                (function [ILAttribElem.String (Some msg) ], _ -> Some msg | _ -> None)
                (function Attrib(_, _, [ AttribStringArg msg ], _, _, _, _) -> Some msg | _ -> None)
                (function [ Some (:? string as msg : obj) ], _ -> Some msg | _ -> None)

/// Check if a type definition has a specific attribute
let TyconRefHasAttribute g m attribSpec tcref =
    TryBindTyconRefAttribute g m attribSpec tcref 
                    (fun _ -> Some ()) 
                    (fun _ -> Some ())
                    (fun _ -> Some ())
        |> Option.isSome

/// Check if a type definition has an attribute with a specific full name
let TyconRefHasAttributeByName (m: range) attrFullName (tcref: TyconRef) = 
    ignore m
    match metadataOfTycon tcref.Deref with 
#if !NO_TYPEPROVIDERS
    | ProvidedTypeMetadata info -> 
        let provAttribs = info.ProvidedType.PApply((fun a -> (a :> IProvidedCustomAttributeProvider)), m)
        provAttribs.PUntaint((fun a ->
            a.GetAttributeConstructorArgs(provAttribs.TypeProvider.PUntaintNoFailure id, attrFullName)), m).IsSome
#endif
    | ILTypeMetadata (TILObjectReprData(_, _, tdef)) ->
        tdef.CustomAttrs.AsArray()
        |> Array.exists (fun attr -> isILAttribByName ([], attrFullName) attr)
    | FSharpOrArrayOrByrefOrTupleOrExnTypeMetadata ->
        tcref.Attribs
        |> List.exists (fun attr ->
            match attr.TyconRef.CompiledRepresentation with
            | CompiledTypeRepr.ILAsmNamed(typeRef, _, _) ->
                typeRef.Enclosing.IsEmpty
                && typeRef.Name = attrFullName
            | CompiledTypeRepr.ILAsmOpen _ -> false)

let isByrefTyconRef (g: TcGlobals) (tcref: TyconRef) = 
    (g.byref_tcr.CanDeref && tyconRefEq g g.byref_tcr tcref) ||
    (g.byref2_tcr.CanDeref && tyconRefEq g g.byref2_tcr tcref) ||
    (g.inref_tcr.CanDeref && tyconRefEq g g.inref_tcr tcref) ||
    (g.outref_tcr.CanDeref && tyconRefEq g g.outref_tcr tcref) ||
    tyconRefEqOpt g g.system_TypedReference_tcref tcref ||
    tyconRefEqOpt g g.system_ArgIterator_tcref tcref ||
    tyconRefEqOpt g g.system_RuntimeArgumentHandle_tcref tcref

// See RFC FS-1053.md
let isByrefLikeTyconRef (g: TcGlobals) m (tcref: TyconRef) = 
    tcref.CanDeref &&
    match tcref.TryIsByRefLike with 
    | ValueSome res -> res
    | _ -> 
       let res = 
           isByrefTyconRef g tcref ||
           (isStructTyconRef tcref && TyconRefHasAttributeByName m tname_IsByRefLikeAttribute tcref)
       tcref.SetIsByRefLike res
       res

let isSpanLikeTyconRef g m tcref =
    isByrefLikeTyconRef g m tcref &&
    not (isByrefTyconRef g tcref)

let isByrefLikeTy g m ty = 
    ty |> stripTyEqns g |> (function TType_app(tcref, _, _) -> isByrefLikeTyconRef g m tcref | _ -> false)

let isSpanLikeTy g m ty =
    isByrefLikeTy g m ty && 
    not (isByrefTy g ty)

let isSpanTyconRef g m tcref =
    isByrefLikeTyconRef g m tcref &&
    tcref.CompiledRepresentationForNamedType.BasicQualifiedName = "System.Span`1"

let isSpanTy g m ty =
    ty |> stripTyEqns g |> (function TType_app(tcref, _, _) -> isSpanTyconRef g m tcref | _ -> false)

let rec tryDestSpanTy g m ty =
    match tryAppTy g ty with
    | ValueSome(tcref, [ty]) when isSpanTyconRef g m tcref -> Some(tcref, ty)
    | _ -> None

let destSpanTy g m ty =
    match tryDestSpanTy g m ty with
    | Some(tcref, ty) -> (tcref, ty)
    | _ -> failwith "destSpanTy"

let isReadOnlySpanTyconRef g m tcref =
    isByrefLikeTyconRef g m tcref &&
    tcref.CompiledRepresentationForNamedType.BasicQualifiedName = "System.ReadOnlySpan`1"

let isReadOnlySpanTy g m ty =
    ty |> stripTyEqns g |> (function TType_app(tcref, _, _) -> isReadOnlySpanTyconRef g m tcref | _ -> false)

let tryDestReadOnlySpanTy g m ty =
    match tryAppTy g ty with
    | ValueSome(tcref, [ty]) when isReadOnlySpanTyconRef g m tcref -> Some(tcref, ty)
    | _ -> None

let destReadOnlySpanTy g m ty =
    match tryDestReadOnlySpanTy g m ty with
    | Some(tcref, ty) -> (tcref, ty)
    | _ -> failwith "destReadOnlySpanTy"    

//-------------------------------------------------------------------------
// List and reference types...
//------------------------------------------------------------------------- 

let destByrefTy g ty = 
    match ty |> stripTyEqns g with
    | TType_app(tcref, [x; _], _) when g.byref2_tcr.CanDeref && tyconRefEq g g.byref2_tcr tcref -> x // Check sufficient FSharp.Core
    | TType_app(tcref, [x], _) when tyconRefEq g g.byref_tcr tcref -> x // all others
    | _ -> failwith "destByrefTy: not a byref type"

let (|ByrefTy|_|) g ty = 
    // Because of byref = byref2<ty,tags> it is better to write this using is/dest
    if isByrefTy g ty then Some (destByrefTy g ty) else None

let destNativePtrTy g ty =
    match ty |> stripTyEqns g with
    | TType_app(tcref, [x], _) when tyconRefEq g g.nativeptr_tcr tcref -> x
    | _ -> failwith "destNativePtrTy: not a native ptr type"

let isRefCellTy g ty = 
    match tryTcrefOfAppTy g ty with 
    | ValueNone -> false
    | ValueSome tcref -> tyconRefEq g g.refcell_tcr_canon tcref

let destRefCellTy g ty = 
    match ty |> stripTyEqns g with
    | TType_app(tcref, [x], _) when tyconRefEq g g.refcell_tcr_canon tcref -> x
    | _ -> failwith "destRefCellTy: not a ref type"

let StripSelfRefCell(g: TcGlobals, baseOrThisInfo: ValBaseOrThisInfo, tau: TType) : TType =
    if baseOrThisInfo = CtorThisVal && isRefCellTy g tau 
        then destRefCellTy g tau 
        else tau

let mkRefCellTy (g: TcGlobals) ty = TType_app(g.refcell_tcr_nice, [ty], g.knownWithoutNull)

let mkLazyTy (g: TcGlobals) ty = TType_app(g.lazy_tcr_nice, [ty], g.knownWithoutNull)

let mkPrintfFormatTy (g: TcGlobals) aty bty cty dty ety = TType_app(g.format_tcr, [aty;bty;cty;dty; ety], g.knownWithoutNull)

let mkOptionTy (g: TcGlobals) ty = TType_app (g.option_tcr_nice, [ty], g.knownWithoutNull)

let mkValueOptionTy (g: TcGlobals) ty = TType_app (g.valueoption_tcr_nice, [ty], g.knownWithoutNull)

let mkNullableTy (g: TcGlobals) ty = TType_app (g.system_Nullable_tcref, [ty], g.knownWithoutNull)

let mkListTy (g: TcGlobals) ty = TType_app (g.list_tcr_nice, [ty], g.knownWithoutNull)

let isValueOptionTy (g: TcGlobals) ty = 
    match tryTcrefOfAppTy g ty with 
    | ValueNone -> false
    | ValueSome tcref -> tyconRefEq g g.valueoption_tcr_canon tcref

let isOptionTy (g: TcGlobals) ty = 
    match tryTcrefOfAppTy g ty with 
    | ValueNone -> false
    | ValueSome tcref -> tyconRefEq g g.option_tcr_canon tcref

let tryDestOptionTy g ty = 
    match argsOfAppTy g ty with 
    | [ty1] when isOptionTy g ty -> ValueSome ty1
    | _ -> ValueNone

let tryDestValueOptionTy g ty = 
    match argsOfAppTy g ty with 
    | [ty1] when isValueOptionTy g ty -> ValueSome ty1
    | _ -> ValueNone

let destOptionTy g ty = 
    match tryDestOptionTy g ty with 
    | ValueSome ty -> ty
    | ValueNone -> failwith "destOptionTy: not an option type"

let destValueOptionTy g ty = 
    match tryDestValueOptionTy g ty with 
    | ValueSome ty -> ty
    | ValueNone -> failwith "destValueOptionTy: not a value option type"

let isNullableTy (g: TcGlobals) ty = 
    match tryTcrefOfAppTy g ty with 
    | ValueNone -> false
    | ValueSome tcref -> tyconRefEq g g.system_Nullable_tcref tcref

let tryDestNullableTy g ty = 
    match argsOfAppTy g ty with 
    | [ty1] when isNullableTy g ty -> ValueSome ty1
    | _ -> ValueNone

let destNullableTy g ty = 
    match tryDestNullableTy g ty with 
    | ValueSome ty -> ty
    | ValueNone -> failwith "destNullableTy: not a Nullable type"

let (|NullableTy|_|) g ty =
    match tryAppTy g ty with 
    | ValueSome (tcref, [tyarg]) when tyconRefEq g tcref g.system_Nullable_tcref -> Some tyarg
    | _ -> None

let (|StripNullableTy|) g ty = 
    match tryDestNullableTy g ty with 
    | ValueSome tyarg -> tyarg
    | _ -> ty

let isLinqExpressionTy g ty = 
    match tryTcrefOfAppTy g ty with 
    | ValueNone -> false
    | ValueSome tcref -> tyconRefEq g g.system_LinqExpression_tcref tcref

let tryDestLinqExpressionTy g ty = 
    match argsOfAppTy g ty with 
    | [ty1] when isLinqExpressionTy g ty -> Some ty1
    | _ -> None

let destLinqExpressionTy g ty = 
    match tryDestLinqExpressionTy g ty with 
    | Some ty -> ty
    | None -> failwith "destLinqExpressionTy: not an expression type"

let mkNoneCase (g: TcGlobals) = mkUnionCaseRef g.option_tcr_canon "None"

let mkSomeCase (g: TcGlobals) = mkUnionCaseRef g.option_tcr_canon "Some"

let mkSome g ty arg m = mkUnionCaseExpr(mkSomeCase g, [ty], [arg], m)

let mkNone g ty m = mkUnionCaseExpr(mkNoneCase g, [ty], [], m)

let mkValueSomeCase (g: TcGlobals) = mkUnionCaseRef g.valueoption_tcr_canon "ValueSome"

let mkAnySomeCase g isStruct = (if isStruct then mkValueSomeCase g else mkSomeCase g)

type ValRef with 
    member vref.IsDispatchSlot = 
        match vref.MemberInfo with 
        | Some membInfo -> membInfo.MemberFlags.IsDispatchSlot 
        | None -> false

let (|UnopExpr|_|) _g expr = 
    match expr with 
    | Expr.App (Expr.Val (vref, _, _), _, _, [arg1], _) -> Some (vref, arg1)
    | _ -> None

let (|BinopExpr|_|) _g expr = 
    match expr with 
    | Expr.App (Expr.Val (vref, _, _), _, _, [arg1;arg2], _) -> Some (vref, arg1, arg2)
    | _ -> None

let (|SpecificUnopExpr|_|) g vrefReqd expr = 
    match expr with 
    | UnopExpr g (vref, arg1) when valRefEq g vref vrefReqd -> Some arg1
    | _ -> None

let (|SpecificBinopExpr|_|) g vrefReqd expr = 
    match expr with 
    | BinopExpr g (vref, arg1, arg2) when valRefEq g vref vrefReqd -> Some (arg1, arg2)
    | _ -> None

let (|EnumExpr|_|) g expr = 
    match (|SpecificUnopExpr|_|) g g.enum_vref expr with
    | None -> (|SpecificUnopExpr|_|) g g.enumOfValue_vref expr
    | x -> x

let (|BitwiseOrExpr|_|) g expr = (|SpecificBinopExpr|_|) g g.bitwise_or_vref expr

let (|AttribBitwiseOrExpr|_|) g expr = 
    match expr with 
    | BitwiseOrExpr g (arg1, arg2) -> Some(arg1, arg2)
    // Special workaround, only used when compiling FSharp.Core.dll. Uses of 'a ||| b' occur before the '|||' bitwise or operator
    // is defined. These get through type checking because enums implicitly support the '|||' operator through
    // the automatic resolution of undefined operators (see tc.fs, Item.ImplicitOp). This then compiles as an 
    // application of a lambda to two arguments. We recognize this pattern here
    | Expr.App (Expr.Lambda _, _, _, [arg1;arg2], _) when g.compilingFSharpCore -> 
        Some(arg1, arg2)
    | _ -> None

let isUncheckedDefaultOfValRef g vref = 
    valRefEq g vref g.unchecked_defaultof_vref 
    // There is an internal version of typeof defined in prim-types.fs that needs to be detected
    || (g.compilingFSharpCore && vref.LogicalName = "defaultof") 

let isTypeOfValRef g vref = 
    valRefEq g vref g.typeof_vref 
    // There is an internal version of typeof defined in prim-types.fs that needs to be detected
    || (g.compilingFSharpCore && vref.LogicalName = "typeof") 

let isSizeOfValRef g vref = 
    valRefEq g vref g.sizeof_vref 
    // There is an internal version of typeof defined in prim-types.fs that needs to be detected
    || (g.compilingFSharpCore && vref.LogicalName = "sizeof") 

let isNameOfValRef g vref =
    valRefEq g vref g.nameof_vref
    // There is an internal version of nameof defined in prim-types.fs that needs to be detected
    || (g.compilingFSharpCore && vref.LogicalName = "nameof")

let isTypeDefOfValRef g vref = 
    valRefEq g vref g.typedefof_vref 
    // There is an internal version of typedefof defined in prim-types.fs that needs to be detected
    || (g.compilingFSharpCore && vref.LogicalName = "typedefof") 

let (|UncheckedDefaultOfExpr|_|) g expr = 
    match expr with 
    | Expr.App (Expr.Val (vref, _, _), _, [ty], [], _) when isUncheckedDefaultOfValRef g vref -> Some ty
    | _ -> None

let (|TypeOfExpr|_|) g expr = 
    match expr with 
    | Expr.App (Expr.Val (vref, _, _), _, [ty], [], _) when isTypeOfValRef g vref -> Some ty
    | _ -> None

let (|SizeOfExpr|_|) g expr = 
    match expr with 
    | Expr.App (Expr.Val (vref, _, _), _, [ty], [], _) when isSizeOfValRef g vref -> Some ty
    | _ -> None

let (|TypeDefOfExpr|_|) g expr = 
    match expr with 
    | Expr.App (Expr.Val (vref, _, _), _, [ty], [], _) when isTypeDefOfValRef g vref -> Some ty
    | _ -> None

let (|NameOfExpr|_|) g expr = 
    match expr with 
    | Expr.App(Expr.Val(vref,_,_),_,[ty],[],_) when isNameOfValRef g vref  -> Some ty
    | _ -> None

let (|SeqExpr|_|) g expr = 
    match expr with 
    | Expr.App(Expr.Val(vref,_,_),_,_,_,_) when valRefEq g vref g.seq_vref -> Some()
    | _ -> None

//--------------------------------------------------------------------------
// DEBUG layout
//---------------------------------------------------------------------------
module DebugPrint = 
    let mutable layoutRanges = false
    let mutable layoutTypes = false
    let mutable layoutStamps = false
    let mutable layoutValReprInfo = false

    let squareAngleL l = LeftL.leftBracketAngle ^^ l ^^ RightL.rightBracketAngle

    let angleL l = sepL leftAngle ^^ l ^^ rightL rightAngle

    let braceL l = leftL leftBrace ^^ l ^^ rightL rightBrace

    let braceBarL l = leftL leftBraceBar ^^ l ^^ rightL rightBraceBar

    let boolL b = if b then WordL.keywordTrue else WordL.keywordFalse

    let intL (n: int) = wordL (tagNumericLiteral (string n))

    let int64L (n: int64) = wordL (tagNumericLiteral (string n))

    let qlistL f xmap = QueueList.foldBack (fun x z -> z @@ f x) xmap emptyL

    let bracketIfL b lyt = if b then bracketL lyt else lyt

    let lvalopL x = 
        match x with 
        | LAddrOf false -> wordL (tagText "&")
        | LAddrOf true -> wordL (tagText "&!")
        | LByrefGet -> wordL (tagText "*")
        | LSet -> wordL (tagText "LSet")
        | LByrefSet -> wordL (tagText "LByrefSet")

    let angleBracketL l = leftL (tagText "<") ^^ l ^^ rightL (tagText ">")

    let angleBracketListL l = angleBracketL (sepListL (sepL (tagText ",")) l)

    let layoutMemberFlags (memFlags: SynMemberFlags) = 
        let stat = 
            if memFlags.IsInstance || (memFlags.MemberKind = SynMemberKind.Constructor) then emptyL 
            else wordL (tagText "static")
        let stat =
            if memFlags.IsDispatchSlot then stat ++ wordL (tagText "abstract")
            elif memFlags.IsOverrideOrExplicitImpl then stat ++ wordL (tagText "override")
            else stat
        stat

    let stampL (n: Stamp) w = 
        if layoutStamps then w ^^ wordL (tagText ("#" + string n)) else w

    let layoutTyconRef (tcref: TyconRef) = 
        wordL (tagText tcref.DisplayNameWithStaticParameters) |> stampL tcref.Stamp

    let rec auxTypeL env ty = auxTypeWrapL env false ty

    and auxTypeAtomL env ty = auxTypeWrapL env true ty

    and auxTyparsL env tcL prefix tinst = 
       match tinst with 
       | [] -> tcL
       | [t] -> 
         let tL = auxTypeAtomL env t
         if prefix then tcL ^^ angleBracketL tL 
         else tL ^^ tcL 
       | _ -> 
         let tinstL = List.map (auxTypeL env) tinst
         if prefix then
             tcL ^^ angleBracketListL tinstL
         else
             tupleL tinstL ^^ tcL
            
    and auxTypeWrapL env isAtomic ty = 
        let wrap x = bracketIfL isAtomic x in // wrap iff require atomic expr 
        match stripTyparEqns ty with
        | TType_forall (typars, bodyTy) -> 
           (leftL (tagText "!") ^^ layoutTyparDecls typars --- auxTypeL env bodyTy) |> wrap

        | TType_ucase (UnionCaseRef(tcref, _), tinst)

        | TType_app (tcref, tinst, _) -> 
           let prefix = tcref.IsPrefixDisplay
           let tcL = layoutTyconRef tcref
           auxTyparsL env tcL prefix tinst

        | TType_tuple (_tupInfo, tys) ->
            sepListL (wordL (tagText "*")) (List.map (auxTypeAtomL env) tys) |> wrap

        | TType_erased_union (_, tys) ->
            leftL (tagText "(") ^^ sepListL (wordL (tagText "|")) (List.map (auxTypeAtomL env) tys) ^^ rightL (tagText ")")

        | TType_fun (domainTy, rangeTy, _) ->
            ((auxTypeAtomL env domainTy ^^ wordL (tagText "->")) --- auxTypeL env rangeTy) |> wrap

        | TType_var (typar, _) ->
            auxTyparWrapL env isAtomic typar 

        | TType_anon (anonInfo, tys) ->
            braceBarL (sepListL (wordL (tagText ";")) (List.map2 (fun nm ty -> wordL (tagField nm) --- auxTypeAtomL env ty) (Array.toList anonInfo.SortedNames) tys))

        | TType_measure unt -> 
#if DEBUG
          leftL (tagText "{") ^^
          (match global_g with
           | None -> wordL (tagText "<no global g>")
           | Some g -> 
             let sortVars (vs:(Typar * Rational) list) = vs |> List.sortBy (fun (v, _) -> v.DisplayName) 
             let sortCons (cs:(TyconRef * Rational) list) = cs |> List.sortBy (fun (c, _) -> c.DisplayName) 
             let negvs, posvs = ListMeasureVarOccsWithNonZeroExponents unt |> sortVars |> List.partition (fun (_, e) -> SignRational e < 0)
             let negcs, poscs = ListMeasureConOccsWithNonZeroExponents g false unt |> sortCons |> List.partition (fun (_, e) -> SignRational e < 0)
             let unparL (uv: Typar) = wordL (tagText ("'" + uv.DisplayName))
             let unconL tcref = layoutTyconRef tcref
             let rationalL e = wordL (tagText(RationalToString e))
             let measureToPowerL x e = if e = OneRational then x else x -- wordL (tagText "^") -- rationalL e
             let prefix =
                 spaceListL
                     (List.map (fun (v, e) -> measureToPowerL (unparL v) e) posvs @
                      List.map (fun (c, e) -> measureToPowerL (unconL c) e) poscs)
             let postfix =
                 spaceListL 
                     (List.map (fun (v, e) -> measureToPowerL (unparL v) (NegRational e)) negvs @
                      List.map (fun (c, e) -> measureToPowerL (unconL c) (NegRational e)) negcs)
             match (negvs, negcs) with 
             | [], [] -> prefix 
             | _ -> prefix ^^ sepL (tagText "/") ^^ postfix) ^^
          rightL (tagText "}")
#else
          unt |> ignore
          wordL(tagText "<measure>")
#endif

    and auxTyparWrapL (env: SimplifyTypes.TypeSimplificationInfo) isAtomic (typar: Typar) =

          let tpText =
              prefixOfStaticReq typar.StaticReq
              + prefixOfInferenceTypar typar
              + typar.DisplayName

          let tpL = wordL (tagText tpText)

          let varL = tpL |> stampL typar.Stamp 

          // There are several cases for pprinting of typar.
          // 
          //   'a - is multiple occurrence.
          //   #Type - inplace coercion constraint and singleton
          //   ('a :> Type) - inplace coercion constraint not singleton
          //   ('a.opM: S->T) - inplace operator constraint
          match Zmap.tryFind typar env.inplaceConstraints with
          | Some typarConstraintTy ->
              if Zset.contains typar env.singletons then
                leftL (tagText "#") ^^ auxTyparConstraintTypL env typarConstraintTy
              else
                (varL ^^ sepL (tagText ":>") ^^ auxTyparConstraintTypL env typarConstraintTy) |> bracketIfL isAtomic
          | _ -> varL

    and auxTypar2L env typar = auxTyparWrapL env false typar

    and auxTyparAtomL env typar = auxTyparWrapL env true typar

    and auxTyparConstraintTypL env ty = auxTypeL env ty

    and auxTraitL env (ttrait: TraitConstraintInfo) =
#if DEBUG
        let (TTrait(tys, nm, memFlags, argTys, retTy, _)) = ttrait 
        match global_g with
        | None -> wordL (tagText "<no global g>")
        | Some g -> 
            let retTy = GetFSharpViewOfReturnType g retTy
            let stat = layoutMemberFlags memFlags
            let argsL = sepListL (wordL (tagText "*")) (List.map (auxTypeAtomL env) argTys)
            let resL = auxTypeL env retTy
            let methodTypeL = (argsL ^^ wordL (tagText "->")) ++ resL
            bracketL (stat ++ bracketL (sepListL (wordL (tagText "or")) (List.map (auxTypeAtomL env) tys)) ++ wordL (tagText "member") --- (wordL (tagText nm) ^^ wordL (tagText ":") -- methodTypeL))
#else
        ignore (env, ttrait)
        wordL(tagText "trait")
#endif

    and auxTyparConstraintL env (tp, tpc) = 
        let constraintPrefix l = auxTypar2L env tp ^^ wordL (tagText ":") ^^ l
        match tpc with
        | TyparConstraint.CoercesTo(typarConstraintTy, _) ->
            auxTypar2L env tp ^^ wordL (tagText ":>") --- auxTyparConstraintTypL env typarConstraintTy
        | TyparConstraint.MayResolveMember(traitInfo, _) ->
            auxTypar2L env tp ^^ wordL (tagText ":") --- auxTraitL env traitInfo
        | TyparConstraint.DefaultsTo(_, ty, _) ->
            wordL (tagText "default") ^^ auxTypar2L env tp ^^ wordL (tagText ":") ^^ auxTypeL env ty
        | TyparConstraint.IsEnum(ty, _) ->
            auxTyparsL env (wordL (tagText "enum")) true [ty] |> constraintPrefix
        | TyparConstraint.IsDelegate(aty, bty, _) ->
            auxTyparsL env (wordL (tagText "delegate")) true [aty; bty] |> constraintPrefix
        | TyparConstraint.SupportsNull _ ->
            wordL (tagText "null") |> constraintPrefix
        | TyparConstraint.SupportsComparison _ ->
            wordL (tagText "comparison") |> constraintPrefix
        | TyparConstraint.SupportsEquality _ ->
            wordL (tagText "equality") |> constraintPrefix
        | TyparConstraint.IsNonNullableStruct _ ->
            wordL (tagText "struct") |> constraintPrefix
        | TyparConstraint.IsReferenceType _ ->
            wordL (tagText "not struct") |> constraintPrefix
        | TyparConstraint.IsUnmanaged _ ->
            wordL (tagText "unmanaged") |> constraintPrefix
        | TyparConstraint.SimpleChoice(tys, _) ->
            bracketL (sepListL (sepL (tagText "|")) (List.map (auxTypeL env) tys)) |> constraintPrefix
        | TyparConstraint.RequiresDefaultConstructor _ ->
            bracketL (wordL (tagText "new : unit -> ") ^^ (auxTypar2L env tp)) |> constraintPrefix

    and auxTyparConstraintsL env x = 
        match x with 
        | [] -> emptyL
        | cxs -> wordL (tagText "when") --- aboveListL (List.map (auxTyparConstraintL env) cxs)

    and typarL tp = auxTypar2L SimplifyTypes.typeSimplificationInfo0 tp 

    and typarAtomL tp = auxTyparAtomL SimplifyTypes.typeSimplificationInfo0 tp

    and typeAtomL tau =
        let tau, cxs = tau, []
        let env = SimplifyTypes.CollectInfo false [tau] cxs
        match env.postfixConstraints with
        | [] -> auxTypeAtomL env tau
        | _ -> bracketL (auxTypeL env tau --- auxTyparConstraintsL env env.postfixConstraints)
          
    and typeL tau =
        let tau, cxs = tau, []
        let env = SimplifyTypes.CollectInfo false [tau] cxs
        match env.postfixConstraints with
        | [] -> auxTypeL env tau 
        | _ -> (auxTypeL env tau --- auxTyparConstraintsL env env.postfixConstraints) 

    and typarDeclL tp =
        let tau, cxs = mkTyparTy tp, (List.map (fun x -> (tp, x)) tp.Constraints)
        let env = SimplifyTypes.CollectInfo false [tau] cxs
        match env.postfixConstraints with
        | [] -> auxTypeL env tau 
        | _ -> (auxTypeL env tau --- auxTyparConstraintsL env env.postfixConstraints) 
    and layoutTyparDecls tps =
        match tps with
        | [] -> emptyL
        | _ -> angleBracketListL (List.map typarDeclL tps) 

    let rangeL m = wordL (tagText (stringOfRange m))

    let instL tyL tys =
        if layoutTypes then
            match tys with
            | [] -> emptyL
            | tys -> sepL (tagText "@[") ^^ commaListL (List.map tyL tys) ^^ rightL (tagText "]")
        else
            emptyL

    let valRefL (vr: ValRef) = 
        wordL (tagText vr.LogicalName) |> stampL vr.Stamp 

    let layoutAttrib (Attrib(_, k, _, _, _, _, _)) = 
        leftL (tagText "[<") ^^ 
        (match k with 
         | ILAttrib ilmeth -> wordL (tagText ilmeth.Name)
         | FSAttrib vref -> valRefL vref) ^^
        rightL (tagText ">]")

    let layoutAttribs attribs = aboveListL (List.map layoutAttrib attribs)

    let valReprInfoL (ValReprInfo (tpNames, _, _) as tvd) = 
        let ns = tvd.AritiesOfArgs
        leftL (tagText "<") ^^ intL tpNames.Length ^^ sepL (tagText ">[") ^^ commaListL (List.map intL ns) ^^ rightL (tagText "]")

    let valL (v: Val) =
        let vsL = wordL (tagText (ConvertValLogicalNameToDisplayNameCore v.LogicalName)) |> stampL v.Stamp
        let vsL = vsL -- layoutAttribs v.Attribs
        vsL

    let typeOfValL (v: Val) =
        valL v
          ^^ (if v.MustInline then wordL (tagText "inline ") else emptyL) 
          ^^ (if v.IsMutable then wordL(tagText "mutable ") else emptyL)
          ^^ (if layoutTypes then wordL (tagText ":") ^^ typeL v.Type else emptyL)

    let tslotparamL (TSlotParam(nmOpt, ty, inFlag, outFlag, _, _)) =
        (optionL (tagText >> wordL) nmOpt) ^^ 
         wordL(tagText ":") ^^ 
         typeL ty ^^ 
         (if inFlag then wordL(tagText "[in]") else emptyL) ^^ 
         (if outFlag then wordL(tagText "[out]") else emptyL) ^^ 
         (if inFlag then wordL(tagText "[opt]") else emptyL)

    let slotSigL (slotsig: SlotSig) =
#if DEBUG
        let (TSlotSig(nm, ty, tps1, tps2, pms, retTy)) = slotsig 
        match global_g with
        | None -> wordL(tagText "<no global g>")
        | Some g -> 
            let retTy = GetFSharpViewOfReturnType g retTy
            (wordL(tagText "slot") --- (wordL (tagText nm)) ^^ wordL(tagText "@") ^^ typeL ty) --
              (wordL(tagText "LAM") --- spaceListL (List.map typarL tps1) ^^ rightL(tagText ".")) ---
              (wordL(tagText "LAM") --- spaceListL (List.map typarL tps2) ^^ rightL(tagText ".")) ---
              (commaListL (List.map (List.map tslotparamL >> tupleL) pms)) ^^ (wordL(tagText "-> ")) --- (typeL retTy) 
#else
        ignore slotsig
        wordL(tagText "slotsig")
#endif

    let rec memberL (g:TcGlobals) (v: Val) (membInfo: ValMemberInfo) = 
        aboveListL 
            [ wordL(tagText "compiled_name! = ") ^^ wordL (tagText (v.CompiledName g.CompilerGlobalState))
              wordL(tagText "membInfo-slotsig! = ") ^^ listL slotSigL membInfo.ImplementedSlotSigs ]

    and valAtBindL v =
        let vL = valL v
        let vL = (if v.IsMutable then wordL(tagText "mutable") ++ vL else vL)
        let vL =
            if layoutTypes then
                vL ^^ wordL(tagText ":") ^^ typeL v.Type
            else
                vL
        let vL =
            match v.ValReprInfo with
            | Some info when layoutValReprInfo -> vL ^^ wordL(tagText "!") ^^ valReprInfoL info
            | _ -> vL
        vL

    let unionCaseRefL (ucr: UnionCaseRef) = wordL (tagText ucr.CaseName)

    let recdFieldRefL (rfref: RecdFieldRef) = wordL (tagText rfref.FieldName)

    let identL (id: Ident) = wordL (tagText id.idText)

    // Note: We need nice printing of constants in order to print literals and attributes 
    let constL c =
        let str = 
            match c with
            | Const.Bool x -> if x then "true" else "false"
            | Const.SByte x -> (x |> string)+"y"
            | Const.Byte x -> (x |> string)+"uy"
            | Const.Int16 x -> (x |> string)+"s"
            | Const.UInt16 x -> (x |> string)+"us"
            | Const.Int32 x -> (x |> string)
            | Const.UInt32 x -> (x |> string)+"u"
            | Const.Int64 x -> (x |> string)+"L"
            | Const.UInt64 x -> (x |> string)+"UL"
            | Const.IntPtr x -> (x |> string)+"n"
            | Const.UIntPtr x -> (x |> string)+"un"
            | Const.Single d -> 
                (let s = d.ToString("g12", System.Globalization.CultureInfo.InvariantCulture)
                 if String.forall (fun c -> System.Char.IsDigit c || c = '-') s 
                 then s + ".0" 
                 else s) + "f"
            | Const.Double d -> 
                let s = d.ToString("g12", System.Globalization.CultureInfo.InvariantCulture)
                if String.forall (fun c -> System.Char.IsDigit c || c = '-') s 
                then s + ".0" 
                else s
            | Const.Char c -> "'" + c.ToString() + "'" 
            | Const.String bs -> "\"" + bs + "\"" 
            | Const.Unit -> "()" 
            | Const.Decimal bs -> string bs + "M" 
            | Const.Zero -> "default"
        wordL (tagText str)


    let layoutUnionCaseArgTypes argTys = sepListL (wordL(tagText "*")) (List.map typeL argTys)

    let ucaseL prefixL (ucase: UnionCase) =
        let nmL = wordL (tagText ucase.DisplayName)
        match ucase.RecdFields |> List.map (fun rfld -> rfld.FormalType) with
        | [] -> (prefixL ^^ nmL)
        | argTys -> (prefixL ^^ nmL ^^ wordL(tagText "of")) --- layoutUnionCaseArgTypes argTys

    let layoutUnionCases ucases =
        let prefixL = if not (isNilOrSingleton ucases) then wordL(tagText "|") else emptyL
        List.map (ucaseL prefixL) ucases
            
    let layoutRecdField (fld: RecdField) =
        let lhs = wordL (tagText fld.LogicalName)
        let lhs = if fld.IsMutable then wordL(tagText "mutable") --- lhs else lhs
        let lhs = if layoutTypes then lhs ^^ rightL(tagText ":") ^^ typeL fld.FormalType else lhs
        lhs

    let tyconReprL (repr, tycon: Tycon) = 
        match repr with 
        | TFSharpRecdRepr _ ->
            tycon.TrueFieldsAsList |> List.map (fun fld -> layoutRecdField fld ^^ rightL(tagText ";")) |> aboveListL

        | TFSharpObjectRepr r -> 
            match r.fsobjmodel_kind with 
            | TFSharpDelegate _ ->
                wordL(tagText "delegate ...")
            | _ ->
                let start = 
                    match r.fsobjmodel_kind with
                    | TFSharpClass -> "class" 
                    | TFSharpInterface -> "interface" 
                    | TFSharpStruct -> "struct" 
                    | TFSharpEnum -> "enum" 
                    | _ -> failwith "???"

                let inherits = 
                    match r.fsobjmodel_kind, tycon.TypeContents.tcaug_super with
                    | TFSharpClass, Some super -> [wordL(tagText "inherit") ^^ (typeL super)] 
                    | TFSharpInterface, _ -> 
                        tycon.ImmediateInterfacesOfFSharpTycon
                        |> List.filter (fun (_, compgen, _) -> not compgen)
                        |> List.map (fun (ity, _, _) -> wordL(tagText "inherit") ^^ (typeL ity))
                    | _ -> []

                let vsprs = 
                    tycon.MembersOfFSharpTyconSorted 
                        |> List.filter (fun v -> v.IsDispatchSlot) 
                        |> List.map (fun vref -> valAtBindL vref.Deref)

                let vals = tycon.TrueFieldsAsList |> List.map (fun f -> (if f.IsStatic then wordL(tagText "static") else emptyL) ^^ wordL(tagText "val") ^^ layoutRecdField f)

                let alldecls = inherits @ vsprs @ vals

                let emptyMeasure = match tycon.TypeOrMeasureKind with TyparKind.Measure -> isNil alldecls | _ -> false

                if emptyMeasure then emptyL else (wordL (tagText start) @@-- aboveListL alldecls) @@ wordL(tagText "end")

        | TFSharpUnionRepr _ -> tycon.UnionCasesAsList |> layoutUnionCases |> aboveListL 
        | TAsmRepr _ -> wordL(tagText "(# ... #)")
        | TMeasureableRepr ty -> typeL ty
        | TILObjectRepr (TILObjectReprData(_, _, td)) -> wordL (tagText td.Name)
        | _ -> failwith "unreachable"

    let rec bindingL (TBind(v, repr, _)) =
        (valAtBindL v ^^ wordL(tagText "=")) @@-- exprL repr

    and exprL expr =
        exprWrapL false expr

    and atomL expr =
        // true means bracket if needed to be atomic expr 
        exprWrapL true expr

    and letRecL binds bodyL = 
        let eqnsL = 
            binds
               |> List.mapHeadTail (fun bind -> wordL(tagText "rec") ^^ bindingL bind ^^ wordL(tagText "in"))
                              (fun bind -> wordL(tagText "and") ^^ bindingL bind ^^ wordL(tagText "in")) 
        (aboveListL eqnsL @@ bodyL) 

    and letL bind bodyL = 
        let eqnL = wordL(tagText "let") ^^ bindingL bind
        (eqnL @@ bodyL) 

    and exprWrapL isAtomic expr =
        let wrap = bracketIfL isAtomic // wrap iff require atomic expr 
        let lay =
            match expr with
            | Expr.Const (c, _, _) -> constL c

            | Expr.Val (v, flags, _) -> 
                 let xL = valL v.Deref 
                 let xL =
                     match flags with
                     | PossibleConstrainedCall _ -> xL ^^ rightL(tagText "<constrained>")
                     | CtorValUsedAsSelfInit -> xL ^^ rightL(tagText "<selfinit>")
                     | CtorValUsedAsSuperInit -> xL ^^ rightL(tagText "<superinit>")
                     | VSlotDirectCall -> xL ^^ rightL(tagText "<vdirect>")
                     | NormalValUse -> xL 
                 xL

            | Expr.Sequential (expr1, expr2, flag, _) -> 
                aboveListL [
                    exprL expr1
                    match flag with
                    | NormalSeq -> ()
                    | ThenDoSeq -> wordL (tagText "ThenDo")
                    exprL expr2 
                ]
                |> wrap

            | Expr.Lambda (_, _, baseValOpt, argvs, body, _, _) -> 
                let formalsL = spaceListL (List.map valAtBindL argvs)
                let bindingL = 
                    match baseValOpt with
                    | None -> wordL(tagText "fun") ^^ formalsL ^^ wordL(tagText "->")
                    | Some basev -> wordL(tagText "fun") ^^ (leftL(tagText "base=") ^^ valAtBindL basev) --- formalsL ^^ wordL(tagText "->")
                (bindingL @@-- exprL body) |> wrap

            | Expr.TyLambda (_, tps, body, _, _) -> 
                ((wordL(tagText "FUN") ^^ layoutTyparDecls tps ^^ wordL(tagText "->")) ++ exprL body) |> wrap

            | Expr.TyChoose (tps, body, _) -> 
                ((wordL(tagText "CHOOSE") ^^ layoutTyparDecls tps ^^ wordL(tagText "->")) ++ exprL body) |> wrap

            | Expr.App (f, _, tys, argTys, _) -> 
                let flayout = atomL f
                appL flayout tys argTys |> wrap

            | Expr.LetRec (binds, body, _, _) -> 
                letRecL binds (exprL body) |> wrap

            | Expr.Let (bind, body, _, _) -> 
                letL bind (exprL body) |> wrap

            | Expr.Link rX -> 
                exprL rX.Value |> wrap

            | Expr.DebugPoint (DebugPointAtLeafExpr.Yes m, rX) -> 
                aboveListL [ wordL(tagText "__debugPoint(") ^^ rangeL m ^^ wordL (tagText ")"); exprL rX ] |> wrap

            | Expr.Match (_, _, dtree, targets, _, _) -> 
                leftL(tagText "[") ^^ (decisionTreeL dtree @@ aboveListL (List.mapi targetL (targets |> Array.toList)) ^^ rightL(tagText "]"))

            | Expr.Op (TOp.UnionCase c, _, args, _) -> 
                (unionCaseRefL c ++ spaceListL (List.map atomL args)) |> wrap

            | Expr.Op (TOp.ExnConstr ecref, _, args, _) -> 
                wordL (tagText ecref.LogicalName) ^^ bracketL (commaListL (List.map atomL args))

            | Expr.Op (TOp.Tuple _, _, xs, _) -> 
                tupleL (List.map exprL xs)

            | Expr.Op (TOp.Recd (ctor, tcref), _, xs, _) -> 
                let fields = tcref.TrueInstanceFieldsAsList
                let lay fs x = (wordL (tagText fs.rfield_id.idText) ^^ sepL(tagText "=")) --- (exprL x)
                let ctorL = 
                    match ctor with
                    | RecdExpr -> emptyL
                    | RecdExprIsObjInit-> wordL(tagText "(new)")
                leftL(tagText "{") ^^ aboveListL (List.map2 lay fields xs) ^^ rightL(tagText "}") ^^ ctorL

            | Expr.Op (TOp.ValFieldSet rf, _, [rx;x], _) -> 
                (atomL rx --- wordL(tagText ".")) ^^ (recdFieldRefL rf ^^ wordL(tagText "<-") --- exprL x)

            | Expr.Op (TOp.ValFieldSet rf, _, [x], _) -> 
                recdFieldRefL rf ^^ wordL(tagText "<-") --- exprL x

            | Expr.Op (TOp.ValFieldGet rf, _, [rx], _) -> 
                atomL rx ^^ rightL(tagText ".#") ^^ recdFieldRefL rf

            | Expr.Op (TOp.ValFieldGet rf, _, [], _) -> 
                recdFieldRefL rf

            | Expr.Op (TOp.ValFieldGetAddr (rf, _), _, [rx], _) -> 
                leftL(tagText "&") ^^ bracketL (atomL rx ^^ rightL(tagText ".!") ^^ recdFieldRefL rf)

            | Expr.Op (TOp.ValFieldGetAddr (rf, _), _, [], _) -> 
                leftL(tagText "&") ^^ (recdFieldRefL rf)

            | Expr.Op (TOp.UnionCaseTagGet tycr, _, [x], _) -> 
                wordL (tagText (tycr.LogicalName + ".tag")) ^^ atomL x

            | Expr.Op (TOp.UnionCaseProof c, _, [x], _) -> 
                wordL (tagText (c.CaseName + ".proof")) ^^ atomL x

            | Expr.Op (TOp.UnionCaseFieldGet (c, i), _, [x], _) -> 
                wordL (tagText (c.CaseName + "." + string i)) --- atomL x

            | Expr.Op (TOp.UnionCaseFieldSet (c, i), _, [x;y], _) -> 
                ((atomL x --- (rightL (tagText ("#" + c.CaseName + "." + string i)))) ^^ wordL(tagText ":=")) --- exprL y

            | Expr.Op (TOp.TupleFieldGet (_, i), _, [x], _) -> 
                wordL (tagText ("#" + string i)) --- atomL x

            | Expr.Op (TOp.Coerce, [ty;_], [x], _) -> 
                atomL x --- (wordL(tagText ":>") ^^ typeL ty) 

            | Expr.Op (TOp.Reraise, [_], [], _) -> 
                wordL(tagText "Reraise")

            | Expr.Op (TOp.ILAsm (instrs, retTypes), tyargs, args, _) -> 
                let instrs = instrs |> List.map (sprintf "%+A" >> tagText >> wordL) |> spaceListL // %+A has + since instrs are from an "internal" type  
                let instrs = leftL(tagText "(#") ^^ instrs ^^ rightL(tagText "#)")
                let instrL = appL instrs tyargs args
                let instrL = if layoutTypes then instrL ^^ wordL(tagText ":") ^^ spaceListL (List.map typeAtomL retTypes) else instrL
                instrL |> wrap

            | Expr.Op (TOp.LValueOp (lvop, vr), _, args, _) -> 
                (lvalopL lvop ^^ valRefL vr --- bracketL (commaListL (List.map atomL args))) |> wrap

            | Expr.Op (TOp.ILCall (_, _, _, _, _, _, _, ilMethRef, _enclTypeInst, _methInst, _), _tyargs, args, _) ->
                let meth = ilMethRef.Name
                (wordL (tagText ilMethRef.DeclaringTypeRef.FullName) ^^ sepL(tagText ".") ^^ wordL (tagText meth)) ---- 
                    (if args.IsEmpty then wordL (tagText "()") else listL exprL args) 
                        //if not enclTypeInst.IsEmpty then yield wordL(tagText "tinst ") --- listL typeL enclTypeInst
                        //if not methInst.IsEmpty then yield wordL (tagText "minst ") --- listL typeL methInst
                        //if not tyargs.IsEmpty then yield wordL (tagText "tyargs") --- listL typeL tyargs
                        
                |> wrap

            | Expr.Op (TOp.Array, [_], xs, _) -> 
                leftL(tagText "[|") ^^ commaListL (List.map exprL xs) ^^ rightL(tagText "|]")

            | Expr.Op (TOp.While _, [], [Expr.Lambda (_, _, _, [_], x1, _, _);Expr.Lambda (_, _, _, [_], x2, _, _)], _) -> 
                let headerL = wordL(tagText "while") ^^ exprL x1 ^^ wordL(tagText "do")
                headerL @@-- exprL x2

            | Expr.Op (TOp.IntegerForLoop _, [], [Expr.Lambda (_, _, _, [_], x1, _, _);Expr.Lambda (_, _, _, [_], x2, _, _);Expr.Lambda (_, _, _, [_], x3, _, _)], _) -> 
                let headerL = wordL(tagText "for") ^^ exprL x1 ^^ wordL(tagText "to") ^^ exprL x2 ^^ wordL(tagText "do")
                headerL @@-- exprL x3

            | Expr.Op (TOp.TryWith _, [_], [Expr.Lambda (_, _, _, [_], x1, _, _);Expr.Lambda (_, _, _, [_], xf, _, _);Expr.Lambda (_, _, _, [_], xh, _, _)], _) ->
                (wordL (tagText "try") @@-- exprL x1) @@ (wordL(tagText "with-filter") @@-- exprL xf) @@ (wordL(tagText "with") @@-- exprL xh)

            | Expr.Op (TOp.TryFinally _, [_], [Expr.Lambda (_, _, _, [_], x1, _, _);Expr.Lambda (_, _, _, [_], x2, _, _)], _) -> 
                (wordL (tagText "try") @@-- exprL x1) @@ (wordL(tagText "finally") @@-- exprL x2)
            | Expr.Op (TOp.Bytes _, _, _, _) -> 
                wordL(tagText "bytes++")

            | Expr.Op (TOp.UInt16s _, _, _, _) -> wordL(tagText "uint16++")
            | Expr.Op (TOp.RefAddrGet _, _tyargs, _args, _) -> wordL(tagText "GetRefLVal...")
            | Expr.Op (TOp.TraitCall _, _tyargs, _args, _) -> wordL(tagText "traitcall...")
            | Expr.Op (TOp.ExnFieldGet _, _tyargs, _args, _) -> wordL(tagText "TOp.ExnFieldGet...")
            | Expr.Op (TOp.ExnFieldSet _, _tyargs, _args, _) -> wordL(tagText "TOp.ExnFieldSet...")
            | Expr.Op (TOp.TryFinally _, _tyargs, args, _) -> wordL(tagText ("unexpected-try-finally")) ---- aboveListL (List.map atomL args)
            | Expr.Op (TOp.TryWith _, _tyargs, args, _) -> wordL(tagText ("unexpected-try-with")) ---- aboveListL (List.map atomL args)
            | Expr.Op (TOp.Goto l, _tys, args, _) -> wordL(tagText ("Expr.Goto " + string l)) ^^ bracketL (commaListL (List.map atomL args)) 
            | Expr.Op (TOp.Label l, _tys, args, _) -> wordL(tagText ("Expr.Label " + string l)) ^^ bracketL (commaListL (List.map atomL args)) 
            | Expr.Op (_, _tys, args, _) -> wordL(tagText "Expr.Op ...") ^^ bracketL (commaListL (List.map atomL args)) 
            | Expr.Quote (a, _, _, _, _) -> leftL(tagText "<@") ^^ atomL a ^^ rightL(tagText "@>")

            | Expr.Obj (_lambdaId, ty, basev, ccall, overrides, iimpls, _) -> 
                (leftL (tagText "{") 
                 @@--
                  ((wordL(tagText "new ") ++ typeL ty) 
                   @@-- 
                   aboveListL [exprL ccall
                               match basev with 
                               | None -> ()
                               | Some b -> valAtBindL b
                               yield! List.map tmethodL overrides
                               yield! List.map iimplL iimpls]))
                @@
                rightL (tagText "}")

            | Expr.WitnessArg _ -> wordL (tagText "<witnessarg>")

            | Expr.StaticOptimization (_tcs, csx, x, _) -> 
                (wordL(tagText "opt") @@- (exprL x)) @@--
                   (wordL(tagText "|") ^^ exprL csx --- (wordL(tagText "when...") ))
           
        // For tracking ranges through expr rewrites 
        if layoutRanges then
            aboveListL [
                leftL(tagText "//") ^^ rangeL expr.Range
                lay
            ]
        else
            lay

    and appL flayout tys args =
        let z = flayout
        let z = if isNil tys then z else z ^^ instL typeL tys
        let z = if isNil args then z else z --- spaceListL (List.map atomL args)
        z

    and decisionTreeL x =
        match x with 
        | TDBind (bind, body) -> 
            let bind = wordL(tagText "let") ^^ bindingL bind
            (bind @@ decisionTreeL body) 
        | TDSuccess (args, n) -> 
            wordL(tagText "Success") ^^ leftL(tagText "T") ^^ intL n ^^ tupleL (args |> List.map (exprL))
        | TDSwitch (test, dcases, dflt, _) ->
            (wordL(tagText "Switch") --- exprL test) @@--
            (aboveListL (List.map dcaseL dcases) @@
             match dflt with
             | None -> emptyL
             | Some dtree -> wordL(tagText "dflt:") --- decisionTreeL dtree)

    and dcaseL (TCase (test, dtree)) = 
        (dtestL test ^^ wordL(tagText "//")) --- decisionTreeL dtree

    and dtestL x = 
        match x with 
        | DecisionTreeTest.UnionCase (c, tinst) -> wordL(tagText "is") ^^ unionCaseRefL c ^^ instL typeL tinst
        | DecisionTreeTest.ArrayLength (n, ty) -> wordL(tagText "length") ^^ intL n ^^ typeL ty
        | DecisionTreeTest.Const c -> wordL(tagText "is") ^^ constL c
        | DecisionTreeTest.IsNull -> wordL(tagText "isnull")
        | DecisionTreeTest.IsInst (_, ty) -> wordL(tagText "isinst") ^^ typeL ty
        | DecisionTreeTest.ActivePatternCase (exp, _, _, _, _, _) -> wordL(tagText "query") ^^ exprL exp
        | DecisionTreeTest.Error _ -> wordL (tagText "error recovery")
 
    and targetL i (TTarget (argvs, body, _)) =
        leftL(tagText "T") ^^ intL i ^^ tupleL (flatValsL argvs) ^^ rightL(tagText ":") --- exprL body

    and flatValsL vs = vs |> List.map valL

    and tmethodL (TObjExprMethod(TSlotSig(nm, _, _, _, _, _), _, tps, vs, e, _)) =
        (wordL(tagText "member") ^^ (wordL (tagText nm)) ^^ layoutTyparDecls tps ^^ tupleL (List.map (List.map valAtBindL >> tupleL) vs) ^^ rightL(tagText "="))
        @@--
          exprL e

    and iimplL (ty, tmeths) = wordL(tagText "impl") ^^ aboveListL (typeL ty :: List.map tmethodL tmeths) 

    let rec tyconL (tycon: Tycon) =

        let lhsL = wordL (tagText (match tycon.TypeOrMeasureKind with TyparKind.Measure -> "[<Measure>] type" | TyparKind.Type -> "type")) ^^ wordL (tagText tycon.DisplayName) ^^ layoutTyparDecls tycon.TyparsNoRange
        let lhsL = lhsL --- layoutAttribs tycon.Attribs
        let memberLs = 
            let adhoc = 
                tycon.MembersOfFSharpTyconSorted 
                    |> List.filter (fun v -> not v.IsDispatchSlot)
                    |> List.filter (fun v -> not v.Deref.IsClassConstructor) 
                    // Don't print individual methods forming interface implementations - these are currently never exported 
                    |> List.filter (fun v -> isNil (Option.get v.MemberInfo).ImplementedSlotSigs)
            let iimpls = 
                match tycon.TypeReprInfo with 
                | TFSharpObjectRepr r when (match r.fsobjmodel_kind with TFSharpInterface -> true | _ -> false) -> []
                | _ -> tycon.ImmediateInterfacesOfFSharpTycon
            let iimpls = iimpls |> List.filter (fun (_, compgen, _) -> not compgen)
            // if TFSharpInterface, the iimpls should be printed as inherited interfaces 
            if isNil adhoc && isNil iimpls then 
                emptyL 
            else 
                let iimplsLs = iimpls |> List.map (fun (ty, _, _) -> wordL(tagText "interface") --- typeL ty)
                let adhocLs = adhoc |> List.map (fun vref -> valAtBindL vref.Deref)
                (wordL(tagText "with") @@-- aboveListL (iimplsLs @ adhocLs)) @@ wordL(tagText "end")
        let reprL = 
            match tycon.TypeReprInfo with 
#if !NO_TYPEPROVIDERS
            | TProvidedTypeRepr _
            | TProvidedNamespaceRepr _
#endif
            | TNoRepr -> 
                match tycon.TypeAbbrev with
                | None -> lhsL @@-- memberLs
                | Some a -> (lhsL ^^ wordL(tagText "=")) --- (typeL a @@ memberLs)
            | a -> 
                let rhsL = tyconReprL (a, tycon) @@ memberLs
                (lhsL ^^ wordL(tagText "=")) @@-- rhsL
        reprL

    and entityL (entity: Entity) =
        if entity.IsModuleOrNamespace then
            moduleOrNamespaceL entity
        else
            tyconL entity

    and mexprL mtyp defs =
        let resL = mdefL defs
        let resL = if layoutTypes then resL @@- (wordL(tagText ":") @@- moduleOrNamespaceTypeL mtyp) else resL
        resL

    and mdefsL defs =
        wordL(tagText "Module Defs") @@-- aboveListL(List.map mdefL defs)

    and mdefL x =
        match x with
        | TMDefRec(_, _, tycons, mbinds, _) -> aboveListL ((tycons |> List.map tyconL) @ (mbinds |> List.map mbindL))
        | TMDefLet(bind, _) -> letL bind emptyL
        | TMDefDo(e, _) -> exprL e
        | TMDefOpens _ -> wordL (tagText "open ... ")
        | TMDefs defs -> mdefsL defs

    and mbindL x =
       match x with
       | ModuleOrNamespaceBinding.Binding bind -> letL bind emptyL
       | ModuleOrNamespaceBinding.Module(mspec, rhs) ->
        let titleL = wordL (tagText (if mspec.IsNamespace then "namespace" else "module")) ^^ (wordL (tagText mspec.DemangledModuleOrNamespaceName) |> stampL mspec.Stamp)
        titleL @@-- mdefL rhs

    and moduleOrNamespaceTypeL (mtyp: ModuleOrNamespaceType) =
        aboveListL [qlistL typeOfValL mtyp.AllValsAndMembers
                    qlistL tyconL mtyp.AllEntities]

    and moduleOrNamespaceL (ms: ModuleOrNamespace) =
        let header = wordL(tagText "module") ^^ (wordL (tagText ms.DemangledModuleOrNamespaceName) |> stampL ms.Stamp) ^^ wordL(tagText ":")
        let footer = wordL(tagText "end")
        let body = moduleOrNamespaceTypeL ms.ModuleOrNamespaceType
        (header @@-- body) @@ footer

    let rec implFilesL implFiles =
        aboveListL (List.map implFileL implFiles)

    and implFileL (CheckedImplFile (signature=implFileTy; contents=implFileContents)) =
        aboveListL [(wordL(tagText "top implementation ")) @@-- mexprL implFileTy implFileContents]

    and ccuL (ccu: CcuThunk) =
        entityL ccu.Contents

    let showType x = showL (typeL x)

    let showExpr x = showL (exprL x)

    let traitL x = auxTraitL SimplifyTypes.typeSimplificationInfo0 x

    let typarsL x = layoutTyparDecls x

//--------------------------------------------------------------------------
// Helpers related to type checking modules & namespaces
//--------------------------------------------------------------------------

let wrapModuleOrNamespaceType id cpath mtyp = 
    Construct.NewModuleOrNamespace (Some cpath) taccessPublic id XmlDoc.Empty [] (MaybeLazy.Strict mtyp)

let wrapModuleOrNamespaceTypeInNamespace id cpath mtyp = 
    let mspec = wrapModuleOrNamespaceType id cpath mtyp
    Construct.NewModuleOrNamespaceType (Namespace false) [ mspec ] [], mspec

let wrapModuleOrNamespaceContentsInNamespace isModule (id: Ident) (cpath: CompilationPath) mexpr =
    let mspec = wrapModuleOrNamespaceType id cpath (Construct.NewEmptyModuleOrNamespaceType (Namespace (not isModule)))
    TMDefRec (false, [], [], [ModuleOrNamespaceBinding.Module(mspec, mexpr)], id.idRange)

//--------------------------------------------------------------------------
// Data structures representing what gets hidden and what gets remapped
// when a module signature is applied to a module.
//--------------------------------------------------------------------------

type SignatureRepackageInfo = 
    { RepackagedVals: (ValRef * ValRef) list
      RepackagedEntities: (TyconRef * TyconRef) list }
    
    member remapInfo.ImplToSigMapping = { TypeEquivEnv.Empty with EquivTycons = TyconRefMap.OfList remapInfo.RepackagedEntities }
    static member Empty = { RepackagedVals = []; RepackagedEntities= [] } 

type SignatureHidingInfo = 
    { HiddenTycons: Zset<Tycon>
      HiddenTyconReprs: Zset<Tycon>
      HiddenVals: Zset<Val>
      HiddenRecdFields: Zset<RecdFieldRef>
      HiddenUnionCases: Zset<UnionCaseRef> }

    static member Empty = 
        { HiddenTycons = Zset.empty tyconOrder
          HiddenTyconReprs = Zset.empty tyconOrder
          HiddenVals = Zset.empty valOrder
          HiddenRecdFields = Zset.empty recdFieldRefOrder
          HiddenUnionCases = Zset.empty unionCaseRefOrder }

let addValRemap v vNew tmenv = 
    { tmenv with valRemap= tmenv.valRemap.Add v (mkLocalValRef vNew) }

let mkRepackageRemapping mrpi = 
    { valRemap = ValMap.OfList (mrpi.RepackagedVals |> List.map (fun (vref, x) -> vref.Deref, x))
      tpinst = emptyTyparInst
      tyconRefRemap = TyconRefMap.OfList mrpi.RepackagedEntities
      removeTraitSolutions = false }

//--------------------------------------------------------------------------
// Compute instances of the above for mty -> mty
//--------------------------------------------------------------------------

let accEntityRemap (msigty: ModuleOrNamespaceType) (entity: Entity) (mrpi, mhi) =
    let sigtyconOpt = (NameMap.tryFind entity.LogicalName msigty.AllEntitiesByCompiledAndLogicalMangledNames)
    match sigtyconOpt with 
    | None -> 
        // The type constructor is not present in the signature. Hence it is hidden. 
        let mhi = { mhi with HiddenTycons = Zset.add entity mhi.HiddenTycons }
        (mrpi, mhi) 
    | Some sigtycon -> 
        // The type constructor is in the signature. Hence record the repackage entry 
        let sigtcref = mkLocalTyconRef sigtycon
        let tcref = mkLocalTyconRef entity
        let mrpi = { mrpi with RepackagedEntities = ((tcref, sigtcref) :: mrpi.RepackagedEntities) }
        // OK, now look for hidden things 
        let mhi = 
            if (match entity.TypeReprInfo with TNoRepr -> false | _ -> true) && (match sigtycon.TypeReprInfo with TNoRepr -> true | _ -> false) then 
                // The type representation is absent in the signature, hence it is hidden 
                { mhi with HiddenTyconReprs = Zset.add entity mhi.HiddenTyconReprs } 
            else 
                // The type representation is present in the signature. 
                // Find the fields that have been hidden or which were non-public anyway. 
                let mhi = 
                    (entity.AllFieldsArray, mhi) ||> Array.foldBack (fun rfield mhi ->
                        match sigtycon.GetFieldByName(rfield.LogicalName) with 
                        | Some _ -> 
                            // The field is in the signature. Hence it is not hidden. 
                            mhi
                        | _ -> 
                            // The field is not in the signature. Hence it is regarded as hidden. 
                            let rfref = tcref.MakeNestedRecdFieldRef rfield
                            { mhi with HiddenRecdFields = Zset.add rfref mhi.HiddenRecdFields })
                        
                let mhi = 
                    (entity.UnionCasesAsList, mhi) ||> List.foldBack (fun ucase mhi ->
                        match sigtycon.GetUnionCaseByName ucase.LogicalName with 
                        | Some _ -> 
                            // The constructor is in the signature. Hence it is not hidden. 
                            mhi
                        | _ -> 
                            // The constructor is not in the signature. Hence it is regarded as hidden. 
                            let ucref = tcref.MakeNestedUnionCaseRef ucase
                            { mhi with HiddenUnionCases = Zset.add ucref mhi.HiddenUnionCases })
                mhi
        (mrpi, mhi) 

let accSubEntityRemap (msigty: ModuleOrNamespaceType) (entity: Entity) (mrpi, mhi) =
    let sigtyconOpt = (NameMap.tryFind entity.LogicalName msigty.AllEntitiesByCompiledAndLogicalMangledNames)
    match sigtyconOpt with 
    | None -> 
        // The type constructor is not present in the signature. Hence it is hidden. 
        let mhi = { mhi with HiddenTycons = Zset.add entity mhi.HiddenTycons }
        (mrpi, mhi) 
    | Some sigtycon -> 
        // The type constructor is in the signature. Hence record the repackage entry 
        let sigtcref = mkLocalTyconRef sigtycon
        let tcref = mkLocalTyconRef entity
        let mrpi = { mrpi with RepackagedEntities = ((tcref, sigtcref) :: mrpi.RepackagedEntities) }
        (mrpi, mhi) 

let valLinkageAEquiv g aenv (v1: Val) (v2: Val) = 
    (v1.GetLinkagePartialKey() = v2.GetLinkagePartialKey()) &&
    (if v1.IsMember && v2.IsMember then typeAEquivAux EraseAll g aenv v1.Type v2.Type else true)
    
let accValRemap g aenv (msigty: ModuleOrNamespaceType) (implVal: Val) (mrpi, mhi) =
    let implValKey = implVal.GetLinkagePartialKey()
    let sigValOpt = 
        msigty.AllValsAndMembersByPartialLinkageKey 
          |> MultiMap.find implValKey
          |> List.tryFind (fun sigVal -> valLinkageAEquiv g aenv implVal sigVal)
          
    let vref = mkLocalValRef implVal
    match sigValOpt with 
    | None -> 
        let mhi = { mhi with HiddenVals = Zset.add implVal mhi.HiddenVals }
        (mrpi, mhi) 
    | Some (sigVal: Val) -> 
        // The value is in the signature. Add the repackage entry. 
        let mrpi = { mrpi with RepackagedVals = (vref, mkLocalValRef sigVal) :: mrpi.RepackagedVals }
        (mrpi, mhi) 

let getCorrespondingSigTy nm (msigty: ModuleOrNamespaceType) = 
    match NameMap.tryFind nm msigty.AllEntitiesByCompiledAndLogicalMangledNames with 
    | None -> Construct.NewEmptyModuleOrNamespaceType ModuleOrType 
    | Some sigsubmodul -> sigsubmodul.ModuleOrNamespaceType

let rec accEntityRemapFromModuleOrNamespaceType (mty: ModuleOrNamespaceType) (msigty: ModuleOrNamespaceType) acc = 
    let acc = (mty.AllEntities, acc) ||> QueueList.foldBack (fun e acc -> accEntityRemapFromModuleOrNamespaceType e.ModuleOrNamespaceType (getCorrespondingSigTy e.LogicalName msigty) acc) 
    let acc = (mty.AllEntities, acc) ||> QueueList.foldBack (accEntityRemap msigty) 
    acc 

let rec accValRemapFromModuleOrNamespaceType g aenv (mty: ModuleOrNamespaceType) msigty acc = 
    let acc = (mty.AllEntities, acc) ||> QueueList.foldBack (fun e acc -> accValRemapFromModuleOrNamespaceType g aenv e.ModuleOrNamespaceType (getCorrespondingSigTy e.LogicalName msigty) acc) 
    let acc = (mty.AllValsAndMembers, acc) ||> QueueList.foldBack (accValRemap g aenv msigty) 
    acc 

let ComputeRemappingFromInferredSignatureToExplicitSignature g mty msigty = 
    let mrpi, _ as entityRemap = accEntityRemapFromModuleOrNamespaceType mty msigty (SignatureRepackageInfo.Empty, SignatureHidingInfo.Empty)  
    let aenv = mrpi.ImplToSigMapping
    let valAndEntityRemap = accValRemapFromModuleOrNamespaceType g aenv mty msigty entityRemap
    valAndEntityRemap 

//--------------------------------------------------------------------------
// Compute instances of the above for mexpr -> mty
//--------------------------------------------------------------------------

/// At TMDefRec nodes abstract (virtual) vslots are effectively binders, even 
/// though they are tucked away inside the tycon. This helper function extracts the
/// virtual slots to aid with finding this babies.
let abstractSlotValRefsOfTycons (tycons: Tycon list) =  
    tycons 
    |> List.collect (fun tycon -> if tycon.IsFSharpObjectModelTycon then tycon.FSharpObjectModelTypeInfo.fsobjmodel_vslots else []) 

let abstractSlotValsOfTycons (tycons: Tycon list) =  
    abstractSlotValRefsOfTycons tycons 
    |> List.map (fun v -> v.Deref)

let rec accEntityRemapFromModuleOrNamespace msigty x acc = 
    match x with 
    | TMDefRec(_, _, tycons, mbinds, _) -> 
         let acc = (mbinds, acc) ||> List.foldBack (accEntityRemapFromModuleOrNamespaceBind msigty)
         let acc = (tycons, acc) ||> List.foldBack (accEntityRemap msigty) 
         let acc = (tycons, acc) ||> List.foldBack (fun e acc -> accEntityRemapFromModuleOrNamespaceType e.ModuleOrNamespaceType (getCorrespondingSigTy e.LogicalName msigty) acc) 
         acc
    | TMDefLet _ -> acc
    | TMDefOpens _ -> acc
    | TMDefDo _ -> acc
    | TMDefs defs -> accEntityRemapFromModuleOrNamespaceDefs msigty defs acc

and accEntityRemapFromModuleOrNamespaceDefs msigty mdefs acc = 
    List.foldBack (accEntityRemapFromModuleOrNamespace msigty) mdefs acc

and accEntityRemapFromModuleOrNamespaceBind msigty x acc = 
    match x with 
    | ModuleOrNamespaceBinding.Binding _ -> acc
    | ModuleOrNamespaceBinding.Module(mspec, def) ->
    accSubEntityRemap msigty mspec (accEntityRemapFromModuleOrNamespace (getCorrespondingSigTy mspec.LogicalName msigty) def acc)

let rec accValRemapFromModuleOrNamespace g aenv msigty x acc = 
    match x with 
    | TMDefRec(_, _, tycons, mbinds, _) -> 
         let acc = (mbinds, acc) ||> List.foldBack (accValRemapFromModuleOrNamespaceBind g aenv msigty)
         //  Abstract (virtual) vslots in the tycons at TMDefRec nodes are binders. They also need to be added to the remapping. 
         let vslotvs = abstractSlotValsOfTycons tycons
         let acc = (vslotvs, acc) ||> List.foldBack (accValRemap g aenv msigty)  
         acc
    | TMDefLet(bind, _) -> accValRemap g aenv msigty bind.Var acc
    | TMDefOpens _ -> acc
    | TMDefDo _ -> acc
    | TMDefs defs -> accValRemapFromModuleOrNamespaceDefs g aenv msigty defs acc

and accValRemapFromModuleOrNamespaceBind g aenv msigty x acc = 
    match x with 
    | ModuleOrNamespaceBinding.Binding bind -> accValRemap g aenv msigty bind.Var acc
    | ModuleOrNamespaceBinding.Module(mspec, def) ->
    accSubEntityRemap msigty mspec (accValRemapFromModuleOrNamespace g aenv (getCorrespondingSigTy mspec.LogicalName msigty) def acc)

and accValRemapFromModuleOrNamespaceDefs g aenv msigty mdefs acc = List.foldBack (accValRemapFromModuleOrNamespace g aenv msigty) mdefs acc

let ComputeRemappingFromImplementationToSignature g mdef msigty =  
    let mrpi, _ as entityRemap = accEntityRemapFromModuleOrNamespace msigty mdef (SignatureRepackageInfo.Empty, SignatureHidingInfo.Empty) 
    let aenv = mrpi.ImplToSigMapping
    
    let valAndEntityRemap = accValRemapFromModuleOrNamespace g aenv msigty mdef entityRemap
    valAndEntityRemap

//--------------------------------------------------------------------------
// Compute instances of the above for the assembly boundary
//--------------------------------------------------------------------------

let accTyconHidingInfoAtAssemblyBoundary (tycon: Tycon) mhi =
    if not (canAccessFromEverywhere tycon.Accessibility) then 
        // The type constructor is not public, hence hidden at the assembly boundary. 
        { mhi with HiddenTycons = Zset.add tycon mhi.HiddenTycons } 
    elif not (canAccessFromEverywhere tycon.TypeReprAccessibility) then 
        { mhi with HiddenTyconReprs = Zset.add tycon mhi.HiddenTyconReprs } 
    else 
        let mhi = 
            (tycon.AllFieldsArray, mhi) ||> Array.foldBack (fun rfield mhi ->
                if not (canAccessFromEverywhere rfield.Accessibility) then 
                    let tcref = mkLocalTyconRef tycon
                    let rfref = tcref.MakeNestedRecdFieldRef rfield
                    { mhi with HiddenRecdFields = Zset.add rfref mhi.HiddenRecdFields } 
                else mhi)
        let mhi = 
            (tycon.UnionCasesAsList, mhi) ||> List.foldBack (fun ucase mhi ->
                if not (canAccessFromEverywhere ucase.Accessibility) then 
                    let tcref = mkLocalTyconRef tycon
                    let ucref = tcref.MakeNestedUnionCaseRef ucase
                    { mhi with HiddenUnionCases = Zset.add ucref mhi.HiddenUnionCases } 
                else mhi)
        mhi

// Collect up the values hidden at the assembly boundary. This is used by IsHiddenVal to 
// determine if something is considered hidden. This is used in turn to eliminate optimization
// information at the assembly boundary and to decide to label things as "internal".
let accValHidingInfoAtAssemblyBoundary (vspec: Val) mhi =
    if // anything labelled "internal" or more restrictive is considered to be hidden at the assembly boundary
       not (canAccessFromEverywhere vspec.Accessibility) || 
       // compiler generated members for class function 'let' bindings are considered to be hidden at the assembly boundary
       vspec.IsIncrClassGeneratedMember ||                     
       // anything that's not a module or member binding gets assembly visibility
       not vspec.IsMemberOrModuleBinding then 
        // The value is not public, hence hidden at the assembly boundary. 
        { mhi with HiddenVals = Zset.add vspec mhi.HiddenVals } 
    else 
        mhi

let rec accModuleOrNamespaceHidingInfoAtAssemblyBoundary mty acc = 
    let acc = QueueList.foldBack (fun (e: Entity) acc -> accModuleOrNamespaceHidingInfoAtAssemblyBoundary e.ModuleOrNamespaceType acc) mty.AllEntities acc
    let acc = QueueList.foldBack accTyconHidingInfoAtAssemblyBoundary mty.AllEntities acc
    let acc = QueueList.foldBack accValHidingInfoAtAssemblyBoundary mty.AllValsAndMembers acc
    acc 

let ComputeSignatureHidingInfoAtAssemblyBoundary mty acc = 
    accModuleOrNamespaceHidingInfoAtAssemblyBoundary mty acc

let rec accImplHidingInfoAtAssemblyBoundary mdef acc = 
    match mdef with 
    | TMDefRec(_isRec, _opens, tycons, mbinds, _m) -> 
        let acc = List.foldBack accTyconHidingInfoAtAssemblyBoundary tycons acc
        let acc =
            (mbinds, acc) ||> List.foldBack (fun mbind acc ->
                match mbind with
                | ModuleOrNamespaceBinding.Binding bind -> 
                    accValHidingInfoAtAssemblyBoundary bind.Var acc
                | ModuleOrNamespaceBinding.Module(_mspec, def) -> 
                    accImplHidingInfoAtAssemblyBoundary def acc)
        acc

    | TMDefOpens _openDecls ->  acc

    | TMDefLet(bind, _m) -> accValHidingInfoAtAssemblyBoundary bind.Var acc

    | TMDefDo _ -> acc

    | TMDefs defs -> List.foldBack accImplHidingInfoAtAssemblyBoundary defs acc

let ComputeImplementationHidingInfoAtAssemblyBoundary mty acc = 
    accImplHidingInfoAtAssemblyBoundary mty acc

//--------------------------------------------------------------------------
// Compute instances of the above for mexpr -> mty
//--------------------------------------------------------------------------

let IsHidden setF accessF remapF = 
    let rec check mrmi x = 
            // Internal/private? 
        not (canAccessFromEverywhere (accessF x)) || 
        (match mrmi with 
         | [] -> false // Ah! we escaped to freedom! 
         | (rpi, mhi) :: rest -> 
            // Explicitly hidden? 
            Zset.contains x (setF mhi) || 
            // Recurse... 
            check rest (remapF rpi x))
    fun mrmi x -> 
        check mrmi x

let IsHiddenTycon mrmi x = IsHidden (fun mhi -> mhi.HiddenTycons) (fun tc -> tc.Accessibility) (fun rpi x -> (remapTyconRef rpi.tyconRefRemap (mkLocalTyconRef x)).Deref) mrmi x

let IsHiddenTyconRepr mrmi x = IsHidden (fun mhi -> mhi.HiddenTyconReprs) (fun v -> v.TypeReprAccessibility) (fun rpi x -> (remapTyconRef rpi.tyconRefRemap (mkLocalTyconRef x)).Deref) mrmi x

let IsHiddenVal mrmi x = IsHidden (fun mhi -> mhi.HiddenVals) (fun v -> v.Accessibility) (fun rpi x -> (remapValRef rpi (mkLocalValRef x)).Deref) mrmi x 

let IsHiddenRecdField mrmi x = IsHidden (fun mhi -> mhi.HiddenRecdFields) (fun rfref -> rfref.RecdField.Accessibility) (fun rpi x -> remapRecdFieldRef rpi.tyconRefRemap x) mrmi x 

//--------------------------------------------------------------------------
// Generic operations on module types
//--------------------------------------------------------------------------

let foldModuleOrNamespaceTy ft fv mty acc = 
    let rec go mty acc = 
        let acc = QueueList.foldBack (fun (e: Entity) acc -> go e.ModuleOrNamespaceType acc) mty.AllEntities acc
        let acc = QueueList.foldBack ft mty.AllEntities acc
        let acc = QueueList.foldBack fv mty.AllValsAndMembers acc
        acc
    go mty acc

let allValsOfModuleOrNamespaceTy m = foldModuleOrNamespaceTy (fun _ acc -> acc) (fun v acc -> v :: acc) m []
let allEntitiesOfModuleOrNamespaceTy m = foldModuleOrNamespaceTy (fun ft acc -> ft :: acc) (fun _ acc -> acc) m []

//---------------------------------------------------------------------------
// Free variables in terms. Are all constructs public accessible?
//---------------------------------------------------------------------------
 
let isPublicVal (lv: Val) = (lv.Accessibility = taccessPublic)
let isPublicUnionCase (ucr: UnionCaseRef) = (ucr.UnionCase.Accessibility = taccessPublic)
let isPublicRecdField (rfr: RecdFieldRef) = (rfr.RecdField.Accessibility = taccessPublic)
let isPublicTycon (tcref: Tycon) = (tcref.Accessibility = taccessPublic)

let freeVarsAllPublic fvs = 
    // Are any non-public items used in the expr (which corresponded to the fvs)?
    // Recall, taccess occurs in:
    //      EntityData has ReprAccessibility and Accessibility
    //      UnionCase has Accessibility
    //      RecdField has Accessibility
    //      ValData has Accessibility
    // The freevars and FreeTyvars collect local constructs.
    // Here, we test that all those constructs are public.
    //
    // CODE REVIEW:
    // What about non-local vals. This fix assumes non-local vals must be public. OK?
    Zset.forall isPublicVal fvs.FreeLocals &&
    Zset.forall isPublicUnionCase fvs.FreeUnionCases &&
    Zset.forall isPublicRecdField fvs.FreeRecdFields &&
    Zset.forall isPublicTycon fvs.FreeTyvars.FreeTycons

let freeTyvarsAllPublic tyvars = 
    Zset.forall isPublicTycon tyvars.FreeTycons

/// Detect the subset of match expressions we process in a linear way (i.e. using tailcalls, rather than
/// unbounded stack)
///   -- if then else
///   -- match e with pat[vs] -> e1[vs] | _ -> e2

let (|LinearMatchExpr|_|) expr = 
    match expr with 
    | Expr.Match (sp, m, dtree, [|tg1;(TTarget([], e2, _))|], m2, ty) -> Some(sp, m, dtree, tg1, e2, m2, ty)
    | _ -> None
    
let rebuildLinearMatchExpr (sp, m, dtree, tg1, e2, m2, ty) = 
    primMkMatch (sp, m, dtree, [|tg1;(TTarget([], e2, None))|], m2, ty)

/// Detect a subset of 'Expr.Op' expressions we process in a linear way (i.e. using tailcalls, rather than
/// unbounded stack). Only covers Cons(args,Cons(args,Cons(args,Cons(args,...._)))).
let (|LinearOpExpr|_|) expr = 
    match expr with 
    | Expr.Op (TOp.UnionCase _ as op, tinst, args, m) when not args.IsEmpty -> 
        let argsFront, argLast = List.frontAndBack args
        Some (op, tinst, argsFront, argLast, m)
    | _ -> None
    
let rebuildLinearOpExpr (op, tinst, argsFront, argLast, m) = 
    Expr.Op (op, tinst, argsFront@[argLast], m)

//---------------------------------------------------------------------------
// Free variables in terms. All binders are distinct.
//---------------------------------------------------------------------------

let emptyFreeVars =  
  { UsesMethodLocalConstructs=false
    UsesUnboundRethrow=false
    FreeLocalTyconReprs=emptyFreeTycons
    FreeLocals=emptyFreeLocals
    FreeTyvars=emptyFreeTyvars
    FreeRecdFields = emptyFreeRecdFields
    FreeUnionCases = emptyFreeUnionCases}

let unionFreeVars fvs1 fvs2 = 
  if fvs1 === emptyFreeVars then fvs2 else 
  if fvs2 === emptyFreeVars then fvs1 else
  { FreeLocals = unionFreeLocals fvs1.FreeLocals fvs2.FreeLocals
    FreeTyvars = unionFreeTyvars fvs1.FreeTyvars fvs2.FreeTyvars
    UsesMethodLocalConstructs = fvs1.UsesMethodLocalConstructs || fvs2.UsesMethodLocalConstructs
    UsesUnboundRethrow = fvs1.UsesUnboundRethrow || fvs2.UsesUnboundRethrow
    FreeLocalTyconReprs = unionFreeTycons fvs1.FreeLocalTyconReprs fvs2.FreeLocalTyconReprs
    FreeRecdFields = unionFreeRecdFields fvs1.FreeRecdFields fvs2.FreeRecdFields
    FreeUnionCases = unionFreeUnionCases fvs1.FreeUnionCases fvs2.FreeUnionCases }

let inline accFreeTyvars (opts: FreeVarOptions) f v acc =
    if not opts.collectInTypes then acc else
    let ftyvs = acc.FreeTyvars
    let ftyvs' = f opts v ftyvs
    if ftyvs === ftyvs' then acc else 
    { acc with FreeTyvars = ftyvs' }

let accFreeVarsInTy opts ty acc = accFreeTyvars opts accFreeInType ty acc
let accFreeVarsInTys opts tys acc = if isNil tys then acc else accFreeTyvars opts accFreeInTypes tys acc
let accFreevarsInTycon opts tcref acc = accFreeTyvars opts accFreeTycon tcref acc
let accFreevarsInVal opts v acc = accFreeTyvars opts accFreeInVal v acc
    
let accFreeVarsInTraitSln opts tys acc = accFreeTyvars opts accFreeInTraitSln tys acc 

let accFreeVarsInTraitInfo opts tys acc = accFreeTyvars opts accFreeInTrait tys acc 

let boundLocalVal opts v fvs =
    if not opts.includeLocals then fvs else
    let fvs = accFreevarsInVal opts v fvs
    if not (Zset.contains v fvs.FreeLocals) then fvs
    else {fvs with FreeLocals= Zset.remove v fvs.FreeLocals} 

let boundProtect fvs =
    if fvs.UsesMethodLocalConstructs then {fvs with UsesMethodLocalConstructs = false} else fvs

let accUsesFunctionLocalConstructs flg fvs = 
    if flg && not fvs.UsesMethodLocalConstructs then {fvs with UsesMethodLocalConstructs = true} 
    else fvs 

let bound_rethrow fvs =
    if fvs.UsesUnboundRethrow then {fvs with UsesUnboundRethrow = false} else fvs  

let accUsesRethrow flg fvs = 
    if flg && not fvs.UsesUnboundRethrow then {fvs with UsesUnboundRethrow = true} 
    else fvs 

let boundLocalVals opts vs fvs = List.foldBack (boundLocalVal opts) vs fvs

let bindLhs opts (bind: Binding) fvs = boundLocalVal opts bind.Var fvs

let freeVarsCacheCompute opts cache f = if opts.canCache then cached cache f else f()

let tryGetFreeVarsCacheValue opts cache =
    if opts.canCache then tryGetCacheValue cache
    else ValueNone

let rec accBindRhs opts (TBind(_, repr, _)) acc = accFreeInExpr opts repr acc
          
and accFreeInSwitchCases opts csl dflt (acc: FreeVars) =
    Option.foldBack (accFreeInDecisionTree opts) dflt (List.foldBack (accFreeInSwitchCase opts) csl acc)
 
and accFreeInSwitchCase opts (TCase(discrim, dtree)) acc = 
    accFreeInDecisionTree opts dtree (accFreeInTest opts discrim acc)

and accFreeInTest (opts: FreeVarOptions) discrim acc = 
    match discrim with 
    | DecisionTreeTest.UnionCase(ucref, tinst) -> accFreeUnionCaseRef opts ucref (accFreeVarsInTys opts tinst acc)
    | DecisionTreeTest.ArrayLength(_, ty) -> accFreeVarsInTy opts ty acc
    | DecisionTreeTest.Const _
    | DecisionTreeTest.IsNull -> acc
    | DecisionTreeTest.IsInst (srcTy, tgtTy) -> accFreeVarsInTy opts srcTy (accFreeVarsInTy opts tgtTy acc)
    | DecisionTreeTest.ActivePatternCase (exp, tys, _, activePatIdentity, _, _) -> 
        accFreeInExpr opts exp 
            (accFreeVarsInTys opts tys 
                (Option.foldBack (fun (vref, tinst) acc -> accFreeValRef opts vref (accFreeVarsInTys opts tinst acc)) activePatIdentity acc))
    | DecisionTreeTest.Error _ -> acc

and accFreeInDecisionTree opts x (acc: FreeVars) =
    match x with 
    | TDSwitch(e1, csl, dflt, _) -> accFreeInExpr opts e1 (accFreeInSwitchCases opts csl dflt acc)
    | TDSuccess (es, _) -> accFreeInFlatExprs opts es acc
    | TDBind (bind, body) -> unionFreeVars (bindLhs opts bind (accBindRhs opts bind (freeInDecisionTree opts body))) acc
  
and accFreeInValFlags opts flag acc =
    let isMethLocal = 
        match flag with 
        | VSlotDirectCall 
        | CtorValUsedAsSelfInit 
        | CtorValUsedAsSuperInit -> true 
        | PossibleConstrainedCall _
        | NormalValUse -> false
    let acc = accUsesFunctionLocalConstructs isMethLocal acc
    match flag with 
    | PossibleConstrainedCall ty -> accFreeTyvars opts accFreeInType ty acc
    | _ -> acc

and accFreeLocalVal opts v fvs =
    if not opts.includeLocals then fvs else
    if Zset.contains v fvs.FreeLocals then fvs 
    else 
        let fvs = accFreevarsInVal opts v fvs
        {fvs with FreeLocals=Zset.add v fvs.FreeLocals}
  
and accLocalTyconRepr opts b fvs = 
    if not opts.includeLocalTyconReprs then fvs else
    if Zset.contains b fvs.FreeLocalTyconReprs then fvs
    else { fvs with FreeLocalTyconReprs = Zset.add b fvs.FreeLocalTyconReprs } 

and accUsedRecdOrUnionTyconRepr opts (tc: Tycon) fvs = 
    if match tc.TypeReprInfo with TFSharpObjectRepr _ | TFSharpRecdRepr _ | TFSharpUnionRepr _ -> true | _ -> false
    then accLocalTyconRepr opts tc fvs
    else fvs

and accFreeUnionCaseRef opts ucref fvs =   
    if not opts.includeUnionCases then fvs else
    if Zset.contains ucref fvs.FreeUnionCases then fvs 
    else
        let fvs = fvs |> accUsedRecdOrUnionTyconRepr opts ucref.Tycon
        let fvs = fvs |> accFreevarsInTycon opts ucref.TyconRef
        { fvs with FreeUnionCases = Zset.add ucref fvs.FreeUnionCases } 

and accFreeRecdFieldRef opts rfref fvs = 
    if not opts.includeRecdFields then fvs else
    if Zset.contains rfref fvs.FreeRecdFields then fvs 
    else 
        let fvs = fvs |> accUsedRecdOrUnionTyconRepr opts rfref.Tycon
        let fvs = fvs |> accFreevarsInTycon opts rfref.TyconRef 
        { fvs with FreeRecdFields = Zset.add rfref fvs.FreeRecdFields } 
  
and accFreeExnRef _exnc fvs = fvs // Note: this exnc (TyconRef) should be collected the surround types, e.g. tinst of Expr.Op 
and accFreeValRef opts (vref: ValRef) fvs = 
    match vref.IsLocalRef with 
    | true -> accFreeLocalVal opts vref.ResolvedTarget fvs
    // non-local values do not contain free variables 
    | _ -> fvs

and accFreeInMethod opts (TObjExprMethod(slotsig, _attribs, tps, tmvs, e, _)) acc =
    accFreeInSlotSig opts slotsig
     (unionFreeVars (accFreeTyvars opts boundTypars tps (List.foldBack (boundLocalVals opts) tmvs (freeInExpr opts e))) acc)

and accFreeInMethods opts methods acc = 
    List.foldBack (accFreeInMethod opts) methods acc

and accFreeInInterfaceImpl opts (ty, overrides) acc = 
    accFreeVarsInTy opts ty (accFreeInMethods opts overrides acc)

and accFreeInExpr (opts: FreeVarOptions) x acc = 
    match x with
    | Expr.Let _ -> accFreeInExprLinear opts x acc (fun e -> e)
    | _ -> accFreeInExprNonLinear opts x acc
      
and accFreeInExprLinear (opts: FreeVarOptions) x acc contf =   
    // for nested let-bindings, we need to continue after the whole let-binding is processed 
    match x with
    | Expr.Let (bind, e, _, cache) ->
        match tryGetFreeVarsCacheValue opts cache with
        | ValueSome free -> contf (unionFreeVars free acc)
        | _ ->
            accFreeInExprLinear opts e emptyFreeVars (contf << (fun free ->
              unionFreeVars (freeVarsCacheCompute opts cache (fun () -> bindLhs opts bind (accBindRhs opts bind free))) acc
            ))
    | _ -> 
        // No longer linear expr
        contf (accFreeInExpr opts x acc)
    
and accFreeInExprNonLinear opts x acc =
    
    match opts.stackGuard with
    | None -> accFreeInExprNonLinearImpl opts x acc
    | Some stackGuard -> stackGuard.Guard (fun () -> accFreeInExprNonLinearImpl opts x acc)

and accFreeInExprNonLinearImpl opts x acc =

    match x with
    // BINDING CONSTRUCTS
    | Expr.Lambda (_, ctorThisValOpt, baseValOpt, vs, bodyExpr, _, bodyTy) -> 
        unionFreeVars 
                (Option.foldBack (boundLocalVal opts) ctorThisValOpt 
                   (Option.foldBack (boundLocalVal opts) baseValOpt 
                     (boundLocalVals opts vs 
                         (accFreeVarsInTy opts bodyTy 
                             (freeInExpr opts bodyExpr)))))
            acc

    | Expr.TyLambda (_, vs, bodyExpr, _, bodyTy) ->
        unionFreeVars (accFreeTyvars opts boundTypars vs (accFreeVarsInTy opts bodyTy (freeInExpr opts bodyExpr))) acc

    | Expr.TyChoose (vs, bodyExpr, _) ->
        unionFreeVars (accFreeTyvars opts boundTypars vs (freeInExpr opts bodyExpr)) acc

    | Expr.LetRec (binds, bodyExpr, _, cache) ->
        unionFreeVars (freeVarsCacheCompute opts cache (fun () -> List.foldBack (bindLhs opts) binds (List.foldBack (accBindRhs opts) binds (freeInExpr opts bodyExpr)))) acc

    | Expr.Let _ -> 
        failwith "unreachable - linear expr"

    | Expr.Obj (_, ty, basev, basecall, overrides, iimpls, _) ->  
        unionFreeVars 
           (boundProtect
              (Option.foldBack (boundLocalVal opts) basev
                (accFreeVarsInTy opts ty
                   (accFreeInExpr opts basecall
                      (accFreeInMethods opts overrides 
                         (List.foldBack (accFreeInInterfaceImpl opts) iimpls emptyFreeVars))))))
           acc  

    // NON-BINDING CONSTRUCTS 
    | Expr.Const _ -> acc

    | Expr.Val (lvr, flags, _) ->  
        accFreeInValFlags opts flags (accFreeValRef opts lvr acc)

    | Expr.Quote (ast, dataCell, _, _, ty) ->  
        match dataCell.Value with 
        | Some (_, (_, argTypes, argExprs, _data)) ->
            accFreeInExpr opts ast 
                (accFreeInExprs opts argExprs
                   (accFreeVarsInTys opts argTypes
                      (accFreeVarsInTy opts ty acc))) 

        | None ->
            accFreeInExpr opts ast (accFreeVarsInTy opts ty acc)

    | Expr.App (f0, f0ty, tyargs, args, _) -> 
        accFreeVarsInTy opts f0ty
          (accFreeInExpr opts f0
             (accFreeVarsInTys opts tyargs
                (accFreeInExprs opts args acc)))

    | Expr.Link eref ->
        accFreeInExpr opts eref.Value acc

    | Expr.Sequential (expr1, expr2, _, _) -> 
        let acc = accFreeInExpr opts expr1 acc
        // tail-call - linear expression
        accFreeInExpr opts expr2 acc 

    | Expr.StaticOptimization (_, expr2, expr3, _) -> 
        accFreeInExpr opts expr2 (accFreeInExpr opts expr3 acc)

    | Expr.Match (_, _, dtree, targets, _, _) -> 
        match x with 
        // Handle if-then-else
        | LinearMatchExpr(_, _, dtree, target, bodyExpr, _, _) ->
            let acc = accFreeInDecisionTree opts dtree acc
            let acc = accFreeInTarget opts target acc
            accFreeInExpr opts bodyExpr acc  // tailcall

        | _ -> 
            let acc = accFreeInDecisionTree opts dtree acc
            accFreeInTargets opts targets acc
            
    | Expr.Op (TOp.TryWith _, tinst, [expr1; expr2; expr3], _) ->
        unionFreeVars 
          (accFreeVarsInTys opts tinst
            (accFreeInExprs opts [expr1; expr2] acc))
          (bound_rethrow (accFreeInExpr opts expr3 emptyFreeVars))

    | Expr.Op (op, tinst, args, _) -> 
         let acc = accFreeInOp opts op acc
         let acc = accFreeVarsInTys opts tinst acc
         accFreeInExprs opts args acc

    | Expr.WitnessArg (traitInfo, _) ->
         accFreeVarsInTraitInfo opts traitInfo acc

    | Expr.DebugPoint (_, innerExpr) ->
         accFreeInExpr opts innerExpr acc

and accFreeInOp opts op acc =
    match op with

    // Things containing no references
    | TOp.Bytes _ 
    | TOp.UInt16s _ 
    | TOp.TryWith _
    | TOp.TryFinally _ 
    | TOp.IntegerForLoop _ 
    | TOp.Coerce 
    | TOp.RefAddrGet _
    | TOp.Array 
    | TOp.While _
    | TOp.Goto _ | TOp.Label _ | TOp.Return 
    | TOp.TupleFieldGet _ -> acc

    | TOp.Tuple tupInfo -> 
        accFreeTyvars opts accFreeInTupInfo tupInfo acc

    | TOp.AnonRecd anonInfo 
    | TOp.AnonRecdGet (anonInfo, _) -> 
        accFreeTyvars opts accFreeInTupInfo anonInfo.TupInfo acc
    
    | TOp.UnionCaseTagGet tcref -> 
        accUsedRecdOrUnionTyconRepr opts tcref.Deref acc
    
    // Things containing just a union case reference
    | TOp.UnionCaseProof ucref 
    | TOp.UnionCase ucref 
    | TOp.UnionCaseFieldGetAddr (ucref, _, _) 
    | TOp.UnionCaseFieldGet (ucref, _) 
    | TOp.UnionCaseFieldSet (ucref, _) -> 
        accFreeUnionCaseRef opts ucref acc

    // Things containing just an exception reference
    | TOp.ExnConstr ecref 
    | TOp.ExnFieldGet (ecref, _) 
    | TOp.ExnFieldSet (ecref, _) -> 
        accFreeExnRef ecref acc

    | TOp.ValFieldGet fref 
    | TOp.ValFieldGetAddr (fref, _) 
    | TOp.ValFieldSet fref -> 
        accFreeRecdFieldRef opts fref acc

    | TOp.Recd (kind, tcref) -> 
        let acc = accUsesFunctionLocalConstructs (kind = RecdExprIsObjInit) acc
        (accUsedRecdOrUnionTyconRepr opts tcref.Deref (accFreeTyvars opts accFreeTycon tcref acc)) 

    | TOp.ILAsm (_, retTypes) ->  
        accFreeVarsInTys opts retTypes acc
    
    | TOp.Reraise -> 
        accUsesRethrow true acc

    | TOp.TraitCall (TTrait(tys, _, _, argTys, retTy, sln)) -> 
        Option.foldBack (accFreeVarsInTraitSln opts) sln.Value
           (accFreeVarsInTys opts tys 
             (accFreeVarsInTys opts argTys 
               (Option.foldBack (accFreeVarsInTy opts) retTy acc)))

    | TOp.LValueOp (_, vref) -> 
        accFreeValRef opts vref acc

    | TOp.ILCall (_, isProtected, _, _, valUseFlag, _, _, _, enclTypeInst, methInst, retTypes) ->
       accFreeVarsInTys opts enclTypeInst 
         (accFreeVarsInTys opts methInst  
           (accFreeInValFlags opts valUseFlag
             (accFreeVarsInTys opts retTypes 
               (accUsesFunctionLocalConstructs isProtected acc))))

and accFreeInTargets opts targets acc = 
    Array.foldBack (accFreeInTarget opts) targets acc

and accFreeInTarget opts (TTarget(vs, expr, flags)) acc = 
    match flags with 
    | None -> List.foldBack (boundLocalVal opts) vs (accFreeInExpr opts expr acc)
    | Some xs -> List.foldBack2 (fun v isStateVar acc -> if isStateVar then acc else boundLocalVal opts v acc) vs xs (accFreeInExpr opts expr acc)

and accFreeInFlatExprs opts (exprs: Exprs) acc = List.foldBack (accFreeInExpr opts) exprs acc

and accFreeInExprs opts (exprs: Exprs) acc = 
    match exprs with 
    | [] -> acc 
    | [h]-> 
        // tailcall - e.g. Cons(x, Cons(x2, .......Cons(x1000000, Nil))) and [| x1; .... ; x1000000 |]
        accFreeInExpr opts h acc
    | h :: t -> 
        let acc = accFreeInExpr opts h acc
        accFreeInExprs opts t acc

and accFreeInSlotSig opts (TSlotSig(_, ty, _, _, _, _)) acc = 
    accFreeVarsInTy opts ty acc
 
and freeInDecisionTree opts dtree = 
    accFreeInDecisionTree opts dtree emptyFreeVars

and freeInExpr opts expr = 
    accFreeInExpr opts expr emptyFreeVars

// Note: these are only an approximation - they are currently used only by the optimizer  
let rec accFreeInModuleOrNamespace opts mexpr acc = 
    match mexpr with 
    | TMDefRec(_, _, _, mbinds, _) -> List.foldBack (accFreeInModuleOrNamespaceBind opts) mbinds acc
    | TMDefLet(bind, _) -> accBindRhs opts bind acc
    | TMDefDo(e, _) -> accFreeInExpr opts e acc
    | TMDefOpens _ -> acc
    | TMDefs defs -> accFreeInModuleOrNamespaces opts defs acc

and accFreeInModuleOrNamespaceBind opts mbind acc = 
    match mbind with 
    | ModuleOrNamespaceBinding.Binding bind -> accBindRhs opts bind acc
    | ModuleOrNamespaceBinding.Module (_, def) -> accFreeInModuleOrNamespace opts def acc

and accFreeInModuleOrNamespaces opts mexprs acc = 
    List.foldBack (accFreeInModuleOrNamespace opts) mexprs acc

let freeInBindingRhs opts bind = 
    accBindRhs opts bind emptyFreeVars

let freeInModuleOrNamespace opts mdef = 
    accFreeInModuleOrNamespace opts mdef emptyFreeVars

//---------------------------------------------------------------------------
// Destruct - rarely needed
//---------------------------------------------------------------------------

let rec stripLambda (expr, ty) = 
    match expr with 
    | Expr.Lambda (_, ctorThisValOpt, baseValOpt, v, bodyExpr, _, bodyTy) -> 
        if Option.isSome ctorThisValOpt then errorR(InternalError("skipping ctorThisValOpt", expr.Range))
        if Option.isSome baseValOpt then errorR(InternalError("skipping baseValOpt", expr.Range))
        let vs', bodyExpr', bodyTy' = stripLambda (bodyExpr, bodyTy)
        (v :: vs', bodyExpr', bodyTy') 
    | _ -> ([], expr, ty)

let rec stripLambdaN n expr = 
    assert (n >= 0)
    match expr with 
    | Expr.Lambda (_, ctorThisValOpt, baseValOpt, v, bodyExpr, _, _) when n > 0 -> 
        if Option.isSome ctorThisValOpt then errorR(InternalError("skipping ctorThisValOpt", expr.Range))
        if Option.isSome baseValOpt then errorR(InternalError("skipping baseValOpt", expr.Range))
        let vs, bodyExpr', remaining = stripLambdaN (n-1) bodyExpr
        (v :: vs, bodyExpr', remaining) 
    | _ -> ([], expr, n)

let tryStripLambdaN n expr = 
    match expr with
    | Expr.Lambda (_, None, None, _, _, _, _) -> 
        let argvsl, bodyExpr, remaining = stripLambdaN n expr
        if remaining = 0 then Some (argvsl, bodyExpr)
        else None
    | _ -> None

let stripTopLambda (expr, exprTy) =
    let tps, taue, tauty =
        match expr with
        | Expr.TyLambda (_, tps, body, _, bodyTy) -> tps, body, bodyTy
        | _ -> [], expr, exprTy
    let vs, body, bodyTy = stripLambda (taue, tauty)
    tps, vs, body, bodyTy

[<RequireQualifiedAccess>]
type AllowTypeDirectedDetupling = Yes | No

// This is used to infer arities of expressions 
// i.e. base the chosen arity on the syntactic expression shape and type of arguments 
let InferValReprInfoOfExpr g allowTypeDirectedDetupling ty partialArgAttribsL retAttribs expr = 
    let rec stripLambda_notypes e = 
        match stripDebugPoints e with 
        | Expr.Lambda (_, _, _, vs, b, _, _) -> 
            let vs', b' = stripLambda_notypes b
            (vs :: vs', b') 
        | Expr.TyChoose (_, b, _) ->
            stripLambda_notypes b 
        | _ -> ([], e)

    let stripTopLambdaNoTypes e =
        let tps, taue =
            match stripDebugPoints e with
            | Expr.TyLambda (_, tps, b, _, _) -> tps, b
            | _ -> [], e
        let vs, body = stripLambda_notypes taue
        tps, vs, body

    let tps, vsl, _ = stripTopLambdaNoTypes expr
    let fun_arity = vsl.Length
    let dtys, _ = stripFunTyN g fun_arity (snd (tryDestForallTy g ty))
    let partialArgAttribsL = Array.ofList partialArgAttribsL
    assert (List.length vsl = List.length dtys)
        
    let curriedArgInfos =
        (vsl, dtys) ||> List.mapi2 (fun i vs ty ->
            let partialAttribs = if i < partialArgAttribsL.Length then partialArgAttribsL[i] else []
            let tys = 
                match allowTypeDirectedDetupling with
                | AllowTypeDirectedDetupling.No -> [ty] 
                | AllowTypeDirectedDetupling.Yes -> 
                    if (i = 0 && isUnitTy g ty) then [] 
                    else tryDestRefTupleTy g ty
            let ids = 
                if vs.Length = tys.Length then vs |> List.map (fun v -> Some v.Id)
                else tys |> List.map (fun _ -> None)
            let attribs = 
                if partialAttribs.Length = tys.Length then partialAttribs 
                else tys |> List.map (fun _ -> [])
            (ids, attribs) ||> List.map2 (fun id attribs -> { Name = id; Attribs = attribs }: ArgReprInfo ))

    let retInfo: ArgReprInfo = { Attribs = retAttribs; Name = None }
    let info = ValReprInfo (ValReprInfo.InferTyparInfo tps, curriedArgInfos, retInfo)
    if ValReprInfo.IsEmpty info then ValReprInfo.emptyValData else info

let InferValReprInfoOfBinding g allowTypeDirectedDetupling (v: Val) expr = 
    match v.ValReprInfo with
    | Some info -> info
    | None -> InferValReprInfoOfExpr g allowTypeDirectedDetupling v.Type [] [] expr

//-------------------------------------------------------------------------
// Check if constraints are satisfied that allow us to use more optimized
// implementations
//------------------------------------------------------------------------- 

let underlyingTypeOfEnumTy (g: TcGlobals) ty = 
    assert(isEnumTy g ty)
    match metadataOfTy g ty with 
#if !NO_TYPEPROVIDERS
    | ProvidedTypeMetadata info -> info.UnderlyingTypeOfEnum()
#endif
    | ILTypeMetadata (TILObjectReprData(_, _, tdef)) -> 

        let info = computeILEnumInfo (tdef.Name, tdef.Fields)
        let ilTy = getTyOfILEnumInfo info
        match ilTy.TypeSpec.Name with 
        | "System.Byte" -> g.byte_ty
        | "System.SByte" -> g.sbyte_ty
        | "System.Int16" -> g.int16_ty
        | "System.Int32" -> g.int32_ty
        | "System.Int64" -> g.int64_ty
        | "System.UInt16" -> g.uint16_ty
        | "System.UInt32" -> g.uint32_ty
        | "System.UInt64" -> g.uint64_ty
        | "System.Single" -> g.float32_ty
        | "System.Double" -> g.float_ty
        | "System.Char" -> g.char_ty
        | "System.Boolean" -> g.bool_ty
        | _ -> g.int32_ty
    | FSharpOrArrayOrByrefOrTupleOrExnTypeMetadata ->
        let tycon = (tcrefOfAppTy g ty).Deref
        match tycon.GetFieldByName "value__" with 
        | Some rf -> rf.FormalType
        | None -> error(InternalError("no 'value__' field found for enumeration type " + tycon.LogicalName, tycon.Range))

// CLEANUP NOTE: Get rid of this mutation. 
let ClearValReprInfo (f: Val) = 
    f.SetValReprInfo None; f

//--------------------------------------------------------------------------
// Resolve static optimization constraints
//--------------------------------------------------------------------------

let normalizeEnumTy g ty = (if isEnumTy g ty then underlyingTypeOfEnumTy g ty else ty) 

type StaticOptimizationAnswer = 
    | Yes = 1y
    | No = -1y
    | Unknown = 0y

// Most static optimization conditionals in FSharp.Core are
//   ^T : tycon
//
// These decide positively if ^T is nominal and identical to tycon.
// These decide negatively if ^T is nominal and different to tycon.
//
// The "special" static optimization conditionals
//    ^T : ^T 
//    'T : 'T 
// are used as hacks in FSharp.Core as follows:
//    ^T : ^T  --> used in (+), (-) etc. to guard witness-invoking implementations added in F# 5
//    'T : 'T  --> used in FastGenericEqualityComparer, FastGenericComparer to guard struct/tuple implementations 
//
// canDecideTyparEqn is set to true in IlxGen when the witness-invoking implementation can be used.
let decideStaticOptimizationConstraint g c canDecideTyparEqn = 
    match c with 
    | TTyconEqualsTycon (a, b) when canDecideTyparEqn && typeEquiv g a b && isTyparTy g a ->
         StaticOptimizationAnswer.Yes
    | TTyconEqualsTycon (a, b) ->
        // Both types must be nominal for a definite result
       let rec checkTypes a b =
           let a = normalizeEnumTy g (stripTyEqnsAndMeasureEqns g a)
           match a with
           | AppTy g (tcref1, _) ->
               let b = normalizeEnumTy g (stripTyEqnsAndMeasureEqns g b)
               match b with 
               | AppTy g (tcref2, _) -> 
                if tyconRefEq g tcref1 tcref2 then StaticOptimizationAnswer.Yes else StaticOptimizationAnswer.No
               | RefTupleTy g _ | FunTy g _ -> StaticOptimizationAnswer.No
               | _ -> StaticOptimizationAnswer.Unknown

           | FunTy g _ ->
               let b = normalizeEnumTy g (stripTyEqnsAndMeasureEqns g b)
               match b with 
               | FunTy g _ -> StaticOptimizationAnswer.Yes
               | AppTy g _ | RefTupleTy g _ -> StaticOptimizationAnswer.No
               | _ -> StaticOptimizationAnswer.Unknown
           | RefTupleTy g ts1 -> 
               let b = normalizeEnumTy g (stripTyEqnsAndMeasureEqns g b)
               match b with 
               | RefTupleTy g ts2 ->
                if ts1.Length = ts2.Length then StaticOptimizationAnswer.Yes
                else StaticOptimizationAnswer.No
               | AppTy g _ | FunTy g _ -> StaticOptimizationAnswer.No
               | _ -> StaticOptimizationAnswer.Unknown
           | _ -> StaticOptimizationAnswer.Unknown
       checkTypes a b
    | TTyconIsStruct a -> 
       let a = normalizeEnumTy g (stripTyEqnsAndMeasureEqns g a)
       match tryTcrefOfAppTy g a with 
       | ValueSome tcref1 -> if tcref1.IsStructOrEnumTycon then StaticOptimizationAnswer.Yes else StaticOptimizationAnswer.No
       | ValueNone -> StaticOptimizationAnswer.Unknown
            
let rec DecideStaticOptimizations g cs canDecideTyparEqn = 
    match cs with 
    | [] -> StaticOptimizationAnswer.Yes
    | h :: t -> 
        let d = decideStaticOptimizationConstraint g h canDecideTyparEqn
        if d = StaticOptimizationAnswer.No then StaticOptimizationAnswer.No 
        elif d = StaticOptimizationAnswer.Yes then DecideStaticOptimizations g t canDecideTyparEqn
        else StaticOptimizationAnswer.Unknown

let mkStaticOptimizationExpr g (cs, e1, e2, m) = 
    let d = DecideStaticOptimizations g cs false
    if d = StaticOptimizationAnswer.No then e2
    elif d = StaticOptimizationAnswer.Yes then e1
    else Expr.StaticOptimization (cs, e1, e2, m)

//--------------------------------------------------------------------------
// Copy expressions, including new names for locally bound values.
// Used to inline expressions.
//--------------------------------------------------------------------------

type ValCopyFlag = 
    | CloneAll
    | CloneAllAndMarkExprValsAsCompilerGenerated
    | OnlyCloneExprVals

// for quotations we do no want to avoid marking values as compiler generated since this may affect the shape of quotation (compiler generated values can be inlined)
let fixValCopyFlagForQuotations = function CloneAllAndMarkExprValsAsCompilerGenerated -> CloneAll | x -> x
    
let markAsCompGen compgen d = 
    let compgen = 
        match compgen with 
        | CloneAllAndMarkExprValsAsCompilerGenerated -> true
        | _ -> false
    { d with val_flags= d.val_flags.WithIsCompilerGenerated(d.val_flags.IsCompilerGenerated || compgen) }

let bindLocalVal (v: Val) (v': Val) tmenv = 
    { tmenv with valRemap=tmenv.valRemap.Add v (mkLocalValRef v') }

let bindLocalVals vs vs' tmenv = 
    { tmenv with valRemap= (vs, vs', tmenv.valRemap) |||> List.foldBack2 (fun v v' acc -> acc.Add v (mkLocalValRef v') ) }

let bindTycon (tc: Tycon) (tc': Tycon) tyenv = 
    { tyenv with tyconRefRemap=tyenv.tyconRefRemap.Add (mkLocalTyconRef tc) (mkLocalTyconRef tc') }

let bindTycons tcs tcs' tyenv =  
    { tyenv with tyconRefRemap= (tcs, tcs', tyenv.tyconRefRemap) |||> List.foldBack2 (fun tc tc' acc -> acc.Add (mkLocalTyconRef tc) (mkLocalTyconRef tc')) }

let remapAttribKind tmenv k =  
    match k with 
    | ILAttrib _ as x -> x
    | FSAttrib vref -> FSAttrib(remapValRef tmenv vref)

let tmenvCopyRemapAndBindTypars remapAttrib tmenv tps = 
    let tps', tyenvinner = copyAndRemapAndBindTyparsFull remapAttrib tmenv tps
    let tmenvinner = tyenvinner 
    tps', tmenvinner

type RemapContext =
    { g: TcGlobals
      stackGuard: StackGuard }

let rec remapAttribImpl ctxt tmenv (Attrib (tcref, kind, args, props, isGetOrSetAttr, targets, m)) = 
    Attrib(
        remapTyconRef tmenv.tyconRefRemap tcref, 
        remapAttribKind tmenv kind, 
        args |> List.map (remapAttribExpr ctxt tmenv), 
        props |> List.map (fun (AttribNamedArg(nm, ty, flg, expr)) -> AttribNamedArg(nm, remapType tmenv ty, flg, remapAttribExpr ctxt tmenv expr)), 
        isGetOrSetAttr, 
        targets, 
        m
    )

and remapAttribExpr ctxt tmenv (AttribExpr(e1, e2)) = 
    AttribExpr(remapExprImpl ctxt CloneAll tmenv e1, remapExprImpl ctxt CloneAll tmenv e2)
    
and remapAttribs ctxt tmenv xs =
    List.map (remapAttribImpl ctxt tmenv) xs

and remapPossibleForallTyImpl ctxt tmenv ty =
    remapTypeFull (remapAttribs ctxt tmenv) tmenv ty

and remapArgData ctxt tmenv (argInfo: ArgReprInfo) : ArgReprInfo =
    { Attribs = remapAttribs ctxt tmenv argInfo.Attribs; Name = argInfo.Name }

and remapValReprInfo ctxt tmenv (ValReprInfo(tpNames, arginfosl, retInfo)) =
    ValReprInfo(tpNames, List.mapSquared (remapArgData ctxt tmenv) arginfosl, remapArgData ctxt tmenv retInfo)

and remapValData ctxt tmenv (d: ValData) =
    let ty = d.val_type
    let valReprInfo = d.ValReprInfo
    let tyR = ty |> remapPossibleForallTyImpl ctxt tmenv
    let declaringEntityR = d.TryDeclaringEntity |> remapParentRef tmenv
    let reprInfoR = d.ValReprInfo |> Option.map (remapValReprInfo ctxt tmenv)
    let memberInfoR = d.MemberInfo |> Option.map (remapMemberInfo ctxt d.val_range valReprInfo ty tyR tmenv)
    let attribsR = d.Attribs |> remapAttribs ctxt tmenv
    { d with 
        val_type = tyR
        val_opt_data =
            match d.val_opt_data with
            | Some dd ->
                Some { dd with 
                         val_declaring_entity = declaringEntityR
                         val_repr_info = reprInfoR
                         val_member_info = memberInfoR
                         val_attribs = attribsR }
            | None -> None }

and remapParentRef tyenv p =
    match p with 
    | ParentNone -> ParentNone
    | Parent x -> Parent (x |> remapTyconRef tyenv.tyconRefRemap)

and mapImmediateValsAndTycons ft fv (x: ModuleOrNamespaceType) = 
    let vals = x.AllValsAndMembers |> QueueList.map fv
    let tycons = x.AllEntities |> QueueList.map ft
    ModuleOrNamespaceType(x.ModuleOrNamespaceKind, vals, tycons)
    
and copyVal compgen (v: Val) = 
    match compgen with 
    | OnlyCloneExprVals when v.IsMemberOrModuleBinding -> v
    | _ -> v |> Construct.NewModifiedVal id

and fixupValData ctxt compgen tmenv (v2: Val) =
    // only fixup if we copy the value
    match compgen with 
    | OnlyCloneExprVals when v2.IsMemberOrModuleBinding -> ()
    | _ ->  
        let newData = remapValData ctxt tmenv v2 |> markAsCompGen compgen
        // uses the same stamp
        v2.SetData newData
    
and copyAndRemapAndBindVals ctxt compgen tmenv vs = 
    let vs2 = vs |> List.map (copyVal compgen)
    let tmenvinner = bindLocalVals vs vs2 tmenv
    vs2 |> List.iter (fixupValData ctxt compgen tmenvinner)
    vs2, tmenvinner

and copyAndRemapAndBindVal ctxt compgen tmenv v = 
    let v2 = v |> copyVal compgen
    let tmenvinner = bindLocalVal v v2 tmenv
    fixupValData ctxt compgen tmenvinner v2
    v2, tmenvinner
    
and remapExprImpl (ctxt: RemapContext) (compgen: ValCopyFlag) (tmenv: Remap) expr =

    // Guard against stack overflow, moving to a whole new stack if necessary
    ctxt.stackGuard.Guard <| fun () ->

    match expr with

    // Handle the linear cases for arbitrary-sized inputs 
    | LinearOpExpr _ 
    | LinearMatchExpr _ 
    | Expr.Sequential _  
    | Expr.Let _ 
    | Expr.DebugPoint _ ->
        remapLinearExpr ctxt compgen tmenv expr (fun x -> x)

    // Binding constructs - see also dtrees below 
    | Expr.Lambda (_, ctorThisValOpt, baseValOpt, vs, b, m, bodyTy) -> 
        remapLambaExpr ctxt compgen tmenv (ctorThisValOpt, baseValOpt, vs, b, m, bodyTy)

    | Expr.TyLambda (_, tps, b, m, bodyTy) ->
        let tps', tmenvinner = tmenvCopyRemapAndBindTypars (remapAttribs ctxt tmenv) tmenv tps
        mkTypeLambda m tps' (remapExprImpl ctxt compgen tmenvinner b, remapType tmenvinner bodyTy)

    | Expr.TyChoose (tps, b, m) ->
        let tps', tmenvinner = tmenvCopyRemapAndBindTypars (remapAttribs ctxt tmenv) tmenv tps
        Expr.TyChoose (tps', remapExprImpl ctxt compgen tmenvinner b, m)

    | Expr.LetRec (binds, e, m, _) ->  
        let binds', tmenvinner = copyAndRemapAndBindBindings ctxt compgen tmenv binds 
        Expr.LetRec (binds', remapExprImpl ctxt compgen tmenvinner e, m, Construct.NewFreeVarsCache())

    | Expr.Match (spBind, mExpr, pt, targets, m, ty) ->
        primMkMatch (spBind, mExpr, remapDecisionTree ctxt compgen tmenv pt, 
                     targets |> Array.map (remapTarget ctxt compgen tmenv), 
                     m, remapType tmenv ty)

    | Expr.Val (vr, vf, m) -> 
        let vr' = remapValRef tmenv vr 
        let vf' = remapValFlags tmenv vf
        if vr === vr' && vf === vf' then expr 
        else Expr.Val (vr', vf', m)

    | Expr.Quote (a, dataCell, isFromQueryExpression, m, ty) ->  
        remapQuoteExpr ctxt compgen tmenv (a, dataCell, isFromQueryExpression, m, ty)

    | Expr.Obj (_, ty, basev, basecall, overrides, iimpls, m) -> 
        let basev', tmenvinner = Option.mapFold (copyAndRemapAndBindVal ctxt compgen) tmenv basev 
        mkObjExpr (remapType tmenv ty, basev', 
                   remapExprImpl ctxt compgen tmenv basecall, 
                   List.map (remapMethod ctxt compgen tmenvinner) overrides, 
                   List.map (remapInterfaceImpl ctxt compgen tmenvinner) iimpls, m) 

    // Addresses of immutable field may "leak" across assembly boundaries - see CanTakeAddressOfRecdFieldRef below.
    // This is "ok", in the sense that it is always valid to fix these up to be uses
    // of a temporary local, e.g.
    //       &(E.RF) --> let mutable v = E.RF in &v
    
    | Expr.Op (TOp.ValFieldGetAddr (rfref, readonly), tinst, [arg], m) when 
          not rfref.RecdField.IsMutable && 
          not (entityRefInThisAssembly ctxt.g.compilingFSharpCore rfref.TyconRef) -> 

        let tinst = remapTypes tmenv tinst 
        let arg = remapExprImpl ctxt compgen tmenv arg 
        let tmp, _ = mkMutableCompGenLocal m "copyOfStruct" (actualTyOfRecdFieldRef rfref tinst)
        mkCompGenLet m tmp (mkRecdFieldGetViaExprAddr (arg, rfref, tinst, m)) (mkValAddr m readonly (mkLocalValRef tmp))

    | Expr.Op (TOp.UnionCaseFieldGetAddr (uref, cidx, readonly), tinst, [arg], m) when 
          not (uref.FieldByIndex(cidx).IsMutable) && 
          not (entityRefInThisAssembly ctxt.g.compilingFSharpCore uref.TyconRef) -> 

        let tinst = remapTypes tmenv tinst 
        let arg = remapExprImpl ctxt compgen tmenv arg 
        let tmp, _ = mkMutableCompGenLocal m "copyOfStruct" (actualTyOfUnionFieldRef uref cidx tinst)
        mkCompGenLet m tmp (mkUnionCaseFieldGetProvenViaExprAddr (arg, uref, tinst, cidx, m)) (mkValAddr m readonly (mkLocalValRef tmp))

    | Expr.Op (op, tinst, args, m) -> 
        remapOpExpr ctxt compgen tmenv (op, tinst, args, m) expr

    | Expr.App (e1, e1ty, tyargs, args, m) -> 
        remapAppExpr ctxt compgen tmenv (e1, e1ty, tyargs, args, m) expr

    | Expr.Link eref -> 
        remapExprImpl ctxt compgen tmenv eref.Value

    | Expr.StaticOptimization (cs, e2, e3, m) -> 
       // note that type instantiation typically resolve the static constraints here 
       mkStaticOptimizationExpr ctxt.g (List.map (remapConstraint tmenv) cs, remapExprImpl ctxt compgen tmenv e2, remapExprImpl ctxt compgen tmenv e3, m)

    | Expr.Const (c, m, ty) -> 
        let ty' = remapType tmenv ty 
        if ty === ty' then expr else Expr.Const (c, m, ty')

    | Expr.WitnessArg (traitInfo, m) ->
        let traitInfoR = remapTraitInfo tmenv traitInfo
        Expr.WitnessArg (traitInfoR, m)

and remapLambaExpr (ctxt: RemapContext) (compgen: ValCopyFlag) (tmenv: Remap) (ctorThisValOpt, baseValOpt, vs, body, m, bodyTy) =
    let ctorThisValOptR, tmenv = Option.mapFold (copyAndRemapAndBindVal ctxt compgen) tmenv ctorThisValOpt
    let baseValOptR, tmenv = Option.mapFold (copyAndRemapAndBindVal ctxt compgen) tmenv baseValOpt
    let vsR, tmenv = copyAndRemapAndBindVals ctxt compgen tmenv vs
    let bodyR = remapExprImpl ctxt compgen tmenv body
    let bodyTyR = remapType tmenv bodyTy
    Expr.Lambda (newUnique(), ctorThisValOptR, baseValOptR, vsR, bodyR, m, bodyTyR)

and remapQuoteExpr (ctxt: RemapContext) (compgen: ValCopyFlag) (tmenv: Remap) (a, dataCell, isFromQueryExpression, m, ty) =
    let doData (typeDefs, argTypes, argExprs, res) = (typeDefs, remapTypesAux tmenv argTypes, remapExprs ctxt compgen tmenv argExprs, res)
    let data' =
        match dataCell.Value with 
        | None -> None
        | Some (data1, data2) -> Some (doData data1, doData data2)
        // fix value of compgen for both original expression and pickled AST
    let compgen = fixValCopyFlagForQuotations compgen
    Expr.Quote (remapExprImpl ctxt compgen tmenv a, ref data', isFromQueryExpression, m, remapType tmenv ty)

and remapOpExpr (ctxt: RemapContext) (compgen: ValCopyFlag) (tmenv: Remap) (op, tinst, args, m) origExpr =
    let opR = remapOp tmenv op 
    let tinstR = remapTypes tmenv tinst 
    let argsR = remapExprs ctxt compgen tmenv args 
    if op === opR && tinst === tinstR && args === argsR then origExpr 
    else Expr.Op (opR, tinstR, argsR, m)

and remapAppExpr (ctxt: RemapContext) (compgen: ValCopyFlag) (tmenv: Remap) (e1, e1ty, tyargs, args, m) origExpr =
    let e1R = remapExprImpl ctxt compgen tmenv e1 
    let e1tyR = remapPossibleForallTyImpl ctxt tmenv e1ty 
    let tyargsR = remapTypes tmenv tyargs 
    let argsR = remapExprs ctxt compgen tmenv args 
    if e1 === e1R && e1ty === e1tyR && tyargs === tyargsR && args === argsR then origExpr 
    else Expr.App (e1R, e1tyR, tyargsR, argsR, m)

and remapTarget ctxt compgen tmenv (TTarget(vs, e, flags)) = 
    let vsR, tmenvinner = copyAndRemapAndBindVals ctxt compgen tmenv vs 
    TTarget(vsR, remapExprImpl ctxt compgen tmenvinner e, flags)

and remapLinearExpr ctxt compgen tmenv expr contf =

    match expr with 

    | Expr.Let (bind, bodyExpr, m, _) ->  
        let bindR, tmenvinner = copyAndRemapAndBindBinding ctxt compgen tmenv bind
        // tailcall for the linear position
        remapLinearExpr ctxt compgen tmenvinner bodyExpr (contf << mkLetBind m bindR)

    | Expr.Sequential (expr1, expr2, dir, m) -> 
        let expr1R = remapExprImpl ctxt compgen tmenv expr1 
        // tailcall for the linear position
        remapLinearExpr ctxt compgen tmenv expr2 (contf << (fun expr2R -> 
            if expr1 === expr1R && expr2 === expr2R then expr 
            else Expr.Sequential (expr1R, expr2R, dir, m)))

    | LinearMatchExpr (spBind, mExpr, dtree, tg1, expr2, m2, ty) ->
        let dtreeR = remapDecisionTree ctxt compgen tmenv dtree
        let tg1R = remapTarget ctxt compgen tmenv tg1
        let tyR = remapType tmenv ty
        // tailcall for the linear position
        remapLinearExpr ctxt compgen tmenv expr2 (contf << (fun expr2R -> 
            rebuildLinearMatchExpr (spBind, mExpr, dtreeR, tg1R, expr2R, m2, tyR)))

    | LinearOpExpr (op, tyargs, argsFront, argLast, m) -> 
        let opR = remapOp tmenv op 
        let tinstR = remapTypes tmenv tyargs 
        let argsFrontR = remapExprs ctxt compgen tmenv argsFront 
        // tailcall for the linear position
        remapLinearExpr ctxt compgen tmenv argLast (contf << (fun argLastR -> 
            if op === opR && tyargs === tinstR && argsFront === argsFrontR && argLast === argLastR then expr 
            else rebuildLinearOpExpr (opR, tinstR, argsFrontR, argLastR, m)))

    | Expr.DebugPoint (dpm, innerExpr) -> 
        remapLinearExpr ctxt compgen tmenv innerExpr (contf << (fun innerExprR ->
            Expr.DebugPoint (dpm, innerExprR)))

    | _ -> 
        contf (remapExprImpl ctxt compgen tmenv expr) 

and remapConstraint tyenv c = 
    match c with 
    | TTyconEqualsTycon(ty1, ty2) -> TTyconEqualsTycon(remapType tyenv ty1, remapType tyenv ty2)
    | TTyconIsStruct ty1 -> TTyconIsStruct(remapType tyenv ty1)

and remapOp tmenv op = 
    match op with 
    | TOp.Recd (ctor, tcref) -> TOp.Recd (ctor, remapTyconRef tmenv.tyconRefRemap tcref)
    | TOp.UnionCaseTagGet tcref -> TOp.UnionCaseTagGet (remapTyconRef tmenv.tyconRefRemap tcref)
    | TOp.UnionCase ucref -> TOp.UnionCase (remapUnionCaseRef tmenv.tyconRefRemap ucref)
    | TOp.UnionCaseProof ucref -> TOp.UnionCaseProof (remapUnionCaseRef tmenv.tyconRefRemap ucref)
    | TOp.ExnConstr ec -> TOp.ExnConstr (remapTyconRef tmenv.tyconRefRemap ec)
    | TOp.ExnFieldGet (ec, n) -> TOp.ExnFieldGet (remapTyconRef tmenv.tyconRefRemap ec, n)
    | TOp.ExnFieldSet (ec, n) -> TOp.ExnFieldSet (remapTyconRef tmenv.tyconRefRemap ec, n)
    | TOp.ValFieldSet rfref -> TOp.ValFieldSet (remapRecdFieldRef tmenv.tyconRefRemap rfref)
    | TOp.ValFieldGet rfref -> TOp.ValFieldGet (remapRecdFieldRef tmenv.tyconRefRemap rfref)
    | TOp.ValFieldGetAddr (rfref, readonly) -> TOp.ValFieldGetAddr (remapRecdFieldRef tmenv.tyconRefRemap rfref, readonly)
    | TOp.UnionCaseFieldGet (ucref, n) -> TOp.UnionCaseFieldGet (remapUnionCaseRef tmenv.tyconRefRemap ucref, n)
    | TOp.UnionCaseFieldGetAddr (ucref, n, readonly) -> TOp.UnionCaseFieldGetAddr (remapUnionCaseRef tmenv.tyconRefRemap ucref, n, readonly)
    | TOp.UnionCaseFieldSet (ucref, n) -> TOp.UnionCaseFieldSet (remapUnionCaseRef tmenv.tyconRefRemap ucref, n)
    | TOp.ILAsm (instrs, retTypes) -> 
        let retTypes2 = remapTypes tmenv retTypes
        if retTypes === retTypes2 then op else
        TOp.ILAsm (instrs, retTypes2)
    | TOp.TraitCall traitInfo -> TOp.TraitCall (remapTraitInfo tmenv traitInfo)
    | TOp.LValueOp (kind, lvr) -> TOp.LValueOp (kind, remapValRef tmenv lvr)
    | TOp.ILCall (isVirtual, isProtected, isStruct, isCtor, valUseFlag, isProperty, noTailCall, ilMethRef, enclTypeInst, methInst, retTypes) -> 
       TOp.ILCall (isVirtual, isProtected, isStruct, isCtor, remapValFlags tmenv valUseFlag, 
                   isProperty, noTailCall, ilMethRef, remapTypes tmenv enclTypeInst, 
                   remapTypes tmenv methInst, remapTypes tmenv retTypes)
    | _ -> op
    
and remapValFlags tmenv x =
    match x with 
    | PossibleConstrainedCall ty -> PossibleConstrainedCall (remapType tmenv ty)
    | _ -> x

and remapExprs ctxt compgen tmenv es = List.mapq (remapExprImpl ctxt compgen tmenv) es

and remapFlatExprs ctxt compgen tmenv es = List.mapq (remapExprImpl ctxt compgen tmenv) es

and remapDecisionTree ctxt compgen tmenv x =
    match x with 
    | TDSwitch(e1, cases, dflt, m) -> 
        let e1R = remapExprImpl ctxt compgen tmenv e1
        let casesR =
            cases |> List.map (fun (TCase(test, subTree)) -> 
                let testR = 
                    match test with 
                    | DecisionTreeTest.UnionCase (uc, tinst) -> DecisionTreeTest.UnionCase(remapUnionCaseRef tmenv.tyconRefRemap uc, remapTypes tmenv tinst)
                    | DecisionTreeTest.ArrayLength (n, ty) -> DecisionTreeTest.ArrayLength(n, remapType tmenv ty)
                    | DecisionTreeTest.Const _ -> test
                    | DecisionTreeTest.IsInst (srcTy, tgtTy) -> DecisionTreeTest.IsInst (remapType tmenv srcTy, remapType tmenv tgtTy) 
                    | DecisionTreeTest.IsNull -> DecisionTreeTest.IsNull 
                    | DecisionTreeTest.ActivePatternCase _ -> failwith "DecisionTreeTest.ActivePatternCase should only be used during pattern match compilation"
                    | DecisionTreeTest.Error(m) -> DecisionTreeTest.Error(m)
                let subTreeR = remapDecisionTree ctxt compgen tmenv subTree
                TCase(testR, subTreeR))
        let dfltR = Option.map (remapDecisionTree ctxt compgen tmenv) dflt
        TDSwitch(e1R, casesR, dfltR, m)

    | TDSuccess (es, n) -> 
        TDSuccess (remapFlatExprs ctxt compgen tmenv es, n)

    | TDBind (bind, rest) -> 
        let bindR, tmenvinner = copyAndRemapAndBindBinding ctxt compgen tmenv bind
        TDBind (bindR, remapDecisionTree ctxt compgen tmenvinner rest)
        
and copyAndRemapAndBindBinding ctxt compgen tmenv (bind: Binding) =
    let v = bind.Var
    let vR, tmenv = copyAndRemapAndBindVal ctxt compgen tmenv v
    remapAndRenameBind ctxt compgen tmenv bind vR, tmenv

and copyAndRemapAndBindBindings ctxt compgen tmenv binds = 
    let vsR, tmenvinner = copyAndRemapAndBindVals ctxt compgen tmenv (valsOfBinds binds)
    remapAndRenameBinds ctxt compgen tmenvinner binds vsR, tmenvinner

and remapAndRenameBinds ctxt compgen tmenvinner binds vsR =
    List.map2 (remapAndRenameBind ctxt compgen tmenvinner) binds vsR

and remapAndRenameBind ctxt compgen tmenvinner (TBind(_, repr, letSeqPtOpt)) vR =
    TBind(vR, remapExprImpl ctxt compgen tmenvinner repr, letSeqPtOpt)

and remapMethod ctxt compgen tmenv (TObjExprMethod(slotsig, attribs, tps, vs, e, m)) =
    let attribs2 = attribs |> remapAttribs ctxt tmenv
    let slotsig2 = remapSlotSig (remapAttribs ctxt tmenv) tmenv slotsig
    let tps2, tmenvinner = tmenvCopyRemapAndBindTypars (remapAttribs ctxt tmenv) tmenv tps
    let vs2, tmenvinner2 = List.mapFold (copyAndRemapAndBindVals ctxt compgen) tmenvinner vs
    let e2 = remapExprImpl ctxt compgen tmenvinner2 e
    TObjExprMethod(slotsig2, attribs2, tps2, vs2, e2, m)

and remapInterfaceImpl ctxt compgen tmenv (ty, overrides) =
    (remapType tmenv ty, List.map (remapMethod ctxt compgen tmenv) overrides)

and remapRecdField ctxt tmenv x = 
    { x with 
          rfield_type = x.rfield_type |> remapPossibleForallTyImpl ctxt tmenv
          rfield_pattribs = x.rfield_pattribs |> remapAttribs ctxt tmenv
          rfield_fattribs = x.rfield_fattribs |> remapAttribs ctxt tmenv } 

and remapRecdFields ctxt tmenv (x: TyconRecdFields) =
    x.AllFieldsAsList |> List.map (remapRecdField ctxt tmenv) |> Construct.MakeRecdFieldsTable 

and remapUnionCase ctxt tmenv (x: UnionCase) = 
    { x with 
          FieldTable = x.FieldTable |> remapRecdFields ctxt tmenv
          ReturnType = x.ReturnType |> remapType tmenv
          Attribs = x.Attribs |> remapAttribs ctxt tmenv } 

and remapUnionCases ctxt tmenv (x: TyconUnionData) =
    x.UnionCasesAsList |> List.map (remapUnionCase ctxt tmenv) |> Construct.MakeUnionCases 

and remapFsObjData ctxt tmenv x = 
    { x with 
          fsobjmodel_kind = 
             (match x.fsobjmodel_kind with 
              | TFSharpDelegate slotsig -> TFSharpDelegate (remapSlotSig (remapAttribs ctxt tmenv) tmenv slotsig)
              | TFSharpClass | TFSharpInterface | TFSharpStruct | TFSharpEnum -> x.fsobjmodel_kind)
          fsobjmodel_vslots = x.fsobjmodel_vslots |> List.map (remapValRef tmenv)
          fsobjmodel_rfields = x.fsobjmodel_rfields |> remapRecdFields ctxt tmenv } 


and remapTyconRepr ctxt tmenv repr = 
    match repr with 
    | TFSharpObjectRepr x -> TFSharpObjectRepr (remapFsObjData ctxt tmenv x)
    | TFSharpRecdRepr x -> TFSharpRecdRepr (remapRecdFields ctxt tmenv x)
    | TFSharpUnionRepr x -> TFSharpUnionRepr (remapUnionCases ctxt tmenv x)
    | TILObjectRepr _ -> failwith "cannot remap IL type definitions"
#if !NO_TYPEPROVIDERS
    | TProvidedNamespaceRepr _ -> repr
    | TProvidedTypeRepr info -> 
       TProvidedTypeRepr 
            { info with 
                 LazyBaseType = info.LazyBaseType.Force (range0, ctxt.g.obj_ty) |> remapType tmenv |> LazyWithContext.NotLazy
                 // The load context for the provided type contains TyconRef objects. We must remap these.
                 // This is actually done on-demand (see the implementation of ProvidedTypeContext)
                 ProvidedType = 
                     info.ProvidedType.PApplyNoFailure (fun st -> 
                         let ctxt = st.Context.RemapTyconRefs(unbox >> remapTyconRef tmenv.tyconRefRemap >> box) 
                         ProvidedType.ApplyContext (st, ctxt)) }
#endif
    | TNoRepr -> repr
    | TAsmRepr _ -> repr
    | TMeasureableRepr x -> TMeasureableRepr (remapType tmenv x)

and remapTyconAug tmenv (x: TyconAugmentation) = 
    { x with 
          tcaug_equals = x.tcaug_equals |> Option.map (mapPair (remapValRef tmenv, remapValRef tmenv))
          tcaug_compare = x.tcaug_compare |> Option.map (mapPair (remapValRef tmenv, remapValRef tmenv))
          tcaug_compare_withc = x.tcaug_compare_withc |> Option.map(remapValRef tmenv)
          tcaug_hash_and_equals_withc = x.tcaug_hash_and_equals_withc |> Option.map (mapTriple (remapValRef tmenv, remapValRef tmenv, remapValRef tmenv))
          tcaug_adhoc = x.tcaug_adhoc |> NameMap.map (List.map (remapValRef tmenv))
          tcaug_adhoc_list = x.tcaug_adhoc_list |> ResizeArray.map (fun (flag, vref) -> (flag, remapValRef tmenv vref))
          tcaug_super = x.tcaug_super |> Option.map (remapType tmenv)
          tcaug_interfaces = x.tcaug_interfaces |> List.map (map1Of3 (remapType tmenv)) } 

and remapTyconExnInfo ctxt tmenv inp =
    match inp with 
    | TExnAbbrevRepr x -> TExnAbbrevRepr (remapTyconRef tmenv.tyconRefRemap x)
    | TExnFresh x -> TExnFresh (remapRecdFields ctxt tmenv x)
    | TExnAsmRepr _ | TExnNone -> inp 

and remapMemberInfo ctxt m valReprInfo ty tyR tmenv x = 
    // The slotsig in the ImplementedSlotSigs is w.r.t. the type variables in the value's type. 
    // REVIEW: this is a bit gross. It would be nice if the slotsig was standalone 
    assert (Option.isSome valReprInfo)
    let tpsorig, _, _, _ = GetMemberTypeInFSharpForm ctxt.g x.MemberFlags (Option.get valReprInfo) ty m
    let tps, _, _, _ = GetMemberTypeInFSharpForm ctxt.g x.MemberFlags (Option.get valReprInfo) tyR m
    let renaming, _ = mkTyparToTyparRenaming tpsorig tps 
    let tmenv = { tmenv with tpinst = tmenv.tpinst @ renaming } 
    { x with 
        ApparentEnclosingEntity = x.ApparentEnclosingEntity |> remapTyconRef tmenv.tyconRefRemap 
        ImplementedSlotSigs = x.ImplementedSlotSigs |> List.map (remapSlotSig (remapAttribs ctxt tmenv) tmenv)
    } 

and copyAndRemapAndBindModTy ctxt compgen tmenv mty = 
    let tycons = allEntitiesOfModuleOrNamespaceTy mty
    let vs = allValsOfModuleOrNamespaceTy mty
    let _, _, tmenvinner = copyAndRemapAndBindTyconsAndVals ctxt compgen tmenv tycons vs
    remapModTy compgen tmenvinner mty, tmenvinner

and remapModTy _compgen tmenv mty = 
    mapImmediateValsAndTycons (renameTycon tmenv) (renameVal tmenv) mty 

and renameTycon tyenv x = 
    let tcref = 
        try
            let res = tyenv.tyconRefRemap[mkLocalTyconRef x]
            res
        with :? KeyNotFoundException -> 
            errorR(InternalError("couldn't remap internal tycon " + showL(DebugPrint.tyconL x), x.Range))
            mkLocalTyconRef x 
    tcref.Deref

and renameVal tmenv x = 
    match tmenv.valRemap.TryFind x with 
    | Some v -> v.Deref
    | None -> x

and copyTycon compgen (tycon: Tycon) = 
    match compgen with 
    | OnlyCloneExprVals -> tycon
    | _ -> Construct.NewClonedTycon tycon

/// This operates over a whole nested collection of tycons and vals simultaneously *)
and copyAndRemapAndBindTyconsAndVals ctxt compgen tmenv tycons vs = 
    let tyconsR = tycons |> List.map (copyTycon compgen)

    let tmenvinner = bindTycons tycons tyconsR tmenv
    
    // Values need to be copied and renamed. 
    let vsR, tmenvinner = copyAndRemapAndBindVals ctxt compgen tmenvinner vs

    // "if a type constructor is hidden then all its inner values and inner type constructors must also be hidden" 
    // Hence we can just lookup the inner tycon/value mappings in the tables. 

    let lookupVal (v: Val) = 
        let vref = 
            try  
               let res = tmenvinner.valRemap[v]
               res 
            with :? KeyNotFoundException -> 
                errorR(InternalError(sprintf "couldn't remap internal value '%s'" v.LogicalName, v.Range))
                mkLocalValRef v
        vref.Deref
        
    let lookupTycon tycon = 
        let tcref = 
            try 
                let res = tmenvinner.tyconRefRemap[mkLocalTyconRef tycon]
                res
            with :? KeyNotFoundException -> 
                errorR(InternalError("couldn't remap internal tycon " + showL(DebugPrint.tyconL tycon), tycon.Range))
                mkLocalTyconRef tycon
        tcref.Deref

    (tycons, tyconsR) ||> List.iter2 (fun tcd tcdR ->
        let lookupTycon tycon = lookupTycon tycon
        let tpsR, tmenvinner2 = tmenvCopyRemapAndBindTypars (remapAttribs ctxt tmenvinner) tmenvinner (tcd.entity_typars.Force(tcd.entity_range))
        tcdR.entity_typars <- LazyWithContext.NotLazy tpsR
        tcdR.entity_attribs <- tcd.entity_attribs |> remapAttribs ctxt tmenvinner2
        tcdR.entity_tycon_repr <- tcd.entity_tycon_repr |> remapTyconRepr ctxt tmenvinner2
        let typeAbbrevR = tcd.TypeAbbrev |> Option.map (remapType tmenvinner2)
        tcdR.entity_tycon_tcaug <- tcd.entity_tycon_tcaug |> remapTyconAug tmenvinner2
        tcdR.entity_modul_type <- MaybeLazy.Strict (tcd.entity_modul_type.Value 
                                                        |> mapImmediateValsAndTycons lookupTycon lookupVal)
        let exnInfoR = tcd.ExceptionInfo |> remapTyconExnInfo ctxt tmenvinner2
        match tcdR.entity_opt_data with
        | Some optData -> tcdR.entity_opt_data <- Some { optData with entity_tycon_abbrev = typeAbbrevR; entity_exn_info = exnInfoR }
        | _ -> 
            tcdR.SetTypeAbbrev typeAbbrevR
            tcdR.SetExceptionInfo exnInfoR)
    tyconsR, vsR, tmenvinner


and allTyconsOfTycon (tycon: Tycon) =
    seq { yield tycon
          for nestedTycon in tycon.ModuleOrNamespaceType.AllEntities do
              yield! allTyconsOfTycon nestedTycon }

and allEntitiesOfModDef mdef =
    seq { match mdef with 
          | TMDefRec(_, _, tycons, mbinds, _) -> 
              for tycon in tycons do 
                  yield! allTyconsOfTycon tycon
              for mbind in mbinds do 
                match mbind with 
                | ModuleOrNamespaceBinding.Binding _ -> ()
                | ModuleOrNamespaceBinding.Module(mspec, def) -> 
                  yield mspec
                  yield! allEntitiesOfModDef def
          | TMDefLet _ -> ()
          | TMDefDo _ -> ()
          | TMDefOpens _ -> ()
          | TMDefs defs -> 
              for def in defs do 
                  yield! allEntitiesOfModDef def
    }

and allValsOfModDef mdef = 
    seq { match mdef with 
          | TMDefRec(_, _, tycons, mbinds, _) -> 
              yield! abstractSlotValsOfTycons tycons 
              for mbind in mbinds do 
                match mbind with 
                | ModuleOrNamespaceBinding.Binding bind -> yield bind.Var
                | ModuleOrNamespaceBinding.Module(_, def) -> yield! allValsOfModDef def
          | TMDefLet(bind, _) -> 
              yield bind.Var
          | TMDefDo _ -> ()
          | TMDefOpens _ -> ()
          | TMDefs defs -> 
              for def in defs do 
                  yield! allValsOfModDef def
    }

and copyAndRemapModDef ctxt compgen tmenv mdef =
    let tycons = allEntitiesOfModDef mdef |> List.ofSeq
    let vs = allValsOfModDef mdef |> List.ofSeq
    let _, _, tmenvinner = copyAndRemapAndBindTyconsAndVals ctxt compgen tmenv tycons vs
    remapAndRenameModDef ctxt compgen tmenvinner mdef

and remapAndRenameModDefs ctxt compgen tmenv x = 
    List.map (remapAndRenameModDef ctxt compgen tmenv) x 

and remapOpenDeclarations tmenv opens =
    opens |> List.map (fun od -> 
        { od with 
                Modules = od.Modules |> List.map (remapTyconRef tmenv.tyconRefRemap)
                Types = od.Types |> List.map (remapType tmenv)
        })

and remapAndRenameModDef ctxt compgen tmenv mdef =
    match mdef with 
    | TMDefRec(isRec, opens, tycons, mbinds, m) -> 
        // Abstract (virtual) vslots in the tycons at TMDefRec nodes are binders. They also need to be copied and renamed. 
        let opensR = remapOpenDeclarations tmenv opens
        let tyconsR = tycons |> List.map (renameTycon tmenv)
        let mbindsR = mbinds |> List.map (remapAndRenameModBind ctxt compgen tmenv)
        TMDefRec(isRec, opensR, tyconsR, mbindsR, m)
    | TMDefLet(bind, m) ->
        let v = bind.Var
        let bind = remapAndRenameBind ctxt compgen tmenv bind (renameVal tmenv v)
        TMDefLet(bind, m)
    | TMDefDo(e, m) ->
        let e = remapExprImpl ctxt compgen tmenv e
        TMDefDo(e, m)
    | TMDefOpens opens ->
        let opens = remapOpenDeclarations tmenv opens
        TMDefOpens opens
    | TMDefs defs -> 
        let defs = remapAndRenameModDefs ctxt compgen tmenv defs
        TMDefs defs

and remapAndRenameModBind ctxt compgen tmenv x = 
    match x with 
    | ModuleOrNamespaceBinding.Binding bind -> 
        let v2 = bind |> valOfBind |> renameVal tmenv
        let bind2 = remapAndRenameBind ctxt compgen tmenv bind v2
        ModuleOrNamespaceBinding.Binding bind2
    | ModuleOrNamespaceBinding.Module(mspec, def) ->
        let mspec = renameTycon tmenv mspec
        let def = remapAndRenameModDef ctxt compgen tmenv def
        ModuleOrNamespaceBinding.Module(mspec, def)

and remapImplFile ctxt compgen tmenv implFile = 
    let (CheckedImplFile (fragName, pragmas, signature, contents, hasExplicitEntryPoint, isScript, anonRecdTypes, namedDebugPointsForInlinedCode)) = implFile
    let contentsR = copyAndRemapModDef ctxt compgen tmenv contents
    let signatureR, tmenv = copyAndRemapAndBindModTy ctxt compgen tmenv signature
    let implFileR = CheckedImplFile (fragName, pragmas, signatureR, contentsR, hasExplicitEntryPoint, isScript, anonRecdTypes, namedDebugPointsForInlinedCode)
    implFileR, tmenv

// Entry points

let remapAttrib g tmenv attrib = 
    let ctxt = { g = g; stackGuard = StackGuard(RemapExprStackGuardDepth, "RemapExprStackGuardDepth") }
    remapAttribImpl ctxt tmenv attrib

let remapExpr g (compgen: ValCopyFlag) (tmenv: Remap) expr =
    let ctxt = { g = g; stackGuard = StackGuard(RemapExprStackGuardDepth, "RemapExprStackGuardDepth") }
    remapExprImpl ctxt compgen tmenv expr

let remapPossibleForallTy g tmenv ty =
    let ctxt = { g = g; stackGuard = StackGuard(RemapExprStackGuardDepth, "RemapExprStackGuardDepth") }
    remapPossibleForallTyImpl ctxt tmenv ty

let copyModuleOrNamespaceType g compgen mtyp =
    let ctxt = { g = g; stackGuard = StackGuard(RemapExprStackGuardDepth, "RemapExprStackGuardDepth") }
    copyAndRemapAndBindModTy ctxt compgen Remap.Empty mtyp |> fst

let copyExpr g compgen e =
    let ctxt = { g = g; stackGuard = StackGuard(RemapExprStackGuardDepth, "RemapExprStackGuardDepth") }
    remapExprImpl ctxt compgen Remap.Empty e    

let copyImplFile g compgen e =
    let ctxt = { g = g; stackGuard = StackGuard(RemapExprStackGuardDepth, "RemapExprStackGuardDepth") }
    remapImplFile ctxt compgen Remap.Empty e |> fst

let instExpr g tpinst e =
    let ctxt = { g = g; stackGuard = StackGuard(RemapExprStackGuardDepth, "RemapExprStackGuardDepth") }
    remapExprImpl ctxt CloneAll (mkInstRemap tpinst) e

//--------------------------------------------------------------------------
// Replace Marks - adjust debugging marks when a lambda gets
// eliminated (i.e. an expression gets inlined)
//--------------------------------------------------------------------------

let rec remarkExpr (m: range) x =
    match x with
    | Expr.Lambda (uniq, ctorThisValOpt, baseValOpt, vs, b, _, bodyTy) ->
        Expr.Lambda (uniq, ctorThisValOpt, baseValOpt, vs, remarkExpr m b, m, bodyTy)  

    | Expr.TyLambda (uniq, tps, b, _, bodyTy) ->
        Expr.TyLambda (uniq, tps, remarkExpr m b, m, bodyTy)

    | Expr.TyChoose (tps, b, _) ->
        Expr.TyChoose (tps, remarkExpr m b, m)

    | Expr.LetRec (binds, e, _, fvs) ->
        Expr.LetRec (remarkBinds m binds, remarkExpr m e, m, fvs)

    | Expr.Let (bind, e, _, fvs) ->
        Expr.Let (remarkBind m bind, remarkExpr m e, m, fvs)

    | Expr.Match (_, _, pt, targets, _, ty) ->
        let targetsR = targets |> Array.map (fun (TTarget(vs, e, flags)) -> TTarget(vs, remarkExpr m e, flags))
        primMkMatch (DebugPointAtBinding.NoneAtInvisible, m, remarkDecisionTree m pt, targetsR, m, ty)

    | Expr.Val (x, valUseFlags, _) ->
        Expr.Val (x, valUseFlags, m)

    | Expr.Quote (a, conv, isFromQueryExpression, _, ty) ->
        Expr.Quote (remarkExpr m a, conv, isFromQueryExpression, m, ty)

    | Expr.Obj (n, ty, basev, basecall, overrides, iimpls, _) -> 
        Expr.Obj (n, ty, basev, remarkExpr m basecall, 
                  List.map (remarkObjExprMethod m) overrides, 
                  List.map (remarkInterfaceImpl m) iimpls, m)

    | Expr.Op (op, tinst, args, _) -> 

        // This code allows a feature where if a 'while'/'for' etc in a computation expression is
        // implemented using code inlining and is ultimately implemented by a corresponding construct somewhere
        // in the remark'd code then aat least one debug point is recovered, based on the noted debug point for the original construct.
        //
        // However it is imperfect, since only one debug point is recovered
        let op = 
            match op with 
            | TOp.IntegerForLoop (_, _, style) -> TOp.IntegerForLoop(DebugPointAtFor.No, DebugPointAtInOrTo.No, style)
            | TOp.While (_, marker) -> TOp.While(DebugPointAtWhile.No, marker)
            | TOp.TryFinally _ -> TOp.TryFinally (DebugPointAtTry.No, DebugPointAtFinally.No)
            | TOp.TryWith _ -> TOp.TryWith (DebugPointAtTry.No, DebugPointAtWith.No)
            | _ -> op
        Expr.Op (op, tinst, remarkExprs m args, m)

    | Expr.Link eref -> 
        // Preserve identity of fixup nodes during remarkExpr
        eref.Value <- remarkExpr m eref.Value
        x

    | Expr.App (e1, e1ty, tyargs, args, _) ->
        Expr.App (remarkExpr m e1, e1ty, tyargs, remarkExprs m args, m)

    | Expr.Sequential (e1, e2, dir, _) ->
        let e1R = remarkExpr m e1
        let e2R = remarkExpr m e2
        Expr.Sequential (e1R, e2R, dir, m)

    | Expr.StaticOptimization (eqns, e2, e3, _) ->
        Expr.StaticOptimization (eqns, remarkExpr m e2, remarkExpr m e3, m)

    | Expr.Const (c, _, ty) ->
        Expr.Const (c, m, ty)
  
    | Expr.WitnessArg (witnessInfo, _) ->
        Expr.WitnessArg (witnessInfo, m)

    | Expr.DebugPoint (_, innerExpr) ->
        remarkExpr m innerExpr

and remarkObjExprMethod m (TObjExprMethod(slotsig, attribs, tps, vs, e, _)) = 
    TObjExprMethod(slotsig, attribs, tps, vs, remarkExpr m e, m)

and remarkInterfaceImpl m (ty, overrides) = 
    (ty, List.map (remarkObjExprMethod m) overrides)

and remarkExprs m es = es |> List.map (remarkExpr m) 

and remarkDecisionTree m x =
    match x with 
    | TDSwitch(e1, cases, dflt, _) ->
        let e1R = remarkExpr m e1
        let casesR = cases |> List.map (fun (TCase(test, y)) -> TCase(test, remarkDecisionTree m y))
        let dfltR = Option.map (remarkDecisionTree m) dflt
        TDSwitch(e1R, casesR, dfltR, m)
    | TDSuccess (es, n) ->
        TDSuccess (remarkExprs m es, n)
    | TDBind (bind, rest) ->
        TDBind(remarkBind m bind, remarkDecisionTree m rest)

and remarkBinds m binds = List.map (remarkBind m) binds

// This very deliberately drops the sequence points since this is used when adjusting the marks for inlined expressions 
and remarkBind m (TBind(v, repr, _)) = 
    TBind(v, remarkExpr m repr, DebugPointAtBinding.NoneAtSticky)

//--------------------------------------------------------------------------
// Mutability analysis
//--------------------------------------------------------------------------

let isRecdOrStructFieldDefinitelyMutable (f: RecdField) = not f.IsStatic && f.IsMutable

let isUnionCaseDefinitelyMutable (uc: UnionCase) = uc.FieldTable.FieldsByIndex |> Array.exists isRecdOrStructFieldDefinitelyMutable

let isUnionCaseRefDefinitelyMutable (uc: UnionCaseRef) = uc.UnionCase |> isUnionCaseDefinitelyMutable
  
/// This is an incomplete check for .NET struct types. Returning 'false' doesn't mean the thing is immutable.
let isRecdOrUnionOrStructTyconRefDefinitelyMutable (tcref: TyconRef) = 
    let tycon = tcref.Deref
    if tycon.IsUnionTycon then 
        tycon.UnionCasesArray |> Array.exists isUnionCaseDefinitelyMutable
    elif tycon.IsRecordTycon || tycon.IsStructOrEnumTycon then 
        // Note: This only looks at the F# fields, causing oddities.
        // See https://github.com/dotnet/fsharp/pull/4576
        tycon.AllFieldsArray |> Array.exists isRecdOrStructFieldDefinitelyMutable
    else
        false
  
// Although from the pure F# perspective exception values cannot be changed, the .NET 
// implementation of exception objects attaches a whole bunch of stack information to 
// each raised object. Hence we treat exception objects as if they have identity 
let isExnDefinitelyMutable (_ecref: TyconRef) = true 

// Some of the implementations of library functions on lists use mutation on the tail 
// of the cons cell. These cells are always private, i.e. not accessible by any other 
// code until the construction of the entire return list has been completed. 
// However, within the implementation code reads of the tail cell must in theory be treated 
// with caution. Hence we are conservative and within FSharp.Core we don't treat list 
// reads as if they were pure. 
let isUnionCaseFieldMutable (g: TcGlobals) (ucref: UnionCaseRef) n = 
    (g.compilingFSharpCore && tyconRefEq g ucref.TyconRef g.list_tcr_canon && n = 1) ||
    (ucref.FieldByIndex n).IsMutable
  
let isExnFieldMutable ecref n = 
    if n < 0 || n >= List.length (recdFieldsOfExnDefRef ecref) then errorR(InternalError(sprintf "isExnFieldMutable, exnc = %s, n = %d" ecref.LogicalName n, ecref.Range))
    (recdFieldOfExnDefRefByIdx ecref n).IsMutable

let useGenuineField (tycon: Tycon) (f: RecdField) = 
    Option.isSome f.LiteralValue || tycon.IsEnumTycon || f.rfield_secret || (not f.IsStatic && f.rfield_mutable && not tycon.IsRecordTycon)

let ComputeFieldName tycon f = 
    if useGenuineField tycon f then f.rfield_id.idText
    else CompilerGeneratedName f.rfield_id.idText 

//-------------------------------------------------------------------------
// Helpers for building code contained in the initial environment
//------------------------------------------------------------------------- 

let isQuotedExprTy g ty = match tryAppTy g ty with ValueSome (tcref, _) -> tyconRefEq g tcref g.expr_tcr | _ -> false

let destQuotedExprTy g ty = match tryAppTy g ty with ValueSome (_, [ty]) -> ty | _ -> failwith "destQuotedExprTy"

let mkQuotedExprTy (g: TcGlobals) ty = TType_app(g.expr_tcr, [ty], g.knownWithoutNull)

let mkRawQuotedExprTy (g: TcGlobals) = TType_app(g.raw_expr_tcr, [], g.knownWithoutNull)

let mkAnyTupledTy (g: TcGlobals) tupInfo tys = 
    match tys with 
    | [] -> g.unit_ty 
    | [h] -> h
    | _ -> TType_tuple(tupInfo, tys)

let mkAnyAnonRecdTy (_g: TcGlobals) anonInfo tys = 
    TType_anon(anonInfo, tys)

let mkRefTupledTy g tys = mkAnyTupledTy g tupInfoRef tys

let mkRefTupledVarsTy g vs = mkRefTupledTy g (typesOfVals vs)

let mkMethodTy g argTys retTy = mkIteratedFunTy g (List.map (mkRefTupledTy g) argTys) retTy 

let mkArrayType (g: TcGlobals) ty = TType_app (g.array_tcr_nice, [ty], g.knownWithoutNull)

let mkByteArrayTy (g: TcGlobals) = mkArrayType g g.byte_ty

//---------------------------------------------------------------------------
// Witnesses
//---------------------------------------------------------------------------

let GenWitnessArgTys (g: TcGlobals) (traitInfo: TraitWitnessInfo) =
    let (TraitWitnessInfo(_tys, _nm, _memFlags, argTys, _rty)) = traitInfo
    let argTys = if argTys.IsEmpty then [g.unit_ty] else argTys
    let argTysl = List.map List.singleton argTys
    argTysl

let GenWitnessTy (g: TcGlobals) (traitInfo: TraitWitnessInfo) =
    let retTy = match traitInfo.ReturnType with None -> g.unit_ty | Some ty -> ty
    let argTysl = GenWitnessArgTys g traitInfo
    mkMethodTy g argTysl retTy 

let GenWitnessTys (g: TcGlobals) (cxs: TraitWitnessInfos) =
    if g.generateWitnesses then 
        cxs |> List.map (GenWitnessTy g)
    else
        []

//--------------------------------------------------------------------------
// tyOfExpr
//--------------------------------------------------------------------------
 
let rec tyOfExpr g expr = 
    match expr with 
    | Expr.App (_, fty, tyargs, args, _) -> applyTys g fty (tyargs, args)
    | Expr.Obj (_, ty, _, _, _, _, _)  
    | Expr.Match (_, _, _, _, _, ty) 
    | Expr.Quote (_, _, _, _, ty) 
    | Expr.Const (_, _, ty) -> ty
    | Expr.Val (vref, _, _) -> vref.Type
    | Expr.Sequential (a, b, k, _) -> tyOfExpr g (match k with NormalSeq -> b | ThenDoSeq -> a)
    | Expr.Lambda (_, _, _, vs, _, _, bodyTy) -> mkFunTy g (mkRefTupledVarsTy g vs) bodyTy
    | Expr.TyLambda (_, tyvs, _, _, bodyTy) -> (tyvs +-> bodyTy)
    | Expr.Let (_, e, _, _) 
    | Expr.TyChoose (_, e, _)
    | Expr.Link { contents=e}
    | Expr.DebugPoint (_, e)
    | Expr.StaticOptimization (_, _, e, _) 
    | Expr.LetRec (_, e, _, _) -> tyOfExpr g e
    | Expr.Op (op, tinst, _, _) -> 
        match op with 
        | TOp.Coerce -> (match tinst with [toTy;_fromTy] -> toTy | _ -> failwith "bad TOp.Coerce node")
        | TOp.ILCall (_, _, _, _, _, _, _, _, _, _, retTypes) | TOp.ILAsm (_, retTypes) -> (match retTypes with [h] -> h | _ -> g.unit_ty)
        | TOp.UnionCase uc -> actualResultTyOfUnionCase tinst uc 
        | TOp.UnionCaseProof uc -> mkProvenUnionCaseTy uc tinst  
        | TOp.Recd (_, tcref) -> mkAppTy tcref tinst
        | TOp.ExnConstr _ -> g.exn_ty
        | TOp.Bytes _ -> mkByteArrayTy g
        | TOp.UInt16s _ -> mkArrayType g g.uint16_ty
        | TOp.AnonRecdGet (_, i) -> List.item i tinst
        | TOp.TupleFieldGet (_, i) -> List.item i tinst
        | TOp.Tuple tupInfo -> mkAnyTupledTy g tupInfo tinst
        | TOp.AnonRecd anonInfo -> mkAnyAnonRecdTy g anonInfo tinst
        | TOp.IntegerForLoop _ | TOp.While _ -> g.unit_ty
        | TOp.Array -> (match tinst with [ty] -> mkArrayType g ty | _ -> failwith "bad TOp.Array node")
        | TOp.TryWith _ | TOp.TryFinally _ -> (match tinst with [ty] -> ty | _ -> failwith "bad TOp_try node")
        | TOp.ValFieldGetAddr (fref, readonly) -> mkByrefTyWithFlag g readonly (actualTyOfRecdFieldRef fref tinst)
        | TOp.ValFieldGet fref -> actualTyOfRecdFieldRef fref tinst
        | TOp.ValFieldSet _ | TOp.UnionCaseFieldSet _ | TOp.ExnFieldSet _ | TOp.LValueOp ((LSet | LByrefSet), _) ->g.unit_ty
        | TOp.UnionCaseTagGet _ -> g.int_ty
        | TOp.UnionCaseFieldGetAddr (cref, j, readonly) -> mkByrefTyWithFlag g readonly (actualTyOfRecdField (mkTyconRefInst cref.TyconRef tinst) (cref.FieldByIndex j))
        | TOp.UnionCaseFieldGet (cref, j) -> actualTyOfRecdField (mkTyconRefInst cref.TyconRef tinst) (cref.FieldByIndex j)
        | TOp.ExnFieldGet (ecref, j) -> recdFieldTyOfExnDefRefByIdx ecref j
        | TOp.LValueOp (LByrefGet, v) -> destByrefTy g v.Type
        | TOp.LValueOp (LAddrOf readonly, v) -> mkByrefTyWithFlag g readonly v.Type
        | TOp.RefAddrGet readonly -> (match tinst with [ty] -> mkByrefTyWithFlag g readonly ty | _ -> failwith "bad TOp.RefAddrGet node")      
        | TOp.TraitCall traitInfo -> traitInfo.GetReturnType(g)
        | TOp.Reraise -> (match tinst with [rtn_ty] -> rtn_ty | _ -> failwith "bad TOp.Reraise node")
        | TOp.Goto _ | TOp.Label _ | TOp.Return -> 
            //assert false
            //errorR(InternalError("unexpected goto/label/return in tyOfExpr", m))
            // It doesn't matter what type we return here. This is only used in free variable analysis in the code generator
            g.unit_ty
    | Expr.WitnessArg (traitInfo, _m) ->
        let witnessInfo = traitInfo.GetWitnessInfo()
        GenWitnessTy g witnessInfo

//--------------------------------------------------------------------------
// Make applications
//---------------------------------------------------------------------------

let primMkApp (f, fty) tyargs argsl m = 
  Expr.App (f, fty, tyargs, argsl, m)

// Check for the funky where a generic type instantiation at function type causes a generic function
// to appear to accept more arguments than it really does, e.g. "id id 1", where the first "id" is 
// instantiated with "int -> int".
//
// In this case, apply the arguments one at a time.
let isExpansiveUnderInstantiation g fty0 tyargs pargs argsl =
    isForallTy g fty0 && 
    let fty1 = formalApplyTys g fty0 (tyargs, pargs)
    (not (isFunTy g fty1) ||
     let rec loop fty xs = 
         match xs with 
         | [] -> false
         | _ :: t -> not (isFunTy g fty) || loop (rangeOfFunTy g fty) t
     loop fty1 argsl)
    
let rec mkExprAppAux g f fty argsl m =
    match argsl with 
    | [] -> f
    | _ -> 
        // Always combine the term application with a type application
        //
        // Combine the term application with a term application, but only when f' is an under-applied value of known arity
        match f with 
        | Expr.App (f0, fty0, tyargs, pargs, m2) 
             when
                 (isNil pargs ||
                  (match stripExpr f0 with 
                   | Expr.Val (v, _, _) -> 
                       match v.ValReprInfo with 
                       | Some info -> info.NumCurriedArgs > pargs.Length
                       | None -> false
                   | _ -> false)) &&
                 not (isExpansiveUnderInstantiation g fty0 tyargs pargs argsl) ->
            primMkApp (f0, fty0) tyargs (pargs@argsl) (unionRanges m2 m)

        | _ -> 
            // Don't combine. 'f' is not an application
            if not (isFunTy g fty) then error(InternalError("expected a function type", m))
            primMkApp (f, fty) [] argsl m

let rec mkAppsAux g f fty tyargsl argsl m =
  match tyargsl with 
  | tyargs :: rest -> 
      match tyargs with 
      | [] -> mkAppsAux g f fty rest argsl m
      | _ -> 
        let arfty = applyForallTy g fty tyargs
        mkAppsAux g (primMkApp (f, fty) tyargs [] m) arfty rest argsl m
  | [] -> 
      mkExprAppAux g f fty argsl m
      
let mkApps g ((f, fty), tyargsl, argl, m) = mkAppsAux g f fty tyargsl argl m

let mkTyAppExpr m (f, fty) tyargs = match tyargs with [] -> f | _ -> primMkApp (f, fty) tyargs [] m 

//--------------------------------------------------------------------------
// Decision tree reduction
//--------------------------------------------------------------------------

let rec accTargetsOfDecisionTree tree acc =
    match tree with 
    | TDSwitch (_, cases, dflt, _) -> 
        List.foldBack (fun (c: DecisionTreeCase) -> accTargetsOfDecisionTree c.CaseTree) cases 
            (Option.foldBack accTargetsOfDecisionTree dflt acc)
    | TDSuccess (_, i) -> i :: acc
    | TDBind (_, rest) -> accTargetsOfDecisionTree rest acc

let rec mapTargetsOfDecisionTree f tree =
    match tree with 
    | TDSwitch (e, cases, dflt, m) ->
        let casesR = cases |> List.map (mapTargetsOfDecisionTreeCase f) 
        let dfltR = Option.map (mapTargetsOfDecisionTree f) dflt
        TDSwitch (e, casesR, dfltR, m)
    | TDSuccess (es, i) -> TDSuccess(es, f i) 
    | TDBind (bind, rest) -> TDBind(bind, mapTargetsOfDecisionTree f rest)

and mapTargetsOfDecisionTreeCase f (TCase(x, t)) = 
    TCase(x, mapTargetsOfDecisionTree f t)

// Dead target elimination 
let eliminateDeadTargetsFromMatch tree (targets:_[]) =
    let used = accTargetsOfDecisionTree tree [] |> ListSet.setify (=) |> Array.ofList
    if used.Length < targets.Length then
        Array.sortInPlace used
        let ntargets = targets.Length
        let treeR = 
            let remap = Array.create ntargets -1
            Array.iteri (fun i tgn -> remap[tgn] <- i) used
            tree |> mapTargetsOfDecisionTree (fun tgn -> 
                 if remap[tgn] = -1 then failwith "eliminateDeadTargetsFromMatch: failure while eliminating unused targets"
                 remap[tgn]) 
        let targetsR = Array.map (Array.get targets) used
        treeR, targetsR
    else 
        tree, targets
    
let rec targetOfSuccessDecisionTree tree =
    match tree with 
    | TDSwitch _ -> None
    | TDSuccess (_, i) -> Some i
    | TDBind(_, t) -> targetOfSuccessDecisionTree t

/// Check a decision tree only has bindings that immediately cover a 'Success'
let rec decisionTreeHasNonTrivialBindings tree =
    match tree with 
    | TDSwitch (_, cases, dflt, _) -> 
        cases |> List.exists (fun c -> decisionTreeHasNonTrivialBindings c.CaseTree) || 
        dflt |> Option.exists decisionTreeHasNonTrivialBindings 
    | TDSuccess _ -> false
    | TDBind (_, t) -> Option.isNone (targetOfSuccessDecisionTree t)

// If a target has assignments and can only be reached through one 
// branch (i.e. is "linear"), then transfer the assignments to the r.h.s. to be a "let". 
let foldLinearBindingTargetsOfMatch tree (targets: _[]) =

    // Don't do this when there are any bindings in the tree except where those bindings immediately cover a success node
    // since the variables would be extruded from their scope. 
    if decisionTreeHasNonTrivialBindings tree then 
        tree, targets 

    else
        let branchesToTargets = Array.create targets.Length []
        // Build a map showing how each target might be reached
        let rec accumulateTipsOfDecisionTree accBinds tree =
            match tree with 
            | TDSwitch (_, cases, dflt, _) -> 
                assert (isNil accBinds)  // No switches under bindings
                for edge in cases do
                    accumulateTipsOfDecisionTree accBinds edge.CaseTree
                match dflt with 
                | None -> ()
                | Some tree -> accumulateTipsOfDecisionTree accBinds tree
            | TDSuccess (es, i) -> 
                branchesToTargets[i] <- (List.rev accBinds, es) :: branchesToTargets[i]
            | TDBind (bind, rest) -> 
                accumulateTipsOfDecisionTree (bind :: accBinds) rest 

        // Compute the targets that can only be reached one way
        accumulateTipsOfDecisionTree [] tree 
        let isLinearTarget bs = match bs with [_] -> true | _ -> false
        let isLinearTgtIdx i = isLinearTarget branchesToTargets[i] 
        let getLinearTgtIdx i = branchesToTargets[i].Head
        let hasLinearTgtIdx = branchesToTargets |> Array.exists isLinearTarget

        if not hasLinearTgtIdx then 

            tree, targets

        else
            
            /// rebuild the decision tree, replacing 'bind-then-success' decision trees by TDSuccess nodes that just go to the target
            let rec rebuildDecisionTree tree =
                
                // Check if this is a bind-then-success tree
                match targetOfSuccessDecisionTree tree with
                | Some i when isLinearTgtIdx i -> TDSuccess([], i)
                | _ -> 
                    match tree with 
                    | TDSwitch (e, cases, dflt, m) ->
                        let casesR = List.map rebuildDecisionTreeEdge cases
                        let dfltR = Option.map rebuildDecisionTree dflt
                        TDSwitch (e, casesR, dfltR, m)
                    | TDSuccess _ -> tree
                    | TDBind _ -> tree

            and rebuildDecisionTreeEdge (TCase(x, t)) =  
                TCase(x, rebuildDecisionTree t)

            let treeR = rebuildDecisionTree tree

            /// rebuild the targets, replacing linear targets by ones that include all the 'let' bindings from the source
            let targetsR = 
                targets |> Array.mapi (fun i (TTarget(vs, exprTarget, _) as tg) -> 
                    if isLinearTgtIdx i then
                        let binds, es = getLinearTgtIdx i
                        // The value bindings are moved to become part of the target.
                        // Hence the expressions in the value bindings can be remarked with the range of the target.
                        let mTarget = exprTarget.Range
                        let es = es |> List.map (remarkExpr mTarget)
                        // These are non-sticky - any sequence point for 'exprTarget' goes on 'exprTarget' _after_ the bindings have been evaluated
                        TTarget(List.empty, mkLetsBind mTarget binds (mkInvisibleLetsFromBindings mTarget vs es exprTarget), None)
                    else tg )
     
            treeR, targetsR

// Simplify a little as we go, including dead target elimination 
let rec simplifyTrivialMatch spBind mExpr mMatch ty tree (targets : _[]) = 
    match tree with 
    | TDSuccess(es, n) -> 
        if n >= targets.Length then failwith "simplifyTrivialMatch: target out of range"
        let (TTarget(vs, rhs, _)) = targets[n]
        if vs.Length <> es.Length then failwith ("simplifyTrivialMatch: invalid argument, n = " + string n + ", #targets = " + string targets.Length)

        // These are non-sticky - any sequence point for 'rhs' goes on 'rhs' _after_ the bindings have been made
        let res = mkInvisibleLetsFromBindings rhs.Range vs es rhs

        // Incorporate spBind as a note if present
        let res =
            match spBind with 
            | DebugPointAtBinding.Yes dp -> Expr.DebugPoint(DebugPointAtLeafExpr.Yes dp, res)
            | _ -> res
        res
    | _ -> 
        primMkMatch (spBind, mExpr, tree, targets, mMatch, ty)
 
// Simplify a little as we go, including dead target elimination 
let mkAndSimplifyMatch spBind mExpr mMatch ty tree targets = 
    let targets = Array.ofList targets
    match tree with 
    | TDSuccess _ -> 
        simplifyTrivialMatch spBind mExpr mMatch ty tree targets
    | _ -> 
        let tree, targets = eliminateDeadTargetsFromMatch tree targets
        let tree, targets = foldLinearBindingTargetsOfMatch tree targets
        simplifyTrivialMatch spBind mExpr mMatch ty tree targets

//-------------------------------------------------------------------------
// mkExprAddrOfExprAux
//------------------------------------------------------------------------- 

type Mutates = AddressOfOp | DefinitelyMutates | PossiblyMutates | NeverMutates
exception DefensiveCopyWarning of string * range

let isRecdOrStructTyconRefAssumedImmutable (g: TcGlobals) (tcref: TyconRef) =
    (tcref.CanDeref && not (isRecdOrUnionOrStructTyconRefDefinitelyMutable tcref)) ||
    tyconRefEq g tcref g.decimal_tcr || 
    tyconRefEq g tcref g.date_tcr

let isTyconRefReadOnly g m (tcref: TyconRef) =
    tcref.CanDeref &&
    if
        match tcref.TryIsReadOnly with 
        | ValueSome res -> res
        | _ ->
            let res = TyconRefHasAttribute g m g.attrib_IsReadOnlyAttribute tcref
            tcref.SetIsReadOnly res
            res 
    then true
    else tcref.IsEnumTycon

let isTyconRefAssumedReadOnly g (tcref: TyconRef) =
    tcref.CanDeref &&
    match tcref.TryIsAssumedReadOnly with 
    | ValueSome res -> res
    | _ -> 
        let res = isRecdOrStructTyconRefAssumedImmutable g tcref
        tcref.SetIsAssumedReadOnly res
        res

let isRecdOrStructTyconRefReadOnlyAux g m isInref (tcref: TyconRef) =
    if isInref && tcref.IsILStructOrEnumTycon then
        isTyconRefReadOnly g m tcref
    else
        isTyconRefReadOnly g m tcref || isTyconRefAssumedReadOnly g tcref

let isRecdOrStructTyconRefReadOnly g m tcref =
    isRecdOrStructTyconRefReadOnlyAux g m false tcref

let isRecdOrStructTyReadOnlyAux (g: TcGlobals) m isInref ty =
    match tryTcrefOfAppTy g ty with 
    | ValueNone -> false
    | ValueSome tcref -> isRecdOrStructTyconRefReadOnlyAux g m isInref tcref

let isRecdOrStructTyReadOnly g m ty =
    isRecdOrStructTyReadOnlyAux g m false ty

let CanTakeAddressOf g m isInref ty mut =
    match mut with 
    | NeverMutates -> true 
    | PossiblyMutates -> isRecdOrStructTyReadOnlyAux g m isInref ty
    | DefinitelyMutates -> false
    | AddressOfOp -> true // you can take the address but you might get a (readonly) inref<T> as a result

// We can take the address of values of struct type even if the value is immutable
// under certain conditions
//   - all instances of the type are known to be immutable; OR
//   - the operation is known not to mutate
//
// Note this may be taking the address of a closure field, i.e. a copy
// of the original struct, e.g. for
//    let f () = 
//        let g1 = A.G(1)
//        (fun () -> g1.x1)
//
// Note: isRecdOrStructTyReadOnly implies PossiblyMutates or NeverMutates
//
// We only do this for true local or closure fields because we can't take addresses of immutable static 
// fields across assemblies.
let CanTakeAddressOfImmutableVal (g: TcGlobals) m (vref: ValRef) mut =
    // We can take the address of values of struct type if the operation doesn't mutate 
    // and the value is a true local or closure field. 
    not vref.IsMutable &&
    not vref.IsMemberOrModuleBinding &&
    // Note: We can't add this:
    //    || valRefInThisAssembly g.compilingFSharpCore vref
    // This is because we don't actually guarantee to generate static backing fields for all values like these, e.g. simple constants "let x = 1".  
    // We always generate a static property but there is no field to take an address of
    CanTakeAddressOf g m false vref.Type mut

let MustTakeAddressOfVal (g: TcGlobals) (vref: ValRef) = 
    vref.IsMutable &&
    // We can only take the address of mutable values in the same assembly
    valRefInThisAssembly g.compilingFSharpCore vref

let MustTakeAddressOfByrefGet (g: TcGlobals) (vref: ValRef) = 
    isByrefTy g vref.Type && not (isInByrefTy g vref.Type)

let CanTakeAddressOfByrefGet (g: TcGlobals) (vref: ValRef) mut = 
    isInByrefTy g vref.Type &&
    CanTakeAddressOf g vref.Range true (destByrefTy g vref.Type) mut

let MustTakeAddressOfRecdField (rfref: RecdField) = 
    // Static mutable fields must be private, hence we don't have to take their address
    not rfref.IsStatic && 
    rfref.IsMutable

let MustTakeAddressOfRecdFieldRef (rfref: RecdFieldRef) = MustTakeAddressOfRecdField rfref.RecdField

let CanTakeAddressOfRecdFieldRef (g: TcGlobals) m (rfref: RecdFieldRef) tinst mut =
    // We only do this if the field is defined in this assembly because we can't take addresses across assemblies for immutable fields
    entityRefInThisAssembly g.compilingFSharpCore rfref.TyconRef &&
    not rfref.RecdField.IsMutable &&
    CanTakeAddressOf g m false (actualTyOfRecdFieldRef rfref tinst) mut

let CanTakeAddressOfUnionFieldRef (g: TcGlobals) m (uref: UnionCaseRef) cidx tinst mut =
    // We only do this if the field is defined in this assembly because we can't take addresses across assemblies for immutable fields
    entityRefInThisAssembly g.compilingFSharpCore uref.TyconRef &&
    let rfref = uref.FieldByIndex cidx
    not rfref.IsMutable &&
    CanTakeAddressOf g m false (actualTyOfUnionFieldRef uref cidx tinst) mut

let mkDerefAddrExpr mAddrGet expr mExpr exprTy =
    let v, _ = mkCompGenLocal mAddrGet "byrefReturn" exprTy
    mkCompGenLet mExpr v expr (mkAddrGet mAddrGet (mkLocalValRef v))

/// Make the address-of expression and return a wrapper that adds any allocated locals at an appropriate scope.
/// Also return a flag that indicates if the resulting pointer is a not a pointer where writing is allowed and will 
/// have intended effect (i.e. is a readonly pointer and/or a defensive copy).
let rec mkExprAddrOfExprAux g mustTakeAddress useReadonlyForGenericArrayAddress mut expr addrExprVal m =
    if mustTakeAddress then 
        let isNativePtr = 
            match addrExprVal with
            | Some vf -> valRefEq g vf g.addrof2_vref
            | _ -> false

        // If we are taking the native address using "&&" to get a nativeptr, disallow if it's readonly.
        let checkTakeNativeAddress readonly =
            if isNativePtr && readonly then
                error(Error(FSComp.SR.tastValueMustBeMutable(), m))

        match expr with 
        // LVALUE of "*x" where "x" is byref is just the byref itself
        | Expr.Op (TOp.LValueOp (LByrefGet, vref), _, [], m) when MustTakeAddressOfByrefGet g vref || CanTakeAddressOfByrefGet g vref mut -> 
            let readonly = not (MustTakeAddressOfByrefGet g vref)
            let writeonly = isOutByrefTy g vref.Type
            None, exprForValRef m vref, readonly, writeonly

        // LVALUE of "x" where "x" is mutable local, mutable intra-assembly module/static binding, or operation doesn't mutate.
        // Note: we can always take the address of mutable intra-assembly values
        | Expr.Val (vref, _, m) when MustTakeAddressOfVal g vref || CanTakeAddressOfImmutableVal g m vref mut ->
            let readonly = not (MustTakeAddressOfVal g vref)
            let writeonly = false
            checkTakeNativeAddress readonly
            None, mkValAddr m readonly vref, readonly, writeonly

        // LVALUE of "e.f" where "f" is an instance F# field or record field. 
        | Expr.Op (TOp.ValFieldGet rfref, tinst, [objExpr], m) when MustTakeAddressOfRecdFieldRef rfref || CanTakeAddressOfRecdFieldRef g m rfref tinst mut ->
            let objTy = tyOfExpr g objExpr
            let takeAddrOfObjExpr = isStructTy g objTy // It seems this will always be false - the address will already have been taken
            let wrap, expra, readonly, writeonly = mkExprAddrOfExprAux g takeAddrOfObjExpr false mut objExpr None m
            let readonly = readonly || isInByrefTy g objTy || not (MustTakeAddressOfRecdFieldRef rfref)
            let writeonly = writeonly || isOutByrefTy g objTy
            wrap, mkRecdFieldGetAddrViaExprAddr(readonly, expra, rfref, tinst, m), readonly, writeonly

        // LVALUE of "f" where "f" is a static F# field. 
        | Expr.Op (TOp.ValFieldGet rfref, tinst, [], m) when MustTakeAddressOfRecdFieldRef rfref || CanTakeAddressOfRecdFieldRef g m rfref tinst mut ->
            let readonly = not (MustTakeAddressOfRecdFieldRef rfref)
            let writeonly = false
            None, mkStaticRecdFieldGetAddr(readonly, rfref, tinst, m), readonly, writeonly

        // LVALUE of "e.f" where "f" is an F# union field. 
        | Expr.Op (TOp.UnionCaseFieldGet (uref, cidx), tinst, [objExpr], m) when MustTakeAddressOfRecdField (uref.FieldByIndex cidx) || CanTakeAddressOfUnionFieldRef g m uref cidx tinst mut ->
            let objTy = tyOfExpr g objExpr
            let takeAddrOfObjExpr = isStructTy g objTy // It seems this will always be false - the address will already have been taken
            let wrap, expra, readonly, writeonly = mkExprAddrOfExprAux g takeAddrOfObjExpr false mut objExpr None m
            let readonly = readonly || isInByrefTy g objTy || not (MustTakeAddressOfRecdField (uref.FieldByIndex cidx))
            let writeonly = writeonly || isOutByrefTy g objTy
            wrap, mkUnionCaseFieldGetAddrProvenViaExprAddr(readonly, expra, uref, tinst, cidx, m), readonly, writeonly

        // LVALUE of "f" where "f" is a .NET static field. 
        | Expr.Op (TOp.ILAsm ([I_ldsfld(_vol, fspec)], [ty2]), tinst, [], m) -> 
            let readonly = false // we never consider taking the address of a .NET static field to give an inref pointer
            let writeonly = false
            None, Expr.Op (TOp.ILAsm ([I_ldsflda fspec], [mkByrefTy g ty2]), tinst, [], m), readonly, writeonly

        // LVALUE of "e.f" where "f" is a .NET instance field. 
        | Expr.Op (TOp.ILAsm ([I_ldfld (_align, _vol, fspec)], [ty2]), tinst, [objExpr], m) -> 
            let objTy = tyOfExpr g objExpr
            let takeAddrOfObjExpr = isStructTy g objTy // It seems this will always be false - the address will already have been taken
            // we never consider taking the address of an .NET instance field to give an inref pointer, unless the object pointer is an inref pointer
            let wrap, expra, readonly, writeonly = mkExprAddrOfExprAux g takeAddrOfObjExpr false mut objExpr None m
            let readonly = readonly || isInByrefTy g objTy
            let writeonly = writeonly || isOutByrefTy g objTy
            wrap, Expr.Op (TOp.ILAsm ([I_ldflda fspec], [mkByrefTyWithFlag g readonly ty2]), tinst, [expra], m), readonly, writeonly

        // LVALUE of "e.[n]" where e is an array of structs 
        | Expr.App (Expr.Val (vf, _, _), _, [elemTy], [aexpr;nexpr], _) when (valRefEq g vf g.array_get_vref) -> 
      
            let readonly = false // array address is never forced to be readonly
            let writeonly = false
            let shape = ILArrayShape.SingleDimensional
            let ilInstrReadOnlyAnnotation = if isTyparTy g elemTy && useReadonlyForGenericArrayAddress then ReadonlyAddress else NormalAddress
            None, mkArrayElemAddress g (readonly, ilInstrReadOnlyAnnotation, isNativePtr, shape, elemTy, [aexpr; nexpr], m), readonly, writeonly

        // LVALUE of "e.[n1, n2]", "e.[n1, n2, n3]", "e.[n1, n2, n3, n4]" where e is an array of structs 
        | Expr.App (Expr.Val (vref, _, _), _, [elemTy], aexpr :: args, _) 
             when (valRefEq g vref g.array2D_get_vref || valRefEq g vref g.array3D_get_vref || valRefEq g vref g.array4D_get_vref) -> 
        
            let readonly = false // array address is never forced to be readonly
            let writeonly = false
            let shape = ILArrayShape.FromRank args.Length
            let ilInstrReadOnlyAnnotation = if isTyparTy g elemTy && useReadonlyForGenericArrayAddress then ReadonlyAddress else NormalAddress
            None, mkArrayElemAddress g (readonly, ilInstrReadOnlyAnnotation, isNativePtr, shape, elemTy, (aexpr :: args), m), readonly, writeonly

        // LVALUE: "&meth(args)" where meth has a byref or inref return. Includes "&span.[idx]".
        | Expr.Let (TBind(vref, e, _), Expr.Op (TOp.LValueOp (LByrefGet, vref2), _, _, _), _, _)  
             when (valRefEq g (mkLocalValRef vref) vref2) && 
                  (MustTakeAddressOfByrefGet g vref2 || CanTakeAddressOfByrefGet g vref2 mut) -> 
            let ty = tyOfExpr g e
            let readonly = isInByrefTy g ty
            let writeonly = isOutByrefTy g ty
            None, e, readonly, writeonly
        
        // Give a nice error message for address-of-byref
        | Expr.Val (vref, _, m) when isByrefTy g vref.Type -> 
            error(Error(FSComp.SR.tastUnexpectedByRef(), m))

        // Give a nice error message for DefinitelyMutates of address-of on mutable values in other assemblies
        | Expr.Val (vref, _, m) when (mut = DefinitelyMutates || mut = AddressOfOp) && vref.IsMutable -> 
            error(Error(FSComp.SR.tastInvalidAddressOfMutableAcrossAssemblyBoundary(), m))

        // Give a nice error message for AddressOfOp on immutable values
        | Expr.Val _ when mut = AddressOfOp -> 
            error(Error(FSComp.SR.tastValueMustBeLocal(), m))
         
        // Give a nice error message for mutating a value we can't take the address of
        | Expr.Val _ when mut = DefinitelyMutates -> 
            error(Error(FSComp.SR.tastValueMustBeMutable(), m))
         
        | _ -> 
            let ty = tyOfExpr g expr
            if isStructTy g ty then 
                match mut with 
                | NeverMutates
                | AddressOfOp -> ()
                | DefinitelyMutates -> 
                    // Give a nice error message for mutating something we can't take the address of
                    errorR(Error(FSComp.SR.tastInvalidMutationOfConstant(), m))
                | PossiblyMutates -> 
                    // Warn on defensive copy of something we can't take the address of
                    warning(DefensiveCopyWarning(FSComp.SR.tastValueHasBeenCopied(), m))

            match mut with
            | NeverMutates
            | DefinitelyMutates
            | PossiblyMutates -> ()
            | AddressOfOp -> 
                // we get an inref
                errorR(Error(FSComp.SR.tastCantTakeAddressOfExpression(), m))

            // Take a defensive copy
            let tmp, _ = 
                match mut with 
                | NeverMutates -> mkCompGenLocal m "copyOfStruct" ty
                | _ -> mkMutableCompGenLocal m "copyOfStruct" ty

            // This local is special in that it ignore byref scoping rules.
            tmp.SetIgnoresByrefScope()

            let readonly = true
            let writeonly = false
            Some (tmp, expr), (mkValAddr m readonly (mkLocalValRef tmp)), readonly, writeonly
    else
        None, expr, false, false

let mkExprAddrOfExpr g mustTakeAddress useReadonlyForGenericArrayAddress mut e addrExprVal m =
    let optBind, addre, readonly, writeonly = mkExprAddrOfExprAux g mustTakeAddress useReadonlyForGenericArrayAddress mut e addrExprVal m
    match optBind with 
    | None -> (fun x -> x), addre, readonly, writeonly
    | Some (tmp, rval) -> (fun x -> mkCompGenLet m tmp rval x), addre, readonly, writeonly

let mkTupleFieldGet g (tupInfo, e, tinst, i, m) = 
    let wrap, eR, _readonly, _writeonly = mkExprAddrOfExpr g (evalTupInfoIsStruct tupInfo) false NeverMutates e None m
    wrap (mkTupleFieldGetViaExprAddr(tupInfo, eR, tinst, i, m))

let mkAnonRecdFieldGet g (anonInfo: AnonRecdTypeInfo, e, tinst, i, m) = 
    let wrap, eR, _readonly, _writeonly = mkExprAddrOfExpr g (evalAnonInfoIsStruct anonInfo) false NeverMutates e None m
    wrap (mkAnonRecdFieldGetViaExprAddr(anonInfo, eR, tinst, i, m))

let mkRecdFieldGet g (e, fref: RecdFieldRef, tinst, m) = 
    assert (not (isByrefTy g (tyOfExpr g e)))
    let wrap, eR, _readonly, _writeonly = mkExprAddrOfExpr g fref.Tycon.IsStructOrEnumTycon false NeverMutates e None m
    wrap (mkRecdFieldGetViaExprAddr (eR, fref, tinst, m))

let mkUnionCaseFieldGetUnproven g (e, cref: UnionCaseRef, tinst, j, m) = 
    assert (not (isByrefTy g (tyOfExpr g e)))
    let wrap, eR, _readonly, _writeonly = mkExprAddrOfExpr g cref.Tycon.IsStructOrEnumTycon false NeverMutates e None m
    wrap (mkUnionCaseFieldGetUnprovenViaExprAddr (eR, cref, tinst, j, m))

let mkArray (argTy, args, m) = Expr.Op (TOp.Array, [argTy], args, m)

//---------------------------------------------------------------------------
// Compute fixups for letrec's.
//
// Generate an assignment expression that will fixup the recursion 
// amongst the vals on the r.h.s. of a letrec. The returned expressions 
// include disorderly constructs such as expressions/statements 
// to set closure environments and non-mutable fields. These are only ever 
// generated by the backend code-generator when processing a "letrec"
// construct.
//
// [self] is the top level value that is being fixed
// [exprToFix] is the r.h.s. expression
// [rvs] is the set of recursive vals being bound. 
// [acc] accumulates the expression right-to-left. 
//
// Traversal of the r.h.s. term must happen back-to-front to get the
// uniq's for the lambdas correct in the very rare case where the same lambda
// somehow appears twice on the right.
//---------------------------------------------------------------------------

let rec IterateRecursiveFixups g (selfv: Val option) rvs (access: Expr, set) exprToFix = 
    let exprToFix = stripExpr exprToFix
    match exprToFix with 
    | Expr.Const _ -> ()
    | Expr.Op (TOp.Tuple tupInfo, argTys, args, m) when not (evalTupInfoIsStruct tupInfo) ->
      args |> List.iteri (fun n -> 
          IterateRecursiveFixups g None rvs 
            (mkTupleFieldGet g (tupInfo, access, argTys, n, m), 
            (fun e -> 
              // NICE: it would be better to do this check in the type checker 
              errorR(Error(FSComp.SR.tastRecursiveValuesMayNotBeInConstructionOfTuple(), m))
              e)))

    | Expr.Op (TOp.UnionCase c, tinst, args, m) ->
      args |> List.iteri (fun n -> 
          IterateRecursiveFixups g None rvs 
            (mkUnionCaseFieldGetUnprovenViaExprAddr (access, c, tinst, n, m), 
             (fun e -> 
               // NICE: it would be better to do this check in the type checker 
               let tcref = c.TyconRef
               if not (c.FieldByIndex n).IsMutable && not (entityRefInThisAssembly g.compilingFSharpCore tcref) then
                 errorR(Error(FSComp.SR.tastRecursiveValuesMayNotAppearInConstructionOfType(tcref.LogicalName), m))
               mkUnionCaseFieldSet (access, c, tinst, n, e, m))))

    | Expr.Op (TOp.Recd (_, tcref), tinst, args, m) -> 
      (tcref.TrueInstanceFieldsAsRefList, args) ||> List.iter2 (fun fref arg -> 
          let fspec = fref.RecdField
          IterateRecursiveFixups g None rvs 
            (mkRecdFieldGetViaExprAddr (access, fref, tinst, m), 
             (fun e -> 
               // NICE: it would be better to do this check in the type checker 
               if not fspec.IsMutable && not (entityRefInThisAssembly g.compilingFSharpCore tcref) then
                 errorR(Error(FSComp.SR.tastRecursiveValuesMayNotBeAssignedToNonMutableField(fspec.rfield_id.idText, tcref.LogicalName), m))
               mkRecdFieldSetViaExprAddr (access, fref, tinst, e, m))) arg )
    | Expr.Val _
    | Expr.Lambda _
    | Expr.Obj _
    | Expr.TyChoose _
    | Expr.TyLambda _ -> 
        rvs selfv access set exprToFix
    | _ -> ()

//--------------------------------------------------------------------------
// computations on constraints
//-------------------------------------------------------------------------- 

let JoinTyparStaticReq r1 r2 = 
  match r1, r2 with
  | TyparStaticReq.None, r | r, TyparStaticReq.None -> r 
  | TyparStaticReq.HeadType, r | r, TyparStaticReq.HeadType -> r
  
//-------------------------------------------------------------------------
// ExprFolder - fold steps
//-------------------------------------------------------------------------

type ExprFolder<'State> = 
    { exprIntercept : (* recurseF *) ('State -> Expr -> 'State) -> (* noInterceptF *) ('State -> Expr -> 'State) -> 'State -> Expr -> 'State
      // the bool is 'bound in dtree' 
      valBindingSiteIntercept : 'State -> bool * Val -> 'State               
      // these values are always bound to these expressions. bool indicates 'recursively' 
      nonRecBindingsIntercept : 'State -> Binding -> 'State   
      recBindingsIntercept : 'State -> Bindings -> 'State        
      dtreeIntercept : 'State -> DecisionTree -> 'State                    
      targetIntercept : (* recurseF *) ('State -> Expr -> 'State) -> 'State -> DecisionTreeTarget -> 'State option 
      tmethodIntercept : (* recurseF *) ('State -> Expr -> 'State) -> 'State -> ObjExprMethod -> 'State option
    }

let ExprFolder0 =
    { exprIntercept = (fun _recurseF noInterceptF z x -> noInterceptF z x)
      valBindingSiteIntercept = (fun z _b -> z)
      nonRecBindingsIntercept = (fun z _bs -> z)
      recBindingsIntercept = (fun z _bs -> z)
      dtreeIntercept = (fun z _dt -> z)
      targetIntercept = (fun _exprF _z _x -> None)
      tmethodIntercept = (fun _exprF _z _x -> None) }

//-------------------------------------------------------------------------
// FoldExpr
//-------------------------------------------------------------------------

/// Adapted from usage info folding.
/// Collecting from exprs at moment.
/// To collect ids etc some additional folding needed, over formals etc.
type ExprFolders<'State> (folders: ExprFolder<'State>) =
    let mutable exprFClosure = Unchecked.defaultof<'State -> Expr -> 'State> // prevent reallocation of closure
    let mutable exprNoInterceptFClosure = Unchecked.defaultof<'State -> Expr -> 'State> // prevent reallocation of closure
    let stackGuard = StackGuard(FoldExprStackGuardDepth, "FoldExprStackGuardDepth")

    let rec exprsF z xs = 
        List.fold exprFClosure z xs

    and exprF (z: 'State) (x: Expr) =
        stackGuard.Guard <| fun () ->
        folders.exprIntercept exprFClosure exprNoInterceptFClosure z x 

    and exprNoInterceptF (z: 'State) (x: Expr) = 
        match x with
        
        | Expr.Const _ -> z

        | Expr.Val _ -> z

        | LinearOpExpr (_op, _tyargs, argsHead, argLast, _m) ->
            let z = exprsF z argsHead
            // tailcall 
            exprF z argLast
        
        | Expr.Op (_c, _tyargs, args, _) -> 
            exprsF z args

        | Expr.Sequential (x0, x1, _dir, _) -> 
            let z = exprF z x0
            exprF z x1

        | Expr.Lambda (_lambdaId, _ctorThisValOpt, _baseValOpt, _argvs, body, _m, _rty) -> 
            exprF z body

        | Expr.TyLambda (_lambdaId, _tps, body, _m, _rty) -> 
            exprF z body

        | Expr.TyChoose (_, body, _) -> 
            exprF z body

        | Expr.App (f, _fty, _tys, argTys, _) -> 
            let z = exprF z f
            exprsF z argTys
                
        | Expr.LetRec (binds, body, _, _) -> 
            let z = valBindsF false z binds
            exprF z body
                
        | Expr.Let (bind, body, _, _) -> 
            let z = valBindF false z bind
            exprF z body
                
        | Expr.Link rX -> exprF z rX.Value

        | Expr.DebugPoint (_, innerExpr) -> exprF z innerExpr

        | Expr.Match (_spBind, _exprm, dtree, targets, _m, _ty) -> 
            let z = dtreeF z dtree
            let z = Array.fold targetF z targets[0..targets.Length - 2]
            // tailcall
            targetF z targets[targets.Length - 1]
                
        | Expr.Quote (e, dataCell, _, _, _) -> 
            let z = exprF z e
            match dataCell.Value with 
            | None -> z
            | Some ((_typeDefs, _argTypes, argExprs, _), _) -> exprsF z argExprs

        | Expr.Obj (_n, _typ, _basev, basecall, overrides, iimpls, _m) -> 
            let z = exprF z basecall
            let z = List.fold tmethodF z overrides
            List.fold (foldOn snd (List.fold tmethodF)) z iimpls

        | Expr.StaticOptimization (_tcs, csx, x, _) -> 
            exprsF z [csx;x]

        | Expr.WitnessArg (_witnessInfo, _m) ->
            z

    and valBindF dtree z bind =
        let z = folders.nonRecBindingsIntercept z bind
        bindF dtree z bind 

    and valBindsF dtree z binds =
        let z = folders.recBindingsIntercept z binds
        List.fold (bindF dtree) z binds 

    and bindF dtree z (bind: Binding) =
        let z = folders.valBindingSiteIntercept z (dtree, bind.Var)
        exprF z bind.Expr

    and dtreeF z dtree =
        let z = folders.dtreeIntercept z dtree
        match dtree with
        | TDBind (bind, rest) -> 
            let z = valBindF true z bind
            dtreeF z rest
        | TDSuccess (args, _) -> exprsF z args
        | TDSwitch (test, dcases, dflt, _) -> 
            let z = exprF z test
            let z = List.fold dcaseF z dcases
            let z = Option.fold dtreeF z dflt
            z

    and dcaseF z = function
        TCase (_, dtree) -> dtreeF z dtree (* not collecting from test *)

    and targetF z x =
        match folders.targetIntercept exprFClosure z x with 
        | Some z -> z // intercepted 
        | None ->     // structurally recurse 
            let (TTarget (_, body, _)) = x
            exprF z body
              
    and tmethodF z x =
        match folders.tmethodIntercept exprFClosure z x with 
        | Some z -> z // intercepted 
        | None ->     // structurally recurse 
            let (TObjExprMethod(_, _, _, _, e, _)) = x
            exprF z e

    and mdefF z x = 
        match x with
        | TMDefRec(_, _, _, mbinds, _) -> 
            // REVIEW: also iterate the abstract slot vspecs hidden in the _vslots field in the tycons
            let z = List.fold mbindF z mbinds
            z
        | TMDefLet(bind, _) -> valBindF false z bind
        | TMDefOpens _ -> z
        | TMDefDo(e, _) -> exprF z e
        | TMDefs defs -> List.fold mdefF z defs 

    and mbindF z x = 
        match x with 
        | ModuleOrNamespaceBinding.Binding b -> valBindF false z b
        | ModuleOrNamespaceBinding.Module(_, def) -> mdefF z def

    let implF z (x: CheckedImplFile) =
        mdefF z x.Contents

    do exprFClosure <- exprF // allocate one instance of this closure
    do exprNoInterceptFClosure <- exprNoInterceptF // allocate one instance of this closure

    member x.FoldExpr = exprF

    member x.FoldImplFile = implF

let FoldExpr folders state expr = ExprFolders(folders).FoldExpr state expr

let FoldImplFile folders state implFile = ExprFolders(folders).FoldImplFile state implFile 

#if DEBUG
//-------------------------------------------------------------------------
// ExprStats
//-------------------------------------------------------------------------

let ExprStats x =
  let mutable count = 0
  let folders = {ExprFolder0 with exprIntercept = (fun _ noInterceptF z x -> (count <- count + 1; noInterceptF z x))}
  let () = FoldExpr folders () x
  string count + " TExpr nodes"
#endif
    
//-------------------------------------------------------------------------
// Make expressions
//------------------------------------------------------------------------- 

let mkString (g: TcGlobals) m n = Expr.Const (Const.String n, m, g.string_ty)

let mkByte (g: TcGlobals) m b = Expr.Const (Const.Byte b, m, g.byte_ty)

let mkUInt16 (g: TcGlobals) m b = Expr.Const (Const.UInt16 b, m, g.uint16_ty)

let mkUnit (g: TcGlobals) m = Expr.Const (Const.Unit, m, g.unit_ty)

let mkInt32 (g: TcGlobals) m n = Expr.Const (Const.Int32 n, m, g.int32_ty)

let mkInt g m n = mkInt32 g m n

let mkZero g m = mkInt g m 0

let mkOne g m = mkInt g m 1

let mkTwo g m = mkInt g m 2

let mkMinusOne g m = mkInt g m -1

let destInt32 = function Expr.Const (Const.Int32 n, _, _) -> Some n | _ -> None

let isIDelegateEventType g ty =
    match tryTcrefOfAppTy g ty with
    | ValueSome tcref -> tyconRefEq g g.fslib_IDelegateEvent_tcr tcref
    | _ -> false

let destIDelegateEventType g ty = 
    if isIDelegateEventType g ty then 
        match argsOfAppTy g ty with 
        | [ty1] -> ty1
        | _ -> failwith "destIDelegateEventType: internal error"
    else failwith "destIDelegateEventType: not an IDelegateEvent type"

let mkIEventType (g: TcGlobals) ty1 ty2 = TType_app (g.fslib_IEvent2_tcr, [ty1;ty2], g.knownWithoutNull)

let mkIObservableType (g: TcGlobals) ty1 = TType_app (g.tcref_IObservable, [ty1], g.knownWithoutNull)

let mkIObserverType (g: TcGlobals) ty1 = TType_app (g.tcref_IObserver, [ty1], g.knownWithoutNull)

let mkRefCellContentsRef (g: TcGlobals) = mkRecdFieldRef g.refcell_tcr_canon "contents"

let mkSequential m e1 e2 = Expr.Sequential (e1, e2, NormalSeq, m)

let mkCompGenSequential m stmt expr = mkSequential m stmt expr

let mkThenDoSequential m expr stmt = Expr.Sequential (expr, stmt, ThenDoSeq, m)

let mkCompGenThenDoSequential m expr stmt = mkThenDoSequential m expr stmt

let rec mkSequentials g m es = 
    match es with 
    | [e] -> e 
    | e :: es -> mkSequential m e (mkSequentials g m es) 
    | [] -> mkUnit g m

let mkGetArg0 m ty = mkAsmExpr ( [ mkLdarg0 ], [], [], [ty], m) 

//-------------------------------------------------------------------------
// Tuples...
//------------------------------------------------------------------------- 
 
let mkAnyTupled g m tupInfo es tys = 
    match es with 
    | [] -> mkUnit g m 
    | [e] -> e
    | _ -> Expr.Op (TOp.Tuple tupInfo, tys, es, m)

let mkRefTupled g m es tys = mkAnyTupled g m tupInfoRef es tys

let mkRefTupledNoTypes g m args = mkRefTupled g m args (List.map (tyOfExpr g) args)

let mkRefTupledVars g m vs = mkRefTupled g m (List.map (exprForVal m) vs) (typesOfVals vs)

//--------------------------------------------------------------------------
// Permute expressions
//--------------------------------------------------------------------------
    
let inversePerm (sigma: int array) =
    let n = sigma.Length
    let invSigma = Array.create n -1
    for i = 0 to n-1 do
        let sigma_i = sigma[i]
        // assert( invSigma.[sigma_i] = -1 )
        invSigma[sigma_i] <- i
    invSigma
  
let permute (sigma: int[]) (data:'T[]) = 
    let n = sigma.Length
    let invSigma = inversePerm sigma
    Array.init n (fun i -> data[invSigma[i]])
  
let rec existsR a b pred = if a<=b then pred a || existsR (a+1) b pred else false

// Given a permutation for record fields, work out the highest entry that we must lift out
// of a record initialization. Lift out xi if xi goes to position that will be preceded by an expr with an effect 
// that originally followed xi. If one entry gets lifted then everything before it also gets lifted.
let liftAllBefore sigma = 
    let invSigma = inversePerm sigma

    let lifted = 
        [ for i in 0 .. sigma.Length - 1 do 
            let iR = sigma[i]
            if existsR 0 (iR - 1) (fun jR -> invSigma[jR] > i) then 
                    yield i ]

    if lifted.IsEmpty then 0 else List.max lifted + 1


///  Put record field assignments in order.
//
let permuteExprList (sigma: int[]) (exprs: Expr list) (ty: TType list) (names: string list) =
    let ty, names = (Array.ofList ty, Array.ofList names)

    let liftLim = liftAllBefore sigma 

    let rewrite rbinds (i, expri: Expr) =
        if i < liftLim then
            let tmpvi, tmpei = mkCompGenLocal expri.Range names[i] ty[i]
            let bindi = mkCompGenBind tmpvi expri
            tmpei, bindi :: rbinds
        else
            expri, rbinds
 
    let newExprs, reversedBinds = List.mapFold rewrite [] (exprs |> List.indexed)
    let binds = List.rev reversedBinds
    let reorderedExprs = permute sigma (Array.ofList newExprs)
    binds, Array.toList reorderedExprs
    
/// Evaluate the expressions in the original order, but build a record with the results in field order 
/// Note some fields may be static. If this were not the case we could just use 
///     let sigma = Array.map #Index ()  
/// However the presence of static fields means .Index may index into a non-compact set of instance field indexes. 
/// We still need to sort by index. 
let mkRecordExpr g (lnk, tcref, tinst, unsortedRecdFields: RecdFieldRef list, unsortedFieldExprs, m) =  
    // Remove any abbreviations 
    let tcref, tinst = destAppTy g (mkAppTy tcref tinst)
    
    let sortedRecdFields = unsortedRecdFields |> List.indexed |> Array.ofList |> Array.sortBy (fun (_, r) -> r.Index)
    let sigma = Array.create sortedRecdFields.Length -1
    sortedRecdFields |> Array.iteri (fun sortedIdx (unsortedIdx, _) -> 
        if sigma[unsortedIdx] <> -1 then error(InternalError("bad permutation", m))
        sigma[unsortedIdx] <- sortedIdx) 
    
    let unsortedArgTys = unsortedRecdFields |> List.map (fun rfref -> actualTyOfRecdFieldRef rfref tinst)
    let unsortedArgNames = unsortedRecdFields |> List.map (fun rfref -> rfref.FieldName)
    let unsortedArgBinds, sortedArgExprs = permuteExprList sigma unsortedFieldExprs unsortedArgTys unsortedArgNames
    let core = Expr.Op (TOp.Recd (lnk, tcref), tinst, sortedArgExprs, m)
    mkLetsBind m unsortedArgBinds core

let mkAnonRecd (_g: TcGlobals) m (anonInfo: AnonRecdTypeInfo) (unsortedIds: Ident[]) (unsortedFieldExprs: Expr list) unsortedArgTys =
    let sortedRecdFields = unsortedFieldExprs |> List.indexed |> Array.ofList |> Array.sortBy (fun (i,_) -> unsortedIds[i].idText)
    let sortedArgTys = unsortedArgTys |> List.indexed |> List.sortBy (fun (i,_) -> unsortedIds[i].idText) |> List.map snd

    let sigma = Array.create sortedRecdFields.Length -1
    sortedRecdFields |> Array.iteri (fun sortedIdx (unsortedIdx, _) -> 
        if sigma[unsortedIdx] <> -1 then error(InternalError("bad permutation", m))
        sigma[unsortedIdx] <- sortedIdx) 
    
    let unsortedArgNames = unsortedIds |> Array.toList |> List.map (fun id -> id.idText)
    let unsortedArgBinds, sortedArgExprs = permuteExprList sigma unsortedFieldExprs unsortedArgTys unsortedArgNames
    let core = Expr.Op (TOp.AnonRecd anonInfo, sortedArgTys, sortedArgExprs, m)
    mkLetsBind m unsortedArgBinds core
  
//-------------------------------------------------------------------------
// List builders
//------------------------------------------------------------------------- 
 
let mkRefCell g m ty e = mkRecordExpr g (RecdExpr, g.refcell_tcr_canon, [ty], [mkRefCellContentsRef g], [e], m)

let mkRefCellGet g m ty e = mkRecdFieldGetViaExprAddr (e, mkRefCellContentsRef g, [ty], m)

let mkRefCellSet g m ty e1 e2 = mkRecdFieldSetViaExprAddr (e1, mkRefCellContentsRef g, [ty], e2, m)

let mkNil (g: TcGlobals) m ty = mkUnionCaseExpr (g.nil_ucref, [ty], [], m)

let mkCons (g: TcGlobals) ty h t = mkUnionCaseExpr (g.cons_ucref, [ty], [h;t], unionRanges h.Range t.Range)

let mkCompGenLocalAndInvisibleBind g nm m e = 
    let locv, loce = mkCompGenLocal m nm (tyOfExpr g e)
    locv, loce, mkInvisibleBind locv e 

//----------------------------------------------------------------------------
// Make some fragments of code
//----------------------------------------------------------------------------

let box = I_box (mkILTyvarTy 0us)

let isinst = I_isinst (mkILTyvarTy 0us)

let unbox = I_unbox_any (mkILTyvarTy 0us)

let mkUnbox ty e m = mkAsmExpr ([ unbox ], [ty], [e], [ ty ], m)

let mkBox ty e m = mkAsmExpr ([box], [], [e], [ty], m)

let mkIsInst ty e m = mkAsmExpr ([ isinst ], [ty], [e], [ ty ], m)

let mspec_Type_GetTypeFromHandle (g: TcGlobals) = mkILNonGenericStaticMethSpecInTy(g.ilg.typ_Type, "GetTypeFromHandle", [g.iltyp_RuntimeTypeHandle], g.ilg.typ_Type)

let mspec_String_Length (g: TcGlobals) = mkILNonGenericInstanceMethSpecInTy (g.ilg.typ_String, "get_Length", [], g.ilg.typ_Int32)

let mspec_String_Concat2 (g: TcGlobals) = 
    mkILNonGenericStaticMethSpecInTy (g.ilg.typ_String, "Concat", [ g.ilg.typ_String; g.ilg.typ_String ], g.ilg.typ_String)

let mspec_String_Concat3 (g: TcGlobals) = 
    mkILNonGenericStaticMethSpecInTy (g.ilg.typ_String, "Concat", [ g.ilg.typ_String; g.ilg.typ_String; g.ilg.typ_String ], g.ilg.typ_String)

let mspec_String_Concat4 (g: TcGlobals) = 
    mkILNonGenericStaticMethSpecInTy (g.ilg.typ_String, "Concat", [ g.ilg.typ_String; g.ilg.typ_String; g.ilg.typ_String; g.ilg.typ_String ], g.ilg.typ_String)

let mspec_String_Concat_Array (g: TcGlobals) = 
    mkILNonGenericStaticMethSpecInTy (g.ilg.typ_String, "Concat", [ mkILArr1DTy g.ilg.typ_String ], g.ilg.typ_String)

let fspec_Missing_Value (g: TcGlobals) = mkILFieldSpecInTy(g.iltyp_Missing, "Value", g.iltyp_Missing)

let mkInitializeArrayMethSpec (g: TcGlobals) = 
  let tref = g.FindSysILTypeRef "System.Runtime.CompilerServices.RuntimeHelpers"
  mkILNonGenericStaticMethSpecInTy(mkILNonGenericBoxedTy tref, "InitializeArray", [g.ilg.typ_Array;g.iltyp_RuntimeFieldHandle], ILType.Void)

let mkInvalidCastExnNewobj (g: TcGlobals) = 
  mkNormalNewobj (mkILCtorMethSpecForTy (mkILNonGenericBoxedTy (g.FindSysILTypeRef "System.InvalidCastException"), []))

let typedExprForIntrinsic _g m (IntrinsicValRef(_, _, _, ty, _) as i) =
    let vref = ValRefForIntrinsic i
    exprForValRef m vref, ty

let mkCallGetGenericComparer (g: TcGlobals) m = typedExprForIntrinsic g m g.get_generic_comparer_info |> fst

let mkCallGetGenericEREqualityComparer (g: TcGlobals) m = typedExprForIntrinsic g m g.get_generic_er_equality_comparer_info |> fst

let mkCallGetGenericPEREqualityComparer (g: TcGlobals) m = typedExprForIntrinsic g m g.get_generic_per_equality_comparer_info |> fst

let mkCallUnbox (g: TcGlobals) m ty e1 = mkApps g (typedExprForIntrinsic g m g.unbox_info, [[ty]], [ e1 ], m)

let mkCallUnboxFast (g: TcGlobals) m ty e1 = mkApps g (typedExprForIntrinsic g m g.unbox_fast_info, [[ty]], [ e1 ], m)

let mkCallTypeTest (g: TcGlobals) m ty e1 = mkApps g (typedExprForIntrinsic g m g.istype_info, [[ty]], [ e1 ], m)

let mkCallTypeOf (g: TcGlobals) m ty = mkApps g (typedExprForIntrinsic g m g.typeof_info, [[ty]], [ ], m)

let mkCallTypeDefOf (g: TcGlobals) m ty = mkApps g (typedExprForIntrinsic g m g.typedefof_info, [[ty]], [ ], m)
 
let mkCallDispose (g: TcGlobals) m ty e1 = mkApps g (typedExprForIntrinsic g m g.dispose_info, [[ty]], [ e1 ], m)

let mkCallSeq (g: TcGlobals) m ty e1 = mkApps g (typedExprForIntrinsic g m g.seq_info, [[ty]], [ e1 ], m)

let mkCallCreateInstance (g: TcGlobals) m ty = mkApps g (typedExprForIntrinsic g m g.create_instance_info, [[ty]], [ mkUnit g m ], m)

let mkCallGetQuerySourceAsEnumerable (g: TcGlobals) m ty1 ty2 e1 = mkApps g (typedExprForIntrinsic g m g.query_source_as_enum_info, [[ty1;ty2]], [ e1; mkUnit g m ], m)

let mkCallNewQuerySource (g: TcGlobals) m ty1 ty2 e1 = mkApps g (typedExprForIntrinsic g m g.new_query_source_info, [[ty1;ty2]], [ e1 ], m)

let mkCallCreateEvent (g: TcGlobals) m ty1 ty2 e1 e2 e3 = mkApps g (typedExprForIntrinsic g m g.create_event_info, [[ty1;ty2]], [ e1;e2;e3 ], m)

let mkCallGenericComparisonWithComparerOuter (g: TcGlobals) m ty comp e1 e2 = mkApps g (typedExprForIntrinsic g m g.generic_comparison_withc_outer_info, [[ty]], [ comp;e1;e2 ], m)

let mkCallGenericEqualityEROuter (g: TcGlobals) m ty e1 e2 = mkApps g (typedExprForIntrinsic g m g.generic_equality_er_outer_info, [[ty]], [ e1;e2 ], m)

let mkCallGenericEqualityWithComparerOuter (g: TcGlobals) m ty comp e1 e2 = mkApps g (typedExprForIntrinsic g m g.generic_equality_withc_outer_info, [[ty]], [comp;e1;e2], m)

let mkCallGenericHashWithComparerOuter (g: TcGlobals) m ty comp e1 = mkApps g (typedExprForIntrinsic g m g.generic_hash_withc_outer_info, [[ty]], [comp;e1], m)

let mkCallEqualsOperator (g: TcGlobals) m ty e1 e2 = mkApps g (typedExprForIntrinsic g m g.equals_operator_info, [[ty]], [ e1;e2 ], m)

let mkCallNotEqualsOperator (g: TcGlobals) m ty e1 e2 = mkApps g (typedExprForIntrinsic g m g.not_equals_operator, [[ty]], [ e1;e2 ], m)

let mkCallLessThanOperator (g: TcGlobals) m ty e1 e2 = mkApps g (typedExprForIntrinsic g m g.less_than_operator, [[ty]], [ e1;e2 ], m)

let mkCallLessThanOrEqualsOperator (g: TcGlobals) m ty e1 e2 = mkApps g (typedExprForIntrinsic g m g.less_than_or_equals_operator, [[ty]], [ e1;e2 ], m)

let mkCallGreaterThanOperator (g: TcGlobals) m ty e1 e2 = mkApps g (typedExprForIntrinsic g m g.greater_than_operator, [[ty]], [ e1;e2 ], m)

let mkCallGreaterThanOrEqualsOperator (g: TcGlobals) m ty e1 e2 = mkApps g (typedExprForIntrinsic g m g.greater_than_or_equals_operator, [[ty]], [ e1;e2 ], m)

let mkCallAdditionOperator (g: TcGlobals) m ty e1 e2 = mkApps g (typedExprForIntrinsic g m g.unchecked_addition_info, [[ty; ty; ty]], [e1;e2], m)

let mkCallSubtractionOperator (g: TcGlobals) m ty e1 e2 = mkApps g (typedExprForIntrinsic g m g.unchecked_subtraction_info, [[ty; ty; ty]], [e1;e2], m)

let mkCallMultiplyOperator (g: TcGlobals) m ty1 ty2 retTy e1 e2 = mkApps g (typedExprForIntrinsic g m g.unchecked_multiply_info, [[ty1; ty2; retTy]], [e1;e2], m)

let mkCallDivisionOperator (g: TcGlobals) m ty1 ty2 retTy e1 e2 = mkApps g (typedExprForIntrinsic g m g.unchecked_division_info, [[ty1; ty2; retTy]], [e1;e2], m)

let mkCallModulusOperator (g: TcGlobals) m ty e1 e2 = mkApps g (typedExprForIntrinsic g m g.unchecked_modulus_info, [[ty; ty; ty]], [e1;e2], m)

let mkCallDefaultOf (g: TcGlobals) m ty = mkApps g (typedExprForIntrinsic g m g.unchecked_defaultof_info, [[ty]], [], m)

let mkCallBitwiseAndOperator (g: TcGlobals) m ty e1 e2 = mkApps g (typedExprForIntrinsic g m g.bitwise_and_info, [[ty]], [e1;e2], m)

let mkCallBitwiseOrOperator (g: TcGlobals) m ty e1 e2 = mkApps g (typedExprForIntrinsic g m g.bitwise_or_info, [[ty]], [e1;e2], m)

let mkCallBitwiseXorOperator (g: TcGlobals) m ty e1 e2 = mkApps g (typedExprForIntrinsic g m g.bitwise_xor_info, [[ty]], [e1;e2], m)

let mkCallShiftLeftOperator (g: TcGlobals) m ty e1 e2 = mkApps g (typedExprForIntrinsic g m g.bitwise_shift_left_info, [[ty]], [e1;e2], m)

let mkCallShiftRightOperator (g: TcGlobals) m ty e1 e2 = mkApps g (typedExprForIntrinsic g m g.bitwise_shift_right_info, [[ty]], [e1;e2], m)

let mkCallUnaryNegOperator (g: TcGlobals) m ty e1 = mkApps g (typedExprForIntrinsic g m g.unchecked_unary_minus_info, [[ty]], [e1], m)

let mkCallUnaryNotOperator (g: TcGlobals) m ty e1 = mkApps g (typedExprForIntrinsic g m g.bitwise_unary_not_info, [[ty]], [e1], m)

let mkCallAdditionChecked (g: TcGlobals) m ty e1 e2 = mkApps g (typedExprForIntrinsic g m g.checked_addition_info, [[ty; ty; ty]], [e1;e2], m)

let mkCallSubtractionChecked (g: TcGlobals) m ty e1 e2 = mkApps g (typedExprForIntrinsic g m g.checked_subtraction_info, [[ty; ty; ty]], [e1;e2], m)

let mkCallMultiplyChecked (g: TcGlobals) m ty1 ty2 retTy e1 e2 = mkApps g (typedExprForIntrinsic g m g.checked_multiply_info, [[ty1; ty2; retTy]], [e1;e2], m)

let mkCallUnaryNegChecked (g: TcGlobals) m ty e1 = mkApps g (typedExprForIntrinsic g m g.checked_unary_minus_info, [[ty]], [e1], m)

let mkCallToByteChecked (g: TcGlobals) m ty e1 = mkApps g (typedExprForIntrinsic g m g.byte_checked_info, [[ty]], [e1], m)

let mkCallToSByteChecked (g: TcGlobals) m ty e1 = mkApps g (typedExprForIntrinsic g m g.sbyte_checked_info, [[ty]], [e1], m)

let mkCallToInt16Checked (g: TcGlobals) m ty e1 = mkApps g (typedExprForIntrinsic g m g.int16_checked_info, [[ty]], [e1], m)

let mkCallToUInt16Checked (g: TcGlobals) m ty e1 = mkApps g (typedExprForIntrinsic g m g.uint16_checked_info, [[ty]], [e1], m)

let mkCallToIntChecked (g: TcGlobals) m ty e1 = mkApps g (typedExprForIntrinsic g m g.int_checked_info, [[ty]], [e1], m)

let mkCallToInt32Checked (g: TcGlobals) m ty e1 = mkApps g (typedExprForIntrinsic g m g.int32_checked_info, [[ty]], [e1], m)

let mkCallToUInt32Checked (g: TcGlobals) m ty e1 = mkApps g (typedExprForIntrinsic g m g.uint32_checked_info, [[ty]], [e1], m)

let mkCallToInt64Checked (g: TcGlobals) m ty e1 = mkApps g (typedExprForIntrinsic g m g.int64_checked_info, [[ty]], [e1], m)

let mkCallToUInt64Checked (g: TcGlobals) m ty e1 = mkApps g (typedExprForIntrinsic g m g.uint64_checked_info, [[ty]], [e1], m)

let mkCallToIntPtrChecked (g: TcGlobals) m ty e1 = mkApps g (typedExprForIntrinsic g m g.nativeint_checked_info, [[ty]], [e1], m)

let mkCallToUIntPtrChecked (g: TcGlobals) m ty e1 = mkApps g (typedExprForIntrinsic g m g.unativeint_checked_info, [[ty]], [e1], m)

let mkCallToByteOperator (g: TcGlobals) m ty e1 = mkApps g (typedExprForIntrinsic g m g.byte_operator_info, [[ty]], [e1], m)

let mkCallToSByteOperator (g: TcGlobals) m ty e1 = mkApps g (typedExprForIntrinsic g m g.sbyte_operator_info, [[ty]], [e1], m)

let mkCallToInt16Operator (g: TcGlobals) m ty e1 = mkApps g (typedExprForIntrinsic g m g.int16_operator_info, [[ty]], [e1], m)

let mkCallToUInt16Operator (g: TcGlobals) m ty e1 = mkApps g (typedExprForIntrinsic g m g.uint16_operator_info, [[ty]], [e1], m)

let mkCallToInt32Operator (g: TcGlobals) m ty e1 = mkApps g (typedExprForIntrinsic g m g.int32_operator_info, [[ty]], [e1], m)

let mkCallToUInt32Operator (g: TcGlobals) m ty e1 = mkApps g (typedExprForIntrinsic g m g.uint32_operator_info, [[ty]], [e1], m)

let mkCallToInt64Operator (g: TcGlobals) m ty e1 = mkApps g (typedExprForIntrinsic g m g.int64_operator_info, [[ty]], [e1], m)

let mkCallToUInt64Operator (g: TcGlobals) m ty e1 = mkApps g (typedExprForIntrinsic g m g.uint64_operator_info, [[ty]], [e1], m)

let mkCallToSingleOperator (g: TcGlobals) m ty e1 = mkApps g (typedExprForIntrinsic g m g.float32_operator_info, [[ty]], [e1], m)

let mkCallToDoubleOperator (g: TcGlobals) m ty e1 = mkApps g (typedExprForIntrinsic g m g.float_operator_info, [[ty]], [e1], m)

let mkCallToIntPtrOperator (g: TcGlobals) m ty e1 = mkApps g (typedExprForIntrinsic g m g.nativeint_operator_info, [[ty]], [e1], m)

let mkCallToUIntPtrOperator (g: TcGlobals) m ty e1 = mkApps g (typedExprForIntrinsic g m g.unativeint_operator_info, [[ty]], [e1], m)

let mkCallToCharOperator (g: TcGlobals) m ty e1 = mkApps g (typedExprForIntrinsic g m g.char_operator_info, [[ty]], [e1], m)

let mkCallToEnumOperator (g: TcGlobals) m ty e1 = mkApps g (typedExprForIntrinsic g m g.enum_operator_info, [[ty]], [e1], m)

let mkCallArrayLength (g: TcGlobals) m ty e1 = mkApps g (typedExprForIntrinsic g m g.array_length_info, [[ty]], [e1], m)

let mkCallArrayGet (g: TcGlobals) m ty e1 idx1 = mkApps g (typedExprForIntrinsic g m g.array_get_info, [[ty]], [ e1 ; idx1 ], m)

let mkCallArray2DGet (g: TcGlobals) m ty e1 idx1 idx2 = mkApps g (typedExprForIntrinsic g m g.array2D_get_info, [[ty]], [ e1 ; idx1; idx2 ], m)

let mkCallArray3DGet (g: TcGlobals) m ty e1 idx1 idx2 idx3 = mkApps g (typedExprForIntrinsic g m g.array3D_get_info, [[ty]], [ e1 ; idx1; idx2; idx3 ], m)

let mkCallArray4DGet (g: TcGlobals) m ty e1 idx1 idx2 idx3 idx4 = mkApps g (typedExprForIntrinsic g m g.array4D_get_info, [[ty]], [ e1 ; idx1; idx2; idx3; idx4 ], m)

let mkCallArraySet (g: TcGlobals) m ty e1 idx1 v = mkApps g (typedExprForIntrinsic g m g.array_set_info, [[ty]], [ e1 ; idx1; v ], m)

let mkCallArray2DSet (g: TcGlobals) m ty e1 idx1 idx2 v = mkApps g (typedExprForIntrinsic g m g.array2D_set_info, [[ty]], [ e1 ; idx1; idx2; v ], m)

let mkCallArray3DSet (g: TcGlobals) m ty e1 idx1 idx2 idx3 v = mkApps g (typedExprForIntrinsic g m g.array3D_set_info, [[ty]], [ e1 ; idx1; idx2; idx3; v ], m)

let mkCallArray4DSet (g: TcGlobals) m ty e1 idx1 idx2 idx3 idx4 v = mkApps g (typedExprForIntrinsic g m g.array4D_set_info, [[ty]], [ e1 ; idx1; idx2; idx3; idx4; v ], m)

let mkCallHash (g: TcGlobals) m ty e1 = mkApps g (typedExprForIntrinsic g m g.hash_info, [[ty]], [ e1 ], m)

let mkCallBox (g: TcGlobals) m ty e1 = mkApps g (typedExprForIntrinsic g m g.box_info, [[ty]], [ e1 ], m)

let mkCallIsNull (g: TcGlobals) m ty e1 = mkApps g (typedExprForIntrinsic g m g.isnull_info, [[ty]], [ e1 ], m)

let mkCallRaise (g: TcGlobals) m ty e1 = mkApps g (typedExprForIntrinsic g m g.raise_info, [[ty]], [ e1 ], m)

let mkCallNewDecimal (g: TcGlobals) m (e1, e2, e3, e4, e5) = mkApps g (typedExprForIntrinsic g m g.new_decimal_info, [], [ e1;e2;e3;e4;e5 ], m)

let mkCallNewFormat (g: TcGlobals) m aty bty cty dty ety formatStringExpr =
    mkApps g (typedExprForIntrinsic g m g.new_format_info, [[aty;bty;cty;dty;ety]], [ formatStringExpr ], m)

let tryMkCallBuiltInWitness (g: TcGlobals) traitInfo argExprs m =
    let info, tinst = g.MakeBuiltInWitnessInfo traitInfo
    let vref = ValRefForIntrinsic info
    match vref.TryDeref with
    | ValueSome v -> 
        let f = exprForValRef m vref
        mkApps g ((f, v.Type), [tinst], argExprs, m) |> Some
    | ValueNone -> 
        None

let tryMkCallCoreFunctionAsBuiltInWitness (g: TcGlobals) info tyargs argExprs m =
    let vref = ValRefForIntrinsic info
    match vref.TryDeref with
    | ValueSome v -> 
        let f = exprForValRef m vref
        mkApps g ((f, v.Type), [tyargs], argExprs, m) |> Some
    | ValueNone -> 
        None

let TryEliminateDesugaredConstants g m c = 
    match c with 
    | Const.Decimal d -> 
        match System.Decimal.GetBits d with 
        | [| lo;med;hi; signExp |] -> 
            let scale = (min (((signExp &&& 0xFF0000) >>> 16) &&& 0xFF) 28) |> byte
            let isNegative = (signExp &&& 0x80000000) <> 0
            Some(mkCallNewDecimal g m (mkInt g m lo, mkInt g m med, mkInt g m hi, mkBool g m isNegative, mkByte g m scale) )
        | _ -> failwith "unreachable"
    | _ -> 
        None

let mkSeqTy (g: TcGlobals) ty = mkAppTy g.seq_tcr [ty] 

let mkIEnumeratorTy (g: TcGlobals) ty = mkAppTy g.tcref_System_Collections_Generic_IEnumerator [ty] 

let mkCallSeqCollect g m alphaTy betaTy arg1 arg2 = 
    let enumty2 = try rangeOfFunTy g (tyOfExpr g arg1) with _ -> (* defensive programming *) (mkSeqTy g betaTy)
    mkApps g (typedExprForIntrinsic g m g.seq_collect_info, [[alphaTy;enumty2;betaTy]], [ arg1; arg2 ], m) 
                  
let mkCallSeqUsing g m resourceTy elemTy arg1 arg2 = 
    // We're instantiating val using : 'a -> ('a -> 'sb) -> seq<'b> when 'sb :> seq<'b> and 'a :> IDisposable 
    // We set 'sb -> range(typeof(arg2)) 
    let enumty = try rangeOfFunTy g (tyOfExpr g arg2) with _ -> (* defensive programming *) (mkSeqTy g elemTy)
    mkApps g (typedExprForIntrinsic g m g.seq_using_info, [[resourceTy;enumty;elemTy]], [ arg1; arg2 ], m) 
                  
let mkCallSeqDelay g m elemTy arg1 = 
    mkApps g (typedExprForIntrinsic g m g.seq_delay_info, [[elemTy]], [ arg1 ], m) 
                  
let mkCallSeqAppend g m elemTy arg1 arg2 = 
    mkApps g (typedExprForIntrinsic g m g.seq_append_info, [[elemTy]], [ arg1; arg2 ], m) 

let mkCallSeqGenerated g m elemTy arg1 arg2 = 
    mkApps g (typedExprForIntrinsic g m g.seq_generated_info, [[elemTy]], [ arg1; arg2 ], m) 
                       
let mkCallSeqFinally g m elemTy arg1 arg2 = 
    mkApps g (typedExprForIntrinsic g m g.seq_finally_info, [[elemTy]], [ arg1; arg2 ], m) 
                       
let mkCallSeqOfFunctions g m ty1 ty2 arg1 arg2 arg3 = 
    mkApps g (typedExprForIntrinsic g m g.seq_of_functions_info, [[ty1;ty2]], [ arg1; arg2; arg3 ], m) 
                  
let mkCallSeqToArray g m elemTy arg1 =  
    mkApps g (typedExprForIntrinsic g m g.seq_to_array_info, [[elemTy]], [ arg1 ], m) 
                  
let mkCallSeqToList g m elemTy arg1 = 
    mkApps g (typedExprForIntrinsic g m g.seq_to_list_info, [[elemTy]], [ arg1 ], m) 
                  
let mkCallSeqMap g m inpElemTy genElemTy arg1 arg2 = 
    mkApps g (typedExprForIntrinsic g m g.seq_map_info, [[inpElemTy;genElemTy]], [ arg1; arg2 ], m) 
                  
let mkCallSeqSingleton g m ty1 arg1 = 
    mkApps g (typedExprForIntrinsic g m g.seq_singleton_info, [[ty1]], [ arg1 ], m) 
                  
let mkCallSeqEmpty g m ty1 = 
    mkApps g (typedExprForIntrinsic g m g.seq_empty_info, [[ty1]], [ ], m) 
                 
let mkCall_sprintf (g: TcGlobals) m funcTy fmtExpr fillExprs = 
    mkApps g (typedExprForIntrinsic g m g.sprintf_info, [[funcTy]], fmtExpr::fillExprs , m) 
                 
let mkCallDeserializeQuotationFSharp20Plus g m e1 e2 e3 e4 = 
    let args = [ e1; e2; e3; e4 ]
    mkApps g (typedExprForIntrinsic g m g.deserialize_quoted_FSharp_20_plus_info, [], [ mkRefTupledNoTypes g m args ], m)

let mkCallDeserializeQuotationFSharp40Plus g m e1 e2 e3 e4 e5 = 
    let args = [ e1; e2; e3; e4; e5 ]
    mkApps g (typedExprForIntrinsic g m g.deserialize_quoted_FSharp_40_plus_info, [], [ mkRefTupledNoTypes g m args ], m)

let mkCallCastQuotation g m ty e1 = 
    mkApps g (typedExprForIntrinsic g m g.cast_quotation_info, [[ty]], [ e1 ], m)

let mkCallLiftValue (g: TcGlobals) m ty e1 = 
    mkApps g (typedExprForIntrinsic g m g.lift_value_info, [[ty]], [e1], m)

let mkCallLiftValueWithName (g: TcGlobals) m ty nm e1 = 
    let vref = ValRefForIntrinsic g.lift_value_with_name_info 
    // Use "Expr.ValueWithName" if it exists in FSharp.Core
    match vref.TryDeref with
    | ValueSome _ ->
        mkApps g (typedExprForIntrinsic g m g.lift_value_with_name_info, [[ty]], [mkRefTupledNoTypes g m [e1; mkString g m nm]], m)
    | ValueNone ->
        mkCallLiftValue g m ty e1

let mkCallLiftValueWithDefn g m qty e1 = 
    assert isQuotedExprTy g qty
    let ty = destQuotedExprTy g qty
    let vref = ValRefForIntrinsic g.lift_value_with_defn_info 
    // Use "Expr.WithValue" if it exists in FSharp.Core
    match vref.TryDeref with
    | ValueSome _ ->
        let copyOfExpr = copyExpr g ValCopyFlag.CloneAll e1
        let quoteOfCopyOfExpr = Expr.Quote (copyOfExpr, ref None, false, m, qty)
        mkApps g (typedExprForIntrinsic g m g.lift_value_with_defn_info, [[ty]], [mkRefTupledNoTypes g m [e1; quoteOfCopyOfExpr]], m)
    | ValueNone ->
        Expr.Quote (e1, ref None, false, m, qty)

let mkCallCheckThis g m ty e1 = 
    mkApps g (typedExprForIntrinsic g m g.check_this_info, [[ty]], [e1], m)

let mkCallFailInit g m = 
    mkApps g (typedExprForIntrinsic g m g.fail_init_info, [], [mkUnit g m], m)

let mkCallFailStaticInit g m = 
    mkApps g (typedExprForIntrinsic g m g.fail_static_init_info, [], [mkUnit g m], m)

let mkCallQuoteToLinqLambdaExpression g m ty e1 = 
    mkApps g (typedExprForIntrinsic g m g.quote_to_linq_lambda_info, [[ty]], [e1], m)

let mkOptionToNullable g m ty e1 = 
    mkApps g (typedExprForIntrinsic g m g.option_toNullable_info, [[ty]], [e1], m)

let mkOptionDefaultValue g m ty e1 e2 = 
    mkApps g (typedExprForIntrinsic g m g.option_defaultValue_info, [[ty]], [e1; e2], m)

let mkLazyDelayed g m ty f = mkApps g (typedExprForIntrinsic g m g.lazy_create_info, [[ty]], [ f ], m) 

let mkLazyForce g m ty e = mkApps g (typedExprForIntrinsic g m g.lazy_force_info, [[ty]], [ e; mkUnit g m ], m) 

let mkGetString g m e1 e2 = mkApps g (typedExprForIntrinsic g m g.getstring_info, [], [e1;e2], m)

let mkGetStringChar = mkGetString

let mkGetStringLength g m e =
    let mspec = mspec_String_Length g
    Expr.Op (TOp.ILCall (false, false, false, false, ValUseFlag.NormalValUse, true, false, mspec.MethodRef, [], [], [g.int32_ty]), [], [e], m)

let mkStaticCall_String_Concat2 g m arg1 arg2 =
    let mspec = mspec_String_Concat2 g
    Expr.Op (TOp.ILCall (false, false, false, false, ValUseFlag.NormalValUse, false, false, mspec.MethodRef, [], [], [g.string_ty]), [], [arg1; arg2], m)

let mkStaticCall_String_Concat3 g m arg1 arg2 arg3 =
    let mspec = mspec_String_Concat3 g
    Expr.Op (TOp.ILCall (false, false, false, false, ValUseFlag.NormalValUse, false, false, mspec.MethodRef, [], [], [g.string_ty]), [], [arg1; arg2; arg3], m)

let mkStaticCall_String_Concat4 g m arg1 arg2 arg3 arg4 =
    let mspec = mspec_String_Concat4 g
    Expr.Op (TOp.ILCall (false, false, false, false, ValUseFlag.NormalValUse, false, false, mspec.MethodRef, [], [], [g.string_ty]), [], [arg1; arg2; arg3; arg4], m)

let mkStaticCall_String_Concat_Array g m arg =
    let mspec = mspec_String_Concat_Array g
    Expr.Op (TOp.ILCall (false, false, false, false, ValUseFlag.NormalValUse, false, false, mspec.MethodRef, [], [], [g.string_ty]), [], [arg], m)

// Quotations can't contain any IL.
// As a result, we aim to get rid of all IL generation in the typechecker and pattern match
// compiler, or else train the quotation generator to understand the generated IL. 
// Hence each of the following are marked with places where they are generated.

// Generated by the optimizer and the encoding of 'for' loops     
let mkDecr (g: TcGlobals) m e = mkAsmExpr ([ AI_sub ], [], [e; mkOne g m], [g.int_ty], m)

let mkIncr (g: TcGlobals) m e = mkAsmExpr ([ AI_add ], [], [mkOne g m; e], [g.int_ty], m)

// Generated by the pattern match compiler and the optimizer for
//    1. array patterns
//    2. optimizations associated with getting 'for' loops into the shape expected by the JIT.
// 
// NOTE: The conv.i4 assumes that int_ty is int32. Note: ldlen returns native UNSIGNED int 
let mkLdlen (g: TcGlobals) m arre = mkAsmExpr ([ I_ldlen; (AI_conv DT_I4) ], [], [ arre ], [ g.int_ty ], m)

let mkLdelem (_g: TcGlobals) m ty arre idxe = mkAsmExpr ([ I_ldelem_any (ILArrayShape.SingleDimensional, mkILTyvarTy 0us) ], [ty], [ arre;idxe ], [ ty ], m)

// This is generated in equality/compare/hash augmentations and in the pattern match compiler.
// It is understood by the quotation processor and turned into "Equality" nodes.
//
// Note: this is IL assembly code, don't go inserting this in expressions which will be exposed via quotations
let mkILAsmCeq (g: TcGlobals) m e1 e2 = mkAsmExpr ([ AI_ceq ], [], [e1; e2], [g.bool_ty], m)

let mkILAsmClt (g: TcGlobals) m e1 e2 = mkAsmExpr ([ AI_clt ], [], [e1; e2], [g.bool_ty], m)

// This is generated in the initialization of the "ctorv" field in the typechecker's compilation of
// an implicit class construction.
let mkNull m ty = Expr.Const (Const.Zero, m, ty)

let mkThrow m ty e = mkAsmExpr ([ I_throw ], [], [e], [ty], m)

let destThrow = function
    | Expr.Op (TOp.ILAsm ([I_throw], [ty2]), [], [e], m) -> Some (m, ty2, e)
    | _ -> None

let isThrow x = Option.isSome (destThrow x)

// reraise - parsed as library call - internally represented as op form.
let mkReraiseLibCall (g: TcGlobals) ty m =
    let ve, vt = typedExprForIntrinsic g m g.reraise_info
    Expr.App (ve, vt, [ty], [mkUnit g m], m)

let mkReraise m returnTy = Expr.Op (TOp.Reraise, [returnTy], [], m) (* could suppress unitArg *)

//----------------------------------------------------------------------------
// CompilationMappingAttribute, SourceConstructFlags
//----------------------------------------------------------------------------

let tnameCompilationSourceNameAttr = FSharpLib.Core + ".CompilationSourceNameAttribute"
let tnameCompilationArgumentCountsAttr = FSharpLib.Core + ".CompilationArgumentCountsAttribute"
let tnameCompilationMappingAttr = FSharpLib.Core + ".CompilationMappingAttribute"
let tnameSourceConstructFlags = FSharpLib.Core + ".SourceConstructFlags"

let tref_CompilationArgumentCountsAttr (g: TcGlobals) = mkILTyRef (g.fslibCcu.ILScopeRef, tnameCompilationArgumentCountsAttr)
let tref_CompilationMappingAttr (g: TcGlobals) = mkILTyRef (g.fslibCcu.ILScopeRef, tnameCompilationMappingAttr)
let tref_CompilationSourceNameAttr (g: TcGlobals) = mkILTyRef (g.fslibCcu.ILScopeRef, tnameCompilationSourceNameAttr)
let tref_SourceConstructFlags (g: TcGlobals) = mkILTyRef (g.fslibCcu.ILScopeRef, tnameSourceConstructFlags)

let mkCompilationMappingAttrPrim (g: TcGlobals) k nums = 
    mkILCustomAttribute (tref_CompilationMappingAttr g, 
                               ((mkILNonGenericValueTy (tref_SourceConstructFlags g)) :: (nums |> List.map (fun _ -> g.ilg.typ_Int32))), 
                               ((k :: nums) |> List.map (fun n -> ILAttribElem.Int32 n)), 
                               [])

let mkCompilationMappingAttr g kind = mkCompilationMappingAttrPrim g kind []

let mkCompilationMappingAttrWithSeqNum g kind seqNum = mkCompilationMappingAttrPrim g kind [seqNum]

let mkCompilationMappingAttrWithVariantNumAndSeqNum g kind varNum seqNum = mkCompilationMappingAttrPrim g kind [varNum;seqNum]

let mkCompilationArgumentCountsAttr (g: TcGlobals) nums = 
    mkILCustomAttribute (tref_CompilationArgumentCountsAttr g, [ mkILArr1DTy g.ilg.typ_Int32 ], 
                               [ILAttribElem.Array (g.ilg.typ_Int32, List.map (fun n -> ILAttribElem.Int32 n) nums)], 
                               [])

let mkCompilationSourceNameAttr (g: TcGlobals) n = 
    mkILCustomAttribute (tref_CompilationSourceNameAttr g, [ g.ilg.typ_String ], 
                               [ILAttribElem.String(Some n)], 
                               [])

let mkCompilationMappingAttrForQuotationResource (g: TcGlobals) (nm, tys: ILTypeRef list) = 
    mkILCustomAttribute (tref_CompilationMappingAttr g, 
                               [ g.ilg.typ_String; mkILArr1DTy g.ilg.typ_Type ], 
                               [ ILAttribElem.String (Some nm); ILAttribElem.Array (g.ilg.typ_Type, [ for ty in tys -> ILAttribElem.TypeRef (Some ty) ]) ], 
                               [])

//----------------------------------------------------------------------------
// Decode extensible typing attributes
//----------------------------------------------------------------------------

#if !NO_TYPEPROVIDERS

let isTypeProviderAssemblyAttr (cattr: ILAttribute) = 
    cattr.Method.DeclaringType.BasicQualifiedName = typeof<Microsoft.FSharp.Core.CompilerServices.TypeProviderAssemblyAttribute>.FullName

let TryDecodeTypeProviderAssemblyAttr (cattr: ILAttribute) : string MaybeNull option = 
    if isTypeProviderAssemblyAttr cattr then 
        let parms, _args = decodeILAttribData cattr 
        match parms with // The first parameter to the attribute is the name of the assembly with the compiler extensions.
        | ILAttribElem.String (Some assemblyName) :: _ -> Some assemblyName
        | ILAttribElem.String None :: _ -> Some null
        | [] -> Some null
        | _ -> None
    else
        None

#endif

//----------------------------------------------------------------------------
// FSharpInterfaceDataVersionAttribute
//----------------------------------------------------------------------------

let tname_SignatureDataVersionAttr = FSharpLib.Core + ".FSharpInterfaceDataVersionAttribute"

let tnames_SignatureDataVersionAttr = splitILTypeName tname_SignatureDataVersionAttr

let tref_SignatureDataVersionAttr fsharpCoreAssemblyScopeRef = mkILTyRef(fsharpCoreAssemblyScopeRef, tname_SignatureDataVersionAttr)

let mkSignatureDataVersionAttr (g: TcGlobals) (version: ILVersionInfo)  = 
    mkILCustomAttribute
        (tref_SignatureDataVersionAttr g.ilg.fsharpCoreAssemblyScopeRef, 
         [g.ilg.typ_Int32;g.ilg.typ_Int32;g.ilg.typ_Int32], 
         [ILAttribElem.Int32 (int32 version.Major)
          ILAttribElem.Int32 (int32 version.Minor) 
          ILAttribElem.Int32 (int32 version.Build)], [])

let tname_AutoOpenAttr = FSharpLib.Core + ".AutoOpenAttribute"

let IsSignatureDataVersionAttr cattr = isILAttribByName ([], tname_SignatureDataVersionAttr) cattr

let TryFindAutoOpenAttr cattr = 
    if isILAttribByName ([], tname_AutoOpenAttr) cattr then 
        match decodeILAttribData cattr with 
        | [ILAttribElem.String s], _ -> s
        | [], _ -> None
        | _ -> 
            warning(Failure(FSComp.SR.tastUnexpectedDecodeOfAutoOpenAttribute()))
            None
    else
        None
        
let TryFindInternalsVisibleToAttr cattr = 
    if isILAttribByName ([], tname_InternalsVisibleToAttribute) cattr then 
        match decodeILAttribData cattr with 
        | [ILAttribElem.String s], _ -> s
        | [], _ -> None
        | _ -> 
            warning(Failure(FSComp.SR.tastUnexpectedDecodeOfInternalsVisibleToAttribute()))
            None
    else
        None

let IsMatchingSignatureDataVersionAttr (version: ILVersionInfo) cattr = 
    IsSignatureDataVersionAttr cattr &&
    match decodeILAttribData cattr with 
    |  [ILAttribElem.Int32 u1; ILAttribElem.Int32 u2;ILAttribElem.Int32 u3 ], _ -> 
        (version.Major = uint16 u1) && (version.Minor = uint16 u2) && (version.Build = uint16 u3)
    | _ -> 
        warning(Failure(FSComp.SR.tastUnexpectedDecodeOfInterfaceDataVersionAttribute()))
        false

let mkCompilerGeneratedAttr (g: TcGlobals) n = 
    mkILCustomAttribute (tref_CompilationMappingAttr g, [mkILNonGenericValueTy (tref_SourceConstructFlags g)], [ILAttribElem.Int32 n], [])

//--------------------------------------------------------------------------
// tupled lambda --> method/function with a given valReprInfo specification.
//
// AdjustArityOfLambdaBody: "(vs, body)" represents a lambda "fun (vs) -> body". The
// aim is to produce a "static method" represented by a pair
// "(mvs, body)" where mvs has the List.length "arity".
//--------------------------------------------------------------------------

let untupledToRefTupled g vs =
    let untupledTys = typesOfVals vs
    let m = (List.head vs).Range
    let tupledv, tuplede = mkCompGenLocal m "tupledArg" (mkRefTupledTy g untupledTys)
    let untupling_es = List.mapi (fun i _ -> mkTupleFieldGet g (tupInfoRef, tuplede, untupledTys, i, m)) untupledTys
    // These are non-sticky - at the caller,any sequence point for 'body' goes on 'body' _after_ the binding has been made
    tupledv, mkInvisibleLets m vs untupling_es 
    
// The required tupled-arity (arity) can either be 1 
// or N, and likewise for the tuple-arity of the input lambda, i.e. either 1 or N 
// where the N's will be identical. 
let AdjustArityOfLambdaBody g arity (vs: Val list) body = 
    let nvs = vs.Length
    if not (nvs = arity || nvs = 1 || arity = 1) then failwith "lengths don't add up"
    if arity = 0 then 
        vs, body
    elif nvs = arity then 
        vs, body
    elif nvs = 1 then
        let v = vs.Head
        let untupledTys = destRefTupleTy g v.Type
        if (untupledTys.Length <> arity) then failwith "length untupledTys <> arity"
        let dummyvs, dummyes = 
            untupledTys 
            |> List.mapi (fun i ty -> mkCompGenLocal v.Range (v.LogicalName + "_" + string i) ty) 
            |> List.unzip 
        let body = mkInvisibleLet v.Range v (mkRefTupled g v.Range dummyes untupledTys) body
        dummyvs, body
    else 
        let tupledv, untupler = untupledToRefTupled g vs
        [tupledv], untupler body

let MultiLambdaToTupledLambda g vs body = 
    match vs with 
    | [] -> failwith "MultiLambdaToTupledLambda: expected some arguments"
    | [v] -> v, body 
    | vs -> 
        let tupledv, untupler = untupledToRefTupled g vs
        tupledv, untupler body 

let (|RefTuple|_|) expr = 
    match expr with
    | Expr.Op (TOp.Tuple (TupInfo.Const false), _, args, _) -> Some args
    | _ -> None

let MultiLambdaToTupledLambdaIfNeeded g (vs, arg) body = 
    match vs, arg with 
    | [], _ -> failwith "MultiLambdaToTupledLambda: expected some arguments"
    | [v], _ -> [(v, arg)], body 
    | vs, RefTuple args when args.Length = vs.Length -> List.zip vs args, body
    | vs, _ -> 
        let tupledv, untupler = untupledToRefTupled g vs
        [(tupledv, arg)], untupler body 

//--------------------------------------------------------------------------
// Beta reduction via let-bindings. Reduce immediate apps. of lambdas to let bindings. 
// Includes binding the immediate application of generic
// functions. Input type is the type of the function. Makes use of the invariant
// that any two expressions have distinct local variables (because we explicitly copy
// expressions).
//------------------------------------------------------------------------ 

let rec MakeApplicationAndBetaReduceAux g (f, fty, tyargsl: TType list list, argsl: Expr list, m) =
  match f with 
  | Expr.Let (bind, body, mLet, _) ->
      // Lift bindings out, i.e. (let x = e in f) y --> let x = e in f y 
      // This increases the scope of 'x', which I don't like as it mucks with debugging 
      // scopes of variables, but this is an important optimization, especially when the '|>' 
      // notation is used a lot. 
      mkLetBind mLet bind (MakeApplicationAndBetaReduceAux g (body, fty, tyargsl, argsl, m))
  | _ -> 
  match tyargsl with 
  | [] :: rest -> 
     MakeApplicationAndBetaReduceAux g (f, fty, rest, argsl, m)

  | tyargs :: rest -> 
      // Bind type parameters by immediate substitution 
      match f with 
      | Expr.TyLambda (_, tyvs, body, _, bodyTy) when tyvs.Length = List.length tyargs -> 
          let tpenv = bindTypars tyvs tyargs emptyTyparInst
          let body = instExpr g tpenv body
          let bodyTyR = instType tpenv bodyTy
          MakeApplicationAndBetaReduceAux g (body, bodyTyR, rest, argsl, m) 

      | _ -> 
          let f = mkAppsAux g f fty [tyargs] [] m
          let fty = applyTyArgs g fty tyargs 
          MakeApplicationAndBetaReduceAux g (f, fty, rest, argsl, m)
  | [] -> 
      match argsl with
      | _ :: _ ->
          // Bind term parameters by "let" explicit substitutions 
          // 
          // Only do this if there are enough lambdas for the number of arguments supplied. This is because
          // all arguments get evaluated before application.
          //
          // VALID:
          //      (fun a b -> E[a, b]) t1 t2 ---> let a = t1 in let b = t2 in E[t1, t2]
          // INVALID:
          //      (fun a -> E[a]) t1 t2 ---> let a = t1 in E[a] t2 UNLESS: E[a] has no effects OR t2 has no effects
          
          match tryStripLambdaN argsl.Length f with 
          | Some (argvsl, body) -> 
               assert (argvsl.Length = argsl.Length)
               let pairs, body = List.mapFoldBack (MultiLambdaToTupledLambdaIfNeeded g) (List.zip argvsl argsl) body
               let argvs2, args2 = List.unzip (List.concat pairs)
               mkLetsBind m (mkCompGenBinds argvs2 args2) body
          | _ -> 
              mkExprAppAux g f fty argsl m 

      | [] -> 
          f
      
let MakeApplicationAndBetaReduce g (f, fty, tyargsl, argl, m) = 
  MakeApplicationAndBetaReduceAux g (f, fty, tyargsl, argl, m)

let (|NewDelegateExpr|_|) g expr =
    match expr with
    | Expr.Obj (lambdaId, ty, a, b, [TObjExprMethod(c, d, e, tmvs, body, f)], [], m) when isDelegateTy g ty ->
        Some (lambdaId, List.concat tmvs, body, m, (fun bodyR -> Expr.Obj (lambdaId, ty, a, b, [TObjExprMethod(c, d, e, tmvs, bodyR, f)], [], m)))
    | _ -> None

let (|DelegateInvokeExpr|_|) g expr =
    match expr with
    | Expr.App ((Expr.Val (invokeRef, _, _)) as delInvokeRef, delInvokeTy, [], [delExpr;delInvokeArg], m) 
        when invokeRef.LogicalName = "Invoke" && isFSharpDelegateTy g (tyOfExpr g delExpr) -> 
            Some(delInvokeRef, delInvokeTy, delExpr, delInvokeArg, m)
    | _ -> None

let (|OpPipeRight|_|) g expr =
    match expr with
    | Expr.App (Expr.Val (vref, _, _), _, [_; resType], [xExpr; fExpr], m) 
        when valRefEq g vref g.piperight_vref -> 
            Some(resType, xExpr, fExpr, m)
    | _ -> None

let (|OpPipeRight2|_|) g expr =
    match expr with
    | Expr.App (Expr.Val (vref, _, _), _, [_; _; resType], [Expr.Op (TOp.Tuple _, _, [arg1; arg2], _); fExpr], m) 
        when valRefEq g vref g.piperight2_vref -> 
            Some(resType, arg1, arg2, fExpr, m)
    | _ -> None

let (|OpPipeRight3|_|) g expr =
    match expr with
    | Expr.App (Expr.Val (vref, _, _), _, [_; _; _; resType], [Expr.Op (TOp.Tuple _, _, [arg1; arg2; arg3], _); fExpr], m) 
        when valRefEq g vref g.piperight3_vref -> 
            Some(resType, arg1, arg2, arg3, fExpr, m)
    | _ -> None

let rec MakeFSharpDelegateInvokeAndTryBetaReduce g (delInvokeRef, delExpr, delInvokeTy, delInvokeArg, m) =
    match delExpr with 
    | Expr.Let (bind, body, mLet, _) ->
        mkLetBind mLet bind (MakeFSharpDelegateInvokeAndTryBetaReduce g (delInvokeRef, body, delInvokeTy, delInvokeArg, m))
    | NewDelegateExpr g (_, argvs, body, m, _) when argvs.Length > 0 -> 
        let pairs, body = MultiLambdaToTupledLambdaIfNeeded g (argvs, delInvokeArg) body
        let argvs2, args2 = List.unzip pairs
        mkLetsBind m (mkCompGenBinds argvs2 args2) body
    | _ -> 
        // Remake the delegate invoke
        Expr.App (delInvokeRef, delInvokeTy, [], [delExpr; delInvokeArg], m) 
      
//---------------------------------------------------------------------------
// Adjust for expected usage
// Convert a use of a value to saturate to the given arity.
//--------------------------------------------------------------------------- 

let MakeArgsForTopArgs _g m argTysl tpenv =
    argTysl |> List.mapi (fun i argTys -> 
        argTys |> List.mapi (fun j (argTy, argInfo: ArgReprInfo) -> 
            let ty = instType tpenv argTy
            let nm = 
               match argInfo.Name with 
               | None -> CompilerGeneratedName ("arg" + string i + string j)
               | Some id -> id.idText
            fst (mkCompGenLocal m nm ty)))

let AdjustValForExpectedValReprInfo g m (vref: ValRef) flags valReprInfo =

    let tps, argTysl, retTy, _ = GetValReprTypeInFSharpForm g valReprInfo vref.Type m
    let tpsR = copyTypars false tps
    let tyargsR = List.map mkTyparTy tpsR
    let tpenv = bindTypars tps tyargsR emptyTyparInst
    let rtyR = instType tpenv retTy
    let vsl = MakeArgsForTopArgs g m argTysl tpenv
    let call = MakeApplicationAndBetaReduce g (Expr.Val (vref, flags, m), vref.Type, [tyargsR], (List.map (mkRefTupledVars g m) vsl), m)
    let tauexpr, tauty = 
        List.foldBack 
            (fun vs (e, ty) -> mkMultiLambda m vs (e, ty), (mkFunTy g (mkRefTupledVarsTy g vs) ty))
            vsl
            (call, rtyR)
    // Build a type-lambda expression for the toplevel value if needed... 
    mkTypeLambda m tpsR (tauexpr, tauty), tpsR +-> tauty

let IsSubsumptionExpr g expr =
    match expr with 
    | Expr.Op (TOp.Coerce, [inputTy;actualTy], [_], _) ->
        isFunTy g actualTy && isFunTy g inputTy   
    | _ -> 
        false

let stripTupledFunTy g ty = 
    let argTys, retTy = stripFunTy g ty
    let curriedArgTys = argTys |> List.map (tryDestRefTupleTy g)
    curriedArgTys, retTy

let (|ExprValWithPossibleTypeInst|_|) expr =
    match expr with 
    | Expr.App (Expr.Val (vref, flags, m), _fty, tyargs, [], _) ->
        Some (vref, flags, tyargs, m)
    | Expr.Val (vref, flags, m) ->
        Some (vref, flags, [], m)
    | _ -> 
        None

let mkCoerceIfNeeded g tgtTy srcTy expr =
    if typeEquiv g tgtTy srcTy then 
        expr
    else 
        mkCoerceExpr(expr, tgtTy, expr.Range, srcTy)

let mkCompGenLetIn m nm ty e f = 
    let v, ve = mkCompGenLocal m nm ty
    mkCompGenLet m v e (f (v, ve))

/// Take a node representing a coercion from one function type to another, e.g.
///    A -> A * A -> int 
/// to 
///    B -> B * A -> int 
/// and return an expression of the correct type that doesn't use a coercion type. For example
/// return   
///    (fun b1 b2 -> E (b1 :> A) (b2 :> A))
///
///    - Use good names for the closure arguments if available
///    - Create lambda variables if needed, or use the supplied arguments if available.
///
/// Return the new expression and any unused suffix of supplied arguments
///
/// If E is a value with TopInfo then use the arity to help create a better closure.
/// In particular we can create a closure like this:
///    (fun b1 b2 -> E (b1 :> A) (b2 :> A))
/// rather than 
///    (fun b1 -> let clo = E (b1 :> A) in (fun b2 -> clo (b2 :> A)))
/// The latter closures are needed to carefully preserve side effect order
///
/// Note that the results of this translation are visible to quotations

let AdjustPossibleSubsumptionExpr g (expr: Expr) (suppliedArgs: Expr list) : (Expr* Expr list) option =

    match expr with 
    | Expr.Op (TOp.Coerce, [inputTy;actualTy], [exprWithActualTy], m) when 
        isFunTy g actualTy && isFunTy g inputTy ->
        
        if typeEquiv g actualTy inputTy then 
            Some(exprWithActualTy, suppliedArgs)
        else
            
            let curriedActualArgTys, retTy = stripTupledFunTy g actualTy

            let curriedInputTys, _ = stripFunTy g inputTy

            assert (curriedActualArgTys.Length = curriedInputTys.Length)

            let argTys = (curriedInputTys, curriedActualArgTys) ||> List.mapi2 (fun i x y -> (i, x, y))


            // Use the nice names for a function of known arity and name. Note that 'nice' here also 
            // carries a semantic meaning. For a function with top-info, 
            //   let f (x: A) (y: A) (z: A) = ...
            // we know there are no side effects on the application of 'f' to 1, 2 args. This greatly simplifies
            // the closure built for 
            //   f b1 b2 
            // and indeed for 
            //   f b1 b2 b3
            // we don't build any closure at all, and just return
            //   f (b1 :> A) (b2 :> A) (b3 :> A)
            
            let curriedNiceNames = 
                match stripExpr exprWithActualTy with 
                | ExprValWithPossibleTypeInst(vref, _, _, _) when vref.ValReprInfo.IsSome -> 

                    let _, argTysl, _, _ = GetValReprTypeInFSharpForm g vref.ValReprInfo.Value vref.Type expr.Range
                    argTysl |> List.mapi (fun i argTys -> 
                        argTys |> List.mapi (fun j (_, argInfo) -> 
                             match argInfo.Name with 
                             | None -> CompilerGeneratedName ("arg" + string i + string j)
                             | Some id -> id.idText))
                | _ -> 
                    []
             
            let nCurriedNiceNames = curriedNiceNames.Length 
            assert (curriedActualArgTys.Length >= nCurriedNiceNames)

            let argTysWithNiceNames, argTysWithoutNiceNames =
                List.splitAt nCurriedNiceNames argTys

            /// Only consume 'suppliedArgs' up to at most the number of nice arguments
            let nSuppliedArgs = min suppliedArgs.Length nCurriedNiceNames
            let suppliedArgs, droppedSuppliedArgs =
                List.splitAt nSuppliedArgs suppliedArgs

            /// The relevant range for any expressions and applications includes the arguments 
            let appm = (m, suppliedArgs) ||> List.fold (fun m e -> unionRanges m e.Range) 

            // See if we have 'enough' suppliedArgs. If not, we have to build some lambdas, and, 
            // we have to 'let' bind all arguments that we consume, e.g.
            //   Seq.take (effect;4) : int list -> int list
            // is a classic case. Here we generate
            //   let tmp = (effect;4) in 
            //   (fun v -> Seq.take tmp (v :> seq<_>))
            let buildingLambdas = nSuppliedArgs <> nCurriedNiceNames

            /// Given a tuple of argument variables that has a tuple type that satisfies the input argument types, 
            /// coerce it to a tuple that satisfies the matching coerced argument type(s).
            let CoerceDetupled (argTys: TType list) (detupledArgs: Expr list) (actualTys: TType list) =
                assert (actualTys.Length = argTys.Length)
                assert (actualTys.Length = detupledArgs.Length)
                // Inject the coercions into the user-supplied explicit tuple
                let argm = List.reduce unionRanges (detupledArgs |> List.map (fun e -> e.Range))
                mkRefTupled g argm (List.map3 (mkCoerceIfNeeded g) actualTys argTys detupledArgs) actualTys

            /// Given an argument variable of tuple type that has been evaluated and stored in the 
            /// given variable, where the tuple type that satisfies the input argument types, 
            /// coerce it to a tuple that satisfies the matching coerced argument type(s).
            let CoerceBoundTuple tupleVar argTys (actualTys: TType list) =
                assert (actualTys.Length > 1)
            
                mkRefTupled g appm 
                   ((actualTys, argTys) ||> List.mapi2 (fun i actualTy dummyTy ->  
                       let argExprElement = mkTupleFieldGet g (tupInfoRef, tupleVar, argTys, i, appm)
                       mkCoerceIfNeeded g actualTy dummyTy argExprElement))
                   actualTys

            /// Given an argument that has a tuple type that satisfies the input argument types, 
            /// coerce it to a tuple that satisfies the matching coerced argument type. Try to detuple the argument if possible.
            let CoerceTupled niceNames (argExpr: Expr) (actualTys: TType list) =
                let argExprTy = (tyOfExpr g argExpr)

                let argTys = 
                    match actualTys with 
                    | [_] -> 
                        [tyOfExpr g argExpr]
                    | _ -> 
                        tryDestRefTupleTy g argExprTy 
                
                assert (actualTys.Length = argTys.Length)
                let nm = match niceNames with [nm] -> nm | _ -> "arg"
                if buildingLambdas then 
                    // Evaluate the user-supplied tuple-valued argument expression, inject the coercions and build an explicit tuple
                    // Assign the argument to make sure it is only run once
                    //     f ~~>: B -> int
                    //     f ~~> : (B * B) -> int
                    //
                    //  for 
                    //     let f a = 1
                    //     let f (a, a) = 1
                    let v, ve = mkCompGenLocal appm nm argExprTy
                    let binderBuilder = (fun tm -> mkCompGenLet appm v argExpr tm)
                    let expr = 
                        match actualTys, argTys with
                        | [actualTy], [argTy] -> mkCoerceIfNeeded g actualTy argTy ve 
                        | _ -> CoerceBoundTuple ve argTys actualTys

                    binderBuilder, expr
                else                
                    if typeEquiv g (mkRefTupledTy g actualTys) argExprTy then 
                        (fun tm -> tm), argExpr
                    else
                    
                        let detupledArgs, argTys = 
                            match actualTys with 
                            | [_actualType] -> 
                                [argExpr], [tyOfExpr g argExpr]
                            | _ -> 
                                tryDestRefTupleExpr argExpr, tryDestRefTupleTy g argExprTy 

                        // OK, the tuples match, or there is no de-tupling, 
                        //     f x
                        //     f (x, y)
                        //
                        //  for 
                        //     let f (x, y) = 1
                        // and we're not building lambdas, just coerce the arguments in place
                        if detupledArgs.Length = actualTys.Length then 
                            (fun tm -> tm), CoerceDetupled argTys detupledArgs actualTys
                        else 
                            // In this case there is a tuple mismatch.
                            //     f p
                            //
                            //
                            //  for 
                            //     let f (x, y) = 1
                            // Assign the argument to make sure it is only run once
                            let v, ve = mkCompGenLocal appm nm argExprTy
                            let binderBuilder = (fun tm -> mkCompGenLet appm v argExpr tm)
                            let expr = CoerceBoundTuple ve argTys actualTys
                            binderBuilder, expr
                        

            // This variable is really a dummy to make the code below more regular. 
            // In the i = N - 1 cases we skip the introduction of the 'let' for
            // this variable.
            let resVar, resVarAsExpr = mkCompGenLocal appm "result" retTy
            let N = argTys.Length
            let cloVar, exprForOtherArgs, _ = 
                List.foldBack 
                    (fun (i, inpArgTy, actualArgTys) (cloVar: Val, res, resTy) -> 

                        let inpArgTys = 
                            match actualArgTys with 
                            | [_] -> [inpArgTy]
                            | _ -> destRefTupleTy g inpArgTy

                        assert (inpArgTys.Length = actualArgTys.Length)
                        
                        let inpsAsVars, inpsAsExprs = inpArgTys |> List.mapi (fun j ty -> mkCompGenLocal appm ("arg" + string i + string j) ty) |> List.unzip
                        let inpsAsActualArg = CoerceDetupled inpArgTys inpsAsExprs actualArgTys
                        let inpCloVarType = mkFunTy g (mkRefTupledTy g actualArgTys) cloVar.Type
                        let newResTy = mkFunTy g inpArgTy resTy
                        let inpCloVar, inpCloVarAsExpr = mkCompGenLocal appm ("clo" + string i) inpCloVarType
                        let newRes = 
                            // For the final arg we can skip introducing the dummy variable
                            if i = N - 1 then 
                                mkMultiLambda appm inpsAsVars 
                                    (mkApps g ((inpCloVarAsExpr, inpCloVarType), [], [inpsAsActualArg], appm), resTy)
                            else
                                mkMultiLambda appm inpsAsVars 
                                    (mkCompGenLet appm cloVar 
                                       (mkApps g ((inpCloVarAsExpr, inpCloVarType), [], [inpsAsActualArg], appm)) 
                                       res, 
                                     resTy)
                            
                        inpCloVar, newRes, newResTy)
                    argTysWithoutNiceNames
                    (resVar, resVarAsExpr, retTy)

            let exprForAllArgs =
                if isNil argTysWithNiceNames then 
                    mkCompGenLet appm cloVar exprWithActualTy exprForOtherArgs
                else
                    // Mark the up as Some/None
                    let suppliedArgs = List.map Some suppliedArgs @ List.replicate (nCurriedNiceNames - nSuppliedArgs) None

                    assert (suppliedArgs.Length = nCurriedNiceNames)

                    let lambdaBuilders, binderBuilders, inpsAsArgs = 
                    
                        (argTysWithNiceNames, curriedNiceNames, suppliedArgs) |||> List.map3 (fun (_, inpArgTy, actualArgTys) niceNames suppliedArg -> 

                                let inpArgTys = 
                                    match actualArgTys with 
                                    | [_] -> [inpArgTy]
                                    | _ -> destRefTupleTy g inpArgTy


                                /// Note: there might not be enough nice names, and they might not match in arity
                                let niceNames = 
                                    match niceNames with 
                                    | nms when nms.Length = inpArgTys.Length -> nms
                                    | [nm] -> inpArgTys |> List.mapi (fun i _ -> (nm + string i))
                                    | nms -> nms
                                match suppliedArg with 
                                | Some arg -> 
                                    let binderBuilder, inpsAsActualArg = CoerceTupled niceNames arg actualArgTys
                                    let lambdaBuilder = (fun tm -> tm)
                                    lambdaBuilder, binderBuilder, inpsAsActualArg
                                | None -> 
                                    let inpsAsVars, inpsAsExprs = (niceNames, inpArgTys) ||> List.map2 (fun nm ty -> mkCompGenLocal appm nm ty) |> List.unzip
                                    let inpsAsActualArg = CoerceDetupled inpArgTys inpsAsExprs actualArgTys
                                    let lambdaBuilder = (fun tm -> mkMultiLambda appm inpsAsVars (tm, tyOfExpr g tm))
                                    let binderBuilder = (fun tm -> tm)
                                    lambdaBuilder, binderBuilder, inpsAsActualArg)
                        |> List.unzip3
                    
                    // If no trailing args then we can skip introducing the dummy variable
                    // This corresponds to 
                    //    let f (x: A) = 1      
                    //
                    //   f ~~> type B -> int
                    //
                    // giving
                    //   (fun b -> f (b :> A))
                    // rather than 
                    //   (fun b -> let clo = f (b :> A) in clo)   
                    let exprApp = 
                        if isNil argTysWithoutNiceNames then 
                            mkApps g ((exprWithActualTy, actualTy), [], inpsAsArgs, appm)
                        else
                            mkCompGenLet appm 
                                    cloVar (mkApps g ((exprWithActualTy, actualTy), [], inpsAsArgs, appm)) 
                                    exprForOtherArgs

                    List.foldBack (fun f acc -> f acc) binderBuilders 
                        (List.foldBack (fun f acc -> f acc) lambdaBuilders exprApp)

            Some(exprForAllArgs, droppedSuppliedArgs)
    | _ -> 
        None
  
/// Find and make all subsumption eliminations 
let NormalizeAndAdjustPossibleSubsumptionExprs g inputExpr = 
    let expr, args = 
        // AdjustPossibleSubsumptionExpr can take into account an application
        match stripExpr inputExpr with 
        | Expr.App (f, _fty, [], args, _) ->
             f, args

        | _ -> 
            inputExpr, []
    
    match AdjustPossibleSubsumptionExpr g expr args with 
    | None -> 
        inputExpr
    | Some (exprR, []) -> 
        exprR
    | Some (exprR, argsR) -> 
        //printfn "adjusted...." 
        Expr.App (exprR, tyOfExpr g exprR, [], argsR, inputExpr.Range)  
             
  
//---------------------------------------------------------------------------
// LinearizeTopMatch - when only one non-failing target, make linear. The full
// complexity of this is only used for spectacularly rare bindings such as 
//    type ('a, 'b) either = This of 'a | That of 'b
//    let this_f1 = This (fun x -> x)
//    let This fA | That fA = this_f1
// 
// Here a polymorphic top level binding "fA" is _computed_ by a pattern match!!!
// The TAST coming out of type checking must, however, define fA as a type function, 
// since it is marked with an arity that indicates it's r.h.s. is a type function]
// without side effects and so can be compiled as a generic method (for example).

// polymorphic things bound in complex matches at top level require eta expansion of the 
// type function to ensure the r.h.s. of the binding is indeed a type function 
let etaExpandTypeLambda g m tps (tm, ty) = 
    if isNil tps then tm else mkTypeLambda m tps (mkApps g ((tm, ty), [(List.map mkTyparTy tps)], [], m), ty)

let AdjustValToHaveValReprInfo (tmp: Val) parent valData =
    tmp.SetValReprInfo (Some valData)
    tmp.SetDeclaringEntity parent
    tmp.SetIsMemberOrModuleBinding()

/// For match with only one non-failing target T0, the other targets, T1... failing (say, raise exception).
///   tree, T0(v0, .., vN) => rhs ; T1() => fail ; ...
/// Convert it to bind T0's variables, then continue with T0's rhs:
///   let tmp = switch tree, TO(fv0, ..., fvN) => Tup (fv0, ..., fvN) ; T1() => fail; ...
///   let v1 = #1 tmp in ...
///   and vN = #N tmp
///   rhs
/// Motivation:
/// - For top-level let bindings with possibly failing matches, 
///   this makes clear that subsequent bindings (if reached) are top-level ones.
let LinearizeTopMatchAux g parent (spBind, m, tree, targets, m2, ty) =
    let targetsL = Array.toList targets
    (* items* package up 0, 1, more items *)
    let itemsProj tys i x = 
        match tys with 
        | [] -> failwith "itemsProj: no items?"
        | [_] -> x (* no projection needed *)
        | tys -> Expr.Op (TOp.TupleFieldGet (tupInfoRef, i), tys, [x], m)
    let isThrowingTarget = function TTarget(_, x, _) -> isThrow x
    if 1 + List.count isThrowingTarget targetsL = targetsL.Length then
        // Have failing targets and ONE successful one, so linearize
        let (TTarget (vs, rhs, _)) = List.find (isThrowingTarget >> not) targetsL
        let fvs = vs |> List.map (fun v -> fst(mkLocal v.Range v.LogicalName v.Type)) (* fresh *)
        let vtys = vs |> List.map (fun v -> v.Type) 
        let tmpTy = mkRefTupledVarsTy g vs
        let tmp, tmpe = mkCompGenLocal m "matchResultHolder" tmpTy

        AdjustValToHaveValReprInfo tmp parent ValReprInfo.emptyValData

        let newTg = TTarget (fvs, mkRefTupledVars g m fvs, None)
        let fixup (TTarget (tvs, tx, flags)) = 
           match destThrow tx with
           | Some (m, _, e) -> 
               let tx = mkThrow m tmpTy e
               TTarget(tvs, tx, flags) (* Throwing targets, recast it's "return type" *)
           | None -> newTg (* Non-throwing target, replaced [new/old] *)
       
        let targets = Array.map fixup targets
        let binds = 
            vs |> List.mapi (fun i v -> 
                let ty = v.Type
                let rhs = etaExpandTypeLambda g m v.Typars (itemsProj vtys i tmpe, ty)
                // update the arity of the value 
                v.SetValReprInfo (Some (InferValReprInfoOfExpr g AllowTypeDirectedDetupling.Yes ty [] [] rhs))
                // This binding is deliberately non-sticky - any sequence point for 'rhs' goes on 'rhs' _after_ the binding has been evaluated
                mkInvisibleBind v rhs) in (* vi = proj tmp *)
        mkCompGenLet m
          tmp (primMkMatch (spBind, m, tree, targets, m2, tmpTy)) (* note, probably retyped match, but note, result still has same type *)
          (mkLetsFromBindings m binds rhs)                             
    else
        (* no change *)
        primMkMatch (spBind, m, tree, targets, m2, ty)

let LinearizeTopMatch g parent = function
  | Expr.Match (spBind, m, tree, targets, m2, ty) -> LinearizeTopMatchAux g parent (spBind, m, tree, targets, m2, ty)
  | x -> x


//---------------------------------------------------------------------------
// XmlDoc signatures
//---------------------------------------------------------------------------

let commaEncs strs = String.concat "," strs
let angleEnc str = "{" + str + "}" 
let ticksAndArgCountTextOfTyconRef (tcref: TyconRef) =
     // Generic type names are (name + "`" + digits) where name does not contain "`".
     let path = Array.toList (fullMangledPathToTyconRef tcref) @ [tcref.CompiledName]
     textOfPath path
     
let typarEnc _g (gtpsType, gtpsMethod) typar =
    match List.tryFindIndex (typarEq typar) gtpsType with
    | Some idx -> "`" + string idx // single-tick-index for typar from type
    | None ->
        match List.tryFindIndex (typarEq typar) gtpsMethod with
        | Some idx ->
            "``" + string idx // double-tick-index for typar from method
        | None ->
            warning(InternalError("Typar not found during XmlDoc generation", typar.Range))
            "``0"

let rec typeEnc g (gtpsType, gtpsMethod) ty = 
    let stripped = stripTyEqnsAndMeasureEqns g ty
    match stripped with 
    | TType_forall _ -> 
        "Microsoft.FSharp.Core.FSharpTypeFunc"

    | _ when isByrefTy g ty -> 
        let ety = destByrefTy g ty
        typeEnc g (gtpsType, gtpsMethod) ety + "@"

    | _ when isNativePtrTy g ty -> 
        let ety = destNativePtrTy g ty
        typeEnc g (gtpsType, gtpsMethod) ety + "*"

    | _ when isArrayTy g ty -> 
        let tcref, tinst = destAppTy g ty
        let rank = rankOfArrayTyconRef g tcref
        let arraySuffix = "[" + String.concat ", " (List.replicate (rank-1) "0:") + "]"
        typeEnc g (gtpsType, gtpsMethod) (List.head tinst) + arraySuffix

    | TType_ucase (_, tinst)   
    | TType_app (_, tinst, _) -> 
        let tyName = 
            let ty = stripTyEqnsAndMeasureEqns g ty
            match ty with
            | TType_app (tcref, _tinst, _) -> 
                // Generic type names are (name + "`" + digits) where name does not contain "`".
                // In XML doc, when used in type instances, these do not use the ticks.
                let path = Array.toList (fullMangledPathToTyconRef tcref) @ [tcref.CompiledName]
                textOfPath (List.map DemangleGenericTypeName path)
            | _ ->
                assert false
                failwith "impossible"
        tyName + tyargsEnc g (gtpsType, gtpsMethod) tinst

    | TType_anon (anonInfo, tinst) -> 
        sprintf "%s%s" anonInfo.ILTypeRef.FullName (tyargsEnc g (gtpsType, gtpsMethod) tinst)

    | TType_tuple (tupInfo, tys) -> 
        if evalTupInfoIsStruct tupInfo then 
            sprintf "System.ValueTuple%s"(tyargsEnc g (gtpsType, gtpsMethod) tys)
        else 
            sprintf "System.Tuple%s"(tyargsEnc g (gtpsType, gtpsMethod) tys)

    | TType_fun (domainTy, rangeTy, _) -> 
        "Microsoft.FSharp.Core.FSharpFunc" + tyargsEnc g (gtpsType, gtpsMethod) [domainTy; rangeTy]

    | TType_var (typar, _) -> 
        typarEnc g (gtpsType, gtpsMethod) typar

    | TType_measure _ -> "?"
    | TType_erased_union _ -> failwith "unreachable" // always erased by stripTyEqnsAndMeasureEqns

and tyargsEnc g (gtpsType, gtpsMethod) args = 
    match args with     
    | [] -> ""
    | [a] when (match (stripTyEqns g a) with TType_measure _ -> true | _ -> false) -> ""  // float<m> should appear as just "float" in the generated .XML xmldoc file
    | _ -> angleEnc (commaEncs (List.map (typeEnc g (gtpsType, gtpsMethod)) args)) 

let XmlDocArgsEnc g (gtpsType, gtpsMethod) argTys =
    if isNil argTys then "" 
    else "(" + String.concat "," (List.map (typeEnc g (gtpsType, gtpsMethod)) argTys) + ")"

let buildAccessPath (cp: CompilationPath option) =
    match cp with
    | Some cp ->
        let ap = cp.AccessPath |> List.map fst |> List.toArray
        System.String.Join(".", ap)      
    | None -> "Extension Type"

let prependPath path name = if path = "" then name else path + "." + name

let XmlDocSigOfVal g full path (v: Val) =
    let parentTypars, methTypars, cxs, argInfos, retTy, prefix, path, name = 

        // CLEANUP: this is one of several code paths that treat module values and members 
        // separately when really it would be cleaner to make sure GetValReprTypeInFSharpForm, GetMemberTypeInFSharpForm etc.
        // were lined up so code paths like this could be uniform
    
        match v.MemberInfo with 
        | Some membInfo when not v.IsExtensionMember -> 

            // Methods, Properties etc.
            let numEnclosingTypars = CountEnclosingTyparsOfActualParentOfVal v
            let tps, witnessInfos, argInfos, retTy, _ = GetMemberTypeInMemberForm g membInfo.MemberFlags (Option.get v.ValReprInfo) numEnclosingTypars v.Type v.Range

            let prefix, name = 
                match membInfo.MemberFlags.MemberKind with 
                | SynMemberKind.ClassConstructor 
                | SynMemberKind.Constructor -> "M:", "#ctor"
                | SynMemberKind.Member -> "M:", v.CompiledName g.CompilerGlobalState
                | SynMemberKind.PropertyGetSet 
                | SynMemberKind.PropertySet
                | SynMemberKind.PropertyGet -> "P:", v.PropertyName

            let path = if v.HasDeclaringEntity then prependPath path v.DeclaringEntity.CompiledName else path

            let parentTypars, methTypars = 
                match PartitionValTypars g v with
                | Some(_, memberParentTypars, memberMethodTypars, _, _) -> memberParentTypars, memberMethodTypars
                | None -> [], tps

            parentTypars, methTypars, witnessInfos, argInfos, retTy, prefix, path, name

        | _ ->
            // Regular F# values and extension members 
            let w = arityOfVal v
            let numEnclosingTypars = CountEnclosingTyparsOfActualParentOfVal v
            let tps, witnessInfos, argInfos, retTy, _ = GetValReprTypeInCompiledForm g w numEnclosingTypars v.Type v.Range
            let name = v.CompiledName g.CompilerGlobalState
            let prefix =
                if w.NumCurriedArgs = 0 && isNil tps then "P:"
                else "M:"
            [], tps, witnessInfos, argInfos, retTy, prefix, path, name

    let witnessArgTys = GenWitnessTys g cxs
    let argTys = argInfos |> List.concat |> List.map fst
    let argTys = witnessArgTys @ argTys @ (match retTy with Some t when full -> [t] | _ -> []) 
    let args = XmlDocArgsEnc g (parentTypars, methTypars) argTys
    let arity = List.length methTypars
    let genArity = if arity=0 then "" else sprintf "``%d" arity
    prefix + prependPath path name + genArity + args
  
let BuildXmlDocSig prefix path = prefix + List.fold prependPath "" path

// Would like to use "U:", but ParseMemberSignature only accepts C# signatures
let XmlDocSigOfUnionCase path = BuildXmlDocSig "T:" path

let XmlDocSigOfField path = BuildXmlDocSig "F:" path

let XmlDocSigOfProperty path = BuildXmlDocSig "P:" path

let XmlDocSigOfTycon path = BuildXmlDocSig "T:" path

let XmlDocSigOfSubModul path = BuildXmlDocSig "T:" path

let XmlDocSigOfEntity (eref: EntityRef) =
    XmlDocSigOfTycon [(buildAccessPath eref.CompilationPathOpt); eref.Deref.CompiledName]

//--------------------------------------------------------------------------
// Some unions have null as representations 
//--------------------------------------------------------------------------


let enum_CompilationRepresentationAttribute_Static = 0b0000000000000001
let enum_CompilationRepresentationAttribute_Instance = 0b0000000000000010
let enum_CompilationRepresentationAttribute_StaticInstanceMask = 0b0000000000000011
let enum_CompilationRepresentationAttribute_ModuleSuffix = 0b0000000000000100
let enum_CompilationRepresentationAttribute_PermitNull = 0b0000000000001000

let HasUseNullAsTrueValueAttribute g attribs =
     match TryFindFSharpInt32Attribute g g.attrib_CompilationRepresentationAttribute attribs with
     | Some flags -> ((flags &&& enum_CompilationRepresentationAttribute_PermitNull) <> 0)
     | _ -> false 

let TyconHasUseNullAsTrueValueAttribute g (tycon: Tycon) = HasUseNullAsTrueValueAttribute g tycon.Attribs 

// WARNING: this must match optimizeAlternativeToNull in ilx/cu_erase.fs
let CanHaveUseNullAsTrueValueAttribute (_g: TcGlobals) (tycon: Tycon) =
  (tycon.IsUnionTycon && 
   let ucs = tycon.UnionCasesArray
   (ucs.Length = 0 ||
     (ucs |> Array.existsOne (fun uc -> uc.IsNullary) &&
      ucs |> Array.exists (fun uc -> not uc.IsNullary))))

// WARNING: this must match optimizeAlternativeToNull in ilx/cu_erase.fs
let IsUnionTypeWithNullAsTrueValue (g: TcGlobals) (tycon: Tycon) =
  (tycon.IsUnionTycon && 
   let ucs = tycon.UnionCasesArray
   (ucs.Length = 0 ||
     (TyconHasUseNullAsTrueValueAttribute g tycon &&
      ucs |> Array.existsOne (fun uc -> uc.IsNullary) &&
      ucs |> Array.exists (fun uc -> not uc.IsNullary))))

let TyconCompilesInstanceMembersAsStatic g tycon = IsUnionTypeWithNullAsTrueValue g tycon
let TcrefCompilesInstanceMembersAsStatic g (tcref: TyconRef) = TyconCompilesInstanceMembersAsStatic g tcref.Deref

// Note, isStructTy does not include type parameters with the ': struct' constraint
// This predicate is used to detect those type parameters.
let isNonNullableStructTyparTy g ty = 
    match tryDestTyparTy g ty with 
    | ValueSome tp -> 
        tp.Constraints |> List.exists (function TyparConstraint.IsNonNullableStruct _ -> true | _ -> false)
    | ValueNone ->
        false

// Note, isRefTy does not include type parameters with the ': not struct' constraint
// This predicate is used to detect those type parameters.
let isReferenceTyparTy g ty = 
    match tryDestTyparTy g ty with 
    | ValueSome tp -> 
        tp.Constraints |> List.exists (function TyparConstraint.IsReferenceType _ -> true | _ -> false)
    | ValueNone ->
        false

let TypeNullNever g ty = 
    let underlyingTy = stripTyEqnsAndMeasureEqns g ty
    isStructTy g underlyingTy ||
    isByrefTy g underlyingTy ||
    isNonNullableStructTyparTy g ty

/// Indicates if the type admits the use of 'null' as a value
let TypeNullIsExtraValue g m ty = 
    if isILReferenceTy g ty || isDelegateTy g ty then
        // Putting AllowNullLiteralAttribute(false) on an IL or provided type means 'null' can't be used with that type
        not (match tryTcrefOfAppTy g ty with ValueSome tcref -> TryFindTyconRefBoolAttribute g m g.attrib_AllowNullLiteralAttribute tcref = Some false | _ -> false)
    elif TypeNullNever g ty then 
        false
    else 
        // Putting AllowNullLiteralAttribute(true) on an F# type means 'null' can be used with that type
        match tryTcrefOfAppTy g ty with 
        | ValueSome tcref -> TryFindTyconRefBoolAttribute g m g.attrib_AllowNullLiteralAttribute tcref = Some true
        | ValueNone -> 

        // Consider type parameters
        if isReferenceTyparTy g ty then
            (destTyparTy g ty).Constraints |> List.exists (function TyparConstraint.SupportsNull _ -> true | _ -> false)
        else
            false

let TypeNullIsTrueValue g ty =
    (match tryTcrefOfAppTy g ty with
     | ValueSome tcref -> IsUnionTypeWithNullAsTrueValue g tcref.Deref
     | _ -> false) 
    || isUnitTy g ty

let TypeNullNotLiked g m ty = 
       not (TypeNullIsExtraValue g m ty) 
    && not (TypeNullIsTrueValue g ty) 
    && not (TypeNullNever g ty) 

// The non-inferring counter-part to SolveTypeUseSupportsNull
let TypeSatisfiesNullConstraint g m ty = 
    TypeNullIsExtraValue g m ty  

// The non-inferring counter-part to SolveTypeRequiresDefaultValue (and SolveTypeRequiresDefaultConstructor for struct types)
let rec TypeHasDefaultValue g m ty = 
    let ty = stripTyEqnsAndMeasureEqns g ty
    // Check reference types - precisely the ones satisfying the ': null' constraint have default values
    TypeSatisfiesNullConstraint g m ty  
    || 
      // Check nominal struct types
      (isStructTy g ty &&
        // F# struct types have a DefaultValue if all their field types have a default value excluding those with DefaultValue(false)
        (if isFSharpStructTy g ty then 
            let tcref, tinst = destAppTy g ty 
            let flds = 
                // Note this includes fields implied by the use of the implicit class construction syntax
                tcref.AllInstanceFieldsAsList
                  // We can ignore fields with the DefaultValue(false) attribute 
                  |> List.filter (fun fld -> not (TryFindFSharpBoolAttribute g g.attrib_DefaultValueAttribute fld.FieldAttribs = Some false))

            flds |> List.forall (actualTyOfRecdField (mkTyconRefInst tcref tinst) >> TypeHasDefaultValue g m)

         // Struct tuple types have a DefaultValue if all their element types have a default value
         elif isStructTupleTy g ty then 
            destStructTupleTy g ty |> List.forall (TypeHasDefaultValue g m)
         
         // Struct anonymous record types have a DefaultValue if all their element types have a default value
         elif isStructAnonRecdTy g ty then 
            match tryDestAnonRecdTy g ty with
            | ValueNone -> true
            | ValueSome (_, ptys) -> ptys |> List.forall (TypeHasDefaultValue g m)
         else
            // All nominal struct types defined in other .NET languages have a DefaultValue regardless of their instantiation
            true))
    || 
      // Check for type variables with the ":struct" and "(new : unit -> 'T)" constraints
      (isNonNullableStructTyparTy g ty &&
        (destTyparTy g ty).Constraints |> List.exists (function TyparConstraint.RequiresDefaultConstructor _ -> true | _ -> false))

/// Determines types that are potentially known to satisfy the 'comparable' constraint and returns
/// a set of residual types that must also satisfy the constraint
let (|SpecialComparableHeadType|_|) g ty =           
    if isAnyTupleTy g ty then 
        let _tupInfo, elemTys = destAnyTupleTy g ty
        Some elemTys 
    elif isAnonRecdTy g ty then 
        match tryDestAnonRecdTy g ty with
        | ValueNone -> Some []
        | ValueSome (_anonInfo, elemTys) -> Some elemTys 
    else
        match tryAppTy g ty with
        | ValueSome (tcref, tinst) ->
            if isArrayTyconRef g tcref ||
               tyconRefEq g tcref g.system_UIntPtr_tcref ||
               tyconRefEq g tcref g.system_IntPtr_tcref then
                 Some tinst 
            else 
                None
        | _ ->
            None

let (|SpecialEquatableHeadType|_|) g ty = (|SpecialComparableHeadType|_|) g ty

let (|SpecialNotEquatableHeadType|_|) g ty = 
    if isFunTy g ty then Some() else None

// Can we use the fast helper for the 'LanguagePrimitives.IntrinsicFunctions.TypeTestGeneric'? 
let canUseTypeTestFast g ty = 
     not (isTyparTy g ty) && 
     not (TypeNullIsTrueValue g ty)

// Can we use the fast helper for the 'LanguagePrimitives.IntrinsicFunctions.UnboxGeneric'? 
let canUseUnboxFast g m ty = 
     not (isTyparTy g ty) && 
     not (TypeNullNotLiked g m ty)
     
//--------------------------------------------------------------------------
// Nullness tests and pokes 
//--------------------------------------------------------------------------

// Generates the logical equivalent of
// match inp with :? ty as v -> e2[v] | _ -> e3 
//
// No sequence point is generated for this expression form as this function is only
// used for compiler-generated code.
let mkIsInstConditional g m tgtTy vinputExpr v e2 e3 = 
    
    if canUseTypeTestFast g tgtTy && isRefTy g tgtTy then 

        let mbuilder = MatchBuilder(DebugPointAtBinding.NoneAtInvisible, m)
        let tg2 = mbuilder.AddResultTarget(e2)
        let tg3 = mbuilder.AddResultTarget(e3)
        let dtree = TDSwitch(exprForVal m v, [TCase(DecisionTreeTest.IsNull, tg3)], Some tg2, m)
        let expr = mbuilder.Close(dtree, m, tyOfExpr g e2)
        mkCompGenLet m v (mkIsInst tgtTy vinputExpr m) expr

    else
        let mbuilder = MatchBuilder(DebugPointAtBinding.NoneAtInvisible, m)
        let tg2 = TDSuccess([mkCallUnbox g m tgtTy vinputExpr], mbuilder.AddTarget(TTarget([v], e2, None)))
        let tg3 = mbuilder.AddResultTarget(e3)
        let dtree = TDSwitch(vinputExpr, [TCase(DecisionTreeTest.IsInst(tyOfExpr g vinputExpr, tgtTy), tg2)], Some tg3, m)
        let expr = mbuilder.Close(dtree, m, tyOfExpr g e2)
        expr

// Called for when creating compiled form of 'let fixed ...'.
//
// No sequence point is generated for this expression form as this function is only
// used for compiler-generated code.
let mkNullTest g m e1 e2 e3 =
    let mbuilder = MatchBuilder(DebugPointAtBinding.NoneAtInvisible, m)
    let tg2 = mbuilder.AddResultTarget(e2)
    let tg3 = mbuilder.AddResultTarget(e3)            
    let dtree = TDSwitch(e1, [TCase(DecisionTreeTest.IsNull, tg3)], Some tg2, m)
    let expr = mbuilder.Close(dtree, m, tyOfExpr g e2)
    expr         

let mkNonNullTest (g: TcGlobals) m e =
    mkAsmExpr ([ AI_ldnull ; AI_cgt_un ], [], [e], [g.bool_ty], m)

// No sequence point is generated for this expression form as this function is only
// used for compiler-generated code.
let mkNonNullCond g m ty e1 e2 e3 =
    mkCond DebugPointAtBinding.NoneAtInvisible m ty (mkNonNullTest g m e1) e2 e3

// No sequence point is generated for this expression form as this function is only
// used for compiler-generated code.
let mkIfThen (g: TcGlobals) m e1 e2 =
    mkCond DebugPointAtBinding.NoneAtInvisible m g.unit_ty e1 e2 (mkUnit g m)

let ModuleNameIsMangled g attrs =
    match TryFindFSharpInt32Attribute g g.attrib_CompilationRepresentationAttribute attrs with
    | Some flags -> ((flags &&& enum_CompilationRepresentationAttribute_ModuleSuffix) <> 0)
    | _ -> false 

let CompileAsEvent g attrs = HasFSharpAttribute g g.attrib_CLIEventAttribute attrs 

let MemberIsCompiledAsInstance g parent isExtensionMember (membInfo: ValMemberInfo) attrs =
    // All extension members are compiled as static members
    if isExtensionMember then
        false
    // Abstract slots, overrides and interface impls are all true to IsInstance
    elif membInfo.MemberFlags.IsDispatchSlot || membInfo.MemberFlags.IsOverrideOrExplicitImpl || not (isNil membInfo.ImplementedSlotSigs) then
        membInfo.MemberFlags.IsInstance
    else 
        // Otherwise check attributes to see if there is an explicit instance or explicit static flag
        let explicitInstance, explicitStatic = 
            match TryFindFSharpInt32Attribute g g.attrib_CompilationRepresentationAttribute attrs with
            | Some flags -> 
              ((flags &&& enum_CompilationRepresentationAttribute_Instance) <> 0), 
              ((flags &&& enum_CompilationRepresentationAttribute_Static) <> 0)
            | _ -> false, false
        explicitInstance ||
        (membInfo.MemberFlags.IsInstance &&
         not explicitStatic &&
         not (TcrefCompilesInstanceMembersAsStatic g parent))


let isSealedTy g ty =
    let ty = stripTyEqnsAndMeasureEqns g ty
    not (isRefTy g ty) ||
    isUnitTy g ty || 
    isArrayTy g ty || 

    match metadataOfTy g ty with 
#if !NO_TYPEPROVIDERS
    | ProvidedTypeMetadata st -> st.IsSealed
#endif
    | ILTypeMetadata (TILObjectReprData(_, _, td)) -> td.IsSealed
    | FSharpOrArrayOrByrefOrTupleOrExnTypeMetadata ->
       if (isFSharpInterfaceTy g ty || isFSharpClassTy g ty) then 
          let tcref = tcrefOfAppTy g ty
          TryFindFSharpBoolAttribute g g.attrib_SealedAttribute tcref.Attribs = Some true
       elif (isErasedUnionTy g ty) then
           false
       else
          // All other F# types, array, byref, tuple types are sealed
          true
   
let isComInteropTy g ty =
    let tcref = tcrefOfAppTy g ty
    match g.attrib_ComImportAttribute with
    | None -> false
    | Some attr -> TryFindFSharpBoolAttribute g attr tcref.Attribs = Some true
  
let ValSpecIsCompiledAsInstance g (v: Val) =
    match v.MemberInfo with 
    | Some membInfo -> 
        // Note it doesn't matter if we pass 'v.DeclaringEntity' or 'v.MemberApparentEntity' here. 
        // These only differ if the value is an extension member, and in that case MemberIsCompiledAsInstance always returns 
        // false anyway 
        MemberIsCompiledAsInstance g v.MemberApparentEntity v.IsExtensionMember membInfo v.Attribs  
    | _ -> false

let ValRefIsCompiledAsInstanceMember g (vref: ValRef) = ValSpecIsCompiledAsInstance g vref.Deref


//---------------------------------------------------------------------------
// Crack information about an F# object model call
//---------------------------------------------------------------------------

let GetMemberCallInfo g (vref: ValRef, vFlags) = 
    match vref.MemberInfo with 
    | Some membInfo when not vref.IsExtensionMember -> 
      let numEnclTypeArgs = vref.MemberApparentEntity.TyparsNoRange.Length
      let virtualCall = 
          (membInfo.MemberFlags.IsOverrideOrExplicitImpl || 
           membInfo.MemberFlags.IsDispatchSlot) && 
          not membInfo.MemberFlags.IsFinal && 
          (match vFlags with VSlotDirectCall -> false | _ -> true)
      let isNewObj = (membInfo.MemberFlags.MemberKind = SynMemberKind.Constructor) && (match vFlags with NormalValUse -> true | _ -> false)
      let isSuperInit = (membInfo.MemberFlags.MemberKind = SynMemberKind.Constructor) && (match vFlags with CtorValUsedAsSuperInit -> true | _ -> false) 
      let isSelfInit = (membInfo.MemberFlags.MemberKind = SynMemberKind.Constructor) && (match vFlags with CtorValUsedAsSelfInit -> true | _ -> false) 
      let isCompiledAsInstance = ValRefIsCompiledAsInstanceMember g vref
      let takesInstanceArg = isCompiledAsInstance && not isNewObj
      let isPropGet = (membInfo.MemberFlags.MemberKind = SynMemberKind.PropertyGet) && (membInfo.MemberFlags.IsInstance = isCompiledAsInstance)
      let isPropSet = (membInfo.MemberFlags.MemberKind = SynMemberKind.PropertySet) && (membInfo.MemberFlags.IsInstance = isCompiledAsInstance)
      numEnclTypeArgs, virtualCall, isNewObj, isSuperInit, isSelfInit, takesInstanceArg, isPropGet, isPropSet
    | _ -> 
      0, false, false, false, false, false, false, false

//---------------------------------------------------------------------------
// Active pattern name helpers
//---------------------------------------------------------------------------

let TryGetActivePatternInfo (vref: ValRef) =  
    // First is an optimization to prevent calls to string routines
    let logicalName = vref.LogicalName
    if logicalName.Length = 0 || logicalName[0] <> '|' then 
       None 
    else 
       ActivePatternInfoOfValName vref.DisplayNameCoreMangled vref.Range

type ActivePatternElemRef with 
    member x.LogicalName = 
        let (APElemRef(_, vref, n, _)) = x
        match TryGetActivePatternInfo vref with
        | None -> error(InternalError("not an active pattern name", vref.Range))
        | Some apinfo -> 
            let nms = apinfo.ActiveTags
            if n < 0 || n >= List.length nms then error(InternalError("name_of_apref: index out of range for active pattern reference", vref.Range))
            List.item n nms

    member x.DisplayNameCore = x.LogicalName

    member x.DisplayName = x.LogicalName |> ConvertLogicalNameToDisplayName

let mkChoiceTyconRef (g: TcGlobals) m n = 
     match n with 
     | 0 | 1 -> error(InternalError("mkChoiceTyconRef", m))
     | 2 -> g.choice2_tcr
     | 3 -> g.choice3_tcr
     | 4 -> g.choice4_tcr
     | 5 -> g.choice5_tcr
     | 6 -> g.choice6_tcr
     | 7 -> g.choice7_tcr
     | _ -> error(Error(FSComp.SR.tastActivePatternsLimitedToSeven(), m))

let mkChoiceTy (g: TcGlobals) m tinst = 
     match List.length tinst with 
     | 0 -> g.unit_ty
     | 1 -> List.head tinst
     | length -> mkAppTy (mkChoiceTyconRef g m length) tinst

let mkChoiceCaseRef g m n i = 
     mkUnionCaseRef (mkChoiceTyconRef g m n) ("Choice"+string (i+1)+"Of"+string n)

type ActivePatternInfo with 

    member x.DisplayNameCoreByIdx idx = x.ActiveTags[idx]

    member x.DisplayNameByIdx idx = x.ActiveTags[idx] |> ConvertLogicalNameToDisplayName

    member apinfo.ResultType g m retTys isStruct = 
        let choicety = mkChoiceTy g m retTys
        if apinfo.IsTotal then choicety 
        elif isStruct then mkValueOptionTy g choicety
        else mkOptionTy g choicety
    
    member apinfo.OverallType g m argTy retTys isStruct = 
        mkFunTy g argTy (apinfo.ResultType g m retTys isStruct)

//---------------------------------------------------------------------------
// Active pattern validation
//---------------------------------------------------------------------------
    
// check if an active pattern takes type parameters only bound by the return types, 
// not by their argument types.
let doesActivePatternHaveFreeTypars g (v: ValRef) =
    let vty = v.TauType
    let vtps = v.Typars |> Zset.ofList typarOrder
    if not (isFunTy g v.TauType) then
        errorR(Error(FSComp.SR.activePatternIdentIsNotFunctionTyped(v.LogicalName), v.Range))
    let argTys, resty = stripFunTy g vty
    let argtps, restps= (freeInTypes CollectTypars argTys).FreeTypars, (freeInType CollectTypars resty).FreeTypars        
    // Error if an active pattern is generic in type variables that only occur in the result Choice<_, ...>.
    // Note: The test restricts to v.Typars since typars from the closure are considered fixed.
    not (Zset.isEmpty (Zset.inter (Zset.diff restps argtps) vtps)) 

//---------------------------------------------------------------------------
// RewriteExpr: rewrite bottom up with interceptors 
//---------------------------------------------------------------------------

[<NoEquality; NoComparison>]
type ExprRewritingEnv = 
    { PreIntercept: ((Expr -> Expr) -> Expr -> Expr option) option
      PostTransform: Expr -> Expr option
      PreInterceptBinding: ((Expr -> Expr) -> Binding -> Binding option) option
      RewriteQuotations: bool
      StackGuard: StackGuard }    

let rec rewriteBind env bind = 
     match env.PreInterceptBinding with 
     | Some f -> 
         match f (RewriteExpr env) bind with 
         | Some res -> res
         | None -> rewriteBindStructure env bind
     | None -> rewriteBindStructure env bind
     
and rewriteBindStructure env (TBind(v, e, letSeqPtOpt)) = 
     TBind(v, RewriteExpr env e, letSeqPtOpt) 

and rewriteBinds env binds = List.map (rewriteBind env) binds

and RewriteExpr env expr =
    env.StackGuard.Guard <| fun () ->
    match expr with 
    | LinearOpExpr _ 
    | LinearMatchExpr _ 
    | Expr.Let _ 
    | Expr.Sequential _ 
    | Expr.DebugPoint _ ->
        rewriteLinearExpr env expr (fun e -> e)
    | _ -> 
        let expr = 
            match preRewriteExpr env expr with 
            | Some expr -> expr
            | None -> rewriteExprStructure env expr
        postRewriteExpr env expr 

and preRewriteExpr env expr = 
     match env.PreIntercept with 
     | Some f -> f (RewriteExpr env) expr
     | None -> None 

and postRewriteExpr env expr = 
     match env.PostTransform expr with 
     | None -> expr 
     | Some expr2 -> expr2

and rewriteExprStructure env expr =  
  match expr with
  | Expr.Const _ 
  | Expr.Val _ -> expr

  | Expr.App (f0, f0ty, tyargs, args, m) -> 
      let f0R = RewriteExpr env f0
      let argsR = rewriteExprs env args
      if f0 === f0R && args === argsR then expr
      else Expr.App (f0R, f0ty, tyargs, argsR, m)

  | Expr.Quote (ast, dataCell, isFromQueryExpression, m, ty) -> 
      let data = 
          match dataCell.Value with
          | None -> None
          | Some (data1, data2) -> Some(map3Of4 (rewriteExprs env) data1, map3Of4 (rewriteExprs env) data2)
      Expr.Quote ((if env.RewriteQuotations then RewriteExpr env ast else ast), ref data, isFromQueryExpression, m, ty)

  | Expr.Obj (_, ty, basev, basecall, overrides, iimpls, m) -> 
      let overridesR = List.map (rewriteObjExprOverride env) overrides
      let basecallR = RewriteExpr env basecall
      let iimplsR = List.map (rewriteObjExprInterfaceImpl env) iimpls
      mkObjExpr(ty, basev, basecallR, overridesR, iimplsR, m)

  | Expr.Link eref -> 
      RewriteExpr env eref.Value

  | Expr.DebugPoint _ ->
      failwith "unreachable - linear debug point"

  | Expr.Op (c, tyargs, args, m) -> 
      let argsR = rewriteExprs env args
      if args === argsR then expr 
      else Expr.Op (c, tyargs, argsR, m)

  | Expr.Lambda (_lambdaId, ctorThisValOpt, baseValOpt, argvs, body, m, bodyTy) -> 
      let bodyR = RewriteExpr env body
      rebuildLambda m ctorThisValOpt baseValOpt argvs (bodyR, bodyTy)

  | Expr.TyLambda (_lambdaId, tps, body, m, bodyTy) -> 
      let bodyR = RewriteExpr env body
      mkTypeLambda m tps (bodyR, bodyTy)

  | Expr.Match (spBind, mExpr, dtree, targets, m, ty) -> 
      let dtreeR = RewriteDecisionTree env dtree
      let targetsR = rewriteTargets env targets
      mkAndSimplifyMatch spBind mExpr m ty dtreeR targetsR

  | Expr.LetRec (binds, e, m, _) ->
      let bindsR = rewriteBinds env binds
      let eR = RewriteExpr env e
      Expr.LetRec (bindsR, eR, m, Construct.NewFreeVarsCache())

  | Expr.Let _ -> failwith "unreachable - linear let"

  | Expr.Sequential _ -> failwith "unreachable - linear seq"

  | Expr.StaticOptimization (constraints, e2, e3, m) ->
      let e2R = RewriteExpr env e2
      let e3R = RewriteExpr env e3
      Expr.StaticOptimization (constraints, e2R, e3R, m)

  | Expr.TyChoose (a, b, m) -> 
      Expr.TyChoose (a, RewriteExpr env b, m)

  | Expr.WitnessArg (witnessInfo, m) ->
      Expr.WitnessArg (witnessInfo, m)

and rewriteLinearExpr env expr contf =
    // schedule a rewrite on the way back up by adding to the continuation 
    let contf = contf << postRewriteExpr env
    match preRewriteExpr env expr with 
    | Some expr -> contf expr
    | None -> 
        match expr with 
        | Expr.Let (bind, bodyExpr, m, _) ->  
            let bind = rewriteBind env bind
            // tailcall
            rewriteLinearExpr env bodyExpr (contf << (fun bodyExprR ->
                mkLetBind m bind bodyExprR))
        
        | Expr.Sequential (expr1, expr2, dir, m) ->
            let expr1R = RewriteExpr env expr1
            // tailcall
            rewriteLinearExpr env expr2 (contf << (fun expr2R ->
                if expr1 === expr1R && expr2 === expr2R then expr 
                else Expr.Sequential (expr1R, expr2R, dir, m)))
        
        | LinearOpExpr (op, tyargs, argsFront, argLast, m) -> 
            let argsFrontR = rewriteExprs env argsFront
            // tailcall
            rewriteLinearExpr env argLast (contf << (fun argLastR ->
                if argsFront === argsFrontR && argLast === argLastR then expr 
                else rebuildLinearOpExpr (op, tyargs, argsFrontR, argLastR, m)))

        | LinearMatchExpr (spBind, mExpr, dtree, tg1, expr2, m2, ty) ->
            let dtree = RewriteDecisionTree env dtree
            let tg1R = rewriteTarget env tg1
            // tailcall
            rewriteLinearExpr env expr2 (contf << (fun expr2R ->
                rebuildLinearMatchExpr (spBind, mExpr, dtree, tg1R, expr2R, m2, ty)))
      
        | Expr.DebugPoint (dpm, innerExpr) ->
            rewriteLinearExpr env innerExpr (contf << (fun innerExprR ->
                 Expr.DebugPoint (dpm, innerExprR)))

        | _ -> 
            // no longer linear, no tailcall
            contf (RewriteExpr env expr) 

and rewriteExprs env exprs = List.mapq (RewriteExpr env) exprs

and rewriteFlatExprs env exprs = List.mapq (RewriteExpr env) exprs

and RewriteDecisionTree env x =
  match x with 
  | TDSuccess (es, n) -> 
      let esR = rewriteFlatExprs env es
      if LanguagePrimitives.PhysicalEquality es esR then x 
      else TDSuccess(esR, n)

  | TDSwitch (e, cases, dflt, m) ->
      let eR = RewriteExpr env e
      let casesR = List.map (fun (TCase(discrim, e)) -> TCase(discrim, RewriteDecisionTree env e)) cases
      let dfltR = Option.map (RewriteDecisionTree env) dflt
      TDSwitch (eR, casesR, dfltR, m)

  | TDBind (bind, body) ->
      let bindR = rewriteBind env bind
      let bodyR = RewriteDecisionTree env body
      TDBind (bindR, bodyR)

and rewriteTarget env (TTarget(vs, e, flags)) =
    let eR = RewriteExpr env e
    TTarget(vs, eR, flags)

and rewriteTargets env targets =
    List.map (rewriteTarget env) (Array.toList targets)

and rewriteObjExprOverride env (TObjExprMethod(slotsig, attribs, tps, vs, e, m)) =
    TObjExprMethod(slotsig, attribs, tps, vs, RewriteExpr env e, m)

and rewriteObjExprInterfaceImpl env (ty, overrides) = 
    (ty, List.map (rewriteObjExprOverride env) overrides)
    
and rewriteModuleOrNamespaceContents env x = 
    match x with 
    | TMDefRec(isRec, opens, tycons, mbinds, m) -> TMDefRec(isRec, opens, tycons, rewriteModuleOrNamespaceBindings env mbinds, m)
    | TMDefLet(bind, m) -> TMDefLet(rewriteBind env bind, m)
    | TMDefDo(e, m) -> TMDefDo(RewriteExpr env e, m)
    | TMDefOpens _ -> x
    | TMDefs defs -> TMDefs(List.map (rewriteModuleOrNamespaceContents env) defs)

and rewriteModuleOrNamespaceBinding env x = 
    match x with 
    | ModuleOrNamespaceBinding.Binding bind ->
        ModuleOrNamespaceBinding.Binding (rewriteBind env bind)
    | ModuleOrNamespaceBinding.Module(nm, rhs) ->
        ModuleOrNamespaceBinding.Module(nm, rewriteModuleOrNamespaceContents env rhs)

and rewriteModuleOrNamespaceBindings env mbinds =
    List.map (rewriteModuleOrNamespaceBinding env) mbinds

and RewriteImplFile env implFile =
    let (CheckedImplFile (fragName, pragmas, signature, contents, hasExplicitEntryPoint, isScript, anonRecdTypes, namedDebugPointsForInlinedCode)) = implFile
    let contentsR = rewriteModuleOrNamespaceContents env contents
    let implFileR = CheckedImplFile (fragName, pragmas, signature, contentsR, hasExplicitEntryPoint, isScript, anonRecdTypes, namedDebugPointsForInlinedCode)
    implFileR

//--------------------------------------------------------------------------
// Build a Remap that converts all "local" references to "public" things 
// accessed via non local references.
//--------------------------------------------------------------------------

let MakeExportRemapping viewedCcu (mspec: ModuleOrNamespace) = 

    let accEntityRemap (entity: Entity) acc = 
        match tryRescopeEntity viewedCcu entity with 
        | ValueSome eref -> 
            addTyconRefRemap (mkLocalTyconRef entity) eref acc
        | _ -> 
            if entity.IsNamespace then 
                acc
            else
                error(InternalError("Unexpected entity without a pubpath when remapping assembly data", entity.Range))

    let accValRemap (vspec: Val) acc = 
        // The acc contains the entity remappings
        match tryRescopeVal viewedCcu acc vspec with 
        | ValueSome vref -> 
            {acc with valRemap=acc.valRemap.Add vspec vref }
        | _ -> 
            error(InternalError("Unexpected value without a pubpath when remapping assembly data", vspec.Range))

    let mty = mspec.ModuleOrNamespaceType
    let entities = allEntitiesOfModuleOrNamespaceTy mty
    let vs = allValsOfModuleOrNamespaceTy mty
    // Remap the entities first so we can correctly remap the types in the signatures of the ValLinkageFullKey's in the value references
    let acc = List.foldBack accEntityRemap entities Remap.Empty
    let allRemap = List.foldBack accValRemap vs acc
    allRemap

//--------------------------------------------------------------------------
// Apply a "local to nonlocal" renaming to a module type. This can't use
// remap_mspec since the remapping we want isn't to newly created nodes
// but rather to remap to the nonlocal references. This is deliberately 
// "breaking" the binding structure implicit in the module type, which is
// the whole point - one things are rewritten to use non local references then
// the elements can be copied at will, e.g. when inlining during optimization.
//------------------------------------------------------------------------ 


let rec remapEntityDataToNonLocal ctxt tmenv (d: Entity) = 
    let tpsR, tmenvinner = tmenvCopyRemapAndBindTypars (remapAttribs ctxt tmenv) tmenv (d.entity_typars.Force(d.entity_range))
    let typarsR = LazyWithContext.NotLazy tpsR
    let attribsR = d.entity_attribs |> remapAttribs ctxt tmenvinner
    let tyconReprR = d.entity_tycon_repr |> remapTyconRepr ctxt tmenvinner
    let tyconAbbrevR = d.TypeAbbrev |> Option.map (remapType tmenvinner)
    let tyconTcaugR = d.entity_tycon_tcaug |> remapTyconAug tmenvinner
    let modulContentsR = 
        MaybeLazy.Strict (d.entity_modul_type.Value
                          |> mapImmediateValsAndTycons (remapTyconToNonLocal ctxt tmenv) (remapValToNonLocal ctxt tmenv))
    let exnInfoR = d.ExceptionInfo |> remapTyconExnInfo ctxt tmenvinner
    { d with 
          entity_typars = typarsR
          entity_attribs = attribsR
          entity_tycon_repr = tyconReprR
          entity_tycon_tcaug = tyconTcaugR
          entity_modul_type = modulContentsR
          entity_opt_data =
            match d.entity_opt_data with
            | Some dd ->
                Some { dd with entity_tycon_abbrev = tyconAbbrevR; entity_exn_info = exnInfoR }
            | _ -> None }

and remapTyconToNonLocal ctxt tmenv x = 
    x |> Construct.NewModifiedTycon (remapEntityDataToNonLocal ctxt tmenv)  

and remapValToNonLocal ctxt tmenv inp = 
    // creates a new stamp
    inp |> Construct.NewModifiedVal (remapValData ctxt tmenv)

let ApplyExportRemappingToEntity g tmenv x =
    let ctxt = { g = g; stackGuard = StackGuard(RemapExprStackGuardDepth, "RemapExprStackGuardDepth") }
    remapTyconToNonLocal ctxt tmenv x

(* Which constraints actually get compiled to .NET constraints? *)
let isCompiledOrWitnessPassingConstraint (g: TcGlobals) cx = 
    match cx with 
      | TyparConstraint.SupportsNull _ // this implies the 'class' constraint
      | TyparConstraint.IsReferenceType _  // this is the 'class' constraint
      | TyparConstraint.IsNonNullableStruct _ 
      | TyparConstraint.IsReferenceType _
      | TyparConstraint.RequiresDefaultConstructor _
      | TyparConstraint.CoercesTo _ -> true
      | TyparConstraint.MayResolveMember _ when g.langVersion.SupportsFeature LanguageFeature.WitnessPassing -> true
      | _ -> false
    
// Is a value a first-class polymorphic value with .NET constraints, or witness-passing constraints? 
// Used to turn off TLR and method splitting and do not compile to
// FSharpTypeFunc, but rather bake a "local type function" for each TyLambda abstraction.
let IsGenericValWithGenericConstraints g (v: Val) = 
    isForallTy g v.Type && 
    v.Type |> destForallTy g |> fst |> List.exists (fun tp -> List.exists (isCompiledOrWitnessPassingConstraint g) tp.Constraints)

// Does a type support a given interface? 
type Entity with 
    member tycon.HasInterface g ty = 
        tycon.TypeContents.tcaug_interfaces |> List.exists (fun (x, _, _) -> typeEquiv g ty x)  

    // Does a type have an override matching the given name and argument types? 
    // Used to detect the presence of 'Equals' and 'GetHashCode' in type checking 
    member tycon.HasOverride g nm argTys = 
        tycon.TypeContents.tcaug_adhoc 
        |> NameMultiMap.find nm
        |> List.exists (fun vref -> 
            match vref.MemberInfo with 
            | None -> false 
            | Some membInfo ->
 
            let argInfos = ArgInfosOfMember g vref 
            match argInfos with
            | [argInfos] ->
                List.lengthsEqAndForall2 (typeEquiv g) (List.map fst argInfos) argTys &&  
                membInfo.MemberFlags.IsOverrideOrExplicitImpl
            | _ -> false) 
    
    member tycon.HasMember g nm argTys = 
        tycon.TypeContents.tcaug_adhoc 
        |> NameMultiMap.find nm
        |> List.exists (fun vref -> 
            match vref.MemberInfo with 
            | None -> false 
            | _ ->

            let argInfos = ArgInfosOfMember g vref
            match argInfos with
            | [argInfos] -> List.lengthsEqAndForall2 (typeEquiv g) (List.map fst argInfos) argTys
            | _ -> false) 


type EntityRef with 
    member tcref.HasInterface g ty = tcref.Deref.HasInterface g ty
    member tcref.HasOverride g nm argTys = tcref.Deref.HasOverride g nm argTys
    member tcref.HasMember g nm argTys = tcref.Deref.HasMember g nm argTys

let mkFastForLoop g (spFor, spTo, m, idv: Val, start, dir, finish, body) =
    let dir = if dir then FSharpForLoopUp else FSharpForLoopDown 
    mkIntegerForLoop g (spFor, spTo, idv, start, dir, finish, body, m)

/// Accessing a binding of the form "let x = 1" or "let x = e" for any "e" satisfying the predicate
/// below does not cause an initialization trigger, i.e. does not get compiled as a static field.
let IsSimpleSyntacticConstantExpr g inputExpr = 
    let rec checkExpr (vrefs: Set<Stamp>) x = 
        match stripExpr x with 
        | Expr.Op (TOp.Coerce, _, [arg], _) 
             -> checkExpr vrefs arg
        | UnopExpr g (vref, arg) 
             when (valRefEq g vref g.unchecked_unary_minus_vref ||
                   valRefEq g vref g.unchecked_unary_plus_vref ||
                   valRefEq g vref g.unchecked_unary_not_vref ||
                   valRefEq g vref g.bitwise_unary_not_vref ||
                   valRefEq g vref g.enum_vref)
             -> checkExpr vrefs arg
        // compare, =, <>, +, -, <, >, <=, >=, <<<, >>>, &&&
        | BinopExpr g (vref, arg1, arg2) 
             when (valRefEq g vref g.equals_operator_vref ||
                   valRefEq g vref g.compare_operator_vref ||
                   valRefEq g vref g.unchecked_addition_vref ||
                   valRefEq g vref g.less_than_operator_vref ||
                   valRefEq g vref g.less_than_or_equals_operator_vref ||
                   valRefEq g vref g.greater_than_operator_vref ||
                   valRefEq g vref g.greater_than_or_equals_operator_vref ||
                   valRefEq g vref g.not_equals_operator_vref ||
                   valRefEq g vref g.unchecked_addition_vref ||
                   valRefEq g vref g.unchecked_multiply_vref ||
                   valRefEq g vref g.unchecked_subtraction_vref ||
        // Note: division and modulus can raise exceptions, so are not included
                   valRefEq g vref g.bitwise_shift_left_vref ||
                   valRefEq g vref g.bitwise_shift_right_vref ||
                   valRefEq g vref g.bitwise_xor_vref ||
                   valRefEq g vref g.bitwise_and_vref ||
                   valRefEq g vref g.bitwise_or_vref) &&
                   (not (typeEquiv g (tyOfExpr g arg1) g.string_ty) && not (typeEquiv g (tyOfExpr g arg1) g.decimal_ty) )
                -> checkExpr vrefs arg1 && checkExpr vrefs arg2 
        | Expr.Val (vref, _, _) -> vref.Deref.IsCompiledAsStaticPropertyWithoutField || vrefs.Contains vref.Stamp
        | Expr.Match (_, _, dtree, targets, _, _) -> checkDecisionTree vrefs dtree && targets |> Array.forall (checkDecisionTreeTarget vrefs)
        | Expr.Let (b, e, _, _) -> checkExpr vrefs b.Expr && checkExpr (vrefs.Add b.Var.Stamp) e
        | Expr.DebugPoint (_, b) -> checkExpr vrefs b
        | Expr.TyChoose (_, b, _) -> checkExpr vrefs b
        // Detect standard constants 
        | Expr.Const _ 
        | Expr.Op (TOp.UnionCase _, _, [], _)         // Nullary union cases
        | UncheckedDefaultOfExpr g _ 
        | SizeOfExpr g _ 
        | TypeOfExpr g _ -> true
        | NameOfExpr g _ when g.langVersion.SupportsFeature LanguageFeature.NameOf -> true
        // All others are not simple constant expressions
        | _ -> false

    and checkDecisionTree vrefs x = 
        match x with 
        | TDSuccess (es, _n) -> es |> List.forall (checkExpr vrefs)
        | TDSwitch (e, cases, dflt, _m) ->
            checkExpr vrefs e &&
            cases |> List.forall (checkDecisionTreeCase vrefs) &&
            dflt |> Option.forall (checkDecisionTree vrefs)
        | TDBind (bind, body) ->
            checkExpr vrefs bind.Expr &&
            checkDecisionTree (vrefs.Add bind.Var.Stamp) body

    and checkDecisionTreeCase vrefs (TCase(discrim, dtree)) = 
        (match discrim with
         | DecisionTreeTest.Const _c -> true
         | _ -> false) && 
        checkDecisionTree vrefs dtree

    and checkDecisionTreeTarget vrefs (TTarget(vs, e, _)) = 
        let vrefs = ((vrefs, vs) ||> List.fold (fun s v -> s.Add v.Stamp)) 
        checkExpr vrefs e

    checkExpr Set.empty inputExpr    
    
let EvalArithBinOp (opInt8, opInt16, opInt32, opInt64, opUInt8, opUInt16, opUInt32, opUInt64) (arg1: Expr) (arg2: Expr) = 
    // At compile-time we check arithmetic 
    let m = unionRanges arg1.Range arg2.Range
    try 
        match arg1, arg2 with 
        | Expr.Const (Const.Int32 x1, _, ty), Expr.Const (Const.Int32 x2, _, _) -> Expr.Const (Const.Int32 (opInt32 x1 x2), m, ty)
        | Expr.Const (Const.SByte x1, _, ty), Expr.Const (Const.SByte x2, _, _) -> Expr.Const (Const.SByte (opInt8 x1 x2), m, ty)
        | Expr.Const (Const.Int16 x1, _, ty), Expr.Const (Const.Int16 x2, _, _) -> Expr.Const (Const.Int16 (opInt16 x1 x2), m, ty)
        | Expr.Const (Const.Int64 x1, _, ty), Expr.Const (Const.Int64 x2, _, _) -> Expr.Const (Const.Int64 (opInt64 x1 x2), m, ty)
        | Expr.Const (Const.Byte x1, _, ty), Expr.Const (Const.Byte x2, _, _) -> Expr.Const (Const.Byte (opUInt8 x1 x2), m, ty)
        | Expr.Const (Const.UInt16 x1, _, ty), Expr.Const (Const.UInt16 x2, _, _) -> Expr.Const (Const.UInt16 (opUInt16 x1 x2), m, ty)
        | Expr.Const (Const.UInt32 x1, _, ty), Expr.Const (Const.UInt32 x2, _, _) -> Expr.Const (Const.UInt32 (opUInt32 x1 x2), m, ty)
        | Expr.Const (Const.UInt64 x1, _, ty), Expr.Const (Const.UInt64 x2, _, _) -> Expr.Const (Const.UInt64 (opUInt64 x1 x2), m, ty)
        | _ -> error (Error ( FSComp.SR.tastNotAConstantExpression(), m))
    with :? System.OverflowException -> error (Error ( FSComp.SR.tastConstantExpressionOverflow(), m))

// See also PostTypeCheckSemanticChecks.CheckAttribArgExpr, which must match this precisely
let rec EvalAttribArgExpr g x = 
    match x with 

    // Detect standard constants 
    | Expr.Const (c, m, _) -> 
        match c with 
        | Const.Bool _ 
        | Const.Int32 _ 
        | Const.SByte _
        | Const.Int16 _
        | Const.Int32 _
        | Const.Int64 _  
        | Const.Byte _
        | Const.UInt16 _
        | Const.UInt32 _
        | Const.UInt64 _
        | Const.Double _
        | Const.Single _
        | Const.Char _
        | Const.Zero
        | Const.String _ -> 
            x
        | Const.Decimal _ | Const.IntPtr _ | Const.UIntPtr _ | Const.Unit ->
            errorR (Error ( FSComp.SR.tastNotAConstantExpression(), m))
            x

    | TypeOfExpr g _ -> x
    | TypeDefOfExpr g _ -> x
    | Expr.Op (TOp.Coerce, _, [arg], _) -> 
        EvalAttribArgExpr g arg
    | EnumExpr g arg1 -> 
        EvalAttribArgExpr g arg1
    // Detect bitwise or of attribute flags
    | AttribBitwiseOrExpr g (arg1, arg2) -> 
        EvalArithBinOp ((|||), (|||), (|||), (|||), (|||), (|||), (|||), (|||)) (EvalAttribArgExpr g arg1) (EvalAttribArgExpr g arg2) 
    | SpecificBinopExpr g g.unchecked_addition_vref (arg1, arg2) -> 
       // At compile-time we check arithmetic 
       let v1, v2 = EvalAttribArgExpr g arg1, EvalAttribArgExpr g arg2 
       match v1, v2 with 
       | Expr.Const (Const.String x1, m, ty), Expr.Const (Const.String x2, _, _) -> Expr.Const (Const.String (x1 + x2), m, ty)
       | _ -> 
#if ALLOW_ARITHMETIC_OPS_IN_LITERAL_EXPRESSIONS_AND_ATTRIBUTE_ARGS
           EvalArithBinOp (Checked.(+), Checked.(+), Checked.(+), Checked.(+), Checked.(+), Checked.(+), Checked.(+), Checked.(+)) g v1 v2
#else
           errorR (Error ( FSComp.SR.tastNotAConstantExpression(), x.Range))
           x
#endif
#if ALLOW_ARITHMETIC_OPS_IN_LITERAL_EXPRESSIONS_AND_ATTRIBUTE_ARGS
    | SpecificBinopExpr g g.unchecked_subtraction_vref (arg1, arg2) -> 
       EvalArithBinOp (Checked.(-), Checked.(-), Checked.(-), Checked.(-), Checked.(-), Checked.(-), Checked.(-), Checked.(-)) g (EvalAttribArgExpr g arg1) (EvalAttribArgExpr g arg2)
    | SpecificBinopExpr g g.unchecked_multiply_vref (arg1, arg2) -> 
       EvalArithBinOp (Checked.(*), Checked.(*), Checked.(*), Checked.(*), Checked.(*), Checked.(*), Checked.(*), Checked.(*)) g (EvalAttribArgExpr g arg1) (EvalAttribArgExpr g arg2)
#endif
    | _ -> 
        errorR (Error ( FSComp.SR.tastNotAConstantExpression(), x.Range))
        x


and EvaledAttribExprEquality g e1 e2 = 
    match e1, e2 with 
    | Expr.Const (c1, _, _), Expr.Const (c2, _, _) -> c1 = c2
    | TypeOfExpr g ty1, TypeOfExpr g ty2 -> typeEquiv g ty1 ty2
    | TypeDefOfExpr g ty1, TypeDefOfExpr g ty2 -> typeEquiv g ty1 ty2
    | _ -> false

let (|ConstToILFieldInit|_|) c =
    match c with 
    | Const.SByte n -> Some (ILFieldInit.Int8 n)
    | Const.Int16 n -> Some (ILFieldInit.Int16 n)
    | Const.Int32 n -> Some (ILFieldInit.Int32 n)
    | Const.Int64 n -> Some (ILFieldInit.Int64 n)
    | Const.Byte n -> Some (ILFieldInit.UInt8 n)
    | Const.UInt16 n -> Some (ILFieldInit.UInt16 n)
    | Const.UInt32 n -> Some (ILFieldInit.UInt32 n)
    | Const.UInt64 n -> Some (ILFieldInit.UInt64 n)
    | Const.Bool n -> Some (ILFieldInit.Bool n)
    | Const.Char n -> Some (ILFieldInit.Char (uint16 n))
    | Const.Single n -> Some (ILFieldInit.Single n)
    | Const.Double n -> Some (ILFieldInit.Double n)
    | Const.String s -> Some (ILFieldInit.String s)
    | Const.Zero -> Some ILFieldInit.Null
    | _ -> None

let EvalLiteralExprOrAttribArg g x = 
    match x with 
    | Expr.Op (TOp.Coerce, _, [Expr.Op (TOp.Array, [elemTy], args, m)], _)
    | Expr.Op (TOp.Array, [elemTy], args, m) ->
        let args = args |> List.map (EvalAttribArgExpr g) 
        Expr.Op (TOp.Array, [elemTy], args, m) 
    | _ -> 
        EvalAttribArgExpr g x

// Take into account the fact that some "instance" members are compiled as static
// members when using CompilationRepresentation.Static, or any non-virtual instance members
// in a type that supports "null" as a true value. This is all members
// where ValRefIsCompiledAsInstanceMember is false but membInfo.MemberFlags.IsInstance 
// is true.
//
// This is the right abstraction for viewing member types, but the implementation
// below is a little ugly.
let GetTypeOfIntrinsicMemberInCompiledForm g (vref: ValRef) =
    assert (not vref.IsExtensionMember)
    let membInfo, valReprInfo = checkMemberValRef vref
    let tps, cxs, argInfos, retTy, retInfo = GetTypeOfMemberInMemberForm g vref
    let argInfos = 
        // Check if the thing is really an instance member compiled as a static member
        // If so, the object argument counts as a normal argument in the compiled form
        if membInfo.MemberFlags.IsInstance && not (ValRefIsCompiledAsInstanceMember g vref) then 
            let _, origArgInfos, _, _ = GetValReprTypeInFSharpForm g valReprInfo vref.Type vref.Range
            match origArgInfos with
            | [] -> 
                errorR(InternalError("value does not have a valid member type", vref.Range))
                argInfos
            | h :: _ -> h :: argInfos
        else argInfos
    tps, cxs, argInfos, retTy, retInfo


//--------------------------------------------------------------------------
// Tuple compilation (expressions)
//------------------------------------------------------------------------ 


let rec mkCompiledTuple g isStruct (argTys, args, m) = 
    let n = List.length argTys 
    if n <= 0 then failwith "mkCompiledTuple"
    elif n < maxTuple then (mkCompiledTupleTyconRef g isStruct n, argTys, args, m)
    else
        let argTysA, argTysB = List.splitAfter goodTupleFields argTys
        let argsA, argsB = List.splitAfter goodTupleFields args
        let ty8, v8 = 
            match argTysB, argsB with 
            | [ty8], [arg8] -> 
                match ty8 with
                // if it's already been nested or ended, pass it through
                | TType_app(tn, _, _) when (isCompiledTupleTyconRef g tn) ->
                    ty8, arg8
                | _ ->
                    let ty8enc = TType_app((if isStruct then g.struct_tuple1_tcr else g.ref_tuple1_tcr), [ty8], g.knownWithoutNull)
                    let v8enc = Expr.Op (TOp.Tuple (mkTupInfo isStruct), [ty8], [arg8], m) 
                    ty8enc, v8enc
            | _ -> 
                let a, b, c, d = mkCompiledTuple g isStruct (argTysB, argsB, m)
                let ty8plus = TType_app(a, b, g.knownWithoutNull)
                let v8plus = Expr.Op (TOp.Tuple (mkTupInfo isStruct), b, c, d)
                ty8plus, v8plus
        let argTysAB = argTysA @ [ty8] 
        (mkCompiledTupleTyconRef g isStruct (List.length argTysAB), argTysAB, argsA @ [v8], m)

let mkILMethodSpecForTupleItem (_g: TcGlobals) (ty: ILType) n = 
    mkILNonGenericInstanceMethSpecInTy(ty, (if n < goodTupleFields then "get_Item"+(n+1).ToString() else "get_Rest"), [], mkILTyvarTy (uint16 n))

let mkILFieldSpecForTupleItem (ty: ILType) n = 
    mkILFieldSpecInTy (ty, (if n < goodTupleFields then "Item"+(n+1).ToString() else "Rest"), mkILTyvarTy (uint16 n))

let mkGetTupleItemN g m n (ty: ILType) isStruct expr retTy =
    if isStruct then
        mkAsmExpr ([mkNormalLdfld (mkILFieldSpecForTupleItem ty n) ], [], [expr], [retTy], m)
    else
        mkAsmExpr ([mkNormalCall(mkILMethodSpecForTupleItem g ty n)], [], [expr], [retTy], m)

/// Match an Int32 constant expression
let (|Int32Expr|_|) expr = 
    match expr with 
    | Expr.Const (Const.Int32 n, _, _) -> Some n
    | _ -> None 

/// Match a try-finally expression
let (|TryFinally|_|) expr = 
    match expr with 
    | Expr.Op (TOp.TryFinally _, [_resTy], [Expr.Lambda (_, _, _, [_], e1, _, _); Expr.Lambda (_, _, _, [_], e2, _, _)], _) -> Some(e1, e2)
    | _ -> None
    
// detect ONLY the while loops that result from compiling 'for ... in ... do ...'
let (|WhileLoopForCompiledForEachExpr|_|) expr = 
    match expr with 
    | Expr.Op (TOp.While (spInWhile, WhileLoopForCompiledForEachExprMarker), _, [Expr.Lambda (_, _, _, [_], e1, _, _); Expr.Lambda (_, _, _, [_], e2, _, _)], m) ->
        Some(spInWhile, e1, e2, m)
    | _ -> None
    
let (|Let|_|) expr = 
    match expr with 
    | Expr.Let (TBind(v, e1, sp), e2, _, _) -> Some(v, e1, sp, e2)
    | _ -> None

let (|RangeInt32Step|_|) g expr = 
    match expr with 
    // detect 'n .. m' 
    | Expr.App (Expr.Val (vf, _, _), _, [tyarg], [startExpr;finishExpr], _)
         when valRefEq g vf g.range_op_vref && typeEquiv g tyarg g.int_ty -> Some(startExpr, 1, finishExpr)
    
    // detect (RangeInt32 startExpr N finishExpr), the inlined/compiled form of 'n .. m' and 'n .. N .. m'
    | Expr.App (Expr.Val (vf, _, _), _, [], [startExpr; Int32Expr n; finishExpr], _)
         when valRefEq g vf g.range_int32_op_vref -> Some(startExpr, n, finishExpr)

    | _ -> None

let (|GetEnumeratorCall|_|) expr =   
    match expr with   
    | Expr.Op (TOp.ILCall ( _, _, _, _, _, _, _, ilMethodRef, _, _, _), _, [Expr.Val (vref, _, _) | Expr.Op (_, _, [Expr.Val (vref, ValUseFlag.NormalValUse, _)], _) ], _) ->  
        if ilMethodRef.Name = "GetEnumerator" then Some vref  
        else None  
    | _ -> None  

// This code matches exactly the output of TcForEachExpr
let (|CompiledForEachExpr|_|) g expr =   
    match expr with
    | Let (enumerableVar, enumerableExpr, spFor, 
           Let (enumeratorVar, GetEnumeratorCall enumerableVar2, _enumeratorBind, 
              TryFinally (WhileLoopForCompiledForEachExpr (spInWhile, _, (Let (elemVar, _, _, bodyExpr) as elemLet), _), _))) 
                 // Apply correctness conditions to ensure this really is a compiled for-each expression.
                 when valRefEq g (mkLocalValRef enumerableVar) enumerableVar2 &&
                      enumerableVar.IsCompilerGenerated &&
                      enumeratorVar.IsCompilerGenerated &&
                      (let fvs = (freeInExpr CollectLocals bodyExpr)
                       not (Zset.contains enumerableVar fvs.FreeLocals) && 
                       not (Zset.contains enumeratorVar fvs.FreeLocals)) ->

        // Extract useful ranges
        let mBody = bodyExpr.Range
        let mWholeExpr = expr.Range
        let mIn = elemLet.Range

        let mFor = match spFor with DebugPointAtBinding.Yes mFor -> mFor | _ -> enumerableExpr.Range
        let spIn, mIn = match spInWhile with DebugPointAtWhile.Yes mIn -> DebugPointAtInOrTo.Yes mIn, mIn | _ -> DebugPointAtInOrTo.No, mIn
        let spInWhile = match spIn with DebugPointAtInOrTo.Yes m -> DebugPointAtWhile.Yes m | DebugPointAtInOrTo.No -> DebugPointAtWhile.No
        let enumerableTy = tyOfExpr g enumerableExpr

        Some (enumerableTy, enumerableExpr, elemVar, bodyExpr, (mBody, spFor, spIn, mFor, mIn, spInWhile, mWholeExpr))
    | _ -> None  
             

let (|CompiledInt32RangeForEachExpr|_|) g expr = 
    match expr with
    | CompiledForEachExpr g (_, RangeInt32Step g (startExpr, step, finishExpr), elemVar, bodyExpr, ranges) ->
        Some (startExpr, step, finishExpr, elemVar, bodyExpr, ranges)
        | _ -> None
    | _ -> None


let mkDebugPoint m expr = 
    Expr.DebugPoint(DebugPointAtLeafExpr.Yes m, expr)

type OptimizeForExpressionOptions =
    | OptimizeIntRangesOnly
    | OptimizeAllForExpressions

let DetectAndOptimizeForEachExpression g option expr =
    match option, expr with
    | _, CompiledInt32RangeForEachExpr g (startExpr, (1 | -1 as step), finishExpr, elemVar, bodyExpr, ranges) -> 

           let _mBody, spFor, spIn, _mFor, _mIn, _spInWhile, mWholeExpr = ranges
           let spFor = match spFor with DebugPointAtBinding.Yes mFor -> DebugPointAtFor.Yes mFor | _ -> DebugPointAtFor.No
           mkFastForLoop g (spFor, spIn, mWholeExpr, elemVar, startExpr, (step = 1), finishExpr, bodyExpr)

    | OptimizeAllForExpressions, CompiledForEachExpr g (enumerableTy, enumerableExpr, elemVar, bodyExpr, ranges) ->

         let mBody, spFor, spIn, mFor, mIn, spInWhile, mWholeExpr = ranges

         if isStringTy g enumerableTy then
            // type is string, optimize for expression as:
            //  let $str = enumerable
            //  for $idx = 0 to str.Length - 1 do
            //      let elem = str.[idx]
            //      body elem

            let strVar, strExpr = mkCompGenLocal mFor "str" enumerableTy
            let idxVar, idxExpr = mkCompGenLocal elemVar.Range "idx" g.int32_ty

            let lengthExpr = mkGetStringLength g mFor strExpr
            let charExpr = mkGetStringChar g mFor strExpr idxExpr

            let startExpr = mkZero g mFor
            let finishExpr = mkDecr g mFor lengthExpr
            // for compat reasons, loop item over string is sometimes object, not char
            let loopItemExpr = mkCoerceIfNeeded g elemVar.Type g.char_ty charExpr  
            let bodyExpr = mkInvisibleLet mIn elemVar loopItemExpr bodyExpr
            let forExpr = mkFastForLoop g (DebugPointAtFor.No, spIn, mWholeExpr, idxVar, startExpr, true, finishExpr, bodyExpr)
            let expr = mkLet spFor mFor strVar enumerableExpr forExpr

            expr

         elif isListTy g enumerableTy then
            // type is list, optimize for expression as:
            //  let mutable $currentVar = listExpr
            //  let mutable $nextVar = $tailOrNull
            //  while $guardExpr do
            //    let i = $headExpr
            //    bodyExpr ()
            //    $current <- $next
            //    $next <- $tailOrNull

            let IndexHead = 0
            let IndexTail = 1

            let currentVar, currentExpr = mkMutableCompGenLocal mIn "current" enumerableTy
            let nextVar, nextExpr = mkMutableCompGenLocal mIn "next" enumerableTy
            let elemTy = destListTy g enumerableTy

            let guardExpr = mkNonNullTest g mFor nextExpr
            let headOrDefaultExpr = mkUnionCaseFieldGetUnprovenViaExprAddr (currentExpr, g.cons_ucref, [elemTy], IndexHead, mIn)
            let tailOrNullExpr = mkUnionCaseFieldGetUnprovenViaExprAddr (currentExpr, g.cons_ucref, [elemTy], IndexTail, mIn)

            let bodyExpr =
                mkInvisibleLet mIn elemVar headOrDefaultExpr
                    (mkSequential mIn
                        bodyExpr
                        (mkSequential mIn
                            (mkValSet mIn (mkLocalValRef currentVar) nextExpr)
                            (mkValSet mIn (mkLocalValRef nextVar) tailOrNullExpr)))

            let expr =
                // let mutable current = enumerableExpr
                mkLet spFor mIn currentVar enumerableExpr
                    // let mutable next = current.TailOrNull
                    (mkInvisibleLet mFor nextVar tailOrNullExpr 
                        // while nonNull next do
                       (mkWhile g (spInWhile, WhileLoopForCompiledForEachExprMarker, guardExpr, bodyExpr, mBody)))

            expr

         else
            expr

    | _ -> expr

// Used to remove Expr.Link for inner expressions in pattern matches
let (|InnerExprPat|) expr = stripExpr expr

/// One of the transformations performed by the compiler
/// is to eliminate variables of static type "unit". These is a
/// utility function related to this.

let BindUnitVars g (mvs: Val list, paramInfos: ArgReprInfo list, body) = 
    match mvs, paramInfos with 
    | [v], [] -> 
        assert isUnitTy g v.Type
        [], mkLet DebugPointAtBinding.NoneAtInvisible v.Range v (mkUnit g v.Range) body 
    | _ -> mvs, body

let isThreadOrContextStatic g attrs = 
    HasFSharpAttributeOpt g g.attrib_ThreadStaticAttribute attrs ||
    HasFSharpAttributeOpt g g.attrib_ContextStaticAttribute attrs 

let mkUnitDelayLambda (g: TcGlobals) m e =
    let uv, _ = mkCompGenLocal m "unitVar" g.unit_ty
    mkLambda m uv (e, tyOfExpr g e) 


let (|ValApp|_|) g vref expr =
    match expr with
    | Expr.App (Expr.Val (vref2, _, _), _f0ty, tyargs, args, m) when valRefEq g vref vref2 ->  Some (tyargs, args, m)
    | _ -> None

let (|UseResumableStateMachinesExpr|_|) g expr =
    match expr with
    | ValApp g g.cgh__useResumableCode_vref (_, _, _m) -> Some ()
    | _ -> None

/// Match an if...then...else expression or the result of "a && b" or "a || b"
let (|IfThenElseExpr|_|) expr =
    match expr with
    | Expr.Match (_spBind, _exprm, TDSwitch(cond, [ TCase( DecisionTreeTest.Const (Const.Bool true), TDSuccess ([], 0) )], Some (TDSuccess ([], 1)), _),
                  [| TTarget([], thenExpr, _); TTarget([], elseExpr, _) |], _m, _ty) -> 
        Some (cond, thenExpr,  elseExpr)
    | _ -> None

/// if __useResumableCode then ... else ...
let (|IfUseResumableStateMachinesExpr|_|) g expr =
    match expr with
    | IfThenElseExpr(UseResumableStateMachinesExpr g (), thenExpr, elseExpr) -> Some (thenExpr, elseExpr)
    | _ -> None

/// Combine a list of ModuleOrNamespaceType's making up the description of a CCU. checking there are now
/// duplicate modules etc.
let CombineCcuContentFragments l = 

    /// Combine module types when multiple namespace fragments contribute to the
    /// same namespace, making new module specs as we go.
    let rec CombineModuleOrNamespaceTypes path (mty1: ModuleOrNamespaceType) (mty2: ModuleOrNamespaceType) = 
        let kind = mty1.ModuleOrNamespaceKind
        let tab1 = mty1.AllEntitiesByLogicalMangledName
        let tab2 = mty2.AllEntitiesByLogicalMangledName
        let entities = 
            [
                for e1 in mty1.AllEntities do 
                    match tab2.TryGetValue e1.LogicalName with
                    | true, e2 -> yield CombineEntities path e1 e2
                    | _ -> yield e1

                for e2 in mty2.AllEntities do 
                    match tab1.TryGetValue e2.LogicalName with
                    | true, _ -> ()
                    | _ -> yield e2
            ]

        let vals = QueueList.append mty1.AllValsAndMembers mty2.AllValsAndMembers

        ModuleOrNamespaceType(kind, vals, QueueList.ofList entities)

    and CombineEntities path (entity1: Entity) (entity2: Entity) = 

        let path2 = path@[entity2.DemangledModuleOrNamespaceName]

        match entity1.IsNamespace, entity2.IsNamespace, entity1.IsModule, entity2.IsModule with
        | true, true, _, _ ->
            ()
        | true, _, _, _
        | _, true, _, _ -> 
            errorR(Error(FSComp.SR.tastNamespaceAndModuleWithSameNameInAssembly(textOfPath path2), entity2.Range))
        | false, false, false, false -> 
            errorR(Error(FSComp.SR.tastDuplicateTypeDefinitionInAssembly(entity2.LogicalName, textOfPath path), entity2.Range))
        | false, false, true, true -> 
            errorR(Error(FSComp.SR.tastTwoModulesWithSameNameInAssembly(textOfPath path2), entity2.Range))
        | _ -> 
            errorR(Error(FSComp.SR.tastConflictingModuleAndTypeDefinitionInAssembly(entity2.LogicalName, textOfPath path), entity2.Range))

        entity1 |> Construct.NewModifiedTycon (fun data1 -> 
            let xml = XmlDoc.Merge entity1.XmlDoc entity2.XmlDoc
            { data1 with 
                entity_attribs = entity1.Attribs @ entity2.Attribs
                entity_modul_type = MaybeLazy.Lazy (lazy (CombineModuleOrNamespaceTypes path2 entity1.ModuleOrNamespaceType entity2.ModuleOrNamespaceType))
                entity_opt_data = 
                match data1.entity_opt_data with
                | Some optData -> Some { optData with entity_xmldoc = xml }
                | _ -> Some { Entity.NewEmptyEntityOptData() with entity_xmldoc = xml } }) 
    
    and CombineModuleOrNamespaceTypeList path l = 
        match l with
        | h :: t -> List.fold (CombineModuleOrNamespaceTypes path) h t
        | _ -> failwith "CombineModuleOrNamespaceTypeList"

    CombineModuleOrNamespaceTypeList [] l

/// An immutable mappping from witnesses to some data.
///
/// Note: this uses an immutable HashMap/Dictionary with an IEqualityComparer that captures TcGlobals, see EmptyTraitWitnessInfoHashMap
type TraitWitnessInfoHashMap<'T> = ImmutableDictionary<TraitWitnessInfo, 'T>

/// Create an empty immutable mapping from witnesses to some data
let EmptyTraitWitnessInfoHashMap g : TraitWitnessInfoHashMap<'T> =
    ImmutableDictionary.Create(
        { new IEqualityComparer<_> with 
            member _.Equals(a, b) = traitKeysAEquiv g TypeEquivEnv.Empty a b
            member _.GetHashCode(a) = hash a.MemberName
        })

let (|WhileExpr|_|) expr = 
    match expr with 
    | Expr.Op (TOp.While (sp1, sp2), _, [Expr.Lambda (_, _, _, [_gv], guardExpr, _, _);Expr.Lambda (_, _, _, [_bv], bodyExpr, _, _)], m) ->
        Some (sp1, sp2, guardExpr, bodyExpr, m)
    | _ -> None

let (|TryFinallyExpr|_|) expr = 
    match expr with 
    | Expr.Op (TOp.TryFinally (sp1, sp2), [ty], [Expr.Lambda (_, _, _, [_], e1, _, _); Expr.Lambda (_, _, _, [_], e2, _, _)], m) ->
        Some (sp1, sp2, ty, e1, e2, m)
    | _ -> None

let (|IntegerForLoopExpr|_|) expr = 
    match expr with 
    | Expr.Op (TOp.IntegerForLoop (sp1, sp2, style), _, [Expr.Lambda (_, _, _, [_], e1, _, _);Expr.Lambda (_, _, _, [_], e2, _, _);Expr.Lambda (_, _, _, [v], e3, _, _)], m) ->
        Some (sp1, sp2, style, e1, e2, v, e3, m)
    | _ -> None

let (|TryWithExpr|_|) expr =
    match expr with 
    | Expr.Op (TOp.TryWith (spTry, spWith), [resTy], [Expr.Lambda (_, _, _, [_], bodyExpr, _, _); Expr.Lambda (_, _, _, [filterVar], filterExpr, _, _); Expr.Lambda (_, _, _, [handlerVar], handlerExpr, _, _)], m) ->
        Some (spTry, spWith, resTy, bodyExpr, filterVar, filterExpr, handlerVar, handlerExpr, m)
    | _ -> None

let (|MatchTwoCasesExpr|_|) expr =
    match expr with 
    | Expr.Match (spBind, mExpr, TDSwitch(cond, [ TCase( DecisionTreeTest.UnionCase (ucref, a), TDSuccess ([], tg1) )], Some (TDSuccess ([], tg2)), b), tgs, m, ty) -> 

        // How to rebuild this construct
        let rebuild (cond, ucref, tg1, tg2, tgs) = 
            Expr.Match (spBind, mExpr, TDSwitch(cond, [ TCase( DecisionTreeTest.UnionCase (ucref, a), TDSuccess ([], tg1) )], Some (TDSuccess ([], tg2)), b), tgs, m, ty)

        Some (cond, ucref, tg1, tg2, tgs, rebuild)

    | _ -> None

/// match e with None -> ... | Some v -> ... or other variations of the same
let (|MatchOptionExpr|_|) expr =
    match expr with
    | MatchTwoCasesExpr(cond, ucref, tg1, tg2, tgs, rebuildTwoCases) -> 
        let tgNone, tgSome = if ucref.CaseName = "None" then tg1, tg2 else tg2, tg1
        match tgs[tgNone], tgs[tgSome] with 
        | TTarget([], noneBranchExpr, b2), 
          TTarget([], Expr.Let(TBind(unionCaseVar, Expr.Op(TOp.UnionCaseProof a1, a2, a3, a4), a5), 
                               Expr.Let(TBind(someVar, Expr.Op(TOp.UnionCaseFieldGet (a6a, a6b), a7, a8, a9), a10), someBranchExpr, a11, a12), a13, a14), a16) 
              when unionCaseVar.LogicalName = "unionCase" -> 

            // How to rebuild this construct
            let rebuild (cond, noneBranchExpr, someVar, someBranchExpr) =
                let tgs = Array.zeroCreate 2
                tgs[tgNone] <- TTarget([], noneBranchExpr, b2)
                tgs[tgSome] <- TTarget([], Expr.Let(TBind(unionCaseVar, Expr.Op(TOp.UnionCaseProof a1, a2, a3, a4), a5), 
                                                    Expr.Let(TBind(someVar, Expr.Op(TOp.UnionCaseFieldGet (a6a, a6b), a7, a8, a9), a10), someBranchExpr, a11, a12), a13, a14), a16)
                rebuildTwoCases (cond, ucref, tg1, tg2, tgs)

            Some (cond, noneBranchExpr, someVar, someBranchExpr, rebuild)
        | _ -> None
    | _ -> None

let (|ResumableEntryAppExpr|_|) g expr =
    match expr with
    | ValApp g g.cgh__resumableEntry_vref (_, _, _m) -> Some ()
    | _ -> None

/// Match an (unoptimized) __resumableEntry expression
let (|ResumableEntryMatchExpr|_|) g expr =
    match expr with
    | Expr.Let(TBind(matchVar, matchExpr, sp1), MatchOptionExpr (Expr.Val(matchVar2, b, c), noneBranchExpr, someVar, someBranchExpr, rebuildMatch), d, e) ->
        match matchExpr with 
        | ResumableEntryAppExpr g () -> 
            if valRefEq g (mkLocalValRef matchVar) matchVar2 then 

                // How to rebuild this construct
                let rebuild (noneBranchExpr, someBranchExpr) =
                    Expr.Let(TBind(matchVar, matchExpr, sp1), rebuildMatch (Expr.Val(matchVar2, b, c), noneBranchExpr, someVar, someBranchExpr), d, e)

                Some (noneBranchExpr, someVar, someBranchExpr, rebuild)

            else None

        | _ -> None
    | _ -> None

let (|PossiblyCompiledTypeOfExpr|_|) g expr =
    match expr with 
    | TypeOfExpr g ty -> Some ty
    | Expr.Op(TOp.ILCall (_, _, _, _, _, _, _, ilMethRef, _, _, _), [],[Expr.Op (TOp.ILAsm ([ I_ldtoken (ILToken.ILType _) ], _), [ty], _, _)], _)
              when ilMethRef.DeclaringTypeRef.Name = "System.Type" && ilMethRef.Name = "GetTypeFromHandle" -> 
        Some ty
    | _ -> None

let (|StructStateMachineExpr|_|) g expr =
    match expr with
    | ValApp g g.cgh__stateMachine_vref ([dataTy; _resultTy], [moveNext; setStateMachine; afterCode], _m) ->
        match moveNext, setStateMachine, afterCode with 
        | NewDelegateExpr g (_, [moveNextThisVar], moveNextBody, _, _),
          NewDelegateExpr g (_, [setStateMachineThisVar;setStateMachineStateVar], setStateMachineBody, _, _),
          NewDelegateExpr g (_, [afterCodeThisVar], afterCodeBody, _, _) ->
              Some (dataTy, 
                    (moveNextThisVar, moveNextBody), 
                    (setStateMachineThisVar, setStateMachineStateVar, setStateMachineBody), 
                    (afterCodeThisVar, afterCodeBody))
        | _ -> None
    | _ -> None

let (|ResumeAtExpr|_|) g expr =
    match expr with
    | ValApp g g.cgh__resumeAt_vref (_, [pcExpr], _m) -> Some pcExpr
    | _ -> None

// Detect __debugPoint calls
let (|DebugPointExpr|_|) g expr =
    match expr with
    | ValApp g g.cgh__debugPoint_vref (_, [StringExpr debugPointName], _m) -> Some debugPointName
    | _ -> None

// Detect sequencing constructs in state machine code
let (|SequentialResumableCode|_|) (g: TcGlobals) expr = 
    match expr with

    // e1; e2
    | Expr.Sequential(e1, e2, NormalSeq, m) ->
        Some (e1, e2, m, (fun e1 e2 -> Expr.Sequential(e1, e2, NormalSeq, m)))

    // let __stack_step = e1 in e2
    | Expr.Let(bind, e2, m, _) when bind.Var.CompiledName(g.CompilerGlobalState).StartsWith(stackVarPrefix) ->
        Some (bind.Expr, e2, m, (fun e1 e2 -> mkLet bind.DebugPoint m bind.Var e1 e2))

    | _ -> None

let mkLabelled m l e = mkCompGenSequential m (Expr.Op (TOp.Label l, [], [], m)) e

let isResumableCodeTy g ty = ty |> stripTyEqns g |> (function TType_app(tcref, _, _) -> tyconRefEq g tcref g.ResumableCode_tcr | _ -> false)

let rec isReturnsResumableCodeTy g ty = 
    if isFunTy g ty then isReturnsResumableCodeTy g (rangeOfFunTy g ty)
    else isResumableCodeTy g ty

let (|ResumableCodeInvoke|_|) g expr =
    match expr with
    // defn.Invoke x --> let arg = x in [defn][arg/x]
    | Expr.App ((Expr.Val (invokeRef, _, _) as iref), a, b, (f :: args), m) 
            when invokeRef.LogicalName = "Invoke" && isReturnsResumableCodeTy g (tyOfExpr g f) -> 
        Some (iref, f, args, m, (fun (f2, args2) -> Expr.App ((iref, a, b, (f2 :: args2), m))))
    | _ -> None

let ComputeUseMethodImpl g (v: Val) =
    v.ImplementedSlotSigs |> List.exists (fun slotsig ->
        let oty = slotsig.DeclaringType
        let otcref = tcrefOfAppTy g oty
        let tcref = v.MemberApparentEntity

        // REVIEW: it would be good to get rid of this special casing of Compare and GetHashCode
        isInterfaceTy g oty &&

        (let isCompare =
            tcref.GeneratedCompareToValues.IsSome &&
             (typeEquiv g oty g.mk_IComparable_ty ||
              tyconRefEq g g.system_GenericIComparable_tcref otcref)

         not isCompare) &&

        (let isGenericEquals =
            tcref.GeneratedHashAndEqualsWithComparerValues.IsSome &&
            tyconRefEq g g.system_GenericIEquatable_tcref otcref

         not isGenericEquals) &&

        (let isStructural =
            (tcref.GeneratedCompareToWithComparerValues.IsSome && typeEquiv g oty g.mk_IStructuralComparable_ty) ||
            (tcref.GeneratedHashAndEqualsWithComparerValues.IsSome && typeEquiv g oty g.mk_IStructuralEquatable_ty)

         not isStructural))

let (|Seq|_|) g expr =
    match expr with
    // use 'seq { ... }' as an indicator
    | ValApp g g.seq_vref ([elemTy], [e], _m) -> Some (e, elemTy)
    | _ -> None

/// Detect a 'yield x' within a 'seq { ... }'
let (|SeqYield|_|) g expr =
    match expr with
    | ValApp g g.seq_singleton_vref (_, [arg], m) -> Some (arg, m)
    | _ -> None

/// Detect a 'expr; expr' within a 'seq { ... }'
let (|SeqAppend|_|) g expr =
    match expr with
    | ValApp g g.seq_append_vref (_, [arg1; arg2], m) -> Some (arg1, arg2, m)
    | _ -> None

let isVarFreeInExpr v e = Zset.contains v (freeInExpr CollectTyparsAndLocals e).FreeLocals

/// Detect a 'while gd do expr' within a 'seq { ... }'
let (|SeqWhile|_|) g expr =
    match expr with
    | ValApp g g.seq_generated_vref (_, [Expr.Lambda (_, _, _, [dummyv], guardExpr, _, _);innerExpr], m) 
         when not (isVarFreeInExpr dummyv guardExpr) ->
        
        // The debug point for 'while' is attached to the innerExpr, see TcSequenceExpression
        let mWhile = innerExpr.Range
        let spWhile = match mWhile.NotedSourceConstruct with NotedSourceConstruct.While -> DebugPointAtWhile.Yes mWhile | _ -> DebugPointAtWhile.No
        Some (guardExpr, innerExpr, spWhile, m)

    | _ ->
        None

let (|SeqTryFinally|_|) g expr =
    match expr with
    | ValApp g g.seq_finally_vref (_, [arg1;Expr.Lambda (_, _, _, [dummyv], compensation, _, _) as arg2], m) 
        when not (isVarFreeInExpr dummyv compensation) ->

        // The debug point for 'try' and 'finally' are attached to the first and second arguments
        // respectively, see TcSequenceExpression
        let mTry = arg1.Range
        let mFinally = arg2.Range
        let spTry = match mTry.NotedSourceConstruct with NotedSourceConstruct.Try -> DebugPointAtTry.Yes mTry | _ -> DebugPointAtTry.No
        let spFinally = match mFinally.NotedSourceConstruct with NotedSourceConstruct.Finally -> DebugPointAtFinally.Yes mFinally | _ -> DebugPointAtFinally.No

        Some (arg1, compensation, spTry, spFinally, m)

    | _ ->
        None

let (|SeqUsing|_|) g expr =
    match expr with
    | ValApp g g.seq_using_vref ([_;_;elemTy], [resource;Expr.Lambda (_, _, _, [v], body, mBind, _)], m) ->
        // The debug point mFor at the 'use x = ... ' gets attached to the lambda
        let spBind = match mBind.NotedSourceConstruct with NotedSourceConstruct.Binding -> DebugPointAtBinding.Yes mBind | _ -> DebugPointAtBinding.NoneAtInvisible
        Some (resource, v, body, elemTy, spBind, m)
    | _ ->
        None

let (|SeqForEach|_|) g expr =
    match expr with
    // Nested for loops are represented by calls to Seq.collect
    | ValApp g g.seq_collect_vref ([_inpElemTy;_enumty2;genElemTy], [Expr.Lambda (_, _, _, [v], body, mIn, _); inp], mFor) ->
        // The debug point mIn at the 'in' gets attached to the first argument, see TcSequenceExpression
        let spIn = match mIn.NotedSourceConstruct with NotedSourceConstruct.InOrTo -> DebugPointAtInOrTo.Yes mIn | _ -> DebugPointAtInOrTo.No
        Some (inp, v, body, genElemTy, mFor, mIn, spIn)

    // "for x in e -> e2" is converted to a call to Seq.map by the F# type checker. This could be removed, except it is also visible in F# quotations.
    | ValApp g g.seq_map_vref ([_inpElemTy;genElemTy], [Expr.Lambda (_, _, _, [v], body, mIn, _); inp], mFor) ->
        let spIn = match mIn.NotedSourceConstruct with NotedSourceConstruct.InOrTo -> DebugPointAtInOrTo.Yes mIn | _ -> DebugPointAtInOrTo.No
        // The debug point mFor at the 'for' gets attached to the first argument, see TcSequenceExpression
        Some (inp, v, mkCallSeqSingleton g body.Range genElemTy body, genElemTy, mFor, mIn, spIn)

    | _ -> None

let (|SeqDelay|_|) g expr =
    match expr with
    | ValApp g g.seq_delay_vref ([elemTy], [Expr.Lambda (_, _, _, [v], e, _, _)], _m) 
        when not (isVarFreeInExpr v e) -> 
        Some (e, elemTy)
    | _ -> None

let (|SeqEmpty|_|) g expr =
    match expr with
    | ValApp g g.seq_empty_vref (_, [], m) -> Some m
    | _ -> None

let isFSharpExceptionTy g ty =
    match tryTcrefOfAppTy g ty with
    | ValueSome tcref -> tcref.IsFSharpException
    | _ -> false

let (|EmptyModuleOrNamespaces|_|) (moduleOrNamespaceContents: ModuleOrNamespaceContents) =
    match moduleOrNamespaceContents with
    | TMDefs(defs = defs) ->
        let mdDefsLength =
            defs
            |> List.count (function
                | ModuleOrNamespaceContents.TMDefRec _
                | ModuleOrNamespaceContents.TMDefs _ -> true
                | _ -> false)

        let emptyModuleOrNamespaces =
            defs
            |> List.choose (function
                | ModuleOrNamespaceContents.TMDefRec _ as defRec
                | ModuleOrNamespaceContents.TMDefs(defs = [ ModuleOrNamespaceContents.TMDefRec _ as defRec ]) ->
                    match defRec with
                    | TMDefRec(bindings = [ ModuleOrNamespaceBinding.Module(mspec, ModuleOrNamespaceContents.TMDefs(defs = defs)) ]) ->
                        defs
                        |> List.forall (function
                            | ModuleOrNamespaceContents.TMDefOpens _
                            | ModuleOrNamespaceContents.TMDefDo _
                            | ModuleOrNamespaceContents.TMDefRec (isRec = true; tycons = []; bindings = []) -> true
                            | _ -> false)
                        |> fun isEmpty -> if isEmpty then Some mspec else None
                    | _ -> None
                | _ -> None)

        if mdDefsLength = emptyModuleOrNamespaces.Length then
            Some emptyModuleOrNamespaces
        else
            None
    | _ -> None<|MERGE_RESOLUTION|>--- conflicted
+++ resolved
@@ -2357,16 +2357,11 @@
     | TType_anon (anonInfo, l) ->
         accFreeInTypes opts l (accFreeInTupInfo opts anonInfo.TupInfo acc)
 
-<<<<<<< HEAD
     | TType_erased_union (_, l) ->
         accFreeInTypes opts l acc
 
-    | TType_app (tc, tinst, _) -> 
-        let acc = accFreeTycon opts tc acc
-=======
     | TType_app (tcref, tinst, _) -> 
         let acc = accFreeTycon opts tcref acc
->>>>>>> 57ebc9a3
         match tinst with 
         | [] -> acc  // optimization to avoid unneeded call
         | [h] -> accFreeInType opts h acc // optimization to avoid unneeded call
