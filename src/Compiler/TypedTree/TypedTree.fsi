--- conflicted
+++ resolved
@@ -1677,31 +1677,14 @@
     | TTrait of
         supportTys: TTypes *
         memberName: string *
-<<<<<<< HEAD
-        memFlags: SynMemberFlags *
-        argTys: TTypes *
-        returnTy: TType option *
-        solution: TraitConstraintSln option ref *
-        traitContext: ITraitContext option
-
-    override ToString: unit -> string
-
-    /// Get the support types that can help provide members to solve the constraint
-    member SupportTypes: TTypes
-
-    /// Get the argument types recorded in the member constraint. This includes the object instance type for
-    /// instance members.
-    member ArgumentTypes: TTypes
-
-=======
         memberFlags: Syntax.SynMemberFlags *
         objAndArgTys: TTypes *
         returnTyOpt: TType option *
-        solution: TraitConstraintSln option ref
-
-    override ToString: unit -> string
-
->>>>>>> bdb64624
+        solution: TraitConstraintSln option ref *
+        traitContext: ITraitContext option
+
+    override ToString: unit -> string
+
     [<DebuggerBrowsable(DebuggerBrowsableState.Never)>]
     member DebugText: string
 
@@ -1728,17 +1711,15 @@
     /// Get or set the solution of the member constraint during inference
     member Solution: TraitConstraintSln option with get, set
 
-<<<<<<< HEAD
     /// Get the context used to help determine possible extension member solutions
     member TraitContext: ITraitContext option
 
     /// Get the key associated with the member constraint.
     member TraitKey: TraitWitnessInfo
-=======
+
     /// The member kind is irrelevant to the logical properties of a trait. However it adjusts
     /// the extension property MemberDisplayNameCore
     member WithMemberKind: SynMemberKind -> TraitConstraintInfo
->>>>>>> bdb64624
 
 /// Represents the solution of a member constraint during inference.
 [<NoEquality; NoComparison>]
@@ -1747,19 +1728,12 @@
     /// FSMethSln(ty, vref, minst)
     ///
     /// Indicates a trait is solved by an F# method.
-<<<<<<< HEAD
     ///    apparentType -- the apparent type and its instantiation
     ///    valRef -- the method that solves the trait constraint
     ///    methodInst -- the generic method instantiation
+    ///    staticTyOpt -- the static type governing a static virtual call, if any
     ///    isExt -- is this a use of an extension method
-    | FSMethSln of apparentType: TType * valRef: ValRef * methodInst: TypeInst * isExt: bool
-=======
-    ///    ty -- the type type its instantiation
-    ///    vref -- the method that solves the trait constraint
-    ///    staticTyOpt -- the static type governing a static virtual call, if any
-    ///    minst -- the generic method instantiation
-    | FSMethSln of ty: TType * vref: ValRef * minst: TypeInst * staticTyOpt: TType option
->>>>>>> bdb64624
+    | FSMethSln of apparentType: TType * valRef: ValRef * methodInst: TypeInst * staticTyOpt: TType option * isExt: bool
 
     /// FSRecdFieldSln(tinst, rfref, isSetProp)
     ///
