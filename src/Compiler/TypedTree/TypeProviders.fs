// Copyright (c) Microsoft Corporation.  All Rights Reserved.  See License.txt in the project root for license information.

// Type providers, validation of provided types, etc.

module internal rec FSharp.Compiler.TypeProviders

#if !NO_TYPEPROVIDERS

open System
open System.Collections.Concurrent
open System.IO
open System.Collections.Generic
open System.Reflection
open Internal.Utilities.Library
open Internal.Utilities.FSharpEnvironment  
open FSharp.Core.CompilerServices
open FSharp.Quotations
open FSharp.Compiler.AbstractIL.IL
open FSharp.Compiler.DiagnosticsLogger
open FSharp.Compiler.Syntax
open FSharp.Compiler.Text
open FSharp.Compiler.Text.Range

type TypeProviderDesignation = TypeProviderDesignation of string

exception ProvidedTypeResolution of range * exn

exception ProvidedTypeResolutionNoRange of exn

let toolingCompatiblePaths() = Internal.Utilities.FSharpEnvironment.toolingCompatiblePaths ()

/// Represents some of the configuration parameters passed to type provider components 
type ResolutionEnvironment =
    { ResolutionFolder: string
      OutputFile: string option
      ShowResolutionMessages: bool
      GetReferencedAssemblies: unit -> string[]
      TemporaryFolder: string }

/// Load a the design-time part of a type-provider into the host process, and look for types
/// marked with the TypeProviderAttribute attribute.
let GetTypeProviderImplementationTypes (
        runTimeAssemblyFileName,
        designTimeAssemblyNameString,
        m:range,
        compilerToolPaths:string list
    ) =

    // Report an error, blaming the particular type provider component
    let raiseError designTimeAssemblyPathOpt (e: exn) =
        let attrName = typeof<TypeProviderAssemblyAttribute>.Name
        let exnTypeName = !! e.GetType().FullName
        let exnMsg = e.Message
        match designTimeAssemblyPathOpt with 
        | None -> 
            let msg = FSComp.SR.etProviderHasWrongDesignerAssemblyNoPath(attrName, designTimeAssemblyNameString, exnTypeName, exnMsg)
            raise (TypeProviderError(msg, runTimeAssemblyFileName, m))
        | Some designTimeAssemblyPath -> 
            let msg = FSComp.SR.etProviderHasWrongDesignerAssembly(attrName, designTimeAssemblyNameString, designTimeAssemblyPath, exnTypeName, exnMsg)
            raise (TypeProviderError(msg, runTimeAssemblyFileName, m))

    let designTimeAssemblyOpt = getTypeProviderAssembly (runTimeAssemblyFileName, designTimeAssemblyNameString, compilerToolPaths, raiseError)

    match designTimeAssemblyOpt with
    | Some loadedDesignTimeAssembly ->
        try
            let exportedTypes = loadedDesignTimeAssembly.GetExportedTypes() 
            let filtered = 
                [
                    for t in exportedTypes do 
                        let ca = t.GetCustomAttributes(typeof<TypeProviderAttribute>, true)
                        match ca with 
                        | Null -> ()
                        | NonNull ca -> 
                            if ca.Length > 0 then 
                                yield t
                ]
            filtered
        with e ->
            let folder = !! Path.GetDirectoryName(loadedDesignTimeAssembly.Location)
            let exnTypeName = !! e.GetType().FullName
            let exnMsg = e.Message
            match e with 
            | :? FileLoadException -> 
                let msg = FSComp.SR.etProviderHasDesignerAssemblyDependency(designTimeAssemblyNameString, folder, exnTypeName, exnMsg)
                raise (TypeProviderError(msg, runTimeAssemblyFileName, m))
                
            | _ -> 
                let msg = FSComp.SR.etProviderHasDesignerAssemblyException(designTimeAssemblyNameString, folder, exnTypeName, exnMsg)
                raise (TypeProviderError(msg, runTimeAssemblyFileName, m))
    | None -> []

let StripException (e: exn) =
    match e with
    | :? TargetInvocationException as e when isNotNull e.InnerException -> !! e.InnerException
    | :? TypeInitializationException as e when isNotNull e.InnerException  -> !! e.InnerException
    | _ -> e

/// Create an instance of a type provider from the implementation type for the type provider in the
/// design-time assembly by using reflection-invoke on a constructor for the type provider.
let CreateTypeProvider (
        typeProviderImplementationType: Type, 
        runtimeAssemblyPath, 
        resolutionEnvironment: ResolutionEnvironment, 
        isInvalidationSupported: bool, 
        isInteractive: bool, 
        systemRuntimeContainsType, 
        systemRuntimeAssemblyVersion, 
        m
    ) =

    // Protect a .NET reflection call as we load the type provider component into the host process, 
    // reporting errors.
    let protect f =
        try 
            f ()
        with err ->
            let e = StripException (StripException err)
            raise (TypeProviderError(FSComp.SR.etTypeProviderConstructorException(e.Message), !! typeProviderImplementationType.FullName, m))

    let getReferencedAssemblies () =
        resolutionEnvironment.GetReferencedAssemblies() |> Array.distinct

    if not(isNull(typeProviderImplementationType.GetConstructor([| typeof<TypeProviderConfig> |]))) then

        // Create the TypeProviderConfig to pass to the type provider constructor
        let e =
#if FSHARPCORE_USE_PACKAGE
            TypeProviderConfig(systemRuntimeContainsType,
                ReferencedAssemblies=getReferencedAssemblies(),
                ResolutionFolder=resolutionEnvironment.ResolutionFolder, 
                RuntimeAssembly=runtimeAssemblyPath, 
                TemporaryFolder=resolutionEnvironment.TemporaryFolder, 
                IsInvalidationSupported=isInvalidationSupported, 
                IsHostedExecution= isInteractive, 
                SystemRuntimeAssemblyVersion = systemRuntimeAssemblyVersion)
#else
            TypeProviderConfig(systemRuntimeContainsType,
                ReferencedAssemblies=getReferencedAssemblies(),
                ResolutionFolder=resolutionEnvironment.ResolutionFolder, 
                RuntimeAssembly=runtimeAssemblyPath, 
                TemporaryFolder=resolutionEnvironment.TemporaryFolder, 
                IsInvalidationSupported=isInvalidationSupported, 
                IsHostedExecution= isInteractive, 
                SystemRuntimeAssemblyVersion = systemRuntimeAssemblyVersion)
#endif
        protect (fun () -> Activator.CreateInstance(typeProviderImplementationType, [| box e|]) :?> ITypeProvider )

    elif not(isNull(typeProviderImplementationType.GetConstructor [| |])) then 
        protect (fun () -> Activator.CreateInstance typeProviderImplementationType :?> ITypeProvider )

    else
        // No appropriate constructor found
        raise (TypeProviderError(FSComp.SR.etProviderDoesNotHaveValidConstructor(), !! typeProviderImplementationType.FullName, m))

let GetTypeProvidersOfAssembly (
        runtimeAssemblyFilename: string, 
        ilScopeRefOfRuntimeAssembly: ILScopeRef, 
        designTimeName: string, 
        resolutionEnvironment: ResolutionEnvironment, 
        isInvalidationSupported: bool, 
        isInteractive: bool, 
        systemRuntimeContainsType: string -> bool, 
        systemRuntimeAssemblyVersion: Version, 
        compilerToolPaths: string list,
        m:range
    ) =

    let providerSpecs = 
        try
            let designTimeAssemblyName = 
                try
                    if designTimeName.EndsWith(".dll", StringComparison.OrdinalIgnoreCase) then
                        Some (AssemblyName (!!Path.GetFileNameWithoutExtension(designTimeName)))
                    else
                        Some (AssemblyName designTimeName)
                with :? ArgumentException ->
                    errorR(Error(FSComp.SR.etInvalidTypeProviderAssemblyName(runtimeAssemblyFilename, designTimeName), m))
                    None

            [
                match designTimeAssemblyName, resolutionEnvironment.OutputFile with
                // Check if the attribute is pointing to the file being compiled, in which case ignore it
                // This checks seems like legacy but is included for compat.
                | Some designTimeAssemblyName, Some path 
                    when String.Compare(designTimeAssemblyName.Name, Path.GetFileNameWithoutExtension path, StringComparison.OrdinalIgnoreCase) = 0 ->
                    ()

                | Some _, _ ->
                    let provImplTypes = GetTypeProviderImplementationTypes (runtimeAssemblyFilename, designTimeName, m, compilerToolPaths)
                    for t in provImplTypes do
                        let resolver =
                            CreateTypeProvider (t, runtimeAssemblyFilename, resolutionEnvironment, isInvalidationSupported,
                                isInteractive, systemRuntimeContainsType, systemRuntimeAssemblyVersion, m)
                        match box resolver with 
                        | null -> ()
                        | _ -> yield (resolver, ilScopeRefOfRuntimeAssembly)

                | None, _ -> 
                    ()
            ]

        with :? TypeProviderError as tpe ->
            tpe.Iter(fun e -> errorR(Error((e.Number, e.ContextualErrorMessage), m)) )
            []

    let providers = Tainted<_>.CreateAll(providerSpecs)

    providers

let unmarshal (t: Tainted<_>) = t.PUntaintNoFailure id

/// Try to access a member on a provided type, catching and reporting errors
let TryTypeMember<'T,'U>(st: Tainted<'T>, fullName, memberName, m, recover, f: 'T -> 'U) : Tainted<'U> =
    try
        st.PApply (f, m)
    with :? TypeProviderError as tpe -> 
        tpe.Iter (fun e -> errorR(Error(FSComp.SR.etUnexpectedExceptionFromProvidedTypeMember(fullName, memberName, e.ContextualErrorMessage), m)))
        st.PApplyNoFailure(fun _ -> recover)

/// Try to access a member on a provided type, where the result is an array of values, catching and reporting errors
let TryTypeMemberArray (st: Tainted<_>, fullName, memberName, m, f) =
    try
        st.PApplyArray(f, memberName, m)
    with :? TypeProviderError as tpe ->
        tpe.Iter (fun e -> error(Error(FSComp.SR.etUnexpectedExceptionFromProvidedTypeMember(fullName, memberName, e.ContextualErrorMessage), m)))
        [||]

/// Try to access a member on a provided type, catching and reporting errors and checking the result is non-null, 
#if NO_CHECKNULLS
let TryTypeMemberNonNull<'T, 'U when 'U : null and 'U : not struct>(st: Tainted<'T>, fullName, memberName, m, recover: 'U, (f: 'T -> 'U)) : Tainted<'U> =
    match TryTypeMember(st, fullName, memberName, m, recover, f) with 
#else
let TryTypeMemberNonNull<'T, 'U when 'U : not null and 'U : not struct>(st: Tainted<'T>, fullName, memberName, m, recover: 'U, (f: 'T -> 'U | null)) : Tainted<'U> =
    match TryTypeMember<'T, 'U | null>(st, fullName, memberName, m, withNull recover, f) with 
#endif
    | Tainted.Null -> 
        errorR(Error(FSComp.SR.etUnexpectedNullFromProvidedTypeMember(fullName, memberName), m))
        st.PApplyNoFailure(fun _ -> recover)
    | Tainted.NonNull r ->
        r

/// Try to access a property or method on a provided member, catching and reporting errors
let TryMemberMember (mi: Tainted<_>, typeName, memberName, memberMemberName, m, recover, f) = 
    try
        mi.PApply (f, m)
    with :? TypeProviderError as tpe ->
        tpe.Iter (fun e -> errorR(Error(FSComp.SR.etUnexpectedExceptionFromProvidedMemberMember(memberMemberName, typeName, memberName, e.ContextualErrorMessage), m)))
        mi.PApplyNoFailure(fun _ -> recover)

/// Get the string to show for the name of a type provider
let DisplayNameOfTypeProvider(resolver: Tainted<ITypeProvider>, m: range) =
    resolver.PUntaint((fun tp -> tp.GetType().Name), m)

/// Validate a provided namespace name
let ValidateNamespaceName(name, typeProvider: Tainted<ITypeProvider>, m, nsp: string MaybeNull) =
    match nsp with 
    | Null -> ()
    | NonNull nsp -> 
        if String.IsNullOrWhiteSpace nsp then
            // Empty namespace is not allowed
            errorR(Error(FSComp.SR.etEmptyNamespaceOfTypeNotAllowed(name, typeProvider.PUntaint((fun tp -> tp.GetType().Name), m)), m))
        else
            for s in nsp.Split('.') do
                match s.IndexOfAny(PrettyNaming.IllegalCharactersInTypeAndNamespaceNames) with
                | -1 -> ()
                | n -> errorR(Error(FSComp.SR.etIllegalCharactersInNamespaceName(string s[n], s), m))  

let bindingFlags =
    BindingFlags.DeclaredOnly |||
    BindingFlags.Static |||
    BindingFlags.Instance |||
    BindingFlags.Public

// NOTE: for the purposes of remapping the closure of generated types, the FullName is sufficient.
// We do _not_ rely on object identity or any other notion of equivalence provided by System.Type
// itself. The mscorlib implementations of System.Type equality relations are not suitable: for
// example RuntimeType overrides the equality relation to be reference equality for the Equals(object)
// override, but the other subtypes of System.Type do not, making the relation non-reflective.
//
// Further, avoiding reliance on canonicalization (UnderlyingSystemType) or System.Type object identity means that 
// providers can implement wrap-and-filter "views" over existing System.Type clusters without needing
// to preserve object identity when presenting the types to the F# compiler.

type ProvidedTypeComparer() = 
    let key (ty: ProvidedType) =
        match ty.Assembly with
        | Null -> ("", ty.FullName)
        | NonNull a -> (a.FullName, ty.FullName)

    static member val Instance = ProvidedTypeComparer()

    interface IEqualityComparer<ProvidedType> with
        member _.GetHashCode(ty: ProvidedType) = hash (key ty)
        member _.Equals(ty1: ProvidedType, ty2: ProvidedType) = nullSafeEquality ty1 ty2 (fun ty1 ty2 -> key ty1 = key ty2)

/// The context used to interpret information in the closure of System.Type, System.MethodInfo and other 
/// info objects coming from the type provider.
///
/// This is the "Type --> Tycon" remapping context of the type. This is only present for generated provided types, and contains
/// all the entries in the remappings for the generative declaration.
///
/// Laziness is used "to prevent needless computation for every type during remapping". However it
/// appears that the laziness likely serves no purpose and could be safely removed.
type ProvidedTypeContext = 
    | NoEntries
    // The dictionaries are safe because the ProvidedType with the ProvidedTypeContext are only accessed one thread at a time during type-checking.
    | Entries of ConcurrentDictionary<ProvidedType, ILTypeRef> * InterruptibleLazy<ConcurrentDictionary<ProvidedType, obj>>

    static member Empty = NoEntries

    static member Create(d1, d2) = Entries(d1, notlazy d2)

    member ctxt.GetDictionaries()  = 
        match ctxt with
        | NoEntries -> 
            ConcurrentDictionary<ProvidedType, ILTypeRef>(ProvidedTypeComparer.Instance), ConcurrentDictionary<ProvidedType, obj>(ProvidedTypeComparer.Instance)
        | Entries (lookupILTR, lookupILTCR) ->
            lookupILTR, lookupILTCR.Force()

    member ctxt.TryGetILTypeRef st = 
        match ctxt with 
        | NoEntries -> None 
        | Entries(d, _) -> 
            match d.TryGetValue st with
            | true, res -> Some res
            | _ -> None

    member ctxt.TryGetTyconRef st = 
        match ctxt with 
        | NoEntries -> None 
        | Entries(_, d) -> 
            let d = d.Force()
            match d.TryGetValue st with
            | true, res -> Some res
            | _ -> None

    member ctxt.RemapTyconRefs (f: obj->obj) = 
        match ctxt with 
        | NoEntries -> NoEntries
        | Entries(d1, d2) ->
            Entries(d1, InterruptibleLazy(fun _ ->
                let dict = ConcurrentDictionary<ProvidedType, obj>(ProvidedTypeComparer.Instance)
                for KeyValue (st, tcref) in d2.Force() do dict.TryAdd(st, f tcref) |> ignore
                dict
            ))

[<Sealed>]
#if NO_CHECKNULLS
[<AllowNullLiteral>]
#endif
type ProvidedType (x: Type, ctxt: ProvidedTypeContext) =
    inherit ProvidedMemberInfo(x, ctxt)

    let isMeasure = 
        lazy
            x.CustomAttributes 
            |> Seq.exists (fun a -> (!! a.Constructor.DeclaringType).FullName = typeof<MeasureAttribute>.FullName)

    let provide () = ProvidedCustomAttributeProvider (fun _ -> x.CustomAttributes) :> IProvidedCustomAttributeProvider

    interface IProvidedCustomAttributeProvider with 
        member _.GetHasTypeProviderEditorHideMethodsAttribute provider = provide().GetHasTypeProviderEditorHideMethodsAttribute provider
        member _.GetDefinitionLocationAttribute provider = provide().GetDefinitionLocationAttribute provider
        member _.GetXmlDocAttributes provider = provide().GetXmlDocAttributes provider
        
    // The type provider spec distinguishes between 
    //   - calls that can be made on provided types (i.e. types given by ReturnType, ParameterType, and generic argument types)
    //   - calls that can be made on provided type definitions (types returned by ResolveTypeName, GetTypes etc.)
    // Ideally we would enforce this decision structurally by having both ProvidedType and ProvidedTypeDefinition.
    // Alternatively we could use assertions to enforce this.

    // Suppress relocation of generated types
    member _.IsSuppressRelocate = (x.Attributes &&& enum (int32 TypeProviderTypeAttributes.SuppressRelocate)) <> enum 0  

    member _.IsErased = (x.Attributes &&& enum (int32 TypeProviderTypeAttributes.IsErased)) <> enum 0  

    member _.IsGenericType = x.IsGenericType

    member _.Namespace : string MaybeNull = x.Namespace

    member _.FullName = x.FullName

    member _.IsArray = x.IsArray

    member _.Assembly: ProvidedAssembly MaybeNull = x.Assembly |> ProvidedAssembly.Create

    member _.GetInterfaces() = x.GetInterfaces() |> ProvidedType.CreateArray ctxt

    member _.GetMethods() = x.GetMethods bindingFlags |> ProvidedMethodInfo.CreateArray ctxt

    member _.GetEvents() = x.GetEvents bindingFlags |> ProvidedEventInfo.CreateArray ctxt

    member _.GetEvent nm = x.GetEvent(nm, bindingFlags) |> ProvidedEventInfo.Create ctxt

    member _.GetProperties() = x.GetProperties bindingFlags |> ProvidedPropertyInfo.CreateArray ctxt

    member _.GetProperty nm = x.GetProperty(nm, bindingFlags) |> ProvidedPropertyInfo.Create ctxt

    member _.GetConstructors() = x.GetConstructors bindingFlags |> ProvidedConstructorInfo.CreateArray ctxt

    member _.GetFields() = x.GetFields bindingFlags |> ProvidedFieldInfo.CreateArray ctxt

    member _.GetField nm = x.GetField(nm, bindingFlags) |> ProvidedFieldInfo.Create ctxt

    member _.GetAllNestedTypes() = x.GetNestedTypes(bindingFlags ||| BindingFlags.NonPublic) |> ProvidedType.CreateArray ctxt

    member _.GetNestedTypes() = x.GetNestedTypes bindingFlags |> ProvidedType.CreateArray ctxt

    /// Type.GetNestedType(string) can return null if there is no nested type with given name
    member _.GetNestedType nm = x.GetNestedType (nm, bindingFlags) |> ProvidedType.Create ctxt

    /// Type.GetGenericTypeDefinition() either returns type or throws exception, null is not permitted
    member _.GetGenericTypeDefinition() = x.GetGenericTypeDefinition() |> ProvidedType.CreateWithNullCheck ctxt "GenericTypeDefinition"

    /// Type.BaseType can be null when Type is interface or object
    member _.BaseType = x.BaseType |> ProvidedType.Create ctxt

    member _.GetStaticParameters(provider: ITypeProvider) : ProvidedParameterInfo[] MaybeNull = provider.GetStaticParameters x |> ProvidedParameterInfo.CreateArray ctxt

    /// Type.GetElementType can be null if i.e. Type is not array\pointer\byref type
    member _.GetElementType() = x.GetElementType() |> ProvidedType.Create ctxt

    member _.GetGenericArguments() = x.GetGenericArguments() |> ProvidedType.CreateArray ctxt

    member _.ApplyStaticArguments(provider: ITypeProvider, fullTypePathAfterArguments, staticArgs: obj[]) = 
        provider.ApplyStaticArguments(x, fullTypePathAfterArguments,  staticArgs) |> ProvidedType.Create ctxt

    member _.IsVoid = (Type.op_Equality(x, typeof<Void>) || (x.Namespace = "System" && x.Name = "Void"))

    member _.IsGenericParameter = x.IsGenericParameter

    member _.IsValueType = x.IsValueType

    member _.IsByRef = x.IsByRef

    member _.IsPointer = x.IsPointer

    member _.IsPublic = x.IsPublic

    member _.IsNestedPublic = x.IsNestedPublic

    member _.IsEnum = x.IsEnum

    member _.IsClass = x.IsClass

    member _.IsMeasure = isMeasure.Value

    member _.IsSealed = x.IsSealed

    member _.IsAbstract = x.IsAbstract

    member _.IsInterface = x.IsInterface

    member _.GetArrayRank() = x.GetArrayRank()

    member _.GenericParameterPosition = x.GenericParameterPosition

    member _.RawSystemType = x

    /// Type.GetEnumUnderlyingType either returns type or raises exception, null is not permitted
    member _.GetEnumUnderlyingType() = 
        x.GetEnumUnderlyingType() 
        |> ProvidedType.CreateWithNullCheck ctxt "EnumUnderlyingType"    

    member _.MakePointerType() = ProvidedType.CreateNoContext(x.MakePointerType())

    member _.MakeByRefType() = ProvidedType.CreateNoContext(x.MakeByRefType())

    member _.MakeArrayType() = ProvidedType.CreateNoContext(x.MakeArrayType())

    member _.MakeArrayType rank = ProvidedType.CreateNoContext(x.MakeArrayType(rank))

    member _.MakeGenericType (args: ProvidedType[]) =
        let argTypes = args |> Array.map (fun arg -> arg.RawSystemType)
        ProvidedType.CreateNoContext(x.MakeGenericType(argTypes))

    member _.AsProvidedVar name = ProvidedVar.CreateNonNull ctxt (Quotations.Var(name, x))

    static member Create ctxt x : ProvidedType MaybeNull = 
        match x with 
        | Null -> null 
        | NonNull t -> ProvidedType (t, ctxt)

    static member CreateNonNull ctxt x = ProvidedType (x, ctxt)

    static member CreateWithNullCheck ctxt name (x:Type MaybeNull) = 
        match x with
        | null -> nullArg name 
        | t -> ProvidedType (t, ctxt)

    static member CreateArray ctxt (xs: Type[] MaybeNull) : ProvidedType[] MaybeNull = 
        match xs with
        | Null -> null
        | NonNull xs -> xs |> Array.map (ProvidedType.CreateNonNull ctxt)

    static member CreateNoContext (x:Type) = ProvidedType.Create ProvidedTypeContext.Empty x

    static member Void = ProvidedType.CreateNoContext typeof<System.Void>

    member _.Handle = x

    override _.Equals y = assert false; match y with :? ProvidedType as y -> x.Equals y.Handle | _ -> false

    override _.GetHashCode() = assert false; x.GetHashCode()

    member _.Context = ctxt

    member this.TryGetILTypeRef() = this.Context.TryGetILTypeRef this

    member this.TryGetTyconRef() = this.Context.TryGetTyconRef this

    static member ApplyContext (pt: ProvidedType, ctxt) = ProvidedType(pt.Handle, ctxt)

    static member TaintedEquals (pt1: Tainted<ProvidedType>, pt2: Tainted<ProvidedType>) = 
        Tainted.EqTainted (pt1.PApplyNoFailure(fun st -> st.Handle)) (pt2.PApplyNoFailure(fun st -> st.Handle))

#if NO_CHECKNULLS
[<AllowNullLiteral>]
#endif
type IProvidedCustomAttributeProvider =
    abstract GetDefinitionLocationAttribute : provider: ITypeProvider -> (string MaybeNull * int * int) option 

    abstract GetXmlDocAttributes : provider: ITypeProvider -> string[]

    abstract GetHasTypeProviderEditorHideMethodsAttribute : provider:ITypeProvider -> bool

    abstract GetAttributeConstructorArgs: provider:ITypeProvider * attribName:string -> (obj option list * (string * obj option) list) option

type ProvidedCustomAttributeProvider (attributes :ITypeProvider -> seq<CustomAttributeData>) = 
<<<<<<< HEAD
    let (|Member|_|) (s: string) (x: CustomAttributeNamedArgument) = if x.MemberName = s then Some x.TypedValue else None
    let (|Arg|_|) (x: CustomAttributeTypedArgument) = match x.Value with null -> None | v -> Some v
    let findAttribByName tyFullName (a: CustomAttributeData) = ((!!a.Constructor.DeclaringType).FullName = tyFullName)  
=======

    [<return: Struct>]
    let (|Member|_|) (s: string) (x: CustomAttributeNamedArgument) = if x.MemberName = s then ValueSome x.TypedValue else ValueNone

    [<return: Struct>]
    let (|Arg|_|) (x: CustomAttributeTypedArgument) = match x.Value with null -> ValueNone | v -> ValueSome v

    let findAttribByName tyFullName (a: CustomAttributeData) = (a.Constructor.DeclaringType.FullName = tyFullName)  
>>>>>>> d2d7bd33
    let findAttrib (ty: Type) a = findAttribByName ty.FullName a
    interface IProvidedCustomAttributeProvider with 
        member _.GetAttributeConstructorArgs (provider, attribName) = 
            attributes provider 
            |> Seq.tryFind (findAttribByName  attribName)  
            |> Option.map (fun a -> 
                let ctorArgs = 
                    a.ConstructorArguments 
                    |> Seq.toList 
                    |> List.map (function Arg null -> None | Arg obj -> Some obj | _ -> None)
                let namedArgs = 
                    a.NamedArguments 
                    |> Seq.toList 
                    |> List.map (fun arg -> arg.MemberName, match arg.TypedValue with Arg null -> None | Arg obj -> Some obj | _ -> None)
                ctorArgs, namedArgs)

        member _.GetHasTypeProviderEditorHideMethodsAttribute provider = 
            attributes provider 
            |> Seq.exists (findAttrib typeof<TypeProviderEditorHideMethodsAttribute>) 

        member _.GetDefinitionLocationAttribute provider = 
            attributes provider 
            |> Seq.tryFind (findAttrib  typeof<TypeProviderDefinitionLocationAttribute>)  
            |> Option.map (fun a -> 
                let filePath : string MaybeNull = defaultArg (a.NamedArguments |> Seq.tryPick (function Member "FilePath" (Arg (:? string as v)) -> Some v | _ -> None)) null
                let line = defaultArg (a.NamedArguments |> Seq.tryPick (function Member "Line" (Arg (:? int as v)) -> Some v | _ -> None)) 0
                let column = defaultArg (a.NamedArguments |> Seq.tryPick (function Member "Column" (Arg (:? int as v)) -> Some v | _ -> None)) 0
                (filePath, line, column))

        member _.GetXmlDocAttributes provider = 
            attributes provider 
            |> Seq.choose (fun a -> 
                if findAttrib  typeof<TypeProviderXmlDocAttribute> a then 
                    match a.ConstructorArguments |> Seq.toList with 
                    | [ Arg(:? string as s) ] -> Some s
                    | _ -> None
                else 
                    None) 
            |> Seq.toArray

[<AbstractClass>] 
#if NO_CHECKNULLS
[<AllowNullLiteral>]
#endif
type ProvidedMemberInfo (x: MemberInfo, ctxt) = 
    let provide () = ProvidedCustomAttributeProvider (fun _ -> x.CustomAttributes) :> IProvidedCustomAttributeProvider

    member _.Name = x.Name

    /// DeclaringType can be null if MemberInfo belongs to Module, not to Type
    member _.DeclaringType = ProvidedType.Create ctxt x.DeclaringType

    interface IProvidedCustomAttributeProvider with 
        member _.GetHasTypeProviderEditorHideMethodsAttribute provider =
            provide().GetHasTypeProviderEditorHideMethodsAttribute provider

        member _.GetDefinitionLocationAttribute provider =
            provide().GetDefinitionLocationAttribute provider

        member _.GetXmlDocAttributes provider =
            provide().GetXmlDocAttributes provider

        member _.GetAttributeConstructorArgs (provider, attribName) =
            provide().GetAttributeConstructorArgs (provider, attribName)

[<Sealed>] 
#if NO_CHECKNULLS
[<AllowNullLiteral>]
#endif
type ProvidedParameterInfo (x: ParameterInfo, ctxt) = 
    let provide () = ProvidedCustomAttributeProvider (fun _ -> x.CustomAttributes) :> IProvidedCustomAttributeProvider

    member _.Name = let nm = x.Name in match box nm with null -> "" | _ -> !!nm

    member _.IsOut = x.IsOut

    member _.IsIn = x.IsIn

    member _.IsOptional = x.IsOptional

    member _.RawDefaultValue = x.RawDefaultValue

    member _.HasDefaultValue = x.Attributes.HasFlag(ParameterAttributes.HasDefault)

    /// ParameterInfo.ParameterType cannot be null
    member _.ParameterType = ProvidedType.CreateWithNullCheck ctxt "ParameterType" x.ParameterType
    
    static member Create ctxt (x: ParameterInfo MaybeNull) : ProvidedParameterInfo MaybeNull = 
        match x with 
        | Null -> null 
        | NonNull x -> ProvidedParameterInfo (x, ctxt)

    static member CreateNonNull ctxt x = ProvidedParameterInfo (x, ctxt)
    
    static member CreateArray ctxt (xs: ParameterInfo[] MaybeNull) : ProvidedParameterInfo[] MaybeNull = 
        match xs with 
        | Null -> null
        | NonNull xs -> xs |> Array.map (ProvidedParameterInfo.CreateNonNull ctxt)
    
    static member CreateArrayNonNull ctxt xs : ProvidedParameterInfo[] = 
        match box xs with 
        | Null -> [| |]
        | _  -> xs |> Array.map (ProvidedParameterInfo.CreateNonNull ctxt)
    
    interface IProvidedCustomAttributeProvider with 
        member _.GetHasTypeProviderEditorHideMethodsAttribute provider =
            provide().GetHasTypeProviderEditorHideMethodsAttribute provider

        member _.GetDefinitionLocationAttribute provider =
            provide().GetDefinitionLocationAttribute provider

        member _.GetXmlDocAttributes provider =
            provide().GetXmlDocAttributes provider

        member _.GetAttributeConstructorArgs (provider, attribName) =
            provide().GetAttributeConstructorArgs (provider, attribName)

    member _.Handle = x

    override _.Equals y = assert false; match y with :? ProvidedParameterInfo as y -> x.Equals y.Handle | _ -> false

    override _.GetHashCode() = assert false; x.GetHashCode()

[<Sealed>] 
#if NO_CHECKNULLS
[<AllowNullLiteral>]
#endif
type ProvidedAssembly (x: Assembly) = 

    member _.GetName() = x.GetName()

    member _.FullName = !!x.FullName

    member _.GetManifestModuleContents(provider: ITypeProvider) = provider.GetGeneratedAssemblyContents x

    static member Create (x: Assembly MaybeNull) : ProvidedAssembly MaybeNull = match x with null -> null | t -> ProvidedAssembly (t)

    member _.Handle = x

    override _.Equals y = assert false; match y with :? ProvidedAssembly as y -> x.Equals y.Handle | _ -> false

    override _.GetHashCode() = assert false; x.GetHashCode()

[<AbstractClass>] 
#if NO_CHECKNULLS
[<AllowNullLiteral>]
#endif
type ProvidedMethodBase (x: MethodBase, ctxt) = 
    inherit ProvidedMemberInfo(x, ctxt)

    member _.Context = ctxt

    member _.IsGenericMethod = x.IsGenericMethod

    member _.IsStatic  = x.IsStatic

    member _.IsFamily  = x.IsFamily

    member _.IsFamilyOrAssembly = x.IsFamilyOrAssembly

    member _.IsFamilyAndAssembly = x.IsFamilyAndAssembly

    member _.IsVirtual  = x.IsVirtual

    member _.IsFinal = x.IsFinal

    member _.IsPublic = x.IsPublic

    member _.IsAbstract  = x.IsAbstract

    member _.IsHideBySig = x.IsHideBySig

    member _.IsConstructor  = x.IsConstructor

    member _.GetParameters() = x.GetParameters() |> ProvidedParameterInfo.CreateArray ctxt 

    member _.GetGenericArguments() = x.GetGenericArguments() |> ProvidedType.CreateArray ctxt

    member _.Handle = x

    static member TaintedGetHashCode (x: Tainted<ProvidedMethodBase>) =            
        Tainted.GetHashCodeTainted 
            (x.PApplyNoFailure(fun st -> (st.Name, (nonNull<ProvidedAssembly> (nonNull<ProvidedType> st.DeclaringType).Assembly).FullName, 
                                                    (nonNull<ProvidedType> st.DeclaringType).FullName))) 

    static member TaintedEquals (pt1: Tainted<ProvidedMethodBase>, pt2: Tainted<ProvidedMethodBase>) = 
        Tainted.EqTainted (pt1.PApplyNoFailure(fun st -> st.Handle)) (pt2.PApplyNoFailure(fun st -> st.Handle))

    member _.GetStaticParametersForMethod(provider: ITypeProvider) : ProvidedParameterInfo[] = 
        let bindingFlags = BindingFlags.Instance ||| BindingFlags.NonPublic ||| BindingFlags.Public 

        let staticParams = 
            match provider with 
            | :? ITypeProvider2 as itp2 -> 
                itp2.GetStaticParametersForMethod x  
            | _ -> 
                // To allow a type provider to depend only on FSharp.Core 4.3.0.0, it can alternatively
                // implement an appropriate method called GetStaticParametersForMethod
                let meth =
                    provider.GetType().GetMethod( "GetStaticParametersForMethod", bindingFlags, null,
                        [| typeof<MethodBase> |], null)  
                if isNull meth then [| |] else
                let paramsAsObj = 
                    try (!!meth).Invoke(provider, bindingFlags ||| BindingFlags.InvokeMethod, null, [| box x |], null) 
                    with err -> raise (StripException (StripException err))
                paramsAsObj :?> ParameterInfo[] 

        staticParams |> ProvidedParameterInfo.CreateArrayNonNull ctxt

    member _.ApplyStaticArgumentsForMethod(provider: ITypeProvider, fullNameAfterArguments: string, staticArgs: obj[]) = 
        let bindingFlags = BindingFlags.Instance ||| BindingFlags.Public ||| BindingFlags.InvokeMethod

        let mb = 
            match provider with 
            | :? ITypeProvider2 as itp2 -> 
                itp2.ApplyStaticArgumentsForMethod(x, fullNameAfterArguments, staticArgs)  
            | _ -> 

                // To allow a type provider to depend only on FSharp.Core 4.3.0.0, it can alternatively implement a method called GetStaticParametersForMethod
                let meth =
                    provider.GetType().GetMethod( "ApplyStaticArgumentsForMethod", bindingFlags, null,
                        [| typeof<MethodBase>; typeof<string>; typeof<obj[]> |], null)  

                match meth with 
                | null -> failwith (FSComp.SR.estApplyStaticArgumentsForMethodNotImplemented())
                | meth -> 
                let mbAsObj = 
                    try meth.Invoke(provider, bindingFlags ||| BindingFlags.InvokeMethod, null, [| box x; box fullNameAfterArguments; box staticArgs  |], null) 
                    with err -> raise (StripException (StripException err))

                match mbAsObj with 
                | :? MethodBase as mb -> mb
                | _ -> failwith (FSComp.SR.estApplyStaticArgumentsForMethodNotImplemented())
        match mb with 
        | :? MethodInfo as mi -> (mi |> ProvidedMethodInfo.CreateNonNull ctxt : ProvidedMethodInfo) :> ProvidedMethodBase
        | :? ConstructorInfo as ci -> (ci |> ProvidedConstructorInfo.CreateNonNull ctxt : ProvidedConstructorInfo) :> ProvidedMethodBase
        | _ -> failwith (FSComp.SR.estApplyStaticArgumentsForMethodNotImplemented())


[<Sealed>] 
#if NO_CHECKNULLS
[<AllowNullLiteral>]
#endif
type ProvidedFieldInfo (x: FieldInfo, ctxt) = 
    inherit ProvidedMemberInfo(x, ctxt)

    static member CreateNonNull ctxt x = ProvidedFieldInfo (x, ctxt)

    static member Create ctxt x : ProvidedFieldInfo MaybeNull = 
        match x with 
        | Null -> null 
        | NonNull x -> ProvidedFieldInfo (x, ctxt)

    static member CreateArray ctxt (xs: FieldInfo[] MaybeNull) : ProvidedFieldInfo[] MaybeNull = 
        match xs with 
        | Null -> null
        | NonNull xs -> xs |> Array.map (ProvidedFieldInfo.CreateNonNull ctxt)

    member _.IsInitOnly = x.IsInitOnly

    member _.IsStatic = x.IsStatic

    member _.IsSpecialName = x.IsSpecialName

    member _.IsLiteral = x.IsLiteral

    member _.GetRawConstantValue() = x.GetRawConstantValue()

    /// FieldInfo.FieldType cannot be null

    member _.FieldType = x.FieldType |> ProvidedType.CreateWithNullCheck ctxt "FieldType" 

    member _.Handle = x

    member _.IsPublic = x.IsPublic

    member _.IsFamily = x.IsFamily

    member _.IsPrivate = x.IsPrivate

    member _.IsFamilyOrAssembly = x.IsFamilyOrAssembly

    member _.IsFamilyAndAssembly = x.IsFamilyAndAssembly

    override _.Equals y = assert false; match y with :? ProvidedFieldInfo as y -> x.Equals y.Handle | _ -> false

    override _.GetHashCode() = assert false; x.GetHashCode()

    static member TaintedEquals (pt1: Tainted<ProvidedFieldInfo>, pt2: Tainted<ProvidedFieldInfo>) = 
        Tainted.EqTainted (pt1.PApplyNoFailure(fun st -> st.Handle)) (pt2.PApplyNoFailure(fun st -> st.Handle))

[<Sealed>] 
#if NO_CHECKNULLS
[<AllowNullLiteral>]
#endif
type ProvidedMethodInfo (x: MethodInfo, ctxt) = 
    inherit ProvidedMethodBase(x, ctxt)

    member _.ReturnType = x.ReturnType |> ProvidedType.CreateWithNullCheck ctxt "ReturnType"

    static member CreateNonNull ctxt (x: MethodInfo) : ProvidedMethodInfo = 
        ProvidedMethodInfo (x, ctxt)

    static member Create ctxt (x: MethodInfo MaybeNull) : ProvidedMethodInfo MaybeNull = 
        match x with 
        | Null -> null
        | NonNull x -> ProvidedMethodInfo (x, ctxt)

    static member CreateArray ctxt (xs: MethodInfo[] MaybeNull) : ProvidedMethodInfo[] MaybeNull = 
        match xs with 
        | Null -> null
        | NonNull xs -> xs |> Array.map (ProvidedMethodInfo.CreateNonNull ctxt)

    member _.Handle = x

    member _.MetadataToken = x.MetadataToken

    override _.Equals y = assert false; match y with :? ProvidedMethodInfo as y -> x.Equals y.Handle | _ -> false

    override _.GetHashCode() = assert false; x.GetHashCode()

[<Sealed>] 
#if NO_CHECKNULLS
[<AllowNullLiteral>]
#endif
type ProvidedPropertyInfo (x: PropertyInfo, ctxt) = 
    inherit ProvidedMemberInfo(x, ctxt)

    member _.GetGetMethod() = x.GetGetMethod() |> ProvidedMethodInfo.Create ctxt

    member _.GetSetMethod() = x.GetSetMethod() |> ProvidedMethodInfo.Create ctxt

    member _.CanRead = x.CanRead

    member _.CanWrite = x.CanWrite

    member _.GetIndexParameters() = x.GetIndexParameters() |> ProvidedParameterInfo.CreateArray ctxt

    /// PropertyInfo.PropertyType cannot be null
    member _.PropertyType = x.PropertyType |> ProvidedType.CreateWithNullCheck ctxt "PropertyType"

    static member CreateNonNull ctxt x = ProvidedPropertyInfo (x, ctxt)

    static member Create ctxt x : ProvidedPropertyInfo MaybeNull =
        match x with 
        | Null -> null 
        | NonNull x -> ProvidedPropertyInfo (x, ctxt)

    static member CreateArray ctxt (xs: PropertyInfo[] MaybeNull) : ProvidedPropertyInfo[] MaybeNull = 
        match xs with
        | Null -> null
        | NonNull xs -> xs |> Array.map (ProvidedPropertyInfo.CreateNonNull ctxt)

    member _.Handle = x

    override _.Equals y = assert false; match y with :? ProvidedPropertyInfo as y -> x.Equals y.Handle | _ -> false

    override _.GetHashCode() = assert false; x.GetHashCode()

    static member TaintedGetHashCode (x: Tainted<ProvidedPropertyInfo>) = 
        Tainted.GetHashCodeTainted
            (x.PApplyNoFailure(fun st -> (st.Name, (nonNull<ProvidedAssembly> (nonNull<ProvidedType> st.DeclaringType).Assembly).FullName, 
                                                    (nonNull<ProvidedType> st.DeclaringType).FullName))) 

    static member TaintedEquals (pt1: Tainted<ProvidedPropertyInfo>, pt2: Tainted<ProvidedPropertyInfo>) = 
        Tainted.EqTainted (pt1.PApplyNoFailure(fun st -> st.Handle)) (pt2.PApplyNoFailure(fun st -> st.Handle))

[<Sealed>] 
#if NO_CHECKNULLS
[<AllowNullLiteral>]
#endif
type ProvidedEventInfo (x: EventInfo, ctxt) = 
    inherit ProvidedMemberInfo(x, ctxt)

    member _.GetAddMethod() = x.GetAddMethod() |> ProvidedMethodInfo.Create  ctxt

    member _.GetRemoveMethod() = x.GetRemoveMethod() |> ProvidedMethodInfo.Create ctxt

    /// EventInfo.EventHandlerType cannot be null
    member _.EventHandlerType = x.EventHandlerType |> ProvidedType.CreateWithNullCheck ctxt "EventHandlerType"
    
    static member CreateNonNull ctxt x = ProvidedEventInfo (x, ctxt)
    
    static member Create ctxt x : ProvidedEventInfo MaybeNull = 
        match x with 
        | Null -> null 
        | NonNull x -> ProvidedEventInfo (x, ctxt)
    
    static member CreateArray ctxt (xs: EventInfo[] MaybeNull) : ProvidedEventInfo[] MaybeNull = 
        match xs with 
        | Null -> null
        | NonNull xs -> xs |> Array.map (ProvidedEventInfo.CreateNonNull ctxt)
    
    member _.Handle = x

    override _.Equals y = assert false; match y with :? ProvidedEventInfo as y -> x.Equals y.Handle | _ -> false

    override _.GetHashCode() = assert false; x.GetHashCode()

    static member TaintedGetHashCode (x: Tainted<ProvidedEventInfo>) = 
        Tainted.GetHashCodeTainted 
            (x.PApplyNoFailure(fun st -> (st.Name, (nonNull<ProvidedAssembly> (nonNull<ProvidedType> st.DeclaringType).Assembly).FullName, 
                                                    (nonNull<ProvidedType> st.DeclaringType).FullName))) 

    static member TaintedEquals (pt1: Tainted<ProvidedEventInfo>, pt2: Tainted<ProvidedEventInfo>) = 
        Tainted.EqTainted (pt1.PApplyNoFailure(fun st -> st.Handle)) (pt2.PApplyNoFailure(fun st -> st.Handle))

[<Sealed>] 
#if NO_CHECKNULLS
[<AllowNullLiteral>]
#endif
type ProvidedConstructorInfo (x: ConstructorInfo, ctxt) = 
    inherit ProvidedMethodBase(x, ctxt)

    static member CreateNonNull ctxt x = ProvidedConstructorInfo (x, ctxt)

    static member Create ctxt (x: ConstructorInfo MaybeNull) : ProvidedConstructorInfo MaybeNull = 
        match x with 
        | Null -> null 
        | NonNull x -> ProvidedConstructorInfo (x, ctxt)

    static member CreateArray ctxt (xs: ConstructorInfo[] MaybeNull) : ProvidedConstructorInfo[] MaybeNull = 
        match xs with 
        | Null -> null
        | NonNull xs -> xs |> Array.map (ProvidedConstructorInfo.CreateNonNull ctxt)

    member _.Handle = x

    override _.Equals y = assert false; match y with :? ProvidedConstructorInfo as y -> x.Equals y.Handle | _ -> false

    override _.GetHashCode() = assert false; x.GetHashCode()

type ProvidedExprType =
    | ProvidedNewArrayExpr of ProvidedType * ProvidedExpr[]
    | ProvidedNewObjectExpr of ProvidedConstructorInfo * ProvidedExpr[]
    | ProvidedWhileLoopExpr of ProvidedExpr * ProvidedExpr
    | ProvidedNewDelegateExpr of ProvidedType * ProvidedVar[] * ProvidedExpr
    | ProvidedForIntegerRangeLoopExpr of ProvidedVar * ProvidedExpr * ProvidedExpr * ProvidedExpr
    | ProvidedSequentialExpr of ProvidedExpr * ProvidedExpr
    | ProvidedTryWithExpr of ProvidedExpr * ProvidedVar * ProvidedExpr * ProvidedVar * ProvidedExpr
    | ProvidedTryFinallyExpr of ProvidedExpr * ProvidedExpr
    | ProvidedLambdaExpr of ProvidedVar * ProvidedExpr
    | ProvidedCallExpr of ProvidedExpr option * ProvidedMethodInfo * ProvidedExpr[] 
    | ProvidedConstantExpr of obj * ProvidedType
    | ProvidedDefaultExpr of ProvidedType
    | ProvidedNewTupleExpr of ProvidedExpr[]
    | ProvidedTupleGetExpr of ProvidedExpr * int
    | ProvidedTypeAsExpr of ProvidedExpr * ProvidedType
    | ProvidedTypeTestExpr of ProvidedExpr * ProvidedType
    | ProvidedLetExpr of ProvidedVar * ProvidedExpr * ProvidedExpr
    | ProvidedVarSetExpr of ProvidedVar * ProvidedExpr
    | ProvidedIfThenElseExpr of ProvidedExpr * ProvidedExpr * ProvidedExpr
    | ProvidedVarExpr of ProvidedVar

#if NO_CHECKNULLS
[<RequireQualifiedAccess; Class; AllowNullLiteral; Sealed>]
#else
[<RequireQualifiedAccess; Class; Sealed>]
#endif
type ProvidedExpr (x: Expr, ctxt) =

    member _.Type = x.Type |> ProvidedType.Create ctxt

    member _.Handle = x

    member _.Context = ctxt

    member _.UnderlyingExpressionString = x.ToString()

    member _.GetExprType() =
        match x with
        | Patterns.NewObject(ctor, args) ->
            Some (ProvidedNewObjectExpr (ProvidedConstructorInfo.CreateNonNull ctxt ctor, [| for a in args -> ProvidedExpr.CreateNonNull ctxt a |]))
        | Patterns.WhileLoop(guardExpr, bodyExpr) ->
            Some (ProvidedWhileLoopExpr (ProvidedExpr.CreateNonNull ctxt guardExpr, ProvidedExpr.CreateNonNull ctxt bodyExpr))
        | Patterns.NewDelegate(ty, vs, expr) ->
            Some (ProvidedNewDelegateExpr(ProvidedType.CreateNonNull ctxt ty, ProvidedVar.CreateArray ctxt (List.toArray vs), ProvidedExpr.CreateNonNull ctxt expr))
        | Patterns.Call(objOpt, meth, args) ->
            Some (ProvidedCallExpr((match objOpt with None -> None | Some obj -> Some (ProvidedExpr.CreateNonNull ctxt obj)), 
                    ProvidedMethodInfo.CreateNonNull ctxt meth, [| for a in args -> ProvidedExpr.CreateNonNull ctxt a |]))
        | Patterns.DefaultValue ty ->
            Some (ProvidedDefaultExpr (ProvidedType.CreateNonNull ctxt ty))
        | Patterns.Value(obj, ty) ->
            Some (ProvidedConstantExpr (obj, ProvidedType.CreateNonNull ctxt ty))
        | Patterns.Coerce(arg, ty) ->
            Some (ProvidedTypeAsExpr (ProvidedExpr.CreateNonNull ctxt arg, ProvidedType.CreateNonNull ctxt ty))
        | Patterns.NewTuple args ->
            Some (ProvidedNewTupleExpr(ProvidedExpr.CreateArray ctxt (Array.ofList args)))
        | Patterns.TupleGet(arg, n) ->
            Some (ProvidedTupleGetExpr (ProvidedExpr.CreateNonNull ctxt arg, n))
        | Patterns.NewArray(ty, args) ->
            Some (ProvidedNewArrayExpr(ProvidedType.CreateNonNull ctxt ty, ProvidedExpr.CreateArray ctxt (Array.ofList args)))
        | Patterns.Sequential(e1, e2) ->
            Some (ProvidedSequentialExpr(ProvidedExpr.CreateNonNull ctxt e1, ProvidedExpr.CreateNonNull ctxt e2))
        | Patterns.Lambda(v, body) ->
            Some (ProvidedLambdaExpr (ProvidedVar.CreateNonNull ctxt v,  ProvidedExpr.CreateNonNull ctxt body))
        | Patterns.TryFinally(b1, b2) ->
            Some (ProvidedTryFinallyExpr (ProvidedExpr.CreateNonNull ctxt b1, ProvidedExpr.CreateNonNull ctxt b2))
        | Patterns.TryWith(b, v1, e1, v2, e2) ->
            Some (ProvidedTryWithExpr (ProvidedExpr.CreateNonNull ctxt b, ProvidedVar.CreateNonNull ctxt v1, ProvidedExpr.CreateNonNull ctxt e1, ProvidedVar.CreateNonNull ctxt v2, ProvidedExpr.CreateNonNull ctxt e2))
        | Patterns.TypeTest(e, ty) ->
            Some (ProvidedTypeTestExpr(ProvidedExpr.CreateNonNull ctxt e, ProvidedType.CreateNonNull ctxt ty))
        | Patterns.Let(v, e, b) ->
            Some (ProvidedLetExpr (ProvidedVar.CreateNonNull ctxt v, ProvidedExpr.CreateNonNull ctxt e, ProvidedExpr.CreateNonNull ctxt b))
        | Patterns.ForIntegerRangeLoop (v, e1, e2, e3) ->
            Some (ProvidedForIntegerRangeLoopExpr (ProvidedVar.CreateNonNull ctxt v, ProvidedExpr.CreateNonNull ctxt e1, ProvidedExpr.CreateNonNull ctxt e2, ProvidedExpr.CreateNonNull ctxt e3))
        | Patterns.VarSet(v, e) ->
            Some (ProvidedVarSetExpr (ProvidedVar.CreateNonNull ctxt v, ProvidedExpr.CreateNonNull ctxt e))
        | Patterns.IfThenElse(g, t, e) ->
            Some (ProvidedIfThenElseExpr (ProvidedExpr.CreateNonNull ctxt g, ProvidedExpr.CreateNonNull ctxt t, ProvidedExpr.CreateNonNull ctxt e))
        | Patterns.Var v ->
            Some (ProvidedVarExpr (ProvidedVar.CreateNonNull ctxt v))
        | _ -> None
    static member Create ctxt t : ProvidedExpr MaybeNull = 
        match box t with 
        | Null -> null 
        | _ -> ProvidedExpr (t, ctxt)

    static member CreateNonNull ctxt t : ProvidedExpr = 
        ProvidedExpr (t, ctxt)

    static member CreateArray ctxt xs : ProvidedExpr[] = 
        match box xs with 
        | Null -> [| |]
        | _ -> xs |> Array.map (ProvidedExpr.CreateNonNull ctxt)

    override _.Equals y = match y with :? ProvidedExpr as y -> x.Equals y.Handle | _ -> false

    override _.GetHashCode() = x.GetHashCode()

#if NO_CHECKNULLS
[<RequireQualifiedAccess; Class; AllowNullLiteral; Sealed>]
#else
[<RequireQualifiedAccess; Class; Sealed>]
#endif
type ProvidedVar (x: Var, ctxt) =
    member _.Type = x.Type |> ProvidedType.Create ctxt
    member _.Name = x.Name
    member _.IsMutable = x.IsMutable
    member _.Handle = x
    member _.Context = ctxt

    static member CreateNonNull ctxt t = 
        ProvidedVar (t, ctxt)

    static member CreateArray ctxt xs : ProvidedVar[] = 
        match box xs with 
        | Null -> [| |]
        | _ -> xs |> Array.map (ProvidedVar.CreateNonNull ctxt)

    override _.Equals y = match y with :? ProvidedVar as y -> x.Equals y.Handle | _ -> false

    override _.GetHashCode() = x.GetHashCode()

/// Get the provided invoker expression for a particular use of a method.
let GetInvokerExpression (provider: ITypeProvider, methodBase: ProvidedMethodBase, paramExprs: ProvidedVar[]) = 
    provider.GetInvokerExpression(methodBase.Handle, [| for p in paramExprs -> Quotations.Expr.Var p.Handle |]) |> ProvidedExpr.Create methodBase.Context

/// Compute the Name or FullName property of a provided type, reporting appropriate errors
let CheckAndComputeProvidedNameProperty(m, st: Tainted<ProvidedType>, proj, propertyString) =
    let name = 
        try st.PUntaint(proj, m) 
        with :? TypeProviderError as tpe -> 
            let newError = tpe.MapText((fun msg -> FSComp.SR.etProvidedTypeWithNameException(propertyString, msg)), st.TypeProviderDesignation, m)
            raise newError
    if String.IsNullOrEmpty name then
        raise (TypeProviderError(FSComp.SR.etProvidedTypeWithNullOrEmptyName propertyString, st.TypeProviderDesignation, m))
    !!name

/// Verify that this type provider has supported attributes
let ValidateAttributesOfProvidedType (m, st: Tainted<ProvidedType>) =         
    let fullName = CheckAndComputeProvidedNameProperty(m, st, (fun st -> st.FullName), "FullName")
    if TryTypeMember(st, fullName, "IsGenericType", m, false, fun st->st.IsGenericType) |> unmarshal then  
        errorR(Error(FSComp.SR.etMustNotBeGeneric fullName, m))  
    if TryTypeMember(st, fullName, "IsArray", m, false, fun st->st.IsArray) |> unmarshal then 
        errorR(Error(FSComp.SR.etMustNotBeAnArray fullName, m))  
    TryTypeMemberNonNull<ProvidedType, ProvidedType[]>(st, fullName, "GetInterfaces", m, [||], fun st -> st.GetInterfaces()) |> ignore

/// Verify that a provided type has the expected name
let ValidateExpectedName m expectedPath expectedName (st: Tainted<ProvidedType>) =
    let name = CheckAndComputeProvidedNameProperty(m, st, (fun st -> st.Name), "Name")
    if name <> expectedName then
        raise (TypeProviderError(FSComp.SR.etProvidedTypeHasUnexpectedName(expectedName, name), st.TypeProviderDesignation, m))

#if NO_CHECKNULLS
    let namespaceName = TryTypeMember(st, name, "Namespace", m, "", fun st -> st.Namespace) |> unmarshal
#else
    let namespaceName = TryTypeMember<_, string | null>(st, name, "Namespace", m, "", fun st -> st.Namespace) |> unmarshal // TODO NULLNESS: why is this explicit instantiation needed?
#endif

    let rec declaringTypes (st: Tainted<ProvidedType>) accu =
        match TryTypeMember(st, name, "DeclaringType", m, null, fun st -> st.DeclaringType) with
        | Tainted.Null -> accu
        | Tainted.NonNull dt -> declaringTypes dt (CheckAndComputeProvidedNameProperty(m, dt, (fun dt -> dt.Name), "Name") :: accu)

    let path = 
        [|  match namespaceName with 
            | Null -> ()
            | NonNull namespaceName -> yield! namespaceName.Split([|'.'|])
            yield! declaringTypes st [] |]
    
    if path <> expectedPath then
        let expectedPath = String.Join(".", expectedPath)
        let path = String.Join(".", path)
        errorR(Error(FSComp.SR.etProvidedTypeHasUnexpectedPath(expectedPath, path), m))

/// Eagerly validate a range of conditions on a provided type, after static instantiation (if any) has occurred
let ValidateProvidedTypeAfterStaticInstantiation(m, st: Tainted<ProvidedType>, expectedPath: string[], expectedName: string) = 
    // Do all the calling into st up front with recovery
    let fullName, namespaceName, usedMembers =
        let name = CheckAndComputeProvidedNameProperty(m, st, (fun st -> st.Name), "Name")
#if NO_CHECKNULLS
        let namespaceName = TryTypeMember(st, name, "Namespace", m, FSComp.SR.invalidNamespaceForProvidedType(), fun st -> st.Namespace) |> unmarshal
#else
        let namespaceName = TryTypeMember<_, string | null>(st, name, "Namespace", m, FSComp.SR.invalidNamespaceForProvidedType(), fun st -> st.Namespace) |> unmarshal
#endif
        let fullName = TryTypeMemberNonNull(st, name, "FullName", m, FSComp.SR.invalidFullNameForProvidedType(), fun st -> st.FullName) |> unmarshal
        ValidateExpectedName m expectedPath expectedName st
        // Must be able to call (GetMethods|GetEvents|GetProperties|GetNestedTypes|GetConstructors)(bindingFlags).
        let usedMembers: Tainted<ProvidedMemberInfo>[] = 
            // These are the members the compiler will actually use
            [| for x in TryTypeMemberArray(st, fullName, "GetMethods", m, fun st -> st.GetMethods()) -> x.Coerce m
               for x in TryTypeMemberArray(st, fullName, "GetEvents", m, fun st -> st.GetEvents()) -> x.Coerce m
               for x in TryTypeMemberArray(st, fullName, "GetFields", m, fun st -> st.GetFields()) -> x.Coerce m
               for x in TryTypeMemberArray(st, fullName, "GetProperties", m, fun st -> st.GetProperties()) -> x.Coerce m
               // These will be validated on-demand
               //for x in TryTypeMemberArray(st, fullName, "GetNestedTypes", m, fun st -> st.GetNestedTypes bindingFlags) -> x.Coerce()
               for x in TryTypeMemberArray(st, fullName, "GetConstructors", m, fun st -> st.GetConstructors()) -> x.Coerce m |]
        fullName, namespaceName, usedMembers       

    // We scrutinize namespaces for invalid characters on open, but this provides better diagnostics
    ValidateNamespaceName(fullName, st.TypeProvider, m, namespaceName)

    ValidateAttributesOfProvidedType(m, st)

    // Those members must have this type.
    // This needs to be a *shallow* exploration. Otherwise, as in Freebase sample the entire database could be explored.
    for mi in usedMembers do
        match mi with 
        | Tainted.Null -> errorR(Error(FSComp.SR.etNullMember fullName, m))  
        | Tainted.NonNull _ -> 
            let memberName = TryMemberMember(mi, fullName, "Name", "Name", m, "invalid provided type member name", fun mi -> mi.Name) |> unmarshal
            if String.IsNullOrEmpty memberName then 
                errorR(Error(FSComp.SR.etNullOrEmptyMemberName fullName, m))  
            else 
                let miDeclaringType = TryMemberMember(mi, fullName, memberName, "DeclaringType", m, ProvidedType.CreateNoContext(typeof<obj>), fun mi -> mi.DeclaringType)
                match miDeclaringType with 
                    // Generated nested types may have null DeclaringType
                | Tainted.Null when mi.OfType<ProvidedType>().IsSome -> ()
                | Tainted.Null -> 
                    errorR(Error(FSComp.SR.etNullMemberDeclaringType(fullName, memberName), m))   
                | Tainted.NonNull miDeclaringType  ->     
                    let miDeclaringTypeFullName = 
                        TryMemberMember (miDeclaringType, fullName, memberName, "FullName", m,
                            "invalid declaring type full name",
                            fun miDeclaringType -> !!miDeclaringType.FullName)
                        |> unmarshal

                    if not (ProvidedType.TaintedEquals (st, miDeclaringType)) then 
                        errorR(Error(FSComp.SR.etNullMemberDeclaringTypeDifferentFromProvidedType(fullName, memberName, miDeclaringTypeFullName), m))   

                match mi.OfType<ProvidedMethodInfo>() with
                | Some mi ->
                    let isPublic = TryMemberMember(mi, fullName, memberName, "IsPublic", m, true, fun mi->mi.IsPublic) |> unmarshal
                    let isGenericMethod = TryMemberMember(mi, fullName, memberName, "IsGenericMethod", m, true, fun mi->mi.IsGenericMethod) |> unmarshal
                    if not isPublic || isGenericMethod then
                        errorR(Error(FSComp.SR.etMethodHasRequirements(fullName, memberName), m))   
                | None ->
                match mi.OfType<ProvidedType>() with
                | Some subType -> ValidateAttributesOfProvidedType(m, subType)
                | None ->
                match mi.OfType<ProvidedPropertyInfo>() with
                | Some pi ->
                    // Property must have a getter or setter
                    // TODO: Property must be public etc.
                    let expectRead =
                            match TryMemberMember(pi, fullName, memberName, "GetGetMethod", m, null, fun pi -> pi.GetGetMethod()) with 
                            | Tainted.Null -> false 
                            | _ -> true
                    let expectWrite = 
                        match TryMemberMember(pi, fullName, memberName, "GetSetMethod", m, null, fun pi-> pi.GetSetMethod()) with 
                        | Tainted.Null -> false 
                        | _ -> true
                    let canRead = TryMemberMember(pi, fullName, memberName, "CanRead", m, expectRead, fun pi-> pi.CanRead) |> unmarshal
                    let canWrite = TryMemberMember(pi, fullName, memberName, "CanWrite", m, expectWrite, fun pi-> pi.CanWrite) |> unmarshal
                    match expectRead, canRead with
                    | false, false | true, true-> ()
                    | false, true -> errorR(Error(FSComp.SR.etPropertyCanReadButHasNoGetter(memberName, fullName), m))   
                    | true, false -> errorR(Error(FSComp.SR.etPropertyHasGetterButNoCanRead(memberName, fullName), m))   
                    match expectWrite, canWrite with
                    | false, false | true, true-> ()
                    | false, true -> errorR(Error(FSComp.SR.etPropertyCanWriteButHasNoSetter(memberName, fullName), m))   
                    | true, false -> errorR(Error(FSComp.SR.etPropertyHasSetterButNoCanWrite(memberName, fullName), m))   
                    if not canRead && not canWrite then 
                        errorR(Error(FSComp.SR.etPropertyNeedsCanWriteOrCanRead(memberName, fullName), m))   

                | None ->
                match mi.OfType<ProvidedEventInfo>() with 
                | Some ei ->
                    // Event must have adder and remover
                    // TODO: Event must be public etc.
                    let adder = TryMemberMember(ei, fullName, memberName, "GetAddMethod", m, null, fun ei-> ei.GetAddMethod())
                    let remover = TryMemberMember(ei, fullName, memberName, "GetRemoveMethod", m, null, fun ei-> ei.GetRemoveMethod())
                    match adder, remover with
                    | Tainted.Null, _ -> errorR(Error(FSComp.SR.etEventNoAdd(memberName, fullName), m))   
                    | _, Tainted.Null -> errorR(Error(FSComp.SR.etEventNoRemove(memberName, fullName), m))   
                    | _, _ -> ()
                | None ->
                match mi.OfType<ProvidedConstructorInfo>() with
                | Some _  -> () // TODO: Constructors must be public etc.
                | None ->
                match mi.OfType<ProvidedFieldInfo>() with
                | Some _ -> () // TODO: Fields must be public, literals must have a value etc.
                | None ->
                    errorR(Error(FSComp.SR.etUnsupportedMemberKind(memberName, fullName), m))   

let ValidateProvidedTypeDefinition(m, st: Tainted<ProvidedType>, expectedPath: string[], expectedName: string) = 

    // Validate the Name, Namespace and FullName properties
    let name = CheckAndComputeProvidedNameProperty(m, st, (fun st -> st.Name), "Name")
#if NO_CHECKNULLS
    let _namespaceName = TryTypeMember(st, name, "Namespace", m, FSComp.SR.invalidNamespaceForProvidedType(), fun st -> st.Namespace) |> unmarshal
#else
    let _namespaceName = TryTypeMember<_, string | null>(st, name, "Namespace", m, FSComp.SR.invalidNamespaceForProvidedType(), fun st -> st.Namespace) |> unmarshal
#endif
    let _fullname = TryTypeMemberNonNull(st, name, "FullName", m, FSComp.SR.invalidFullNameForProvidedType(), fun st -> st.FullName)  |> unmarshal
    ValidateExpectedName m expectedPath expectedName st

    ValidateAttributesOfProvidedType(m, st)

    // This excludes, for example, types with '.' in them which would not be resolvable during name resolution.
    match expectedName.IndexOfAny(PrettyNaming.IllegalCharactersInTypeAndNamespaceNames) with
    | -1 -> ()
    | n -> errorR(Error(FSComp.SR.etIllegalCharactersInTypeName(string expectedName[n], expectedName), m))  

    let staticParameters : Tainted<ProvidedParameterInfo[] MaybeNull> = st.PApplyWithProvider((fun (st, provider) -> st.GetStaticParameters provider), range=m) 
    if staticParameters.PUntaint((fun a -> (nonNull a).Length), m)  = 0 then 
        ValidateProvidedTypeAfterStaticInstantiation(m, st, expectedPath, expectedName)


/// Resolve a (non-nested) provided type given a full namespace name and a type name. 
/// May throw an exception which will be turned into an error message by one of the 'Try' function below.
/// If resolution is successful the type is then validated.
let ResolveProvidedType (resolver: Tainted<ITypeProvider>, m, moduleOrNamespace: string[], typeName) : Tainted<ProvidedType MaybeNull> =
    let displayName = String.Join(".", moduleOrNamespace)

    // Try to find the type in the given provided namespace
    let rec tryNamespace (providedNamespace: Tainted<IProvidedNamespace>) = 

        // Get the provided namespace name
        let providedNamespaceName = providedNamespace.PUntaint((fun providedNamespace -> providedNamespace.NamespaceName), range=m)

        // Check if the provided namespace name is an exact match of the required namespace name
        if displayName = providedNamespaceName then
            let resolvedType = providedNamespace.PApply((fun providedNamespace -> ProvidedType.CreateNoContext(providedNamespace.ResolveTypeName typeName)), range=m) 
            match resolvedType with
            | Tainted.Null -> None
            | Tainted.NonNull result -> 
                ValidateProvidedTypeDefinition(m, result, moduleOrNamespace, typeName)
                Some result
        else
            // Note: This eagerly explores all provided namespaces even if there is no match of even a prefix in the
            // namespace names. 
            let providedNamespaces = providedNamespace.PApplyArray((fun providedNamespace -> providedNamespace.GetNestedNamespaces()), "GetNestedNamespaces", range=m)
            tryNamespaces providedNamespaces

    and tryNamespaces (providedNamespaces: Tainted<IProvidedNamespace>[]) = 
        providedNamespaces |> Array.tryPick tryNamespace

    let providedNamespaces = resolver.PApplyArray((fun resolver -> resolver.GetNamespaces()), "GetNamespaces", range=m)
    match tryNamespaces providedNamespaces with 
    | None -> resolver.PApply((fun _ -> null), m)
    | Some res -> res
                
/// Try to resolve a type against the given host with the given resolution environment.
let TryResolveProvidedType(resolver: Tainted<ITypeProvider>, m, moduleOrNamespace, typeName) =
    try 
        match ResolveProvidedType(resolver, m, moduleOrNamespace, typeName) with
        | Tainted.Null -> None
        | Tainted.NonNull ty -> Some ty
    with RecoverableException e -> 
        errorRecovery e m
        None

let ILPathToProvidedType  (st: Tainted<ProvidedType>, m) = 
    let nameContrib (st: Tainted<ProvidedType>) = 
        let typeName = st.PUntaint((fun st -> st.Name), m)
        match st.PApply((fun st -> st.DeclaringType), m) with 
        | Tainted.Null -> 
            match st.PUntaint((fun st -> st.Namespace), m) with 
            | Null -> typeName
            | NonNull ns -> ns + "." + typeName
        | _ -> typeName

    let rec encContrib (st: Tainted<ProvidedType>) = 
        match st.PApply((fun st ->st.DeclaringType), m) with 
        | Tainted.Null -> []
        | Tainted.NonNull enc -> encContrib enc @ [ nameContrib enc ]

    encContrib st, nameContrib st

let ComputeMangledNameForApplyStaticParameters(nm, staticArgs, staticParams: Tainted<ProvidedParameterInfo[]>, m) =
    let defaultArgValues = 
        staticParams.PApply((fun ps ->  ps |> Array.map (fun sp -> sp.Name, (if sp.IsOptional then Some (string sp.RawDefaultValue) else None ))), range=m)

    let defaultArgValues = defaultArgValues.PUntaint(id, m)
    PrettyNaming.ComputeMangledNameWithoutDefaultArgValues(nm, staticArgs, defaultArgValues)

/// Apply the given provided method to the given static arguments (the arguments are assumed to have been sorted into application order)
let TryApplyProvidedMethod(methBeforeArgs: Tainted<ProvidedMethodBase>, staticArgs: obj[], m: range) =
    if staticArgs.Length = 0 then 
        Some methBeforeArgs
    else
        let mangledName = 
            let nm = methBeforeArgs.PUntaint((fun x -> x.Name), m)
            let staticParams = methBeforeArgs.PApplyWithProvider((fun (mb, resolver) -> mb.GetStaticParametersForMethod resolver), range=m) 
            let mangledName = ComputeMangledNameForApplyStaticParameters(nm, staticArgs, staticParams, m)
            mangledName
        match methBeforeArgs.PApplyWithProvider((fun (mb, provider) -> mb.ApplyStaticArgumentsForMethod(provider, mangledName, staticArgs)), range=m) with 
        | Tainted.Null -> None
        | Tainted.NonNull methWithArguments -> 
            let actualName = methWithArguments.PUntaint((fun x -> x.Name), m)
            if actualName <> mangledName then 
                error(Error(FSComp.SR.etProvidedAppliedMethodHadWrongName(methWithArguments.TypeProviderDesignation, mangledName, actualName), m))
            Some methWithArguments


/// Apply the given provided type to the given static arguments (the arguments are assumed to have been sorted into application order
let TryApplyProvidedType(typeBeforeArguments: Tainted<ProvidedType>, optGeneratedTypePath: string list option, staticArgs: obj[], m: range) =
    if staticArgs.Length = 0 then 
        Some (typeBeforeArguments, (fun () -> ()))
    else 
        
        let fullTypePathAfterArguments = 
            // If there is a generated type name, then use that
            match optGeneratedTypePath with 
            | Some path -> path
            | None -> 
                // Otherwise, use the full path of the erased type, including mangled arguments
                let nm = typeBeforeArguments.PUntaint((fun x -> x.Name), m)
                let enc, _ = ILPathToProvidedType (typeBeforeArguments, m)
                let staticParams : Tainted<ProvidedParameterInfo[]> = typeBeforeArguments.PApplyWithProvider((fun (st, resolver) -> st.GetStaticParameters resolver |> nonNull), range=m) 
                let mangledName = ComputeMangledNameForApplyStaticParameters(nm, staticArgs, staticParams, m)
                enc @ [ mangledName ]

        match typeBeforeArguments.PApplyWithProvider((fun (typeBeforeArguments, provider) -> typeBeforeArguments.ApplyStaticArguments(provider, Array.ofList fullTypePathAfterArguments, staticArgs)), range=m) with 
        | Tainted.Null -> None
        | Tainted.NonNull typeWithArguments -> 
            let actualName = typeWithArguments.PUntaint((fun x -> x.Name), m)
            let checkTypeName() = 
                let expectedTypeNameAfterArguments = fullTypePathAfterArguments[fullTypePathAfterArguments.Length-1]
                if actualName <> expectedTypeNameAfterArguments then 
                    error(Error(FSComp.SR.etProvidedAppliedTypeHadWrongName(typeWithArguments.TypeProviderDesignation, expectedTypeNameAfterArguments, actualName), m))
            Some (typeWithArguments, checkTypeName)

/// Given a mangled name reference to a non-nested provided type, resolve it.
/// If necessary, demangle its static arguments before applying them.
let TryLinkProvidedType(resolver: Tainted<ITypeProvider>, moduleOrNamespace: string[], typeLogicalName: string, range: range) =
    
    // Demangle the static parameters
    let typeName, argNamesAndValues = 
        try 
            PrettyNaming.DemangleProvidedTypeName typeLogicalName 
        with PrettyNaming.InvalidMangledStaticArg piece -> 
            error(Error(FSComp.SR.etProvidedTypeReferenceInvalidText piece, range0)) 

    let argSpecsTable = dict argNamesAndValues
    let typeBeforeArguments = ResolveProvidedType(resolver, range0, moduleOrNamespace, typeName) 

    match typeBeforeArguments with 
    | Tainted.Null -> None
    | Tainted.NonNull typeBeforeArguments -> 
        // Take the static arguments (as strings, taken from the text in the reference we're relinking), 
        // and convert them to objects of the appropriate type, based on the expected kind.
        let staticParameters =
            typeBeforeArguments.PApplyWithProvider((fun (typeBeforeArguments, resolver) ->
                typeBeforeArguments.GetStaticParameters resolver),range=range0)

        let staticParameters = staticParameters.PApplyArray(id, "", range)
        
        let staticArgs = 
            staticParameters |> Array.map (fun sp -> 
                let typeBeforeArgumentsName = typeBeforeArguments.PUntaint ((fun st -> st.Name), range)
                let spName = sp.PUntaint ((fun sp -> sp.Name), range)
                match argSpecsTable.TryGetValue spName with
                | true, arg ->
                    /// Find the name of the representation type for the static parameter
                    let spReprTypeName = 
                        sp.PUntaint((fun sp -> 
                            let pt = sp.ParameterType
                            let uet = if pt.IsEnum then pt.GetEnumUnderlyingType() else pt
                            !!uet.FullName), range)

                    match spReprTypeName with 
                    | "System.SByte" -> box (sbyte arg)
                    | "System.Int16" -> box (int16 arg)
                    | "System.Int32" -> box (int32 arg)
                    | "System.Int64" -> box (int64 arg)
                    | "System.Byte" -> box (byte arg)
                    | "System.UInt16" -> box (uint16 arg)
                    | "System.UInt32" -> box (uint32 arg)
                    | "System.UInt64" -> box (uint64 arg)
                    | "System.Decimal" -> box (decimal arg)
                    | "System.Single" -> box (single arg)
                    | "System.Double" -> box (double arg)
                    | "System.Char" -> box (char arg)
                    | "System.Boolean" -> box (arg = "True")
                    | "System.String" -> box (string arg)
                    | s -> error(Error(FSComp.SR.etUnknownStaticArgumentKind(s, typeLogicalName), range0))

                | _ ->
                    if sp.PUntaint ((fun sp -> sp.IsOptional), range) then 
                        match sp.PUntaint((fun sp -> sp.RawDefaultValue), range) with
                        | null -> error (Error(FSComp.SR.etStaticParameterRequiresAValue (spName, typeBeforeArgumentsName, typeBeforeArgumentsName, spName), range0))
                        | v -> v
                    else
                        error(Error(FSComp.SR.etProvidedTypeReferenceMissingArgument spName, range0)))
                

        match TryApplyProvidedType(typeBeforeArguments, None, staticArgs, range0) with 
        | Some (typeWithArguments, checkTypeName) -> 
            checkTypeName() 
            Some typeWithArguments
        | None -> None

/// Get the parts of a .NET namespace. Special rules: null means global, empty is not allowed.
let GetPartsOfNamespaceRecover(namespaceName: string MaybeNull) = 
    match namespaceName with 
    | Null -> [] 
    | NonNull namespaceName -> 
        if namespaceName.Length = 0 then ["<NonExistentNamespace>"]
        else splitNamespace namespaceName

/// Get the parts of a .NET namespace. Special rules: null means global, empty is not allowed.
let GetProvidedNamespaceAsPath (m, resolver: Tainted<ITypeProvider>, namespaceName:string MaybeNull) =
    match namespaceName with 
    | Null -> [] 
    | NonNull namespaceName -> 
        if namespaceName.Length = 0 then
            errorR(Error(FSComp.SR.etEmptyNamespaceNotAllowed(DisplayNameOfTypeProvider(resolver.TypeProvider, m)), m))  
        GetPartsOfNamespaceRecover namespaceName

/// Get the parts of the name that encloses the .NET type including nested types. 
let GetFSharpPathToProvidedType (st: Tainted<ProvidedType>, range) = 
    // Can't use st.Fullname because it may be like IEnumerable<Something>
    // We want [System;Collections;Generic]
    let namespaceParts = GetPartsOfNamespaceRecover(st.PUntaint((fun st -> st.Namespace), range))
    let rec walkUpNestedClasses(st: Tainted<ProvidedType MaybeNull>, soFar) =
        match st with
        | Tainted.Null -> soFar
        | Tainted.NonNull st -> walkUpNestedClasses(st.PApply((fun st ->st.DeclaringType), range), soFar) @ [st.PUntaint((fun st -> st.Name), range)]

    walkUpNestedClasses(st.PApply((fun st ->st.DeclaringType), range), namespaceParts)


/// Get the ILAssemblyRef for a provided assembly. Do not take into account
/// any type relocations or static linking for generated types.
let GetOriginalILAssemblyRefOfProvidedAssembly (assembly: Tainted<ProvidedAssembly>, m) =
    let aname = assembly.PUntaint((fun assembly -> assembly.GetName()), m)
    ILAssemblyRef.FromAssemblyName aname

/// Get the ILTypeRef for the provided type (including for nested types). Do not take into account
/// any type relocations or static linking for generated types.
let GetOriginalILTypeRefOfProvidedType (st: Tainted<ProvidedType>, range) = 
    
    let aref = GetOriginalILAssemblyRefOfProvidedAssembly (st.PApply((fun st -> nonNull<ProvidedAssembly> st.Assembly), range), range) // NULLNESS TODO: why is explicit instantiation needed here
    let scoperef = ILScopeRef.Assembly aref
    let enc, nm = ILPathToProvidedType (st, range)
    let tref = ILTypeRef.Create(scoperef, enc, nm)
    tref

/// Get the ILTypeRef for the provided type (including for nested types). Take into account
/// any type relocations or static linking for generated types.
let GetILTypeRefOfProvidedType (st: Tainted<ProvidedType>, range) = 
    match st.PUntaint((fun st -> st.TryGetILTypeRef()), range) with 
    | Some ilTypeRef -> ilTypeRef
    | None -> GetOriginalILTypeRefOfProvidedType (st, range)

type ProviderGeneratedType = ProviderGeneratedType of ilOrigTyRef: ILTypeRef * ilRenamedTyRef: ILTypeRef * ProviderGeneratedType list

/// The table of information recording remappings from type names in the provided assembly to type
/// names in the statically linked, embedded assembly, plus what types are nested in side what types.
type ProvidedAssemblyStaticLinkingMap = 
    { ILTypeMap: Dictionary<ILTypeRef, ILTypeRef> }
    static member CreateNew() = 
        { ILTypeMap = Dictionary() }

/// Check if this is a direct reference to a non-embedded generated type. This is not permitted at any name resolution.
/// We check by seeing if the type is absent from the remapping context.
let IsGeneratedTypeDirectReference (st: Tainted<ProvidedType>, m) =
    st.PUntaint((fun st -> st.TryGetTyconRef() |> Option.isNone), m)

#endif<|MERGE_RESOLUTION|>--- conflicted
+++ resolved
@@ -528,11 +528,6 @@
     abstract GetAttributeConstructorArgs: provider:ITypeProvider * attribName:string -> (obj option list * (string * obj option) list) option
 
 type ProvidedCustomAttributeProvider (attributes :ITypeProvider -> seq<CustomAttributeData>) = 
-<<<<<<< HEAD
-    let (|Member|_|) (s: string) (x: CustomAttributeNamedArgument) = if x.MemberName = s then Some x.TypedValue else None
-    let (|Arg|_|) (x: CustomAttributeTypedArgument) = match x.Value with null -> None | v -> Some v
-    let findAttribByName tyFullName (a: CustomAttributeData) = ((!!a.Constructor.DeclaringType).FullName = tyFullName)  
-=======
 
     [<return: Struct>]
     let (|Member|_|) (s: string) (x: CustomAttributeNamedArgument) = if x.MemberName = s then ValueSome x.TypedValue else ValueNone
@@ -540,8 +535,8 @@
     [<return: Struct>]
     let (|Arg|_|) (x: CustomAttributeTypedArgument) = match x.Value with null -> ValueNone | v -> ValueSome v
 
-    let findAttribByName tyFullName (a: CustomAttributeData) = (a.Constructor.DeclaringType.FullName = tyFullName)  
->>>>>>> d2d7bd33
+    let findAttribByName tyFullName (a: CustomAttributeData) = ((!!a.Constructor.DeclaringType).FullName = tyFullName)
+
     let findAttrib (ty: Type) a = findAttribByName ty.FullName a
     interface IProvidedCustomAttributeProvider with 
         member _.GetAttributeConstructorArgs (provider, attribName) = 
