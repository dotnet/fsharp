// Copyright (c) Microsoft Corporation. All Rights Reserved. See License.txt in the project root for license information.
  
/// Defines the typed abstract syntax intermediate representation used throughout the F# compiler.
module internal rec FSharp.Compiler.TypedTree 

open System
open System.Collections.Generic
open System.Collections.Immutable
open System.Diagnostics
open System.Reflection

open Internal.Utilities.Collections
open Internal.Utilities.Library
open Internal.Utilities.Library.Extras
open Internal.Utilities.Rational

open FSharp.Compiler 
open FSharp.Compiler.AbstractIL.IL 
open FSharp.Compiler.AbstractIL.ILX.Types
open FSharp.Compiler.CompilerGlobalState
open FSharp.Compiler.DiagnosticsLogger
open FSharp.Compiler.Syntax
open FSharp.Compiler.Syntax.PrettyNaming
open FSharp.Compiler.QuotationPickler
open FSharp.Compiler.SyntaxTreeOps
open FSharp.Compiler.Text
open FSharp.Compiler.Text.Range
open FSharp.Compiler.Xml

#if !NO_TYPEPROVIDERS
open FSharp.Compiler.TypeProviders
open FSharp.Core.CompilerServices
#endif

type Stamp = int64

type StampMap<'T> = Map<Stamp, 'T>

[<RequireQualifiedAccess>]
type ValInline =

    /// Indicates the value is inlined but the .NET IL code for the function still exists, e.g. to satisfy interfaces on objects, but that it is also always inlined 
    | Always

    /// Indicates the value may optionally be inlined by the optimizer
    | Optional

    /// Indicates the value must never be inlined by the optimizer
    | Never

    /// Returns true if the implementation of a value must always be inlined
    member x.MustInline = 
        match x with 
        | ValInline.Always -> true 
        | ValInline.Optional | ValInline.Never -> false

/// A flag associated with values that indicates whether the recursive scope of the value is currently being processed, and 
/// if the value has been generalized or not as yet.
type ValRecursiveScopeInfo =

    /// Set while the value is within its recursive scope. The flag indicates if the value has been eagerly generalized and accepts generic-recursive calls 
    | ValInRecScope of bool

    /// The normal value for this flag when the value is not within its recursive scope 
    | ValNotInRecScope

type ValMutability = 
    | Immutable 
    | Mutable 

/// Indicates if a type parameter is needed at runtime and may not be eliminated
[<RequireQualifiedAccess>]
type TyparDynamicReq = 

    /// Indicates the type parameter is not needed at runtime and may be eliminated
    | No 

    /// Indicates the type parameter is needed at runtime and may not be eliminated
    | Yes

type ValBaseOrThisInfo = 

    /// Indicates a ref-cell holding 'this' or the implicit 'this' used throughout an 
    /// implicit constructor to access and set values
    | CtorThisVal 

    /// Indicates the value called 'base' available for calling base class members
    | BaseVal  

    /// Indicates a normal value
    | NormalVal  

    /// Indicates the 'this' value specified in a memberm e.g. 'x' in 'member x.M() = 1'
    | MemberThisVal 

/// Flags on values
[<Struct>]
type ValFlags(flags: int64) = 

    new (recValInfo, baseOrThis, isCompGen, inlineInfo, isMutable, isModuleOrMemberBinding, isExtensionMember, isIncrClassSpecialMember, isTyFunc, allowTypeInst, isGeneratedEventVal) =
        let flags = 
                     (match baseOrThis with
                                        | BaseVal ->                         0b00000000000000000000L
                                        | CtorThisVal ->                     0b00000000000000000010L
                                        | NormalVal ->                       0b00000000000000000100L
                                        | MemberThisVal ->                   0b00000000000000000110L) |||
                     (if isCompGen then                                      0b00000000000000001000L 
                      else                                                   0b000000000000000000000L) |||
                     (match inlineInfo with
                                        | ValInline.Always ->                0b00000000000000010000L
                                        | ValInline.Optional ->              0b00000000000000100000L
                                        | ValInline.Never ->                 0b00000000000000110000L) |||
                     (match isMutable with
                                        | Immutable ->                       0b00000000000000000000L
                                        | Mutable   ->                       0b00000000000001000000L) |||

                     (match isModuleOrMemberBinding with
                                        | false     ->                       0b00000000000000000000L
                                        | true      ->                       0b00000000000010000000L) |||
                     (match isExtensionMember with
                                        | false     ->                       0b00000000000000000000L
                                        | true      ->                       0b00000000000100000000L) |||
                     (match isIncrClassSpecialMember with
                                        | false     ->                       0b00000000000000000000L
                                        | true      ->                       0b00000000001000000000L) |||
                     (match isTyFunc with
                                        | false     ->                       0b00000000000000000000L
                                        | true      ->                       0b00000000010000000000L) |||

                     (match recValInfo with
                                     | ValNotInRecScope     ->               0b00000000000000000000L
                                     | ValInRecScope true   ->               0b00000000100000000000L
                                     | ValInRecScope false  ->               0b00000001000000000000L) |||

                     (match allowTypeInst with
                                        | false     ->                       0b00000000000000000000L
                                        | true      ->                       0b00000100000000000000L) |||

                     (match isGeneratedEventVal with
                                        | false     ->                       0b00000000000000000000L
                                        | true      ->                       0b00100000000000000000L)                                          

        ValFlags flags

    member x.BaseOrThisInfo = 
                                  match (flags       &&&                     0b00000000000000000110L) with 
                                                             |               0b00000000000000000000L -> BaseVal
                                                             |               0b00000000000000000010L -> CtorThisVal
                                                             |               0b00000000000000000100L -> NormalVal
                                                             |               0b00000000000000000110L -> MemberThisVal
                                                             | _          -> failwith "unreachable"



    member x.IsCompilerGenerated =      (flags       &&&                     0b00000000000000001000L) <> 0x0L

    member x.WithIsCompilerGenerated isCompGen = 
            let flags =                 (flags       &&&                  ~~~0b00000000000000001000L) |||
                                        (match isCompGen with
                                          | false           ->               0b00000000000000000000L
                                          | true            ->               0b00000000000000001000L)
            ValFlags flags

    member x.InlineInfo = 
                                  match (flags       &&&                     0b00000000000000110000L) with 
                                                             |               0b00000000000000000000L
                                                             |               0b00000000000000010000L -> ValInline.Always
                                                             |               0b00000000000000100000L -> ValInline.Optional
                                                             |               0b00000000000000110000L -> ValInline.Never
                                                             | _          -> failwith "unreachable"

    member x.MutabilityInfo = 
                                  match (flags       &&&                     0b00000000000001000000L) with 
                                                             |               0b00000000000000000000L -> Immutable
                                                             |               0b00000000000001000000L -> Mutable
                                                             | _          -> failwith "unreachable"


    member x.IsMemberOrModuleBinding = 
                                  match (flags       &&&                     0b00000000000010000000L) with 
                                                             |               0b00000000000000000000L -> false
                                                             |               0b00000000000010000000L -> true
                                                             | _          -> failwith "unreachable"


    member x.WithIsMemberOrModuleBinding = ValFlags(flags |||                0b00000000000010000000L)


    member x.IsExtensionMember        = (flags       &&&                     0b00000000000100000000L) <> 0L

    member x.IsIncrClassSpecialMember = (flags       &&&                     0b00000000001000000000L) <> 0L

    member x.IsTypeFunction           = (flags       &&&                     0b00000000010000000000L) <> 0L

    member x.RecursiveValInfo =   match (flags       &&&                     0b00000001100000000000L) with 
                                                             |               0b00000000000000000000L -> ValNotInRecScope
                                                             |               0b00000000100000000000L -> ValInRecScope true
                                                             |               0b00000001000000000000L -> ValInRecScope false
                                                             | _                   -> failwith "unreachable"

    member x.WithRecursiveValInfo recValInfo = 
            let flags = 
                     (flags       &&&                                     ~~~0b00000001100000000000L) |||
                     (match recValInfo with
                                     | ValNotInRecScope     ->               0b00000000000000000000L
                                     | ValInRecScope true  ->                0b00000000100000000000L
                                     | ValInRecScope false ->                0b00000001000000000000L) 
            ValFlags flags

    member x.MakesNoCriticalTailcalls         =                   (flags &&& 0b00000010000000000000L) <> 0L

    member x.WithMakesNoCriticalTailcalls =               ValFlags(flags ||| 0b00000010000000000000L)

    member x.PermitsExplicitTypeInstantiation =                   (flags &&& 0b00000100000000000000L) <> 0L

    member x.HasBeenReferenced                =                   (flags &&& 0b00001000000000000000L) <> 0L

    member x.WithHasBeenReferenced                     =  ValFlags(flags ||| 0b00001000000000000000L)

    member x.IsCompiledAsStaticPropertyWithoutField =             (flags &&& 0b00010000000000000000L) <> 0L

    member x.WithIsCompiledAsStaticPropertyWithoutField = ValFlags(flags ||| 0b00010000000000000000L)

    member x.IsGeneratedEventVal =                                (flags &&& 0b00100000000000000000L) <> 0L

    member x.IsFixed                                =             (flags &&& 0b01000000000000000000L) <> 0L

    member x.WithIsFixed                               =  ValFlags(flags ||| 0b01000000000000000000L)

    member x.IgnoresByrefScope                         =          (flags &&& 0b10000000000000000000L) <> 0L

    member x.WithIgnoresByrefScope                     =  ValFlags(flags ||| 0b10000000000000000000L)

    member x.InlineIfLambda                            =         (flags &&& 0b100000000000000000000L) <> 0L

    member x.WithInlineIfLambda                        = ValFlags(flags ||| 0b100000000000000000000L)

    member x.IsImplied                                 =        (flags &&& 0b1000000000000000000000L) <> 0L

    member x.WithIsImplied                             = ValFlags(flags ||| 0b1000000000000000000000L)

    /// Get the flags as included in the F# binary metadata
    member x.PickledBits = 
        // Clear the RecursiveValInfo, only used during inference and irrelevant across assembly boundaries
        // Clear the IsCompiledAsStaticPropertyWithoutField, only used to determine whether to use a true field for a value, and to eliminate the optimization info for observable bindings
        // Clear the HasBeenReferenced, only used to report "unreferenced variable" warnings and to help collect 'it' values in FSI.EXE
        // Clear the IsGeneratedEventVal, since there's no use in propagating specialname information for generated add/remove event vals
                                                      (flags       &&&   ~~~0b010011001100000000000L) 

/// Represents the kind of a type parameter
[<RequireQualifiedAccess (* ; StructuredFormatDisplay("{DebugText}") *) >]
type TyparKind = 

    | Type 

    | Measure

    member x.AttrName =
        match x with
        | TyparKind.Type -> ValueNone
        | TyparKind.Measure -> ValueSome "Measure"

    //[<DebuggerBrowsable(DebuggerBrowsableState.Never)>]
    //member x.DebugText  =  x.ToString()

    override x.ToString() =
        match x with
        | TyparKind.Type -> "type"
        | TyparKind.Measure -> "measure"

/// Indicates if the type variable can be solved or given new constraints. The status of a type variable
/// evolves towards being either rigid or solved. 
[<RequireQualifiedAccess>]
type TyparRigidity = 

    /// Indicates the type parameter can't be solved
    | Rigid 

    /// Indicates the type parameter can't be solved, but the variable is not set to "rigid" until after inference is complete
    | WillBeRigid 

    /// Indicates we give a warning if the type parameter is ever solved
    | WarnIfNotRigid 

    /// Indicates the type parameter is an inference variable may be solved
    | Flexible

    /// Indicates the type parameter derives from an '_' anonymous type
    /// For units-of-measure, we give a warning if this gets solved to '1'
    | Anon

    member x.ErrorIfUnified = match x with TyparRigidity.Rigid -> true | _ -> false

    member x.WarnIfUnified = match x with TyparRigidity.WillBeRigid | TyparRigidity.WarnIfNotRigid -> true | _ -> false

    member x.WarnIfMissingConstraint = match x with TyparRigidity.WillBeRigid -> true | _ -> false


/// Encode typar flags into a bit field  
[<Struct>]
type TyparFlags(flags: int32) =

    new (kind: TyparKind, rigidity: TyparRigidity, isFromError: bool, isCompGen: bool, staticReq: TyparStaticReq, dynamicReq: TyparDynamicReq, equalityDependsOn: bool, comparisonDependsOn: bool) = 
        TyparFlags((if isFromError then                0b00000000000000010 else 0) |||
                   (if isCompGen   then                0b00000000000000100 else 0) |||
                   (match staticReq with
                     | TyparStaticReq.None          -> 0b00000000000000000
                     | TyparStaticReq.HeadType      -> 0b00000000000001000) |||
                   (match rigidity with
                     | TyparRigidity.Rigid          -> 0b00000000000000000
                     | TyparRigidity.WillBeRigid    -> 0b00000000000100000
                     | TyparRigidity.WarnIfNotRigid -> 0b00000000001000000
                     | TyparRigidity.Flexible       -> 0b00000000001100000
                     | TyparRigidity.Anon           -> 0b00000000010000000) |||
                   (match kind with
                     | TyparKind.Type               -> 0b00000000000000000
                     | TyparKind.Measure            -> 0b00000000100000000) |||   
                   (if comparisonDependsOn then 
                                                       0b00000001000000000 else 0) |||
                   (match dynamicReq with
                     | TyparDynamicReq.No           -> 0b00000000000000000
                     | TyparDynamicReq.Yes          -> 0b00000010000000000) |||
                   (if equalityDependsOn then 
                                                       0b00000100000000000 else 0))

    /// Indicates if the type inference variable was generated after an error when type checking expressions or patterns
    member x.IsFromError         = (flags &&& 0b00000000000000010) <> 0x0

    /// Indicates if the type variable is compiler generated, i.e. is an implicit type inference variable 
    member x.IsCompilerGenerated = (flags &&& 0b00000000000000100) <> 0x0

    /// Indicates if the type variable has a static "head type" requirement, i.e. ^a variables used in FSharp.Core and member constraints.
    member x.StaticReq = 
                             match (flags &&& 0b00000000000001000) with 
                                            | 0b00000000000000000 -> TyparStaticReq.None
                                            | 0b00000000000001000 -> TyparStaticReq.HeadType
                                            | _             -> failwith "unreachable"

    /// Indicates if the type variable can be solved or given new constraints. The status of a type variable
    /// generally always evolves towards being either rigid or solved. 
    member x.Rigidity = 
                             match (flags &&& 0b00000000011100000) with 
                                            | 0b00000000000000000 -> TyparRigidity.Rigid
                                            | 0b00000000000100000 -> TyparRigidity.WillBeRigid
                                            | 0b00000000001000000 -> TyparRigidity.WarnIfNotRigid
                                            | 0b00000000001100000 -> TyparRigidity.Flexible
                                            | 0b00000000010000000 -> TyparRigidity.Anon
                                            | _          -> failwith "unreachable"

    /// Indicates whether a type variable can be instantiated by types or units-of-measure.
    member x.Kind = 
                             match (flags &&& 0b00001000100000000) with 
                                            | 0b00000000000000000 -> TyparKind.Type
                                            | 0b00000000100000000 -> TyparKind.Measure
                                            | _             -> failwith "unreachable"


    /// Indicates that whether or not a generic type definition satisfies the comparison constraint is dependent on whether this type variable satisfies the comparison constraint.
    member x.ComparisonConditionalOn =
                                   (flags &&& 0b00000001000000000) <> 0x0

    /// Indicates if a type parameter is needed at runtime and may not be eliminated
    member x.DynamicReq = 
                             match (flags &&& 0b00000010000000000) with 
                                            | 0b00000000000000000 -> TyparDynamicReq.No
                                            | 0b00000010000000000 -> TyparDynamicReq.Yes
                                            | _             -> failwith "unreachable"

    /// Indicates that whether or not a generic type definition satisfies the equality constraint is dependent on whether this type variable satisfies the equality constraint.
    member x.EqualityConditionalOn = 
                                   (flags &&& 0b00000100000000000) <> 0x0

    /// Indicates that whether this type parameter is a compat-flex type parameter (i.e. where "expr :> tp" only emits an optional warning)
    member x.IsCompatFlex = 
                                   (flags &&& 0b00010000000000000) <> 0x0

    member x.WithCompatFlex b =  
                  if b then 
                      TyparFlags(flags |||    0b00010000000000000)
                  else
                      TyparFlags(flags &&& ~~~0b00010000000000000)

    member x.WithStaticReq staticReq =  
        TyparFlags(x.Kind, x.Rigidity, x.IsFromError, x.IsCompilerGenerated, staticReq, x.DynamicReq, x.EqualityConditionalOn, x.ComparisonConditionalOn) 

    /// Get the flags as included in the F# binary metadata. We pickle this as int64 to allow for future expansion
    member x.PickledBits = flags       

/// Encode entity flags into a bit field. We leave lots of space to allow for future expansion.
[<Struct>]
type EntityFlags(flags: int64) =

    new (usesPrefixDisplay, isModuleOrNamespace, preEstablishedHasDefaultCtor, hasSelfReferentialCtor, isStructRecordOrUnionType) = 
        EntityFlags((if isModuleOrNamespace then                        0b000000000000001L else 0L) |||
                    (if usesPrefixDisplay   then                        0b000000000000010L else 0L) |||
                    (if preEstablishedHasDefaultCtor then               0b000000000000100L else 0L) |||
                    (if hasSelfReferentialCtor then                     0b000000000001000L else 0L) |||
                    (if isStructRecordOrUnionType then                  0b000000000100000L else 0L)) 

    /// Indicates the Entity is actually a module or namespace, not a type definition
    member x.IsModuleOrNamespace                 = (flags       &&&     0b000000000000001L) <> 0x0L

    /// Indicates the type prefers the "tycon<a, b>" syntax for display etc. 
    member x.IsPrefixDisplay                     = (flags       &&&     0b000000000000010L) <> 0x0L
    
    // This bit is not pickled, only used while establishing a type constructor. It is needed because the type constructor
    // is known to satisfy the default constructor constraint even before any of its members have been established.
    member x.PreEstablishedHasDefaultConstructor = (flags       &&&     0b000000000000100L) <> 0x0L

    // This bit represents an F# specific condition where a type has at least one constructor that may access
    // the 'this' pointer prior to successful initialization of the partial contents of the object. In this
    // case sub-classes must protect themselves against early access to their contents.
    member x.HasSelfReferentialConstructor       = (flags       &&&     0b000000000001000L) <> 0x0L

    /// This bit is reserved for us in the pickle format, see pickle.fs, it's being listed here to stop it ever being used for anything else
    static member ReservedBitForPickleFormatTyconReprFlag   =           0b000000000010000L

    /// This bit represents a F# record that is a value type, or a struct record.
    member x.IsStructRecordOrUnionType           = (flags       &&&     0b000000000100000L) <> 0x0L

    /// These two bits represents the on-demand analysis about whether the entity has the IsByRefLike attribute
    member x.TryIsByRefLike                      = (flags       &&&     0b000000011000000L) 
                                                                |> function 
                                                                      | 0b000000011000000L -> ValueSome true
                                                                      | 0b000000010000000L -> ValueSome false
                                                                      | _                  -> ValueNone

    /// Adjust the on-demand analysis about whether the entity has the IsByRefLike attribute
    member x.WithIsByRefLike flag = 
            let flags = 
                     (flags       &&&                                ~~~0b000000011000000L) |||
                     (match flag with
                      | true  ->                                        0b000000011000000L
                      | false ->                                        0b000000010000000L) 
            EntityFlags flags

    /// These two bits represents the on-demand analysis about whether the entity has the IsReadOnly attribute
    member x.TryIsReadOnly                       = (flags       &&&     0b000001100000000L) 
                                                                |> function 
                                                                      | 0b000001100000000L -> ValueSome true
                                                                      | 0b000001000000000L -> ValueSome false
                                                                      | _                  -> ValueNone

    /// Adjust the on-demand analysis about whether the entity has the IsReadOnly attribute
    member x.WithIsReadOnly flag = 
            let flags = 
                     (flags       &&&                                ~~~0b000001100000000L) |||
                     (match flag with
                      | true  ->                                        0b000001100000000L
                      | false ->                                        0b000001000000000L) 
            EntityFlags flags

    /// These two bits represents the on-demand analysis about whether the entity is assumed to be a readonly struct
    member x.TryIsAssumedReadOnly                = (flags       &&&     0b000110000000000L) 
                                                                |> function 
                                                                      | 0b000110000000000L -> ValueSome true
                                                                      | 0b000100000000000L -> ValueSome false
                                                                      | _                  -> ValueNone

    /// Adjust the on-demand analysis about whether the entity is assumed to be a readonly struct
    member x.WithIsAssumedReadOnly flag = 
            let flags = 
                     (flags       &&&                                ~~~0b000110000000000L) |||
                     (match flag with
                      | true  ->                                        0b000110000000000L
                      | false ->                                        0b000100000000000L) 
            EntityFlags flags

    /// Get the flags as included in the F# binary metadata
    member x.PickledBits =                         (flags       &&&  ~~~0b000111111000100L)



exception UndefinedName of 
    depth: int * 
    error: (string -> string) * 
    id: Ident * 
    suggestions: Suggestions

exception InternalUndefinedItemRef of (string * string * string -> int * string) * string * string * string

[<CustomEquality;NoComparison>]
type ModuleOrNamespaceKind = 

    /// Indicates that a module is compiled to a class with the "Module" suffix added. 
    | FSharpModuleWithSuffix 

    /// Indicates that a module is compiled to a class with the same name as the original module 
    | ModuleOrType 

    /// Indicates that a 'module' is really a namespace 
    | Namespace of
        /// Indicates that the sourcecode had a namespace.
        /// If false, this namespace was implicitly constructed during type checking. 
        isExplicit: bool
        
    override this.Equals other =
        match other with
        | :? ModuleOrNamespaceKind as kind ->
            match this, kind with
            | FSharpModuleWithSuffix, FSharpModuleWithSuffix
            | ModuleOrType, ModuleOrType
            | Namespace _, Namespace _ -> true
            | _ -> false
        | _ -> false

    override this.GetHashCode () =
        match this with
        | FSharpModuleWithSuffix -> 0
        | ModuleOrType -> 1
        | Namespace _ -> 2

/// A public path records where a construct lives within the global namespace
/// of a CCU.
type PublicPath = 
    | PubPath of string[] 
    member x.EnclosingPath = 
        let (PubPath pp) = x 
        assert (pp.Length >= 1)
        pp[0..pp.Length-2]


/// The information ILXGEN needs about the location of an item
type CompilationPath = 
    | CompPath of ILScopeRef * (string * ModuleOrNamespaceKind) list

    member x.ILScopeRef = let (CompPath(scoref, _)) = x in scoref

    member x.AccessPath = let (CompPath(_, p)) = x in p

    member x.MangledPath = List.map fst x.AccessPath

    member x.NestedPublicPath (id: Ident) = PubPath(Array.append (Array.ofList x.MangledPath) [| id.idText |])

    member x.ParentCompPath = 
        let a, _ = List.frontAndBack x.AccessPath
        CompPath(x.ILScopeRef, a)

    member x.NestedCompPath n moduleKind =
        CompPath(x.ILScopeRef, x.AccessPath@[(n, moduleKind)])

    member x.DemangledPath = 
        x.AccessPath |> List.map (fun (nm, k) -> CompilationPath.DemangleEntityName nm k)

    /// String 'Module' off an F# module name, if FSharpModuleWithSuffix is used
    static member DemangleEntityName nm k =  
        match k with 
        | FSharpModuleWithSuffix -> String.dropSuffix nm FSharpModuleSuffix
        | _ -> nm

[<NoEquality; NoComparison; StructuredFormatDisplay("{DebugText}")>]
type EntityOptionalData =
    {
      /// The name of the type, possibly with `n mangling 
      // MUTABILITY; used only when establishing tycons. 
      mutable entity_compiled_name: string option

      // MUTABILITY: the signature is adjusted when it is checked
      /// If this field is populated, this is the implementation range for an item in a signature, otherwise it is 
      /// the signature range for an item in an implementation
      mutable entity_other_range: (range * bool) option

      // MUTABILITY; used only when establishing tycons. 
      mutable entity_kind: TyparKind

      /// The declared documentation for the type or module 
      // MUTABILITY: only for unpickle linkage
      mutable entity_xmldoc: XmlDoc
      
      /// the signature xml doc for an item in an implementation file.
      mutable entity_other_xmldoc : XmlDoc option
      
      /// The XML document signature for this entity
      mutable entity_xmldocsig: string

      /// If non-None, indicates the type is an abbreviation for another type. 
      //
      // MUTABILITY; used only during creation and remapping of tycons 
      mutable entity_tycon_abbrev: TType option             

      /// The declared accessibility of the representation, not taking signatures into account 
      mutable entity_tycon_repr_accessibility: Accessibility

      /// Indicates how visible is the entity is.
      // MUTABILITY: only for unpickle linkage
      mutable entity_accessibility: Accessibility   

      /// Field used when the 'tycon' is really an exception definition
      // 
      // MUTABILITY; used only during creation and remapping of tycons 
      mutable entity_exn_info: ExceptionInfo     
    }

    [<DebuggerBrowsable(DebuggerBrowsableState.Never)>]
    member x.DebugText = x.ToString()

    override x.ToString() = "EntityOptionalData(...)"

/// Represents a type definition, exception definition, module definition or namespace definition.
[<NoEquality; NoComparison; RequireQualifiedAccess; StructuredFormatDisplay("{DebugText}")>] 
type Entity = 
    {
      /// The declared type parameters of the type  
      // MUTABILITY; used only during creation and remapping of tycons 
      mutable entity_typars: LazyWithContext<Typars, range>        
      
      mutable entity_flags: EntityFlags
      
      /// The unique stamp of the "tycon blob". Note the same tycon in signature and implementation get different stamps 
      // MUTABILITY: only for unpickle linkage
      mutable entity_stamp: Stamp

      /// The name of the type, possibly with `n mangling 
      // MUTABILITY: only for unpickle linkage
      mutable entity_logical_name: string

      /// The declaration location for the type constructor 
      mutable entity_range: range
      
      /// The declared attributes for the type 
      // MUTABILITY; used during creation and remapping of tycons 
      // MUTABILITY; used when propagating signature attributes into the implementation.
      mutable entity_attribs: Attribs     
                
      /// The declared representation of the type, i.e. record, union, class etc. 
      //
      // MUTABILITY; used only during creation and remapping of tycons 
      mutable entity_tycon_repr: TyconRepresentation 
      
      /// The methods and properties of the type 
      //
      // MUTABILITY; used only during creation and remapping of tycons 
      mutable entity_tycon_tcaug: TyconAugmentation
      
      /// This field is used when the 'tycon' is really a module definition. It holds statically nested type definitions and nested modules 
      //
      // MUTABILITY: only used during creation and remapping of tycons and 
      // when compiling fslib to fixup compiler forward references to internal items 
      mutable entity_modul_type: MaybeLazy<ModuleOrNamespaceType>     

      /// The stable path to the type, e.g. Microsoft.FSharp.Core.FSharpFunc`2 
      // REVIEW: it looks like entity_cpath subsumes this 
      // MUTABILITY: only for unpickle linkage
      mutable entity_pubpath: PublicPath option 
 
      /// The stable path to the type, e.g. Microsoft.FSharp.Core.FSharpFunc`2 
      // MUTABILITY: only for unpickle linkage
      mutable entity_cpath: CompilationPath option 

      /// Used during codegen to hold the ILX representation indicating how to access the type 
      // MUTABILITY: only for unpickle linkage and caching
      mutable entity_il_repr_cache: CompiledTypeRepr cache

      mutable entity_opt_data: EntityOptionalData option
    }

    static member NewEmptyEntityOptData() = 
        { entity_compiled_name = None 
          entity_other_range = None
          entity_kind = TyparKind.Type
          entity_xmldoc = XmlDoc.Empty
          entity_other_xmldoc = None
          entity_xmldocsig = ""
          entity_tycon_abbrev = None
          entity_tycon_repr_accessibility = TAccess []
          entity_accessibility = TAccess []
          entity_exn_info = TExnNone }

    /// The name of the namespace, module or type, possibly with mangling, e.g. List`1, List or FailureException 
    member x.LogicalName = x.entity_logical_name

    /// The compiled name of the namespace, module or type, e.g. FSharpList`1, ListModule or FailureException 
    member x.CompiledName = 
        match x.entity_opt_data with 
        | Some { entity_compiled_name = Some s } -> s
        | _ -> x.LogicalName 

    member x.EntityCompiledName =
        match x.entity_opt_data with 
        | Some optData -> optData.entity_compiled_name
        | _ -> None 

    member x.SetCompiledName name =
        match x.entity_opt_data with
        | Some optData -> optData.entity_compiled_name <- name
        | _ -> x.entity_opt_data <- Some { Entity.NewEmptyEntityOptData() with entity_compiled_name = name }

    /// The display name of the namespace, module or type, e.g. List instead of List`1, and no static parameters.
    /// For modules the Module suffix is removed if FSharpModuleWithSuffix is used.
    ///
    /// No backticks are added for entities with non-identifier names
    member x.DisplayNameCore = x.GetDisplayName(coreName=true)

    /// The display name of the namespace, module or type, e.g. List instead of List`1, and no static parameters
    /// For modules the Module suffix is removed if FSharpModuleWithSuffix is used.
    ///
    /// Backticks are added implicitly for entities with non-identifier names
    member x.DisplayName = x.GetDisplayName(coreName=false)

    /// The display name of the namespace, module or type with <_, _, _> added for generic types, plus static parameters if any
    /// For modules the Module suffix is removed if FSharpModuleWithSuffix is used.
    ///
    /// Backticks are added implicitly for entities with non-identifier names
    member x.DisplayNameWithStaticParametersAndUnderscoreTypars =
        x.GetDisplayName(coreName=false, withStaticParameters=true, withUnderscoreTypars=true)

    /// The display name of the namespace, module or type, e.g. List instead of List`1, including static parameters if any
    /// For modules the Module suffix is removed if FSharpModuleWithSuffix is used.
    ///
    /// Backticks are added implicitly for entities with non-identifier names
    member x.DisplayNameWithStaticParameters =
        x.GetDisplayName(coreName=false, withStaticParameters=true, withUnderscoreTypars=false)

#if !NO_TYPEPROVIDERS
    member x.IsStaticInstantiationTycon = 
        x.IsProvidedErasedTycon &&
            let _nm, args = DemangleProvidedTypeName x.LogicalName
            args.Length > 0 
#endif

    member x.GetDisplayName(coreName, ?withStaticParameters, ?withUnderscoreTypars) =
        let withStaticParameters = defaultArg withStaticParameters false
        let withUnderscoreTypars = defaultArg withUnderscoreTypars false
        let nm = x.LogicalName
        if x.IsModuleOrNamespace then x.DemangledModuleOrNamespaceName 
#if !NO_TYPEPROVIDERS
        elif x.IsProvidedErasedTycon then 
            let nm, args = DemangleProvidedTypeName nm
            if withStaticParameters && args.Length > 0 then 
                nm + "<" + String.concat "," (Array.map snd args) + ">"
            else
                nm
#endif
        else
            ignore withStaticParameters
            match x.TyparsNoRange with 
            | [] -> nm
            | tps -> 
                let nm = DemangleGenericTypeName nm
                let isArray = nm.StartsWithOrdinal("[") && nm.EndsWithOrdinal("]")
                let nm = if coreName || isArray then nm else ConvertLogicalNameToDisplayName nm
                if withUnderscoreTypars then
                    let typarNames = tps |> List.map (fun _  -> "_")
                    nm + "<" + String.concat "," typarNames + ">"
                else
                    nm

    /// The code location where the module, namespace or type is defined.
    member x.Range = 
#if !NO_TYPEPROVIDERS    
        match x.TypeReprInfo with
        | TProvidedTypeRepr info ->
            match Construct.ComputeDefinitionLocationOfProvidedItem info.ProvidedType with
            | Some range -> range
            | None -> x.entity_range
        | _ -> 
#endif
        x.entity_range

    /// The range in the implementation, adjusted for an item in a signature
    member x.DefinitionRange = 
        match x.entity_opt_data with 
        | Some { entity_other_range = Some (r, true) } -> r
        | _ -> x.Range

    member x.SigRange = 
        match x.entity_opt_data with 
        | Some { entity_other_range = Some (r, false) } -> r
        | _ -> x.Range

    member x.SetOtherRange m = 
        match x.entity_opt_data with 
        | Some optData -> optData.entity_other_range <- Some m
        | _ -> x.entity_opt_data <- Some { Entity.NewEmptyEntityOptData() with entity_other_range = Some m }
        
    member x.SetOtherXmlDoc xmlDoc =
        match x.entity_opt_data with
        | Some optData -> optData.entity_other_xmldoc <- Some xmlDoc
        | _ -> x.entity_opt_data <- Some { Entity.NewEmptyEntityOptData() with entity_other_xmldoc = Some xmlDoc }

    /// A unique stamp for this module, namespace or type definition within the context of this compilation. 
    /// Note that because of signatures, there are situations where in a single compilation the "same" 
    /// module, namespace or type may have two distinct Entity objects that have distinct stamps.
    member x.Stamp = x.entity_stamp

    /// The F#-defined custom attributes of the entity, if any. If the entity is backed by Abstract IL or provided metadata
    /// then this does not include any attributes from those sources.
    member x.Attribs = x.entity_attribs

    /// The XML documentation of the entity, if any. If the entity is backed by provided metadata
    /// then this _does_ include this documentation. If the entity is backed by Abstract IL metadata
    /// or comes from another F# assembly then it does not (because the documentation will get read from 
    /// an XML file).
    member x.XmlDoc = 
#if !NO_TYPEPROVIDERS
        match x.TypeReprInfo with
        | TProvidedTypeRepr info ->
            let lines = info.ProvidedType.PUntaintNoFailure(fun st -> (st :> IProvidedCustomAttributeProvider).GetXmlDocAttributes(info.ProvidedType.TypeProvider.PUntaintNoFailure id))
            XmlDoc (lines, x.DefinitionRange)
        | _ -> 
#endif
        match x.entity_opt_data with
        | Some optData ->
            if not optData.entity_xmldoc.IsEmpty then
                optData.entity_xmldoc
            else
                match optData.entity_other_xmldoc with
                | Some xmlDoc -> xmlDoc
                | None -> XmlDoc.Empty
        | _ -> XmlDoc.Empty

    /// The XML documentation sig-string of the entity, if any, to use to lookup an .xml doc file. This also acts
    /// as a cache for this sig-string computation.
    member x.XmlDocSig 
        with get() = 
            match x.entity_opt_data with
            | Some optData -> optData.entity_xmldocsig
            | _ -> ""
        and set v =
            match x.entity_opt_data with
            | Some optData -> optData.entity_xmldocsig <- v
            | _ -> x.entity_opt_data <- Some { Entity.NewEmptyEntityOptData() with entity_xmldocsig = v }

    /// The logical contents of the entity when it is a module or namespace fragment.
    member x.ModuleOrNamespaceType = x.entity_modul_type.Force()

    /// The logical contents of the entity when it is a type definition.
    member x.TypeContents = x.entity_tycon_tcaug

    /// The kind of the type definition - is it a measure definition or a type definition?
    member x.TypeOrMeasureKind =
        match x.entity_opt_data with
        | Some optData -> optData.entity_kind
        | _ -> TyparKind.Type

    member x.SetTypeOrMeasureKind kind =
        match x.entity_opt_data with
        | Some optData -> optData.entity_kind <- kind
        | _ -> x.entity_opt_data <- Some { Entity.NewEmptyEntityOptData() with entity_kind = kind }

    /// The identifier at the point of declaration of the type definition.
    member x.Id = ident(x.LogicalName, x.Range)

    /// The information about the r.h.s. of a type definition, if any. For example, the r.h.s. of a union or record type.
    member x.TypeReprInfo = x.entity_tycon_repr

    /// The information about the r.h.s. of an F# exception definition, if any. 
    member x.ExceptionInfo =
        match x.entity_opt_data with
        | Some optData -> optData.entity_exn_info
        | _ -> TExnNone

    member x.SetExceptionInfo exn_info =
        match x.entity_opt_data with
        | Some optData -> optData.entity_exn_info <- exn_info
        | _ -> x.entity_opt_data <- Some { Entity.NewEmptyEntityOptData() with entity_exn_info = exn_info }

    /// Indicates if the entity represents an F# exception declaration.
    member x.IsFSharpException = match x.ExceptionInfo with TExnNone -> false | _ -> true

    /// Demangle the module name, if FSharpModuleWithSuffix is used
    member x.DemangledModuleOrNamespaceName =  
          CompilationPath.DemangleEntityName x.LogicalName x.ModuleOrNamespaceType.ModuleOrNamespaceKind
    
    /// Get the type parameters for an entity that is a type declaration, otherwise return the empty list.
    /// 
    /// Lazy because it may read metadata, must provide a context "range" in case error occurs reading metadata.
    member x.Typars m = x.entity_typars.Force m

    /// Get the type parameters for an entity that is a type declaration, otherwise return the empty list.
    member x.TyparsNoRange: Typars = x.Typars x.Range

    /// Get the type abbreviated by this type definition, if it is an F# type abbreviation definition
    member x.TypeAbbrev = 
        match x.entity_opt_data with
        | Some optData -> optData.entity_tycon_abbrev
        | _ -> None

    member x.SetTypeAbbrev tycon_abbrev = 
        match x.entity_opt_data with
        | Some optData -> optData.entity_tycon_abbrev <- tycon_abbrev
        | _ -> x.entity_opt_data <- Some { Entity.NewEmptyEntityOptData() with entity_tycon_abbrev = tycon_abbrev }

    /// Indicates if this entity is an F# type abbreviation definition
    member x.IsTypeAbbrev = x.TypeAbbrev.IsSome

    /// Get the value representing the accessibility of the r.h.s. of an F# type definition.
    member x.TypeReprAccessibility =
        match x.entity_opt_data with
        | Some optData -> optData.entity_tycon_repr_accessibility
        | _ -> TAccess []

    /// Get the cache of the compiled ILTypeRef representation of this module or type.
    member x.CompiledReprCache = x.entity_il_repr_cache

    /// Get a blob of data indicating how this type is nested in other namespaces, modules or types.
    member x.PublicPath = x.entity_pubpath

    /// Get the value representing the accessibility of an F# type definition or module.
    member x.Accessibility =
        match x.entity_opt_data with
        | Some optData -> optData.entity_accessibility
        | _ -> TAccess []

    /// Indicates the type prefers the "tycon<a, b>" syntax for display etc. 
    member x.IsPrefixDisplay = x.entity_flags.IsPrefixDisplay

    /// Indicates the Entity is actually a module or namespace, not a type definition
    member x.IsModuleOrNamespace = x.entity_flags.IsModuleOrNamespace

    /// Indicates if the entity is a namespace
    member x.IsNamespace = x.IsModuleOrNamespace && (match x.ModuleOrNamespaceType.ModuleOrNamespaceKind with Namespace _ -> true | _ -> false)
    
    /// Indicates if the entity has an implicit namespace
    member x.IsImplicitNamespace = (match x.ModuleOrNamespaceType.ModuleOrNamespaceKind with Namespace false -> true | _ -> false)

    /// Indicates if the entity is an F# module definition
    member x.IsModule = x.IsModuleOrNamespace && (match x.ModuleOrNamespaceType.ModuleOrNamespaceKind with Namespace _ -> false | _ -> true)
#if !NO_TYPEPROVIDERS

    /// Indicates if the entity is a provided type or namespace definition
    member x.IsProvided = 
        match x.TypeReprInfo with 
        | TProvidedTypeRepr _ -> true
        | TProvidedNamespaceRepr _ -> true
        | _ -> false

    /// Indicates if the entity is a provided namespace fragment
    member x.IsProvidedNamespace = 
        match x.TypeReprInfo with 
        | TProvidedNamespaceRepr _ -> true
        | _ -> false

    /// Indicates if the entity is an erased provided type definition
    member x.IsProvidedErasedTycon = 
        match x.TypeReprInfo with 
        | TProvidedTypeRepr info -> info.IsErased
        | _ -> false

    /// Indicates if the entity is a generated provided type definition, i.e. not erased.
    member x.IsProvidedGeneratedTycon = 
        match x.TypeReprInfo with 
        | TProvidedTypeRepr info -> info.IsGenerated
        | _ -> false
#endif

    /// Indicates if the entity is erased, either a measure definition, or an erased provided type definition
    member x.IsErased = 
        x.IsMeasureableReprTycon 
#if !NO_TYPEPROVIDERS
        || x.IsProvidedErasedTycon
#endif

    /// Get a blob of data indicating how this type is nested inside other namespaces, modules and types.
    member x.CompilationPathOpt = x.entity_cpath 

    /// Get a blob of data indicating how this type is nested inside other namespaces, modules and types.
    member x.CompilationPath = 
        match x.CompilationPathOpt with 
        | Some cpath -> cpath 
        | None -> error(Error(FSComp.SR.tastTypeOrModuleNotConcrete(x.LogicalName), x.Range))
    
    /// Get a table of fields for all the F#-defined record, struct and class fields in this type definition, including
    /// static fields, 'val' declarations and hidden fields from the compilation of implicit class constructions.
    member x.AllFieldTable = 
        match x.TypeReprInfo with 
        | TFSharpTyconRepr {fsobjmodel_rfields=x} -> x
        | _ -> 
        match x.ExceptionInfo with 
        | TExnFresh x -> x
        | _ -> 
        { FieldsByIndex = [| |] 
          FieldsByName = NameMap.empty }

    /// Get an array of fields for all the F#-defined record, struct and class fields in this type definition, including
    /// static fields, 'val' declarations and hidden fields from the compilation of implicit class constructions.
    member x.AllFieldsArray = x.AllFieldTable.FieldsByIndex

    /// Get a list of fields for all the F#-defined record, struct and class fields in this type definition, including
    /// static fields, 'val' declarations and hidden fields from the compilation of implicit class constructions.
    member x.AllFieldsAsList = x.AllFieldsArray |> Array.toList

    /// Get a list of all instance fields for F#-defined record, struct and class fields in this type definition.
    /// including hidden fields from the compilation of implicit class constructions.
    // NOTE: This method doesn't perform particularly well, and is over-used, but doesn't seem to appear on performance traces
    member x.AllInstanceFieldsAsList = x.AllFieldsAsList |> List.filter (fun f -> not f.IsStatic)

    /// Get a list of all fields for F#-defined record, struct and class fields in this type definition,
    /// including static fields, but excluding compiler-generate fields.
    member x.TrueFieldsAsList = x.AllFieldsAsList |> List.filter (fun f -> not f.IsCompilerGenerated)

    /// Get a list of all instance fields for F#-defined record, struct and class fields in this type definition,
    /// excluding compiler-generate fields.
    member x.TrueInstanceFieldsAsList = x.AllFieldsAsList |> List.filter (fun f -> not f.IsStatic && not f.IsCompilerGenerated)

    /// Get a field by index in definition order
    member x.GetFieldByIndex n = x.AllFieldTable.FieldByIndex n

    /// Get a field by name.
    member x.GetFieldByName n = x.AllFieldTable.FieldByName n

    /// Indicate if this is a type whose r.h.s. is known to be a union type definition.
    member x.IsUnionTycon =
        match x.TypeReprInfo with 
        | TFSharpTyconRepr {fsobjmodel_kind=TFSharpUnion} -> true
        | _ -> false

    /// Get the union cases and other union-type information for a type, if any
    member x.UnionTypeInfo = 
        match x.TypeReprInfo with 
        | TFSharpTyconRepr {fsobjmodel_kind=TFSharpUnion; fsobjmodel_cases=x} -> ValueSome x
        | _ -> ValueNone

    /// Get the union cases for a type, if any
    member x.UnionCasesArray = 
        match x.UnionTypeInfo with 
        | ValueSome x -> x.CasesTable.CasesByIndex 
        | ValueNone -> [| |] 

    /// Get the union cases for a type, if any, as a list
    member x.UnionCasesAsList = x.UnionCasesArray |> Array.toList

    /// Get a union case of a type by name
    member x.GetUnionCaseByName n =
        match x.UnionTypeInfo with 
        | ValueSome x -> NameMap.tryFind n x.CasesTable.CasesByName
        | ValueNone -> None

    
    /// Create a new entity with empty, unlinked data. Only used during unpickling of F# metadata.
    static member NewUnlinked() : Entity = 
        { entity_typars = Unchecked.defaultof<_>
          entity_flags = Unchecked.defaultof<_>
          entity_stamp = Unchecked.defaultof<_>
          entity_logical_name = Unchecked.defaultof<_> 
          entity_range = Unchecked.defaultof<_> 
          entity_attribs = Unchecked.defaultof<_>
          entity_tycon_repr= Unchecked.defaultof<_>
          entity_tycon_tcaug= Unchecked.defaultof<_>
          entity_modul_type= Unchecked.defaultof<_>
          entity_pubpath = Unchecked.defaultof<_>
          entity_cpath = Unchecked.defaultof<_>
          entity_il_repr_cache = Unchecked.defaultof<_>
          entity_opt_data = Unchecked.defaultof<_>}

    /// Create a new entity with the given backing data. Only used during unpickling of F# metadata.
    static member New _reason (data: Entity) : Entity = data

    /// Link an entity based on empty, unlinked data to the given data. Only used during unpickling of F# metadata.
    member x.Link (tg: EntityData) = 
        x.entity_typars <- tg.entity_typars 
        x.entity_flags <- tg.entity_flags 
        x.entity_stamp <- tg.entity_stamp 
        x.entity_logical_name <- tg.entity_logical_name  
        x.entity_range <- tg.entity_range  
        x.entity_attribs <- tg.entity_attribs 
        x.entity_tycon_repr <- tg.entity_tycon_repr
        x.entity_tycon_tcaug <- tg.entity_tycon_tcaug
        x.entity_modul_type <- tg.entity_modul_type
        x.entity_pubpath <- tg.entity_pubpath 
        x.entity_cpath <- tg.entity_cpath 
        x.entity_il_repr_cache <- tg.entity_il_repr_cache 
        match tg.entity_opt_data with
        | Some tg ->
            x.entity_opt_data <- 
                Some { entity_compiled_name = tg.entity_compiled_name
                       entity_other_range = tg.entity_other_range
                       entity_kind = tg.entity_kind
                       entity_xmldoc = tg.entity_xmldoc
                       entity_xmldocsig = tg.entity_xmldocsig
                       entity_other_xmldoc = tg.entity_other_xmldoc 
                       entity_tycon_abbrev = tg.entity_tycon_abbrev
                       entity_tycon_repr_accessibility = tg.entity_tycon_repr_accessibility
                       entity_accessibility = tg.entity_accessibility
                       entity_exn_info = tg.entity_exn_info }
        | None -> ()


    /// Indicates if the entity is linked to backing data. Only used during unpickling of F# metadata.
    member x.IsLinked = match box x.entity_attribs with null -> false | _ -> true 

    /// Get the blob of information associated with an F# object-model type definition, i.e. class, interface, struct etc.
    member x.FSharpTyconRepresentationData = 
         match x.TypeReprInfo with 
         | TFSharpTyconRepr x -> x 
         | _ -> failwith "not an F# object model type definition"

    /// Indicate if this is a type definition backed by Abstract IL metadata.
    member x.IsILTycon = match x.TypeReprInfo with | TILObjectRepr _ -> true | _ -> false

    /// Get the Abstract IL scope, nesting and metadata for this 
    /// type definition, assuming it is backed by Abstract IL metadata.
    member x.ILTyconInfo = match x.TypeReprInfo with | TILObjectRepr data -> data | _ -> failwith "not a .NET type definition"

    /// Get the Abstract IL metadata for this type definition, assuming it is backed by Abstract IL metadata.
    member x.ILTyconRawMetadata = let (TILObjectReprData(_, _, td)) = x.ILTyconInfo in td

    /// Indicates if this is an F# type definition whose r.h.s. is known to be a record type definition.
    member x.IsRecordTycon =
        match x.TypeReprInfo with 
        | TFSharpTyconRepr {fsobjmodel_kind=TFSharpRecord} -> true
        | _ -> false

    /// Indicates if this is an F# type definition whose r.h.s. is known to be a record type definition that is a value type.
    member x.IsStructRecordOrUnionTycon =
        match x.TypeReprInfo with 
        | TFSharpTyconRepr { fsobjmodel_kind=TFSharpRecord } -> x.entity_flags.IsStructRecordOrUnionType
        | TFSharpTyconRepr { fsobjmodel_kind=TFSharpUnion } -> x.entity_flags.IsStructRecordOrUnionType
        | _ -> false

    /// The on-demand analysis about whether the entity has the IsByRefLike attribute
    member x.TryIsByRefLike = x.entity_flags.TryIsByRefLike

    /// Set the on-demand analysis about whether the entity has the IsByRefLike attribute
    member x.SetIsByRefLike b = x.entity_flags <- x.entity_flags.WithIsByRefLike b 

    /// These two bits represents the on-demand analysis about whether the entity has the IsReadOnly attribute
    member x.TryIsReadOnly = x.entity_flags.TryIsReadOnly

    /// Set the on-demand analysis about whether the entity has the IsReadOnly attribute
    member x.SetIsReadOnly b = x.entity_flags <- x.entity_flags.WithIsReadOnly b 

    /// These two bits represents the on-demand analysis about whether the entity is assumed to be a readonly struct
    member x.TryIsAssumedReadOnly = x.entity_flags.TryIsAssumedReadOnly

    /// Set the on-demand analysis about whether the entity is assumed to be a readonly struct
    member x.SetIsAssumedReadOnly b = x.entity_flags <- x.entity_flags.WithIsAssumedReadOnly b 

    /// Indicates if this is an F# type definition known to be an F# class, interface, struct,
    /// delegate or enum. This isn't generally a particularly useful thing to know,
    /// it is better to use more specific predicates.
    member x.IsFSharpObjectModelTycon =
        match x.TypeReprInfo with
        | TFSharpTyconRepr { fsobjmodel_kind = kind } ->
            match kind with
            | TFSharpRecord
            | TFSharpUnion -> false
            | TFSharpClass
            | TFSharpInterface
            | TFSharpDelegate _
            | TFSharpStruct
            | TFSharpEnum -> true
        | _ -> false

    /// Indicates if this is an F# type definition which is one of the special types in FSharp.Core.dll which uses 
    /// an assembly-code representation for the type, e.g. the primitive array type constructor.
    member x.IsAsmReprTycon = match x.TypeReprInfo with | TAsmRepr _ -> true | _ -> false

    /// Indicates if this is an F# type definition which is one of the special types in FSharp.Core.dll like 'float<_>' which
    /// defines a measure type with a relation to an existing non-measure type as a representation.
    member x.IsMeasureableReprTycon = match x.TypeReprInfo with | TMeasureableRepr _ -> true | _ -> false

    /// Indicates if this is an F# type definition whose r.h.s. definition is unknown (i.e. a traditional ML 'abstract' type in a signature,
    /// which in F# is called a 'unknown representation' type).
    member x.IsHiddenReprTycon = match x.TypeAbbrev, x.TypeReprInfo with | None, TNoRepr -> true | _ -> false

    /// Indicates if this is an F#-defined interface type definition 
    member x.IsFSharpInterfaceTycon = x.IsFSharpObjectModelTycon && match x.FSharpTyconRepresentationData.fsobjmodel_kind with TFSharpInterface -> true | _ -> false

    /// Indicates if this is an F#-defined delegate type definition 
    member x.IsFSharpDelegateTycon = x.IsFSharpObjectModelTycon && match x.FSharpTyconRepresentationData.fsobjmodel_kind with TFSharpDelegate _ -> true | _ -> false

    /// Indicates if this is an F#-defined enum type definition 
    member x.IsFSharpEnumTycon = x.IsFSharpObjectModelTycon && match x.FSharpTyconRepresentationData.fsobjmodel_kind with TFSharpEnum -> true | _ -> false

    /// Indicates if this is an F#-defined class type definition 
    member x.IsFSharpClassTycon = x.IsFSharpObjectModelTycon && match x.FSharpTyconRepresentationData.fsobjmodel_kind with TFSharpClass -> true | _ -> false

    /// Indicates if this is a .NET-defined enum type definition 
    member x.IsILEnumTycon = x.IsILTycon && x.ILTyconRawMetadata.IsEnum

    /// Indicates if this is an enum type definition 
    member x.IsEnumTycon = 
#if !NO_TYPEPROVIDERS
        match x.TypeReprInfo with 
        | TProvidedTypeRepr info -> info.IsEnum 
        | TProvidedNamespaceRepr _ -> false
        | _ ->
#endif
        x.IsILEnumTycon || x.IsFSharpEnumTycon

    /// Indicates if this is an F#-defined value type definition, including struct records and unions
    member x.IsFSharpStructOrEnumTycon =
        match x.TypeReprInfo with
        | TFSharpTyconRepr info ->
            match info.fsobjmodel_kind with
            | TFSharpRecord | TFSharpUnion -> x.IsStructRecordOrUnionTycon
            | TFSharpClass | TFSharpInterface | TFSharpDelegate _ -> false
            | TFSharpStruct | TFSharpEnum -> true
        | _ -> false

    /// Indicates if this is a .NET-defined struct or enum type definition, i.e. a value type definition
    member x.IsILStructOrEnumTycon =
        x.IsILTycon && 
        x.ILTyconRawMetadata.IsStructOrEnum

    /// Indicates if this is a struct or enum type definition, i.e. a value type definition, including struct records and unions
    member x.IsStructOrEnumTycon = 
#if !NO_TYPEPROVIDERS
        match x.TypeReprInfo with 
        | TProvidedTypeRepr info -> info.IsStructOrEnum 
        | TProvidedNamespaceRepr _ -> false
        | _ ->
#endif
        x.IsILStructOrEnumTycon || x.IsFSharpStructOrEnumTycon

    /// Gets the immediate interface definitions of an F# type definition. Further interfaces may be supported through class and interface inheritance.
    member x.ImmediateInterfacesOfFSharpTycon =
        x.TypeContents.tcaug_interfaces

    /// Gets the immediate interface types of an F# type definition. Further interfaces may be supported through class and interface inheritance.
    member x.ImmediateInterfaceTypesOfFSharpTycon =
        x.ImmediateInterfacesOfFSharpTycon |> List.map (fun (x, _, _) -> x)

    /// Gets the immediate members of an F# type definition, excluding compiler-generated ones.
    /// Note: result is alphabetically sorted, then for each name the results are in declaration order
    member x.MembersOfFSharpTyconSorted =
        x.TypeContents.tcaug_adhoc 
        |> NameMultiMap.rangeReversingEachBucket 
        |> List.filter (fun vref -> not vref.IsCompilerGenerated)

    /// Gets all immediate members of an F# type definition keyed by name, including compiler-generated ones.
    /// Note: result is a indexed table, and for each name the results are in reverse declaration order
    member x.MembersOfFSharpTyconByName =
        x.TypeContents.tcaug_adhoc 

    /// Gets any implicit hash/equals (with comparer argument) methods added to an F# record, union or struct type definition.
    member x.GeneratedHashAndEqualsWithComparerValues = x.TypeContents.tcaug_hash_and_equals_withc 

    /// Gets any implicit CompareTo (with comparer argument) methods added to an F# record, union or struct type definition.
    member x.GeneratedCompareToWithComparerValues = x.TypeContents.tcaug_compare_withc

    /// Gets any implicit CompareTo methods added to an F# record, union or struct type definition.
    member x.GeneratedCompareToValues = x.TypeContents.tcaug_compare

    /// Gets any implicit hash/equals methods added to an F# record, union or struct type definition.
    member x.GeneratedHashAndEqualsValues = x.TypeContents.tcaug_equals

    /// Gets all implicit hash/equals/compare methods added to an F# record, union or struct type definition.
    member x.AllGeneratedValues = 
        [ match x.GeneratedCompareToValues with 
          | None -> ()
          | Some (vref1, vref2) -> yield vref1; yield vref2
          match x.GeneratedCompareToWithComparerValues with
          | None -> ()
          | Some v -> yield v
          match x.GeneratedHashAndEqualsValues with
          | None -> ()
          | Some (vref1, vref2) -> yield vref1; yield vref2
          match x.GeneratedHashAndEqualsWithComparerValues with
          | None -> ()
          | Some (vref1, vref2, vref3) -> yield vref1; yield vref2; yield vref3 ]
    

    /// Gets the data indicating the compiled representation of a type or module in terms of Abstract IL data structures.
    member x.CompiledRepresentation =
#if !NO_TYPEPROVIDERS
        match x.TypeReprInfo with 
        // We should never be computing this property for erased types
        | TProvidedTypeRepr info when info.IsErased -> 
            failwith "No compiled representation for provided erased type"
        
        // Generated types that are not relocated just point straight to the generated backing assembly, computed from "st".
        // These are used when running F# Interactive, which does not use static linking of provider-generated assemblies,
        // and also for types with relocation suppressed.
        | TProvidedTypeRepr info when info.IsGenerated && info.IsSuppressRelocate -> 
            let st = info.ProvidedType
            let tref = GetILTypeRefOfProvidedType (st, x.Range)
            let boxity = if x.IsStructOrEnumTycon then AsValue else AsObject
            CompiledTypeRepr.ILAsmNamed(tref, boxity, None)
        | TProvidedNamespaceRepr _ -> failwith "No compiled representation for provided namespace"
        | _ ->
#endif
            let ilTypeRefForCompilationPath (CompPath(sref, p)) item = 
                let rec top racc p = 
                    match p with 
                    | [] -> ILTypeRef.Create(sref, [], textOfPath (List.rev (item :: racc)))
                    | (h, isType) :: t -> 
                        match isType with 
                        | FSharpModuleWithSuffix | ModuleOrType -> 
                            let outerTypeName = (textOfPath (List.rev (h :: racc)))
                            ILTypeRef.Create(sref, (outerTypeName :: List.map fst t), item)
                        | _ -> 
                          top (h :: racc) t
                top [] p 


            cached x.CompiledReprCache (fun () -> 
                match x.ExceptionInfo with 
                | TExnAbbrevRepr ecref2 -> ecref2.CompiledRepresentation
                | TExnAsmRepr tref -> CompiledTypeRepr.ILAsmNamed(tref, AsObject, Some (mkILTy AsObject (mkILTySpec (tref, []))))
                | _ -> 
                match x.TypeReprInfo with 
                | TAsmRepr ty -> CompiledTypeRepr.ILAsmOpen ty
                | _ -> 
                    let boxity = if x.IsStructOrEnumTycon then AsValue else AsObject
                    let ilTypeRef = 
                        match x.TypeReprInfo with 
                        | TILObjectRepr (TILObjectReprData(ilScopeRef, ilEnclosingTypeDefs, ilTypeDef)) -> mkRefForNestedILTypeDef ilScopeRef (ilEnclosingTypeDefs, ilTypeDef)
                        | _ -> ilTypeRefForCompilationPath x.CompilationPath x.CompiledName
                    // Pre-allocate a ILType for monomorphic types, to reduce memory usage from Abstract IL nodes
                    let ilTypeOpt = 
                        match x.TyparsNoRange with 
                        | [] -> Some (mkILTy boxity (mkILTySpec (ilTypeRef, []))) 
                        | _ -> None
                    CompiledTypeRepr.ILAsmNamed (ilTypeRef, boxity, ilTypeOpt))

    /// Gets the data indicating the compiled representation of a named type or module in terms of Abstract IL data structures.
    member x.CompiledRepresentationForNamedType =
        match x.CompiledRepresentation with 
        | CompiledTypeRepr.ILAsmNamed(tref, _, _) -> tref
        | CompiledTypeRepr.ILAsmOpen _ -> invalidOp (FSComp.SR.tastTypeHasAssemblyCodeRepresentation(x.DisplayNameWithStaticParametersAndUnderscoreTypars))


    /// Indicates if we have pre-determined that a type definition has a default constructor.
    member x.PreEstablishedHasDefaultConstructor = x.entity_flags.PreEstablishedHasDefaultConstructor

    /// Indicates if we have pre-determined that a type definition has a self-referential constructor using 'as x'
    member x.HasSelfReferentialConstructor = x.entity_flags.HasSelfReferentialConstructor
    
    member x.HasSignatureFile = x.SigRange <> x.DefinitionRange

    /// Set the custom attributes on an F# type definition.
    member x.SetAttribs attribs = x.entity_attribs <- attribs

    /// Sets the structness of a record or union type definition
    member x.SetIsStructRecordOrUnion b = let flags = x.entity_flags in x.entity_flags <- EntityFlags(flags.IsPrefixDisplay, flags.IsModuleOrNamespace, flags.PreEstablishedHasDefaultConstructor, flags.HasSelfReferentialConstructor, b)

    [<DebuggerBrowsable(DebuggerBrowsableState.Never)>]
    member x.DebugText = x.ToString()

    override x.ToString() = x.LogicalName

type EntityData = Entity

/// Represents the parent entity of a type definition, if any
type ParentRef = 
    | Parent of parent: EntityRef
    | ParentNone
    
/// Specifies the compiled representations of type and exception definitions. Basically
/// just an ILTypeRef. Computed and cached by later phases. Stored in 
/// type and exception definitions. Not pickled. Store an optional ILType object for 
/// non-generic types.
[<NoEquality; NoComparison; RequireQualifiedAccess; StructuredFormatDisplay("{DebugText}")>]
type CompiledTypeRepr = 

    /// An AbstractIL type representation that is just the name of a type.
    ///
    /// CompiledTypeRepr.ILAsmNamed (ilTypeRef, ilBoxity, ilTypeOpt)
    /// 
    /// The ilTypeOpt is present for non-generic types. It is an ILType corresponding to the first two elements of the case. This
    /// prevents reallocation of the ILType each time we need to generate it. For generic types, it is None.
    | ILAsmNamed of 
         ilTypeRef: ILTypeRef * 
         ilBoxity: ILBoxity * 
         ilTypeOpt: ILType option
         
    /// An AbstractIL type representation that may include type variables
    // This case is only used for types defined in the F# library by their translation to ILASM types, e.g.
    //   type ``[]``<'T> = (# "!0[]" #)
    //   type ``[, ]``<'T> = (# "!0[0 ..., 0 ...]" #)
    //   type ``[, , ]``<'T> = (# "!0[0 ..., 0 ..., 0 ...]" #)
    //   type byref<'T> = (# "!0&" #)
    //   type nativeptr<'T when 'T: unmanaged> = (# "native int" #)
    //   type ilsigptr<'T> = (# "!0*" #)
    | ILAsmOpen of ilType: ILType  

    [<DebuggerBrowsable(DebuggerBrowsableState.Never)>]
    member x.DebugText = x.ToString()

    override x.ToString() = "CompiledTypeRepr(...)"

[<NoEquality; NoComparison; RequireQualifiedAccess; StructuredFormatDisplay("{DebugText}")>]
type TyconAugmentation = 
    {
      /// This is the value implementing the auto-generated comparison 
      /// semantics if any. It is not present if the type defines its own implementation 
      /// of IComparable or if the type doesn't implement IComparable implicitly. 
      mutable tcaug_compare: (ValRef * ValRef) option
      
      /// This is the value implementing the auto-generated comparison
      /// semantics if any. It is not present if the type defines its own implementation
      /// of IStructuralComparable or if the type doesn't implement IComparable implicitly.
      mutable tcaug_compare_withc: ValRef option                      

      /// This is the value implementing the auto-generated equality 
      /// semantics if any. It is not present if the type defines its own implementation 
      /// of Object.Equals or if the type doesn't override Object.Equals implicitly. 
      mutable tcaug_equals: (ValRef * ValRef) option

      /// This is the value implementing the auto-generated comparison
      /// semantics if any. It is not present if the type defines its own implementation
      /// of IStructuralEquatable or if the type doesn't implement IComparable implicitly.
      mutable tcaug_hash_and_equals_withc: (ValRef * ValRef * ValRef) option                                    

      /// True if the type defined an Object.GetHashCode method. In this 
      /// case we give a warning if we auto-generate a hash method since the semantics may not match up
      mutable tcaug_hasObjectGetHashCode: bool             
      
      /// Properties, methods etc. in declaration order. The boolean flag for each indicates if the
      /// member is known to be an explicit interface implementation. This must be computed and
      /// saved prior to remapping assembly information.
      tcaug_adhoc_list: ResizeArray<bool * ValRef> 
      
      /// Properties, methods etc. as lookup table
      mutable tcaug_adhoc: NameMultiMap<ValRef>
      
      /// Interface implementations - boolean indicates compiler-generated 
      mutable tcaug_interfaces: (TType * bool * range) list  
      
      /// Super type, if any 
      mutable tcaug_super: TType option                 
      
      /// Set to true at the end of the scope where proper augmentations are allowed 
      mutable tcaug_closed: bool                       

      /// Set to true if the type is determined to be abstract 
      mutable tcaug_abstract: bool                       
    }

    member tcaug.SetCompare x = tcaug.tcaug_compare <- Some x

    member tcaug.SetCompareWith x = tcaug.tcaug_compare_withc <- Some x

    member tcaug.SetEquals x = tcaug.tcaug_equals <- Some x

    member tcaug.SetHashAndEqualsWith x = tcaug.tcaug_hash_and_equals_withc <- Some x

    member tcaug.SetHasObjectGetHashCode b = tcaug.tcaug_hasObjectGetHashCode <- b

    static member Create() =
        { tcaug_compare=None 
          tcaug_compare_withc=None 
          tcaug_equals=None 
          tcaug_hash_and_equals_withc=None 
          tcaug_hasObjectGetHashCode=false 
          tcaug_adhoc=NameMultiMap.empty 
          tcaug_adhoc_list=ResizeArray<_>() 
          tcaug_super=None
          tcaug_interfaces=[] 
          tcaug_closed=false 
          tcaug_abstract=false }

    [<DebuggerBrowsable(DebuggerBrowsableState.Never)>]
    member x.DebugText = x.ToString()

    override x.ToString() = "SynTypeDefnKind.Augmentation(...)"

/// The information for the contents of a type. Also used for a provided namespace.
[<NoEquality; NoComparison (*; StructuredFormatDisplay("{DebugText}") *) >]
type TyconRepresentation = 

    /// Indicates the type is a class, struct, enum, delegate or interface 
    | TFSharpTyconRepr of FSharpTyconData

    /// Indicates the type is a type from a .NET assembly without F# metadata.
    | TILObjectRepr of TILObjectReprData

    /// Indicates the type is implemented as IL assembly code using the given closed Abstract IL type 
    | TAsmRepr of ILType

    /// Indicates the type is parameterized on a measure (e.g. float<_>) but erases to some other type (e.g. float)
    | TMeasureableRepr of TType

#if !NO_TYPEPROVIDERS
    /// TProvidedTypeRepr
    ///
    /// Indicates the representation information for a provided type. 
    | TProvidedTypeRepr of TProvidedTypeInfo

    /// Indicates the representation information for a provided namespace.  
    //
    // Note, the list could probably be a list of IProvidedNamespace rather than ITypeProvider
    | TProvidedNamespaceRepr of ResolutionEnvironment * Tainted<ITypeProvider> list
#endif

    /// The 'NoRepr' value here has four meanings: 
    ///     (1) it indicates 'not yet known' during the first 2 phases of establishing type definitions
    ///     (2) it indicates 'no representation', i.e. 'type X' in signatures
    ///     (3) it is the setting used for exception definitions (!)
    ///     (4) it is the setting used for modules and namespaces.
    /// 
    /// It would be better to separate the "not yet known" and other cases out.
    /// The information for exception definitions should be folded into here.
    | TNoRepr

    //[<DebuggerBrowsable(DebuggerBrowsableState.Never)>]
    //member x.DebugText = x.ToString()

    override x.ToString() = sprintf "%+A" x 

[<NoEquality; NoComparison; StructuredFormatDisplay("{DebugText}")>]
type TILObjectReprData = 
    | TILObjectReprData of scope: ILScopeRef * nesting: ILTypeDef list * definition: ILTypeDef 

    [<DebuggerBrowsable(DebuggerBrowsableState.Never)>]
    member x.DebugText = x.ToString()

    override x.ToString() = "TILObjectReprData(...)"


#if !NO_TYPEPROVIDERS

/// The information kept about a provided type
[<NoComparison; NoEquality; RequireQualifiedAccess; StructuredFormatDisplay("{DebugText}")>]
type TProvidedTypeInfo = 
    { 
      /// The parameters given to the provider that provided to this type.
      ResolutionEnvironment: TypeProviders.ResolutionEnvironment

      /// The underlying System.Type (wrapped as a ProvidedType to make sure we don't call random things on
      /// System.Type, and wrapped as Tainted to make sure we track which provider this came from, for reporting
      /// error messages)
      ProvidedType: Tainted<ProvidedType>

      /// The base type of the type. We use it to compute the compiled representation of the type for erased types.
      /// Reading is delayed, since it does an import on the underlying type
      LazyBaseType: LazyWithContext<TType, range * TType> 

      /// A flag read eagerly from the provided type and used to compute basic properties of the type definition.
      IsClass: bool 

      /// A flag read eagerly from the provided type and used to compute basic properties of the type definition.
      IsSealed: bool 

      /// A flag read eagerly from the provided type and used to compute basic properties of the type definition.
      IsAbstract:  bool 

      /// A flag read eagerly from the provided type and used to compute basic properties of the type definition.
      IsInterface:  bool 

      /// A flag read eagerly from the provided type and used to compute basic properties of the type definition.
      IsStructOrEnum: bool 

      /// A flag read eagerly from the provided type and used to compute basic properties of the type definition.
      IsEnum: bool 

      /// A type read from the provided type and used to compute basic properties of the type definition.
      /// Reading is delayed, since it does an import on the underlying type
      UnderlyingTypeOfEnum: unit -> TType 

      /// A flag read from the provided type and used to compute basic properties of the type definition.
      /// Reading is delayed, since it looks at the .BaseType
      IsDelegate: unit -> bool 

      /// Indicates the type is erased
      IsErased: bool 

      /// Indicates the type is generated, but type-relocation is suppressed
      IsSuppressRelocate: bool
    }

    /// Indicates if the provided type is generated, i.e. not erased
    member info.IsGenerated = not info.IsErased

    /// Gets the base type of an erased provided type
    member info.BaseTypeForErased (m, objTy) = 
       if info.IsErased then info.LazyBaseType.Force (m, objTy) 
       else failwith "expect erased type"

    [<DebuggerBrowsable(DebuggerBrowsableState.Never)>]
    member x.DebugText = x.ToString()

    override _.ToString() = "TProvidedTypeInfo(...)"

#endif

type FSharpTyconKind = 
    /// Indicates the type is an F#-declared record
    | TFSharpRecord

    /// Indicates the type is an F#-declared union
    | TFSharpUnion

    /// Indicates the type is an F#-declared class (also used for units-of-measure)
    | TFSharpClass 

    /// Indicates the type is an F#-declared interface 
    | TFSharpInterface 

    /// Indicates the type is an F#-declared struct 
    | TFSharpStruct 

    /// Indicates the type is an F#-declared delegate with the given Invoke signature 
    | TFSharpDelegate of slotSig: SlotSig 

    /// Indicates the type is an F#-declared enumeration 
    | TFSharpEnum
    
/// Represents member values and class fields relating to the F# object model
[<NoEquality; NoComparison; StructuredFormatDisplay("{DebugText}")>]
type FSharpTyconData = 
    { 
      /// Indicates the cases of a union type
      fsobjmodel_cases: TyconUnionData

      /// Indicates whether the type declaration is an F# class, interface, enum, delegate or struct 
      fsobjmodel_kind: FSharpTyconKind

      /// The declared abstract slots of the class, interface or struct 
      fsobjmodel_vslots: ValRef list

      /// The fields of the class, struct or enum 
      fsobjmodel_rfields: TyconRecdFields
    }

    [<DebuggerBrowsable(DebuggerBrowsableState.Never)>]
    member x.DebugText = x.ToString()

    override x.ToString() = "FSharpTyconData(...)"

/// Represents record fields in an F# type definition
[<NoEquality; NoComparison; RequireQualifiedAccess; StructuredFormatDisplay("{DebugText}")>]
type TyconRecdFields = 
    { 
      /// The fields of the record, in declaration order. 
      FieldsByIndex: RecdField[]
      
      /// The fields of the record, indexed by name. 
      FieldsByName: NameMap<RecdField>
    }

    /// Get a field by index
    member x.FieldByIndex n = 
        if n >= 0 && n < x.FieldsByIndex.Length then x.FieldsByIndex[n] 
        else failwith "FieldByIndex"

    /// Get a field by name
    member x.FieldByName nm = x.FieldsByName.TryFind nm

    /// Get all the fields as a list
    member x.AllFieldsAsList = x.FieldsByIndex |> Array.toList

    /// Get all non-compiler-generated fields as a list
    member x.TrueFieldsAsList = x.AllFieldsAsList |> List.filter (fun f -> not f.IsCompilerGenerated)   

    /// Get all non-compiler-generated instance fields as a list
    member x.TrueInstanceFieldsAsList = x.AllFieldsAsList |> List.filter (fun f -> not f.IsStatic && not f.IsCompilerGenerated)   

    [<DebuggerBrowsable(DebuggerBrowsableState.Never)>]
    member x.DebugText = x.ToString()

    override x.ToString() = "TyconRecdFields(...)"

/// Represents union cases in an F# type definition
[<NoEquality; NoComparison; RequireQualifiedAccess; StructuredFormatDisplay("{DebugText}")>]
type TyconUnionCases = 
    { 
      /// The cases of the discriminated union, in declaration order. 
      CasesByIndex: UnionCase[]

      /// The cases of the discriminated union, indexed by name. 
      CasesByName: NameMap<UnionCase>
    }

    /// Get a union case by index
    member x.GetUnionCaseByIndex n = 
        if n >= 0 && n < x.CasesByIndex.Length then x.CasesByIndex[n] 
        else invalidArg "n" "GetUnionCaseByIndex"

    /// Get the union cases as a list
    member x.UnionCasesAsList = x.CasesByIndex |> Array.toList

    [<DebuggerBrowsable(DebuggerBrowsableState.Never)>]
    member x.DebugText = x.ToString()

    override x.ToString() = "TyconUnionCases(...)"

/// Represents the union cases and related information in an F# type definition
[<NoEquality; NoComparison; RequireQualifiedAccess; StructuredFormatDisplay("{DebugText}")>]
type TyconUnionData =
    {

      /// The cases contained in the discriminated union. 
      CasesTable: TyconUnionCases

      /// The ILX data structure representing the discriminated union. 
      CompiledRepresentation: IlxUnionRef cache 
    }

    /// Get the union cases as a list
    member x.UnionCasesAsList = x.CasesTable.CasesByIndex |> Array.toList

    [<DebuggerBrowsable(DebuggerBrowsableState.Never)>]
    member x.DebugText = x.ToString()

    override x.ToString() = "TyconUnionData(...)"

/// Represents a union case in an F# type definition
[<NoEquality; NoComparison; RequireQualifiedAccess; StructuredFormatDisplay("{DebugText}")>]
type UnionCase =
    { 
      /// Data carried by the case. 
      FieldTable: TyconRecdFields

      /// Return type constructed by the case. Normally exactly the type of the enclosing type, sometimes an abbreviation of it 
      ReturnType: TType

      /// Documentation for the case 
      OwnXmlDoc: XmlDoc
      
      /// Documentation for the case from signature file
      mutable OtherXmlDoc: XmlDoc

      /// XML documentation signature for the case
      mutable XmlDocSig: string

      /// Name/range of the case 
      Id: Ident 

      /// If this field is populated, this is the implementation range for an item in a signature, otherwise it is 
      /// the signature range for an item in an implementation
      // MUTABILITY: used when propagating signature attributes into the implementation.
      mutable OtherRangeOpt: (range * bool) option

      ///  Indicates the declared visibility of the union constructor, not taking signatures into account 
      Accessibility: Accessibility 

      /// Attributes, attached to the generated static method to make instances of the case 
      // MUTABILITY: used when propagating signature attributes into the implementation.
      mutable Attribs: Attribs
    }
    
    /// Documentation for the case 
    member uc.XmlDoc: XmlDoc =
        if not uc.OwnXmlDoc.IsEmpty then
            uc.OwnXmlDoc
        else
            uc.OtherXmlDoc
      
    /// Get the declaration location of the union case
    member uc.Range = uc.Id.idRange

    /// Get the definition location of the union case
    member uc.DefinitionRange = 
        match uc.OtherRangeOpt with 
        | Some (m, true) -> m
        | _ -> uc.Range 

    /// Get the signature location of the union case
    member uc.SigRange = 
        match uc.OtherRangeOpt with 
        | Some (m, false) -> m
        | _ -> uc.Range 

    member x.SetOtherXmlDoc xmlDoc =
        x.OtherXmlDoc <- xmlDoc
    
    /// Get the logical name of the union case
    member uc.LogicalName = uc.Id.idText

    /// Get the core of the display name of the union case
    ///
    /// Backticks and parens are not added for non-identifiers.
    ///
    /// Note logical names op_Nil and op_ColonColon become [] and :: respectively.
    member uc.DisplayNameCore = uc.LogicalName |> ConvertValLogicalNameToDisplayNameCore

    /// Get the display name of the union case
    ///
    /// Backticks and parens are added for non-identifiers.
    ///
    /// Note logical names op_Nil and op_ColonColon become ([]) and (::) respectively.
    member uc.DisplayName = uc.LogicalName |> ConvertValLogicalNameToDisplayName false

    /// Get the name of the case in generated IL code.
    /// Note logical names `op_Nil` and `op_ColonColon` become `Empty` and `Cons` respectively.
    /// This is because this is how ILX union code gen expects to see them.
    member uc.CompiledName =
        let idText = uc.Id.idText
        if idText = opNameCons then "Cons"
        elif idText = opNameNil then "Empty"
        else idText

    /// Get the full array of fields of the union case
    member uc.RecdFieldsArray = uc.FieldTable.FieldsByIndex 

    /// Get the full list of fields of the union case
    member uc.RecdFields = uc.FieldTable.FieldsByIndex |> Array.toList

    /// Get a field of the union case by name
    member uc.GetFieldByName nm = uc.FieldTable.FieldByName nm

    /// Get a field of the union case by position
    member uc.GetFieldByIndex n = uc.FieldTable.FieldByIndex n

    /// Indicates if the union case has no fields
    member uc.IsNullary = (uc.FieldTable.FieldsByIndex.Length = 0)

    [<DebuggerBrowsable(DebuggerBrowsableState.Never)>]
    member x.DebugText = x.ToString()

    override x.ToString() = "UnionCase(" + x.LogicalName + ")"

/// Represents a class, struct, record or exception field in an F# type, exception or union-case definition.
/// This may represent a "field" in either a struct, class, record or union.
[<NoEquality; NoComparison; StructuredFormatDisplay("{DebugText}")>]
type RecdField =
    {
      /// Is the field declared mutable in F#? 
      rfield_mutable: bool

      /// Documentation for the field 
      rfield_xmldoc: XmlDoc
      
      /// Documentation for the field from signature file 
      mutable rfield_otherxmldoc: XmlDoc

      /// XML Documentation signature for the field
      mutable rfield_xmldocsig: string

      /// The type of the field, w.r.t. the generic parameters of the enclosing type constructor 
      rfield_type: TType

      /// Indicates a static field 
      rfield_static: bool

      /// Indicates a volatile field 
      rfield_volatile: bool

      /// Indicates a compiler generated field, not visible to Intellisense or name resolution 
      rfield_secret: bool

      /// The default initialization info, for static literals 
      rfield_const: Const option 

      ///  Indicates the declared visibility of the field, not taking signatures into account 
      rfield_access: Accessibility 

      /// Attributes attached to generated property 
      // MUTABILITY: used when propagating signature attributes into the implementation.
      mutable rfield_pattribs: Attribs 

      /// Attributes attached to generated field 
      // MUTABILITY: used when propagating signature attributes into the implementation.
      mutable rfield_fattribs: Attribs 

      /// Name/declaration-location of the field 
      rfield_id: Ident

      rfield_name_generated: bool

      /// If this field is populated, this is the implementation range for an item in a signature, otherwise it is 
      /// the signature range for an item in an implementation
      // MUTABILITY: used when propagating signature attributes into the implementation.
      mutable rfield_other_range: (range * bool) option }

    ///  Indicates the declared visibility of the field, not taking signatures into account 
    member v.Accessibility = v.rfield_access

    /// Attributes attached to generated property 
    member v.PropertyAttribs = v.rfield_pattribs

    /// Attributes attached to generated field 
    member v.FieldAttribs = v.rfield_fattribs

    /// Get the declaration location of the field 
    member v.Range = v.rfield_id.idRange

    /// Get the definition location of the field 
    member v.DefinitionRange = 
        match v.rfield_other_range with 
        | Some (m, true) -> m
        | _ -> v.Range 

    /// Get the signature location of the field 
    member v.SigRange = 
        match v.rfield_other_range with 
        | Some (m, false) -> m
        | _ -> v.Range 

    /// Name/declaration-location of the field 
    member v.Id = v.rfield_id

    /// Name of the field 
    member v.LogicalName = v.rfield_id.idText

    /// Name of the field. For fields this is the same as the logical name.
    member v.DisplayNameCore = v.LogicalName

    /// Name of the field 
    member v.DisplayName = v.DisplayNameCore |> ConvertLogicalNameToDisplayName

      /// Indicates a compiler generated field, not visible to Intellisense or name resolution 
    member v.IsCompilerGenerated = v.rfield_secret

    /// Is the field declared mutable in F#? 
    member v.IsMutable = v.rfield_mutable

    /// Indicates a static field 
    member v.IsStatic = v.rfield_static

    /// Indicates a volatile field 
    member v.IsVolatile = v.rfield_volatile

    /// The type of the field, w.r.t. the generic parameters of the enclosing type constructor 
    member v.FormalType = v.rfield_type

    /// XML Documentation signature for the field
    member v.XmlDoc =
        if not v.rfield_xmldoc.IsEmpty then
            v.rfield_xmldoc
        else
            v.rfield_otherxmldoc
    
    member v.SetOtherXmlDoc (xmlDoc: XmlDoc) =
        v.rfield_otherxmldoc <- xmlDoc        

    /// Get or set the XML documentation signature for the field
    member v.XmlDocSig
        with get() = v.rfield_xmldocsig
        and set x = v.rfield_xmldocsig <- x

    /// The default initialization info, for static literals 
    member v.LiteralValue = 
        match v.rfield_const with 
        | None -> None
        | Some Const.Zero -> None
        | Some k -> Some k

    /// Indicates if the field is zero-initialized
    member v.IsZeroInit = 
        match v.rfield_const with 
        | None -> false 
        | Some Const.Zero -> true 
        | _ -> false

    [<DebuggerBrowsable(DebuggerBrowsableState.Never)>]
    member x.DebugText = x.ToString()

    override x.ToString() = x.LogicalName

/// Represents the implementation of an F# exception definition.
[<NoEquality; NoComparison (*; StructuredFormatDisplay("{DebugText}") *) >]
type ExceptionInfo =

    /// Indicates that an exception is an abbreviation for the given exception 
    | TExnAbbrevRepr of TyconRef 

    /// Indicates that an exception is shorthand for the given .NET exception type 
    | TExnAsmRepr of ILTypeRef

    /// Indicates that an exception carries the given record of values 
    | TExnFresh of TyconRecdFields

    /// Indicates that an exception is abstract, i.e. is in a signature file, and we do not know the representation 
    | TExnNone

    // %+A formatting is used, so this is not needed
    //[<DebuggerBrowsable(DebuggerBrowsableState.Never)>]
    //member x.DebugText = x.ToString()

    override x.ToString() = sprintf "%+A" x 

/// Represents the contents of a module or namespace
[<Sealed; StructuredFormatDisplay("{DebugText}")>]
type ModuleOrNamespaceType(kind: ModuleOrNamespaceKind, vals: QueueList<Val>, entities: QueueList<Entity>) = 

    /// Mutation used during compilation of FSharp.Core.dll
    let mutable entities = entities 
      
    // Lookup tables keyed the way various clients expect them to be keyed.
    // We attach them here so we don't need to store lookup tables via any other technique.
    //
    // The type option ref is used because there are a few functions that treat these as first class values.
    // We should probably change to 'mutable'.
    //
    // We do not need to lock this mutable state this it is only ever accessed from the compiler thread.
    let activePatternElemRefCache: NameMap<ActivePatternElemRef> option ref = ref None

    let mutable modulesByDemangledNameCache: NameMap<ModuleOrNamespace> option = None

    let mutable exconsByDemangledNameCache: NameMap<Tycon> option = None

    let mutable tyconsByDemangledNameAndArityCache: LayeredMap<NameArityPair, Tycon> option = None

    let mutable tyconsByAccessNamesCache: LayeredMultiMap<string, Tycon> option = None

    let mutable tyconsByMangledNameCache: NameMap<Tycon> option = None

    let mutable allEntitiesByMangledNameCache: NameMap<Entity> option = None

    let mutable allValsAndMembersByPartialLinkageKeyCache: MultiMap<ValLinkagePartialKey, Val> option = None

    let mutable allValsByLogicalNameCache: NameMap<Val> option = None
  
    /// Namespace or module-compiled-as-type? 
    member _.ModuleOrNamespaceKind = kind 
              
    /// Values, including members in F# types in this module-or-namespace-fragment. 
    member _.AllValsAndMembers = vals

    /// Type, mapping mangled name to Tycon, e.g. 
    ////     "Dictionary`2" --> Tycon 
    ////     "ListModule" --> Tycon with module info
    ////     "FooException" --> Tycon with exception info
    member _.AllEntities = entities

    /// Mutation used during compilation of FSharp.Core.dll
    member _.AddModuleOrNamespaceByMutation(modul: ModuleOrNamespace) =
        entities <- QueueList.appendOne entities modul
        modulesByDemangledNameCache <- None          
        allEntitiesByMangledNameCache <- None       

#if !NO_TYPEPROVIDERS
    /// Mutation used in hosting scenarios to hold the hosted types in this module or namespace
    member mtyp.AddProvidedTypeEntity(entity: Entity) = 
        entities <- QueueList.appendOne entities entity
        tyconsByMangledNameCache <- None          
        tyconsByDemangledNameAndArityCache <- None
        tyconsByAccessNamesCache <- None
        allEntitiesByMangledNameCache <- None             
#endif 
          
    /// Return a new module or namespace type with an entity added.
    member _.AddEntity(tycon: Tycon) = 
        ModuleOrNamespaceType(kind, vals, entities.AppendOne tycon)
          
    /// Return a new module or namespace type with a value added.
    member _.AddVal(vspec: Val) = 
        ModuleOrNamespaceType(kind, vals.AppendOne vspec, entities)
          
    /// Get a table of the active patterns defined in this module.
    member _.ActivePatternElemRefLookupTable = activePatternElemRefCache
  
    /// Get a list of types defined within this module, namespace or type. 
    member _.TypeDefinitions = entities |> Seq.filter (fun x -> not x.IsFSharpException && not x.IsModuleOrNamespace) |> Seq.toList

    /// Get a list of F# exception definitions defined within this module, namespace or type. 
    member _.ExceptionDefinitions = entities |> Seq.filter (fun x -> x.IsFSharpException) |> Seq.toList

    /// Get a list of module and namespace definitions defined within this module, namespace or type. 
    member _.ModuleAndNamespaceDefinitions = entities |> Seq.filter (fun x -> x.IsModuleOrNamespace) |> Seq.toList

    /// Get a list of type and exception definitions defined within this module, namespace or type. 
    member _.TypeAndExceptionDefinitions = entities |> Seq.filter (fun x -> not x.IsModuleOrNamespace) |> Seq.toList

    /// Get a table of types defined within this module, namespace or type. The 
    /// table is indexed by both name and generic arity. This means that for generic 
    /// types "List`1", the entry (List, 1) will be present.
    member mtyp.TypesByDemangledNameAndArity = 
        cacheOptByref &tyconsByDemangledNameAndArityCache (fun () -> 
           LayeredMap.Empty.AddMany( mtyp.TypeAndExceptionDefinitions |> List.map (fun (tc: Tycon) -> Construct.KeyTyconByDecodedName tc.LogicalName tc) |> List.toArray))

    /// Get a table of types defined within this module, namespace or type. The 
    /// table is indexed by both name and, for generic types, also by mangled name.
    member mtyp.TypesByAccessNames = 
        cacheOptByref &tyconsByAccessNamesCache (fun () -> 
             LayeredMultiMap.Empty.AddMany (mtyp.TypeAndExceptionDefinitions |> List.toArray |> Array.collect (fun (tc: Tycon) -> Construct.KeyTyconByAccessNames tc.LogicalName tc)))

    // REVIEW: we can remove this lookup and use AllEntitiesByMangledName instead?
    member mtyp.TypesByMangledName = 
        let addTyconByMangledName (x: Tycon) tab = NameMap.add x.LogicalName x tab 
        cacheOptByref &tyconsByMangledNameCache (fun () -> 
             List.foldBack addTyconByMangledName mtyp.TypeAndExceptionDefinitions Map.empty)

    /// Get a table of entities indexed by both logical and compiled names
    member _.AllEntitiesByCompiledAndLogicalMangledNames: NameMap<Entity> = 
        let addEntityByMangledName (x: Entity) tab = 
            let name1 = x.LogicalName
            let name2 = x.CompiledName
            let tab = NameMap.add name1 x tab 
            if name1 = name2 then tab
            else NameMap.add name2 x tab 
          
        cacheOptByref &allEntitiesByMangledNameCache (fun () -> 
             QueueList.foldBack addEntityByMangledName entities Map.empty)

    /// Get a table of entities indexed by both logical name
    member _.AllEntitiesByLogicalMangledName: NameMap<Entity> = 
        let addEntityByMangledName (x: Entity) tab = NameMap.add x.LogicalName x tab 
        QueueList.foldBack addEntityByMangledName entities Map.empty

    /// Get a table of values and members indexed by partial linkage key, which includes name, the mangled name of the parent type (if any),
    /// and the method argument count (if any).
    member _.AllValsAndMembersByPartialLinkageKey = 
        let addValByMangledName (x: Val) tab = 
           if x.IsCompiledAsTopLevel then
               let key = x.GetLinkagePartialKey()
               MultiMap.add key x tab 
           else
               tab
        cacheOptByref &allValsAndMembersByPartialLinkageKeyCache (fun () -> 
             QueueList.foldBack addValByMangledName vals MultiMap.empty)

    /// Try to find the member with the given linkage key in the given module.
    member mtyp.TryLinkVal(ccu: CcuThunk, key: ValLinkageFullKey) = 
        mtyp.AllValsAndMembersByPartialLinkageKey
          |> MultiMap.find key.PartialKey
          |> List.tryFind (fun v -> match key.TypeForLinkage with 
                                    | None -> true
                                    | Some keyTy -> ccu.MemberSignatureEquality(keyTy, v.Type))
          |> ValueOptionInternal.ofOption

    /// Get a table of values indexed by logical name
    member _.AllValsByLogicalName = 
        let addValByName (x: Val) tab = 
           // Note: names may occur twice prior to raising errors about this in PostTypeCheckSemanticChecks
           // Earlier ones take precedence since we report errors about the later ones
           if not x.IsMember && not x.IsCompilerGenerated then 
               NameMap.add x.LogicalName x tab 
           else
               tab
        cacheOptByref &allValsByLogicalNameCache (fun () -> 
           QueueList.foldBack addValByName vals Map.empty)

    /// Compute a table of values and members indexed by logical name.
    member _.AllValsAndMembersByLogicalNameUncached = 
        let addValByName (x: Val) tab = 
            if not x.IsCompilerGenerated then 
                MultiMap.add x.LogicalName x tab 
            else
                tab
        QueueList.foldBack addValByName vals MultiMap.empty

    /// Get a table of F# exception definitions indexed by demangled name, so 'FailureException' is indexed by 'Failure'
    member mtyp.ExceptionDefinitionsByDemangledName = 
        let add (tycon: Tycon) acc = NameMap.add tycon.LogicalName tycon acc
        cacheOptByref &exconsByDemangledNameCache (fun () -> 
            List.foldBack add mtyp.ExceptionDefinitions Map.empty)

    /// Get a table of nested module and namespace fragments indexed by demangled name (so 'ListModule' becomes 'List')
    member _.ModulesAndNamespacesByDemangledName = 
        let add (entity: Entity) acc = 
            if entity.IsModuleOrNamespace then 
                NameMap.add entity.DemangledModuleOrNamespaceName entity acc
            else acc
        cacheOptByref &modulesByDemangledNameCache (fun () -> 
            QueueList.foldBack add entities Map.empty)

    [<DebuggerBrowsable(DebuggerBrowsableState.Never)>]
    member mtyp.DebugText = mtyp.ToString()

    override _.ToString() = "ModuleOrNamespaceType(...)"

/// Represents a module or namespace definition in the typed AST
type ModuleOrNamespace = Entity 

/// Represents a type or exception definition in the typed AST
type Tycon = Entity 

/// Represents the constraint on access for a construct
[<StructuralEquality; NoComparison; StructuredFormatDisplay("{DebugText}")>]
type Accessibility = 

    /// Indicates the construct can only be accessed from any code in the given type constructor, module or assembly. [] indicates global scope. 
    | TAccess of compilationPaths: CompilationPath list
    
    [<DebuggerBrowsable(DebuggerBrowsableState.Never)>]
    member x.DebugText = x.ToString()

    override x.ToString() = "Accessibility(...)"

/// Represents less-frequently-required data about a type parameter of type inference variable
[<NoEquality; NoComparison; StructuredFormatDisplay("{DebugText}")>]
type TyparOptionalData =
    {
      /// MUTABILITY: we set the names of generalized inference type parameters to make the look nice for IL code generation 
      /// The storage for the IL name for the type parameter.
      mutable typar_il_name: string option 

      /// The documentation for the type parameter. Empty for inference variables.
      /// MUTABILITY: for linking when unpickling
      mutable typar_xmldoc: XmlDoc

      /// The inferred constraints for the type parameter or inference variable.
      mutable typar_constraints: TyparConstraint list 

      /// The declared attributes of the type parameter. Empty for type inference variables. 
      mutable typar_attribs: Attribs
    }

    [<DebuggerBrowsable(DebuggerBrowsableState.Never)>]
    member x.DebugText = x.ToString()

    override _.ToString() = sprintf "TyparOptionalData(...)"

type TyparData = Typar

/// A declared generic type/measure parameter, or a type/measure inference variable.
[<NoEquality; NoComparison; StructuredFormatDisplay("{DebugText}")>]
type Typar = 
    {
      /// MUTABILITY: we set the names of generalized inference type parameters to make the look nice for IL code generation 
      /// The identifier for the type parameter
      mutable typar_id: Ident 
       
      /// The flag data for the type parameter
      mutable typar_flags: TyparFlags
       
      /// The unique stamp of the type parameter
      /// MUTABILITY: for linking when unpickling
      mutable typar_stamp: Stamp       
       
       /// An inferred equivalence for a type inference variable. 
      mutable typar_solution: TType option

      /// A cached TAST type used when this type variable is used as type.
      mutable typar_astype: TType
      
      /// The optional data for the type parameter
      mutable typar_opt_data: TyparOptionalData option
    }

    /// The name of the type parameter 
    member x.Name = x.typar_id.idText

    /// The range of the identifier for the type parameter definition
    member x.Range = x.typar_id.idRange

    /// The identifier for a type parameter definition
    member x.Id = x.typar_id

    /// The unique stamp of the type parameter
    member x.Stamp = x.typar_stamp

    /// The inferred equivalence for the type inference variable, if any.
    member x.Solution = x.typar_solution

    /// The inferred constraints for the type inference variable, if any
    member x.Constraints = 
        match x.typar_opt_data with
        | Some optData -> optData.typar_constraints
        | _ -> []

    /// Indicates if the type variable is compiler generated, i.e. is an implicit type inference variable 
    member x.IsCompilerGenerated = x.typar_flags.IsCompilerGenerated

    /// Indicates if the type variable can be solved or given new constraints. The status of a type variable
    /// generally always evolves towards being either rigid or solved. 
    member x.Rigidity = x.typar_flags.Rigidity

    /// Indicates if a type parameter is needed at runtime and may not be eliminated
    member x.DynamicReq = x.typar_flags.DynamicReq

    /// Indicates that whether or not a generic type definition satisfies the equality constraint is dependent on whether this type variable satisfies the equality constraint.
    member x.EqualityConditionalOn = x.typar_flags.EqualityConditionalOn

    /// Indicates that whether or not a generic type definition satisfies the comparison constraint is dependent on whether this type variable satisfies the comparison constraint.
    member x.ComparisonConditionalOn = x.typar_flags.ComparisonConditionalOn

    /// Indicates if the type variable has a static "head type" requirement, i.e. ^a variables used in FSharp.Core and member constraints.
    member x.StaticReq = x.typar_flags.StaticReq

    /// Indicates if the type inference variable was generated after an error when type checking expressions or patterns
    member x.IsFromError = x.typar_flags.IsFromError

    /// Indicates that whether this type parameter is a compat-flex type parameter (i.e. where "expr :> tp" only emits an optional warning)
    member x.IsCompatFlex = x.typar_flags.IsCompatFlex

    /// Set whether this type parameter is a compat-flex type parameter (i.e. where "expr :> tp" only emits an optional warning)
    member x.SetIsCompatFlex b = x.typar_flags <- x.typar_flags.WithCompatFlex b

    /// Indicates whether a type variable can be instantiated by types or units-of-measure.
    member x.Kind = x.typar_flags.Kind

    /// Indicates whether a type variable is erased in compiled .NET IL code, i.e. whether it is a unit-of-measure variable
    member x.IsErased = match x.Kind with TyparKind.Type -> false | _ -> true

    /// The declared attributes of the type parameter. Empty for type inference variables and parameters from .NET.
    member x.Attribs = 
        match x.typar_opt_data with
        | Some optData -> optData.typar_attribs
        | _ -> []

    /// Set the attributes on the type parameter
    member x.SetAttribs attribs = 
        match attribs, x.typar_opt_data with
        | [], None -> ()
        | [], Some { typar_il_name = None; typar_xmldoc = doc; typar_constraints = [] } when doc.IsEmpty ->
            x.typar_opt_data <- None
        | _, Some optData -> optData.typar_attribs <- attribs
        | _ -> x.typar_opt_data <- Some { typar_il_name = None; typar_xmldoc = XmlDoc.Empty; typar_constraints = []; typar_attribs = attribs }

    /// Get the XML documetnation for the type parameter
    member x.XmlDoc =
        match x.typar_opt_data with
        | Some optData -> optData.typar_xmldoc
        | _ -> XmlDoc.Empty

    /// Get the IL name of the type parameter
    member x.ILName =
        match x.typar_opt_data with
        | Some optData -> optData.typar_il_name
        | _ -> None

    /// Set the IL name of the type parameter
    member x.SetILName il_name =
        match x.typar_opt_data with
        | Some optData -> optData.typar_il_name <- il_name
        | _ -> x.typar_opt_data <- Some { typar_il_name = il_name; typar_xmldoc = XmlDoc.Empty; typar_constraints = []; typar_attribs = [] }

    /// Indicates the display name of a type variable
    member x.DisplayName = if x.Name = "?" then "?"+string x.Stamp else x.Name

    /// Adjusts the constraints associated with a type variable
    member x.SetConstraints cs =
        match cs, x.typar_opt_data with
        | [], None -> ()
        | [], Some { typar_il_name = None; typar_xmldoc = doc; typar_attribs = [] } when doc.IsEmpty ->
            x.typar_opt_data <- None
        | _, Some optData -> optData.typar_constraints <- cs
        | _ -> x.typar_opt_data <- Some { typar_il_name = None; typar_xmldoc = XmlDoc.Empty; typar_constraints = cs; typar_attribs = [] }

    /// Creates a type variable that contains empty data, and is not yet linked. Only used during unpickling of F# metadata.
    static member NewUnlinked() : Typar = 
        { typar_id = Unchecked.defaultof<_>
          typar_flags = Unchecked.defaultof<_>
          typar_stamp = -1L
          typar_solution = Unchecked.defaultof<_>
          typar_astype = Unchecked.defaultof<_>
          typar_opt_data = Unchecked.defaultof<_> }

    /// Creates a type variable based on the given data. Only used during unpickling of F# metadata.
    static member New (data: TyparData) : Typar = data

    /// Links a previously unlinked type variable to the given data. Only used during unpickling of F# metadata.
    member x.Link (tg: TyparData) = 
        x.typar_id <- tg.typar_id
        x.typar_flags <- tg.typar_flags
        x.typar_stamp <- tg.typar_stamp
        x.typar_solution <- tg.typar_solution
        match tg.typar_opt_data with
        | Some tg -> 
            let optData = { typar_il_name = tg.typar_il_name; typar_xmldoc = tg.typar_xmldoc; typar_constraints = tg.typar_constraints; typar_attribs = tg.typar_attribs }
            x.typar_opt_data <- Some optData
        | None -> ()

    /// Links a previously unlinked type variable to the given data. Only used during unpickling of F# metadata.
    member x.AsType = 
        let ty = x.typar_astype
        match box ty with 
        | null -> 
            let ty2 = TType_var (x, 0uy)
            x.typar_astype <- ty2
            ty2
        | _ -> ty

    /// Indicates if a type variable has been linked. Only used during unpickling of F# metadata.
    member x.IsLinked = x.typar_stamp <> -1L

    /// Indicates if a type variable has been solved.
    member x.IsSolved = 
        match x.Solution with 
        | None -> false
        | _ -> true

    /// Sets the identifier associated with a type variable
    member x.SetIdent id = x.typar_id <- id

    /// Sets the rigidity of a type variable
    member x.SetRigidity b =
        let flags = x.typar_flags
        x.typar_flags <- TyparFlags(flags.Kind, b, flags.IsFromError, flags.IsCompilerGenerated, flags.StaticReq, flags.DynamicReq, flags.EqualityConditionalOn, flags.ComparisonConditionalOn) 

    /// Sets whether a type variable is compiler generated
    member x.SetCompilerGenerated b =
        let flags = x.typar_flags
        x.typar_flags <- TyparFlags(flags.Kind, flags.Rigidity, flags.IsFromError, b, flags.StaticReq, flags.DynamicReq, flags.EqualityConditionalOn, flags.ComparisonConditionalOn) 

    /// Sets whether a type variable has a static requirement
    member x.SetStaticReq b =
        x.typar_flags <- x.typar_flags.WithStaticReq(b)

    /// Sets whether a type variable is required at runtime
    member x.SetDynamicReq b =
        let flags = x.typar_flags
        x.typar_flags <- TyparFlags(flags.Kind, flags.Rigidity, flags.IsFromError, flags.IsCompilerGenerated, flags.StaticReq, b, flags.EqualityConditionalOn, flags.ComparisonConditionalOn) 

    /// Sets whether the equality constraint of a type definition depends on this type variable 
    member x.SetEqualityDependsOn b =
        let flags = x.typar_flags
        x.typar_flags <- TyparFlags(flags.Kind, flags.Rigidity, flags.IsFromError, flags.IsCompilerGenerated, flags.StaticReq, flags.DynamicReq, b, flags.ComparisonConditionalOn) 

    /// Sets whether the comparison constraint of a type definition depends on this type variable 
    member x.SetComparisonDependsOn b =
        let flags = x.typar_flags
        x.typar_flags <- TyparFlags(flags.Kind, flags.Rigidity, flags.IsFromError, flags.IsCompilerGenerated, flags.StaticReq, flags.DynamicReq, flags.EqualityConditionalOn, b) 

    [<DebuggerBrowsable(DebuggerBrowsableState.Never)>]
    member x.DebugText = x.ToString()

    override x.ToString() = x.Name

/// Represents a constraint on a type parameter or type
[<NoEquality; NoComparison; RequireQualifiedAccess (*; StructuredFormatDisplay("{DebugText}") *) >]
type TyparConstraint = 

    /// A constraint that a type is a subtype of the given type 
    | CoercesTo of ty: TType * range: range

    /// A constraint for a default value for an inference type variable should it be neither generalized nor solved 
    | DefaultsTo of priority: int * ty: TType * range: range 
    
    /// A constraint that a type has a 'null' value 
    | SupportsNull of range: range 
    
    /// A constraint that a type has a member with the given signature 
    | MayResolveMember of constraintInfo: TraitConstraintInfo * range: range
    
    /// A constraint that a type is a non-Nullable value type 
    /// These are part of .NET's model of generic constraints, and in order to 
    /// generate verifiable code we must attach them to F# generalized type variables as well. 
    | IsNonNullableStruct of range: range 
    
    /// A constraint that a type is a reference type 
    | IsReferenceType of range: range 

    /// A constraint that a type is a simple choice between one of the given ground types. Only arises from 'printf' format strings. See format.fs 
    | SimpleChoice of tys: TTypes * range: range 

    /// A constraint that a type has a parameterless constructor 
    | RequiresDefaultConstructor of range: range 

    /// A constraint that a type is an enum with the given underlying 
    | IsEnum of ty: TType * range: range 
    
    /// A constraint that a type implements IComparable, with special rules for some known structural container types
    | SupportsComparison of range: range 
    
    /// A constraint that a type does not have the Equality(false) attribute, or is not a structural type with this attribute, with special rules for some known structural container types
    | SupportsEquality of range: range 
    
    /// A constraint that a type is a delegate from the given tuple of args to the given return type
    | IsDelegate of aty: TType * bty: TType * range: range 
    
    /// A constraint that a type is .NET unmanaged type
    | IsUnmanaged of range: range

    // %+A formatting is used, so this is not needed
    //[<DebuggerBrowsable(DebuggerBrowsableState.Never)>]
    //member x.DebugText = x.ToString()
    
    override x.ToString() = sprintf "%+A" x 
    
[<NoEquality; NoComparison; StructuredFormatDisplay("{DebugText}")>]
type TraitWitnessInfo = 
    | TraitWitnessInfo of tys: TTypes * memberName: string * memberFlags: SynMemberFlags * objAndArgTys: TTypes * returnTy: TType option
    
    /// Get the member name associated with the member constraint.
    member x.MemberName = (let (TraitWitnessInfo(_, b, _, _, _)) = x in b)

    /// Get the return type recorded in the member constraint.
    member x.ReturnType = (let (TraitWitnessInfo(_, _, _, _, ty)) = x in ty)

    [<DebuggerBrowsable(DebuggerBrowsableState.Never)>]
    member x.DebugText = x.ToString()

    override x.ToString() = "TraitWitnessInfo(" + x.MemberName + ")"
    
/// The specification of a member constraint that must be solved 
[<NoEquality; NoComparison; StructuredFormatDisplay("{DebugText}")>]
type TraitConstraintInfo = 

    /// Indicates the signature of a member constraint. Contains a mutable solution cell
    /// to store the inferred solution of the constraint. And a mutable source cell to store
    /// the name of the type or member that defined the constraint.
    | TTrait of
        tys: TTypes * 
        memberName: string * 
        memberFlags: SynMemberFlags * 
        objAndArgTys: TTypes * 
        returnTyOpt: TType option * 
        source: string option ref * 
        solution: TraitConstraintSln option ref 

    /// Get the types that may provide solutions for the traits
    member x.SupportTypes = (let (TTrait(tys = tys)) = x in tys)

    /// Get the logical member name associated with the member constraint.
    member x.MemberLogicalName = (let (TTrait(memberName = nm)) = x in nm)

    /// Get the member flags associated with the member constraint.
    member x.MemberFlags = (let (TTrait(memberFlags = flags)) = x in flags)

    member x.CompiledObjectAndArgumentTypes = (let (TTrait(objAndArgTys = objAndArgTys)) = x in objAndArgTys)
    
    /// Get the optional return type recorded in the member constraint.
    member x.CompiledReturnType = (let (TTrait(returnTyOpt = retTy)) = x in retTy)
    
    /// Get or set the solution of the member constraint during inference
    member x.Solution 
        with get() = (let (TTrait(solution = sln)) = x in sln.Value)
        and set v = (let (TTrait(solution = sln)) = x in sln.Value <- v)

    member x.WithMemberKind(kind) = (let (TTrait(a, b, c, d, e, f, g)) = x in TTrait(a, b, { c with MemberKind=kind }, d, e, f, g))

    member x.WithSupportTypes(tys) = (let (TTrait(_, b, c, d, e, f, g)) = x in TTrait(tys, b, c, d, e, f, g))

    member x.WithMemberName(name) = (let (TTrait(a, _, c, d, e, f, g)) = x in TTrait(a, name, c, d, e, f, g))

    [<DebuggerBrowsable(DebuggerBrowsableState.Never)>]
    member x.DebugText = x.ToString()

    override x.ToString() = "TTrait(" + x.MemberLogicalName + ")"
    
/// Represents the solution of a member constraint during inference.
[<NoEquality; NoComparison (* ; StructuredFormatDisplay("{DebugText}") *) >]
type TraitConstraintSln = 

    /// FSMethSln(ty, vref, minst)
    ///
    /// Indicates a trait is solved by an F# method.
    ///    ty -- the type and its instantiation
    ///    vref -- the method that solves the trait constraint
    ///    minst -- the generic method instantiation 
    ///    staticTyOpt -- the static type governing a static virtual call, if any
    | FSMethSln of ty: TType * vref: ValRef * minst: TypeInst * staticTyOpt: TType option

    /// FSRecdFieldSln(tinst, rfref, isSetProp)
    ///
    /// Indicates a trait is solved by an F# record field.
    ///    tinst -- the instantiation of the declaring type
    ///    rfref -- the reference to the record field
    ///    isSetProp -- indicates if this is a set of a record field
    | FSRecdFieldSln of tinst: TypeInst * rfref: RecdFieldRef * isSetProp: bool

    /// Indicates a trait is solved by an F# anonymous record field.
    | FSAnonRecdFieldSln of anonInfo: AnonRecdTypeInfo * tinst: TypeInst * index: int

    /// ILMethSln(ty, extOpt, ilMethodRef, minst)
    ///
    /// Indicates a trait is solved by a .NET method.
    ///    ty -- the type and its instantiation
    ///    extOpt -- information about an extension member, if any
    ///    ilMethodRef -- the method that solves the trait constraint
    ///    minst -- the generic method instantiation 
    ///    staticTyOpt -- the static type governing a static virtual call, if any
    | ILMethSln of ty: TType * extOpt: ILTypeRef option * ilMethodRef: ILMethodRef * minst: TypeInst * staticTyOpt: TType option

    /// ClosedExprSln expr
    ///
    /// Indicates a trait is solved by an erased provided expression
    | ClosedExprSln of expr: Expr 

    /// Indicates a trait is solved by a 'fake' instance of an operator, like '+' on integers
    | BuiltInSln

    // %+A formatting is used, so this is not needed
    //[<DebuggerBrowsable(DebuggerBrowsableState.Never)>]
    //member x.DebugText = x.ToString()

    override x.ToString() = sprintf "%+A" x 

/// The partial information used to index the methods of all those in a ModuleOrNamespace.
[<RequireQualifiedAccess; StructuredFormatDisplay("{DebugText}")>]
type ValLinkagePartialKey = 
   {
     /// The name of the type with which the member is associated. None for non-member values.
     MemberParentMangledName: string option 

     /// Indicates if the member is an override. 
     MemberIsOverride: bool 

     /// Indicates the logical name of the member. 
     LogicalName: string 

     /// Indicates the total argument count of the member.
     TotalArgCount: int
    } 

    [<DebuggerBrowsable(DebuggerBrowsableState.Never)>]
    member x.DebugText = x.ToString()

    override x.ToString() = "ValLinkagePartialKey(" + x.LogicalName + ")"

/// The full information used to identify a specific overloaded method
/// amongst all those in a ModuleOrNamespace.
[<StructuredFormatDisplay("{DebugText}")>]
type ValLinkageFullKey(partialKey: ValLinkagePartialKey, typeForLinkage: TType option) =

    /// The partial information used to index the value in a ModuleOrNamespace.
    member x.PartialKey = partialKey

    /// The full type of the value for the purposes of linking. May be None for non-members, since they can't be overloaded.
    member x.TypeForLinkage = typeForLinkage

    [<DebuggerBrowsable(DebuggerBrowsableState.Never)>]
    member x.DebugText = x.ToString()

    override x.ToString() = "ValLinkageFullKey(" + partialKey.LogicalName + ")"

[<NoEquality; NoComparison; StructuredFormatDisplay("{DebugText}")>]
type ValOptionalData =
    {
      /// MUTABILITY: for unpickle linkage
      mutable val_compiled_name: string option

      /// If this field is populated, this is the implementation range for an item in a signature, otherwise it is 
      /// the signature range for an item in an implementation
      mutable val_other_range: (range * bool) option 

      mutable val_const: Const option
      
      /// What is the original, unoptimized, closed-term definition, if any? 
      /// Used to implement [<ReflectedDefinition>]
      mutable val_defn: Expr option 

      /// Records the "extra information" for a value compiled as a method (rather
      /// than a closure or a local), including argument names, attributes etc.
      //
      // MUTABILITY CLEANUP: mutability of this field is used by 
      //     -- adjustAllUsesOfRecValue 
      //     -- TLR optimizations
      //     -- LinearizeTopMatch
      //
      // For example, we use mutability to replace the empty arity initially assumed with an arity garnered from the 
      // type-checked expression.  
      mutable val_repr_info: ValReprInfo option

      /// Records the "extra information" for display purposes for expression-level function definitions
      /// that may be compiled as closures (that is are not necessarily compiled as top-level methods).
      mutable val_repr_info_for_display: ValReprInfo option

      /// Records the "extra information" for parameters in implementation files if we've been able to correlate
      /// them with lambda arguments.
      mutable arg_repr_info_for_display: ArgReprInfo option

      /// How visible is this? 
      /// MUTABILITY: for unpickle linkage
      mutable val_access: Accessibility 

      /// XML documentation attached to a value.
      /// MUTABILITY: for unpickle linkage
      mutable val_xmldoc: XmlDoc
      
      /// the signature xml doc for an item in an implementation file.
      mutable val_other_xmldoc : XmlDoc option

      /// Is the value actually an instance method/property/event that augments 
      /// a type, and if so what name does it take in the IL?
      /// MUTABILITY: for unpickle linkage
      mutable val_member_info: ValMemberInfo option

      // MUTABILITY CLEANUP: mutability of this field is used by 
      //     -- LinearizeTopMatch
      //
      // The fresh temporary should just be created with the right parent
      mutable val_declaring_entity: ParentRef

      /// XML documentation signature for the value
      mutable val_xmldocsig: string

      /// Custom attributes attached to the value. These contain references to other values (i.e. constructors in types). Mutable to fixup  
      /// these value references after copying a collection of values. 
      mutable val_attribs: Attribs
    }

    [<DebuggerBrowsable(DebuggerBrowsableState.Never)>]
    member x.DebugText = x.ToString()

    override x.ToString() = "ValOptionalData(...)"

type ValData = Val

[<NoEquality; NoComparison; StructuredFormatDisplay("{DebugText}")>]
type Val = 
    {
      /// Mutable for unpickle linkage
      mutable val_logical_name: string

      /// Mutable for unpickle linkage
      mutable val_range: range

      mutable val_type: TType

      /// Mutable for unpickle linkage
      mutable val_stamp: Stamp 

      /// See vflags section further below for encoding/decodings here
      mutable val_flags: ValFlags

      mutable val_opt_data: ValOptionalData option }

    static member NewEmptyValOptData() =
        { val_compiled_name = None
          val_other_range = None
          val_const = None
          val_defn = None
          val_repr_info = None
          val_repr_info_for_display = None
          arg_repr_info_for_display = None
          val_access = TAccess []
          val_xmldoc = XmlDoc.Empty
          val_other_xmldoc = None
          val_member_info = None
          val_declaring_entity = ParentNone
          val_xmldocsig = String.Empty
          val_attribs = [] }

    /// Range of the definition (implementation) of the value, used by Visual Studio 
    member x.DefinitionRange = 
        match x.val_opt_data with
        | Some { val_other_range = Some(m, true) } -> m
        | _ -> x.val_range

    /// Range of the definition (signature) of the value, used by Visual Studio 
    member x.SigRange =
        match x.val_opt_data with
        | Some { arg_repr_info_for_display = Some { OtherRange = Some m } } -> m
        | Some { val_other_range = Some(m, false) } -> m
        | _ -> x.val_range

    /// The place where the value was defined. 
    member x.Range = x.val_range

    /// A unique stamp within the context of this invocation of the compiler process 
    member x.Stamp = x.val_stamp

    /// The type of the value. 
    /// May be a TType_forall for a generic value. 
    /// May be a type variable or type containing type variables during type inference. 
    //
    // Note: this data is mutated during inference by adjustAllUsesOfRecValue when we replace the inferred type with a schema. 
    member x.Type = x.val_type

    /// How visible is this value, function or member?
    member x.Accessibility = 
        match x.val_opt_data with
        | Some optData -> optData.val_access
        | _ -> TAccess []

    /// The value of a value or member marked with [<LiteralAttribute>] 
    member x.LiteralValue = 
        match x.val_opt_data with
        | Some optData -> optData.val_const
        | _ -> None

    /// Records the "extra information" for a value compiled as a method.
    ///
    /// This indicates the number of arguments in each position for a curried 
    /// functions, and relates to the F# spec for arity analysis.
    /// For module-defined values, the currying is based 
    /// on the number of lambdas, and in each position the elements are 
    /// based on attempting to deconstruct the type of the argument as a 
    /// tuple-type.  
    ///
    /// The field is mutable because arities for recursive 
    /// values are only inferred after the r.h.s. is analyzed, but the 
    /// value itself is created before the r.h.s. is analyzed. 
    ///
    /// TLR also sets this for inner bindings that it wants to 
    /// represent as "top level" bindings.     
    member x.ValReprInfo: ValReprInfo option =
        match x.val_opt_data with
        | Some optData -> optData.val_repr_info
        | _ -> None

    member x.ValReprInfoForDisplay: ValReprInfo option =
        match x.val_opt_data with
        | Some optData -> optData.val_repr_info_for_display
        | _ -> None

    member x.ArgReprInfoForDisplay: ArgReprInfo option =
        match x.val_opt_data with
        | Some optData -> optData.arg_repr_info_for_display
        | _ -> None

    member x.Id = ident(x.LogicalName, x.Range)

    /// Is this represented as a "top level" static binding (i.e. a static field, static member,
    /// instance member), rather than an "inner" binding that may result in a closure.
    ///
    /// This is implied by IsMemberOrModuleBinding, however not vice versa, for two reasons.
    /// Some optimizations mutate this value when they decide to change the representation of a 
    /// binding to be IsCompiledAsTopLevel. Second, even immediately after type checking we expect
    /// some non-module, non-member bindings to be marked IsCompiledAsTopLevel, e.g. 'y' in 
    /// 'let x = let y = 1 in y + y' (NOTE: check this, don't take it as gospel)
    member x.IsCompiledAsTopLevel = x.ValReprInfo.IsSome 

    /// The partial information used to index the methods of all those in a ModuleOrNamespace.
    member x.GetLinkagePartialKey() : ValLinkagePartialKey = 
        assert x.IsCompiledAsTopLevel
        { LogicalName = x.LogicalName 
          MemberParentMangledName = (if x.IsMember then Some x.MemberApparentEntity.LogicalName else None)
          MemberIsOverride = x.IsOverrideOrExplicitImpl
          TotalArgCount = if x.IsMember then x.ValReprInfo.Value.TotalArgCount else 0 }

    /// The full information used to identify a specific overloaded method amongst all those in a ModuleOrNamespace.
    member x.GetLinkageFullKey() : ValLinkageFullKey = 
        assert x.IsCompiledAsTopLevel
        let key = x.GetLinkagePartialKey()
        ValLinkageFullKey(key, (if x.IsMember then Some x.Type else None))

    /// Is this a member definition or module definition?
    member x.IsMemberOrModuleBinding = x.val_flags.IsMemberOrModuleBinding

    /// Indicates if this is an F#-defined extension member
    member x.IsExtensionMember = x.val_flags.IsExtensionMember

    /// The quotation expression associated with a value given the [<ReflectedDefinition>] tag
    member x.ReflectedDefinition =
        match x.val_opt_data with
        | Some optData -> optData.val_defn
        | _ -> None

    /// Is this a member, if so some more data about the member.
    ///
    /// Note, the value may still be (a) an extension member or (b) and abstract slot without
    /// a true body. These cases are often causes of bugs in the compiler.
    member x.MemberInfo = 
        match x.val_opt_data with
        | Some optData -> optData.val_member_info
        | _ -> None

    /// Indicates if this is a member
    member x.IsMember = x.MemberInfo.IsSome

    /// Indicates if this is a member, excluding extension members
    member x.IsIntrinsicMember = x.IsMember && not x.IsExtensionMember

    /// Indicates if this is an F#-defined value in a module, or an extension member, but excluding compiler generated bindings from optimizations
    member x.IsModuleBinding = x.IsMemberOrModuleBinding && not x.IsMember 

    /// Indicates if this is something compiled into a module, i.e. a user-defined value, an extension member or a compiler-generated value
    member x.IsCompiledIntoModule = x.IsExtensionMember || x.IsModuleBinding

    /// Indicates if this is an F#-defined instance member. 
    ///
    /// Note, the value may still be (a) an extension member or (b) and abstract slot without
    /// a true body. These cases are often causes of bugs in the compiler.
    member x.IsInstanceMember = x.IsMember && x.MemberInfo.Value.MemberFlags.IsInstance

    /// Indicates if this is an F#-defined 'new' constructor member
    member x.IsConstructor =
        match x.MemberInfo with 
        | Some memberInfo when not x.IsExtensionMember && (memberInfo.MemberFlags.MemberKind = SynMemberKind.Constructor) -> true
        | _ -> false

    /// Indicates if this is a compiler-generated class constructor member
    member x.IsClassConstructor =
        match x.MemberInfo with 
        | Some memberInfo when not x.IsExtensionMember && (memberInfo.MemberFlags.MemberKind = SynMemberKind.ClassConstructor) -> true
        | _ -> false

    /// Indicates if this value was a member declared 'override' or an implementation of an interface slot
    member x.IsOverrideOrExplicitImpl =
        match x.MemberInfo with 
        | Some memberInfo when memberInfo.MemberFlags.IsOverrideOrExplicitImpl -> true
        | _ -> false
            
    /// Gets the dispatch slots implemented by this method
    member x.ImplementedSlotSigs =
        match x.MemberInfo with 
        | Some memberInfo -> memberInfo.ImplementedSlotSigs
        | _ -> []
            
    /// Indicates if this is declared 'mutable'
    member x.IsMutable = (match x.val_flags.MutabilityInfo with Immutable -> false | Mutable -> true)

    /// Indicates if this is inferred to be a method or function that definitely makes no critical tailcalls?
    member x.MakesNoCriticalTailcalls = x.val_flags.MakesNoCriticalTailcalls
    
    /// Indicates if this is ever referenced?
    member x.HasBeenReferenced = x.val_flags.HasBeenReferenced

    /// Indicates if the backing field for a static value is suppressed.
    member x.IsCompiledAsStaticPropertyWithoutField = 
            let hasValueAsStaticProperty = x.Attribs |> List.exists(fun (Attrib(tc, _, _, _, _, _, _)) -> tc.CompiledName = "ValueAsStaticPropertyAttribute")
            x.val_flags.IsCompiledAsStaticPropertyWithoutField || hasValueAsStaticProperty

    /// Indicates if the value is pinned/fixed
    member x.IsFixed = x.val_flags.IsFixed

    /// Indicates if the value will ignore byref scoping rules
    member x.IgnoresByrefScope = x.val_flags.IgnoresByrefScope

    /// Indicates if this value allows the use of an explicit type instantiation (i.e. does it itself have explicit type arguments,
    /// or does it have a signature?)
    member x.PermitsExplicitTypeInstantiation = x.val_flags.PermitsExplicitTypeInstantiation

    /// Indicates if this is a member generated from the de-sugaring of 'let' function bindings in the implicit class syntax?
    member x.IsIncrClassGeneratedMember = x.IsCompilerGenerated && x.val_flags.IsIncrClassSpecialMember

    /// Indicates if this is a constructor member generated from the de-sugaring of implicit constructor for a class type?
    member x.IsIncrClassConstructor = x.IsConstructor && x.val_flags.IsIncrClassSpecialMember

    /// Get the information about the value used during type inference
    member x.RecursiveValInfo = x.val_flags.RecursiveValInfo

    /// Indicates if this is a 'base' or 'this' value?
    member x.BaseOrThisInfo = x.val_flags.BaseOrThisInfo

    /// Indicates if this is a 'this' value for an implicit ctor?
    member x.IsCtorThisVal = (x.BaseOrThisInfo = CtorThisVal)

    /// Indicates if this is a 'this' value for a member?
    member x.IsMemberThisVal = (x.BaseOrThisInfo = MemberThisVal)

    /// Indicates if this is a 'base' value?
    member x.IsBaseVal = (x.BaseOrThisInfo = BaseVal)

    //  Indicates if this value was declared to be a type function, e.g. "let f<'a> = typeof<'a>"
    member x.IsTypeFunction = x.val_flags.IsTypeFunction

    member x.HasSignatureFile =
        x.SigRange <> x.DefinitionRange
    
    /// Get the inline declaration on the value
    member x.InlineInfo = x.val_flags.InlineInfo

    /// Get the inline declaration on a parameter or other non-function-declaration value, used for optimization
    member x.InlineIfLambda = x.val_flags.InlineIfLambda

    /// Determines if the values is implied by another construct, e.g. a `IsA` property is implied by the union case for A
    member x.IsImplied = x.val_flags.IsImplied

    /// Indicates whether the inline declaration for the value indicate that the value must be inlined?
    member x.MustInline = x.InlineInfo.MustInline

    /// Indicates whether this value was generated by the compiler.
    ///
    /// Note: this is true for the overrides generated by hash/compare augmentations
    member x.IsCompilerGenerated = x.val_flags.IsCompilerGenerated

    /// Indicates that this value's getter or setter are generated by the compiler
    member x.GetterOrSetterIsCompilerGenerated =
        x.MemberInfo |> Option.exists (fun m -> m.MemberFlags.GetterOrSetterIsCompilerGenerated)

    /// Get the declared attributes for the value
    member x.Attribs = 
        match x.val_opt_data with
        | Some optData -> optData.val_attribs
        | _ -> []

    /// Get the declared documentation for the value
    member x.XmlDoc =
        match x.val_opt_data with
        | Some optData ->
            if not optData.val_xmldoc.IsEmpty then
                optData.val_xmldoc
            else
                match optData.val_other_xmldoc with
                | Some xmlDoc -> xmlDoc
                | None -> XmlDoc.Empty
        | _ -> XmlDoc.Empty
    
    ///Get the signature for the value's XML documentation
    member x.XmlDocSig 
        with get() = 
            match x.val_opt_data with 
            | Some optData -> optData.val_xmldocsig 
            | _ -> String.Empty
        and set v = 
            match x.val_opt_data with 
            | Some optData -> optData.val_xmldocsig <- v 
            | _ -> x.val_opt_data <- Some { Val.NewEmptyValOptData() with val_xmldocsig = v }

    /// The parent type or module, if any (None for expression bindings and parameters)
    member x.TryDeclaringEntity = 
        match x.val_opt_data with
        | Some optData -> optData.val_declaring_entity
        | _ -> ParentNone

    /// Get the actual parent entity for the value (a module or a type), i.e. the entity under which the
    /// value will appear in compiled code. For extension members this is the module where the extension member
    /// is declared.
    member x.DeclaringEntity = 
        match x.TryDeclaringEntity with 
        | Parent tcref -> tcref
        | ParentNone -> error(InternalError("DeclaringEntity: does not have a parent", x.Range))

    member x.HasDeclaringEntity = 
        match x.TryDeclaringEntity with 
        | Parent _ -> true
        | ParentNone -> false
            
    /// Get the apparent parent entity for a member
    member x.MemberApparentEntity: TyconRef = 
        match x.MemberInfo with 
        | Some membInfo -> membInfo.ApparentEnclosingEntity
        | None -> error(InternalError("MemberApparentEntity", x.Range))

    /// Get the number of 'this'/'self' object arguments for the member. Instance extension members return '1'.
    member v.NumObjArgs =
        match v.MemberInfo with 
        | Some membInfo -> if membInfo.MemberFlags.IsInstance then 1 else 0
        | None -> 0

    /// Get the apparent parent entity for the value, i.e. the entity under with which the
    /// value is associated. For extension members this is the nominal type the member extends.
    /// For other values it is just the actual parent.
    member x.ApparentEnclosingEntity = 
        match x.MemberInfo with 
        | Some membInfo -> Parent(membInfo.ApparentEnclosingEntity)
        | None -> x.TryDeclaringEntity

    /// Get the public path to the value, if any? Should be set if and only if
    /// IsMemberOrModuleBinding is set.
    //
    // We use it here:
    //   - in opt.fs: when compiling fslib, we bind an entry for the value in a global table (see bind_escaping_local_vspec)
    //   - in ilxgen.fs: when compiling fslib, we bind an entry for the value in a global table (see bind_escaping_local_vspec)
    //   - in opt.fs: (fullDebugTextOfValRef) for error reporting of non-inlinable values
    //   - in service.fs (boutput_item_description): to display the full text of a value's binding location
    //   - in check.fs: as a boolean to detect public values for saving quotations 
    //   - in ilxgen.fs: as a boolean to detect public values for saving quotations 
    //   - in MakeExportRemapping, to build non-local references for values
    member x.PublicPath = 
        match x.TryDeclaringEntity with 
        | Parent eref -> 
            match eref.PublicPath with 
            | None -> None
            | Some p -> Some(ValPubPath(p, x.GetLinkageFullKey()))
        | ParentNone -> 
            None

    /// Indicates if this member is an F#-defined dispatch slot.
    member x.IsDispatchSlot = 
        match x.MemberInfo with 
        | Some membInfo -> membInfo.MemberFlags.IsDispatchSlot 
        | _ -> false

    /// Get the type of the value including any generic type parameters
    member x.GeneralizedType = 
        match x.Type with 
        | TType_forall(tps, tau) -> tps, tau
        | ty -> [], ty

    /// Get the type of the value after removing any generic type parameters
    member x.TauType = 
        match x.Type with 
        | TType_forall(_, tau) -> tau
        | ty -> ty

    /// Get the generic type parameters for the value
    member x.Typars = 
        match x.Type with 
        | TType_forall(tps, _) -> tps
        | _ -> []

    /// The name of the method. 
    ///   - If this is a property then this is 'get_Foo' or 'set_Foo'
    ///   - If this is an implementation of an abstract slot then this is the name of the method implemented by the abstract slot
    ///   - If this is an extension member then this will be the simple name
    member x.LogicalName = 
        match x.MemberInfo with 
        | None -> x.val_logical_name
        | Some membInfo -> 
            match membInfo.ImplementedSlotSigs with 
            | slotsig :: _ -> slotsig.Name
            | _ -> x.val_logical_name

    // Set the logical name of the value
    member x.SetLogicalName(nm) = 
        x.val_logical_name <- nm

    member x.ValCompiledName =
        match x.val_opt_data with
        | Some optData -> optData.val_compiled_name
        | _ -> None

    /// The name of the method in compiled code (with some exceptions where ilxgen.fs decides not to use a method impl)
    ///   - If this is a property then this is 'get_Foo' or 'set_Foo'
    ///   - If this is an implementation of an abstract slot then this may be a mangled name
    ///   - If this is an extension member then this will be a mangled name
    ///   - If this is an operator then this is 'op_Addition'
    member x.CompiledName (compilerGlobalState:CompilerGlobalState option) =
        let givenName = 
            match x.val_opt_data with 
            | Some { val_compiled_name = Some n } -> n
            | _ -> x.LogicalName 
        // These cases must get stable unique names for their static field & static property. This name
        // must be stable across quotation generation and IL code generation (quotations can refer to the 
        // properties implicit in these)
        //
        //    Variable 'x' here, which is compiled as a top level static:
        //         do let x = expr in ...    // IsMemberOrModuleBinding = false, IsCompiledAsTopLevel = true, IsMember = false, CompilerGenerated=false
        //
        //    The implicit 'patternInput' variable here:
        //         let [x] = expr in ...    // IsMemberOrModuleBinding = true, IsCompiledAsTopLevel = true, IsMember = false, CompilerGenerated=true
        //    
        //    The implicit 'copyOfStruct' variables here:
        //         let dt = System.DateTime.Now - System.DateTime.Now // IsMemberOrModuleBinding = false, IsCompiledAsTopLevel = true, IsMember = false, CompilerGenerated=true
        //    
        // However we don't need this for CompilerGenerated members such as the implementations of IComparable
        match compilerGlobalState with
        | Some state when x.IsCompiledAsTopLevel && not x.IsMember && (x.IsCompilerGenerated || not x.IsMemberOrModuleBinding) ->
            state.StableNameGenerator.GetUniqueCompilerGeneratedName(givenName, x.Range, x.Stamp) 
        | _ -> givenName

    /// The name of the property.
    /// - If this is a property then this is 'Foo' 
    member x.PropertyName = 
        let logicalName = x.LogicalName
        ChopPropertyName logicalName

    /// The display name of the value or method but without operator names decompiled and without backticks etc.
    /// This is very close to LogicalName except that properties have get_ removed.
    ///
    /// Note: here "Core" means "without added backticks or parens"
    /// Note: here "Mangled" means "op_Addition"
    ///
    ///   - If this is a property                      --> Foo
    ///   - If this is an implementation of an abstract slot then this is the name of the method implemented by the abstract slot
    ///   - If this is an active pattern               --> |A|_|
    ///   - If this is an operator                     --> op_Addition
    ///   - If this is an identifier needing backticks --> A-B
    member x.DisplayNameCoreMangled = 
        match x.MemberInfo with 
        | Some membInfo -> 
            match membInfo.MemberFlags.MemberKind with 
            | SynMemberKind.ClassConstructor 
            | SynMemberKind.Constructor 
            | SynMemberKind.Member -> x.LogicalName
            | SynMemberKind.PropertyGetSet 
            | SynMemberKind.PropertySet
            | SynMemberKind.PropertyGet -> x.PropertyName
        | None -> x.LogicalName

    /// The display name of the value or method with operator names decompiled but without backticks etc.
    ///
    /// Note: here "Core" means "without added backticks or parens"
    member x.DisplayNameCore = 
        x.DisplayNameCoreMangled |> ConvertValLogicalNameToDisplayNameCore

    /// The full text for the value to show in error messages and to use in code.
    /// This includes backticks, parens etc.
    ///
    ///   - If this is a property                      --> Foo
    ///   - If this is an implementation of an abstract slot then this is the name of the method implemented by the abstract slot
    ///   - If this is an active pattern               --> (|A|_|)
    ///   - If this is an operator                     --> (+)
    ///   - If this is an identifier needing backticks --> ``A-B``
    ///   - If this is a base value  --> base
    ///   - If this is a value named ``base`` --> ``base``
    member x.DisplayName = 
        ConvertValLogicalNameToDisplayName x.IsBaseVal x.DisplayNameCoreMangled

    member x.SetValRec b = x.val_flags <- x.val_flags.WithRecursiveValInfo b 

    member x.SetIsCompilerGenerated(v) = x.val_flags <- x.val_flags.WithIsCompilerGenerated(v) 

    member x.SetIsMemberOrModuleBinding() = x.val_flags <- x.val_flags.WithIsMemberOrModuleBinding 

    member x.SetMakesNoCriticalTailcalls() = x.val_flags <- x.val_flags.WithMakesNoCriticalTailcalls

    member x.SetHasBeenReferenced() = x.val_flags <- x.val_flags.WithHasBeenReferenced

    member x.SetIsCompiledAsStaticPropertyWithoutField() = x.val_flags <- x.val_flags.WithIsCompiledAsStaticPropertyWithoutField

    member x.SetIsFixed() = x.val_flags <- x.val_flags.WithIsFixed

    member x.SetIgnoresByrefScope() = x.val_flags <- x.val_flags.WithIgnoresByrefScope

    member x.SetInlineIfLambda() = x.val_flags <- x.val_flags.WithInlineIfLambda

    member x.SetIsImplied() = x.val_flags <- x.val_flags.WithIsImplied

    member x.SetValReprInfo info = 
        match x.val_opt_data with
        | Some optData -> optData.val_repr_info <- info
        | _ -> x.val_opt_data <- Some { Val.NewEmptyValOptData() with val_repr_info = info }

    member x.SetValReprInfoForDisplay info = 
        match x.val_opt_data with
        | Some optData -> optData.val_repr_info_for_display <- info
        | _ -> x.val_opt_data <- Some { Val.NewEmptyValOptData() with val_repr_info_for_display = info }

    member x.SetArgReprInfoForDisplay info =
        match x.val_opt_data with
        | Some optData -> optData.arg_repr_info_for_display <- info
        | _ -> x.val_opt_data <- Some { Val.NewEmptyValOptData() with arg_repr_info_for_display = info }

    member x.SetType ty = x.val_type <- ty

    member x.SetOtherRange m =
        match x.val_opt_data with
        | Some optData -> optData.val_other_range <- Some m
        | _ -> x.val_opt_data <- Some { Val.NewEmptyValOptData() with val_other_range = Some m }

    member x.SetOtherXmlDoc xmlDoc =
        match x.val_opt_data with
        | Some optData -> optData.val_other_xmldoc <- Some xmlDoc
        | _ -> x.val_opt_data <- Some { Val.NewEmptyValOptData() with val_other_xmldoc = Some xmlDoc }
    
    member x.SetDeclaringEntity parent = 
        match x.val_opt_data with
        | Some optData -> optData.val_declaring_entity <- parent
        | _ -> x.val_opt_data <- Some { Val.NewEmptyValOptData() with val_declaring_entity = parent }

    member x.SetAttribs attribs = 
        match x.val_opt_data with
        | Some optData -> optData.val_attribs <- attribs
        | _ -> x.val_opt_data <- Some { Val.NewEmptyValOptData() with val_attribs = attribs }

    member x.SetMemberInfo member_info = 
        match x.val_opt_data with
        | Some optData -> optData.val_member_info <- Some member_info
        | _ -> x.val_opt_data <- Some { Val.NewEmptyValOptData() with val_member_info = Some member_info }

    member x.SetValDefn val_defn = 
        match x.val_opt_data with
        | Some optData -> optData.val_defn <- Some val_defn
        | _ -> x.val_opt_data <- Some { Val.NewEmptyValOptData() with val_defn = Some val_defn }

    /// Create a new value with empty, unlinked data. Only used during unpickling of F# metadata.
    static member NewUnlinked() : Val = 
        { val_logical_name = Unchecked.defaultof<_>
          val_range = Unchecked.defaultof<_>
          val_type = Unchecked.defaultof<_>
          val_stamp = Unchecked.defaultof<_>
          val_flags = Unchecked.defaultof<_>
          val_opt_data = Unchecked.defaultof<_> }


    /// Create a new value with the given backing data. Only used during unpickling of F# metadata.
    static member New data: Val = data

    /// Link a value based on empty, unlinked data to the given data. Only used during unpickling of F# metadata.
    member x.Link (tg: ValData) = x.SetData tg

    /// Set all the data on a value
    member x.SetData (tg: ValData) = 
        x.val_logical_name <- tg.val_logical_name 
        x.val_range <- tg.val_range        
        x.val_type <- tg.val_type         
        x.val_stamp <- tg.val_stamp        
        x.val_flags <- tg.val_flags        
        match tg.val_opt_data with
        | Some tg -> 
            x.val_opt_data <- 
                Some { val_compiled_name = tg.val_compiled_name
                       val_other_range = tg.val_other_range
                       val_const = tg.val_const
                       val_defn = tg.val_defn
                       val_repr_info_for_display = tg.val_repr_info_for_display
                       arg_repr_info_for_display = tg.arg_repr_info_for_display
                       val_repr_info = tg.val_repr_info
                       val_access = tg.val_access
                       val_xmldoc = tg.val_xmldoc
                       val_other_xmldoc = tg.val_other_xmldoc
                       val_member_info = tg.val_member_info
                       val_declaring_entity = tg.val_declaring_entity
                       val_xmldocsig = tg.val_xmldocsig
                       val_attribs = tg.val_attribs }
        | None -> ()

    /// Indicates if a value is linked to backing data yet. Only used during unpickling of F# metadata.
    member x.IsLinked = match box x.val_logical_name with null -> false | _ -> true 

    [<DebuggerBrowsable(DebuggerBrowsableState.Never)>]
    member x.DebugText = x.ToString()

    override x.ToString() = x.LogicalName
    
    
/// Represents the extra information stored for a member
[<NoEquality; NoComparison; RequireQualifiedAccess; StructuredFormatDisplay("{DebugText}")>]
type ValMemberInfo = 
    {
      /// The parent type. For an extension member this is the type being extended 
      ApparentEnclosingEntity: TyconRef  

      /// Updated with the full implemented slotsig after interface implementation relation is checked 
      mutable ImplementedSlotSigs: SlotSig list 

      /// Gets updated with 'true' if an abstract slot is implemented in the file being typechecked. Internal only. 
      mutable IsImplemented: bool                      

      MemberFlags: SynMemberFlags
    }

    [<DebuggerBrowsable(DebuggerBrowsableState.Never)>]
    member x.DebugText = x.ToString()

    override x.ToString() = "ValMemberInfo(...)"

[<NoEquality; NoComparison; RequireQualifiedAccess; StructuredFormatDisplay("{DebugText}")>]
type NonLocalValOrMemberRef = 
    {
      /// A reference to the entity containing the value or member. This will always be a non-local reference
      EnclosingEntity: EntityRef 

      /// The name of the value, or the full signature of the member
      ItemKey: ValLinkageFullKey
    }

    /// Get the thunk for the assembly referred to
    member x.Ccu = x.EnclosingEntity.nlr.Ccu

    /// Get the name of the assembly referred to
    member x.AssemblyName = x.EnclosingEntity.nlr.AssemblyName

    /// For debugging
    [<DebuggerBrowsable(DebuggerBrowsableState.Never)>]
    member x.DebugText = x.ToString()

    /// For debugging
    override x.ToString() = x.EnclosingEntity.nlr.ToString() + "::" + x.ItemKey.PartialKey.LogicalName
      
/// Represents the path information for a reference to a value or member in another assembly, disassociated
/// from any particular reference.
[<NoEquality; NoComparison; StructuredFormatDisplay("{DebugText}")>]
type ValPublicPath = 
    | ValPubPath of PublicPath * ValLinkageFullKey

    [<DebuggerBrowsable(DebuggerBrowsableState.Never)>]
    member x.DebugText = x.ToString()

    override _.ToString() = sprintf "ValPubPath(...)"

/// Represents an index into the namespace/module structure of an assembly
[<NoEquality; NoComparison; StructuredFormatDisplay("{DebugText}")>]
type NonLocalEntityRef = 
    | NonLocalEntityRef of CcuThunk * string[]

    /// Try to find the entity corresponding to the given path in the given CCU
    static member TryDerefEntityPath(ccu: CcuThunk, path: string[], i: int, entity: Entity) = 
        if i >= path.Length then ValueSome entity
        else  
            match entity.ModuleOrNamespaceType.AllEntitiesByCompiledAndLogicalMangledNames.TryGetValue path[i] with 
            | true, res -> NonLocalEntityRef.TryDerefEntityPath(ccu, path, (i+1), res)
#if !NO_TYPEPROVIDERS
            | _ -> NonLocalEntityRef.TryDerefEntityPathViaProvidedType(ccu, path, i, entity)
#else
            | _ -> ValueNone
#endif

#if !NO_TYPEPROVIDERS
    /// Try to find the entity corresponding to the given path, using type-providers to link the data
    static member TryDerefEntityPathViaProvidedType(ccu: CcuThunk, path: string[], i: int, entity: Entity) = 
        // Errors during linking are not necessarily given good ranges. This has always been the case in F# 2.0, but also applies to
        // type provider type linking errors in F# 3.0.
        let m = range0
        match entity.TypeReprInfo with
        | TProvidedTypeRepr info -> 
            let resolutionEnvironment = info.ResolutionEnvironment
            let st = info.ProvidedType
                        
            // In this case, we're safely in the realm of types. Just iterate through the nested
            // types until i = path.Length-1. Create the Tycon's as needed
            let rec tryResolveNestedTypeOf(parentEntity: Entity, resolutionEnvironment, st: Tainted<ProvidedType>, i) = 
                match st.PApply((fun st -> st.GetNestedType path[i]), m) with
                | Tainted.Null -> ValueNone
                | Tainted.NonNull st -> 
                    let newEntity = Construct.NewProvidedTycon(resolutionEnvironment, st, ccu.ImportProvidedType, false, m)
                    parentEntity.ModuleOrNamespaceType.AddProvidedTypeEntity newEntity
                    if i = path.Length-1 then ValueSome newEntity
                    else tryResolveNestedTypeOf(newEntity, resolutionEnvironment, st, i+1)

            tryResolveNestedTypeOf(entity, resolutionEnvironment, st, i)

        | TProvidedNamespaceRepr(resolutionEnvironment, resolvers) -> 

            // In this case, we're still in the realm of extensible namespaces. 
            //     <----entity-->
            //     0 .........i-1..i .......... j ..... path.Length-1
            //
            //     <----entity-->  <---resolver---->
            //     0 .........i-1..i ............. j ..... path.Length-1
            //
            //     <----entity-->  <---resolver----> <--loop--->
            //     0 .........i-1..i ............. j ..... path.Length-1
            //
            // We now query the resolvers with 
            //      moduleOrNamespace = path.[0..j-1] 
            //      typeName = path.[j] 
            // starting with j = i and then progressively increasing j
                        
            // This function queries at 'j'
            let tryResolvePrefix j = 
                assert (j >= 0)
                assert (j <= path.Length - 1)
                let matched = 
                    [ for resolver in resolvers do
                        let moduleOrNamespace = if j = 0 then [| |] else path[0..j-1]
                        let typename = path[j]
                        let resolution = TryLinkProvidedType(resolver, moduleOrNamespace, typename, m)
                        match resolution with
                        | None -> ()
                        | Some st ->
                            match st with
                            | Tainted.Null -> ()
                            | Tainted.NonNull st -> yield (resolver, st) ]
                match matched with
                | [(_, st)] ->
                    // 'entity' is at position i in the dereference chain. We resolved to position 'j'.
                    // Inject namespaces until we're an position j, and then inject the type.
                    // Note: this is similar to code in CompileOps.fs
                    let rec injectNamespacesFromIToJ (entity: Entity) k = 
                        if k = j then 
                            let newEntity = Construct.NewProvidedTycon(resolutionEnvironment, st, ccu.ImportProvidedType, false, m)
                            entity.ModuleOrNamespaceType.AddProvidedTypeEntity newEntity
                            newEntity
                        else
                            let cpath = entity.CompilationPath.NestedCompPath entity.LogicalName (ModuleOrNamespaceKind.Namespace false)
                            let newEntity = 
                                Construct.NewModuleOrNamespace 
                                    (Some cpath) 
                                    (TAccess []) (ident(path[k], m)) XmlDoc.Empty [] 
                                    (MaybeLazy.Strict (Construct.NewEmptyModuleOrNamespaceType (Namespace true))) 
                            entity.ModuleOrNamespaceType.AddModuleOrNamespaceByMutation newEntity
                            injectNamespacesFromIToJ newEntity (k+1)
                    let newEntity = injectNamespacesFromIToJ entity i
                                
                    // newEntity is at 'j'
                    NonLocalEntityRef.TryDerefEntityPath(ccu, path, (j+1), newEntity) 

                | [] -> ValueNone 
                | _ -> failwith "Unexpected"

            let rec tryResolvePrefixes j = 
                if j >= path.Length then ValueNone
                else match tryResolvePrefix j with 
                      | ValueNone -> tryResolvePrefixes (j+1)
                      | ValueSome res -> ValueSome res

            tryResolvePrefixes i

        | _ -> ValueNone
#endif
            
    /// Try to link a non-local entity reference to an actual entity
    member nleref.TryDeref canError = 
        let (NonLocalEntityRef(ccu, path)) = nleref 
        if canError then 
            ccu.EnsureDerefable path

        if ccu.IsUnresolvedReference then ValueNone else

        match NonLocalEntityRef.TryDerefEntityPath(ccu, path, 0, ccu.Contents) with
        | ValueSome _ as r -> r
        | ValueNone ->
            // OK, the lookup failed. Check if we can redirect through a type forwarder on this assembly.
            // Look for a forwarder for each prefix-path
            let rec tryForwardPrefixPath i = 
                if i < path.Length then 
                    match ccu.TryForward(path[0..i-1], path[i]) with
                       // OK, found a forwarder, now continue with the lookup to find the nested type
                    | Some tcref -> NonLocalEntityRef.TryDerefEntityPath(ccu, path, (i+1), tcref.Deref)  
                    | None -> tryForwardPrefixPath (i+1)
                else
                    ValueNone
            tryForwardPrefixPath 0
        
    /// Get the CCU referenced by the nonlocal reference.
    member nleref.Ccu =
        let (NonLocalEntityRef(ccu, _)) = nleref 
        ccu

    /// Get the path into the CCU referenced by the nonlocal reference.
    member nleref.Path =
        let (NonLocalEntityRef(_, p)) = nleref 
        p

    member nleref.DisplayName =
        String.concat "." nleref.Path

    /// Get the mangled name of the last item in the path of the nonlocal reference.
    member nleref.LastItemMangledName = 
        let p = nleref.Path
        p[p.Length-1]

    /// Get the all-but-last names of the path of the nonlocal reference.
    member nleref.EnclosingMangledPath =  
        let p = nleref.Path
        p[0..p.Length-2]
        
    /// Get the name of the assembly referenced by the nonlocal reference.
    member nleref.AssemblyName = nleref.Ccu.AssemblyName

    /// Dereference the nonlocal reference, and raise an error if this fails.
    member nleref.Deref = 
        match nleref.TryDeref(canError=true) with 
        | ValueSome res -> res
        | ValueNone -> 
              errorR (InternalUndefinedItemRef (FSComp.SR.tastUndefinedItemRefModuleNamespace, nleref.DisplayName, nleref.AssemblyName, "<some module on this path>")) 
              raise (KeyNotFoundException())

    [<DebuggerBrowsable(DebuggerBrowsableState.Never)>]
    member x.DebugText = x.ToString()

    override x.ToString() = x.DisplayName
        
[<NoEquality; NoComparison; StructuredFormatDisplay("{DebugText}")>]
type EntityRef = 
    {
      /// Indicates a reference to something bound in this CCU 
      mutable binding: NonNullSlot<Entity>

      /// Indicates a reference to something bound in another CCU 
      nlr: NonLocalEntityRef
    }

    /// Indicates if the reference is a local reference
    member x.IsLocalRef = match box x.nlr with null -> true | _ -> false

    /// Indicates if the reference has been resolved
    member x.IsResolved = match box x.binding with null -> false | _ -> true

    /// The resolved target of the reference
    member x.ResolvedTarget = x.binding

    /// Resolve the reference
    member private tcr.Resolve canError = 
        let res = tcr.nlr.TryDeref canError
        match res with 
        | ValueSome r -> 
             tcr.binding <- nullableSlotFull r 
        | ValueNone -> 
             ()

    /// Dereference the TyconRef to a Tycon. Amortize the cost of doing this.
    /// This path should not allocate in the amortized case
    member tcr.Deref = 
        match box tcr.binding with 
        | null ->
            tcr.Resolve(canError=true)
            match box tcr.binding with 
            | null -> error (InternalUndefinedItemRef (FSComp.SR.tastUndefinedItemRefModuleNamespaceType, String.concat "." tcr.nlr.EnclosingMangledPath, tcr.nlr.AssemblyName, tcr.nlr.LastItemMangledName))
            | _ -> tcr.binding
        | _ -> 
            tcr.binding

    /// Dereference the TyconRef to a Tycon option.
    member tcr.TryDeref = 
        match box tcr.binding with 
        | null -> 
            tcr.Resolve(canError=false)
            match box tcr.binding with 
            | null -> ValueNone
            | _ -> ValueSome tcr.binding

        | _ -> 
            ValueSome tcr.binding

    /// Is the destination assembly available?
    member tcr.CanDeref = tcr.TryDeref.IsSome

    /// Gets the data indicating the compiled representation of a type or module in terms of Abstract IL data structures.
    member x.CompiledRepresentation = x.Deref.CompiledRepresentation

    /// Gets the data indicating the compiled representation of a named type or module in terms of Abstract IL data structures.
    member x.CompiledRepresentationForNamedType = x.Deref.CompiledRepresentationForNamedType

    /// The implementation definition location of the namespace, module or type
    member x.DefinitionRange = x.Deref.DefinitionRange

    /// The signature definition location of the namespace, module or type
    member x.SigRange = x.Deref.SigRange

    /// The name of the namespace, module or type, possibly with mangling, e.g. List`1, List or FailureException 
    member x.LogicalName = x.Deref.LogicalName

    /// The compiled name of the namespace, module or type, e.g. FSharpList`1, ListModule or FailureException 
    member x.CompiledName = x.Deref.CompiledName

    /// The display name of the namespace, module or type, e.g. List instead of List`1, not including static parameters
    ///
    /// No backticks are added for entities with non-identifier names
    member x.DisplayNameCore = x.Deref.DisplayNameCore

    /// The display name of the namespace, module or type, e.g. List instead of List`1, not including static parameters
    ///
    /// Backticks are added implicitly for entities with non-identifier names
    member x.DisplayName = x.Deref.DisplayName

    /// The display name of the namespace, module or type with <_, _, _> added for generic types, including static parameters
    ///
    /// Backticks are added implicitly for entities with non-identifier names
    member x.DisplayNameWithStaticParametersAndUnderscoreTypars = x.Deref.DisplayNameWithStaticParametersAndUnderscoreTypars

    /// The display name of the namespace, module or type, e.g. List instead of List`1, including static parameters
    ///
    /// Backticks are added implicitly for entities with non-identifier names
    member x.DisplayNameWithStaticParameters = x.Deref.DisplayNameWithStaticParameters

    /// The code location where the module, namespace or type is defined.
    member x.Range = x.Deref.Range

    /// A unique stamp for this module, namespace or type definition within the context of this compilation. 
    /// Note that because of signatures, there are situations where in a single compilation the "same" 
    /// module, namespace or type may have two distinct Entity objects that have distinct stamps.
    member x.Stamp = x.Deref.Stamp

    /// The F#-defined custom attributes of the entity, if any. If the entity is backed by Abstract IL or provided metadata
    /// then this does not include any attributes from those sources.
    member x.Attribs = x.Deref.Attribs

    /// The XML documentation of the entity, if any. If the entity is backed by provided metadata
    /// then this _does_ include this documentation. If the entity is backed by Abstract IL metadata
    /// or comes from another F# assembly then it does not (because the documentation will get read from 
    /// an XML file).
    member x.XmlDoc =
        if not (x.Deref.XmlDoc.IsEmpty) then
                x.Deref.XmlDoc
        else
            x.Deref.entity_opt_data
            |> Option.bind (fun d -> d.entity_other_xmldoc)
            |> Option.defaultValue XmlDoc.Empty
    
    member x.SetOtherXmlDoc (xmlDoc: XmlDoc) = x.Deref.SetOtherXmlDoc(xmlDoc)

    /// The XML documentation sig-string of the entity, if any, to use to lookup an .xml doc file. This also acts
    /// as a cache for this sig-string computation.
    member x.XmlDocSig = x.Deref.XmlDocSig

    /// The logical contents of the entity when it is a module or namespace fragment.
    member x.ModuleOrNamespaceType = x.Deref.ModuleOrNamespaceType
    
    /// Demangle the module name, if FSharpModuleWithSuffix is used
    member x.DemangledModuleOrNamespaceName = x.Deref.DemangledModuleOrNamespaceName

    /// The logical contents of the entity when it is a type definition.
    member x.TypeContents = x.Deref.TypeContents

    /// The kind of the type definition - is it a measure definition or a type definition?
    member x.TypeOrMeasureKind = x.Deref.TypeOrMeasureKind

    /// The identifier at the point of declaration of the type definition.
    member x.Id = x.Deref.Id

    /// The information about the r.h.s. of a type definition, if any. For example, the r.h.s. of a union or record type.
    member x.TypeReprInfo = x.Deref.TypeReprInfo

    /// The information about the r.h.s. of an F# exception definition, if any. 
    member x.ExceptionInfo = x.Deref.ExceptionInfo

    /// Indicates if the entity represents an F# exception declaration.
    member x.IsFSharpException = x.Deref.IsFSharpException
    
    /// Get the type parameters for an entity that is a type declaration, otherwise return the empty list.
    /// 
    /// Lazy because it may read metadata, must provide a context "range" in case error occurs reading metadata.
    member x.Typars m = x.Deref.Typars m

    /// Get the type parameters for an entity that is a type declaration, otherwise return the empty list.
    member x.TyparsNoRange = x.Deref.TyparsNoRange

    /// Indicates if this entity is an F# type abbreviation definition
    member x.TypeAbbrev = x.Deref.TypeAbbrev

    /// Indicates if this entity is an F# type abbreviation definition
    member x.IsTypeAbbrev = x.Deref.IsTypeAbbrev

    /// Get the value representing the accessibility of the r.h.s. of an F# type definition.
    member x.TypeReprAccessibility = x.Deref.TypeReprAccessibility

    /// Get the cache of the compiled ILTypeRef representation of this module or type.
    member x.CompiledReprCache = x.Deref.CompiledReprCache

    /// Get a blob of data indicating how this type is nested in other namespaces, modules or types.
    member x.PublicPath: PublicPath option = x.Deref.PublicPath

    /// Get the value representing the accessibility of an F# type definition or module.
    member x.Accessibility = x.Deref.Accessibility

    /// Indicates the type prefers the "tycon<a, b>" syntax for display etc. 
    member x.IsPrefixDisplay = x.Deref.IsPrefixDisplay

    /// Indicates the "tycon blob" is actually a module 
    member x.IsModuleOrNamespace = x.Deref.IsModuleOrNamespace

    /// Indicates if the entity is a namespace
    member x.IsNamespace = x.Deref.IsNamespace

    /// Indicates if the entity is an F# module definition
    member x.IsModule = x.Deref.IsModule

    /// Get a blob of data indicating how this type is nested inside other namespaces, modules and types.
    member x.CompilationPathOpt = x.Deref.CompilationPathOpt

#if !NO_TYPEPROVIDERS
    /// Indicates if the entity is a provided namespace fragment
    member x.IsProvided = x.Deref.IsProvided

    /// Indicates if the entity is a provided namespace fragment
    member x.IsProvidedNamespace = x.Deref.IsProvidedNamespace

    /// Indicates if the entity is an erased provided type definition
    member x.IsProvidedErasedTycon = x.Deref.IsProvidedErasedTycon

    /// Indicates if the entity is an erased provided type definition that incorporates a static instantiation (and therefore in some sense compiler generated)
    member x.IsStaticInstantiationTycon = x.Deref.IsStaticInstantiationTycon

    /// Indicates if the entity is a generated provided type definition, i.e. not erased.
    member x.IsProvidedGeneratedTycon = x.Deref.IsProvidedGeneratedTycon
#endif

    /// Get a blob of data indicating how this type is nested inside other namespaces, modules and types.
    member x.CompilationPath = x.Deref.CompilationPath

    /// Get a table of fields for all the F#-defined record, struct and class fields in this type definition, including
    /// static fields, 'val' declarations and hidden fields from the compilation of implicit class constructions.
    member x.AllFieldTable = x.Deref.AllFieldTable

    /// Get an array of fields for all the F#-defined record, struct and class fields in this type definition, including
    /// static fields, 'val' declarations and hidden fields from the compilation of implicit class constructions.
    member x.AllFieldsArray = x.Deref.AllFieldsArray

    /// Get a list of fields for all the F#-defined record, struct and class fields in this type definition, including
    /// static fields, 'val' declarations and hidden fields from the compilation of implicit class constructions.
    member x.AllFieldsAsList = x.Deref.AllFieldsAsList

    /// Get a list of all fields for F#-defined record, struct and class fields in this type definition,
    /// including static fields, but excluding compiler-generate fields.
    member x.TrueFieldsAsList = x.Deref.TrueFieldsAsList

    /// Get a list of all instance fields for F#-defined record, struct and class fields in this type definition,
    /// excluding compiler-generate fields.
    member x.TrueInstanceFieldsAsList = x.Deref.TrueInstanceFieldsAsList

    /// Get a list of all instance fields for F#-defined record, struct and class fields in this type definition.
    /// including hidden fields from the compilation of implicit class constructions.
    member x.AllInstanceFieldsAsList = x.Deref.AllInstanceFieldsAsList

    /// Get a field by index in definition order
    member x.GetFieldByIndex n = x.Deref.GetFieldByIndex n

    /// Get a field by name.
    member x.GetFieldByName n = x.Deref.GetFieldByName n

    /// Get the union cases and other union-type information for a type, if any
    member x.UnionTypeInfo = x.Deref.UnionTypeInfo

    /// Get the union cases for a type, if any
    member x.UnionCasesArray = x.Deref.UnionCasesArray

    /// Get the union cases for a type, if any, as a list
    member x.UnionCasesAsList = x.Deref.UnionCasesAsList

    /// Get a union case of a type by name
    member x.GetUnionCaseByName n = x.Deref.GetUnionCaseByName n

    /// Get the blob of information associated with an F# object-model type definition, i.e. class, interface, struct etc.
    member x.FSharpTyconRepresentationData = x.Deref.FSharpTyconRepresentationData

    /// Gets the immediate interface definitions of an F# type definition. Further interfaces may be supported through class and interface inheritance.
    member x.ImmediateInterfacesOfFSharpTycon = x.Deref.ImmediateInterfacesOfFSharpTycon

    /// Gets the immediate interface types of an F# type definition. Further interfaces may be supported through class and interface inheritance.
    member x.ImmediateInterfaceTypesOfFSharpTycon = x.Deref.ImmediateInterfaceTypesOfFSharpTycon

    /// Gets the immediate members of an F# type definition, excluding compiler-generated ones.
    /// Note: result is alphabetically sorted, then for each name the results are in declaration order
    member x.MembersOfFSharpTyconSorted = x.Deref.MembersOfFSharpTyconSorted

    /// Gets all immediate members of an F# type definition keyed by name, including compiler-generated ones.
    /// Note: result is a indexed table, and for each name the results are in reverse declaration order
    member x.MembersOfFSharpTyconByName = x.Deref.MembersOfFSharpTyconByName

    /// Indicates if this is a struct or enum type definition, i.e. a value type definition, including struct records and unions
    member x.IsStructOrEnumTycon = x.Deref.IsStructOrEnumTycon

    /// Indicates if this is an F# type definition which is one of the special types in FSharp.Core.dll which uses 
    /// an assembly-code representation for the type, e.g. the primitive array type constructor.
    member x.IsAsmReprTycon = x.Deref.IsAsmReprTycon

    /// Indicates if this is an F# type definition which is one of the special types in FSharp.Core.dll like 'float<_>' which
    /// defines a measure type with a relation to an existing non-measure type as a representation.
    member x.IsMeasureableReprTycon = x.Deref.IsMeasureableReprTycon

    /// Indicates if the entity is erased, either a measure definition, or an erased provided type definition
    member x.IsErased = x.Deref.IsErased
    
    /// Gets any implicit hash/equals (with comparer argument) methods added to an F# record, union or struct type definition.
    member x.GeneratedHashAndEqualsWithComparerValues = x.Deref.GeneratedHashAndEqualsWithComparerValues

    /// Gets any implicit CompareTo (with comparer argument) methods added to an F# record, union or struct type definition.
    member x.GeneratedCompareToWithComparerValues = x.Deref.GeneratedCompareToWithComparerValues

    /// Gets any implicit CompareTo methods added to an F# record, union or struct type definition.
    member x.GeneratedCompareToValues = x.Deref.GeneratedCompareToValues

    /// Gets any implicit hash/equals methods added to an F# record, union or struct type definition.
    member x.GeneratedHashAndEqualsValues = x.Deref.GeneratedHashAndEqualsValues
    
    /// Indicate if this is a type definition backed by Abstract IL metadata.
    member x.IsILTycon = x.Deref.IsILTycon

    /// Get the Abstract IL scope, nesting and metadata for this 
    /// type definition, assuming it is backed by Abstract IL metadata.
    member x.ILTyconInfo = x.Deref.ILTyconInfo

    /// Get the Abstract IL metadata for this type definition, assuming it is backed by Abstract IL metadata.
    member x.ILTyconRawMetadata = x.Deref.ILTyconRawMetadata

    /// Indicate if this is a type whose r.h.s. is known to be a union type definition.
    member x.IsUnionTycon = x.Deref.IsUnionTycon

    /// Indicates if this is an F# type definition whose r.h.s. is known to be a record type definition.
    member x.IsRecordTycon = x.Deref.IsRecordTycon

    /// Indicates if this is an F# type definition known to be an F# class, interface, struct,
    /// delegate or enum. This isn't generally a particularly useful thing to know,
    /// it is better to use more specific predicates.
    member x.IsFSharpObjectModelTycon = x.Deref.IsFSharpObjectModelTycon

    /// The on-demand analysis about whether the entity has the IsByRefLike attribute
    member x.TryIsByRefLike = x.Deref.TryIsByRefLike

    /// Set the on-demand analysis about whether the entity has the IsByRefLike attribute
    member x.SetIsByRefLike b = x.Deref.SetIsByRefLike b

    /// The on-demand analysis about whether the entity has the IsReadOnly attribute
    member x.TryIsReadOnly = x.Deref.TryIsReadOnly

    /// Set the on-demand analysis about whether the entity has the IsReadOnly attribute
    member x.SetIsReadOnly b = x.Deref.SetIsReadOnly b

    /// The on-demand analysis about whether the entity is assumed to be a readonly struct
    member x.TryIsAssumedReadOnly = x.Deref.TryIsAssumedReadOnly

    /// Set the on-demand analysis about whether the entity is assumed to be a readonly struct
    member x.SetIsAssumedReadOnly b = x.Deref.SetIsAssumedReadOnly b

    /// Indicates if this is an F# type definition whose r.h.s. definition is unknown (i.e. a traditional ML 'abstract' type in a signature,
    /// which in F# is called a 'unknown representation' type).
    member x.IsHiddenReprTycon = x.Deref.IsHiddenReprTycon

    /// Indicates if this is an F#-defined interface type definition 
    member x.IsFSharpInterfaceTycon = x.Deref.IsFSharpInterfaceTycon

    /// Indicates if this is an F#-defined delegate type definition 
    member x.IsFSharpDelegateTycon = x.Deref.IsFSharpDelegateTycon

    /// Indicates if this is an F#-defined enum type definition 
    member x.IsFSharpEnumTycon = x.Deref.IsFSharpEnumTycon

    /// Indicates if this is a .NET-defined enum type definition 
    member x.IsILEnumTycon = x.Deref.IsILEnumTycon

    /// Indicates if this is an enum type definition 
    member x.IsEnumTycon = x.Deref.IsEnumTycon

    /// Indicates if this is an F#-defined value type definition, including struct records and unions
    member x.IsFSharpStructOrEnumTycon = x.Deref.IsFSharpStructOrEnumTycon

    /// Indicates if this is a .NET-defined struct or enum type definition, i.e. a value type definition
    member x.IsILStructOrEnumTycon = x.Deref.IsILStructOrEnumTycon

    /// Indicates if we have pre-determined that a type definition has a default constructor.
    member x.PreEstablishedHasDefaultConstructor = x.Deref.PreEstablishedHasDefaultConstructor

    /// Indicates if we have pre-determined that a type definition has a self-referential constructor using 'as x'
    member x.HasSelfReferentialConstructor = x.Deref.HasSelfReferentialConstructor

    member x.UnionCasesAsRefList = x.UnionCasesAsList |> List.map x.MakeNestedUnionCaseRef

    member x.TrueInstanceFieldsAsRefList = x.TrueInstanceFieldsAsList |> List.map x.MakeNestedRecdFieldRef

    member x.AllFieldAsRefList = x.AllFieldsAsList |> List.map x.MakeNestedRecdFieldRef

    member x.MakeNestedRecdFieldRef (rf: RecdField) = RecdFieldRef (x, rf.LogicalName)

    member x.MakeNestedUnionCaseRef (uc: UnionCase) = UnionCaseRef (x, uc.Id.idText)

    [<DebuggerBrowsable(DebuggerBrowsableState.Never)>]
    member x.DebugText = x.ToString()

    override x.ToString() = 
       if x.IsLocalRef then 
           x.ResolvedTarget.DisplayName 
       else 
           x.nlr.DisplayName 

/// Represents a module-or-namespace reference in the typed abstract syntax.
type ModuleOrNamespaceRef = EntityRef

/// Represents a type definition reference in the typed abstract syntax.
type TyconRef = EntityRef

/// References are either local or nonlocal
[<NoEquality; NoComparison; StructuredFormatDisplay("{DebugText}")>]
type ValRef = 
    {
      /// Indicates a reference to something bound in this CCU 
      mutable binding: NonNullSlot<Val>

      /// Indicates a reference to something bound in another CCU 
      nlr: NonLocalValOrMemberRef
    }

    member x.IsLocalRef = obj.ReferenceEquals(x.nlr, null)

    member x.IsResolved = not (obj.ReferenceEquals(x.binding, null))

    member x.ResolvedTarget = x.binding

    /// Dereference the ValRef to a Val.
    member x.Deref = 
        if obj.ReferenceEquals(x.binding, null) then
            let res = 
                let nlr = x.nlr 
                let e = nlr.EnclosingEntity.Deref 
                let possible = e.ModuleOrNamespaceType.TryLinkVal(nlr.EnclosingEntity.nlr.Ccu, nlr.ItemKey)
                match possible with 
                | ValueNone -> error (InternalUndefinedItemRef (FSComp.SR.tastUndefinedItemRefVal, e.DisplayNameWithStaticParameters, nlr.AssemblyName, sprintf "%+A" nlr.ItemKey.PartialKey))
                | ValueSome h -> h
            x.binding <- nullableSlotFull res 
            res 
        else x.binding

    /// Dereference the ValRef to a Val option.
    member x.TryDeref = 
        if obj.ReferenceEquals(x.binding, null) then
            let resOpt = 
                match x.nlr.EnclosingEntity.TryDeref with 
                | ValueNone -> ValueNone
                | ValueSome e -> e.ModuleOrNamespaceType.TryLinkVal(x.nlr.EnclosingEntity.nlr.Ccu, x.nlr.ItemKey)
            match resOpt with 
            | ValueNone -> ()
            | ValueSome res -> 
                x.binding <- nullableSlotFull res 
            resOpt
        else ValueSome x.binding

    /// The type of the value. May be a TType_forall for a generic value. 
    /// May be a type variable or type containing type variables during type inference. 
    member x.Type = x.Deref.Type

    /// Get the type of the value including any generic type parameters
    member x.GeneralizedType = x.Deref.GeneralizedType

    /// Get the type of the value after removing any generic type parameters
    member x.TauType = x.Deref.TauType

    member x.Typars = x.Deref.Typars

    member x.LogicalName = x.Deref.LogicalName

    member x.DisplayNameCoreMangled = x.Deref.DisplayNameCoreMangled

    member x.DisplayNameCore = x.Deref.DisplayNameCore

    member x.DisplayName = x.Deref.DisplayName

    member x.Range = x.Deref.Range

    /// Get the value representing the accessibility of an F# type definition or module.
    member x.Accessibility = x.Deref.Accessibility

    /// The parent type or module, if any (None for expression bindings and parameters)
    member x.TryDeclaringEntity = x.Deref.TryDeclaringEntity

    /// Get the apparent parent entity for the value, i.e. the entity under with which the
    /// value is associated. For extension members this is the nominal type the member extends.
    /// For other values it is just the actual parent.
    member x.ApparentEnclosingEntity = x.Deref.ApparentEnclosingEntity

    member x.DefinitionRange = x.Deref.DefinitionRange

    member x.SigRange = x.Deref.SigRange

    /// The value of a value or member marked with [<LiteralAttribute>] 
    member x.LiteralValue = x.Deref.LiteralValue

    member x.Id = x.Deref.Id

    /// Get the name of the value, assuming it is compiled as a property.
    ///   - If this is a property then this is 'Foo' 
    ///   - If this is an implementation of an abstract slot then this is the name of the property implemented by the abstract slot
    member x.PropertyName = x.Deref.PropertyName

    /// Indicates whether this value represents a property getter.
    member x.IsPropertyGetterMethod = 
        match x.MemberInfo with
        | None -> false
        | Some (memInfo: ValMemberInfo) -> memInfo.MemberFlags.MemberKind = SynMemberKind.PropertyGet || memInfo.MemberFlags.MemberKind = SynMemberKind.PropertyGetSet

    /// Indicates whether this value represents a property setter.
    member x.IsPropertySetterMethod = 
        match x.MemberInfo with
        | None -> false
        | Some (memInfo: ValMemberInfo) -> memInfo.MemberFlags.MemberKind = SynMemberKind.PropertySet || memInfo.MemberFlags.MemberKind = SynMemberKind.PropertyGetSet

    /// A unique stamp within the context of this invocation of the compiler process 
    member x.Stamp = x.Deref.Stamp

    /// Is this represented as a "top level" static binding (i.e. a static field, static member,
    /// instance member), rather than an "inner" binding that may result in a closure.
    member x.IsCompiledAsTopLevel = x.Deref.IsCompiledAsTopLevel

    /// Indicates if this member is an F#-defined dispatch slot.
    member x.IsDispatchSlot = x.Deref.IsDispatchSlot

    /// The name of the method in compiled code (with some exceptions where ilxgen.fs decides not to use a method impl)
    member x.CompiledName = x.Deref.CompiledName

    /// Get the public path to the value, if any? Should be set if and only if
    /// IsMemberOrModuleBinding is set.
    member x.PublicPath = x.Deref.PublicPath

    /// The quotation expression associated with a value given the [<ReflectedDefinition>] tag
    member x.ReflectedDefinition = x.Deref.ReflectedDefinition

    /// Indicates if this is an F#-defined 'new' constructor member
    member x.IsConstructor = x.Deref.IsConstructor

    /// Indicates if this value was a member declared 'override' or an implementation of an interface slot
    member x.IsOverrideOrExplicitImpl = x.Deref.IsOverrideOrExplicitImpl

    /// Gets the dispatch slots implemented by this method
    member x.ImplementedSlotSigs = x.Deref.ImplementedSlotSigs

    /// Is this a member, if so some more data about the member.
    member x.MemberInfo = x.Deref.MemberInfo

    /// Indicates if this is a member
    member x.IsMember = x.Deref.IsMember

    /// Indicates if this is an F#-defined value in a module, or an extension member, but excluding compiler generated bindings from optimizations
    member x.IsModuleBinding = x.Deref.IsModuleBinding

    /// Indicates if this is an F#-defined instance member. 
    ///
    /// Note, the value may still be (a) an extension member or (b) and abstract slot without
    /// a true body. These cases are often causes of bugs in the compiler.
    member x.IsInstanceMember = x.Deref.IsInstanceMember

    /// Indicates if this value is declared 'mutable'
    member x.IsMutable = x.Deref.IsMutable

    /// Indicates if this value allows the use of an explicit type instantiation (i.e. does it itself have explicit type arguments,
    /// or does it have a signature?)
    member x.PermitsExplicitTypeInstantiation = x.Deref.PermitsExplicitTypeInstantiation

    /// Indicates if this is inferred to be a method or function that definitely makes no critical tailcalls?
    member x.MakesNoCriticalTailcalls = x.Deref.MakesNoCriticalTailcalls

    /// Is this a member definition or module definition?
    member x.IsMemberOrModuleBinding = x.Deref.IsMemberOrModuleBinding

    /// Indicates if this is an F#-defined extension member
    member x.IsExtensionMember = x.Deref.IsExtensionMember

    /// Indicates if this is a constructor member generated from the de-sugaring of implicit constructor for a class type?
    member x.IsIncrClassConstructor = x.Deref.IsIncrClassConstructor

    /// Indicates if this is a member generated from the de-sugaring of 'let' function bindings in the implicit class syntax?
    member x.IsIncrClassGeneratedMember = x.Deref.IsIncrClassGeneratedMember

    /// Get the information about a recursive value used during type inference
    member x.RecursiveValInfo = x.Deref.RecursiveValInfo

    /// Indicates if this is a 'base' or 'this' value?
    member x.BaseOrThisInfo = x.Deref.BaseOrThisInfo

    /// Indicates if this is a 'base' value?
    member x.IsBaseVal = x.Deref.IsBaseVal

    /// Indicates if this is a 'this' value for an implicit ctor?
    member x.IsCtorThisVal = x.Deref.IsCtorThisVal

    /// Indicates if this is a 'this' value for a member?
    member x.IsMemberThisVal = x.Deref.IsMemberThisVal

    ///  Indicates if this value was declared to be a type function, e.g. "let f<'a> = typeof<'a>"
    member x.IsTypeFunction = x.Deref.IsTypeFunction

    /// Records the "extra information" for a value compiled as a method.
    ///
    /// This indicates the number of arguments in each position for a curried function.
    member x.ValReprInfo = x.Deref.ValReprInfo

    /// Get the inline declaration on the value
    member x.InlineInfo = x.Deref.InlineInfo

    /// Determines if the values is implied by another construct, e.g. a `IsA` property is implied by the union case for A
    member x.IsImplied = x.Deref.IsImplied

    /// Get the inline declaration on a parameter or other non-function-declaration value, used for optimization
    member x.InlineIfLambda = x.Deref.InlineIfLambda

    /// Indicates whether the inline declaration for the value indicate that the value must be inlined?
    member x.MustInline = x.Deref.MustInline

    /// Indicates whether this value was generated by the compiler.
    ///
    /// Note: this is true for the overrides generated by hash/compare augmentations
    member x.IsCompilerGenerated = x.Deref.IsCompilerGenerated

    /// Get the declared attributes for the value
    member x.Attribs = x.Deref.Attribs

    /// Get the declared documentation for the value
    member x.XmlDoc = x.Deref.XmlDoc

    /// Get or set the signature for the value's XML documentation
    member x.XmlDocSig = x.Deref.XmlDocSig

    /// Get the actual parent entity for the value (a module or a type), i.e. the entity under which the
    /// value will appear in compiled code. For extension members this is the module where the extension member
    /// is declared.
    member x.DeclaringEntity = x.Deref.DeclaringEntity

    // Can be false for members after error recovery
    member x.HasDeclaringEntity = x.Deref.HasDeclaringEntity

    /// Get the apparent parent entity for a member
    member x.MemberApparentEntity = x.Deref.MemberApparentEntity

    /// Get the number of 'this'/'self' object arguments for the member. Instance extension members return '1'.
    member x.NumObjArgs = x.Deref.NumObjArgs

    [<DebuggerBrowsable(DebuggerBrowsableState.Never)>]
    member x.DebugText = x.ToString()

    override x.ToString() = 
       if x.IsLocalRef then x.ResolvedTarget.DisplayName 
       else x.nlr.ToString()

/// Represents a reference to a case of a union type
[<NoEquality; NoComparison; StructuredFormatDisplay("{DebugText}")>]
type UnionCaseRef = 
    | UnionCaseRef of tyconRef: TyconRef * caseName: string

    /// Get a reference to the type containing this union case
    member x.TyconRef = let (UnionCaseRef(tcref, _)) = x in tcref

    /// Get the name of this union case
    member x.CaseName = let (UnionCaseRef(_, nm)) = x in nm

    /// Get the Entity for the type containing this union case
    member x.Tycon = x.TyconRef.Deref

    /// Dereference the reference to the union case
    member x.UnionCase = 
        match x.TyconRef.GetUnionCaseByName x.CaseName with 
        | Some res -> res
        | None -> error(InternalError(sprintf "union case %s not found in type %s" x.CaseName x.TyconRef.LogicalName, x.TyconRef.Range))

    /// Try to dereference the reference 
    member x.TryUnionCase =
        x.TyconRef.TryDeref 
        |> ValueOptionInternal.bind (fun tcref -> tcref.GetUnionCaseByName x.CaseName |> ValueOptionInternal.ofOption)

    /// Get the attributes associated with the union case
    member x.Attribs = x.UnionCase.Attribs

    /// Get the range of the union case
    member x.Range = x.UnionCase.Range

    /// Get the definition range of the union case
    member x.DefinitionRange = x.UnionCase.DefinitionRange

    /// Get the signature range of the union case
    member x.SigRange = x.UnionCase.SigRange

    /// Get the index of the union case amongst the cases
    member x.Index = 
        try 
           // REVIEW: this could be faster, e.g. by storing the index in the NameMap 
            x.TyconRef.UnionCasesArray |> Array.findIndex (fun uc -> uc.LogicalName = x.CaseName) 
        with :? KeyNotFoundException -> 
            error(InternalError(sprintf "union case %s not found in type %s" x.CaseName x.TyconRef.LogicalName, x.TyconRef.Range))

    /// Get the fields of the union case
    member x.AllFieldsAsList = x.UnionCase.FieldTable.AllFieldsAsList

    /// Get the resulting type of the union case
    member x.ReturnType = x.UnionCase.ReturnType

    /// Get a field of the union case by index
    member x.FieldByIndex n = x.UnionCase.FieldTable.FieldByIndex n

    [<DebuggerBrowsable(DebuggerBrowsableState.Never)>]
    member x.DebugText = x.ToString()

    override x.ToString() = x.CaseName

/// Represents a reference to a field in a record, class or struct
[<NoEquality; NoComparison; StructuredFormatDisplay("{DebugText}")>]
type RecdFieldRef = 
    | RecdFieldRef of tyconRef: TyconRef * fieldName: string

    /// Get a reference to the type containing this record field
    member x.TyconRef = let (RecdFieldRef(tcref, _)) = x in tcref

    /// Get the name of the field
    member x.FieldName = let (RecdFieldRef(_, id)) = x in id

    /// Get the name of the field, with backticks added for non-identifier names
    member x.DisplayName = x.FieldName |> ConvertLogicalNameToDisplayName

    /// Get the Entity for the type containing this record field
    member x.Tycon = x.TyconRef.Deref

    /// Dereference the reference 
    member x.RecdField = 
        let (RecdFieldRef(tcref, id)) = x
        match tcref.GetFieldByName id with 
        | Some res -> res
        | None -> error(InternalError(sprintf "field %s not found in type %s" id tcref.LogicalName, tcref.Range))

    /// Try to dereference the reference 
    member x.TryRecdField = 
        x.TyconRef.TryDeref 
        |> ValueOptionInternal.bind (fun tcref -> tcref.GetFieldByName x.FieldName |> ValueOptionInternal.ofOption)

    /// Get the attributes associated with the compiled property of the record field 
    member x.PropertyAttribs = x.RecdField.PropertyAttribs

    /// Get the declaration range of the record field 
    member x.Range = x.RecdField.Range

    /// Get the definition range of the record field 
    member x.DefinitionRange = x.RecdField.DefinitionRange

    /// Get the signature range of the record field 
    member x.SigRange = x.RecdField.SigRange

    member x.Index =
        let (RecdFieldRef(tcref, id)) = x
        try 
            // REVIEW: this could be faster, e.g. by storing the index in the NameMap 
            tcref.AllFieldsArray |> Array.findIndex (fun rfspec -> rfspec.LogicalName = id)  
        with :? KeyNotFoundException -> 
            error(InternalError(sprintf "field %s not found in type %s" id tcref.LogicalName, tcref.Range))

    [<DebuggerBrowsable(DebuggerBrowsableState.Never)>]
    member x.DebugText = x.ToString()

    override x.ToString() = x.FieldName

/// Represents a type in the typed abstract syntax
[<NoEquality; NoComparison; StructuredFormatDisplay("{DebugText}")>]
type TType =

    /// Indicates the type is a universal type, only used for types of values and members 
    | TType_forall of typars: Typars * bodyTy: TType

    /// Indicates the type is built from a named type and a number of type arguments.
    ///
    /// 'flags' is a placeholder for future features, in particular nullness analysis
    | TType_app of tyconRef: TyconRef * typeInstantiation: TypeInst * flags: byte

    /// Indicates the type is an anonymous record type whose compiled representation is located in the given assembly
    | TType_anon of anonInfo: AnonRecdTypeInfo * tys: TType list

    /// Indicates the type is a tuple type. elementTypes must be of length 2 or greater.
    | TType_tuple of isStruct: bool * elementTypes: TTypes

    /// Indicates the type is a function type.
    ///
    /// 'flags' is a placeholder for future features, in particular nullness analysis.
    | TType_fun of domainType: TType * rangeType: TType * flags: byte

    /// Indicates the type is a non-F#-visible type representing a "proof" that a union value belongs to a particular union case
    /// These types are not user-visible and will never appear as an inferred type. They are the types given to
    /// the temporaries arising out of pattern matching on union values.
    | TType_ucase of unionCaseRef: UnionCaseRef * typeInstantiation: TypeInst

    /// Indicates the type is a variable type, whether declared, generalized or an inference type parameter  
    ///
    /// 'flags' is a placeholder for future features, in particular nullness analysis
    | TType_var of typar: Typar * flags: byte

    /// Indicates the type is a unit-of-measure expression being used as an argument to a type or member
    | TType_measure of measure: Measure

    /// For now, used only as a discriminant in error message.
    /// See https://github.com/dotnet/fsharp/issues/2561
    member x.GetAssemblyName() =
        match x with
        | TType_forall (_tps, ty) -> ty.GetAssemblyName()
        | TType_app (tcref, _tinst, _) -> tcref.CompilationPath.ILScopeRef.QualifiedName
        | TType_tuple _ -> ""
        | TType_anon (anonInfo, _tinst) -> defaultArg anonInfo.Assembly.QualifiedName ""
        | TType_fun _ -> ""
        | TType_measure _ -> ""
        | TType_var (tp, _) -> tp.Solution |> function Some slnTy -> slnTy.GetAssemblyName() | None -> ""
        | TType_ucase (_uc, _tinst) ->
            let (TILObjectReprData(scope, _nesting, _definition)) = _uc.Tycon.ILTyconInfo
            scope.QualifiedName

    [<DebuggerBrowsable(DebuggerBrowsableState.Never)>]
    member x.DebugText = x.ToString()

    override x.ToString() =  
        match x with 
        | TType_forall (_tps, ty) -> "forall ... " + ty.ToString()
        | TType_app (tcref, tinst, _) -> tcref.DisplayName + (match tinst with [] -> "" | tys -> "<" + String.concat "," (List.map string tys) + ">")
        | TType_tuple (isStruct, tinst) -> 
            if isStruct then "struct " else "" + "(" + String.concat "," (List.map string tinst) + ")"
        | TType_anon (anonInfo, tinst) -> 
            (if anonInfo.IsStruct then "struct " else "")
             + "{|" + String.concat "," (Seq.map2 (fun nm ty -> nm + " " + string ty + ";") anonInfo.SortedNames tinst) + "|}"
        | TType_fun (domainTy, retTy, _) -> "(" + string domainTy + " -> " + string retTy + ")"
        | TType_ucase (uc, tinst) -> "ucase " + uc.CaseName + (match tinst with [] -> "" | tys -> "<" + String.concat "," (List.map string tys) + ">")
        | TType_var (tp, _) -> 
            match tp.Solution with 
            | None -> tp.DisplayName
            | Some _ -> tp.DisplayName + " (solved)"
        | TType_measure ms -> ms.ToString()

type TypeInst = TType list 

type TTypes = TType list 

/// Represents the information identifying an anonymous record 
[<RequireQualifiedAccess>] 
type AnonRecdTypeInfo = 
    {
      // Mutability for pickling/unpickling only
      mutable Assembly: CcuThunk 

      mutable IsStruct: bool

      mutable SortedIds: Ident[]

      mutable Stamp: Stamp

      mutable SortedNames: string[]

      mutable IlTypeName : int64
    }

    /// Create an AnonRecdTypeInfo from the basic data
    static member Create(ccu: CcuThunk, isStruct: bool, ids: Ident[]) = 
        let sortedIds = ids |> Array.sortBy (fun id -> id.idText)

        // Hash all the data to form a unique stamp.
        // This used to be used as an input for generating IL type name, however the stamp generation
        // had to be modified to fix #6411, and the IL type name must remain unchanged for back compat reasons.
        let stamp =
            sha1HashInt64
                [| for c in ccu.AssemblyName do yield byte c; yield byte (int32 c >>> 8)
                   yield (if isStruct then 0uy else 1uy)
                   for id in sortedIds do 
                       for c in id.idText do yield byte c; yield byte (int32 c >>> 8)
                       yield 0uy |]

        // Hash data to form a code used in generating IL type name.
        // To maintain backward compatibility this should not be changed.
        let ilName =
            sha1HashInt64
                [| for c in ccu.AssemblyName do yield byte c; yield byte (int32 c >>> 8)
                   match tupInfo with
                   | TupInfo.Const b -> yield (if b then 0uy else 1uy)
                   for id in sortedIds do
                       for c in id.idText do yield byte c; yield byte (int32 c >>> 8) |]

        let sortedNames = Array.map textOfId sortedIds
<<<<<<< HEAD
        { Assembly = ccu; IsStruct = isStruct; SortedIds = sortedIds; Stamp = stamp; SortedNames = sortedNames }

    /// Get the ILTypeRef for the generated type implied by the anonymous type
    member x.ILTypeRef = 
        let ilTypeName = sprintf "<>f__AnonymousType%s%u`%d" (if x.IsStruct then "1000" else "") (uint32 x.Stamp) x.SortedIds.Length
=======
        { Assembly = ccu; TupInfo = tupInfo; SortedIds = sortedIds; Stamp = stamp; SortedNames = sortedNames; IlTypeName = ilName }

    /// Get the ILTypeRef for the generated type implied by the anonymous type
    member x.ILTypeRef = 
        let ilTypeName = sprintf "<>f__AnonymousType%s%u`%d" (match x.TupInfo with TupInfo.Const b -> if b then "1000" else "") (uint32 x.IlTypeName) x.SortedIds.Length
>>>>>>> 712016d1
        mkILTyRef(x.Assembly.ILScopeRef, ilTypeName)

    static member NewUnlinked() : AnonRecdTypeInfo = 
        { Assembly = Unchecked.defaultof<_>
          IsStruct = Unchecked.defaultof<_>
          SortedIds = Unchecked.defaultof<_>
          Stamp = Unchecked.defaultof<_>
          SortedNames = Unchecked.defaultof<_>
          IlTypeName = Unchecked.defaultof<_> }

    member x.Link d = 
        let sortedNames = Array.map textOfId d.SortedIds
        x.Assembly <- d.Assembly
        x.IsStruct <- d.IsStruct
        x.SortedIds <- d.SortedIds
        x.Stamp <- d.Stamp
        x.SortedNames <- sortedNames
        x.IlTypeName <- d.IlTypeName

    member x.IsLinked = (match x.SortedIds with null -> true | _ -> false)
    
    member x.DisplayNameCoreByIdx idx = x.SortedNames[idx]

    member x.DisplayNameByIdx idx = x.SortedNames[idx] |> ConvertLogicalNameToDisplayName

/// Represents a unit of measure in the typed AST
[<RequireQualifiedAccess (* ; StructuredFormatDisplay("{DebugText}") *) >]
type Measure = 

    /// A variable unit-of-measure
    | Var of typar: Typar

    /// A constant, leaf unit-of-measure such as 'kg' or 'm'
    | Const of tyconRef: TyconRef

    /// A product of two units of measure
    | Prod of measure1: Measure * measure2: Measure

    /// An inverse of a units of measure expression
    | Inv of measure: Measure

    /// The unit of measure '1', e.g. float = float<1>
    | One

    /// Raising a measure to a rational power 
    | RationalPower of measure: Measure * power: Rational

    // %+A formatting is used, so this is not needed
    //[<DebuggerBrowsable(DebuggerBrowsableState.Never)>]
    //member x.DebugText = x.ToString()
    
    override x.ToString() = sprintf "%+A" x 

type Attribs = Attrib list 

[<NoEquality; NoComparison (* ; StructuredFormatDisplay("{DebugText}") *) >]
type AttribKind = 

    /// Indicates an attribute refers to a type defined in an imported .NET assembly 
    | ILAttrib of ilMethodRef: ILMethodRef 

    /// Indicates an attribute refers to a type defined in an imported F# assembly 
    | FSAttrib of valRef: ValRef

    // %+A formatting is used, so this is not needed
    //[<DebuggerBrowsable(DebuggerBrowsableState.Never)>]
    //member x.DebugText = x.ToString()

    override x.ToString() = sprintf "%+A" x 

/// Attrib(tyconRef, kind, unnamedArgs, propVal, appliedToAGetterOrSetter, targetsOpt, range)
[<NoEquality; NoComparison; StructuredFormatDisplay("{DebugText}")>]
type Attrib = 

    | Attrib of
        tyconRef: TyconRef *
        kind: AttribKind *
        unnamedArgs: AttribExpr list *
        propVal: AttribNamedArg list *
        appliedToAGetterOrSetter: bool *
        targetsOpt: AttributeTargets option *
        range: range

    [<DebuggerBrowsable(DebuggerBrowsableState.Never)>]
    member x.DebugText = x.ToString()

    member x.TyconRef = (let (Attrib(tcref, _, _, _, _, _, _)) = x in tcref)

    member x.Range = (let (Attrib(_, _, _, _, _, _, m)) = x in m)

    override x.ToString() = "attrib" + x.TyconRef.ToString()

/// We keep both source expression and evaluated expression around to help intellisense and signature printing
[<NoEquality; NoComparison; StructuredFormatDisplay("{DebugText}")>]
type AttribExpr = 

    /// AttribExpr(source, evaluated)
    | AttribExpr of source: Expr * evaluated: Expr 

    [<DebuggerBrowsable(DebuggerBrowsableState.Never)>]
    member x.DebugText = x.ToString()

    override x.ToString() = sprintf "AttribExpr(...)"

/// AttribNamedArg(name, type, isField, value)
[<NoEquality; NoComparison; StructuredFormatDisplay("{DebugText}")>]
type AttribNamedArg = 
    | AttribNamedArg of (string*TType*bool*AttribExpr)

    [<DebuggerBrowsable(DebuggerBrowsableState.Never)>]
    member x.DebugText = x.ToString()

    override x.ToString() = sprintf "AttribNamedArg(...)"

/// Constants in expressions
[<RequireQualifiedAccess; StructuredFormatDisplay("{DebugText}")>]
type Const = 
    | Bool of bool
    | SByte of sbyte
    | Byte of byte
    | Int16 of int16
    | UInt16 of uint16
    | Int32 of int32
    | UInt32 of uint32
    | Int64 of int64
    | UInt64 of uint64
    | IntPtr of int64
    | UIntPtr of uint64
    | Single of single
    | Double of double
    | Char of char
    | String of string
    | Decimal of Decimal 
    | Unit
    | Zero // null/zero-bit-pattern 

    [<DebuggerBrowsable(DebuggerBrowsableState.Never)>]
    member x.DebugText = x.ToString()

    override c.ToString() =
        match c with
        | Bool b -> (if b then "true" else "false")
        | SByte x -> string x + "y"
        | Byte x -> string x + "uy"
        | Int16 x -> string x + "s"
        | UInt16 x -> string x + "us"
        | Int32 x -> string x
        | UInt32 x -> string x + "u"
        | Int64 x -> string x + "L"
        | UInt64 x -> string x + "UL"
        | IntPtr x -> string x + "n"
        | UIntPtr x -> string x + "un"
        | Single x -> string x + "f"
        | Double x -> string x
        | Char x -> "'" + string x + "'"
        | String  x -> "\"" + x + "\""
        | Decimal  x -> string x + "M"
        | Unit  -> "()"
        | Zero -> "Const.Zero"

/// Decision trees. Pattern matching has been compiled down to
/// a decision tree by this point. The right-hand-sides (actions) of
/// a decision tree by this point. The right-hand-sides (actions) of
/// the decision tree are labelled by integers that are unique for that
/// particular tree.
[<NoEquality; NoComparison (* ; StructuredFormatDisplay("{DebugText}") *) >]
type DecisionTree = 

    /// TDSwitch(input, cases, default, range)
    ///
    /// Indicates a decision point in a decision tree. 
    ///    input -- The expression being tested. If switching over a struct union this 
    ///             must be the address of the expression being tested.
    ///    cases -- The list of tests and their subsequent decision trees
    ///    default -- The default decision tree, if any
    ///    range -- (precise documentation needed)
    | TDSwitch of input: Expr * cases: DecisionTreeCase list * defaultOpt: DecisionTree option * range: range

    /// TDSuccess(results, targets)
    ///
    /// Indicates the decision tree has terminated with success, transferring control to the given target with the given parameters.
    ///    results -- the expressions to be bound to the variables at the target
    ///    target -- the target number for the continuation
    | TDSuccess of results: Exprs * targetNum: int  

    /// TDBind(binding, body)
    ///
    /// Bind the given value through the remaining cases of the dtree. 
    /// These arise from active patterns and some optimizations to prevent
    /// repeated computations in decision trees.
    ///    binding -- the value and the expression it is bound to
    ///    body -- the rest of the decision tree
    | TDBind of binding: Binding * body: DecisionTree

    // %+A formatting is used, so this is not needed
    //[<DebuggerBrowsable(DebuggerBrowsableState.Never)>]
    //member x.DebugText = x.ToString()

    override x.ToString() = sprintf "%+A" x 

/// Represents a test and a subsequent decision tree
[<NoEquality; NoComparison; StructuredFormatDisplay("{DebugText}")>]
type DecisionTreeCase = 
    | TCase of discriminator: DecisionTreeTest * caseTree: DecisionTree

    /// Get the discriminator associated with the case
    member x.Discriminator = let (TCase(d, _)) = x in d

    /// Get the decision tree or a successful test
    member x.CaseTree = let (TCase(_, d)) = x in d

    [<DebuggerBrowsable(DebuggerBrowsableState.Never)>]
    member x.DebugText = x.ToString()

    override x.ToString() = sprintf "DecisionTreeCase(...)"

[<NoEquality; NoComparison; RequireQualifiedAccess (*; StructuredFormatDisplay("{DebugText}") *) >]
type DecisionTreeTest = 
    /// Test if the input to a decision tree matches the given union case
    | UnionCase of caseRef: UnionCaseRef * tinst: TypeInst

    /// Test if the input to a decision tree is an array of the given length 
    | ArrayLength of length: int * ty: TType  

    /// Test if the input to a decision tree is the given constant value 
    | Const of value: Const

    /// Test if the input to a decision tree is null 
    | IsNull 

    /// IsInst(source, target)
    ///
    /// Test if the input to a decision tree is an instance of the given type 
    | IsInst of source: TType * target: TType

    /// Test.ActivePatternCase(activePatExpr, activePatResTys, isStructRetTy, activePatIdentity, idx, activePatInfo)
    ///
    /// Run the active pattern and bind a successful result to a 
    /// variable in the remaining tree. 
    ///     activePatExpr -- The active pattern function being called, perhaps applied to some active pattern parameters.
    ///     activePatResTys -- The result types (case types) of the active pattern.
    ///     isStructRetTy -- Is the active pattern a struct return
    ///     activePatIdentity -- The value and the types it is applied to. If there are any active pattern parameters then this is empty. 
    ///     idx -- The case number of the active pattern which the test relates to.
    ///     activePatternInfo -- The extracted info for the active pattern.
    | ActivePatternCase of
        activePatExpr: Expr *        
        activePatResTys: TTypes *
        isStructRetTy: bool *
        activePatIdentity: (ValRef * TypeInst) option *
        idx: int *
        activePatternInfo: ActivePatternInfo

    /// Used in error recovery
    | Error of range: range

    // %+A formatting is used, so this is not needed
    //[<DebuggerBrowsable(DebuggerBrowsableState.Never)>]
    //member x.DebugText = x.ToString()

    override x.ToString() = sprintf "%+A" x 

/// A target of a decision tree. Can be thought of as a little function, though is compiled as a local block. 
///   -- boundVals - The values bound at the target, matching the valuesin the TDSuccess
///   -- targetExpr - The expression to evaluate if we branch to the target
///   -- debugPoint - The debug point for the target
///   -- isStateVarFlags - Indicates which, if any, of the values are repesents as state machine variables
[<NoEquality; NoComparison; StructuredFormatDisplay("{DebugText}")>]
type DecisionTreeTarget = 
    | TTarget of 
        boundVals: Val list *
        targetExpr: Expr *
        isStateVarFlags: bool list option

    [<DebuggerBrowsable(DebuggerBrowsableState.Never)>]
    member x.DebugText = x.ToString()

    member x.TargetExpression = (let (TTarget(_, expr, _)) = x in expr)

    override x.ToString() = sprintf "DecisionTreeTarget(...)"

/// A collection of simultaneous bindings
type Bindings = Binding list

/// A binding of a variable to an expression, as in a `let` binding or similar
///  -- val: The value being bound
///  -- expr: The expression to execute to get the value
///  -- debugPoint: The debug point for the binding
[<NoEquality; NoComparison; StructuredFormatDisplay("{DebugText}")>]
type Binding = 
    | TBind of
        var: Val *
        expr: Expr *
        debugPoint: DebugPointAtBinding

    /// The value being bound
    member x.Var = (let (TBind(v, _, _)) = x in v)

    /// The expression the value is being bound to
    member x.Expr = (let (TBind(_, e, _)) = x in e)

    /// The information about whether to emit a sequence point for the binding
    member x.DebugPoint = (let (TBind(_, _, sp)) = x in sp)

    [<DebuggerBrowsable(DebuggerBrowsableState.Never)>]
    member x.DebugText = x.ToString()

    override x.ToString() =  sprintf "TBind(%s, ...)" (x.Var.CompiledName None)

/// Represents a reference to an active pattern element. The 
/// integer indicates which choice in the target set is being selected by this item. 
[<NoEquality; NoComparison; StructuredFormatDisplay("{DebugText}")>]
type ActivePatternElemRef = 
    | APElemRef of
        activePatternInfo: ActivePatternInfo *
        activePatternVal: ValRef *
        caseIndex: int *
        isStructRetTy: bool

    /// Get the full information about the active pattern being referred to
    member x.ActivePatternInfo = (let (APElemRef(info, _, _, _)) = x in info)

    /// Get a reference to the value for the active pattern being referred to
    member x.ActivePatternVal = (let (APElemRef(_, vref, _, _)) = x in vref)

    /// Get a reference to the value for the active pattern being referred to
    member x.IsStructReturn = (let (APElemRef(_, _, _, isStructRetTy)) = x in isStructRetTy)

    /// Get the index of the active pattern element within the overall active pattern 
    member x.CaseIndex = (let (APElemRef(_, _, n, _)) = x in n)

    [<DebuggerBrowsable(DebuggerBrowsableState.Never)>]
    member x.DebugText = x.ToString()

    override _.ToString() = "ActivePatternElemRef(...)"

/// Records the "extra information" for a value compiled as a method (rather
/// than a closure or a local), including argument names, attributes etc.
[<NoEquality; NoComparison; StructuredFormatDisplay("{DebugText}")>]
type ValReprInfo = 
    /// ValReprInfo (typars, args, result)
    | ValReprInfo of
        typars: TyparReprInfo list *
        args: ArgReprInfo list list *
        result: ArgReprInfo 

    /// Get the extra information about the arguments for the value
    member x.ArgInfos = (let (ValReprInfo(_, args, _)) = x in args)

    /// Get the number of curried arguments of the value
    member x.NumCurriedArgs = (let (ValReprInfo(_, args, _)) = x in args.Length)

    /// Get the number of type parameters of the value
    member x.NumTypars = (let (ValReprInfo(n, _, _)) = x in n.Length)

    /// Indicates if the value has no arguments - neither type parameters nor value arguments
    member x.HasNoArgs = (let (ValReprInfo(n, args, _)) = x in n.IsEmpty && args.IsEmpty)

    /// Get the number of tupled arguments in each curried argument position
    member x.AritiesOfArgs = (let (ValReprInfo(_, args, _)) = x in List.map List.length args)

    /// Get the kind of each type parameter
    member x.KindsOfTypars = (let (ValReprInfo(n, _, _)) = x in n |> List.map (fun (TyparReprInfo(_, k)) -> k))

    /// Get the total number of arguments 
    member x.TotalArgCount = 
        let (ValReprInfo(_, args, _)) = x
        // This is List.sumBy List.length args
        // We write this by hand as it can be a performance bottleneck in LinkagePartialKey
        let rec loop (args: ArgReprInfo list list) acc = 
            match args with 
            | [] -> acc 
            | [] :: t -> loop t acc 
            | [_] :: t -> loop t (acc+1) 
            | (_ :: _ :: h) :: t -> loop t (acc + h.Length + 2) 
        loop args 0

    member x.ArgNames =
        [ for argTys in x.ArgInfos do
            for argInfo in argTys do
                match argInfo.Name with
                | None -> ()
                | Some nm -> nm.idText ]

    [<DebuggerBrowsable(DebuggerBrowsableState.Never)>]
    member x.DebugText = x.ToString()

    override _.ToString() = "ValReprInfo(...)"

/// Records the "extra information" for an argument compiled as a real
/// method argument, specifically the argument name and attributes.
[<NoEquality; NoComparison; RequireQualifiedAccess; StructuredFormatDisplay("{DebugText}")>]
type ArgReprInfo =
    {
      /// The attributes for the argument
      // MUTABILITY: used when propagating signature attributes into the implementation.
      mutable Attribs: Attribs 

      /// The name for the argument at this position, if any
      // MUTABILITY: used when propagating names of parameters from signature into the implementation.
      mutable Name: Ident option

      /// The range of the signature/implementation counterpart to this argument, if any
      // MUTABILITY: used when propagating ranges from signature into the implementation.
      mutable OtherRange: range option
    }

    [<DebuggerBrowsable(DebuggerBrowsableState.Never)>]
    member x.DebugText = x.ToString()

    override _.ToString() = "ArgReprInfo(...)"

/// Records the extra metadata stored about typars for type parameters
/// compiled as "real" IL type parameters, specifically for values with 
/// ValReprInfo. Any information here is propagated from signature through
/// to the compiled code.
type TyparReprInfo = TyparReprInfo of Ident * TyparKind

type Typars = Typar list
 
type Exprs = Expr list

type Vals = Val list

/// Represents an expression in the typed abstract syntax
[<NoEquality; NoComparison; RequireQualifiedAccess; StructuredFormatDisplay("{DebugText}")>]
type Expr =
    /// A constant expression. 
    | Const of
        value: Const *
        range: range *
        constType: TType

    /// Reference a value. The flag is only relevant if the value is an object model member 
    /// and indicates base calls and special uses of object constructors. 
    | Val of
        valRef: ValRef *
        flags: ValUseFlag *
        range: range

    /// Sequence expressions, used for "a;b", "let a = e in b;a" and "a then b" (the last an OO constructor). 
    | Sequential of
        expr1: Expr *
        expr2: Expr *
        kind: SequentialOpKind *
        range: range

    /// Lambda expressions. 
    
    /// Why multiple vspecs? A Expr.Lambda taking multiple arguments really accepts a tuple. 
    /// But it is in a convenient form to be compile accepting multiple 
    /// arguments, e.g. if compiled as a toplevel static method. 
    | Lambda of
        unique: Unique *
        ctorThisValOpt: Val option *
        baseValOpt: Val option *
        valParams: Val list *
        bodyExpr: Expr * 
        range: range *
        overallType: TType

    /// Type lambdas. These are used for the r.h.s. of polymorphic 'let' bindings and 
    /// for expressions that implement first-class polymorphic values. 
    | TyLambda of
        unique: Unique *
        typeParams: Typars *
        bodyExpr: Expr *
        range: range *
        overallType: TType

    /// Applications.
    /// Applications combine type and term applications, and are normalized so 
    /// that sequential applications are combined, so "(f x y)" becomes "f [[x];[y]]". 
    /// The type attached to the function is the formal function type, used to ensure we don't build application 
    /// nodes that over-apply when instantiating at function types. 
    | App of
        funcExpr: Expr *
        formalType: TType *
        typeArgs: TypeInst *
        args: Exprs *
        range: range 

    /// Bind a recursive set of values. 
    | LetRec of
        bindings: Bindings *
        bodyExpr: Expr *
        range: range *
        frees: FreeVarsCache

    /// Bind a value. 
    | Let of
        binding: Binding *
        bodyExpr: Expr *
        range: range *
        frees: FreeVarsCache

    // Object expressions: A closure that implements an interface or a base type. 
    // The base object type might be a delegate type. 
    | Obj of 
        unique: Unique * 
        objTy: TType * (* <-- NOTE: specifies type parameters for base type *)
        baseVal: Val option * 
        ctorCall:  Expr * 
        overrides: ObjExprMethod list * 
        interfaceImpls: (TType * ObjExprMethod list) list *                   
        range: range

    /// Matches are a more complicated form of "let" with multiple possible destinations 
    /// and possibly multiple ways to get to each destination.  
    /// The first range is that of the expression being matched, which is used 
    /// as the range for all the decision making and binding that happens during the decision tree
    /// execution.
    | Match of
        debugPoint: DebugPointAtBinding *
        inputRange: range *
        decision: DecisionTree *
        targets: DecisionTreeTarget array *
        fullRange: range *
        exprType: TType

    /// If we statically know some information then in many cases we can use a more optimized expression 
    /// This is primarily used by terms in the standard library, particularly those implementing overloaded 
    /// operators. 
    | StaticOptimization of
        conditions: StaticOptimization list *
        expr: Expr *
        alternativeExpr: Expr *
        range: range

    /// An intrinsic applied to some (strictly evaluated) arguments 
    /// A few of intrinsics (TOp_try, TOp.While, TOp.IntegerForLoop) expect arguments kept in a normal form involving lambdas 
    | Op of
        op: TOp *
        typeArgs: TypeInst *
        args: Exprs *
        range: range

    /// Indicates the expression is a quoted expression tree. 
    ///
    // MUTABILITY: this use of mutability is awkward and perhaps should be removed
    | Quote of
        quotedExpr: Expr *
        quotationInfo: ((ILTypeRef list * TTypes * Exprs * ExprData) * (ILTypeRef list * TTypes * Exprs * ExprData)) option ref *
        isFromQueryExpression: bool *
        range: range *
        quotedType: TType  
    
    /// Used in quotation generation to indicate a witness argument, spliced into a quotation literal.
    ///
    /// For example:
    ///
    ///     let inline f x = <@ sin x @>
    ///
    /// needs to pass a witness argument to `sin x`, captured from the surrounding context, for the witness-passing
    /// version of the code.  Thus the QuotationTranslation and IlxGen makes the generated code as follows:
    ///
    ///  f(x) { return Deserialize(<@ sin _spliceHole @>, [| x |]) }
    ///
    ///  f$W(witnessForSin, x) { return Deserialize(<@ sin$W _spliceHole1 _spliceHole2 @>, [| WitnessArg(witnessForSin), x |]) }
    ///
    /// where _spliceHole1 will be the location of the witness argument in the quotation data, and 
    /// witnessArg is the lambda for the witness
    /// 
    | WitnessArg of
        traitInfo: TraitConstraintInfo *
        range: range

    /// Indicates a free choice of typars that arises due to 
    /// minimization of polymorphism at let-rec bindings. These are 
    /// resolved to a concrete instantiation on subsequent rewrites. 
    | TyChoose of
        typeParams: Typars *
        bodyExpr: Expr *
        range: range

    /// An instance of a link node occurs for every use of a recursively bound variable. When type-checking 
    /// the recursive bindings a dummy expression is stored in the mutable reference cell. 
    /// After type checking the bindings this is replaced by a use of the variable, perhaps at an 
    /// appropriate type instantiation. These are immediately eliminated on subsequent rewrites. 
    | Link of Expr ref

    /// Indicates a debug point should be placed prior to the expression. 
    | DebugPoint of DebugPointAtLeafExpr * Expr

    [<DebuggerBrowsable(DebuggerBrowsableState.Never)>]
    member expr.DebugText = expr.ToDebugString(3)

    override expr.ToString() = expr.ToDebugString(3)

    member expr.ToDebugString(depth: int) = 
        if depth = 0 then ".." else
        let depth = depth - 1
        match expr with 
        | Const (c, _, _) -> c.ToString()
        | Val (v, _, _) -> v.LogicalName
        | Sequential (e1, e2, _, _) -> "Sequential(" + e1.ToDebugString(depth) + ", " + e2.ToDebugString(depth) + ")"
        | Lambda (_, _, _, vs, body, _, _) -> sprintf "Lambda(%+A, " vs + body.ToDebugString(depth) + ")" 
        | TyLambda (_, tps, body, _, _) -> sprintf "TyLambda(%+A, " tps + body.ToDebugString(depth) + ")"
        | App (f, _, _, args, _) -> "App(" + f.ToDebugString(depth) + ", [" + String.concat ", " (args |> List.map (fun e -> e.ToDebugString(depth))) + "])"
        | LetRec _ -> "LetRec(..)"
        | Let (bind, body, _, _) -> "Let(" + bind.Var.DisplayName + ", " + bind.Expr.ToDebugString(depth) + ", " + body.ToDebugString(depth) + ")"
        | Obj (_, _objTy, _, _, _, _, _) -> "Obj(..)"
        | Match (_, _, _dt, _tgs, _, _) -> "Match(..)"
        | StaticOptimization _ -> "StaticOptimization(..)"
        | Op (op, _, args, _) -> "Op(" + op.ToString() + ", " + String.concat ", " (args |> List.map (fun e -> e.ToDebugString(depth))) + ")"
        | Quote _ -> "Quote(..)"
        | WitnessArg _  -> "WitnessArg(..)"
        | TyChoose _ -> "TyChoose(..)"
        | Link e -> "Link(" + e.Value.ToDebugString(depth) + ")"
        | DebugPoint (DebugPointAtLeafExpr.Yes m, e) -> sprintf "DebugPoint(%s, " (m.ToString()) + e.ToDebugString(depth) + ")"

    /// Get the mark/range/position information from an expression
    member expr.Range =
        match expr with
        | Expr.Val (_, _, m) | Expr.Op (_, _, _, m) | Expr.Const (_, m, _) | Expr.Quote (_, _, _, m, _)
        | Expr.Obj (_, _, _, _, _, _, m) | Expr.App (_, _, _, _, m) | Expr.Sequential (_, _, _, m) 
        | Expr.StaticOptimization (_, _, _, m) | Expr.Lambda (_, _, _, _, _, m, _) 
        | Expr.WitnessArg (_, m)
        | Expr.TyLambda (_, _, _, m, _)| Expr.TyChoose (_, _, m) | Expr.LetRec (_, _, m, _) | Expr.Let (_, _, m, _) | Expr.Match (_, _, _, _, m, _) -> m
        | Expr.Link eref -> eref.Value.Range
        | Expr.DebugPoint (_, e2) -> e2.Range
    
[<NoEquality; NoComparison; RequireQualifiedAccess; StructuredFormatDisplay("{DebugText}") >]
type TOp =

    /// An operation representing the creation of a union value of the particular union case
    | UnionCase of UnionCaseRef 

    /// An operation representing the creation of an exception value using an F# exception declaration
    | ExnConstr of TyconRef

    /// An operation representing the creation of a tuple value
    | Tuple of isStruct: bool

    /// An operation representing the creation of an anonymous record
    | AnonRecd of AnonRecdTypeInfo

    /// An operation representing the get of a property from an anonymous record
    | AnonRecdGet of AnonRecdTypeInfo * int

    /// An operation representing the creation of an array value
    | Array

    /// Constant byte arrays (used for parser tables and other embedded data)
    | Bytes of byte[]

    /// Constant uint16 arrays (used for parser tables)
    | UInt16s of uint16[] 

    /// An operation representing a lambda-encoded while loop. The special while loop marker is used to mark compilations of 'foreach' expressions
    | While of spWhile: DebugPointAtWhile * marker: SpecialWhileLoopMarker

    /// An operation representing a lambda-encoded integer for-loop
    | IntegerForLoop of spFor: DebugPointAtFor * spTo: DebugPointAtInOrTo * style: ForLoopStyle (* count up or down? *)

    /// An operation representing a lambda-encoded try/with
    | TryWith of spTry: DebugPointAtTry * spWith: DebugPointAtWith

    /// An operation representing a lambda-encoded try/finally
    | TryFinally of spTry: DebugPointAtTry * spFinally: DebugPointAtFinally

    /// Construct a record or object-model value. The ValRef is for self-referential class constructors, otherwise 
    /// it indicates that we're in a constructor and the purpose of the expression is to 
    /// fill in the fields of a pre-created but uninitialized object, and to assign the initialized 
    /// version of the object into the optional mutable cell pointed to be the given value. 
    | Recd of RecordConstructionInfo * TyconRef
    
    /// An operation representing setting a record or class field
    | ValFieldSet of RecdFieldRef 

    /// An operation representing getting a record or class field
    | ValFieldGet of RecdFieldRef 

    /// An operation representing getting the address of a record field
    | ValFieldGetAddr of RecdFieldRef * readonly: bool      

    /// An operation representing getting an integer tag for a union value representing the union case number
    | UnionCaseTagGet of TyconRef 

    /// An operation representing a coercion that proves a union value is of a particular union case. This is not a test, its
    /// simply added proof to enable us to generate verifiable code for field access on union types
    | UnionCaseProof of UnionCaseRef

    /// An operation representing a field-get from a union value, where that value has been proven to be of the corresponding union case.
    | UnionCaseFieldGet of UnionCaseRef * int 

    /// An operation representing a field-get from a union value, where that value has been proven to be of the corresponding union case.
    | UnionCaseFieldGetAddr of UnionCaseRef * int * readonly: bool

    /// An operation representing a field-get from a union value. The value is not assumed to have been proven to be of the corresponding union case.
    | UnionCaseFieldSet of UnionCaseRef * int

    /// An operation representing a field-get from an F# exception value.
    | ExnFieldGet of TyconRef * int 

    /// An operation representing a field-set on an F# exception value.
    | ExnFieldSet of TyconRef * int 

    /// An operation representing a field-get from an F# tuple value.
    | TupleFieldGet of isStruct:bool * int 

    /// IL assembly code - type list are the types pushed on the stack 
    | ILAsm of 
        instrs: ILInstr list * 
        retTypes: TTypes 

    /// Generate a ldflda on an 'a ref. 
    | RefAddrGet of bool

    /// Conversion node, compiled via type-directed translation or to box/unbox 
    | Coerce 

    /// Represents a "rethrow" operation. May not be rebound, or used outside of try-finally, expecting a unit argument 
    | Reraise 

    /// Used for state machine compilation
    | Return

    /// Used for state machine compilation
    | Goto of ILCodeLabel

    /// Used for state machine compilation
    | Label of ILCodeLabel

    /// Pseudo method calls. This is used for overloaded operations like op_Addition. 
    | TraitCall of TraitConstraintInfo 

    /// Operation nodes representing C-style operations on byrefs and mutable vals (l-values) 
    | LValueOp of LValueOperation * ValRef 

    /// IL method calls.
    ///     isProperty -- used for quotation reflection, property getters & setters  
    ///     noTailCall - DllImport? if so don't tailcall  
    ///     retTypes -- the types of pushed values, if any
    | ILCall of 
        isVirtual: bool * 
        isProtected: bool * 
        isStruct: bool * 
        isCtor: bool * 
        valUseFlag: ValUseFlag * 
        isProperty: bool * 
        noTailCall: bool * 
        ilMethRef: ILMethodRef * 
        enclTypeInst: TypeInst * 
        methInst: TypeInst * 
        retTypes: TTypes   

    [<DebuggerBrowsable(DebuggerBrowsableState.Never)>]
    member x.DebugText = x.ToString()
    
    override op.ToString() = 
        match op with 
        | UnionCase ucref -> "UnionCase(" + ucref.CaseName + ")"
        | ExnConstr ecref -> "ExnConstr(" + ecref.LogicalName + ")"
        | Tuple _tupinfo -> "Tuple"
        | AnonRecd _anonInfo -> "AnonRecd(..)"
        | AnonRecdGet _ -> "AnonRecdGet(..)"
        | Array -> "NewArray"
        | Bytes _ -> "Bytes(..)"
        | UInt16s _ -> "UInt16s(..)"
        | While _ -> "While"
        | IntegerForLoop _ -> "FastIntegerForLoop"
        | TryWith _ -> "TryWith"
        | TryFinally _ -> "TryFinally"
        | Recd (_, tcref) -> "Recd(" + tcref.LogicalName + ")"
        | ValFieldSet rfref -> "ValFieldSet(" + rfref.FieldName + ")"
        | ValFieldGet rfref -> "ValFieldGet(" + rfref.FieldName + ")"
        | ValFieldGetAddr (rfref, _) -> "ValFieldGetAddr(" + rfref.FieldName + ",..)"
        | UnionCaseTagGet tcref -> "UnionCaseTagGet(" + tcref.LogicalName + ")"
        | UnionCaseProof ucref -> "UnionCaseProof(" + ucref.CaseName + ")"
        | UnionCaseFieldGet (ucref, _) -> "UnionCaseFieldGet(" + ucref.CaseName + ",..)"
        | UnionCaseFieldGetAddr (ucref, _, _) -> "UnionCaseFieldGetAddr(" + ucref.CaseName + ",..)"
        | UnionCaseFieldSet (ucref, _) -> "UnionCaseFieldSet(" + ucref.CaseName + ",..)"
        | ExnFieldGet (tcref, _) -> "ExnFieldGet(" + tcref.LogicalName + ",..)"
        | ExnFieldSet (tcref, _) -> "ExnFieldSet(" + tcref.LogicalName + ",..)"
        | TupleFieldGet _ -> "TupleFieldGet(..)"
        | ILAsm _ -> "ILAsm(..)"
        | RefAddrGet _ -> "RefAddrGet(..)"
        | Coerce -> "Coerce"
        | Reraise -> "Reraise"
        | Return -> "Return"
        | Goto n -> "Goto(" + string n + ")"
        | Label n -> "Label(" + string n + ")"
        | TraitCall info -> "TraitCall(" + info.MemberLogicalName + ")"
        | LValueOp (op, vref) -> sprintf "%+A(%s)" op vref.LogicalName
        | ILCall (_,_,_,_,_,_,_,ilMethRef,_,_,_) -> "ILCall(" + ilMethRef.ToString() + ",..)"

/// Represents the kind of record construction operation.
type RecordConstructionInfo = 

    /// We're in an explicit constructor. The purpose of the record expression is to 
    /// fill in the fields of a pre-created but uninitialized object 
    | RecdExprIsObjInit

    /// Normal record construction 
    | RecdExpr

/// If this is Some ty then it indicates that a .NET 2.0 constrained call is required, with the given type as the
/// static type of the object argument.
type ConstrainedCallInfo = TType option

/// Represents the kind of looping operation.
type SpecialWhileLoopMarker = 

    | NoSpecialWhileLoopMarker

    /// Marks the compiled form of a 'for ... in ... do ' expression
    | WhileLoopForCompiledForEachExprMarker
    
/// Represents the kind of looping operation.
type ForLoopStyle = 
    /// Evaluate start and end once, loop up
    | FSharpForLoopUp 

    /// Evaluate start and end once, loop down
    | FSharpForLoopDown 

    /// Evaluate start once and end multiple times, loop up
    | CSharpForLoopUp

/// Indicates what kind of pointer operation this is.
type LValueOperation = 

    /// In C syntax this is: &localv            
    | LAddrOf of readonly: bool

    /// In C syntax this is: *localv_ptr        
    | LByrefGet     

    /// In C syntax this is: localv = e, note == *(&localv) = e == LAddrOf; LByrefSet
    | LSet          

    /// In C syntax this is: *localv_ptr = e   
    | LByrefSet     

/// Represents the kind of sequential operation, i.e. "normal" or "to a before returning b"
type SequentialOpKind = 
    /// a ; b 
    | NormalSeq 

    /// let res = a in b;res 
    | ThenDoSeq     

/// Indicates how a value, function or member is being used at a particular usage point.
type ValUseFlag =

    /// Indicates a use of a value represents a call to a method that may require
    /// a .NET 2.0 constrained call. A constrained call is only used for calls where 
    // the object argument is a value type or generic type, and the call is to a method
    //  on System.Object, System.ValueType, System.Enum or an interface methods.
    | PossibleConstrainedCall of ty: TType

    /// A normal use of a value
    | NormalValUse

    /// A call to a constructor, e.g. 'inherit C()'
    | CtorValUsedAsSuperInit

    /// A call to a constructor, e.g. 'new C() = new C(3)'
    | CtorValUsedAsSelfInit

    /// A call to a base method, e.g. 'base.OnPaint(args)'
    | VSlotDirectCall
  
/// Represents the kind of an F# core library static optimization construct
type StaticOptimization = 

    /// Indicates the static optimization applies when a type equality holds
    | TTyconEqualsTycon of ty1: TType * ty2: TType

    /// Indicates the static optimization applies when a type is a struct
    | TTyconIsStruct of ty: TType 
  
/// A representation of a method in an object expression. 
///
/// TObjExprMethod(slotsig, attribs, methTyparsOfOverridingMethod, methodParams, methodBodyExpr, m)
[<NoEquality; NoComparison; StructuredFormatDisplay("{DebugText}")>]
type ObjExprMethod = 

    | TObjExprMethod of
        slotSig: SlotSig *
        attribs: Attribs *
        methTyparsOfOverridingMethod: Typars *
        methodParams: Val list list *
        methodBodyExpr: Expr *
        range: range

    member x.Id = let (TObjExprMethod(slotsig, _, _, _, _, m)) = x in mkSynId m slotsig.Name

    [<DebuggerBrowsable(DebuggerBrowsableState.Never)>]
    member x.DebugText = x.ToString()

    override x.ToString() = sprintf "TObjExprMethod(%s, ...)" x.Id.idText

/// Represents an abstract method slot, or delegate signature.
///
/// TSlotSig(methodName, declaringType, declaringTypeParameters, methodTypeParameters, slotParameters, returnTy)
[<NoEquality; NoComparison; StructuredFormatDisplay("{DebugText}")>]
type SlotSig = 
    | TSlotSig of
        methodName: string *
        declaringType: TType *
        classTypars: Typars *
        methodTypars: Typars *
        formalParams: SlotParam list list *
        formalReturn: TType option

    /// The name of the method
    member ss.Name = let (TSlotSig(nm, _, _, _, _, _)) = ss in nm

    /// The (instantiated) type which the slot is logically a part of 
    member ss.DeclaringType = let (TSlotSig(_, ty, _, _, _, _)) = ss in ty

    /// The class type parameters of the slot
    member ss.ClassTypars = let (TSlotSig(_, _, ctps, _, _, _)) = ss in ctps

    /// The method type parameters of the slot
    member ss.MethodTypars = let (TSlotSig(_, _, _, mtps, _, _)) = ss in mtps

    /// The formal parameters of the slot (regardless of the type or method instantiation)
    member ss.FormalParams = let (TSlotSig(_, _, _, _, ps, _)) = ss in ps

    /// The formal return type of the slot (regardless of the type or method instantiation)
    member ss.FormalReturnType = let (TSlotSig(_, _, _, _, _, rt)) = ss in rt

    [<DebuggerBrowsable(DebuggerBrowsableState.Never)>]
    member x.DebugText = x.ToString()

    override ss.ToString() = sprintf "TSlotSig(%s, ...)" ss.Name

/// Represents a parameter to an abstract method slot. 
///
/// TSlotParam(nm, ty, inFlag, outFlag, optionalFlag, attribs)
[<NoEquality; NoComparison; StructuredFormatDisplay("{DebugText}")>]
type SlotParam = 
    | TSlotParam of
        paramName: string option *
        paramType: TType *
        isIn: bool *
        isOut: bool *
        isOptional: bool *
        attributes: Attribs

    member x.Type = let (TSlotParam(_, ty, _, _, _, _)) = x in ty

    [<DebuggerBrowsable(DebuggerBrowsableState.Never)>]
    member x.DebugText = x.ToString()

    override x.ToString() = "TSlotParam(...)"

/// Represents open declaration statement.
type OpenDeclaration =
    { /// Syntax after 'open' as it's presented in source code.
      Target: SynOpenDeclTarget
      
      /// Full range of the open declaration.
      Range: range option

      /// Modules or namespaces which is opened with this declaration.
      Modules: ModuleOrNamespaceRef list 
      
      /// Types whose static content is opened with this declaration.
      Types: TType list

      /// Scope in which open declaration is visible.
      AppliedScope: range 
      
      /// If it's `namespace Xxx.Yyy` declaration.
      IsOwnNamespace: bool
    }

    /// Create a new instance of OpenDeclaration.
    static member Create(target: SynOpenDeclTarget, modules: ModuleOrNamespaceRef list, types: TType list, appliedScope: range, isOwnNamespace: bool) =
        { Target = target
          Range =
            match target with 
            | SynOpenDeclTarget.ModuleOrNamespace (range=m)
            | SynOpenDeclTarget.Type (range=m) -> Some m
          Types = types
          Modules = modules
          AppliedScope = appliedScope
          IsOwnNamespace = isOwnNamespace }
    
/// The contents of a module-or-namespace-fragment definition 
[<NoEquality; NoComparison (* ; StructuredFormatDisplay("{DebugText}") *) >]
type ModuleOrNamespaceContents = 
    /// Indicates the module fragment is made of several module fragments in succession 
    | TMDefs of defs: ModuleOrNamespaceContents list  

    /// Indicates the given 'open' declarations are active
    | TMDefOpens of openDecls: OpenDeclaration list

    /// Indicates the module fragment is a 'let' definition 
    | TMDefLet of binding: Binding * range: range

    /// Indicates the module fragment is an evaluation of expression for side-effects
    | TMDefDo of expr: Expr * range: range

    /// Indicates the module fragment is a 'rec' or 'non-rec' definition of types and modules
    | TMDefRec of isRec: bool * opens: OpenDeclaration list * tycons: Tycon list * bindings: ModuleOrNamespaceBinding list * range: range

    // %+A formatting is used, so this is not needed
    //[<DebuggerBrowsable(DebuggerBrowsableState.Never)>]
    member x.DebugText = x.ToString()

    override x.ToString() = sprintf "%+A" x 

/// A named module-or-namespace-fragment definition 
[<NoEquality; NoComparison; RequireQualifiedAccess; StructuredFormatDisplay("{DebugText}")>]
type ModuleOrNamespaceBinding = 

    | Binding of binding: Binding 

    /// The moduleOrNamespace represents the signature of the module.
    /// The moduleOrNamespaceContents contains the definitions of the module.
    /// The same set of entities are bound in the ModuleOrNamespace as in the ModuleOrNamespaceContents.
    | Module of 
         moduleOrNamespace: ModuleOrNamespace * 
         moduleOrNamespaceContents: ModuleOrNamespaceContents

    [<DebuggerBrowsable(DebuggerBrowsableState.Never)>]
    member x.DebugText = x.ToString()

    override _.ToString() = "ModuleOrNamespaceBinding(...)"

[<CustomEquality; CustomComparison; RequireQualifiedAccess>]
type NamedDebugPointKey =
    { Range: range
      Name: string }

    override x.GetHashCode() = hash x.Name + hash x.Range

    override x.Equals(yobj: obj) = 
        match yobj with 
        | :? NamedDebugPointKey as y -> Range.equals x.Range y.Range && x.Name = y.Name
        | _ -> false

    interface IComparable with
        member x.CompareTo(yobj: obj) =
           match yobj with 
           | :? NamedDebugPointKey as y ->  
               let c = Range.rangeOrder.Compare(x.Range, y.Range) 
               if c <> 0 then c else
               compare x.Name y.Name
           | _ -> -1

/// Represents a complete typechecked implementation file, including its inferred or explicit signature.
///
/// CheckedImplFile (qualifiedNameOfFile, pragmas, signature, contents, hasExplicitEntryPoint, isScript, anonRecdTypeInfo)
[<NoEquality; NoComparison; StructuredFormatDisplay("{DebugText}")>]
type CheckedImplFile = 
    | CheckedImplFile of 
        qualifiedNameOfFile: QualifiedNameOfFile *
        pragmas: ScopedPragma list *
        signature: ModuleOrNamespaceType *
        contents: ModuleOrNamespaceContents *
        hasExplicitEntryPoint: bool *
        isScript: bool *
        anonRecdTypeInfo: StampMap<AnonRecdTypeInfo> *
        namedDebugPointsForInlinedCode: Map<NamedDebugPointKey, range>

    member x.Signature = let (CheckedImplFile (signature=res)) = x in res

    member x.Contents = let (CheckedImplFile (contents=res)) = x in res

    member x.QualifiedNameOfFile = let (CheckedImplFile (qualifiedNameOfFile=res)) = x in res

    member x.Pragmas = let (CheckedImplFile (pragmas=res)) = x in res

    member x.HasExplicitEntryPoint = let (CheckedImplFile (hasExplicitEntryPoint=res)) = x in res

    member x.IsScript = let (CheckedImplFile (isScript=res)) = x in res

    [<DebuggerBrowsable(DebuggerBrowsableState.Never)>]
    member x.DebugText = x.ToString()

    override x.ToString() = "CheckedImplFile (...)"

/// Represents a complete typechecked assembly, made up of multiple implementation files.
[<NoEquality; NoComparison; StructuredFormatDisplay("{DebugText}")>]
type CheckedImplFileAfterOptimization = 
    { ImplFile: CheckedImplFile 
      OptimizeDuringCodeGen: bool -> Expr -> Expr }

    [<DebuggerBrowsable(DebuggerBrowsableState.Never)>]
    member x.DebugText = x.ToString()

    override x.ToString() = "CheckedImplFileAfterOptimization(...)"

/// Represents a complete typechecked assembly, made up of multiple implementation files.
[<NoEquality; NoComparison; StructuredFormatDisplay("{DebugText}")>]
type CheckedAssemblyAfterOptimization = 
    | CheckedAssemblyAfterOptimization of CheckedImplFileAfterOptimization list

    [<DebuggerBrowsable(DebuggerBrowsableState.Never)>]
    member x.DebugText = x.ToString()

    override x.ToString() = "CheckedAssemblyAfterOptimization(...)"

[<NoEquality; NoComparison; RequireQualifiedAccess; StructuredFormatDisplay("{DebugText}")>]
type CcuData = 
    {
      /// Holds the file name for the DLL, if any 
      FileName: string option 
      
      /// Holds the data indicating how this assembly/module is referenced from the code being compiled. 
      ILScopeRef: ILScopeRef
      
      /// A unique stamp for this DLL 
      Stamp: Stamp
      
      /// The fully qualified assembly reference string to refer to this assembly. This is persisted in quotations 
      QualifiedName: string option 
      
      /// A hint as to where does the code for the CCU live (e.g what was the tcConfig.implicitIncludeDir at compilation time for this DLL?) 
      SourceCodeDirectory: string 
      
      /// Indicates that this DLL was compiled using the F# compiler and has F# metadata
      IsFSharp: bool 
      
#if !NO_TYPEPROVIDERS
      /// Is the CCu an assembly injected by a type provider
      IsProviderGenerated: bool 

      /// Triggered when the contents of the CCU are invalidated
      InvalidateEvent: IEvent<string> 

      /// A helper function used to link method signatures using type equality. This is effectively a forward call to the type equality 
      /// logic in tastops.fs
      ImportProvidedType: Tainted<ProvidedType> -> TType 
      
#endif
      /// Indicates that this DLL uses pre-F#-4.0 quotation literals somewhere. This is used to implement a restriction on static linking
      mutable UsesFSharp20PlusQuotations: bool
      
      /// A handle to the full specification of the contents of the module contained in this ccu
      // NOTE: may contain transient state during typechecking 
      mutable Contents: ModuleOrNamespace
      
      /// A helper function used to link method signatures using type equality. This is effectively a forward call to the type equality 
      /// logic in tastops.fs
      TryGetILModuleDef: unit -> ILModuleDef option 
      
      /// A helper function used to link method signatures using type equality. This is effectively a forward call to the type equality 
      /// logic in tastops.fs
      MemberSignatureEquality: TType -> TType -> bool 
      
      /// The table of .NET CLI type forwarders for this assembly
      TypeForwarders: CcuTypeForwarderTable
      
      XmlDocumentationInfo: XmlDocumentationInfo option }

    [<DebuggerBrowsable(DebuggerBrowsableState.Never)>]
    member x.DebugText = x.ToString()

    override x.ToString() = sprintf "CcuData(%A)" x.FileName

type CcuTypeForwarderTree =
    {
        Value : Lazy<EntityRef> option
        Children : ImmutableDictionary<string, CcuTypeForwarderTree>
    }

    static member Empty = { Value = None; Children = ImmutableDictionary.Empty }

module CcuTypeForwarderTable =
    let rec findInTree (remainingPath: ArraySegment<string>) (finalKey : string) (tree:CcuTypeForwarderTree): Lazy<EntityRef> option =
        let nodes = tree.Children
        let searchTerm =
            if remainingPath.Count = 0 then
                finalKey
            else
                remainingPath.Array.[remainingPath.Offset]
        match nodes.TryGetValue searchTerm with
        | true, innerTree ->
            if remainingPath.Count = 0 then
                innerTree.Value
            else
                 findInTree (ArraySegment<string>(remainingPath.Array, remainingPath.Offset + 1, remainingPath.Count - 1)) finalKey innerTree
        | false, _ -> None

/// Represents a table of .NET CLI type forwarders for an assembly
type CcuTypeForwarderTable =
    {
        Root : CcuTypeForwarderTree
    }

    static member Empty : CcuTypeForwarderTable = { Root = CcuTypeForwarderTree.Empty }   
    member this.TryGetValue (path:string array) (item:string): Lazy<EntityRef> option =
        CcuTypeForwarderTable.findInTree (ArraySegment path) item this.Root

type CcuReference = string // ILAssemblyRef

/// A relinkable handle to the contents of a compilation unit. Relinking is performed by mutation.
//
// A compilation unit is, more or less, the new material created in one
// invocation of the compiler. Due to static linking assemblies may hold more
// than one compilation unit (i.e. when two assemblies are merged into a compilation
// the resulting assembly will contain 3 CUs). Compilation units are also created for referenced
// .NET assemblies.
//
// References to items such as types are via
// cross-compilation-unit thunks, which directly reference the data structures that define
// these modules. Thus, when saving out values to disk we only wish
// to save out the "current" part of the term graph. When reading values
// back in we "fixup" the links to previously referenced modules.
//
// All non-local accesses to the data structures are mediated
// by ccu-thunks. Ultimately, a ccu-thunk is either a (named) element of
// the data structure, or it is a delayed fixup, i.e. an invalid dangling
// reference that has not had an appropriate fixup applied.
[<NoEquality; NoComparison; RequireQualifiedAccess; StructuredFormatDisplay("{DebugText}")>]
type CcuThunk = 
    {
      /// ccu.target is null when a reference is missing in the transitive closure of static references that
      /// may potentially be required for the metadata of referenced DLLs.
      mutable target: CcuData
      name: CcuReference
    }

    /// Dereference the assembly reference 
    member ccu.Deref = 
        if isNull (ccu.target :> obj) then 
            raise(UnresolvedReferenceNoRange ccu.name)
        ccu.target
   
    /// Indicates if this assembly reference is unresolved
    member ccu.IsUnresolvedReference = isNull (ccu.target :> obj)

    /// Ensure the ccu is derefable in advance. Supply a path to attach to any resulting error message.
    member ccu.EnsureDerefable(requiringPath: string[]) = 
        if ccu.IsUnresolvedReference then 
            let path = String.Join(".", requiringPath)
            raise(UnresolvedPathReferenceNoRange(ccu.name, path))
            
    /// Indicates that this DLL uses F# 2.0+ quotation literals somewhere. This is used to implement a restriction on static linking.
    member ccu.UsesFSharp20PlusQuotations 
        with get() = ccu.Deref.UsesFSharp20PlusQuotations 
        and set v = ccu.Deref.UsesFSharp20PlusQuotations <- v

    /// The short name of the assembly being referenced
    member ccu.AssemblyName = ccu.name

    /// Holds the data indicating how this assembly/module is referenced from the code being compiled. 
    member ccu.ILScopeRef = ccu.Deref.ILScopeRef

    /// A unique stamp for this assembly
    member ccu.Stamp = ccu.Deref.Stamp

    /// Holds the file name for the assembly, if any 
    member ccu.FileName = ccu.Deref.FileName

    /// Try to get the .NET Assembly, if known. May not be present for `IsFSharp` for
    /// in-memory cross-project references
    member ccu.TryGetILModuleDef() = ccu.Deref.TryGetILModuleDef()

#if !NO_TYPEPROVIDERS
    /// Is this a provider-injected assembly
    member ccu.IsProviderGenerated = ccu.Deref.IsProviderGenerated

    /// Used to make 'forward' calls into the loader during linking
    member ccu.ImportProvidedType ty: TType = ccu.Deref.ImportProvidedType ty
#endif

    /// The fully qualified assembly reference string to refer to this assembly. This is persisted in quotations 
    member ccu.QualifiedName = ccu.Deref.QualifiedName

    /// A hint as to where does the code for the CCU live (e.g what was the tcConfig.implicitIncludeDir at compilation time for this DLL?) 
    member ccu.SourceCodeDirectory = ccu.Deref.SourceCodeDirectory

    /// Indicates that this DLL was compiled using the F# compiler and has F# metadata
    member ccu.IsFSharp = ccu.Deref.IsFSharp

    /// A handle to the full specification of the contents of the module contained in this ccu
    // NOTE: may contain transient state during typechecking 
    member ccu.Contents = ccu.Deref.Contents

    /// The table of type forwarders for this assembly
    member ccu.TypeForwarders: CcuTypeForwarderTable = ccu.Deref.TypeForwarders

    /// The table of modules and namespaces at the "root" of the assembly
    member ccu.RootModulesAndNamespaces = ccu.Contents.ModuleOrNamespaceType.ModuleAndNamespaceDefinitions

    /// The table of type definitions at the "root" of the assembly
    member ccu.RootTypeAndExceptionDefinitions = ccu.Contents.ModuleOrNamespaceType.TypeAndExceptionDefinitions

    /// Create a CCU with the given name and contents
    static member Create(nm, x) = 
        { target = x 
          name = nm }

    /// Create a CCU with the given name but where the contents have not yet been specified
    static member CreateDelayed nm = 
        { target = Unchecked.defaultof<_> 
          name = nm }

    /// Fixup a CCU to have the given contents
    member x.Fixup(avail: CcuThunk) = 

        match box x.target with
        | null -> ()
        | _ -> 
            // In the IDE we tolerate a double-fixup of FSHarp.Core when editing the FSharp.Core project itself
            if x.AssemblyName <> "FSharp.Core" then 
                errorR(Failure("internal error: Fixup: the ccu thunk for assembly "+x.AssemblyName+" not delayed!"))

        assert (avail.AssemblyName = x.AssemblyName)
        x.target <- 
            match box avail.target with
            | null -> error(Failure("internal error: ccu thunk '"+avail.name+"' not fixed up!"))
            | _ -> avail.target

    /// Try to resolve a path into the CCU by referencing the .NET/CLI type forwarder table of the CCU
    member ccu.TryForward(nlpath: string[], item: string) : EntityRef option = 
        ccu.EnsureDerefable nlpath
        ccu.TypeForwarders.TryGetValue nlpath item
        |> Option.map (fun entity -> entity.Force())

    /// Used to make forward calls into the type/assembly loader when comparing member signatures during linking
    member ccu.MemberSignatureEquality(ty1: TType, ty2: TType) = 
        ccu.Deref.MemberSignatureEquality ty1 ty2
    
    [<DebuggerBrowsable(DebuggerBrowsableState.Never)>]
    member x.DebugText = x.ToString()

    /// Used at the end of comppiling an assembly to get a frozen, final stable CCU
    /// for the compilation which we no longer mutate.
    member x.CloneWithFinalizedContents(ccuContents) =
        { x with target = { x.target with Contents = ccuContents } }

    override ccu.ToString() = ccu.AssemblyName

/// The result of attempting to resolve an assembly name to a full ccu.
/// UnresolvedCcu will contain the name of the assembly that could not be resolved.
[<NoEquality; NoComparison; StructuredFormatDisplay("{DebugText}")>]
type CcuResolutionResult =

    | ResolvedCcu of CcuThunk

    | UnresolvedCcu of string

    [<DebuggerBrowsable(DebuggerBrowsableState.Never)>]
    member x.DebugText = x.ToString()

    override x.ToString() = match x with ResolvedCcu ccu -> ccu.ToString() | UnresolvedCcu s -> "unresolved " + s

/// Represents the information saved in the assembly signature data resource for an F# assembly
[<NoEquality; NoComparison; StructuredFormatDisplay("{DebugText}")>]
type PickledCcuInfo =
    {
      mspec: ModuleOrNamespace

      compileTimeWorkingDir: string

      usesQuotations: bool
    }

    [<DebuggerBrowsable(DebuggerBrowsableState.Never)>]
    member x.DebugText = x.ToString()

    override _.ToString() = "PickledCcuInfo(...)"


/// Represents a set of free local values. Computed and cached by later phases
/// (never cached type checking). Cached in expressions. Not pickled.
type FreeLocals = Zset<Val>

/// Represents a set of free type parameters. Computed and cached by later phases
/// (never cached type checking). Cached in expressions. Not pickled.
type FreeTypars = Zset<Typar>

/// Represents a set of 'free' named type definitions. Used to collect the named type definitions referred to 
/// from a type or expression. Computed and cached by later phases (never cached type checking). Cached
/// in expressions. Not pickled.
type FreeTycons = Zset<Tycon>

/// Represents a set of 'free' record field definitions. Used to collect the record field definitions referred to 
/// from an expression.
type FreeRecdFields = Zset<RecdFieldRef>

/// Represents a set of 'free' union cases. Used to collect the union cases referred to from an expression.
type FreeUnionCases = Zset<UnionCaseRef>

/// Represents a set of 'free' type-related elements, including named types, trait solutions, union cases and
/// record fields.
[<NoEquality; NoComparison; StructuredFormatDisplay("{DebugText}")>]
type FreeTyvars = 
    {
      /// The summary of locally defined type definitions used in the expression. These may be made private by a signature 
      /// and we have to check various conditions associated with that. 
      FreeTycons: FreeTycons

      /// The summary of values used as trait solutions
      FreeTraitSolutions: FreeLocals
      
      /// The summary of type parameters used in the expression. These may not escape the enclosing generic construct 
      /// and we have to check various conditions associated with that. 
      FreeTypars: FreeTypars
    }

    [<DebuggerBrowsable(DebuggerBrowsableState.Never)>]
    member x.DebugText = x.ToString()

    override x.ToString() = "FreeTyvars(...)"

/// Represents an amortized computation of the free variables in an expression
type FreeVarsCache = FreeVars cache

/// Represents the set of free variables in an expression
[<NoEquality; NoComparison; StructuredFormatDisplay("{DebugText}")>]
type FreeVars = 
    {
      /// The summary of locally defined variables used in the expression. These may be hidden at let bindings etc. 
      /// or made private by a signature or marked 'internal' or 'private', and we have to check various conditions associated with that. 
      FreeLocals: FreeLocals
      
      /// Indicates if the expression contains a call to a protected member or a base call. 
      /// Calls to protected members and direct calls to super classes can't escape, also code can't be inlined 
      UsesMethodLocalConstructs: bool 

      /// Indicates if the expression contains a call to rethrow that is not bound under a (try-)with branch. 
      /// Rethrow may only occur in such locations. 
      UsesUnboundRethrow: bool 

      /// The summary of locally defined tycon representations used in the expression. These may be made private by a signature 
      /// or marked 'internal' or 'private' and we have to check various conditions associated with that. 
      FreeLocalTyconReprs: FreeTycons 

      /// The summary of fields used in the expression. These may be made private by a signature 
      /// or marked 'internal' or 'private' and we have to check various conditions associated with that. 
      FreeRecdFields: FreeRecdFields
      
      /// The summary of union constructors used in the expression. These may be
      /// marked 'internal' or 'private' and we have to check various conditions associated with that.
      FreeUnionCases: FreeUnionCases
      
      /// See FreeTyvars above.
      FreeTyvars: FreeTyvars }

    [<DebuggerBrowsable(DebuggerBrowsableState.Never)>]
    member x.DebugText = x.ToString()

    override x.ToString() = "FreeVars(...)"

/// A set of static methods for constructing types.
type Construct() = 

    static let taccessPublic = TAccess [] 
    
    /// Key a Tycon or TyconRef by decoded name
    static member KeyTyconByDecodedName<'T> (nm: string) (x: 'T) : KeyValuePair<NameArityPair, 'T> = 
        KeyValuePair(DecodeGenericTypeName nm, x)

    /// Key a Tycon or TyconRef by both mangled and demangled name.
    /// Generic types can be accessed either by 'List' or 'List`1'.
    /// This lists both keys.
    static member KeyTyconByAccessNames<'T> (nm: string) (x: 'T) : KeyValuePair<string, 'T>[] = 
        match TryDemangleGenericNameAndPos nm with
        | ValueSome pos ->
            let dnm = DemangleGenericTypeNameWithPos pos nm 
            [| KeyValuePair(nm, x); KeyValuePair(dnm, x) |]
        | _ ->
            [| KeyValuePair(nm, x) |]

    /// Create a new node for the contents of a module or namespace
    static member NewModuleOrNamespaceType mkind tycons vals = 
        ModuleOrNamespaceType(mkind, QueueList.ofList vals, QueueList.ofList tycons)

    /// Create a new node for an empty module or namespace contents
    static member NewEmptyModuleOrNamespaceType mkind = 
        Construct.NewModuleOrNamespaceType mkind [] []

    static member NewEmptyFSharpTyconData kind =
        { fsobjmodel_cases = Construct.MakeUnionCases []
          fsobjmodel_kind = kind 
          fsobjmodel_vslots = []
          fsobjmodel_rfields = Construct.MakeRecdFieldsTable [] }

#if !NO_TYPEPROVIDERS

    /// Create a new node for the representation information for a provided type definition
    static member NewProvidedTyconRepr(resolutionEnvironment, st: Tainted<ProvidedType>, importProvidedType, isSuppressRelocate, m) = 

        let isErased = st.PUntaint((fun st -> st.IsErased), m)

        let lazyBaseTy = 
            LazyWithContext.Create 
                ((fun (m, objTy) -> 
                      let baseSystemTy = st.PApplyOption((fun st -> match st.BaseType with null -> None | ty -> Some ty), m)
                      match baseSystemTy with 
                      | None -> objTy 
                      | Some t -> importProvidedType t),
                  findOriginalException)

        TProvidedTypeRepr 
            { ResolutionEnvironment=resolutionEnvironment
              ProvidedType=st
              LazyBaseType=lazyBaseTy
              UnderlyingTypeOfEnum = (fun () -> importProvidedType (st.PApply((fun st -> st.GetEnumUnderlyingType()), m)))
              IsDelegate = (fun () -> st.PUntaint((fun st -> 
                                   let baseType = st.BaseType 
                                   match baseType with 
                                   | null -> false
                                   | x when x.IsGenericType -> false
                                   | x when x.DeclaringType <> null -> false
                                   | x -> x.FullName = "System.Delegate" || x.FullName = "System.MulticastDelegate"), m))
              IsEnum = st.PUntaint((fun st -> st.IsEnum), m)
              IsStructOrEnum = st.PUntaint((fun st -> st.IsValueType || st.IsEnum), m)
              IsInterface = st.PUntaint((fun st -> st.IsInterface), m)
              IsSealed = st.PUntaint((fun st -> st.IsSealed), m)
              IsAbstract = st.PUntaint((fun st -> st.IsAbstract), m)
              IsClass = st.PUntaint((fun st -> st.IsClass), m)
              IsErased = isErased
              IsSuppressRelocate = isSuppressRelocate }

    /// Create a new entity node for a provided type definition
    static member NewProvidedTycon(resolutionEnvironment, st: Tainted<ProvidedType>, importProvidedType, isSuppressRelocate, m, ?access, ?cpath) = 
        let stamp = newStamp() 
        let name = st.PUntaint((fun st -> st.Name), m)
        let id = ident (name, m)
        let kind = 
            let isMeasure = 
                st.PApplyWithProvider((fun (st, provider) ->
                    ignore provider
                    st.IsMeasure), m)
                  .PUntaintNoFailure(Operators.id)
            if isMeasure then TyparKind.Measure else TyparKind.Type

        let access = 
            match access with 
            | Some a -> a 
            | None -> TAccess []
        let cpath =  
            match cpath with 
            | None -> 
                let ilScopeRef = st.TypeProviderAssemblyRef
                let enclosingName = GetFSharpPathToProvidedType(st, m)
                CompPath(ilScopeRef, enclosingName |> List.map(fun id->id, ModuleOrNamespaceKind.Namespace true))
            | Some p -> p
        let pubpath = cpath.NestedPublicPath id

        let repr = Construct.NewProvidedTyconRepr(resolutionEnvironment, st, importProvidedType, isSuppressRelocate, m)

        Tycon.New "tycon"
          { entity_stamp=stamp
            entity_logical_name=name
            entity_range=m
            entity_flags=EntityFlags(usesPrefixDisplay=false, isModuleOrNamespace=false, preEstablishedHasDefaultCtor=false, hasSelfReferentialCtor=false, isStructRecordOrUnionType=false)
            entity_attribs=[] // fetched on demand via est.fs API
            entity_typars= LazyWithContext.NotLazy []
            entity_tycon_repr = repr
            entity_tycon_tcaug=TyconAugmentation.Create()
            entity_modul_type = MaybeLazy.Lazy(InterruptibleLazy(fun _ -> ModuleOrNamespaceType(Namespace true, QueueList.ofList [], QueueList.ofList [])))
            // Generated types get internal accessibility
            entity_pubpath = Some pubpath
            entity_cpath = Some cpath
            entity_il_repr_cache = newCache()
            entity_opt_data =
                match kind, access with
                | TyparKind.Type, TAccess [] -> None
                | _ -> Some { Entity.NewEmptyEntityOptData() with
                                 entity_kind = kind
                                 entity_accessibility = access } } 
#endif

    /// Create a new entity node for a module or namespace
    static member NewModuleOrNamespace cpath access (id: Ident) (xml: XmlDoc) attribs mtype = 
        let stamp = newStamp() 
        // Put the module suffix on if needed 
        Tycon.New "mspec"
          { entity_logical_name=id.idText
            entity_range = id.idRange
            entity_stamp=stamp
            entity_modul_type = mtype
            entity_flags=EntityFlags(usesPrefixDisplay=false, isModuleOrNamespace=true, preEstablishedHasDefaultCtor=false, hasSelfReferentialCtor=false, isStructRecordOrUnionType=false)
            entity_typars=LazyWithContext.NotLazy []
            entity_tycon_repr = TNoRepr
            entity_tycon_tcaug=TyconAugmentation.Create()
            entity_pubpath=cpath |> Option.map (fun (cp: CompilationPath) -> cp.NestedPublicPath id)
            entity_cpath=cpath
            entity_attribs=attribs
            entity_il_repr_cache = newCache()
            entity_opt_data =
                match xml, access with
                | doc, TAccess [] when doc.IsEmpty -> None
                | _ -> Some { Entity.NewEmptyEntityOptData() with
                                 entity_xmldoc = xml
                                 entity_tycon_repr_accessibility = access
                                 entity_accessibility = access } } 

    /// Create a new unfilled cache for free variable calculations
    static member NewFreeVarsCache() = newCache ()

    /// Create the field tables for a record or class type
    static member MakeRecdFieldsTable ucs: TyconRecdFields = 
        { FieldsByIndex = Array.ofList ucs 
          FieldsByName = ucs |> NameMap.ofKeyedList (fun rfld -> rfld.LogicalName) }

    /// Create the union case tables for a union type
    static member MakeUnionCases ucs: TyconUnionData = 
        { CasesTable = 
            { CasesByIndex = Array.ofList ucs 
              CasesByName = NameMap.ofKeyedList (fun uc -> uc.LogicalName) ucs }
          CompiledRepresentation=newCache() }

    /// Create a node for a union type
    static member MakeUnionRepr ucs =
        let repr =
            {
                fsobjmodel_cases = Construct.MakeUnionCases ucs
                fsobjmodel_rfields = Construct.MakeRecdFieldsTable []
                fsobjmodel_kind = TFSharpUnion
                fsobjmodel_vslots = []
            }
        TFSharpTyconRepr repr

    /// Create a new type parameter node
    static member NewTypar (kind, rigid, SynTypar(id, staticReq, isCompGen), isFromError, dynamicReq, attribs, eqDep, compDep) = 
        Typar.New
          { typar_id = id 
            typar_stamp = newStamp() 
            typar_flags= TyparFlags(kind, rigid, isFromError, isCompGen, staticReq, dynamicReq, eqDep, compDep) 
            typar_solution = None
            typar_astype = Unchecked.defaultof<_>
            typar_opt_data =
                match attribs with
                | [] -> None
                | _ -> Some { typar_il_name = None; typar_xmldoc = XmlDoc.Empty; typar_constraints = []; typar_attribs = attribs } } 

    /// Create a new type parameter node for a declared type parameter
    static member NewRigidTypar nm m =
        Construct.NewTypar (TyparKind.Type, TyparRigidity.Rigid, SynTypar(mkSynId m nm, TyparStaticReq.None, true), false, TyparDynamicReq.Yes, [], false, false)

    /// Create a new union case node
    static member NewUnionCase id tys retTy attribs docOption access: UnionCase = 
        { Id = id
          OwnXmlDoc = docOption
          OtherXmlDoc = XmlDoc.Empty
          XmlDocSig = ""
          Accessibility = access
          FieldTable = Construct.MakeRecdFieldsTable tys
          ReturnType = retTy
          Attribs = attribs 
          OtherRangeOpt = None } 

    /// Create a new TAST Entity node for an F# exception definition
    static member NewExn cpath (id: Ident) access repr attribs (doc: XmlDoc) = 
        Tycon.New "exnc"
          { entity_stamp = newStamp()
            entity_attribs = attribs
            entity_logical_name = id.idText
            entity_range = id.idRange
            entity_tycon_tcaug = TyconAugmentation.Create()
            entity_pubpath = cpath |> Option.map (fun (cp: CompilationPath) -> cp.NestedPublicPath id)
            entity_modul_type = MaybeLazy.Strict (Construct.NewEmptyModuleOrNamespaceType ModuleOrType)
            entity_cpath = cpath
            entity_typars = LazyWithContext.NotLazy []
            entity_tycon_repr = TNoRepr
            entity_flags = EntityFlags(usesPrefixDisplay=false, isModuleOrNamespace=false, preEstablishedHasDefaultCtor=false, hasSelfReferentialCtor=false, isStructRecordOrUnionType=false)
            entity_il_repr_cache = newCache()
            entity_opt_data =
                match doc, access, repr with
                | doc, TAccess [], TExnNone when doc.IsEmpty -> None
                | _ -> Some { Entity.NewEmptyEntityOptData() with entity_xmldoc = doc; entity_accessibility = access; entity_tycon_repr_accessibility = access; entity_exn_info = repr } } 

    /// Create a new TAST RecdField node for an F# class, struct or record field
    static member NewRecdField stat konst id nameGenerated ty isMutable isVolatile pattribs fattribs docOption access secret =
        { rfield_mutable = isMutable
          rfield_pattribs = pattribs
          rfield_fattribs = fattribs
          rfield_type = ty
          rfield_static = stat
          rfield_volatile = isVolatile
          rfield_const = konst
          rfield_access = access
          rfield_secret = secret
          rfield_xmldoc = docOption
          rfield_otherxmldoc = XmlDoc.Empty
          rfield_xmldocsig = ""
          rfield_id = id
          rfield_name_generated = nameGenerated
          rfield_other_range = None }
    
    /// Create a new type definition node
    static member NewTycon (cpath, nm, m, access, reprAccess, kind, typars, doc: XmlDoc, usesPrefixDisplay, preEstablishedHasDefaultCtor, hasSelfReferentialCtor, mtyp) =
        let stamp = newStamp() 
        Tycon.New "tycon"
          { entity_stamp=stamp
            entity_logical_name=nm
            entity_range=m
            entity_flags=EntityFlags(usesPrefixDisplay=usesPrefixDisplay, isModuleOrNamespace=false, preEstablishedHasDefaultCtor=preEstablishedHasDefaultCtor, hasSelfReferentialCtor=hasSelfReferentialCtor, isStructRecordOrUnionType=false)
            entity_attribs=[] // fixed up after
            entity_typars=typars
            entity_tycon_repr = TNoRepr
            entity_tycon_tcaug=TyconAugmentation.Create()
            entity_modul_type = mtyp
            entity_pubpath=cpath |> Option.map (fun (cp: CompilationPath) -> cp.NestedPublicPath (mkSynId m nm))
            entity_cpath = cpath
            entity_il_repr_cache = newCache()
            entity_opt_data =
                match kind, doc, reprAccess, access with
                | TyparKind.Type, doc, TAccess [], TAccess [] when doc.IsEmpty -> None
                | _ -> Some { Entity.NewEmptyEntityOptData() with entity_kind = kind; entity_xmldoc = doc; entity_tycon_repr_accessibility = reprAccess; entity_accessibility=access } } 

    /// Create a new type definition node for a .NET type definition
    static member NewILTycon nlpath (nm, m) tps (scoref: ILScopeRef, enc, tdef: ILTypeDef) mtyp =
        let tycon = Construct.NewTycon(nlpath, nm, m, taccessPublic, taccessPublic, TyparKind.Type, tps, XmlDoc.Empty, true, false, false, mtyp)

        tycon.entity_tycon_repr <- TILObjectRepr (TILObjectReprData (scoref, enc, tdef))
        tycon.TypeContents.tcaug_closed <- true
        tycon

    /// Create a new Val node
    static member NewVal(
        logicalName: string,
        m: range,
        compiledName,
        ty,
        isMutable,
        isCompGen,
        arity,
        access,
        recValInfo,
        specialRepr,
        baseOrThis,
        attribs,
        inlineInfo,
        doc: XmlDoc,
        isModuleOrMemberBinding,
        isExtensionMember,
        isIncrClassSpecialMember,
        isTyFunc,
        allowTypeInst,
        isGeneratedEventVal,
        konst,
        actualParent) : Val =

        let stamp = newStamp()
        let optData = 
            match compiledName, arity, konst, access, doc, specialRepr, actualParent, attribs with
            | None, None, None, TAccess [], doc, None, ParentNone, [] when doc.IsEmpty -> None
            | _ -> 
                { Val.NewEmptyValOptData() with
                    val_compiled_name = (match compiledName with Some v when v <> logicalName -> compiledName | _ -> None)
                    val_repr_info = arity
                    val_const = konst
                    val_access = access
                    val_xmldoc = doc
                    val_member_info = specialRepr
                    val_declaring_entity = actualParent
                    val_attribs = attribs }
                |> Some

        let flags = ValFlags(recValInfo, baseOrThis, isCompGen, inlineInfo, isMutable, isModuleOrMemberBinding, isExtensionMember, isIncrClassSpecialMember, isTyFunc, allowTypeInst, isGeneratedEventVal)

        Val.New {
            val_stamp = stamp
            val_logical_name = logicalName
            val_range = m
            val_flags = flags
            val_type = ty
            val_opt_data = optData
        }

    /// Create the new contents of an overall assembly
    static member NewCcuContents sref m nm mty =
        Construct.NewModuleOrNamespace (Some(CompPath(sref, []))) taccessPublic (ident(nm, m)) XmlDoc.Empty [] (MaybeLazy.Strict mty)

    /// Create a tycon based on an existing one using the function 'f'. 
    /// We require that we be given the new parent for the new tycon. 
    /// We pass the new tycon to 'f' in case it needs to reparent the 
    /// contents of the tycon. 
    static member NewModifiedTycon f (orig: Tycon) = 
        let data = { orig with entity_stamp = newStamp() }
        Tycon.New "NewModifiedTycon" (f data) 
    
    /// Create a module Tycon based on an existing one using the function 'f'. 
    /// We require that we be given the parent for the new module. 
    /// We pass the new module to 'f' in case it needs to reparent the 
    /// contents of the module. 
    static member NewModifiedModuleOrNamespace f orig = 
        orig |> Construct.NewModifiedTycon (fun d -> 
            { d with entity_modul_type = MaybeLazy.Strict (f (d.entity_modul_type.Force())) }) 

    /// Create a Val based on an existing one using the function 'f'. 
    /// We require that we be given the parent for the new Val. 
    static member NewModifiedVal f (orig: Val) = 
        let stamp = newStamp() 
        let data' = f { orig with val_stamp=stamp }
        Val.New data'

    /// Create a new module or namespace node by cloning an existing one
    static member NewClonedModuleOrNamespace orig =
        Construct.NewModifiedModuleOrNamespace id orig

    /// Create a new type definition node by cloning an existing one
    static member NewClonedTycon orig =
        Construct.NewModifiedTycon id orig

#if !NO_TYPEPROVIDERS
    /// Compute the definition location of a provided item
    static member ComputeDefinitionLocationOfProvidedItem<'T when 'T :> IProvidedCustomAttributeProvider> (p: Tainted<'T>) : range option =
        let attrs = p.PUntaintNoFailure(fun x -> x.GetDefinitionLocationAttribute(p.TypeProvider.PUntaintNoFailure id))
        match attrs with
        | None | Some (null, _, _) -> None
        | Some (filePath, line, column) -> 
            // Coordinates from type provider are 1-based for lines and columns
            // Coordinates internally in the F# compiler are 1-based for lines and 0-based for columns
            let pos = Position.mkPos line (max 0 (column - 1)) 
            mkRange filePath pos pos |> Some
#endif<|MERGE_RESOLUTION|>--- conflicted
+++ resolved
@@ -4334,19 +4334,11 @@
                        for c in id.idText do yield byte c; yield byte (int32 c >>> 8) |]
 
         let sortedNames = Array.map textOfId sortedIds
-<<<<<<< HEAD
-        { Assembly = ccu; IsStruct = isStruct; SortedIds = sortedIds; Stamp = stamp; SortedNames = sortedNames }
+        { Assembly = ccu; IsStruct = isStruct; SortedIds = sortedIds; Stamp = stamp; SortedNames = sortedNames; IlTypeName = ilName }
 
     /// Get the ILTypeRef for the generated type implied by the anonymous type
     member x.ILTypeRef = 
-        let ilTypeName = sprintf "<>f__AnonymousType%s%u`%d" (if x.IsStruct then "1000" else "") (uint32 x.Stamp) x.SortedIds.Length
-=======
-        { Assembly = ccu; TupInfo = tupInfo; SortedIds = sortedIds; Stamp = stamp; SortedNames = sortedNames; IlTypeName = ilName }
-
-    /// Get the ILTypeRef for the generated type implied by the anonymous type
-    member x.ILTypeRef = 
-        let ilTypeName = sprintf "<>f__AnonymousType%s%u`%d" (match x.TupInfo with TupInfo.Const b -> if b then "1000" else "") (uint32 x.IlTypeName) x.SortedIds.Length
->>>>>>> 712016d1
+        let ilTypeName = sprintf "<>f__AnonymousType%s%u`%d" (if x.IsStruct then "1000" else "") (uint32 x.IlTypeName) x.SortedIds.Length
         mkILTyRef(x.Assembly.ILScopeRef, ilTypeName)
 
     static member NewUnlinked() : AnonRecdTypeInfo = 
