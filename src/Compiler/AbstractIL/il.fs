--- conflicted
+++ resolved
@@ -2132,14 +2132,10 @@
     member x.WithRuntime(condition) =
         x.With(implAttributes = (x.ImplAttributes |> conditionalAdd condition MethodImplAttributes.Runtime))
 
-<<<<<<< HEAD
-    override x.ToString() = x.Name
-=======
     [<DebuggerBrowsable(DebuggerBrowsableState.Never)>]
     member x.DebugText = x.ToString()
 
     override x.ToString() = "method " + x.Name
->>>>>>> 37a5baaf
 
 /// Index table by name and arity.
 type MethodDefMap = Map<string, ILMethodDef list>
@@ -2452,12 +2448,10 @@
     member x.WithFieldMarshal(marshal) =
         x.With(marshal = marshal, attributes = (x.Attributes |> conditionalAdd marshal.IsSome FieldAttributes.HasFieldMarshal))
 
-<<<<<<< HEAD
-=======
+
     [<DebuggerBrowsable(DebuggerBrowsableState.Never)>]
     member x.DebugText = x.ToString()
 
->>>>>>> 37a5baaf
     override x.ToString() = "field " + x.Name
 
 // Index table by name. Keep a canonical list to make sure field order is not disturbed for binary manipulation.
@@ -2830,14 +2824,10 @@
     member x.WithInitSemantics(init) =
         x.With(attributes = (x.Attributes ||| convertInitSemantics init))
 
-<<<<<<< HEAD
-    override x.ToString() = x.Name
-=======
     [<DebuggerBrowsable(DebuggerBrowsableState.Never)>]
     member x.DebugText = x.ToString()
 
     override x.ToString() = "type " + x.Name
->>>>>>> 37a5baaf
 
 and [<Sealed>] ILTypeDefs(f: unit -> ILPreTypeDef[]) =
 
