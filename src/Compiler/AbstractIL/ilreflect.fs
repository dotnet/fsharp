--- conflicted
+++ resolved
@@ -1210,31 +1210,6 @@
             | None -> ilG.EmitAndLog(opCall, minfo)
             | Some varargTys -> ilG.EmitCall(opCall, minfo, convTypesToArray cenv emEnv varargTys))
 
-<<<<<<< HEAD
-let getGenericMethodDefinition q (ty: Type) =
-    let gminfo =
-        match q with
-        | Quotations.Patterns.Call (_, minfo, _) -> minfo.GetGenericMethodDefinition()
-        | _ -> failwith "unexpected failure decoding quotation at ilreflect startup"
-
-    gminfo.MakeGenericMethod [| ty |]
-
-let getArrayMethInfo n ty =
-    match n with
-    | 2 -> getGenericMethodDefinition <@@ LanguagePrimitives.IntrinsicFunctions.GetArray2D<int> Unchecked.defaultof<_> 0 0 @@> ty
-    | 3 -> getGenericMethodDefinition <@@ LanguagePrimitives.IntrinsicFunctions.GetArray3D<int> Unchecked.defaultof<_> 0 0 0 @@> ty
-    | 4 -> getGenericMethodDefinition <@@ LanguagePrimitives.IntrinsicFunctions.GetArray4D<int> Unchecked.defaultof<_> 0 0 0 0 @@> ty
-    | _ -> invalidArg "n" "not expecting array dimension > 4"
-
-let setArrayMethInfo n ty =
-    match n with
-    | 2 -> getGenericMethodDefinition <@@ LanguagePrimitives.IntrinsicFunctions.SetArray2D<int> Unchecked.defaultof<_> 0 0 0 @@> ty
-    | 3 -> getGenericMethodDefinition <@@ LanguagePrimitives.IntrinsicFunctions.SetArray3D<int> Unchecked.defaultof<_> 0 0 0 0 @@> ty
-    | 4 -> getGenericMethodDefinition <@@ LanguagePrimitives.IntrinsicFunctions.SetArray4D<int> Unchecked.defaultof<_> 0 0 0 0 0 @@> ty
-    | _ -> invalidArg "n" "not expecting array dimension > 4"
-
-=======
->>>>>>> ab42a322
 //----------------------------------------------------------------------------
 // emitInstr cenv
 //----------------------------------------------------------------------------
