--- conflicted
+++ resolved
@@ -931,13 +931,7 @@
     if lowMem then
         (fun f x -> f x)
     else
-<<<<<<< HEAD
-        let mutable cache = null       
-=======
         let mutable cache = null
-#if STATISTICS
->>>>>>> 5488a355
-
 #if STATISTICS
         let mutable _count = 0
         addReport (fun oc ->
