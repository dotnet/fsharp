--- conflicted
+++ resolved
@@ -931,11 +931,8 @@
         (fun f x -> f x)
     else
         let mutable cache = null
-<<<<<<< HEAD
-
-=======
->>>>>>> dc92a0c4
 #if STATISTICS
+        let mutable _count = 0
 
         addReport (fun oc ->
             if !_count <> 0 then
