// Copyright (c) Microsoft Corporation. All Rights Reserved. See License.txt in the project root for license information.

//---------------------------------------------------------------------
// The big binary reader
//
//---------------------------------------------------------------------

module FSharp.Compiler.AbstractIL.ILBinaryReader

#nowarn "42" // This construct is deprecated: it is only for use in the F# library

open System
open System.Collections.Concurrent
open System.Collections.Generic
open System.Collections.Immutable
open System.Diagnostics
open System.IO
open System.Text
open Internal.Utilities.Collections
open FSharp.Compiler.AbstractIL.Diagnostics
open FSharp.Compiler.AbstractIL.IL
open FSharp.Compiler.AbstractIL.BinaryConstants
open Internal.Utilities.Library
open FSharp.Compiler.AbstractIL.Support
open FSharp.Compiler.DiagnosticsLogger
open FSharp.Compiler.IO
open FSharp.Compiler.Text.Range
open System.Reflection
open System.Reflection.PortableExecutable
open FSharp.NativeInterop

#nowarn "9"

let checking = false
let logging = false

let _ =
    if checking then
        dprintn "warning: ILBinaryReader.checking is on"

let noStableFileHeuristic =
    try
        not (isNull (Environment.GetEnvironmentVariable "FSharp_NoStableFileHeuristic"))
    with _ ->
        false

let alwaysMemoryMapFSC =
    try
        not (isNull (Environment.GetEnvironmentVariable "FSharp_AlwaysMemoryMapCommandLineCompiler"))
    with _ ->
        false

let stronglyHeldReaderCacheSizeDefault = 30

let stronglyHeldReaderCacheSize =
    try
        (match Environment.GetEnvironmentVariable("FSharp_StronglyHeldBinaryReaderCacheSize") with
         | null -> stronglyHeldReaderCacheSizeDefault
         | s -> int32 s)
    with _ ->
        stronglyHeldReaderCacheSizeDefault

let singleOfBits (x: int32) =
    BitConverter.ToSingle(BitConverter.GetBytes x, 0)

let doubleOfBits (x: int64) = BitConverter.Int64BitsToDouble x

//---------------------------------------------------------------------
// Utilities.
//---------------------------------------------------------------------

let align alignment n =
    ((n + alignment - 0x1) / alignment) * alignment

let i32ToUncodedToken tok =
    let idx = tok &&& 0xffffff
    let tab = tok >>>& 24
    (TableName.FromIndex tab, idx)

[<Struct>]
type TaggedIndex<'T> =
    val tag: 'T
    val index: int32
    new(tag, index) = { tag = tag; index = index }

let uncodedTokenToTypeDefOrRefOrSpec (tab, tok) =
    let tag =
        if tab = TableNames.TypeDef then
            tdor_TypeDef
        elif tab = TableNames.TypeRef then
            tdor_TypeRef
        elif tab = TableNames.TypeSpec then
            tdor_TypeSpec
        else
            failwith "bad table in uncodedTokenToTypeDefOrRefOrSpec"

    TaggedIndex(tag, tok)

let uncodedTokenToMethodDefOrRef (tab, tok) =
    let tag =
        if tab = TableNames.Method then mdor_MethodDef
        elif tab = TableNames.MemberRef then mdor_MemberRef
        else failwith "bad table in uncodedTokenToMethodDefOrRef"

    TaggedIndex(tag, tok)

let (|TaggedIndex|) (x: TaggedIndex<'T>) = x.tag, x.index

let inline tokToTaggedIdx f nbits tok =
    let tagmask =
        if nbits = 1 then 1
        elif nbits = 2 then 3
        elif nbits = 3 then 7
        elif nbits = 4 then 15
        elif nbits = 5 then 31
        else failwith "too many nbits"

    let tag = tok &&& tagmask
    let idx = tok >>>& nbits
    TaggedIndex(f tag, idx)

type Statistics =
    {
        mutable rawMemoryFileCount: int
        mutable memoryMapFileOpenedCount: int
        mutable memoryMapFileClosedCount: int
        mutable weakByteFileCount: int
        mutable byteFileCount: int
    }

let stats =
    {
        rawMemoryFileCount = 0
        memoryMapFileOpenedCount = 0
        memoryMapFileClosedCount = 0
        weakByteFileCount = 0
        byteFileCount = 0
    }

let GetStatistics () = stats

type private BinaryView = ReadOnlyByteMemory

/// An abstraction over how we access the contents of .NET binaries.
type BinaryFile =
    abstract GetView: unit -> BinaryView

/// Gives views over a raw chunk of memory, for example those returned to us by the memory manager in Roslyn's
/// Visual Studio integration. 'obj' must keep the memory alive. The object will capture it and thus also keep the memory alive for
/// the lifetime of this object.
type RawMemoryFile =
    val mutable private holder: obj
    val mutable private fileName: string
    val mutable private view: ReadOnlyByteMemory

    new(fileName: string, obj: obj, addr: nativeint, length: int) =
        stats.rawMemoryFileCount <- stats.rawMemoryFileCount + 1

        {
            holder = obj
            fileName = fileName
            view = ByteMemory.FromUnsafePointer(addr, length, obj).AsReadOnly()
        }

    new(fileName: string, holder: obj, bmem: ByteMemory) =
        {
            holder = holder // gonna be finalized due to how we pass the holder when create RawByteMemory
            fileName = fileName
            view = bmem.AsReadOnly()
        }

    member r.HoldObj() = r.holder // make sure we capture the holder.
    member r.FileName = r.fileName

    interface BinaryFile with
        override r.GetView() = r.view

/// Gives a view over any ByteMemory, can be stream-based, mmap-ed, or just byte array.
type ByteMemoryFile(fileName: string, view: ByteMemory) =
    member _.FileName = fileName

    interface BinaryFile with
        override _.GetView() = view.AsReadOnly()

/// A BinaryFile backed by an array of bytes held strongly as managed memory
[<DebuggerDisplay("{FileName}")>]
type ByteFile(fileName: string, bytes: byte[]) =
    let view = ByteMemory.FromArray(bytes).AsReadOnly()
    do stats.byteFileCount <- stats.byteFileCount + 1
    member _.FileName = fileName

    interface BinaryFile with
        override bf.GetView() = view

type PEFile(fileName: string, peReader: PEReader) as this =

    // We store a weak byte memory reference so we do not constantly create a lot of byte memory objects.
    // We could just have a single ByteMemory stored in the PEFile, but we need to dispose of the stream via the finalizer; we cannot have a cicular reference.
    let mutable weakMemory = WeakReference<ByteMemory>(Unchecked.defaultof<_>)

    member _.FileName = fileName

    override _.Finalize() = peReader.Dispose()

    interface BinaryFile with
        override _.GetView() =
            match weakMemory.TryGetTarget() with
            | true, m -> m.AsReadOnly()
            | _ ->
                let block = peReader.GetEntireImage() // it's ok to call this everytime we do GetView as it is cached in the PEReader.

                let m =
                    ByteMemory.FromUnsafePointer(block.Pointer |> NativePtr.toNativeInt, block.Length, this)

                weakMemory <- WeakReference<ByteMemory>(m)
                m.AsReadOnly()

/// Same as ByteFile but holds the bytes weakly. The bytes will be re-read from the backing file when a view is requested.
/// This is the default implementation used by F# Compiler Services when accessing "stable" binaries. It is not used
/// by Visual Studio, where tryGetMetadataSnapshot provides a RawMemoryFile backed by Roslyn data.
[<DebuggerDisplay("{FileName}")>]
type WeakByteFile(fileName: string, chunk: (int * int) option) =

    do stats.weakByteFileCount <- stats.weakByteFileCount + 1

    /// Used to check that the file hasn't changed
    let fileStamp = FileSystem.GetLastWriteTimeShim fileName

    /// The weak handle to the bytes for the file
    let weakBytes = WeakReference<byte[] MaybeNull>(null)

    member _.FileName = fileName

    // Get the bytes for the file
    interface BinaryFile with

        override this.GetView() =
            let strongBytes =
                let mutable tg = null

                if not (weakBytes.TryGetTarget(&tg)) then
                    if FileSystem.GetLastWriteTimeShim fileName <> fileStamp then
                        error (Error(FSComp.SR.ilreadFileChanged fileName, range0))

                    let bytes =
                        use stream = FileSystem.OpenFileForReadShim(fileName)

                        match chunk with
                        | None -> stream.ReadAllBytes()
                        | Some(start, length) -> stream.ReadBytes(start, length)

                    tg <- bytes

                    weakBytes.SetTarget bytes

                nonNull tg

            ByteMemory.FromArray(strongBytes).AsReadOnly()

let seekReadByte (mdv: BinaryView) addr = mdv[addr]
let seekReadBytes (mdv: BinaryView) addr len = mdv.ReadBytes(addr, len)
let seekReadInt32 (mdv: BinaryView) addr = mdv.ReadInt32 addr
let seekReadUInt16 (mdv: BinaryView) addr = mdv.ReadUInt16 addr

let seekReadByteAsInt32 mdv addr = int32 (seekReadByte mdv addr)

let seekReadInt64 mdv addr =
    let b0 = seekReadByte mdv addr
    let b1 = seekReadByte mdv (addr + 1)
    let b2 = seekReadByte mdv (addr + 2)
    let b3 = seekReadByte mdv (addr + 3)
    let b4 = seekReadByte mdv (addr + 4)
    let b5 = seekReadByte mdv (addr + 5)
    let b6 = seekReadByte mdv (addr + 6)
    let b7 = seekReadByte mdv (addr + 7)

    int64 b0
    ||| (int64 b1 <<< 8)
    ||| (int64 b2 <<< 16)
    ||| (int64 b3 <<< 24)
    ||| (int64 b4 <<< 32)
    ||| (int64 b5 <<< 40)
    ||| (int64 b6 <<< 48)
    ||| (int64 b7 <<< 56)

let seekReadUInt16AsInt32 mdv addr = int32 (seekReadUInt16 mdv addr)

let seekReadCompressedUInt32 mdv addr =
    let b0 = seekReadByte mdv addr

    if b0 <= 0x7Fuy then
        struct (int b0, addr + 1)
    elif b0 <= 0xBFuy then
        let b0 = b0 &&& 0x7Fuy
        let b1 = seekReadByteAsInt32 mdv (addr + 1)
        struct ((int b0 <<< 8) ||| int b1, addr + 2)
    else
        let b0 = b0 &&& 0x3Fuy
        let b1 = seekReadByteAsInt32 mdv (addr + 1)
        let b2 = seekReadByteAsInt32 mdv (addr + 2)
        let b3 = seekReadByteAsInt32 mdv (addr + 3)
        struct ((int b0 <<< 24) ||| (int b1 <<< 16) ||| (int b2 <<< 8) ||| int b3, addr + 4)

let seekReadSByte mdv addr = sbyte (seekReadByte mdv addr)
let seekReadSingle mdv addr = singleOfBits (seekReadInt32 mdv addr)
let seekReadDouble mdv addr = doubleOfBits (seekReadInt64 mdv addr)

let rec seekCountUtf8String mdv addr n =
    let c = seekReadByteAsInt32 mdv addr

    if c = 0 then
        n
    else
        seekCountUtf8String mdv (addr + 1) (n + 1)

let seekReadUTF8String (mdv: BinaryView) addr =
    let n = seekCountUtf8String mdv addr 0
    mdv.ReadUtf8String(addr, n)

let seekReadBlob mdv addr =
    let struct (len, addr) = seekReadCompressedUInt32 mdv addr
    seekReadBytes mdv addr len

let seekReadUserString mdv addr =
    let struct (len, addr) = seekReadCompressedUInt32 mdv addr
    let bytes = seekReadBytes mdv addr (len - 1)
    Encoding.Unicode.GetString(bytes, 0, bytes.Length)

let seekReadUncodedToken mdv addr =
    i32ToUncodedToken (seekReadInt32 mdv addr)

//---------------------------------------------------------------------
// Primitives to help read signatures. These do not use the file cursor
//---------------------------------------------------------------------

let sigptrCheck (bytes: byte[]) sigptr =
    if checking && sigptr >= bytes.Length then
        failwith "read past end of sig. "

// All this code should be moved to use a mutable index into the signature
//
//type SigPtr(bytes: byte[], sigptr: int) =
//    let mutable curr = sigptr
//    member x.GetByte() = let res = bytes.[curr] in curr <- curr + 1; res

let sigptrGetByte (bytes: byte[]) sigptr =
    sigptrCheck bytes sigptr
    bytes[sigptr], sigptr + 1

let sigptrGetBool bytes sigptr =
    let b0, sigptr = sigptrGetByte bytes sigptr
    (b0 = 0x01uy), sigptr

let sigptrGetSByte bytes sigptr =
    let i, sigptr = sigptrGetByte bytes sigptr
    sbyte i, sigptr

let sigptrGetUInt16 bytes sigptr =
    let b0, sigptr = sigptrGetByte bytes sigptr
    let b1, sigptr = sigptrGetByte bytes sigptr
    uint16 (int b0 ||| (int b1 <<< 8)), sigptr

let sigptrGetInt16 bytes sigptr =
    let u, sigptr = sigptrGetUInt16 bytes sigptr
    int16 u, sigptr

let sigptrGetInt32 bytes sigptr =
    sigptrCheck bytes sigptr
    let b0 = bytes[sigptr]
    let b1 = bytes[sigptr + 1]
    let b2 = bytes[sigptr + 2]
    let b3 = bytes[sigptr + 3]
    let res = int b0 ||| (int b1 <<< 8) ||| (int b2 <<< 16) ||| (int b3 <<< 24)
    res, sigptr + 4

let sigptrGetUInt32 bytes sigptr =
    let u, sigptr = sigptrGetInt32 bytes sigptr
    uint32 u, sigptr

let sigptrGetUInt64 bytes sigptr =
    let u0, sigptr = sigptrGetUInt32 bytes sigptr
    let u1, sigptr = sigptrGetUInt32 bytes sigptr
    (uint64 u0 ||| (uint64 u1 <<< 32)), sigptr

let sigptrGetInt64 bytes sigptr =
    let u, sigptr = sigptrGetUInt64 bytes sigptr
    int64 u, sigptr

let sigptrGetSingle bytes sigptr =
    let u, sigptr = sigptrGetInt32 bytes sigptr
    singleOfBits u, sigptr

let sigptrGetDouble bytes sigptr =
    let u, sigptr = sigptrGetInt64 bytes sigptr
    doubleOfBits u, sigptr

let sigptrGetZInt32 bytes sigptr =
    let b0, sigptr = sigptrGetByte bytes sigptr

    if b0 <= 0x7Fuy then
        struct (int b0, sigptr)
    elif b0 <= 0xBFuy then
        let b0 = b0 &&& 0x7Fuy
        let b1, sigptr = sigptrGetByte bytes sigptr
        struct ((int b0 <<< 8) ||| int b1, sigptr)
    else
        let b0 = b0 &&& 0x3Fuy
        let b1, sigptr = sigptrGetByte bytes sigptr
        let b2, sigptr = sigptrGetByte bytes sigptr
        let b3, sigptr = sigptrGetByte bytes sigptr
        struct ((int b0 <<< 24) ||| (int b1 <<< 16) ||| (int b2 <<< 8) ||| int b3, sigptr)

let rec sigptrFoldAcc f n (bytes: byte[]) (sigptr: int) i acc =
    if i < n then
        let x, sp = f bytes sigptr
        sigptrFoldAcc f n bytes sp (i + 1) (x :: acc)
    else
        List.rev acc, sigptr

let sigptrFold f n (bytes: byte[]) (sigptr: int) = sigptrFoldAcc f n bytes sigptr 0 []

let sigptrFoldStruct f n (bytes: byte[]) (sigptr: int) =
    let rec sigptrFoldAcc f n (bytes: byte[]) (sigptr: int) i acc =
        if i < n then
            let struct (x, sp) = f bytes sigptr
            sigptrFoldAcc f n bytes sp (i + 1) (x :: acc)
        else
            struct (List.rev acc, sigptr)

    sigptrFoldAcc f n bytes sigptr 0 []

let sigptrGetBytes n (bytes: byte[]) sigptr =
    if checking && sigptr + n >= bytes.Length then
        dprintn "read past end of sig. in sigptrGetString"
        Bytes.zeroCreate 0, sigptr
    else
        let res = Bytes.zeroCreate n

        for i = 0 to (n - 1) do
            res[i] <- bytes[sigptr + i]

        res, sigptr + n

let sigptrGetString n bytes sigptr =
    let bytearray, sigptr = sigptrGetBytes n bytes sigptr
    (Encoding.UTF8.GetString(bytearray, 0, bytearray.Length)), sigptr

// --------------------------------------------------------------------
// Now the tables of instructions
// --------------------------------------------------------------------

[<NoEquality; NoComparison>]
type ILInstrPrefixesRegister =
    {
        mutable al: ILAlignment
        mutable tl: ILTailcall
        mutable vol: ILVolatility
        mutable ro: ILReadonly
        mutable constrained: ILType option
    }

let noPrefixes mk prefixes =
    if prefixes.al <> Aligned then
        failwith "an unaligned prefix is not allowed here"

    if prefixes.vol <> Nonvolatile then
        failwith "a volatile prefix is not allowed here"

    if prefixes.tl <> Normalcall then
        failwith "a tailcall prefix is not allowed here"

    if prefixes.ro <> NormalAddress then
        failwith "a readonly prefix is not allowed here"

    if prefixes.constrained <> None then
        failwith "a constrained prefix is not allowed here"

    mk

let volatileOrUnalignedPrefix mk prefixes =
    if prefixes.tl <> Normalcall then
        failwith "a tailcall prefix is not allowed here"

    if prefixes.constrained <> None then
        failwith "a constrained prefix is not allowed here"

    if prefixes.ro <> NormalAddress then
        failwith "a readonly prefix is not allowed here"

    mk (prefixes.al, prefixes.vol)

let volatilePrefix mk prefixes =
    if prefixes.al <> Aligned then
        failwith "an unaligned prefix is not allowed here"

    if prefixes.tl <> Normalcall then
        failwith "a tailcall prefix is not allowed here"

    if prefixes.constrained <> None then
        failwith "a constrained prefix is not allowed here"

    if prefixes.ro <> NormalAddress then
        failwith "a readonly prefix is not allowed here"

    mk prefixes.vol

let tailPrefix mk prefixes =
    if prefixes.al <> Aligned then
        failwith "an unaligned prefix is not allowed here"

    if prefixes.vol <> Nonvolatile then
        failwith "a volatile prefix is not allowed here"

    if prefixes.constrained <> None then
        failwith "a constrained prefix is not allowed here"

    if prefixes.ro <> NormalAddress then
        failwith "a readonly prefix is not allowed here"

    mk prefixes.tl

let constraintOrTailPrefix mk prefixes =
    if prefixes.al <> Aligned then
        failwith "an unaligned prefix is not allowed here"

    if prefixes.vol <> Nonvolatile then
        failwith "a volatile prefix is not allowed here"

    if prefixes.ro <> NormalAddress then
        failwith "a readonly prefix is not allowed here"

    mk (prefixes.constrained, prefixes.tl)

let readonlyPrefix mk prefixes =
    if prefixes.al <> Aligned then
        failwith "an unaligned prefix is not allowed here"

    if prefixes.vol <> Nonvolatile then
        failwith "a volatile prefix is not allowed here"

    if prefixes.tl <> Normalcall then
        failwith "a tailcall prefix is not allowed here"

    if prefixes.constrained <> None then
        failwith "a constrained prefix is not allowed here"

    mk prefixes.ro

[<NoEquality; NoComparison>]
type ILInstrDecoder =
    | I_u16_u8_instr of (ILInstrPrefixesRegister -> uint16 -> ILInstr)
    | I_u16_u16_instr of (ILInstrPrefixesRegister -> uint16 -> ILInstr)
    | I_none_instr of (ILInstrPrefixesRegister -> ILInstr)
    | I_i64_instr of (ILInstrPrefixesRegister -> int64 -> ILInstr)
    | I_i32_i32_instr of (ILInstrPrefixesRegister -> int32 -> ILInstr)
    | I_i32_i8_instr of (ILInstrPrefixesRegister -> int32 -> ILInstr)
    | I_r4_instr of (ILInstrPrefixesRegister -> single -> ILInstr)
    | I_r8_instr of (ILInstrPrefixesRegister -> double -> ILInstr)
    | I_field_instr of (ILInstrPrefixesRegister -> ILFieldSpec -> ILInstr)
    | I_method_instr of (ILInstrPrefixesRegister -> ILMethodSpec * ILVarArgs -> ILInstr)
    | I_unconditional_i32_instr of (ILInstrPrefixesRegister -> ILCodeLabel -> ILInstr)
    | I_unconditional_i8_instr of (ILInstrPrefixesRegister -> ILCodeLabel -> ILInstr)
    | I_conditional_i32_instr of (ILInstrPrefixesRegister -> ILCodeLabel -> ILInstr)
    | I_conditional_i8_instr of (ILInstrPrefixesRegister -> ILCodeLabel -> ILInstr)
    | I_string_instr of (ILInstrPrefixesRegister -> string -> ILInstr)
    | I_switch_instr of (ILInstrPrefixesRegister -> ILCodeLabel list -> ILInstr)
    | I_tok_instr of (ILInstrPrefixesRegister -> ILToken -> ILInstr)
    | I_sig_instr of (ILInstrPrefixesRegister -> ILCallingSignature * ILVarArgs -> ILInstr)
    | I_type_instr of (ILInstrPrefixesRegister -> ILType -> ILInstr)
    | I_invalid_instr

let mkStind dt =
    volatileOrUnalignedPrefix (fun (x, y) -> I_stind(x, y, dt))

let mkLdind dt =
    volatileOrUnalignedPrefix (fun (x, y) -> I_ldind(x, y, dt))

let instrs () =
    [
        i_ldarg_s, I_u16_u8_instr(noPrefixes mkLdarg)
        i_starg_s, I_u16_u8_instr(noPrefixes I_starg)
        i_ldarga_s, I_u16_u8_instr(noPrefixes I_ldarga)
        i_stloc_s, I_u16_u8_instr(noPrefixes mkStloc)
        i_ldloc_s, I_u16_u8_instr(noPrefixes mkLdloc)
        i_ldloca_s, I_u16_u8_instr(noPrefixes I_ldloca)
        i_ldarg, I_u16_u16_instr(noPrefixes mkLdarg)
        i_starg, I_u16_u16_instr(noPrefixes I_starg)
        i_ldarga, I_u16_u16_instr(noPrefixes I_ldarga)
        i_stloc, I_u16_u16_instr(noPrefixes mkStloc)
        i_ldloc, I_u16_u16_instr(noPrefixes mkLdloc)
        i_ldloca, I_u16_u16_instr(noPrefixes I_ldloca)
        i_stind_i, I_none_instr(mkStind DT_I)
        i_stind_i1, I_none_instr(mkStind DT_I1)
        i_stind_i2, I_none_instr(mkStind DT_I2)
        i_stind_i4, I_none_instr(mkStind DT_I4)
        i_stind_i8, I_none_instr(mkStind DT_I8)
        i_stind_r4, I_none_instr(mkStind DT_R4)
        i_stind_r8, I_none_instr(mkStind DT_R8)
        i_stind_ref, I_none_instr(mkStind DT_REF)
        i_ldind_i, I_none_instr(mkLdind DT_I)
        i_ldind_i1, I_none_instr(mkLdind DT_I1)
        i_ldind_i2, I_none_instr(mkLdind DT_I2)
        i_ldind_i4, I_none_instr(mkLdind DT_I4)
        i_ldind_i8, I_none_instr(mkLdind DT_I8)
        i_ldind_u1, I_none_instr(mkLdind DT_U1)
        i_ldind_u2, I_none_instr(mkLdind DT_U2)
        i_ldind_u4, I_none_instr(mkLdind DT_U4)
        i_ldind_r4, I_none_instr(mkLdind DT_R4)
        i_ldind_r8, I_none_instr(mkLdind DT_R8)
        i_ldind_ref, I_none_instr(mkLdind DT_REF)
        i_cpblk, I_none_instr(volatileOrUnalignedPrefix I_cpblk)
        i_initblk, I_none_instr(volatileOrUnalignedPrefix I_initblk)
        i_ldc_i8, I_i64_instr(noPrefixes (fun x -> (AI_ldc(DT_I8, ILConst.I8 x))))
        i_ldc_i4, I_i32_i32_instr(noPrefixes mkLdcInt32)
        i_ldc_i4_s, I_i32_i8_instr(noPrefixes mkLdcInt32)
        i_ldc_r4, I_r4_instr(noPrefixes (fun x -> (AI_ldc(DT_R4, ILConst.R4 x))))
        i_ldc_r8, I_r8_instr(noPrefixes (fun x -> (AI_ldc(DT_R8, ILConst.R8 x))))
        i_ldfld, I_field_instr(volatileOrUnalignedPrefix (fun (x, y) fspec -> I_ldfld(x, y, fspec)))
        i_stfld, I_field_instr(volatileOrUnalignedPrefix (fun (x, y) fspec -> I_stfld(x, y, fspec)))
        i_ldsfld, I_field_instr(volatilePrefix (fun x fspec -> I_ldsfld(x, fspec)))
        i_stsfld, I_field_instr(volatilePrefix (fun x fspec -> I_stsfld(x, fspec)))
        i_ldflda, I_field_instr(noPrefixes I_ldflda)
        i_ldsflda, I_field_instr(noPrefixes I_ldsflda)
        (i_call,
         I_method_instr(
             constraintOrTailPrefix (fun (c, tl) (mspec, y) ->
                 match c with
                 | Some ty -> I_callconstraint(false, tl, ty, mspec, y)
                 | None -> I_call(tl, mspec, y))
         ))
        i_ldftn, I_method_instr(noPrefixes (fun (mspec, _y) -> I_ldftn mspec))
        i_ldvirtftn, I_method_instr(noPrefixes (fun (mspec, _y) -> I_ldvirtftn mspec))
        i_newobj, I_method_instr(noPrefixes I_newobj)
        (i_callvirt,
         I_method_instr(
             constraintOrTailPrefix (fun (c, tl) (mspec, y) ->
                 match c with
                 | Some ty -> I_callconstraint(true, tl, ty, mspec, y)
                 | None -> I_callvirt(tl, mspec, y))
         ))
        i_leave_s, I_unconditional_i8_instr(noPrefixes I_leave)
        i_br_s, I_unconditional_i8_instr(noPrefixes I_br)
        i_leave, I_unconditional_i32_instr(noPrefixes I_leave)
        i_br, I_unconditional_i32_instr(noPrefixes I_br)
        i_brtrue_s, I_conditional_i8_instr(noPrefixes (fun x -> I_brcmp(BI_brtrue, x)))
        i_brfalse_s, I_conditional_i8_instr(noPrefixes (fun x -> I_brcmp(BI_brfalse, x)))
        i_beq_s, I_conditional_i8_instr(noPrefixes (fun x -> I_brcmp(BI_beq, x)))
        i_blt_s, I_conditional_i8_instr(noPrefixes (fun x -> I_brcmp(BI_blt, x)))
        i_blt_un_s, I_conditional_i8_instr(noPrefixes (fun x -> I_brcmp(BI_blt_un, x)))
        i_ble_s, I_conditional_i8_instr(noPrefixes (fun x -> I_brcmp(BI_ble, x)))
        i_ble_un_s, I_conditional_i8_instr(noPrefixes (fun x -> I_brcmp(BI_ble_un, x)))
        i_bgt_s, I_conditional_i8_instr(noPrefixes (fun x -> I_brcmp(BI_bgt, x)))
        i_bgt_un_s, I_conditional_i8_instr(noPrefixes (fun x -> I_brcmp(BI_bgt_un, x)))
        i_bge_s, I_conditional_i8_instr(noPrefixes (fun x -> I_brcmp(BI_bge, x)))
        i_bge_un_s, I_conditional_i8_instr(noPrefixes (fun x -> I_brcmp(BI_bge_un, x)))
        i_bne_un_s, I_conditional_i8_instr(noPrefixes (fun x -> I_brcmp(BI_bne_un, x)))
        i_brtrue, I_conditional_i32_instr(noPrefixes (fun x -> I_brcmp(BI_brtrue, x)))
        i_brfalse, I_conditional_i32_instr(noPrefixes (fun x -> I_brcmp(BI_brfalse, x)))
        i_beq, I_conditional_i32_instr(noPrefixes (fun x -> I_brcmp(BI_beq, x)))
        i_blt, I_conditional_i32_instr(noPrefixes (fun x -> I_brcmp(BI_blt, x)))
        i_blt_un, I_conditional_i32_instr(noPrefixes (fun x -> I_brcmp(BI_blt_un, x)))
        i_ble, I_conditional_i32_instr(noPrefixes (fun x -> I_brcmp(BI_ble, x)))
        i_ble_un, I_conditional_i32_instr(noPrefixes (fun x -> I_brcmp(BI_ble_un, x)))
        i_bgt, I_conditional_i32_instr(noPrefixes (fun x -> I_brcmp(BI_bgt, x)))
        i_bgt_un, I_conditional_i32_instr(noPrefixes (fun x -> I_brcmp(BI_bgt_un, x)))
        i_bge, I_conditional_i32_instr(noPrefixes (fun x -> I_brcmp(BI_bge, x)))
        i_bge_un, I_conditional_i32_instr(noPrefixes (fun x -> I_brcmp(BI_bge_un, x)))
        i_bne_un, I_conditional_i32_instr(noPrefixes (fun x -> I_brcmp(BI_bne_un, x)))
        i_ldstr, I_string_instr(noPrefixes I_ldstr)
        i_switch, I_switch_instr(noPrefixes I_switch)
        i_ldtoken, I_tok_instr(noPrefixes I_ldtoken)
        i_calli, I_sig_instr(tailPrefix (fun tl (x, y) -> I_calli(tl, x, y)))
        i_mkrefany, I_type_instr(noPrefixes I_mkrefany)
        i_refanyval, I_type_instr(noPrefixes I_refanyval)
        i_ldelema, I_type_instr(readonlyPrefix (fun ro x -> I_ldelema(ro, false, ILArrayShape.SingleDimensional, x)))
        i_ldelem_any, I_type_instr(noPrefixes (fun x -> I_ldelem_any(ILArrayShape.SingleDimensional, x)))
        i_stelem_any, I_type_instr(noPrefixes (fun x -> I_stelem_any(ILArrayShape.SingleDimensional, x)))
        i_newarr, I_type_instr(noPrefixes (fun x -> I_newarr(ILArrayShape.SingleDimensional, x)))
        i_castclass, I_type_instr(noPrefixes I_castclass)
        i_isinst, I_type_instr(noPrefixes I_isinst)
        i_unbox_any, I_type_instr(noPrefixes I_unbox_any)
        i_cpobj, I_type_instr(noPrefixes I_cpobj)
        i_initobj, I_type_instr(noPrefixes I_initobj)
        i_ldobj, I_type_instr(volatileOrUnalignedPrefix (fun (x, y) z -> I_ldobj(x, y, z)))
        i_stobj, I_type_instr(volatileOrUnalignedPrefix (fun (x, y) z -> I_stobj(x, y, z)))
        i_sizeof, I_type_instr(noPrefixes I_sizeof)
        i_box, I_type_instr(noPrefixes I_box)
        i_unbox, I_type_instr(noPrefixes I_unbox)
    ]

// The tables are delayed to avoid building them unnecessarily at startup
// Many applications of AbsIL (e.g. a compiler) don't need to read instructions.
let mutable oneByteInstrs = None
let mutable twoByteInstrs = None

let fillInstrs () =
    let oneByteInstrTable = Array.create 256 I_invalid_instr
    let twoByteInstrTable = Array.create 256 I_invalid_instr

    let addInstr (i, f) =
        if i > 0xff then
            assert (i >>>& 8 = 0xfe)
            let i = (i &&& 0xff)

            match twoByteInstrTable[i] with
            | I_invalid_instr -> ()
            | _ -> dprintn ("warning: duplicate decode entries for " + string i)

            twoByteInstrTable[i] <- f
        else
            match oneByteInstrTable[i] with
            | I_invalid_instr -> ()
            | _ -> dprintn ("warning: duplicate decode entries for " + string i)

            oneByteInstrTable[i] <- f

    for i in instrs () do
        addInstr i

    for x, mk in noArgInstrs.Force() do
        addInstr (x, I_none_instr(noPrefixes mk))

    oneByteInstrs <- Some oneByteInstrTable
    twoByteInstrs <- Some twoByteInstrTable

let rec getOneByteInstr i =
    match oneByteInstrs with
    | None ->
        fillInstrs ()
        getOneByteInstr i
    | Some t -> t[i]

let rec getTwoByteInstr i =
    match twoByteInstrs with
    | None ->
        fillInstrs ()
        getTwoByteInstr i
    | Some t -> t[i]

//---------------------------------------------------------------------
//
//---------------------------------------------------------------------

type ImageChunk = { size: int32; addr: int32 }

type RowElementKind =
    | UShort
    | ULong
    | Byte
    | Data
    | GGuid
    | Blob
    | SString
    | SimpleIndex of TableName
    | TypeDefOrRefOrSpec
    | TypeOrMethodDef
    | HasConstant
    | HasCustomAttribute
    | HasFieldMarshal
    | HasDeclSecurity
    | MemberRefParent
    | HasSemantics
    | MethodDefOrRef
    | MemberForwarded
    | Implementation
    | CustomAttributeType
    | ResolutionScope

type RowKind = RowKind of RowElementKind list

let kindAssemblyRef =
    RowKind [ UShort; UShort; UShort; UShort; ULong; Blob; SString; SString; Blob ]

let kindModuleRef = RowKind [ SString ]
let kindFileRef = RowKind [ ULong; SString; Blob ]
let kindTypeRef = RowKind [ ResolutionScope; SString; SString ]
let kindTypeSpec = RowKind [ Blob ]

let kindTypeDef =
    RowKind
        [
            ULong
            SString
            SString
            TypeDefOrRefOrSpec
            SimpleIndex TableNames.Field
            SimpleIndex TableNames.Method
        ]

let kindPropertyMap =
    RowKind [ SimpleIndex TableNames.TypeDef; SimpleIndex TableNames.Property ]

let kindEventMap =
    RowKind [ SimpleIndex TableNames.TypeDef; SimpleIndex TableNames.Event ]

let kindInterfaceImpl =
    RowKind [ SimpleIndex TableNames.TypeDef; TypeDefOrRefOrSpec ]

let kindNested =
    RowKind [ SimpleIndex TableNames.TypeDef; SimpleIndex TableNames.TypeDef ]

let kindCustomAttribute = RowKind [ HasCustomAttribute; CustomAttributeType; Blob ]
let kindDeclSecurity = RowKind [ UShort; HasDeclSecurity; Blob ]
let kindMemberRef = RowKind [ MemberRefParent; SString; Blob ]
let kindStandAloneSig = RowKind [ Blob ]
let kindFieldDef = RowKind [ UShort; SString; Blob ]
let kindFieldRVA = RowKind [ Data; SimpleIndex TableNames.Field ]
let kindFieldMarshal = RowKind [ HasFieldMarshal; Blob ]
let kindConstant = RowKind [ UShort; HasConstant; Blob ]
let kindFieldLayout = RowKind [ ULong; SimpleIndex TableNames.Field ]
let kindParam = RowKind [ UShort; UShort; SString ]

let kindMethodDef =
    RowKind [ ULong; UShort; UShort; SString; Blob; SimpleIndex TableNames.Param ]

let kindMethodImpl =
    RowKind [ SimpleIndex TableNames.TypeDef; MethodDefOrRef; MethodDefOrRef ]

let kindImplMap =
    RowKind [ UShort; MemberForwarded; SString; SimpleIndex TableNames.ModuleRef ]

let kindMethodSemantics =
    RowKind [ UShort; SimpleIndex TableNames.Method; HasSemantics ]

let kindProperty = RowKind [ UShort; SString; Blob ]
let kindEvent = RowKind [ UShort; SString; TypeDefOrRefOrSpec ]
let kindManifestResource = RowKind [ ULong; ULong; SString; Implementation ]
let kindClassLayout = RowKind [ UShort; ULong; SimpleIndex TableNames.TypeDef ]
let kindExportedType = RowKind [ ULong; ULong; SString; SString; Implementation ]

let kindAssembly =
    RowKind [ ULong; UShort; UShort; UShort; UShort; ULong; Blob; SString; SString ]

let kindGenericParam_v2_0 = RowKind [ UShort; UShort; TypeOrMethodDef; SString ]
let kindMethodSpec = RowKind [ MethodDefOrRef; Blob ]

let kindGenericParamConstraint =
    RowKind [ SimpleIndex TableNames.GenericParam; TypeDefOrRefOrSpec ]

let kindModule = RowKind [ UShort; SString; GGuid; GGuid; GGuid ]
let kindIllegal = RowKind []

//---------------------------------------------------------------------
// Used for binary searches of sorted tables. Each function that reads
// a table row returns a tuple that contains the elements of the row.
// One of these elements may be a key for a sorted table. These
// keys can be compared using the functions below depending on the
// kind of element in that column.
//---------------------------------------------------------------------

let hcCompare (TaggedIndex(t1: HasConstantTag, idx1: int)) (TaggedIndex(t2: HasConstantTag, idx2)) =
    if idx1 < idx2 then -1
    elif idx1 > idx2 then 1
    else compare t1.Tag t2.Tag

let hsCompare (TaggedIndex(t1: HasSemanticsTag, idx1: int)) (TaggedIndex(t2: HasSemanticsTag, idx2)) =
    if idx1 < idx2 then -1
    elif idx1 > idx2 then 1
    else compare t1.Tag t2.Tag

let inline hcaCompare (t1: TaggedIndex<HasCustomAttributeTag>) (t2: TaggedIndex<HasCustomAttributeTag>) =
    if t1.index < t2.index then -1
    elif t1.index > t2.index then 1
    else compare t1.tag t2.tag

let mfCompare (TaggedIndex(t1: MemberForwardedTag, idx1: int)) (TaggedIndex(t2: MemberForwardedTag, idx2)) =
    if idx1 < idx2 then -1
    elif idx1 > idx2 then 1
    else compare t1.Tag t2.Tag

let hdsCompare (TaggedIndex(t1: HasDeclSecurityTag, idx1: int)) (TaggedIndex(t2: HasDeclSecurityTag, idx2)) =
    if idx1 < idx2 then -1
    elif idx1 > idx2 then 1
    else compare t1.Tag t2.Tag

let hfmCompare (TaggedIndex(t1: HasFieldMarshalTag, idx1)) (TaggedIndex(t2: HasFieldMarshalTag, idx2)) =
    if idx1 < idx2 then -1
    elif idx1 > idx2 then 1
    else compare t1.Tag t2.Tag

let tomdCompare (TaggedIndex(t1: TypeOrMethodDefTag, idx1)) (TaggedIndex(t2: TypeOrMethodDefTag, idx2)) =
    if idx1 < idx2 then -1
    elif idx1 > idx2 then 1
    else compare t1.Tag t2.Tag

let simpleIndexCompare (idx1: int) (idx2: int) = compare idx1 idx2

//---------------------------------------------------------------------
// The various keys for the various caches.
//---------------------------------------------------------------------

[<Struct>]
type TypeDefAsTypIdx = TypeDefAsTypIdx of ILBoxity * ILGenericArgs * int

[<Struct>]
type TypeRefAsTypIdx = TypeRefAsTypIdx of ILBoxity * ILGenericArgs * int

[<Struct>]
type BlobAsMethodSigIdx = BlobAsMethodSigIdx of numTypars: int * blobIdx: int32

[<Struct>]
type BlobAsFieldSigIdx = BlobAsFieldSigIdx of numTypars: int * blobIdx: int32

[<Struct>]
type BlobAsPropSigIdx = BlobAsPropSigIdx of numTypars: int * blobIdx: int32

[<Struct>]
type BlobAsLocalSigIdx = BlobAsLocalSigIdx of numTypars: int * blobIdx: int32

[<Struct>]
type MemberRefAsMspecIdx = MemberRefAsMspecIdx of numTypars: int * idx: int

[<Struct>]
type MethodSpecAsMspecIdx = MethodSpecAsMspecIdx of numTypars: int * idx: int

[<Struct>]
type MemberRefAsFspecIdx = MemberRefAsFspecIdx of numTypars: int * idx: int

[<Struct>]
type CustomAttrIdx = CustomAttrIdx of CustomAttributeTypeTag * idx: int * valIdx: int32

[<Struct>]
type GenericParamsIdx = GenericParamsIdx of numTypars: int * TypeOrMethodDefTag * idx: int

//---------------------------------------------------------------------
// Polymorphic caches for row and heap readers
//---------------------------------------------------------------------

let mkCacheGeneric lowMem _inbase _nm (sz: int) =
    if lowMem then
        (fun f x -> f x)
    else
<<<<<<< HEAD
        let mutable cache: ConcurrentDictionary<int32, _> MaybeNull = null // TODO NULLNESS: this explicit annotation should not be needed
        let mutable count = 0
#if STATISTICS
        addReport (fun oc ->
            if count <> 0 then
                oc.WriteLine((_inbase + string count + " " + _nm + " cache hits"): string))
#endif
        fun f (idx: int32) ->
            let cache =
                match cache with
                | Null ->
                    let v = ConcurrentDictionary<int32, _>(Environment.ProcessorCount, 11)
                    cache <- v
                    v
                | NonNull v -> v

            match cache.TryGetValue idx with
            | true, res ->
                count <- count + 1
                res
            | _ ->
                let res = f idx
                cache[idx] <- res
                res

let mkCacheGeneric lowMem _inbase _nm _sz =
    if lowMem then
        (fun f x -> f x)
    else
        let mutable cache: ConcurrentDictionary<_, _> MaybeNull = null // TODO NULLNESS: this explicit annotation should not be needed
        let mutable count = 0
=======
        let mutable cache = Unchecked.defaultof<_>

>>>>>>> db21cf25
#if STATISTICS
        let mutable _count = 0

        addReport (fun oc ->
            if !_count <> 0 then
                oc.WriteLine((_inbase + string !_count + " " + _nm + " cache hits"): string))
#endif
        fun f (idx: 'T) ->
            let cache =
                match cache with
                | Null ->
                    let v = ConcurrentDictionary<_, _>(Environment.ProcessorCount, sz)
                    cache <- v
                    v
                | NonNull v -> v

            match cache.TryGetValue idx with
            | true, v ->
#if STATISTICS
                _count <- _count + 1
#endif
                v
            | _ ->
                let res = f idx
                cache[idx] <- res
                res

//-----------------------------------------------------------------------
// Polymorphic general helpers for searching for particular rows.
// ----------------------------------------------------------------------

// search for rows satisfying predicate
let seekReadIndexedRows (numRows, rowReader, keyFunc, keyComparer, binaryChop, rowConverter) =
    if binaryChop then
        let mutable low = 0
        let mutable high = numRows + 1

        (let mutable fin = false

         while not fin do
             if high - low <= 1 then
                 fin <- true
             else
                 let mid = (low + high) / 2
                 let midrow = rowReader mid
                 let c = keyComparer (keyFunc midrow)

                 if c > 0 then low <- mid
                 elif c < 0 then high <- mid
                 else fin <- true)

        let mutable res = []

        if high - low > 1 then
            // now read off rows, forward and backwards
            let mid = (low + high) / 2
            // read forward
            let mutable fin = false
            let mutable curr = mid

            while not fin do
                if curr > numRows then
                    fin <- true
                else
                    let currrow = rowReader curr

                    if keyComparer (keyFunc currrow) = 0 then
                        res <- rowConverter currrow :: res
                    else
                        fin <- true

                    curr <- curr + 1

            res <- List.rev res
            // read backwards
            let mutable fin = false
            let mutable curr = mid - 1

            while not fin do
                if curr = 0 then
                    fin <- true
                else
                    let currrow = rowReader curr

                    if keyComparer (keyFunc currrow) = 0 then
                        res <- rowConverter currrow :: res
                    else
                        fin <- true

                    curr <- curr - 1
        // sanity check
#if CHECKING
        if checking then
            let res2 =
                [
                    for i = 1 to numRows do
                        let rowinfo = rowReader i

                        if keyComparer (keyFunc rowinfo) = 0 then
                            yield rowConverter rowinfo
                ]

            if (res2 <> res) then
                failwith (
                    "results of binary search did not match results of linear search: linear search produced "
                    + string res2.Length
                    + ", binary search produced "
                    + string res.Length
                )
#endif

        res
    else
        [
            for i = 1 to numRows do
                let rowinfo = rowReader i

                if keyComparer (keyFunc rowinfo) = 0 then
                    yield rowConverter rowinfo
        ]

let seekReadOptionalIndexedRow info =
    match seekReadIndexedRows info with
    | [ k ] -> Some k
    | [] -> None
    | h :: _ ->
        dprintn "multiple rows found when indexing table"
        Some h

let seekReadIndexedRow info =
    match seekReadOptionalIndexedRow info with
    | Some row -> row
    | None -> failwith "no row found for key when indexing table"

//---------------------------------------------------------------------
// IL Reading proper
//---------------------------------------------------------------------

type MethodData = MethodData of enclTy: ILType * ILCallingConv * name: string * argTys: ILTypes * retTy: ILType * methInst: ILTypes

type VarArgMethodData =
    | VarArgMethodData of enclTy: ILType * ILCallingConv * name: string * argTys: ILTypes * ILVarArgs * retTy: ILType * methInst: ILTypes

[<NoEquality; NoComparison; RequireQualifiedAccess>]
type PEReader =
    {
        fileName: string
        entryPointToken: TableName * int
        pefile: BinaryFile
        textSegmentPhysicalLoc: int32
        textSegmentPhysicalSize: int32
        dataSegmentPhysicalLoc: int32
        dataSegmentPhysicalSize: int32
        anyV2P: string * int32 -> int32
        metadataAddr: int32
        sectionHeaders: (int32 * int32 * int32) list
        nativeResourcesAddr: int32
        nativeResourcesSize: int32
        resourcesAddr: int32
        strongnameAddr: int32
        vtableFixupsAddr: int32
        noFileOnDisk: bool
    }

[<NoEquality; NoComparison; RequireQualifiedAccess>]
type ILMetadataReader =
    {
        sorted: int64
        mdfile: BinaryFile
        pectxtCaptured: PEReader option // only set when reading full PE including code etc. for static linking
        entryPointToken: TableName * int
        dataEndPoints: InterruptibleLazy<int32 list>
        fileName: string
        getNumRows: TableName -> int
        userStringsStreamPhysicalLoc: int32
        stringsStreamPhysicalLoc: int32
        blobsStreamPhysicalLoc: int32
        blobsStreamSize: int32
        readUserStringHeap: int32 -> string
        memoizeString: string -> string
        readStringHeap: int32 -> string
        readBlobHeap: int32 -> byte[]
        guidsStreamPhysicalLoc: int32
        rowAddr: TableName -> int -> int32
        tableBigness: bool[]
        rsBigness: bool
        tdorBigness: bool
        tomdBigness: bool
        hcBigness: bool
        hcaBigness: bool
        hfmBigness: bool
        hdsBigness: bool
        mrpBigness: bool
        hsBigness: bool
        mdorBigness: bool
        mfBigness: bool
        iBigness: bool
        catBigness: bool
        stringsBigness: bool
        guidsBigness: bool
        blobsBigness: bool
        seekReadNestedRow: int -> int * int
        seekReadConstantRow: int -> uint16 * TaggedIndex<HasConstantTag> * int32
        seekReadMethodSemanticsRow: int -> int32 * int * TaggedIndex<HasSemanticsTag>
        seekReadTypeDefRow: int -> int32 * int32 * int32 * TaggedIndex<TypeDefOrRefTag> * int * int
        seekReadAssemblyRef: int -> ILAssemblyRef
        seekReadMethodSpecAsMethodData: MethodSpecAsMspecIdx -> VarArgMethodData
        seekReadMemberRefAsMethodData: MemberRefAsMspecIdx -> VarArgMethodData
        seekReadMemberRefAsFieldSpec: MemberRefAsFspecIdx -> ILFieldSpec
        seekReadCustomAttr: CustomAttrIdx -> ILAttribute
        seekReadTypeRef: int -> ILTypeRef
        seekReadTypeRefAsType: TypeRefAsTypIdx -> ILType
        readBlobHeapAsPropertySig: BlobAsPropSigIdx -> ILThisConvention * ILType * ILTypes
        readBlobHeapAsFieldSig: BlobAsFieldSigIdx -> ILType
        readBlobHeapAsMethodSig: BlobAsMethodSigIdx -> bool * int32 * ILCallingConv * ILType * ILTypes * ILVarArgs
        readBlobHeapAsLocalsSig: BlobAsLocalSigIdx -> ILLocal list
        seekReadTypeDefAsType: TypeDefAsTypIdx -> ILType
        seekReadMethodDefAsMethodData: int -> MethodData
        seekReadGenericParams: GenericParamsIdx -> ILGenericParameterDef list
        seekReadFieldDefAsFieldSpec: int -> ILFieldSpec
        customAttrsReader_Module: ILAttributesStored
        customAttrsReader_Assembly: ILAttributesStored
        customAttrsReader_TypeDef: ILAttributesStored
        customAttrsReader_InterfaceImpl: ILAttributesStored
        customAttrsReader_GenericParam: ILAttributesStored
        customAttrsReader_FieldDef: ILAttributesStored
        customAttrsReader_MethodDef: ILAttributesStored
        customAttrsReader_ParamDef: ILAttributesStored
        customAttrsReader_Event: ILAttributesStored
        customAttrsReader_Property: ILAttributesStored
        customAttrsReader_ManifestResource: ILAttributesStored
        customAttrsReader_ExportedType: ILAttributesStored
        securityDeclsReader_TypeDef: ILSecurityDeclsStored
        securityDeclsReader_MethodDef: ILSecurityDeclsStored
        securityDeclsReader_Assembly: ILSecurityDeclsStored
        typeDefReader: ILTypeDefStored
    }

type ISeekReadIndexedRowReader<'RowT, 'KeyT, 'T when 'RowT: struct> =
    abstract GetRow: int * byref<'RowT> -> unit
    abstract GetKey: byref<'RowT> -> 'KeyT
    abstract CompareKey: 'KeyT -> int
    abstract ConvertRow: byref<'RowT> -> 'T

let seekReadIndexedRowsRange numRows binaryChop (reader: ISeekReadIndexedRowReader<'RowT, _, _>) =
    let mutable row = Unchecked.defaultof<'RowT>

    let mutable startRid = -1
    let mutable endRid = -1

    if binaryChop then
        let mutable low = 0
        let mutable high = numRows + 1

        let mutable fin = false

        while not fin do
            if high - low <= 1 then
                fin <- true
            else
                let mid = (low + high) / 2
                reader.GetRow(mid, &row)
                let c = reader.CompareKey(reader.GetKey(&row))

                if c > 0 then low <- mid
                elif c < 0 then high <- mid
                else fin <- true

        if high - low > 1 then
            // now read off rows, forward and backwards
            let mid = (low + high) / 2

            startRid <- mid
            endRid <- mid

            // read backwards
            let mutable fin = false
            let mutable curr = mid - 1

            while not fin do
                if curr = 0 then
                    fin <- true
                else
                    reader.GetRow(curr, &row)

                    if reader.CompareKey(reader.GetKey(&row)) = 0 then
                        startRid <- curr
                    else
                        fin <- true

                curr <- curr - 1

            // read forward
            let mutable fin = false
            let mutable curr = mid + 1

            while not fin do
                if curr > numRows then
                    fin <- true
                else
                    reader.GetRow(curr, &row)

                    if reader.CompareKey(reader.GetKey(&row)) = 0 then
                        endRid <- curr
                    else
                        fin <- true

                    curr <- curr + 1

    else
        let mutable rid = 1

        while rid <= numRows && startRid = -1 do
            reader.GetRow(rid, &row)

            if reader.CompareKey(reader.GetKey(&row)) = 0 then
                startRid <- rid
                endRid <- rid

            rid <- rid + 1

        let mutable fin = false

        while rid <= numRows && not fin do
            reader.GetRow(rid, &row)

            if reader.CompareKey(reader.GetKey(&row)) = 0 then
                endRid <- rid
            else
                fin <- true

            rid <- rid + 1

    startRid, endRid

let seekReadIndexedRowsByInterface numRows binaryChop (reader: ISeekReadIndexedRowReader<'RowT, _, _>) =
    let startRid, endRid = seekReadIndexedRowsRange numRows binaryChop reader

    if startRid <= 0 || endRid < startRid then
        [||]
    else

        Array.init (endRid - startRid + 1) (fun i ->
            let mutable row = Unchecked.defaultof<'RowT>
            reader.GetRow(startRid + i, &row)
            reader.ConvertRow(&row))

[<Struct>]
type CustomAttributeRow =
    val mutable parentIndex: TaggedIndex<HasCustomAttributeTag>
    val mutable typeIndex: TaggedIndex<CustomAttributeTypeTag>
    val mutable valueIndex: int

let seekReadUInt16Adv mdv (addr: byref<int>) =
    let res = seekReadUInt16 mdv addr
    addr <- addr + 2
    res

let seekReadInt32Adv mdv (addr: byref<int>) =
    let res = seekReadInt32 mdv addr
    addr <- addr + 4
    res

let seekReadUInt16AsInt32Adv mdv (addr: byref<int>) =
    let res = seekReadUInt16AsInt32 mdv addr
    addr <- addr + 2
    res

let inline seekReadTaggedIdx f nbits big mdv (addr: byref<int>) =
    let tok =
        if big then
            seekReadInt32Adv mdv &addr
        else
            seekReadUInt16AsInt32Adv mdv &addr

    tokToTaggedIdx f nbits tok

let seekReadIdx big mdv (addr: byref<int>) =
    if big then
        seekReadInt32Adv mdv &addr
    else
        seekReadUInt16AsInt32Adv mdv &addr

let seekReadUntaggedIdx (tab: TableName) (ctxt: ILMetadataReader) mdv (addr: byref<int>) =
    seekReadIdx ctxt.tableBigness[tab.Index] mdv &addr

let seekReadResolutionScopeIdx (ctxt: ILMetadataReader) mdv (addr: byref<int>) =
    seekReadTaggedIdx mkResolutionScopeTag 2 ctxt.rsBigness mdv &addr

let seekReadTypeDefOrRefOrSpecIdx (ctxt: ILMetadataReader) mdv (addr: byref<int>) =
    seekReadTaggedIdx mkTypeDefOrRefOrSpecTag 2 ctxt.tdorBigness mdv &addr

let seekReadTypeOrMethodDefIdx (ctxt: ILMetadataReader) mdv (addr: byref<int>) =
    seekReadTaggedIdx mkTypeOrMethodDefTag 1 ctxt.tomdBigness mdv &addr

let seekReadHasConstantIdx (ctxt: ILMetadataReader) mdv (addr: byref<int>) =
    seekReadTaggedIdx mkHasConstantTag 2 ctxt.hcBigness mdv &addr

let seekReadHasCustomAttributeIdx (ctxt: ILMetadataReader) mdv (addr: byref<int>) =
    seekReadTaggedIdx mkHasCustomAttributeTag 5 ctxt.hcaBigness mdv &addr

let seekReadHasFieldMarshalIdx (ctxt: ILMetadataReader) mdv (addr: byref<int>) =
    seekReadTaggedIdx mkHasFieldMarshalTag 1 ctxt.hfmBigness mdv &addr

let seekReadHasDeclSecurityIdx (ctxt: ILMetadataReader) mdv (addr: byref<int>) =
    seekReadTaggedIdx mkHasDeclSecurityTag 2 ctxt.hdsBigness mdv &addr

let seekReadMemberRefParentIdx (ctxt: ILMetadataReader) mdv (addr: byref<int>) =
    seekReadTaggedIdx mkMemberRefParentTag 3 ctxt.mrpBigness mdv &addr

let seekReadHasSemanticsIdx (ctxt: ILMetadataReader) mdv (addr: byref<int>) =
    seekReadTaggedIdx mkHasSemanticsTag 1 ctxt.hsBigness mdv &addr

let seekReadMethodDefOrRefIdx (ctxt: ILMetadataReader) mdv (addr: byref<int>) =
    seekReadTaggedIdx mkMethodDefOrRefTag 1 ctxt.mdorBigness mdv &addr

let seekReadMemberForwardedIdx (ctxt: ILMetadataReader) mdv (addr: byref<int>) =
    seekReadTaggedIdx mkMemberForwardedTag 1 ctxt.mfBigness mdv &addr

let seekReadImplementationIdx (ctxt: ILMetadataReader) mdv (addr: byref<int>) =
    seekReadTaggedIdx mkImplementationTag 2 ctxt.iBigness mdv &addr

let seekReadCustomAttributeTypeIdx (ctxt: ILMetadataReader) mdv (addr: byref<int>) =
    seekReadTaggedIdx mkILCustomAttributeTypeTag 3 ctxt.catBigness mdv &addr

let seekReadStringIdx (ctxt: ILMetadataReader) mdv (addr: byref<int>) =
    seekReadIdx ctxt.stringsBigness mdv &addr

let seekReadGuidIdx (ctxt: ILMetadataReader) mdv (addr: byref<int>) = seekReadIdx ctxt.guidsBigness mdv &addr
let seekReadBlobIdx (ctxt: ILMetadataReader) mdv (addr: byref<int>) = seekReadIdx ctxt.blobsBigness mdv &addr

let seekReadModuleRow (ctxt: ILMetadataReader) mdv idx =
    if idx = 0 then
        failwith "cannot read Module table row 0"

    let mutable addr = ctxt.rowAddr TableNames.Module idx
    let generation = seekReadUInt16Adv mdv &addr
    let nameIdx = seekReadStringIdx ctxt mdv &addr
    let mvidIdx = seekReadGuidIdx ctxt mdv &addr
    let encidIdx = seekReadGuidIdx ctxt mdv &addr
    let encbaseidIdx = seekReadGuidIdx ctxt mdv &addr
    (generation, nameIdx, mvidIdx, encidIdx, encbaseidIdx)

/// Read Table ILTypeRef.
let seekReadTypeRefRow (ctxt: ILMetadataReader) mdv idx =
    let mutable addr = ctxt.rowAddr TableNames.TypeRef idx
    let scopeIdx = seekReadResolutionScopeIdx ctxt mdv &addr
    let nameIdx = seekReadStringIdx ctxt mdv &addr
    let namespaceIdx = seekReadStringIdx ctxt mdv &addr
    (scopeIdx, nameIdx, namespaceIdx)

/// Read Table ILTypeDef.
let seekReadTypeDefRow (ctxt: ILMetadataReader) idx = ctxt.seekReadTypeDefRow idx

let seekReadTypeDefRowUncached ctxtH idx =
    let (ctxt: ILMetadataReader) = getHole ctxtH
    let mdv = ctxt.mdfile.GetView()
    let mutable addr = ctxt.rowAddr TableNames.TypeDef idx
    let flags = seekReadInt32Adv mdv &addr
    let nameIdx = seekReadStringIdx ctxt mdv &addr
    let namespaceIdx = seekReadStringIdx ctxt mdv &addr
    let extendsIdx = seekReadTypeDefOrRefOrSpecIdx ctxt mdv &addr
    let fieldsIdx = seekReadUntaggedIdx TableNames.Field ctxt mdv &addr
    let methodsIdx = seekReadUntaggedIdx TableNames.Method ctxt mdv &addr
    (flags, nameIdx, namespaceIdx, extendsIdx, fieldsIdx, methodsIdx)

/// Read Table Field.
let seekReadFieldRow (ctxt: ILMetadataReader) mdv idx =
    let mutable addr = ctxt.rowAddr TableNames.Field idx
    let flags = seekReadUInt16AsInt32Adv mdv &addr
    let nameIdx = seekReadStringIdx ctxt mdv &addr
    let typeIdx = seekReadBlobIdx ctxt mdv &addr
    (flags, nameIdx, typeIdx)

/// Read Table Method.
let seekReadMethodRow (ctxt: ILMetadataReader) mdv idx =
    let mutable addr = ctxt.rowAddr TableNames.Method idx
    let codeRVA = seekReadInt32Adv mdv &addr
    let implflags = seekReadUInt16AsInt32Adv mdv &addr
    let flags = seekReadUInt16AsInt32Adv mdv &addr
    let nameIdx = seekReadStringIdx ctxt mdv &addr
    let typeIdx = seekReadBlobIdx ctxt mdv &addr
    let paramIdx = seekReadUntaggedIdx TableNames.Param ctxt mdv &addr
    (codeRVA, implflags, flags, nameIdx, typeIdx, paramIdx)

/// Read Table Param.
let seekReadParamRow (ctxt: ILMetadataReader) mdv idx =
    let mutable addr = ctxt.rowAddr TableNames.Param idx
    let flags = seekReadUInt16AsInt32Adv mdv &addr
    let seq = seekReadUInt16AsInt32Adv mdv &addr
    let nameIdx = seekReadStringIdx ctxt mdv &addr
    (flags, seq, nameIdx)

/// Read Table InterfaceImpl.
let private seekReadInterfaceImplRow (ctxt: ILMetadataReader) mdv idx =
    let mutable addr = ctxt.rowAddr TableNames.InterfaceImpl idx
    let tidx = seekReadUntaggedIdx TableNames.TypeDef ctxt mdv &addr
    let intfIdx = seekReadTypeDefOrRefOrSpecIdx ctxt mdv &addr

    struct {|
        TypeIdx = tidx
        IntfIdx = intfIdx
        IntImplIdx = idx
    |}

/// Read Table MemberRef.
let seekReadMemberRefRow (ctxt: ILMetadataReader) mdv idx =
    let mutable addr = ctxt.rowAddr TableNames.MemberRef idx
    let mrpIdx = seekReadMemberRefParentIdx ctxt mdv &addr
    let nameIdx = seekReadStringIdx ctxt mdv &addr
    let typeIdx = seekReadBlobIdx ctxt mdv &addr
    (mrpIdx, nameIdx, typeIdx)

/// Read Table Constant.
let seekReadConstantRow (ctxt: ILMetadataReader) idx = ctxt.seekReadConstantRow idx

let seekReadConstantRowUncached ctxtH idx =
    let (ctxt: ILMetadataReader) = getHole ctxtH
    let mdv = ctxt.mdfile.GetView()
    let mutable addr = ctxt.rowAddr TableNames.Constant idx
    let kind = seekReadUInt16Adv mdv &addr
    let parentIdx = seekReadHasConstantIdx ctxt mdv &addr
    let valIdx = seekReadBlobIdx ctxt mdv &addr
    (kind, parentIdx, valIdx)

/// Read Table CustomAttribute.
let seekReadCustomAttributeRow (ctxt: ILMetadataReader) mdv idx (attrRow: byref<CustomAttributeRow>) =
    let mutable addr = ctxt.rowAddr TableNames.CustomAttribute idx
    attrRow.parentIndex <- seekReadHasCustomAttributeIdx ctxt mdv &addr
    attrRow.typeIndex <- seekReadCustomAttributeTypeIdx ctxt mdv &addr
    attrRow.valueIndex <- seekReadBlobIdx ctxt mdv &addr

/// Read Table FieldMarshal.
let seekReadFieldMarshalRow (ctxt: ILMetadataReader) mdv idx =
    let mutable addr = ctxt.rowAddr TableNames.FieldMarshal idx
    let parentIdx = seekReadHasFieldMarshalIdx ctxt mdv &addr
    let typeIdx = seekReadBlobIdx ctxt mdv &addr
    (parentIdx, typeIdx)

/// Read Table Permission.
let seekReadPermissionRow (ctxt: ILMetadataReader) mdv idx =
    let mutable addr = ctxt.rowAddr TableNames.Permission idx
    let action = seekReadUInt16Adv mdv &addr
    let parentIdx = seekReadHasDeclSecurityIdx ctxt mdv &addr
    let typeIdx = seekReadBlobIdx ctxt mdv &addr
    (action, parentIdx, typeIdx)

/// Read Table ClassLayout.
let seekReadClassLayoutRow (ctxt: ILMetadataReader) mdv idx =
    let mutable addr = ctxt.rowAddr TableNames.ClassLayout idx
    let pack = seekReadUInt16Adv mdv &addr
    let size = seekReadInt32Adv mdv &addr
    let tidx = seekReadUntaggedIdx TableNames.TypeDef ctxt mdv &addr
    (pack, size, tidx)

/// Read Table FieldLayout.
let seekReadFieldLayoutRow (ctxt: ILMetadataReader) mdv idx =
    let mutable addr = ctxt.rowAddr TableNames.FieldLayout idx
    let offset = seekReadInt32Adv mdv &addr
    let fidx = seekReadUntaggedIdx TableNames.Field ctxt mdv &addr
    (offset, fidx)

//// Read Table StandAloneSig.
let seekReadStandAloneSigRow (ctxt: ILMetadataReader) mdv idx =
    let mutable addr = ctxt.rowAddr TableNames.StandAloneSig idx
    let sigIdx = seekReadBlobIdx ctxt mdv &addr
    sigIdx

/// Read Table EventMap.
let seekReadEventMapRow (ctxt: ILMetadataReader) mdv idx =
    let mutable addr = ctxt.rowAddr TableNames.EventMap idx
    let tidx = seekReadUntaggedIdx TableNames.TypeDef ctxt mdv &addr
    let eventsIdx = seekReadUntaggedIdx TableNames.Event ctxt mdv &addr
    (tidx, eventsIdx)

/// Read Table Event.
let seekReadEventRow (ctxt: ILMetadataReader) mdv idx =
    let mutable addr = ctxt.rowAddr TableNames.Event idx
    let flags = seekReadUInt16AsInt32Adv mdv &addr
    let nameIdx = seekReadStringIdx ctxt mdv &addr
    let typIdx = seekReadTypeDefOrRefOrSpecIdx ctxt mdv &addr
    (flags, nameIdx, typIdx)

/// Read Table PropertyMap.
let seekReadPropertyMapRow (ctxt: ILMetadataReader) mdv idx =
    let mutable addr = ctxt.rowAddr TableNames.PropertyMap idx
    let tidx = seekReadUntaggedIdx TableNames.TypeDef ctxt mdv &addr
    let propsIdx = seekReadUntaggedIdx TableNames.Property ctxt mdv &addr
    (tidx, propsIdx)

/// Read Table Property.
let seekReadPropertyRow (ctxt: ILMetadataReader) mdv idx =
    let mutable addr = ctxt.rowAddr TableNames.Property idx
    let flags = seekReadUInt16AsInt32Adv mdv &addr
    let nameIdx = seekReadStringIdx ctxt mdv &addr
    let typIdx = seekReadBlobIdx ctxt mdv &addr
    (flags, nameIdx, typIdx)

/// Read Table MethodSemantics.
let seekReadMethodSemanticsRow (ctxt: ILMetadataReader) idx = ctxt.seekReadMethodSemanticsRow idx

let seekReadMethodSemanticsRowUncached ctxtH idx =
    let (ctxt: ILMetadataReader) = getHole ctxtH
    let mdv = ctxt.mdfile.GetView()
    let mutable addr = ctxt.rowAddr TableNames.MethodSemantics idx
    let flags = seekReadUInt16AsInt32Adv mdv &addr
    let midx = seekReadUntaggedIdx TableNames.Method ctxt mdv &addr
    let assocIdx = seekReadHasSemanticsIdx ctxt mdv &addr
    (flags, midx, assocIdx)

/// Read Table MethodImpl.
let seekReadMethodImplRow (ctxt: ILMetadataReader) mdv idx =
    let mutable addr = ctxt.rowAddr TableNames.MethodImpl idx
    let tidx = seekReadUntaggedIdx TableNames.TypeDef ctxt mdv &addr
    let mbodyIdx = seekReadMethodDefOrRefIdx ctxt mdv &addr
    let mdeclIdx = seekReadMethodDefOrRefIdx ctxt mdv &addr
    (tidx, mbodyIdx, mdeclIdx)

/// Read Table ILModuleRef.
let seekReadModuleRefRow (ctxt: ILMetadataReader) mdv idx =
    let mutable addr = ctxt.rowAddr TableNames.ModuleRef idx
    let nameIdx = seekReadStringIdx ctxt mdv &addr
    nameIdx

/// Read Table ILTypeSpec.
let seekReadTypeSpecRow (ctxt: ILMetadataReader) mdv idx =
    let mutable addr = ctxt.rowAddr TableNames.TypeSpec idx
    let blobIdx = seekReadBlobIdx ctxt mdv &addr
    blobIdx

/// Read Table ImplMap.
let seekReadImplMapRow (ctxt: ILMetadataReader) mdv idx =
    let mutable addr = ctxt.rowAddr TableNames.ImplMap idx
    let flags = seekReadUInt16AsInt32Adv mdv &addr
    let forwrdedIdx = seekReadMemberForwardedIdx ctxt mdv &addr
    let nameIdx = seekReadStringIdx ctxt mdv &addr
    let scopeIdx = seekReadUntaggedIdx TableNames.ModuleRef ctxt mdv &addr
    (flags, forwrdedIdx, nameIdx, scopeIdx)

/// Read Table FieldRVA.
let seekReadFieldRVARow (ctxt: ILMetadataReader) mdv idx =
    let mutable addr = ctxt.rowAddr TableNames.FieldRVA idx
    let rva = seekReadInt32Adv mdv &addr
    let fidx = seekReadUntaggedIdx TableNames.Field ctxt mdv &addr
    (rva, fidx)

/// Read Table Assembly.
let seekReadAssemblyRow (ctxt: ILMetadataReader) mdv idx =
    let mutable addr = ctxt.rowAddr TableNames.Assembly idx
    let hash = seekReadInt32Adv mdv &addr
    let v1 = seekReadUInt16Adv mdv &addr
    let v2 = seekReadUInt16Adv mdv &addr
    let v3 = seekReadUInt16Adv mdv &addr
    let v4 = seekReadUInt16Adv mdv &addr
    let flags = seekReadInt32Adv mdv &addr
    let publicKeyIdx = seekReadBlobIdx ctxt mdv &addr
    let nameIdx = seekReadStringIdx ctxt mdv &addr
    let localeIdx = seekReadStringIdx ctxt mdv &addr
    (hash, v1, v2, v3, v4, flags, publicKeyIdx, nameIdx, localeIdx)

/// Read Table ILAssemblyRef.
let seekReadAssemblyRefRow (ctxt: ILMetadataReader) mdv idx =
    let mutable addr = ctxt.rowAddr TableNames.AssemblyRef idx
    let v1 = seekReadUInt16Adv mdv &addr
    let v2 = seekReadUInt16Adv mdv &addr
    let v3 = seekReadUInt16Adv mdv &addr
    let v4 = seekReadUInt16Adv mdv &addr
    let flags = seekReadInt32Adv mdv &addr
    let publicKeyOrTokenIdx = seekReadBlobIdx ctxt mdv &addr
    let nameIdx = seekReadStringIdx ctxt mdv &addr
    let localeIdx = seekReadStringIdx ctxt mdv &addr
    let hashValueIdx = seekReadBlobIdx ctxt mdv &addr
    (v1, v2, v3, v4, flags, publicKeyOrTokenIdx, nameIdx, localeIdx, hashValueIdx)

/// Read Table File.
let seekReadFileRow (ctxt: ILMetadataReader) mdv idx =
    let mutable addr = ctxt.rowAddr TableNames.File idx
    let flags = seekReadInt32Adv mdv &addr
    let nameIdx = seekReadStringIdx ctxt mdv &addr
    let hashValueIdx = seekReadBlobIdx ctxt mdv &addr
    (flags, nameIdx, hashValueIdx)

/// Read Table ILExportedTypeOrForwarder.
let seekReadExportedTypeRow (ctxt: ILMetadataReader) mdv idx =
    let mutable addr = ctxt.rowAddr TableNames.ExportedType idx
    let flags = seekReadInt32Adv mdv &addr
    let tok = seekReadInt32Adv mdv &addr
    let nameIdx = seekReadStringIdx ctxt mdv &addr
    let namespaceIdx = seekReadStringIdx ctxt mdv &addr
    let implIdx = seekReadImplementationIdx ctxt mdv &addr
    (flags, tok, nameIdx, namespaceIdx, implIdx)

/// Read Table ManifestResource.
let seekReadManifestResourceRow (ctxt: ILMetadataReader) mdv idx =
    let mutable addr = ctxt.rowAddr TableNames.ManifestResource idx
    let offset = seekReadInt32Adv mdv &addr
    let flags = seekReadInt32Adv mdv &addr
    let nameIdx = seekReadStringIdx ctxt mdv &addr
    let implIdx = seekReadImplementationIdx ctxt mdv &addr
    (offset, flags, nameIdx, implIdx)

/// Read Table Nested.
let seekReadNestedRow (ctxt: ILMetadataReader) idx = ctxt.seekReadNestedRow idx

let seekReadNestedRowUncached ctxtH idx =
    let (ctxt: ILMetadataReader) = getHole ctxtH
    let mdv = ctxt.mdfile.GetView()
    let mutable addr = ctxt.rowAddr TableNames.Nested idx
    let nestedIdx = seekReadUntaggedIdx TableNames.TypeDef ctxt mdv &addr
    let enclIdx = seekReadUntaggedIdx TableNames.TypeDef ctxt mdv &addr
    (nestedIdx, enclIdx)

/// Read Table GenericParam.
let seekReadGenericParamRow (ctxt: ILMetadataReader) mdv idx =
    let mutable addr = ctxt.rowAddr TableNames.GenericParam idx
    let seq = seekReadUInt16Adv mdv &addr
    let flags = seekReadUInt16Adv mdv &addr
    let ownerIdx = seekReadTypeOrMethodDefIdx ctxt mdv &addr
    let nameIdx = seekReadStringIdx ctxt mdv &addr
    (idx, seq, flags, ownerIdx, nameIdx)

// Read Table GenericParamConstraint.
let seekReadGenericParamConstraintRow (ctxt: ILMetadataReader) mdv idx =
    let mutable addr = ctxt.rowAddr TableNames.GenericParamConstraint idx
    let pidx = seekReadUntaggedIdx TableNames.GenericParam ctxt mdv &addr
    let constraintIdx = seekReadTypeDefOrRefOrSpecIdx ctxt mdv &addr
    (pidx, constraintIdx)

/// Read Table ILMethodSpec.
let seekReadMethodSpecRow (ctxt: ILMetadataReader) mdv idx =
    let mutable addr = ctxt.rowAddr TableNames.MethodSpec idx
    let mdorIdx = seekReadMethodDefOrRefIdx ctxt mdv &addr
    let instIdx = seekReadBlobIdx ctxt mdv &addr
    (mdorIdx, instIdx)

let readUserStringHeapUncached ctxtH idx =
    let (ctxt: ILMetadataReader) = getHole ctxtH
    let mdv = ctxt.mdfile.GetView()
    seekReadUserString mdv (ctxt.userStringsStreamPhysicalLoc + idx)

let readUserStringHeap (ctxt: ILMetadataReader) idx = ctxt.readUserStringHeap idx

let readStringHeapUncached ctxtH idx =
    let (ctxt: ILMetadataReader) = getHole ctxtH
    let mdv = ctxt.mdfile.GetView()
    seekReadUTF8String mdv (ctxt.stringsStreamPhysicalLoc + idx)

let readStringHeap (ctxt: ILMetadataReader) idx = ctxt.readStringHeap idx

let inline readStringHeapOption (ctxt: ILMetadataReader) idx =
    if idx = 0 then None else Some(readStringHeap ctxt idx)

let readBlobHeapUncached ctxtH idx =
    let (ctxt: ILMetadataReader) = getHole ctxtH
    let mdv = ctxt.mdfile.GetView()
    // valid index lies in range [1..streamSize)
    // NOTE: idx cannot be 0 - Blob\String heap has first empty element that mdv one byte 0
    if idx <= 0 || idx >= ctxt.blobsStreamSize then
        [||]
    else
        seekReadBlob mdv (ctxt.blobsStreamPhysicalLoc + idx)

let readBlobHeap (ctxt: ILMetadataReader) idx = ctxt.readBlobHeap idx

let readBlobHeapOption ctxt idx =
    if idx = 0 then None else Some(readBlobHeap ctxt idx)

//let readGuidHeap ctxt idx = seekReadGuid ctxt.mdv (ctxt.guidsStreamPhysicalLoc + idx)

// read a single value out of a blob heap using the given function
let readBlobHeapAsBool ctxt vidx =
    fst (sigptrGetBool (readBlobHeap ctxt vidx) 0)

let readBlobHeapAsSByte ctxt vidx =
    fst (sigptrGetSByte (readBlobHeap ctxt vidx) 0)

let readBlobHeapAsInt16 ctxt vidx =
    fst (sigptrGetInt16 (readBlobHeap ctxt vidx) 0)

let readBlobHeapAsInt32 ctxt vidx =
    fst (sigptrGetInt32 (readBlobHeap ctxt vidx) 0)

let readBlobHeapAsInt64 ctxt vidx =
    fst (sigptrGetInt64 (readBlobHeap ctxt vidx) 0)

let readBlobHeapAsByte ctxt vidx =
    fst (sigptrGetByte (readBlobHeap ctxt vidx) 0)

let readBlobHeapAsUInt16 ctxt vidx =
    fst (sigptrGetUInt16 (readBlobHeap ctxt vidx) 0)

let readBlobHeapAsUInt32 ctxt vidx =
    fst (sigptrGetUInt32 (readBlobHeap ctxt vidx) 0)

let readBlobHeapAsUInt64 ctxt vidx =
    fst (sigptrGetUInt64 (readBlobHeap ctxt vidx) 0)

let readBlobHeapAsSingle ctxt vidx =
    fst (sigptrGetSingle (readBlobHeap ctxt vidx) 0)

let readBlobHeapAsDouble ctxt vidx =
    fst (sigptrGetDouble (readBlobHeap ctxt vidx) 0)

//-----------------------------------------------------------------------
// Some binaries have raw data embedded their text sections, e.g. mscorlib, for
// field inits. And there is no information that definitively tells us the extent of
// the text section that may be interesting data. But we certainly don't want to duplicate
// the entire text section as data!
//
// So, we assume:
//   1. no part of the metadata is double-used for raw data
//   2. the data bits are all the bits of the text section
//      that stretch from a Field or Resource RVA to one of
//        (a) the next Field or resource RVA
//        (b) a MethodRVA
//        (c) the start of the metadata
//        (d) the end of a section
//        (e) the start of the native resources attached to the binary if any
// ----------------------------------------------------------------------*)

// noFileOnDisk indicates that the PE file was read from Memory using OpenILModuleReaderFromBytes
// For example the assembly came from a type provider
// In this case we eagerly read the native resources into memory
let readNativeResources (pectxt: PEReader) =
    [
        if pectxt.nativeResourcesSize <> 0x0 && pectxt.nativeResourcesAddr <> 0x0 then
            let start =
                pectxt.anyV2P (pectxt.fileName + ": native resources", pectxt.nativeResourcesAddr)

            if pectxt.noFileOnDisk then
                let unlinkedResource =
                    let linkedResource =
                        seekReadBytes (pectxt.pefile.GetView()) start pectxt.nativeResourcesSize

                    unlinkResource pectxt.nativeResourcesAddr linkedResource

                yield ILNativeResource.Out unlinkedResource
            else
                yield ILNativeResource.In(pectxt.fileName, pectxt.nativeResourcesAddr, start, pectxt.nativeResourcesSize)
    ]

let getDataEndPointsDelayed (pectxt: PEReader) ctxtH =
    InterruptibleLazy(fun _ ->
        let (ctxt: ILMetadataReader) = getHole ctxtH
        let mdv = ctxt.mdfile.GetView()

        let dataStartPoints =
            [
                for i = 1 to ctxt.getNumRows TableNames.FieldRVA do
                    let rva, _fidx = seekReadFieldRVARow ctxt mdv i
                    ("field", rva)
                for i = 1 to ctxt.getNumRows TableNames.ManifestResource do
                    let offset, _, _, TaggedIndex(_tag, idx) = seekReadManifestResourceRow ctxt mdv i

                    if idx = 0 then
                        let rva = pectxt.resourcesAddr + offset
                        ("manifest resource", rva)
            ]

        if isNil dataStartPoints then
            []
        else
            let methodRVAs =
                [
                    for i = 1 to ctxt.getNumRows TableNames.Method do
                        let rva, _, _, nameIdx, _, _ = seekReadMethodRow ctxt mdv i

                        if rva <> 0 then
                            let nm = readStringHeap ctxt nameIdx
                            (nm, rva)
                ]

            ([
                pectxt.textSegmentPhysicalLoc + pectxt.textSegmentPhysicalSize
                pectxt.dataSegmentPhysicalLoc + pectxt.dataSegmentPhysicalSize
             ]
             @ (List.map
                 pectxt.anyV2P
                 (dataStartPoints
                  @ [
                      for virtAddr, _virtSize, _physLoc in pectxt.sectionHeaders do
                          yield ("section start", virtAddr)
                  ]
                  @ [ ("md", pectxt.metadataAddr) ]
                  @ (if pectxt.nativeResourcesAddr = 0x0 then
                         []
                     else
                         [ ("native resources", pectxt.nativeResourcesAddr) ])
                  @ (if pectxt.resourcesAddr = 0x0 then
                         []
                     else
                         [ ("managed resources", pectxt.resourcesAddr) ])
                  @ (if pectxt.strongnameAddr = 0x0 then
                         []
                     else
                         [ ("managed strongname", pectxt.strongnameAddr) ])
                  @ (if pectxt.vtableFixupsAddr = 0x0 then
                         []
                     else
                         [ ("managed vtable_fixups", pectxt.vtableFixupsAddr) ])
                  @ methodRVAs)))
            |> List.distinct
            |> List.sort)

let rvaToData (ctxt: ILMetadataReader) (pectxt: PEReader) nm rva =
    if rva = 0x0 then
        failwith "rva is zero"

    let start = pectxt.anyV2P (nm, rva)
    let endPoints = ctxt.dataEndPoints.Value

    let rec look l =
        match l with
        | [] -> failwithf "find_text_data_extent: none found for fileName=%s, name=%s, rva=0x%08x, start=0x%08x" ctxt.fileName nm rva start
        | e :: t ->
            if start < e then
                let pev = pectxt.pefile.GetView()
                seekReadBytes pev start (e - start)
            else
                look t

    look endPoints

//-----------------------------------------------------------------------
// Read the AbsIL structure (lazily) by reading off the relevant rows.
// ----------------------------------------------------------------------

let isSorted (ctxt: ILMetadataReader) (tab: TableName) =
    ((ctxt.sorted &&& (int64 1 <<< tab.Index)) <> int64 0x0)

// Note, pectxtEager and pevEager must not be captured by the results of this function
let rec seekReadModule (ctxt: ILMetadataReader) canReduceMemory (pectxtEager: PEReader) pevEager peinfo ilMetadataVersion idx =
    let (subsys,
         subsysversion,
         useHighEntropyVA,
         ilOnly,
         only32,
         is32bitpreferred,
         only64,
         platform,
         isDll,
         alignVirt,
         alignPhys,
         imageBaseReal) =
        peinfo

    let mdv = ctxt.mdfile.GetView()

    let _generation, nameIdx, _mvidIdx, _encidIdx, _encbaseidIdx =
        seekReadModuleRow ctxt mdv idx

    let ilModuleName = readStringHeap ctxt nameIdx
    let nativeResources = readNativeResources pectxtEager

    {
        Manifest =
            if ctxt.getNumRows TableNames.Assembly > 0 then
                Some(seekReadAssemblyManifest ctxt pectxtEager 1)
            else
                None
        CustomAttrsStored = ctxt.customAttrsReader_Module
        MetadataIndex = idx
        Name = ilModuleName
        NativeResources = nativeResources
        TypeDefs = mkILTypeDefsComputed (fun () -> seekReadTopTypeDefs ctxt)
        SubSystemFlags = int32 subsys
        IsILOnly = ilOnly
        SubsystemVersion = subsysversion
        UseHighEntropyVA = useHighEntropyVA
        Platform = platform
        StackReserveSize = None // TODO
        Is32Bit = only32
        Is32BitPreferred = is32bitpreferred
        Is64Bit = only64
        IsDLL = isDll
        VirtualAlignment = alignVirt
        PhysicalAlignment = alignPhys
        ImageBase = imageBaseReal
        MetadataVersion = ilMetadataVersion
        Resources = seekReadManifestResources ctxt canReduceMemory mdv pectxtEager pevEager
    }

and seekReadAssemblyManifest (ctxt: ILMetadataReader) pectxt idx =
    let mdview = ctxt.mdfile.GetView()

    let hash, v1, v2, v3, v4, flags, publicKeyIdx, nameIdx, localeIdx =
        seekReadAssemblyRow ctxt mdview idx

    let name = readStringHeap ctxt nameIdx
    let pubkey = readBlobHeapOption ctxt publicKeyIdx

    {
        Name = name
        AuxModuleHashAlgorithm = hash
        SecurityDeclsStored = ctxt.securityDeclsReader_Assembly
        PublicKey =
            // The runtime and C# treat a 0 length publicKey as an unsigned assembly, so if a public record exists with a length of 0
            // treat it as unsigned
            match pubkey with
            | Some pkBytes when pkBytes.Length > 0 -> pubkey
            | _ -> None
        Version = Some(ILVersionInfo(v1, v2, v3, v4))
        Locale = readStringHeapOption ctxt localeIdx
        CustomAttrsStored = ctxt.customAttrsReader_Assembly
        MetadataIndex = idx
        AssemblyLongevity =
            let masked = flags &&& 0x000e

            if masked = 0x0000 then
                ILAssemblyLongevity.Unspecified
            elif masked = 0x0002 then
                ILAssemblyLongevity.Library
            elif masked = 0x0004 then
                ILAssemblyLongevity.PlatformAppDomain
            elif masked = 0x0006 then
                ILAssemblyLongevity.PlatformProcess
            elif masked = 0x0008 then
                ILAssemblyLongevity.PlatformSystem
            else
                ILAssemblyLongevity.Unspecified
        ExportedTypes = seekReadTopExportedTypes ctxt
        EntrypointElsewhere =
            let tab, tok = pectxt.entryPointToken

            if tab = TableNames.File then
                Some(seekReadFile ctxt mdview tok)
            else
                None
        Retargetable = 0 <> (flags &&& 0x100)
        DisableJitOptimizations = 0 <> (flags &&& 0x4000)
        JitTracking = 0 <> (flags &&& 0x8000)
        IgnoreSymbolStoreSequencePoints = false
    }

and seekReadAssemblyRef (ctxt: ILMetadataReader) idx = ctxt.seekReadAssemblyRef idx

and seekReadAssemblyRefUncached ctxtH idx =
    let (ctxt: ILMetadataReader) = getHole ctxtH
    let mdv = ctxt.mdfile.GetView()

    let v1, v2, v3, v4, flags, publicKeyOrTokenIdx, nameIdx, localeIdx, hashValueIdx =
        seekReadAssemblyRefRow ctxt mdv idx

    let nm = readStringHeap ctxt nameIdx

    let publicKey =
        match readBlobHeapOption ctxt publicKeyOrTokenIdx with
        | None -> None
        | Some blob ->
            Some(
                if (flags &&& 0x0001) <> 0x0 then
                    PublicKey blob
                else
                    PublicKeyToken blob
            )

    ILAssemblyRef.Create(
        name = nm,
        hash = readBlobHeapOption ctxt hashValueIdx,
        publicKey = publicKey,
        retargetable = ((flags &&& 0x0100) <> 0x0),
        version = Some(ILVersionInfo(v1, v2, v3, v4)),
        locale = readStringHeapOption ctxt localeIdx
    )

and seekReadModuleRef (ctxt: ILMetadataReader) mdv idx =
    let nameIdx = seekReadModuleRefRow ctxt mdv idx
    ILModuleRef.Create(name = readStringHeap ctxt nameIdx, hasMetadata = true, hash = None)

and seekReadFile (ctxt: ILMetadataReader) mdv idx =
    let flags, nameIdx, hashValueIdx = seekReadFileRow ctxt mdv idx

    ILModuleRef.Create(
        name = readStringHeap ctxt nameIdx,
        hasMetadata = ((flags &&& 0x0001) = 0x0),
        hash = readBlobHeapOption ctxt hashValueIdx
    )

and seekReadClassLayout (ctxt: ILMetadataReader) mdv idx =
    let res =
        seekReadOptionalIndexedRow (
            ctxt.getNumRows TableNames.ClassLayout,
            seekReadClassLayoutRow ctxt mdv,
            (fun (_, _, tidx) -> tidx),
            simpleIndexCompare idx,
            isSorted ctxt TableNames.ClassLayout,
            (fun (pack, size, _) -> pack, size)
        )

    match res with
    | None -> { Size = None; Pack = None }
    | Some(pack, size) -> { Size = Some size; Pack = Some pack }

and typeAccessOfFlags flags =
    let f = (flags &&& 0x00000007)

    if f = 0x00000001 then
        ILTypeDefAccess.Public
    elif f = 0x00000002 then
        ILTypeDefAccess.Nested ILMemberAccess.Public
    elif f = 0x00000003 then
        ILTypeDefAccess.Nested ILMemberAccess.Private
    elif f = 0x00000004 then
        ILTypeDefAccess.Nested ILMemberAccess.Family
    elif f = 0x00000006 then
        ILTypeDefAccess.Nested ILMemberAccess.FamilyAndAssembly
    elif f = 0x00000007 then
        ILTypeDefAccess.Nested ILMemberAccess.FamilyOrAssembly
    elif f = 0x00000005 then
        ILTypeDefAccess.Nested ILMemberAccess.Assembly
    else
        ILTypeDefAccess.Private

and typeLayoutOfFlags (ctxt: ILMetadataReader) mdv flags tidx =
    let f = (flags &&& 0x00000018)

    if f = 0x00000008 then
        ILTypeDefLayout.Sequential(seekReadClassLayout ctxt mdv tidx)
    elif f = 0x00000010 then
        ILTypeDefLayout.Explicit(seekReadClassLayout ctxt mdv tidx)
    else
        ILTypeDefLayout.Auto

and isTopTypeDef flags =
    (typeAccessOfFlags flags = ILTypeDefAccess.Private)
    || typeAccessOfFlags flags = ILTypeDefAccess.Public

and seekIsTopTypeDefOfIdx ctxt idx =
    let flags, _, _, _, _, _ = seekReadTypeDefRow ctxt idx
    isTopTypeDef flags

and readBlobHeapAsSplitTypeName ctxt (nameIdx, namespaceIdx) =
    let name = readStringHeap ctxt nameIdx
    let nspace = readStringHeapOption ctxt namespaceIdx

    match nspace with
    | Some nspace -> splitNamespace nspace, name
    | None -> [], name

and readBlobHeapAsTypeName ctxt (nameIdx, namespaceIdx) =
    let name = readStringHeap ctxt nameIdx
    let nspace = readStringHeapOption ctxt namespaceIdx

    match nspace with
    | None -> name
    | Some ns -> ctxt.memoizeString (ns + "." + name)

and seekReadTypeDefRowExtents (ctxt: ILMetadataReader) _info (idx: int) =
    if idx >= ctxt.getNumRows TableNames.TypeDef then
        struct (ctxt.getNumRows TableNames.Field + 1, ctxt.getNumRows TableNames.Method + 1)
    else
        let _, _, _, _, fieldsIdx, methodsIdx = seekReadTypeDefRow ctxt (idx + 1)
        struct (fieldsIdx, methodsIdx)

and seekReadTypeDefRowWithExtents ctxt (idx: int) =
    let info = seekReadTypeDefRow ctxt idx
    info, seekReadTypeDefRowExtents ctxt info idx

and seekReadPreTypeDef ctxt toponly (idx: int) =
    let flags, nameIdx, namespaceIdx, _, _, _ = seekReadTypeDefRow ctxt idx

    if toponly && not (isTopTypeDef flags) then
        None
    else
        let ns, n = readBlobHeapAsSplitTypeName ctxt (nameIdx, namespaceIdx)
        // Return the ILPreTypeDef
        Some(mkILPreTypeDefRead (ns, n, idx, ctxt.typeDefReader))

and typeDefReader ctxtH : ILTypeDefStored =
    mkILTypeDefReader (fun idx ->
        let (ctxt: ILMetadataReader) = getHole ctxtH
        let mdv = ctxt.mdfile.GetView()
        // Re-read so as not to save all these in the lazy closure - this suspension ctxt.is the largest
        // heavily allocated one in all of AbsIL

        let flags, nameIdx, namespaceIdx, extendsIdx, fieldsIdx, methodsIdx as info =
            seekReadTypeDefRow ctxt idx

        let nm = readBlobHeapAsTypeName ctxt (nameIdx, namespaceIdx)
        let struct (endFieldsIdx, endMethodsIdx) = seekReadTypeDefRowExtents ctxt info idx
        let typars = seekReadGenericParams ctxt 0 (tomd_TypeDef, idx)
        let numTypars = typars.Length
        let super = seekReadOptionalTypeDefOrRef ctxt numTypars AsObject extendsIdx
        let layout = typeLayoutOfFlags ctxt mdv flags idx

        let hasLayout =
            match layout with
            | ILTypeDefLayout.Explicit _ -> true
            | _ -> false

        let containsExtensionMethods =
            let mutable containsExtensionMethods = false
            let searchedKey = TaggedIndex(hca_TypeDef, idx)

            let attributesSearcher =
                { new ISeekReadIndexedRowReader<int, int, int> with
                    member _.GetRow(i, rowIndex) = rowIndex <- i
                    member _.GetKey(rowIndex) = rowIndex

                    member _.CompareKey(rowIndex) =
                        let mutable addr = ctxt.rowAddr TableNames.CustomAttribute rowIndex
                        // read parentIndex
                        let key = seekReadHasCustomAttributeIdx ctxt mdv &addr
                        hcaCompare searchedKey key

                    member _.ConvertRow(i) = i
                }

            let attrsStartIdx, attrsEndIdx =
                seekReadIndexedRowsRange
                    (ctxt.getNumRows TableNames.CustomAttribute)
                    (isSorted ctxt TableNames.CustomAttribute)
                    attributesSearcher

            if attrsStartIdx <= 0 || attrsEndIdx < attrsStartIdx then
                false
            else
                let mutable attrIdx = attrsStartIdx

                let looksLikeSystemAssembly =
                    ctxt.fileName.EndsWith("System.Runtime.dll")
                    || ctxt.fileName.EndsWith("mscorlib.dll")
                    || ctxt.fileName.EndsWith("netstandard.dll")

                while attrIdx <= attrsEndIdx && not containsExtensionMethods do
                    let mutable addr = ctxt.rowAddr TableNames.CustomAttribute attrIdx
                    // skip parentIndex to read typeIndex
                    seekReadHasCustomAttributeIdx ctxt mdv &addr |> ignore
                    let attrTypeIndex = seekReadCustomAttributeTypeIdx ctxt mdv &addr
                    let attrCtorIdx = attrTypeIndex.index

                    let name =
                        if attrTypeIndex.tag = cat_MethodDef then
                            // the ExtensionAttribute constructor can be cat_MethodDef if the metadata is read from the assembly
                            // in which the corresponding attribute is defined -- from the system library
                            if not looksLikeSystemAssembly then
                                ""
                            else
                                let _, (_, nameIdx, namespaceIdx, _, _, _) = seekMethodDefParent ctxt attrCtorIdx
                                readBlobHeapAsTypeName ctxt (nameIdx, namespaceIdx)
                        else
                            let mutable addr = ctxt.rowAddr TableNames.MemberRef attrCtorIdx
                            let mrpTag = seekReadMemberRefParentIdx ctxt mdv &addr

                            if mrpTag.tag <> mrp_TypeRef then
                                ""
                            else
                                let _, nameIdx, namespaceIdx = seekReadTypeRefRow ctxt mdv mrpTag.index
                                readBlobHeapAsTypeName ctxt (nameIdx, namespaceIdx)

                    if name = "System.Runtime.CompilerServices.ExtensionAttribute" then
                        containsExtensionMethods <- true

                    attrIdx <- attrIdx + 1

                containsExtensionMethods

        let additionalFlags =
            if containsExtensionMethods then
                ILTypeDefAdditionalFlags.CanContainExtensionMethods
            else
                ILTypeDefAdditionalFlags.None

        let mdefs = seekReadMethods ctxt numTypars methodsIdx endMethodsIdx
        let fdefs = seekReadFields ctxt (numTypars, hasLayout) fieldsIdx endFieldsIdx
        let nested = seekReadNestedTypeDefs ctxt idx

        let impls, intImplsAttrs =
            seekReadInterfaceImpls ctxt mdv numTypars idx |> List.unzip

        let mimpls = seekReadMethodImpls ctxt numTypars idx
        let props = seekReadProperties ctxt numTypars idx
        let events = seekReadEvents ctxt numTypars idx

        ILTypeDef(
            name = nm,
            genericParams = typars,
            attributes = enum<TypeAttributes> (flags),
            layout = layout,
            nestedTypes = nested,
            implements = impls,
            implementsCustomAttrs = Some intImplsAttrs,
            extends = super,
            methods = mdefs,
            securityDeclsStored = ctxt.securityDeclsReader_TypeDef,
            fields = fdefs,
            methodImpls = mimpls,
            events = events,
            properties = props,
            additionalFlags = additionalFlags,
            customAttrsStored = ctxt.customAttrsReader_TypeDef,
            metadataIndex = idx
        ))

and seekReadTopTypeDefs (ctxt: ILMetadataReader) =
    [|
        for i = 1 to ctxt.getNumRows TableNames.TypeDef do
            match seekReadPreTypeDef ctxt true i with
            | None -> ()
            | Some td -> yield td
    |]

and seekReadNestedTypeDefs (ctxt: ILMetadataReader) tidx =
    mkILTypeDefsComputed (fun () ->
        let nestedIdxs =
            seekReadIndexedRows (ctxt.getNumRows TableNames.Nested, seekReadNestedRow ctxt, snd, simpleIndexCompare tidx, false, fst)

        [|
            for i in nestedIdxs do
                match seekReadPreTypeDef ctxt false i with
                | None -> ()
                | Some td -> yield td
        |])

and seekReadInterfaceImpls (ctxt: ILMetadataReader) mdv numTypars tidx =
    seekReadIndexedRows (
        ctxt.getNumRows TableNames.InterfaceImpl,
        seekReadInterfaceImplRow ctxt mdv,
        (fun x -> x.TypeIdx),
        simpleIndexCompare tidx,
        isSorted ctxt TableNames.InterfaceImpl,
        (fun x -> (seekReadTypeDefOrRef ctxt numTypars AsObject [] x.IntfIdx), (ctxt.customAttrsReader_InterfaceImpl, x.IntImplIdx))
    )

and seekReadGenericParams ctxt numTypars (a, b) : ILGenericParameterDefs =
    ctxt.seekReadGenericParams (GenericParamsIdx(numTypars, a, b))

and seekReadGenericParamsUncached ctxtH (GenericParamsIdx(numTypars, a, b)) =
    let (ctxt: ILMetadataReader) = getHole ctxtH
    let mdv = ctxt.mdfile.GetView()

    let pars =
        seekReadIndexedRows (
            ctxt.getNumRows TableNames.GenericParam,
            seekReadGenericParamRow ctxt mdv,
            (fun (_, _, _, tomd, _) -> tomd),
            tomdCompare (TaggedIndex(a, b)),
            isSorted ctxt TableNames.GenericParam,
            (fun (gpidx, seq, flags, _, nameIdx) ->
                let flags = int32 flags
                let variance_flags = flags &&& 0x0003

                let variance =
                    if variance_flags = 0x0000 then NonVariant
                    elif variance_flags = 0x0001 then CoVariant
                    elif variance_flags = 0x0002 then ContraVariant
                    else NonVariant

                let constraints = seekReadGenericParamConstraints ctxt mdv numTypars gpidx

                seq,
                {
                    Name = readStringHeap ctxt nameIdx
                    Constraints = constraints
                    Variance = variance
                    CustomAttrsStored = ctxt.customAttrsReader_GenericParam
                    MetadataIndex = gpidx
                    HasReferenceTypeConstraint = (flags &&& 0x0004) <> 0
                    HasNotNullableValueTypeConstraint = (flags &&& 0x0008) <> 0
                    HasDefaultConstructorConstraint = (flags &&& 0x0010) <> 0
                })
        )

    pars |> List.sortBy fst |> List.map snd

and seekReadGenericParamConstraints (ctxt: ILMetadataReader) mdv numTypars gpidx =
    seekReadIndexedRows (
        ctxt.getNumRows TableNames.GenericParamConstraint,
        seekReadGenericParamConstraintRow ctxt mdv,
        fst,
        simpleIndexCompare gpidx,
        isSorted ctxt TableNames.GenericParamConstraint,
        (snd >> seekReadTypeDefOrRef ctxt numTypars AsObject [])
    )

and seekReadTypeDefAsType (ctxt: ILMetadataReader) boxity (ginst: ILTypes) idx =
    ctxt.seekReadTypeDefAsType (TypeDefAsTypIdx(boxity, ginst, idx))

and seekReadTypeDefAsTypeUncached ctxtH (TypeDefAsTypIdx(boxity, ginst, idx)) =
    let ctxt = getHole ctxtH
    mkILTy boxity (ILTypeSpec.Create(seekReadTypeDefAsTypeRef ctxt idx, ginst))

and seekReadTypeDefAsTypeRef (ctxt: ILMetadataReader) idx =
    let enc =
        if seekIsTopTypeDefOfIdx ctxt idx then
            []
        else
            let enclIdx =
                seekReadIndexedRow (
                    ctxt.getNumRows TableNames.Nested,
                    seekReadNestedRow ctxt,
                    fst,
                    simpleIndexCompare idx,
                    isSorted ctxt TableNames.Nested,
                    snd
                )

            let tref = seekReadTypeDefAsTypeRef ctxt enclIdx
            tref.Enclosing @ [ tref.Name ]

    let _, nameIdx, namespaceIdx, _, _, _ = seekReadTypeDefRow ctxt idx
    let nm = readBlobHeapAsTypeName ctxt (nameIdx, namespaceIdx)
    ILTypeRef.Create(scope = ILScopeRef.Local, enclosing = enc, name = nm)

and seekReadTypeRef (ctxt: ILMetadataReader) idx = ctxt.seekReadTypeRef idx

and seekReadTypeRefUncached ctxtH idx =
    let (ctxt: ILMetadataReader) = getHole ctxtH
    let mdv = ctxt.mdfile.GetView()
    let scopeIdx, nameIdx, namespaceIdx = seekReadTypeRefRow ctxt mdv idx
    let scope, enc = seekReadTypeRefScope ctxt mdv scopeIdx
    let nm = readBlobHeapAsTypeName ctxt (nameIdx, namespaceIdx)
    ILTypeRef.Create(scope = scope, enclosing = enc, name = nm)

and seekReadTypeRefAsType (ctxt: ILMetadataReader) boxity ginst idx =
    ctxt.seekReadTypeRefAsType (TypeRefAsTypIdx(boxity, ginst, idx))

and seekReadTypeRefAsTypeUncached ctxtH (TypeRefAsTypIdx(boxity, ginst, idx)) =
    let ctxt = getHole ctxtH
    mkILTy boxity (ILTypeSpec.Create(seekReadTypeRef ctxt idx, ginst))

and seekReadTypeDefOrRef (ctxt: ILMetadataReader) numTypars boxity (ginst: ILTypes) (TaggedIndex(tag, idx)) =
    let mdv = ctxt.mdfile.GetView()

    match tag with
    | tag when tag = tdor_TypeDef -> seekReadTypeDefAsType ctxt boxity ginst idx
    | tag when tag = tdor_TypeRef -> seekReadTypeRefAsType ctxt boxity ginst idx
    | tag when tag = tdor_TypeSpec ->
        if not (List.isEmpty ginst) then
            dprintn "type spec used as type constructor for a generic instantiation: ignoring instantiation"

        readBlobHeapAsType ctxt numTypars (seekReadTypeSpecRow ctxt mdv idx)
    | _ -> failwith "seekReadTypeDefOrRef ctxt"

and seekReadTypeDefOrRefAsTypeRef (ctxt: ILMetadataReader) (TaggedIndex(tag, idx)) =
    match tag with
    | tag when tag = tdor_TypeDef -> seekReadTypeDefAsTypeRef ctxt idx
    | tag when tag = tdor_TypeRef -> seekReadTypeRef ctxt idx
    | tag when tag = tdor_TypeSpec ->
        dprintn "type spec used where a type ref or def is required"
        PrimaryAssemblyILGlobals.typ_Object.TypeRef
    | _ -> failwith "seekReadTypeDefOrRefAsTypeRef_readTypeDefOrRefOrSpec"

and seekReadMethodRefParent (ctxt: ILMetadataReader) mdv numTypars (TaggedIndex(tag, idx)) =
    match tag with
    | tag when tag = mrp_TypeRef ->
        seekReadTypeRefAsType ctxt AsObject (* not ok - no way to tell if a member ref parent is a value type or not *) List.empty idx
    | tag when tag = mrp_ModuleRef -> mkILTypeForGlobalFunctions (ILScopeRef.Module(seekReadModuleRef ctxt mdv idx))
    | tag when tag = mrp_MethodDef ->
        let (MethodData(enclTy, cc, nm, argTys, retTy, methInst)) =
            seekReadMethodDefAsMethodData ctxt idx

        let mspec = mkILMethSpecInTy (enclTy, cc, nm, argTys, retTy, methInst)
        mspec.DeclaringType
    | tag when tag = mrp_TypeSpec -> readBlobHeapAsType ctxt numTypars (seekReadTypeSpecRow ctxt mdv idx)
    | _ -> failwith "seekReadMethodRefParent"

and seekReadMethodDefOrRef (ctxt: ILMetadataReader) numTypars (TaggedIndex(tag, idx)) =
    match tag with
    | tag when tag = mdor_MethodDef ->
        let (MethodData(enclTy, cc, nm, argTys, retTy, methInst)) =
            seekReadMethodDefAsMethodData ctxt idx

        VarArgMethodData(enclTy, cc, nm, argTys, None, retTy, methInst)
    | tag when tag = mdor_MemberRef -> seekReadMemberRefAsMethodData ctxt numTypars idx
    | _ -> failwith "seekReadMethodDefOrRef"

and seekReadMethodDefOrRefNoVarargs (ctxt: ILMetadataReader) numTypars x =
    let (VarArgMethodData(enclTy, cc, nm, argTys, varargs, retTy, methInst)) =
        seekReadMethodDefOrRef ctxt numTypars x

    if varargs <> None then
        dprintf "ignoring sentinel and varargs in ILMethodDef token signature"

    MethodData(enclTy, cc, nm, argTys, retTy, methInst)

and seekReadCustomAttrType (ctxt: ILMetadataReader) (TaggedIndex(tag, idx)) =
    match tag with
    | tag when tag = cat_MethodDef ->
        let (MethodData(enclTy, cc, nm, argTys, retTy, methInst)) =
            seekReadMethodDefAsMethodData ctxt idx

        mkILMethSpecInTy (enclTy, cc, nm, argTys, retTy, methInst)
    | tag when tag = cat_MemberRef ->
        let (MethodData(enclTy, cc, nm, argTys, retTy, methInst)) =
            seekReadMemberRefAsMethDataNoVarArgs ctxt 0 idx

        mkILMethSpecInTy (enclTy, cc, nm, argTys, retTy, methInst)
    | _ -> failwith "seekReadCustomAttrType ctxt"

and seekReadImplAsScopeRef (ctxt: ILMetadataReader) mdv (TaggedIndex(tag, idx)) =
    if idx = 0 then
        ILScopeRef.Local
    else
        match tag with
        | tag when tag = i_File -> ILScopeRef.Module(seekReadFile ctxt mdv idx)
        | tag when tag = i_AssemblyRef -> ILScopeRef.Assembly(seekReadAssemblyRef ctxt idx)
        | tag when tag = i_ExportedType -> failwith "seekReadImplAsScopeRef"
        | _ -> failwith "seekReadImplAsScopeRef"

and seekReadTypeRefScope (ctxt: ILMetadataReader) mdv (TaggedIndex(tag, idx)) =
    match tag with
    | tag when tag = rs_Module -> ILScopeRef.Local, []
    | tag when tag = rs_ModuleRef -> ILScopeRef.Module(seekReadModuleRef ctxt mdv idx), []
    | tag when tag = rs_AssemblyRef -> ILScopeRef.Assembly(seekReadAssemblyRef ctxt idx), []
    | tag when tag = rs_TypeRef ->
        let tref = seekReadTypeRef ctxt idx
        tref.Scope, (tref.Enclosing @ [ tref.Name ])
    | _ -> failwith "seekReadTypeRefScope"

and seekReadOptionalTypeDefOrRef (ctxt: ILMetadataReader) numTypars boxity idx =
    if idx = TaggedIndex(tdor_TypeDef, 0) then
        None
    else
        Some(seekReadTypeDefOrRef ctxt numTypars boxity List.empty idx)

and seekReadField ctxt mdv (numTypars, hasLayout) (idx: int) =
    let flags, nameIdx, typeIdx = seekReadFieldRow ctxt mdv idx
    let nm = readStringHeap ctxt nameIdx
    let isStatic = (flags &&& 0x0010) <> 0

    ILFieldDef(
        name = nm,
        fieldType = readBlobHeapAsFieldSig ctxt numTypars typeIdx,
        attributes = enum<FieldAttributes> (flags),
        literalValue =
            (if (flags &&& 0x8000) = 0 then
                 None
             else
                 Some(seekReadConstant ctxt (TaggedIndex(hc_FieldDef, idx)))),
        marshal =
            (if (flags &&& 0x1000) = 0 then
                 None
             else
                 Some(
                     seekReadIndexedRow (
                         ctxt.getNumRows TableNames.FieldMarshal,
                         seekReadFieldMarshalRow ctxt mdv,
                         fst,
                         hfmCompare (TaggedIndex(hfm_FieldDef, idx)),
                         isSorted ctxt TableNames.FieldMarshal,
                         (snd >> readBlobHeapAsNativeType ctxt)
                     )
                 )),
        data =
            (if (flags &&& 0x0100) = 0 then
                 None
             else
                 match ctxt.pectxtCaptured with
                 | None -> None // indicates metadata only, where Data is not available
                 | Some pectxt ->
                     let rva =
                         seekReadIndexedRow (
                             ctxt.getNumRows TableNames.FieldRVA,
                             seekReadFieldRVARow ctxt mdv,
                             snd,
                             simpleIndexCompare idx,
                             isSorted ctxt TableNames.FieldRVA,
                             fst
                         )

                     Some(rvaToData ctxt pectxt "field" rva)),
        offset =
            (if hasLayout && not isStatic then
                 Some(
                     seekReadIndexedRow (
                         ctxt.getNumRows TableNames.FieldLayout,
                         seekReadFieldLayoutRow ctxt mdv,
                         snd,
                         simpleIndexCompare idx,
                         isSorted ctxt TableNames.FieldLayout,
                         fst
                     )
                 )
             else
                 None),
        customAttrsStored = ctxt.customAttrsReader_FieldDef,
        metadataIndex = idx
    )

and seekReadFields (ctxt: ILMetadataReader) (numTypars, hasLayout) fidx1 fidx2 =
    mkILFieldsLazy (
        InterruptibleLazy(fun _ ->
            let mdv = ctxt.mdfile.GetView()

            [
                if fidx1 > 0 then
                    for i = fidx1 to fidx2 - 1 do
                        yield seekReadField ctxt mdv (numTypars, hasLayout) i
            ])
    )

and seekReadMethods (ctxt: ILMetadataReader) numTypars midx1 midx2 =
    mkILMethodsComputed (fun () ->
        let mdv = ctxt.mdfile.GetView()

        [|
            if midx1 > 0 then
                for i = midx1 to midx2 - 1 do
                    yield seekReadMethod ctxt mdv numTypars i
        |])

and sigptrGetTypeDefOrRefOrSpecIdx bytes sigptr =
    let struct (n, sigptr) = sigptrGetZInt32 bytes sigptr

    if (n &&& 0x01) = 0x0 then (* Type Def *)
        TaggedIndex(tdor_TypeDef, (n >>>& 2)), sigptr
    else (* Type Ref *)
        TaggedIndex(tdor_TypeRef, (n >>>& 2)), sigptr

and sigptrGetTy (ctxt: ILMetadataReader) numTypars bytes sigptr =
    let b0, sigptr = sigptrGetByte bytes sigptr

    if b0 = et_OBJECT then
        PrimaryAssemblyILGlobals.typ_Object, sigptr
    elif b0 = et_STRING then
        PrimaryAssemblyILGlobals.typ_String, sigptr
    elif b0 = et_I1 then
        PrimaryAssemblyILGlobals.typ_SByte, sigptr
    elif b0 = et_I2 then
        PrimaryAssemblyILGlobals.typ_Int16, sigptr
    elif b0 = et_I4 then
        PrimaryAssemblyILGlobals.typ_Int32, sigptr
    elif b0 = et_I8 then
        PrimaryAssemblyILGlobals.typ_Int64, sigptr
    elif b0 = et_I then
        PrimaryAssemblyILGlobals.typ_IntPtr, sigptr
    elif b0 = et_U1 then
        PrimaryAssemblyILGlobals.typ_Byte, sigptr
    elif b0 = et_U2 then
        PrimaryAssemblyILGlobals.typ_UInt16, sigptr
    elif b0 = et_U4 then
        PrimaryAssemblyILGlobals.typ_UInt32, sigptr
    elif b0 = et_U8 then
        PrimaryAssemblyILGlobals.typ_UInt64, sigptr
    elif b0 = et_U then
        PrimaryAssemblyILGlobals.typ_UIntPtr, sigptr
    elif b0 = et_R4 then
        PrimaryAssemblyILGlobals.typ_Single, sigptr
    elif b0 = et_R8 then
        PrimaryAssemblyILGlobals.typ_Double, sigptr
    elif b0 = et_CHAR then
        PrimaryAssemblyILGlobals.typ_Char, sigptr
    elif b0 = et_BOOLEAN then
        PrimaryAssemblyILGlobals.typ_Bool, sigptr
    elif b0 = et_WITH then
        let b0, sigptr = sigptrGetByte bytes sigptr
        let tdorIdx, sigptr = sigptrGetTypeDefOrRefOrSpecIdx bytes sigptr
        let struct (n, sigptr) = sigptrGetZInt32 bytes sigptr
        let argTys, sigptr = sigptrFold (sigptrGetTy ctxt numTypars) n bytes sigptr

        seekReadTypeDefOrRef ctxt numTypars (if b0 = et_CLASS then AsObject else AsValue) argTys tdorIdx, sigptr

    elif b0 = et_CLASS then
        let tdorIdx, sigptr = sigptrGetTypeDefOrRefOrSpecIdx bytes sigptr
        seekReadTypeDefOrRef ctxt numTypars AsObject List.empty tdorIdx, sigptr
    elif b0 = et_VALUETYPE then
        let tdorIdx, sigptr = sigptrGetTypeDefOrRefOrSpecIdx bytes sigptr
        seekReadTypeDefOrRef ctxt numTypars AsValue List.empty tdorIdx, sigptr
    elif b0 = et_VAR then
        let struct (n, sigptr) = sigptrGetZInt32 bytes sigptr
        ILType.TypeVar(uint16 n), sigptr
    elif b0 = et_MVAR then
        let struct (n, sigptr) = sigptrGetZInt32 bytes sigptr
        ILType.TypeVar(uint16 (n + numTypars)), sigptr
    elif b0 = et_BYREF then
        let ty, sigptr = sigptrGetTy ctxt numTypars bytes sigptr
        ILType.Byref ty, sigptr
    elif b0 = et_PTR then
        let ty, sigptr = sigptrGetTy ctxt numTypars bytes sigptr
        ILType.Ptr ty, sigptr
    elif b0 = et_SZARRAY then
        let ty, sigptr = sigptrGetTy ctxt numTypars bytes sigptr
        mkILArr1DTy ty, sigptr
    elif b0 = et_ARRAY then
        let ty, sigptr = sigptrGetTy ctxt numTypars bytes sigptr
        let struct (rank, sigptr) = sigptrGetZInt32 bytes sigptr
        let struct (numSized, sigptr) = sigptrGetZInt32 bytes sigptr
        let struct (sizes, sigptr) = sigptrFoldStruct sigptrGetZInt32 numSized bytes sigptr
        let struct (numLoBounded, sigptr) = sigptrGetZInt32 bytes sigptr

        let struct (lobounds, sigptr) =
            sigptrFoldStruct sigptrGetZInt32 numLoBounded bytes sigptr

        let shape =
            let dim i =
                (if i < numLoBounded then
                     Some(List.item i lobounds)
                 else
                     None),
                (if i < numSized then Some(List.item i sizes) else None)

            ILArrayShape(List.init rank dim)

        mkILArrTy (ty, shape), sigptr

    elif b0 = et_VOID then
        ILType.Void, sigptr
    elif b0 = et_TYPEDBYREF then
        PrimaryAssemblyILGlobals.typ_TypedReference, sigptr
    elif b0 = et_CMOD_REQD || b0 = et_CMOD_OPT then
        let tdorIdx, sigptr = sigptrGetTypeDefOrRefOrSpecIdx bytes sigptr
        let ty, sigptr = sigptrGetTy ctxt numTypars bytes sigptr
        ILType.Modified((b0 = et_CMOD_REQD), seekReadTypeDefOrRefAsTypeRef ctxt tdorIdx, ty), sigptr
    elif b0 = et_FNPTR then
        let ccByte, sigptr = sigptrGetByte bytes sigptr
        let generic, cc = byteAsCallConv ccByte

        if generic then
            failwith "fptr sig may not be generic"

        let struct (numparams, sigptr) = sigptrGetZInt32 bytes sigptr
        let retTy, sigptr = sigptrGetTy ctxt numTypars bytes sigptr
        let argTys, sigptr = sigptrFold (sigptrGetTy ctxt numTypars) numparams bytes sigptr

        let typ =
            ILType.FunctionPointer
                {
                    CallingConv = cc
                    ArgTypes = argTys
                    ReturnType = retTy
                }

        typ, sigptr
    elif b0 = et_SENTINEL then
        failwith "varargs NYI"
    else
        ILType.Void, sigptr

and sigptrGetVarArgTys (ctxt: ILMetadataReader) n numTypars bytes sigptr =
    sigptrFold (sigptrGetTy ctxt numTypars) n bytes sigptr

and sigptrGetArgTys (ctxt: ILMetadataReader) n numTypars bytes sigptr acc =
    if n <= 0 then
        (List.rev acc, None), sigptr
    else
        let b0, sigptr2 = sigptrGetByte bytes sigptr

        if b0 = et_SENTINEL then
            let varargs, sigptr = sigptrGetVarArgTys ctxt n numTypars bytes sigptr2
            (List.rev acc, Some varargs), sigptr
        else
            let x, sigptr = sigptrGetTy ctxt numTypars bytes sigptr
            sigptrGetArgTys ctxt (n - 1) numTypars bytes sigptr (x :: acc)

and sigptrGetLocal (ctxt: ILMetadataReader) numTypars bytes sigptr =
    let pinned, sigptr =
        let b0, sigptr' = sigptrGetByte bytes sigptr

        if b0 = et_PINNED then true, sigptr' else false, sigptr

    let ty, sigptr = sigptrGetTy ctxt numTypars bytes sigptr

    let loc: ILLocal =
        {
            IsPinned = pinned
            Type = ty
            DebugInfo = None
        }

    loc, sigptr

and readBlobHeapAsMethodSig (ctxt: ILMetadataReader) numTypars blobIdx =
    ctxt.readBlobHeapAsMethodSig (BlobAsMethodSigIdx(numTypars, blobIdx))

and readBlobHeapAsMethodSigUncached ctxtH (BlobAsMethodSigIdx(numTypars, blobIdx)) =
    let (ctxt: ILMetadataReader) = getHole ctxtH
    let bytes = readBlobHeap ctxt blobIdx
    let sigptr = 0
    let ccByte, sigptr = sigptrGetByte bytes sigptr
    let generic, cc = byteAsCallConv ccByte

    let struct (genarity, sigptr) =
        if generic then
            sigptrGetZInt32 bytes sigptr
        else
            0x0, sigptr

    let struct (numparams, sigptr) = sigptrGetZInt32 bytes sigptr
    let retTy, sigptr = sigptrGetTy ctxt numTypars bytes sigptr

    let (argTys, varargs), _sigptr =
        sigptrGetArgTys ctxt numparams numTypars bytes sigptr []

    generic, genarity, cc, retTy, argTys, varargs

and readBlobHeapAsType ctxt numTypars blobIdx =
    let bytes = readBlobHeap ctxt blobIdx
    let ty, _sigptr = sigptrGetTy ctxt numTypars bytes 0
    ty

and readBlobHeapAsFieldSig ctxt numTypars blobIdx =
    ctxt.readBlobHeapAsFieldSig (BlobAsFieldSigIdx(numTypars, blobIdx))

and readBlobHeapAsFieldSigUncached ctxtH (BlobAsFieldSigIdx(numTypars, blobIdx)) =
    let ctxt = getHole ctxtH
    let bytes = readBlobHeap ctxt blobIdx
    let sigptr = 0
    let ccByte, sigptr = sigptrGetByte bytes sigptr

    if ccByte <> e_IMAGE_CEE_CS_CALLCONV_FIELD then
        dprintn "warning: field sig was not CC_FIELD"

    let retTy, _sigptr = sigptrGetTy ctxt numTypars bytes sigptr
    retTy

and readBlobHeapAsPropertySig (ctxt: ILMetadataReader) numTypars blobIdx =
    ctxt.readBlobHeapAsPropertySig (BlobAsPropSigIdx(numTypars, blobIdx))

and readBlobHeapAsPropertySigUncached ctxtH (BlobAsPropSigIdx(numTypars, blobIdx)) =
    let ctxt = getHole ctxtH
    let bytes = readBlobHeap ctxt blobIdx
    let sigptr = 0
    let ccByte, sigptr = sigptrGetByte bytes sigptr
    let hasthis = byteAsHasThis ccByte
    let ccMaxked = (ccByte &&& 0x0Fuy)

    if ccMaxked <> e_IMAGE_CEE_CS_CALLCONV_PROPERTY then
        dprintn ("warning: property sig was " + string ccMaxked + " instead of CC_PROPERTY")

    let struct (numparams, sigptr) = sigptrGetZInt32 bytes sigptr
    let retTy, sigptr = sigptrGetTy ctxt numTypars bytes sigptr
    let argTys, _sigptr = sigptrFold (sigptrGetTy ctxt numTypars) numparams bytes sigptr
    hasthis, retTy, argTys

and readBlobHeapAsLocalsSig (ctxt: ILMetadataReader) numTypars blobIdx =
    ctxt.readBlobHeapAsLocalsSig (BlobAsLocalSigIdx(numTypars, blobIdx))

and readBlobHeapAsLocalsSigUncached ctxtH (BlobAsLocalSigIdx(numTypars, blobIdx)) =
    let ctxt = getHole ctxtH
    let bytes = readBlobHeap ctxt blobIdx
    let sigptr = 0
    let ccByte, sigptr = sigptrGetByte bytes sigptr

    if ccByte <> e_IMAGE_CEE_CS_CALLCONV_LOCAL_SIG then
        dprintn "warning: local sig was not CC_LOCAL"

    let struct (numlocals, sigptr) = sigptrGetZInt32 bytes sigptr

    let localtys, _sigptr =
        sigptrFold (sigptrGetLocal ctxt numTypars) numlocals bytes sigptr

    localtys

and byteAsHasThis b =
    let hasthis_masked = b &&& 0x60uy

    if hasthis_masked = e_IMAGE_CEE_CS_CALLCONV_INSTANCE then
        ILThisConvention.Instance
    elif hasthis_masked = e_IMAGE_CEE_CS_CALLCONV_INSTANCE_EXPLICIT then
        ILThisConvention.InstanceExplicit
    else
        ILThisConvention.Static

and byteAsCallConv b =
    let cc =
        let ccMaxked = b &&& 0x0Fuy

        if ccMaxked = e_IMAGE_CEE_CS_CALLCONV_FASTCALL then
            ILArgConvention.FastCall
        elif ccMaxked = e_IMAGE_CEE_CS_CALLCONV_STDCALL then
            ILArgConvention.StdCall
        elif ccMaxked = e_IMAGE_CEE_CS_CALLCONV_THISCALL then
            ILArgConvention.ThisCall
        elif ccMaxked = e_IMAGE_CEE_CS_CALLCONV_CDECL then
            ILArgConvention.CDecl
        elif ccMaxked = e_IMAGE_CEE_CS_CALLCONV_VARARG then
            ILArgConvention.VarArg
        else
            ILArgConvention.Default

    let generic = (b &&& e_IMAGE_CEE_CS_CALLCONV_GENERIC) <> 0x0uy
    generic, Callconv(byteAsHasThis b, cc)

and seekReadMemberRefAsMethodData ctxt numTypars idx : VarArgMethodData =
    ctxt.seekReadMemberRefAsMethodData (MemberRefAsMspecIdx(numTypars, idx))

and seekReadMemberRefAsMethodDataUncached ctxtH (MemberRefAsMspecIdx(numTypars, idx)) =
    let (ctxt: ILMetadataReader) = getHole ctxtH
    let mdv = ctxt.mdfile.GetView()
    let mrpIdx, nameIdx, typeIdx = seekReadMemberRefRow ctxt mdv idx
    let nm = readStringHeap ctxt nameIdx
    let enclTy = seekReadMethodRefParent ctxt mdv numTypars mrpIdx

    let _generic, genarity, cc, retTy, argTys, varargs =
        readBlobHeapAsMethodSig ctxt enclTy.GenericArgs.Length typeIdx

    let methInst = List.init genarity (fun n -> mkILTyvarTy (uint16 (numTypars + n)))
    (VarArgMethodData(enclTy, cc, nm, argTys, varargs, retTy, methInst))

and seekReadMemberRefAsMethDataNoVarArgs ctxt numTypars idx : MethodData =
    let (VarArgMethodData(enclTy, cc, nm, argTys, varargs, retTy, methInst)) =
        seekReadMemberRefAsMethodData ctxt numTypars idx

    if Option.isSome varargs then
        dprintf "ignoring sentinel and varargs in ILMethodDef token signature"

    (MethodData(enclTy, cc, nm, argTys, retTy, methInst))

and seekReadMethodSpecAsMethodData (ctxt: ILMetadataReader) numTypars idx =
    ctxt.seekReadMethodSpecAsMethodData (MethodSpecAsMspecIdx(numTypars, idx))

and seekReadMethodSpecAsMethodDataUncached ctxtH (MethodSpecAsMspecIdx(numTypars, idx)) =
    let (ctxt: ILMetadataReader) = getHole ctxtH
    let mdv = ctxt.mdfile.GetView()
    let mdorIdx, instIdx = seekReadMethodSpecRow ctxt mdv idx

    let (VarArgMethodData(enclTy, cc, nm, argTys, varargs, retTy, _)) =
        seekReadMethodDefOrRef ctxt numTypars mdorIdx

    let methInst =
        let bytes = readBlobHeap ctxt instIdx
        let sigptr = 0
        let ccByte, sigptr = sigptrGetByte bytes sigptr

        if ccByte <> e_IMAGE_CEE_CS_CALLCONV_GENERICINST then
            dprintn (
                "warning: method inst ILCallingConv was "
                + string ccByte
                + " instead of CC_GENERICINST"
            )

        let struct (numgpars, sigptr) = sigptrGetZInt32 bytes sigptr
        let argTys, _sigptr = sigptrFold (sigptrGetTy ctxt numTypars) numgpars bytes sigptr
        argTys

    VarArgMethodData(enclTy, cc, nm, argTys, varargs, retTy, methInst)

and seekReadMemberRefAsFieldSpec (ctxt: ILMetadataReader) numTypars idx =
    ctxt.seekReadMemberRefAsFieldSpec (MemberRefAsFspecIdx(numTypars, idx))

and seekReadMemberRefAsFieldSpecUncached ctxtH (MemberRefAsFspecIdx(numTypars, idx)) =
    let (ctxt: ILMetadataReader) = getHole ctxtH
    let mdv = ctxt.mdfile.GetView()
    let mrpIdx, nameIdx, typeIdx = seekReadMemberRefRow ctxt mdv idx
    let nm = readStringHeap ctxt nameIdx
    let enclTy = seekReadMethodRefParent ctxt mdv numTypars mrpIdx
    let retTy = readBlobHeapAsFieldSig ctxt numTypars typeIdx
    mkILFieldSpecInTy (enclTy, nm, retTy)

// One extremely annoying aspect of the MD format is that given a
// ILMethodDef token it is non-trivial to find which ILTypeDef it belongs
// to. So we do a binary chop through the ILTypeDef table
// looking for which ILTypeDef has the ILMethodDef within its range.
// Although the ILTypeDef table is not "sorted", it is effectively sorted by
// method-range and field-range start/finish indexes
and seekReadMethodDefAsMethodData ctxt idx = ctxt.seekReadMethodDefAsMethodData idx

and seekMethodDefParent (ctxt: ILMetadataReader) methodIdx =
    seekReadIndexedRow (
        ctxt.getNumRows TableNames.TypeDef,
        (fun i -> i, seekReadTypeDefRow ctxt i),
        id,
        (fun (i, (_, _, _, _, _, methodsIdx as info)) ->
            if methodsIdx > methodIdx then
                -1
            else
                let struct (_, endMethodsIdx) = seekReadTypeDefRowExtents ctxt info i
                if endMethodsIdx <= methodIdx then 1 else 0),
        true,
        id
    )

and seekReadMethodDefAsMethodDataUncached ctxtH idx =
    let (ctxt: ILMetadataReader) = getHole ctxtH
    let mdv = ctxt.mdfile.GetView()
    // Look for the method def parent.
    let tidx, _ = seekMethodDefParent ctxt idx
    // Create a formal instantiation if needed
    let typeGenericArgs = seekReadGenericParams ctxt 0 (tomd_TypeDef, tidx)
    let typeGenericArgsCount = typeGenericArgs.Length

    let methodGenericArgs =
        seekReadGenericParams ctxt typeGenericArgsCount (tomd_MethodDef, idx)

    let finst = mkILFormalGenericArgs 0 typeGenericArgs
    let methInst = mkILFormalGenericArgs typeGenericArgsCount methodGenericArgs

    // Read the method def parent.
    let enclTy = seekReadTypeDefAsType ctxt AsObject (* not ok: see note *) finst tidx

    // Return the constituent parts: put it together at the place where this is called.
    let _code_rva, _implflags, _flags, nameIdx, typeIdx, _paramIdx =
        seekReadMethodRow ctxt mdv idx

    let nm = readStringHeap ctxt nameIdx

    // Read the method def signature.
    let _generic, _genarity, cc, retTy, argTys, varargs =
        readBlobHeapAsMethodSig ctxt typeGenericArgsCount typeIdx

    if varargs <> None then
        dprintf "ignoring sentinel and varargs in ILMethodDef token signature"

    MethodData(enclTy, cc, nm, argTys, retTy, methInst)

and seekReadFieldDefAsFieldSpec (ctxt: ILMetadataReader) idx = ctxt.seekReadFieldDefAsFieldSpec idx

and seekReadFieldDefAsFieldSpecUncached ctxtH idx =
    let (ctxt: ILMetadataReader) = getHole ctxtH
    let mdv = ctxt.mdfile.GetView()
    let _flags, nameIdx, typeIdx = seekReadFieldRow ctxt mdv idx
    let nm = readStringHeap ctxt nameIdx
    (* Look for the field def parent. *)
    let tidx =
        seekReadIndexedRow (
            ctxt.getNumRows TableNames.TypeDef,
            (fun i -> i, seekReadTypeDefRowWithExtents ctxt i),
            id,
            (fun (_, ((_, _, _, _, fieldsIdx, _), (endFieldsIdx, _))) ->
                if endFieldsIdx <= idx then 1
                elif fieldsIdx <= idx && idx < endFieldsIdx then 0
                else -1),
            true,
            fst
        )
    // Read the field signature.
    let retTy = readBlobHeapAsFieldSig ctxt 0 typeIdx

    // Create a formal instantiation if needed
    let finst =
        mkILFormalGenericArgs 0 (seekReadGenericParams ctxt 0 (tomd_TypeDef, tidx))

    // Read the field def parent.
    let enclTy = seekReadTypeDefAsType ctxt AsObject (* not ok: see note *) finst tidx

    // Put it together.
    mkILFieldSpecInTy (enclTy, nm, retTy)

and seekReadMethod (ctxt: ILMetadataReader) mdv numTypars (idx: int) =
    let codeRVA, implflags, flags, nameIdx, typeIdx, paramIdx =
        seekReadMethodRow ctxt mdv idx

    let nm = readStringHeap ctxt nameIdx
    let abstr = (flags &&& 0x0400) <> 0x0
    let pinvoke = (flags &&& 0x2000) <> 0x0
    let codetype = implflags &&& 0x0003
    let unmanaged = (implflags &&& 0x0004) <> 0x0
    let internalcall = (implflags &&& 0x1000) <> 0x0
    let noinline = (implflags &&& 0x0008) <> 0x0
    let aggressiveinline = (implflags &&& 0x0100) <> 0x0

    let _generic, _genarity, cc, retTy, argTys, varargs =
        readBlobHeapAsMethodSig ctxt numTypars typeIdx

    if varargs <> None then
        dprintf "ignoring sentinel and varargs in ILMethodDef signature"

    let endParamIdx =
        if idx >= ctxt.getNumRows TableNames.Method then
            ctxt.getNumRows TableNames.Param + 1
        else
            let _, _, _, _, _, paramIdx = seekReadMethodRow ctxt mdv (idx + 1)
            paramIdx

    let ret, ilParams = seekReadParams ctxt mdv (retTy, argTys) paramIdx endParamIdx

    let isEntryPoint =
        let tab, tok = ctxt.entryPointToken
        (tab = TableNames.Method && tok = idx)

    let body =
        if (codetype = 0x01) && pinvoke then
            methBodyNative
        elif pinvoke then
            seekReadImplMap ctxt nm idx
        elif internalcall || abstr || unmanaged || (codetype <> 0x00) then
            methBodyAbstract
        else
            match ctxt.pectxtCaptured with
            | None -> methBodyNotAvailable
            | Some pectxt -> seekReadMethodRVA pectxt ctxt (nm, noinline, aggressiveinline, numTypars) codeRVA

    ILMethodDef(
        name = nm,
        attributes = enum<MethodAttributes> (flags),
        implAttributes = enum<MethodImplAttributes> (implflags),
        securityDeclsStored = ctxt.securityDeclsReader_MethodDef,
        isEntryPoint = isEntryPoint,
        genericParams = seekReadGenericParams ctxt numTypars (tomd_MethodDef, idx),
        parameters = ilParams,
        callingConv = cc,
        ret = ret,
        body = body,
        customAttrsStored = ctxt.customAttrsReader_MethodDef,
        metadataIndex = idx
    )

and seekReadParams (ctxt: ILMetadataReader) mdv (retTy, argTys) pidx1 pidx2 =
    let mutable retRes = mkILReturn retTy
    let paramsRes = argTys |> List.toArray |> Array.map mkILParamAnon

    for i = pidx1 to pidx2 - 1 do
        seekReadParamExtras ctxt mdv (&retRes, paramsRes) i

    retRes, List.ofArray paramsRes

and seekReadParamExtras (ctxt: ILMetadataReader) mdv (retRes: byref<ILReturn>, paramsRes) (idx: int) =
    let flags, seq, nameIdx = seekReadParamRow ctxt mdv idx
    let inOutMasked = (flags &&& 0x00FF)
    let hasMarshal = (flags &&& 0x2000) <> 0x0
    let hasDefault = (flags &&& 0x1000) <> 0x0

    let fmReader idx =
        seekReadIndexedRow (
            ctxt.getNumRows TableNames.FieldMarshal,
            seekReadFieldMarshalRow ctxt mdv,
            fst,
            hfmCompare idx,
            isSorted ctxt TableNames.FieldMarshal,
            (snd >> readBlobHeapAsNativeType ctxt)
        )

    if seq = 0 then
        retRes <-
            { retRes with
                Marshal =
                    (if hasMarshal then
                         Some(fmReader (TaggedIndex(hfm_ParamDef, idx)))
                     else
                         None)
                CustomAttrsStored = ctxt.customAttrsReader_ParamDef
                MetadataIndex = idx
            }
    elif seq > Array.length paramsRes then
        dprintn "bad seq num. for param"
    else
        paramsRes[seq - 1] <-
            { paramsRes[seq - 1] with
                Marshal =
                    (if hasMarshal then
                         Some(fmReader (TaggedIndex(hfm_ParamDef, idx)))
                     else
                         None)
                Default =
                    (if hasDefault then
                         Some(seekReadConstant ctxt (TaggedIndex(hc_ParamDef, idx)))
                     else
                         None)
                Name = readStringHeapOption ctxt nameIdx
                IsIn = ((inOutMasked &&& 0x0001) <> 0x0)
                IsOut = ((inOutMasked &&& 0x0002) <> 0x0)
                IsOptional = ((inOutMasked &&& 0x0010) <> 0x0)
                CustomAttrsStored = ctxt.customAttrsReader_ParamDef
                MetadataIndex = idx
            }

and seekReadMethodImpls (ctxt: ILMetadataReader) numTypars tidx =
    mkILMethodImplsLazy (
        lazy
            let mdv = ctxt.mdfile.GetView()

            let mimpls =
                seekReadIndexedRows (
                    ctxt.getNumRows TableNames.MethodImpl,
                    seekReadMethodImplRow ctxt mdv,
                    (fun (a, _, _) -> a),
                    simpleIndexCompare tidx,
                    isSorted ctxt TableNames.MethodImpl,
                    (fun (_, b, c) -> b, c)
                )

            mimpls
            |> List.map (fun (b, c) ->
                {
                    OverrideBy =
                        let (MethodData(enclTy, cc, nm, argTys, retTy, methInst)) =
                            seekReadMethodDefOrRefNoVarargs ctxt numTypars b

                        mkILMethSpecInTy (enclTy, cc, nm, argTys, retTy, methInst)
                    Overrides =
                        let (MethodData(enclTy, cc, nm, argTys, retTy, methInst)) =
                            seekReadMethodDefOrRefNoVarargs ctxt numTypars c

                        let mspec = mkILMethSpecInTy (enclTy, cc, nm, argTys, retTy, methInst)
                        OverridesSpec(mspec.MethodRef, mspec.DeclaringType)
                })
    )

and seekReadMultipleMethodSemantics (ctxt: ILMetadataReader) (flags, id) =
    seekReadIndexedRows (
        ctxt.getNumRows TableNames.MethodSemantics,
        seekReadMethodSemanticsRow ctxt,
        (fun (_flags, _, c) -> c),
        hsCompare id,
        isSorted ctxt TableNames.MethodSemantics,
        (fun (a, b, _c) ->
            let (MethodData(enclTy, cc, nm, argTys, retTy, methInst)) =
                seekReadMethodDefAsMethodData ctxt b

            a, (mkILMethSpecInTy (enclTy, cc, nm, argTys, retTy, methInst)).MethodRef)
    )
    |> List.filter (fun (flags2, _) -> flags = flags2)
    |> List.map snd

and seekReadOptionalMethodSemantics ctxt id =
    match seekReadMultipleMethodSemantics ctxt id with
    | [] -> None
    | [ h ] -> Some h
    | h :: _ ->
        dprintn "multiple method semantics found"
        Some h

and seekReadMethodSemantics ctxt id =
    match seekReadOptionalMethodSemantics ctxt id with
    | None -> failwith "seekReadMethodSemantics ctxt: no method found"
    | Some x -> x

and seekReadEvent ctxt mdv numTypars idx =
    let flags, nameIdx, typIdx = seekReadEventRow ctxt mdv idx

    ILEventDef(
        eventType = seekReadOptionalTypeDefOrRef ctxt numTypars AsObject typIdx,
        name = readStringHeap ctxt nameIdx,
        attributes = enum<EventAttributes> (flags),
        addMethod = seekReadMethodSemantics ctxt (0x0008, TaggedIndex(hs_Event, idx)),
        removeMethod = seekReadMethodSemantics ctxt (0x0010, TaggedIndex(hs_Event, idx)),
        fireMethod = seekReadOptionalMethodSemantics ctxt (0x0020, TaggedIndex(hs_Event, idx)),
        otherMethods = seekReadMultipleMethodSemantics ctxt (0x0004, TaggedIndex(hs_Event, idx)),
        customAttrsStored = ctxt.customAttrsReader_Event,
        metadataIndex = idx
    )

(* REVIEW: can substantially reduce numbers of EventMap and PropertyMap reads by first checking if the whole table mdv sorted according to ILTypeDef tokens and then doing a binary chop *)
and seekReadEvents (ctxt: ILMetadataReader) numTypars tidx =
    mkILEventsLazy (
        InterruptibleLazy(fun _ ->
            let mdv = ctxt.mdfile.GetView()

            match
                seekReadOptionalIndexedRow (
                    ctxt.getNumRows TableNames.EventMap,
                    (fun i -> i, seekReadEventMapRow ctxt mdv i),
                    (fun (_, row) -> fst row),
                    compare tidx,
                    false,
                    (fun (i, row) -> (i, snd row))
                )
            with
            | None -> []
            | Some(rowNum, beginEventIdx) ->
                let endEventIdx =
                    if rowNum >= ctxt.getNumRows TableNames.EventMap then
                        ctxt.getNumRows TableNames.Event + 1
                    else
                        let _, endEventIdx = seekReadEventMapRow ctxt mdv (rowNum + 1)
                        endEventIdx

                [
                    if beginEventIdx > 0 then
                        for i in beginEventIdx .. endEventIdx - 1 do
                            yield seekReadEvent ctxt mdv numTypars i
                ])
    )

and seekReadProperty ctxt mdv numTypars idx =
    let flags, nameIdx, typIdx = seekReadPropertyRow ctxt mdv idx
    let cc, retTy, argTys = readBlobHeapAsPropertySig ctxt numTypars typIdx

    let setter =
        seekReadOptionalMethodSemantics ctxt (0x0001, TaggedIndex(hs_Property, idx))

    let getter =
        seekReadOptionalMethodSemantics ctxt (0x0002, TaggedIndex(hs_Property, idx))
    (* NOTE: the "ThisConv" value on the property is not reliable: better to look on the getter/setter *)
    (* NOTE: e.g. tlbimp on Office msword.olb seems to set this incorrectly *)
    let cc2 =
        match getter with
        | Some mref -> mref.CallingConv.ThisConv
        | None ->
            match setter with
            | Some mref -> mref.CallingConv.ThisConv
            | None -> cc

    ILPropertyDef(
        name = readStringHeap ctxt nameIdx,
        callingConv = cc2,
        attributes = enum<PropertyAttributes> (flags),
        setMethod = setter,
        getMethod = getter,
        propertyType = retTy,
        init =
            (if (flags &&& 0x1000) = 0 then
                 None
             else
                 Some(seekReadConstant ctxt (TaggedIndex(hc_Property, idx)))),
        args = argTys,
        customAttrsStored = ctxt.customAttrsReader_Property,
        metadataIndex = idx
    )

and seekReadProperties (ctxt: ILMetadataReader) numTypars tidx =
    mkILPropertiesLazy (
        InterruptibleLazy(fun _ ->
            let mdv = ctxt.mdfile.GetView()

            match
                seekReadOptionalIndexedRow (
                    ctxt.getNumRows TableNames.PropertyMap,
                    (fun i -> i, seekReadPropertyMapRow ctxt mdv i),
                    (fun (_, row) -> fst row),
                    compare tidx,
                    false,
                    (fun (i, row) -> (i, snd row))
                )
            with
            | None -> []
            | Some(rowNum, beginPropIdx) ->
                let endPropIdx =
                    if rowNum >= ctxt.getNumRows TableNames.PropertyMap then
                        ctxt.getNumRows TableNames.Property + 1
                    else
                        let _, endPropIdx = seekReadPropertyMapRow ctxt mdv (rowNum + 1)
                        endPropIdx

                [
                    if beginPropIdx > 0 then
                        for i in beginPropIdx .. endPropIdx - 1 do
                            yield seekReadProperty ctxt mdv numTypars i
                ])
    )

and customAttrsReader ctxtH tag : ILAttributesStored =
    mkILCustomAttrsReader (fun idx ->
        let (ctxt: ILMetadataReader) = getHole ctxtH
        let mdv = ctxt.mdfile.GetView()

        let reader =
            { new ISeekReadIndexedRowReader<CustomAttributeRow, TaggedIndex<HasCustomAttributeTag>, ILAttribute> with
                member _.GetRow(i, row) =
                    seekReadCustomAttributeRow ctxt mdv i &row

                member _.GetKey(attrRow) = attrRow.parentIndex

                member _.CompareKey(key) = hcaCompare (TaggedIndex(tag, idx)) key

                member _.ConvertRow(attrRow) =
                    seekReadCustomAttr ctxt (attrRow.typeIndex, attrRow.valueIndex)
            }

        seekReadIndexedRowsByInterface (ctxt.getNumRows TableNames.CustomAttribute) (isSorted ctxt TableNames.CustomAttribute) reader)

and seekReadCustomAttr ctxt (TaggedIndex(cat, idx), b) =
    ctxt.seekReadCustomAttr (CustomAttrIdx(cat, idx, b))

and seekReadCustomAttrUncached ctxtH (CustomAttrIdx(cat, idx, valIdx)) =
    let ctxt = getHole ctxtH
    let method = seekReadCustomAttrType ctxt (TaggedIndex(cat, idx))

    let data =
        match readBlobHeapOption ctxt valIdx with
        | Some bytes -> bytes
        | None -> Bytes.ofInt32Array [||]

    let elements = []
    ILAttribute.Encoded(method, data, elements)

and securityDeclsReader ctxtH tag =
    mkILSecurityDeclsReader (fun idx ->
        let (ctxt: ILMetadataReader) = getHole ctxtH
        let mdv = ctxt.mdfile.GetView()

        seekReadIndexedRows (
            ctxt.getNumRows TableNames.Permission,
            seekReadPermissionRow ctxt mdv,
            (fun (_, par, _) -> par),
            hdsCompare (TaggedIndex(tag, idx)),
            isSorted ctxt TableNames.Permission,
            (fun (act, _, ty) -> seekReadSecurityDecl ctxt (act, ty))
        )
        |> List.toArray)

and seekReadSecurityDecl ctxt (act, ty) =
    ILSecurityDecl(
        (if List.memAssoc (int act) (Lazy.force ILSecurityActionRevMap) then
             List.assoc (int act) (Lazy.force ILSecurityActionRevMap)
         else
             failwith "unknown security action"),
        readBlobHeap ctxt ty
    )

and seekReadConstant (ctxt: ILMetadataReader) idx =
    let kind, vidx =
        seekReadIndexedRow (
            ctxt.getNumRows TableNames.Constant,
            seekReadConstantRow ctxt,
            (fun (_, key, _) -> key),
            hcCompare idx,
            isSorted ctxt TableNames.Constant,
            (fun (kind, _, v) -> kind, v)
        )

    match kind with
    | x when x = uint16 et_STRING ->
        let blobHeap = readBlobHeap ctxt vidx
        let s = Encoding.Unicode.GetString(blobHeap, 0, blobHeap.Length)
        ILFieldInit.String s
    | x when x = uint16 et_BOOLEAN -> ILFieldInit.Bool(readBlobHeapAsBool ctxt vidx)
    | x when x = uint16 et_CHAR -> ILFieldInit.Char(readBlobHeapAsUInt16 ctxt vidx)
    | x when x = uint16 et_I1 -> ILFieldInit.Int8(readBlobHeapAsSByte ctxt vidx)
    | x when x = uint16 et_I2 -> ILFieldInit.Int16(readBlobHeapAsInt16 ctxt vidx)
    | x when x = uint16 et_I4 -> ILFieldInit.Int32(readBlobHeapAsInt32 ctxt vidx)
    | x when x = uint16 et_I8 -> ILFieldInit.Int64(readBlobHeapAsInt64 ctxt vidx)
    | x when x = uint16 et_U1 -> ILFieldInit.UInt8(readBlobHeapAsByte ctxt vidx)
    | x when x = uint16 et_U2 -> ILFieldInit.UInt16(readBlobHeapAsUInt16 ctxt vidx)
    | x when x = uint16 et_U4 -> ILFieldInit.UInt32(readBlobHeapAsUInt32 ctxt vidx)
    | x when x = uint16 et_U8 -> ILFieldInit.UInt64(readBlobHeapAsUInt64 ctxt vidx)
    | x when x = uint16 et_R4 -> ILFieldInit.Single(readBlobHeapAsSingle ctxt vidx)
    | x when x = uint16 et_R8 -> ILFieldInit.Double(readBlobHeapAsDouble ctxt vidx)
    | x when x = uint16 et_CLASS || x = uint16 et_OBJECT -> ILFieldInit.Null
    | _ -> ILFieldInit.Null

and seekReadImplMap (ctxt: ILMetadataReader) nm midx =
    InterruptibleLazy(fun _ ->
        MethodBody.PInvoke(
            lazy
                let mdv = ctxt.mdfile.GetView()

                let flags, nameIdx, scopeIdx =
                    seekReadIndexedRow (
                        ctxt.getNumRows TableNames.ImplMap,
                        seekReadImplMapRow ctxt mdv,
                        (fun (_, m, _, _) -> m),
                        mfCompare (TaggedIndex(mf_MethodDef, midx)),
                        isSorted ctxt TableNames.ImplMap,
                        (fun (a, _, c, d) -> a, c, d)
                    )

                let cc =
                    let masked = flags &&& 0x0700

                    if masked = 0x0000 then
                        PInvokeCallingConvention.None
                    elif masked = 0x0200 then
                        PInvokeCallingConvention.Cdecl
                    elif masked = 0x0300 then
                        PInvokeCallingConvention.Stdcall
                    elif masked = 0x0400 then
                        PInvokeCallingConvention.Thiscall
                    elif masked = 0x0500 then
                        PInvokeCallingConvention.Fastcall
                    elif masked = 0x0100 then
                        PInvokeCallingConvention.WinApi
                    else
                        (dprintn "strange CallingConv"
                         PInvokeCallingConvention.None)

                let enc =
                    let masked = flags &&& 0x0006

                    if masked = 0x0000 then
                        PInvokeCharEncoding.None
                    elif masked = 0x0002 then
                        PInvokeCharEncoding.Ansi
                    elif masked = 0x0004 then
                        PInvokeCharEncoding.Unicode
                    elif masked = 0x0006 then
                        PInvokeCharEncoding.Auto
                    else
                        (dprintn "strange CharEncoding"
                         PInvokeCharEncoding.None)

                let bestfit =
                    let masked = flags &&& 0x0030

                    if masked = 0x0000 then
                        PInvokeCharBestFit.UseAssembly
                    elif masked = 0x0010 then
                        PInvokeCharBestFit.Enabled
                    elif masked = 0x0020 then
                        PInvokeCharBestFit.Disabled
                    else
                        (dprintn "strange CharBestFit"
                         PInvokeCharBestFit.UseAssembly)

                let unmap =
                    let masked = flags &&& 0x3000

                    if masked = 0x0000 then
                        PInvokeThrowOnUnmappableChar.UseAssembly
                    elif masked = 0x1000 then
                        PInvokeThrowOnUnmappableChar.Enabled
                    elif masked = 0x2000 then
                        PInvokeThrowOnUnmappableChar.Disabled
                    else
                        (dprintn "strange ThrowOnUnmappableChar"
                         PInvokeThrowOnUnmappableChar.UseAssembly)

                {
                    CallingConv = cc
                    CharEncoding = enc
                    CharBestFit = bestfit
                    ThrowOnUnmappableChar = unmap
                    NoMangle = (flags &&& 0x0001) <> 0x0
                    LastError = (flags &&& 0x0040) <> 0x0
                    Name =
                        (match readStringHeapOption ctxt nameIdx with
                         | None -> nm
                         | Some nm2 -> nm2)
                    Where = seekReadModuleRef ctxt mdv scopeIdx
                }
        ))

and seekReadTopCode (ctxt: ILMetadataReader) pev mdv numTypars (sz: int) start =
    let labelsOfRawOffsets = Dictionary<_, _>(sz / 2)
    let ilOffsetsOfLabels = Dictionary<_, _>(sz / 2)

    let rawToLabel rawOffset =
        match labelsOfRawOffsets.TryGetValue rawOffset with
        | true, l -> l
        | _ ->
            let lab = generateCodeLabel ()
            labelsOfRawOffsets[rawOffset] <- lab
            lab

    let markAsInstructionStart rawOffset ilOffset =
        let lab = rawToLabel rawOffset
        ilOffsetsOfLabels[lab] <- ilOffset

    let ibuf = ResizeArray<_>(sz / 2)
    let mutable curr = 0

    let prefixes =
        {
            al = Aligned
            tl = Normalcall
            vol = Nonvolatile
            ro = NormalAddress
            constrained = None
        }

    let mutable lastb = 0x0
    let mutable lastb2 = 0x0
    let mutable b = 0x0

    let get () =
        lastb <- seekReadByteAsInt32 pev (start + curr)
        curr <- curr + 1

        b <-
            if lastb = 0xfe && curr < sz then
                lastb2 <- seekReadByteAsInt32 pev (start + curr)
                curr <- curr + 1
                lastb2
            else
                lastb

    let mutable seqPointsRemaining = []

    while curr < sz do
        // registering "+string !curr+" as start of an instruction")
        markAsInstructionStart curr ibuf.Count

        // Insert any sequence points into the instruction sequence
        while (match seqPointsRemaining with
               | (i, _tag) :: _rest when i <= curr -> true
               | _ -> false) do
            // Emitting one sequence point
            let _, tag = List.head seqPointsRemaining
            seqPointsRemaining <- List.tail seqPointsRemaining
            ibuf.Add(I_seqpoint tag)

        // Read the prefixes. Leave lastb and lastb2 holding the instruction byte(s)
        (prefixes.al <- Aligned
         prefixes.tl <- Normalcall
         prefixes.vol <- Nonvolatile
         prefixes.ro <- NormalAddress
         prefixes.constrained <- None
         get ()

         while curr < sz
               && lastb = 0xfe
               && (b = (i_constrained &&& 0xff)
                   || b = (i_readonly &&& 0xff)
                   || b = (i_unaligned &&& 0xff)
                   || b = (i_volatile &&& 0xff)
                   || b = (i_tail &&& 0xff)) do
             (if b = (i_unaligned &&& 0xff) then
                  let unal = seekReadByteAsInt32 pev (start + curr)
                  curr <- curr + 1

                  prefixes.al <-
                      if unal = 0x1 then
                          Unaligned1
                      elif unal = 0x2 then
                          Unaligned2
                      elif unal = 0x4 then
                          Unaligned4
                      else
                          (dprintn "bad alignment for unaligned"
                           Aligned)
              elif b = (i_volatile &&& 0xff) then
                  prefixes.vol <- Volatile
              elif b = (i_readonly &&& 0xff) then
                  prefixes.ro <- ReadonlyAddress
              elif b = (i_constrained &&& 0xff) then
                  let uncoded = seekReadUncodedToken pev (start + curr)
                  curr <- curr + 4

                  let ty =
                      seekReadTypeDefOrRef ctxt numTypars AsObject [] (uncodedTokenToTypeDefOrRefOrSpec uncoded)

                  prefixes.constrained <- Some ty
              else
                  prefixes.tl <- Tailcall)

             get ())

        // data for instruction begins at "+string !curr
        // Read and decode the instruction
        if (curr <= sz) then
            let idecoder =
                if lastb = 0xfe then
                    getTwoByteInstr lastb2
                else
                    getOneByteInstr lastb

            let instr =
                match idecoder with
                | I_u16_u8_instr f ->
                    let x = seekReadByte pev (start + curr) |> uint16
                    curr <- curr + 1
                    f prefixes x
                | I_u16_u16_instr f ->
                    let x = seekReadUInt16 pev (start + curr)
                    curr <- curr + 2
                    f prefixes x
                | I_none_instr f -> f prefixes
                | I_i64_instr f ->
                    let x = seekReadInt64 pev (start + curr)
                    curr <- curr + 8
                    f prefixes x
                | I_i32_i8_instr f ->
                    let x = seekReadSByte pev (start + curr) |> int32
                    curr <- curr + 1
                    f prefixes x
                | I_i32_i32_instr f ->
                    let x = seekReadInt32 pev (start + curr)
                    curr <- curr + 4
                    f prefixes x
                | I_r4_instr f ->
                    let x = seekReadSingle pev (start + curr)
                    curr <- curr + 4
                    f prefixes x
                | I_r8_instr f ->
                    let x = seekReadDouble pev (start + curr)
                    curr <- curr + 8
                    f prefixes x
                | I_field_instr f ->
                    let tab, tok = seekReadUncodedToken pev (start + curr)
                    curr <- curr + 4

                    let fspec =
                        if tab = TableNames.Field then
                            seekReadFieldDefAsFieldSpec ctxt tok
                        elif tab = TableNames.MemberRef then
                            seekReadMemberRefAsFieldSpec ctxt numTypars tok
                        else
                            failwith "bad table in FieldDefOrRef"

                    f prefixes fspec
                | I_method_instr f ->
                    // method instruction, curr = "+string !curr

                    let tab, idx = seekReadUncodedToken pev (start + curr)
                    curr <- curr + 4

                    let (VarArgMethodData(enclTy, cc, nm, argTys, varargs, retTy, methInst)) =
                        if tab = TableNames.Method then
                            seekReadMethodDefOrRef ctxt numTypars (TaggedIndex(mdor_MethodDef, idx))
                        elif tab = TableNames.MemberRef then
                            seekReadMethodDefOrRef ctxt numTypars (TaggedIndex(mdor_MemberRef, idx))
                        elif tab = TableNames.MethodSpec then
                            seekReadMethodSpecAsMethodData ctxt numTypars idx
                        else
                            failwith "bad table in MethodDefOrRefOrSpec"

                    match enclTy with
                    | ILType.Array(shape, ty) ->
                        match nm with
                        | "Get" -> I_ldelem_any(shape, ty)
                        | "Set" -> I_stelem_any(shape, ty)
                        | "Address" -> I_ldelema(prefixes.ro, false, shape, ty)
                        | ".ctor" -> I_newarr(shape, ty)
                        | _ -> failwith "bad method on array type"
                    | _ ->
                        let mspec = mkILMethSpecInTy (enclTy, cc, nm, argTys, retTy, methInst)
                        f prefixes (mspec, varargs)
                | I_type_instr f ->
                    let uncoded = seekReadUncodedToken pev (start + curr)
                    curr <- curr + 4

                    let ty =
                        seekReadTypeDefOrRef ctxt numTypars AsObject [] (uncodedTokenToTypeDefOrRefOrSpec uncoded)

                    f prefixes ty
                | I_string_instr f ->
                    let tab, idx = seekReadUncodedToken pev (start + curr)
                    curr <- curr + 4

                    if tab <> TableNames.UserStrings then
                        dprintn "warning: bad table in user string for ldstr"

                    f prefixes (readUserStringHeap ctxt idx)

                | I_conditional_i32_instr f ->
                    let offsDest = (seekReadInt32 pev (start + curr))
                    curr <- curr + 4
                    let dest = curr + offsDest
                    f prefixes (rawToLabel dest)
                | I_conditional_i8_instr f ->
                    let offsDest = int (seekReadSByte pev (start + curr))
                    curr <- curr + 1
                    let dest = curr + offsDest
                    f prefixes (rawToLabel dest)
                | I_unconditional_i32_instr f ->
                    let offsDest = (seekReadInt32 pev (start + curr))
                    curr <- curr + 4
                    let dest = curr + offsDest
                    f prefixes (rawToLabel dest)
                | I_unconditional_i8_instr f ->
                    let offsDest = int (seekReadSByte pev (start + curr))
                    curr <- curr + 1
                    let dest = curr + offsDest
                    f prefixes (rawToLabel dest)
                | I_invalid_instr ->
                    dprintn (
                        "invalid instruction: "
                        + string lastb
                        + (if lastb = 0xfe then ", " + string lastb2 else "")
                    )

                    I_ret
                | I_tok_instr f ->
                    let tab, idx = seekReadUncodedToken pev (start + curr)
                    curr <- curr + 4
                    (* REVIEW: this incorrectly labels all MemberRef tokens as ILMethod's: we should go look at the MemberRef sig to determine if it is a field or method *)
                    let token_info =
                        if
                            tab = TableNames.Method
                            || tab = TableNames.MemberRef (* REVIEW: generics or tab = TableNames.MethodSpec *)
                        then
                            let (MethodData(enclTy, cc, nm, argTys, retTy, methInst)) =
                                seekReadMethodDefOrRefNoVarargs ctxt numTypars (uncodedTokenToMethodDefOrRef (tab, idx))

                            ILToken.ILMethod(mkILMethSpecInTy (enclTy, cc, nm, argTys, retTy, methInst))
                        elif tab = TableNames.Field then
                            ILToken.ILField(seekReadFieldDefAsFieldSpec ctxt idx)
                        elif
                            tab = TableNames.TypeDef
                            || tab = TableNames.TypeRef
                            || tab = TableNames.TypeSpec
                        then
                            ILToken.ILType(seekReadTypeDefOrRef ctxt numTypars AsObject [] (uncodedTokenToTypeDefOrRefOrSpec (tab, idx)))
                        else
                            failwith "bad token for ldtoken"

                    f prefixes token_info
                | I_sig_instr f ->
                    let tab, idx = seekReadUncodedToken pev (start + curr)
                    curr <- curr + 4

                    if tab <> TableNames.StandAloneSig then
                        dprintn "strange table for callsig token"

                    let generic, _genarity, cc, retTy, argTys, varargs =
                        readBlobHeapAsMethodSig ctxt numTypars (seekReadStandAloneSigRow ctxt mdv idx)

                    if generic then
                        failwith "bad image: a generic method signature is begin used at a calli instruction"

                    f prefixes (mkILCallSig (cc, argTys, retTy), varargs)
                | I_switch_instr f ->
                    let n = (seekReadInt32 pev (start + curr))
                    curr <- curr + 4

                    let offsets =
                        List.init n (fun _ ->
                            let i = (seekReadInt32 pev (start + curr))
                            curr <- curr + 4
                            i)

                    let dests = List.map (fun offs -> rawToLabel (curr + offs)) offsets
                    f prefixes dests

            ibuf.Add instr
    // Finished reading instructions - mark the end of the instruction stream in case the PDB information refers to it.
    markAsInstructionStart curr ibuf.Count
    // Build the function that maps from raw labels (offsets into the bytecode stream) to indexes in the AbsIL instruction stream
    let lab2pc = ilOffsetsOfLabels
    let instrs = ibuf.ToArray()

    instrs, rawToLabel, lab2pc

and seekReadMethodRVA (pectxt: PEReader) (ctxt: ILMetadataReader) (nm, noinline, aggressiveinline, numTypars) rva =
    InterruptibleLazy(fun _ ->
        let pev = pectxt.pefile.GetView()
        let baseRVA = pectxt.anyV2P ("method rva", rva)
        // ": reading body of method "+nm+" at rva "+string rva+", phys "+string baseRVA
        let b = seekReadByte pev baseRVA

        let isTinyFormat = (b &&& e_CorILMethod_FormatMask) = e_CorILMethod_TinyFormat
        let isFatFormat = (b &&& e_CorILMethod_FormatMask) = e_CorILMethod_FatFormat

        if not isTinyFormat && not isFatFormat then
            if logging then
                failwith "unknown format"

            MethodBody.Abstract
        else

            MethodBody.IL(
                InterruptibleLazy(fun _ ->
                    let pev = pectxt.pefile.GetView()
                    let mdv = ctxt.mdfile.GetView()

                    // Read any debug information for this method into temporary data structures
                    //    -- a list of locals, marked with the raw offsets (actually closures which accept the resolution function that maps raw offsets to labels)
                    //    -- an overall range for the method
                    //    -- the sequence points for the method
                    if isTinyFormat then
                        let codeBase = baseRVA + 1
                        let codeSize = (int32 b >>>& 2)
                        // tiny format for "+nm+", code size = " + string codeSize)
                        let instrs, _, lab2pc = seekReadTopCode ctxt pev mdv numTypars codeSize codeBase

                        // Convert the linear code format to the nested code format
                        let code = buildILCode nm lab2pc instrs [] []

                        {
                            IsZeroInit = false
                            MaxStack = 8
                            NoInlining = noinline
                            AggressiveInlining = aggressiveinline
                            Locals = List.empty
                            Code = code
                            DebugRange = None
                            DebugImports = None
                        }

                    else
                        let hasMoreSections = (b &&& e_CorILMethod_MoreSects) <> 0x0uy
                        let initlocals = (b &&& e_CorILMethod_InitLocals) <> 0x0uy
                        let maxstack = seekReadUInt16AsInt32 pev (baseRVA + 2)
                        let codeSize = seekReadInt32 pev (baseRVA + 4)
                        let localsTab, localToken = seekReadUncodedToken pev (baseRVA + 8)
                        let codeBase = baseRVA + 12

                        let locals =
                            if localToken = 0x0 then
                                []
                            else
                                if localsTab <> TableNames.StandAloneSig then
                                    dprintn "strange table for locals token"

                                readBlobHeapAsLocalsSig ctxt numTypars (seekReadStandAloneSigRow ctxt pev localToken)

                        // fat format for "+nm+", code size = " + string codeSize+", hasMoreSections = "+(if hasMoreSections then "true" else "false")+", b = "+string b)

                        // Read the method body
                        let instrs, rawToLabel, lab2pc =
                            seekReadTopCode ctxt pev mdv numTypars codeSize codeBase

                        // Read all the sections that follow the method body.
                        // These contain the exception clauses.
                        let mutable nextSectionBase = align 4 (codeBase + codeSize)
                        let mutable moreSections = hasMoreSections
                        let mutable seh = []

                        while moreSections do
                            let sectionBase = nextSectionBase
                            let sectionFlag = seekReadByte pev sectionBase
                            // fat format for "+nm+", sectionFlag = " + string sectionFlag)
                            let sectionSize, clauses =
                                if (sectionFlag &&& e_CorILMethod_Sect_FatFormat) <> 0x0uy then
                                    let bigSize = (seekReadInt32 pev sectionBase) >>>& 8
                                    // bigSize = "+string bigSize)
                                    let clauses =
                                        if (sectionFlag &&& e_CorILMethod_Sect_EHTable) <> 0x0uy then
                                            // WORKAROUND: The ECMA spec says this should be
                                            // let numClauses = ((bigSize - 4)  / 24) in
                                            // but the CCI IL generator generates multiples of 24
                                            let numClauses = (bigSize / 24)

                                            List.init numClauses (fun i ->
                                                let clauseBase = sectionBase + 4 + (i * 24)
                                                let kind = seekReadInt32 pev (clauseBase + 0)
                                                let st1 = seekReadInt32 pev (clauseBase + 4)
                                                let sz1 = seekReadInt32 pev (clauseBase + 8)
                                                let st2 = seekReadInt32 pev (clauseBase + 12)
                                                let sz2 = seekReadInt32 pev (clauseBase + 16)
                                                let extra = seekReadInt32 pev (clauseBase + 20)
                                                (kind, st1, sz1, st2, sz2, extra))
                                        else
                                            []

                                    bigSize, clauses
                                else
                                    let smallSize = seekReadByteAsInt32 pev (sectionBase + 0x01)

                                    let clauses =
                                        if (sectionFlag &&& e_CorILMethod_Sect_EHTable) <> 0x0uy then
                                            // WORKAROUND: The ECMA spec says this should be
                                            // let numClauses = ((smallSize - 4)  / 12) in
                                            // but the C# compiler (or some IL generator) generates multiples of 12
                                            let numClauses = (smallSize / 12)
                                            // dprintn (nm+" has " + string numClauses + " tiny seh clauses")
                                            List.init numClauses (fun i ->
                                                let clauseBase = sectionBase + 4 + (i * 12)
                                                let kind = seekReadUInt16AsInt32 pev (clauseBase + 0)

                                                if logging then
                                                    dprintn ("One tiny SEH clause, kind = " + string kind)

                                                let st1 = seekReadUInt16AsInt32 pev (clauseBase + 2)
                                                let sz1 = seekReadByteAsInt32 pev (clauseBase + 4)
                                                let st2 = seekReadUInt16AsInt32 pev (clauseBase + 5)
                                                let sz2 = seekReadByteAsInt32 pev (clauseBase + 7)
                                                let extra = seekReadInt32 pev (clauseBase + 8)
                                                (kind, st1, sz1, st2, sz2, extra))
                                        else
                                            []

                                    smallSize, clauses

                            // Morph together clauses that cover the same range
                            let sehClauses =
                                let sehMap = Dictionary<_, _>(clauses.Length, HashIdentity.Structural)

                                for (kind, st1, sz1, st2, sz2, extra) in clauses do
                                    let tryStart = rawToLabel st1
                                    let tryFinish = rawToLabel (st1 + sz1)
                                    let handlerStart = rawToLabel st2
                                    let handlerFinish = rawToLabel (st2 + sz2)

                                    let clause =
                                        if kind = e_COR_ILEXCEPTION_CLAUSE_EXCEPTION then
                                            ILExceptionClause.TypeCatch(
                                                seekReadTypeDefOrRef
                                                    ctxt
                                                    numTypars
                                                    AsObject
                                                    List.empty
                                                    (uncodedTokenToTypeDefOrRefOrSpec (i32ToUncodedToken extra)),
                                                (handlerStart, handlerFinish)
                                            )
                                        elif kind = e_COR_ILEXCEPTION_CLAUSE_FILTER then
                                            let filterStart = rawToLabel extra
                                            let filterFinish = handlerStart
                                            ILExceptionClause.FilterCatch((filterStart, filterFinish), (handlerStart, handlerFinish))
                                        elif kind = e_COR_ILEXCEPTION_CLAUSE_FINALLY then
                                            ILExceptionClause.Finally(handlerStart, handlerFinish)
                                        elif kind = e_COR_ILEXCEPTION_CLAUSE_FAULT then
                                            ILExceptionClause.Fault(handlerStart, handlerFinish)
                                        else
                                            (dprintn (ctxt.fileName + ": unknown exception handler kind: " + string kind)
                                             ILExceptionClause.Finally(handlerStart, handlerFinish))

                                    let key = (tryStart, tryFinish)

                                    match sehMap.TryGetValue key with
                                    | true, prev -> sehMap[key] <- prev @ [ clause ]
                                    | _ -> sehMap[key] <- [ clause ]

                                ([], sehMap)
                                ||> Seq.fold (fun acc (KeyValue(key, bs)) ->
                                    [ for b in bs -> { Range = key; Clause = b }: ILExceptionSpec ] @ acc)

                            seh <- sehClauses
                            moreSections <- (sectionFlag &&& e_CorILMethod_Sect_MoreSects) <> 0x0uy
                            nextSectionBase <- sectionBase + sectionSize

                        let code = buildILCode nm lab2pc instrs seh []

                        if logging then
                            dprintn "done checking code."

                        {
                            IsZeroInit = initlocals
                            MaxStack = maxstack
                            NoInlining = noinline
                            AggressiveInlining = aggressiveinline
                            Locals = locals
                            Code = code
                            DebugRange = None
                            DebugImports = None
                        })
            ))

and int32AsILVariantType (ctxt: ILMetadataReader) (n: int32) =
    if List.memAssoc n (Lazy.force ILVariantTypeRevMap) then
        List.assoc n (Lazy.force ILVariantTypeRevMap)
    elif (n &&& vt_ARRAY) <> 0x0 then
        ILNativeVariant.Array(int32AsILVariantType ctxt (n &&& (~~~vt_ARRAY)))
    elif (n &&& vt_VECTOR) <> 0x0 then
        ILNativeVariant.Vector(int32AsILVariantType ctxt (n &&& (~~~vt_VECTOR)))
    elif (n &&& vt_BYREF) <> 0x0 then
        ILNativeVariant.Byref(int32AsILVariantType ctxt (n &&& (~~~vt_BYREF)))
    else
        (dprintn (
            ctxt.fileName
            + ": int32AsILVariantType ctxt: unexpected variant type, n = "
            + string n
         )

         ILNativeVariant.Empty)

and readBlobHeapAsNativeType ctxt blobIdx =
    // reading native type blob "+string blobIdx)
    let bytes = readBlobHeap ctxt blobIdx
    let res, _ = sigptrGetILNativeType ctxt bytes 0
    res

and sigptrGetILNativeType ctxt bytes sigptr : ILNativeType * int =
    // reading native type blob, sigptr= "+string sigptr)
    let ntbyte, sigptr = sigptrGetByte bytes sigptr

    if List.memAssoc ntbyte (Lazy.force ILNativeTypeMap) then
        List.assoc ntbyte (Lazy.force ILNativeTypeMap), sigptr
    elif ntbyte = 0x0uy then
        ILNativeType.Empty, sigptr
    elif ntbyte = nt_CUSTOMMARSHALER then
        // reading native type blob CM1, sigptr= "+string sigptr+ ", bytes.Length = "+string bytes.Length)
        let struct (guidLen, sigptr) = sigptrGetZInt32 bytes sigptr
        // reading native type blob CM2, sigptr= "+string sigptr+", guidLen = "+string ( guidLen))
        let guid, sigptr = sigptrGetBytes guidLen bytes sigptr
        // reading native type blob CM3, sigptr= "+string sigptr)
        let struct (nativeTypeNameLen, sigptr) = sigptrGetZInt32 bytes sigptr
        // reading native type blob CM4, sigptr= "+string sigptr+", nativeTypeNameLen = "+string ( nativeTypeNameLen))
        let nativeTypeName, sigptr = sigptrGetString nativeTypeNameLen bytes sigptr
        // reading native type blob CM4, sigptr= "+string sigptr+", nativeTypeName = "+nativeTypeName)
        // reading native type blob CM5, sigptr= "+string sigptr)
        let struct (custMarshallerNameLen, sigptr) = sigptrGetZInt32 bytes sigptr
        // reading native type blob CM6, sigptr= "+string sigptr+", custMarshallerNameLen = "+string ( custMarshallerNameLen))
        let custMarshallerName, sigptr = sigptrGetString custMarshallerNameLen bytes sigptr
        // reading native type blob CM7, sigptr= "+string sigptr+", custMarshallerName = "+custMarshallerName)
        let struct (cookieStringLen, sigptr) = sigptrGetZInt32 bytes sigptr
        // reading native type blob CM8, sigptr= "+string sigptr+", cookieStringLen = "+string ( cookieStringLen))
        let cookieString, sigptr = sigptrGetBytes cookieStringLen bytes sigptr
        // reading native type blob CM9, sigptr= "+string sigptr)
        ILNativeType.Custom(guid, nativeTypeName, custMarshallerName, cookieString), sigptr
    elif ntbyte = nt_FIXEDSYSSTRING then
        let struct (i, sigptr) = sigptrGetZInt32 bytes sigptr
        ILNativeType.FixedSysString i, sigptr
    elif ntbyte = nt_FIXEDARRAY then
        let struct (i, sigptr) = sigptrGetZInt32 bytes sigptr
        ILNativeType.FixedArray i, sigptr
    elif ntbyte = nt_SAFEARRAY then
        (if sigptr >= bytes.Length then
             ILNativeType.SafeArray(ILNativeVariant.Empty, None), sigptr
         else
             let struct (i, sigptr) = sigptrGetZInt32 bytes sigptr

             if sigptr >= bytes.Length then
                 ILNativeType.SafeArray(int32AsILVariantType ctxt i, None), sigptr
             else
                 let struct (len, sigptr) = sigptrGetZInt32 bytes sigptr
                 let s, sigptr = sigptrGetString len bytes sigptr
                 ILNativeType.SafeArray(int32AsILVariantType ctxt i, Some s), sigptr)
    elif ntbyte = nt_ARRAY then
        if sigptr >= bytes.Length then
            ILNativeType.Array(None, None), sigptr
        else
            let nt, sigptr =
                let struct (u, sigptr') = sigptrGetZInt32 bytes sigptr

                if (u = int nt_MAX) then
                    ILNativeType.Empty, sigptr'
                else
                    // NOTE: go back to start and read native type
                    sigptrGetILNativeType ctxt bytes sigptr

            if sigptr >= bytes.Length then
                ILNativeType.Array(Some nt, None), sigptr
            else
                let struct (pnum, sigptr) = sigptrGetZInt32 bytes sigptr

                if sigptr >= bytes.Length then
                    ILNativeType.Array(Some nt, Some(pnum, None)), sigptr
                else
                    let struct (additive, sigptr) =
                        if sigptr >= bytes.Length then
                            0, sigptr
                        else
                            sigptrGetZInt32 bytes sigptr

                    ILNativeType.Array(Some nt, Some(pnum, Some additive)), sigptr
    else
        (ILNativeType.Empty, sigptr)

// Note, pectxtEager and pevEager must not be captured by the results of this function
// As a result, reading the resource offsets in the physical file is done eagerly to avoid holding on to any resources
and seekReadManifestResources (ctxt: ILMetadataReader) canReduceMemory (mdv: BinaryView) (pectxtEager: PEReader) (pevEager: BinaryView) =
    mkILResources
        [
            for i = 1 to ctxt.getNumRows TableNames.ManifestResource do
                let offset, flags, nameIdx, implIdx = seekReadManifestResourceRow ctxt mdv i

                let scoref = seekReadImplAsScopeRef ctxt mdv implIdx

                let location =
                    match scoref with
                    | ILScopeRef.Local ->
                        let start = pectxtEager.anyV2P ("resource", offset + pectxtEager.resourcesAddr)
                        let resourceLength = seekReadInt32 pevEager start
                        let offsetOfBytesFromStartOfPhysicalPEFile = start + 4

                        let byteStorage =
                            let bytes = pevEager.Slice(offsetOfBytesFromStartOfPhysicalPEFile, resourceLength)
                            ByteStorage.FromByteMemoryAndCopy(bytes, useBackingMemoryMappedFile = canReduceMemory)

                        ILResourceLocation.Local(byteStorage)

                    | ILScopeRef.Module mref -> ILResourceLocation.File(mref, offset)
                    | ILScopeRef.Assembly aref -> ILResourceLocation.Assembly aref
                    | _ -> failwith "seekReadManifestResources: Invalid ILScopeRef"

                let r =
                    {
                        Name = readStringHeap ctxt nameIdx
                        Location = location
                        Access =
                            (if (flags &&& 0x01) <> 0x0 then
                                 ILResourceAccess.Public
                             else
                                 ILResourceAccess.Private)
                        CustomAttrsStored = ctxt.customAttrsReader_ManifestResource
                        MetadataIndex = i
                    }

                yield r
        ]

and seekReadNestedExportedTypes ctxt (exported: _[]) (nested: Lazy<_[]>) parentIdx =
    mkILNestedExportedTypesLazy (
        lazy
            nested.Force().[parentIdx - 1]
            |> List.map (fun i ->
                let flags, _tok, nameIdx, namespaceIdx, _implIdx = exported[i - 1]

                {
                    Name = readBlobHeapAsTypeName ctxt (nameIdx, namespaceIdx)
                    Access =
                        (match typeAccessOfFlags flags with
                         | ILTypeDefAccess.Nested n -> n
                         | _ -> failwith "non-nested access for a nested type described as being in an auxiliary module")
                    Nested = seekReadNestedExportedTypes ctxt exported nested i
                    CustomAttrsStored = ctxt.customAttrsReader_ExportedType
                    MetadataIndex = i
                })
    )

and seekReadTopExportedTypes (ctxt: ILMetadataReader) =
    mkILExportedTypesLazy (
        lazy
            let mdv = ctxt.mdfile.GetView()
            let numRows = ctxt.getNumRows TableNames.ExportedType
            let exported = [| for i in 1..numRows -> seekReadExportedTypeRow ctxt mdv i |]

            // add each nested type id to their parent's children list
            let nested =
                lazy
                    (let nested = [| for _i in 1..numRows -> [] |]

                     for i = 1 to numRows do
                         let flags, _, _, _, TaggedIndex(tag, idx) = exported[i - 1]

                         if not (isTopTypeDef flags) && (tag = i_ExportedType) then
                             nested[idx - 1] <- i :: nested[idx - 1]

                     nested)

            // return top exported types
            [
                for i = 1 to numRows do
                    let flags, _tok, nameIdx, namespaceIdx, implIdx = exported[i - 1]
                    let (TaggedIndex(tag, _idx)) = implIdx

                    // if not a nested type
                    if (isTopTypeDef flags) && (tag <> i_ExportedType) then
                        yield
                            {
                                ScopeRef = seekReadImplAsScopeRef ctxt mdv implIdx
                                Name = readBlobHeapAsTypeName ctxt (nameIdx, namespaceIdx)
                                Attributes = enum<TypeAttributes> (flags)
                                Nested = seekReadNestedExportedTypes ctxt exported nested i
                                CustomAttrsStored = ctxt.customAttrsReader_ExportedType
                                MetadataIndex = i
                            }
            ]
    )

// Note, pectxtEager and pevEager must not be captured by the results of this function
let openMetadataReader
    (
        fileName,
        mdfile: BinaryFile,
        metadataPhysLoc,
        peinfo,
        pectxtEager: PEReader,
        pevEager,
        pectxtCaptured,
        reduceMemoryUsage
    ) =
    let mdv = mdfile.GetView()
    let magic = seekReadUInt16AsInt32 mdv metadataPhysLoc

    if magic <> 0x5342 then
        failwith (fileName + ": bad metadata magic number: " + string magic)

    let magic2 = seekReadUInt16AsInt32 mdv (metadataPhysLoc + 2)

    if magic2 <> 0x424a then
        failwith "bad metadata magic number"

    let _majorMetadataVersion = seekReadUInt16 mdv (metadataPhysLoc + 4)
    let _minorMetadataVersion = seekReadUInt16 mdv (metadataPhysLoc + 6)

    let versionLength = seekReadInt32 mdv (metadataPhysLoc + 12)

    let ilMetadataVersion =
        seekReadBytes mdv (metadataPhysLoc + 16) versionLength
        |> Array.filter (fun b -> b <> 0uy)

    let x = align 0x04 (16 + versionLength)
    let numStreams = seekReadUInt16AsInt32 mdv (metadataPhysLoc + x + 2)
    let streamHeadersStart = (metadataPhysLoc + x + 4)

    let tryFindStream name =
        let rec look i pos =
            if i >= numStreams then
                None
            else
                let offset = seekReadInt32 mdv (pos + 0)
                let length = seekReadInt32 mdv (pos + 4)
                let mutable res = true
                let mutable fin = false
                let mutable n = 0
                // read and compare the stream name byte by byte
                while not fin do
                    let c = seekReadByteAsInt32 mdv (pos + 8 + n)

                    if c = 0 then
                        fin <- true
                    elif n >= Array.length name || c <> name[n] then
                        res <- false

                    n <- n + 1

                if res then
                    Some(offset + metadataPhysLoc, length)
                else
                    look (i + 1) (align 0x04 (pos + 8 + n))

        look 0 streamHeadersStart

    let findStream name =
        match tryFindStream name with
        | None -> (0x0, 0x0)
        | Some positions -> positions

    let tablesStreamPhysLoc, _tablesStreamSize =
        match tryFindStream [| 0x23; 0x7e |] (* #~ *) with
        | Some res -> res
        | None ->
            match tryFindStream [| 0x23; 0x2d |] (* #-: at least one DLL I've seen uses this! *) with
            | Some res -> res
            | None ->
                let firstStreamOffset = seekReadInt32 mdv (streamHeadersStart + 0)
                let firstStreamLength = seekReadInt32 mdv (streamHeadersStart + 4)
                firstStreamOffset, firstStreamLength

    let stringsStreamPhysicalLoc, stringsStreamSize =
        findStream [| 0x23; 0x53; 0x74; 0x72; 0x69; 0x6e; 0x67; 0x73 |] (* #Strings *)

    let userStringsStreamPhysicalLoc, userStringsStreamSize =
        findStream [| 0x23; 0x55; 0x53 |] (* #US *)

    let guidsStreamPhysicalLoc, _guidsStreamSize =
        findStream [| 0x23; 0x47; 0x55; 0x49; 0x44 |] (* #GUID *)

    let blobsStreamPhysicalLoc, blobsStreamSize =
        findStream [| 0x23; 0x42; 0x6c; 0x6f; 0x62 |] (* #Blob *)

    let tableKinds =
        [|
            kindModule (* Table 0 *)
            kindTypeRef (* Table 1 *)
            kindTypeDef (* Table 2 *)
            kindIllegal (* kindFieldPtr *) (* Table 3 *)
            kindFieldDef (* Table 4 *)
            kindIllegal (* kindMethodPtr *) (* Table 5 *)
            kindMethodDef (* Table 6 *)
            kindIllegal (* kindParamPtr *) (* Table 7 *)
            kindParam (* Table 8 *)
            kindInterfaceImpl (* Table 9 *)
            kindMemberRef (* Table 10 *)
            kindConstant (* Table 11 *)
            kindCustomAttribute (* Table 12 *)
            kindFieldMarshal (* Table 13 *)
            kindDeclSecurity (* Table 14 *)
            kindClassLayout (* Table 15 *)
            kindFieldLayout (* Table 16 *)
            kindStandAloneSig (* Table 17 *)
            kindEventMap (* Table 18 *)
            kindIllegal (* kindEventPtr *) (* Table 19 *)
            kindEvent (* Table 20 *)
            kindPropertyMap (* Table 21 *)
            kindIllegal (* kindPropertyPtr *) (* Table 22 *)
            kindProperty (* Table 23 *)
            kindMethodSemantics (* Table 24 *)
            kindMethodImpl (* Table 25 *)
            kindModuleRef (* Table 26 *)
            kindTypeSpec (* Table 27 *)
            kindImplMap (* Table 28 *)
            kindFieldRVA (* Table 29 *)
            kindIllegal (* kindENCLog *) (* Table 30 *)
            kindIllegal (* kindENCMap *) (* Table 31 *)
            kindAssembly (* Table 32 *)
            kindIllegal (* kindAssemblyProcessor *) (* Table 33 *)
            kindIllegal (* kindAssemblyOS *) (* Table 34 *)
            kindAssemblyRef (* Table 35 *)
            kindIllegal (* kindAssemblyRefProcessor *) (* Table 36 *)
            kindIllegal (* kindAssemblyRefOS *) (* Table 37 *)
            kindFileRef (* Table 38 *)
            kindExportedType (* Table 39 *)
            kindManifestResource (* Table 40 *)
            kindNested (* Table 41 *)
            kindGenericParam_v2_0 (* Table 42 *)
            kindMethodSpec (* Table 43 *)
            kindGenericParamConstraint (* Table 44 *)
            kindIllegal (* Table 45 *)
            kindIllegal (* Table 46 *)
            kindIllegal (* Table 47 *)
            kindIllegal (* Table 48 *)
            kindIllegal (* Table 49 *)
            kindIllegal (* Table 50 *)
            kindIllegal (* Table 51 *)
            kindIllegal (* Table 52 *)
            kindIllegal (* Table 53 *)
            kindIllegal (* Table 54 *)
            kindIllegal (* Table 55 *)
            kindIllegal (* Table 56 *)
            kindIllegal (* Table 57 *)
            kindIllegal (* Table 58 *)
            kindIllegal (* Table 59 *)
            kindIllegal (* Table 60 *)
            kindIllegal (* Table 61 *)
            kindIllegal (* Table 62 *)
            kindIllegal (* Table 63 *)
        |]

    let heapSizes = seekReadByteAsInt32 mdv (tablesStreamPhysLoc + 6)
    let valid = seekReadInt64 mdv (tablesStreamPhysLoc + 8)
    let sorted = seekReadInt64 mdv (tablesStreamPhysLoc + 16)

    let tablesPresent, tableRowCount, startOfTables =
        let mutable present = []
        let numRows = Array.create 64 0
        let mutable prevNumRowIdx = tablesStreamPhysLoc + 24

        for i = 0 to 63 do
            if (valid &&& (int64 1 <<< i)) <> int64 0 then
                present <- i :: present
                numRows[i] <- (seekReadInt32 mdv prevNumRowIdx)
                prevNumRowIdx <- prevNumRowIdx + 4

        List.rev present, numRows, prevNumRowIdx

    let getNumRows (tab: TableName) = tableRowCount[tab.Index]
    let numTables = tablesPresent.Length
    let stringsBigness = (heapSizes &&& 1) <> 0
    let guidsBigness = (heapSizes &&& 2) <> 0
    let blobsBigness = (heapSizes &&& 4) <> 0

    if logging then
        dprintn (fileName + ": numTables = " + string numTables)

    if logging && stringsBigness then
        dprintn (fileName + ": strings are big")

    if logging && blobsBigness then
        dprintn (fileName + ": blobs are big")

    let tableBigness = Array.map (fun n -> n >= 0x10000) tableRowCount

    let codedBigness nbits tab =
        let rows = getNumRows tab
        rows >= (0x10000 >>>& nbits)

    let tdorBigness =
        codedBigness 2 TableNames.TypeDef
        || codedBigness 2 TableNames.TypeRef
        || codedBigness 2 TableNames.TypeSpec

    let tomdBigness =
        codedBigness 1 TableNames.TypeDef || codedBigness 1 TableNames.Method

    let hcBigness =
        codedBigness 2 TableNames.Field
        || codedBigness 2 TableNames.Param
        || codedBigness 2 TableNames.Property

    let hcaBigness =
        codedBigness 5 TableNames.Method
        || codedBigness 5 TableNames.Field
        || codedBigness 5 TableNames.TypeRef
        || codedBigness 5 TableNames.TypeDef
        || codedBigness 5 TableNames.Param
        || codedBigness 5 TableNames.InterfaceImpl
        || codedBigness 5 TableNames.MemberRef
        || codedBigness 5 TableNames.Module
        || codedBigness 5 TableNames.Permission
        || codedBigness 5 TableNames.Property
        || codedBigness 5 TableNames.Event
        || codedBigness 5 TableNames.StandAloneSig
        || codedBigness 5 TableNames.ModuleRef
        || codedBigness 5 TableNames.TypeSpec
        || codedBigness 5 TableNames.Assembly
        || codedBigness 5 TableNames.AssemblyRef
        || codedBigness 5 TableNames.File
        || codedBigness 5 TableNames.ExportedType
        || codedBigness 5 TableNames.ManifestResource
        || codedBigness 5 TableNames.GenericParam
        || codedBigness 5 TableNames.GenericParamConstraint
        || codedBigness 5 TableNames.MethodSpec

    let hfmBigness = codedBigness 1 TableNames.Field || codedBigness 1 TableNames.Param

    let hdsBigness =
        codedBigness 2 TableNames.TypeDef
        || codedBigness 2 TableNames.Method
        || codedBigness 2 TableNames.Assembly

    let mrpBigness =
        codedBigness 3 TableNames.TypeDef
        || codedBigness 3 TableNames.TypeRef
        || codedBigness 3 TableNames.ModuleRef
        || codedBigness 3 TableNames.Method
        || codedBigness 3 TableNames.TypeSpec

    let hsBigness =
        codedBigness 1 TableNames.Event || codedBigness 1 TableNames.Property

    let mdorBigness =
        codedBigness 1 TableNames.Method || codedBigness 1 TableNames.MemberRef

    let mfBigness = codedBigness 1 TableNames.Field || codedBigness 1 TableNames.Method

    let iBigness =
        codedBigness 2 TableNames.File
        || codedBigness 2 TableNames.AssemblyRef
        || codedBigness 2 TableNames.ExportedType

    let catBigness =
        codedBigness 3 TableNames.Method || codedBigness 3 TableNames.MemberRef

    let rsBigness =
        codedBigness 2 TableNames.Module
        || codedBigness 2 TableNames.ModuleRef
        || codedBigness 2 TableNames.AssemblyRef
        || codedBigness 2 TableNames.TypeRef

    let rowKindSize (RowKind kinds) =
        kinds
        |> List.sumBy (fun x ->
            match x with
            | UShort -> 2
            | ULong -> 4
            | Byte -> 1
            | Data -> 4
            | GGuid -> (if guidsBigness then 4 else 2)
            | Blob -> (if blobsBigness then 4 else 2)
            | SString -> (if stringsBigness then 4 else 2)
            | SimpleIndex tab -> (if tableBigness[tab.Index] then 4 else 2)
            | TypeDefOrRefOrSpec -> (if tdorBigness then 4 else 2)
            | TypeOrMethodDef -> (if tomdBigness then 4 else 2)
            | HasConstant -> (if hcBigness then 4 else 2)
            | HasCustomAttribute -> (if hcaBigness then 4 else 2)
            | HasFieldMarshal -> (if hfmBigness then 4 else 2)
            | HasDeclSecurity -> (if hdsBigness then 4 else 2)
            | MemberRefParent -> (if mrpBigness then 4 else 2)
            | HasSemantics -> (if hsBigness then 4 else 2)
            | MethodDefOrRef -> (if mdorBigness then 4 else 2)
            | MemberForwarded -> (if mfBigness then 4 else 2)
            | Implementation -> (if iBigness then 4 else 2)
            | CustomAttributeType -> (if catBigness then 4 else 2)
            | ResolutionScope -> (if rsBigness then 4 else 2))

    let tableRowSizes = tableKinds |> Array.map rowKindSize

    let tablePhysLocations =
        let res = Array.create 64 0x0
        let mutable prevTablePhysLoc = startOfTables

        for i = 0 to 63 do
            res[i] <- prevTablePhysLoc
            prevTablePhysLoc <- prevTablePhysLoc + (tableRowCount[i] * tableRowSizes[i])

        res

    let inbase = FileSystemUtils.fileNameOfPath fileName + ": "

    // All the caches. The sizes are guesstimates for the rough sharing-density of the assembly
    let cacheAssemblyRef =
        mkCacheGeneric false inbase "ILAssemblyRef" (getNumRows TableNames.AssemblyRef)

    let cacheMethodSpecAsMethodData =
        mkCacheGeneric reduceMemoryUsage inbase "MethodSpecAsMethodData" (getNumRows TableNames.MethodSpec / 20 + 1)

    let cacheMemberRefAsMemberData =
        mkCacheGeneric reduceMemoryUsage inbase "MemberRefAsMemberData" (getNumRows TableNames.MemberRef / 20 + 1)

    let cacheCustomAttr =
        mkCacheGeneric reduceMemoryUsage inbase "CustomAttr" (getNumRows TableNames.CustomAttribute / 50 + 1)

    let cacheTypeRef =
        mkCacheGeneric false inbase "ILTypeRef" (getNumRows TableNames.TypeRef / 20 + 1)

    let cacheTypeRefAsType =
        mkCacheGeneric reduceMemoryUsage inbase "TypeRefAsType" (getNumRows TableNames.TypeRef / 20 + 1)

    let cacheBlobHeapAsPropertySig =
        mkCacheGeneric reduceMemoryUsage inbase "BlobHeapAsPropertySig" (getNumRows TableNames.Property / 20 + 1)

    let cacheBlobHeapAsFieldSig =
        mkCacheGeneric reduceMemoryUsage inbase "BlobHeapAsFieldSig" (getNumRows TableNames.Field / 20 + 1)

    let cacheBlobHeapAsMethodSig =
        mkCacheGeneric reduceMemoryUsage inbase "BlobHeapAsMethodSig" (getNumRows TableNames.Method / 20 + 1)

    let cacheTypeDefAsType =
        mkCacheGeneric reduceMemoryUsage inbase "TypeDefAsType" (getNumRows TableNames.TypeDef / 20 + 1)

    let cacheMethodDefAsMethodData =
        mkCacheGeneric reduceMemoryUsage inbase "MethodDefAsMethodData" (getNumRows TableNames.Method / 20 + 1)

    let cacheGenericParams =
        mkCacheGeneric reduceMemoryUsage inbase "GenericParams" (getNumRows TableNames.GenericParam / 20 + 1)

    let cacheFieldDefAsFieldSpec =
        mkCacheGeneric reduceMemoryUsage inbase "FieldDefAsFieldSpec" (getNumRows TableNames.Field / 20 + 1)

    let cacheUserStringHeap =
        mkCacheGeneric reduceMemoryUsage inbase "UserStringHeap" (userStringsStreamSize / 20 + 1)
    // nb. Lots and lots of cache hits on this cache, hence never optimize cache away
    let cacheStringHeap =
        mkCacheGeneric false inbase "string heap" (stringsStreamSize / 50 + 1)

    let cacheBlobHeap =
        mkCacheGeneric reduceMemoryUsage inbase "blob heap" (blobsStreamSize / 50 + 1)

    // These tables are not required to enforce sharing fo the final data
    // structure, but are very useful as searching these tables gives rise to many reads
    // in standard applications.

    let cacheNestedRow =
        mkCacheGeneric reduceMemoryUsage inbase "Nested Table Rows" (getNumRows TableNames.Nested / 20 + 1)

    let cacheConstantRow =
        mkCacheGeneric reduceMemoryUsage inbase "Constant Rows" (getNumRows TableNames.Constant / 20 + 1)

    let cacheMethodSemanticsRow =
        mkCacheGeneric reduceMemoryUsage inbase "MethodSemantics Rows" (getNumRows TableNames.MethodSemantics / 20 + 1)

    let cacheTypeDefRow =
        mkCacheGeneric reduceMemoryUsage inbase "ILTypeDef Rows" (getNumRows TableNames.TypeDef / 20 + 1)

    let rowAddr (tab: TableName) idx =
        tablePhysLocations[tab.Index] + (idx - 1) * tableRowSizes[tab.Index]

    // Build the reader context
    // Use an initialization hole
    let ctxtH = ref None

    let ctxt: ILMetadataReader =
        {
            sorted = sorted
            getNumRows = getNumRows
            mdfile = mdfile
            dataEndPoints =
                match pectxtCaptured with
                | None -> notlazy []
                | Some pectxt -> getDataEndPointsDelayed pectxt ctxtH
            pectxtCaptured = pectxtCaptured
            entryPointToken = pectxtEager.entryPointToken
            fileName = fileName
            userStringsStreamPhysicalLoc = userStringsStreamPhysicalLoc
            stringsStreamPhysicalLoc = stringsStreamPhysicalLoc
            blobsStreamPhysicalLoc = blobsStreamPhysicalLoc
            blobsStreamSize = blobsStreamSize
            memoizeString = Tables.memoize id
            readUserStringHeap = cacheUserStringHeap (readUserStringHeapUncached ctxtH)
            readStringHeap = cacheStringHeap (readStringHeapUncached ctxtH)
            readBlobHeap = cacheBlobHeap (readBlobHeapUncached ctxtH)
            seekReadNestedRow = cacheNestedRow (seekReadNestedRowUncached ctxtH)
            seekReadConstantRow = cacheConstantRow (seekReadConstantRowUncached ctxtH)
            seekReadMethodSemanticsRow = cacheMethodSemanticsRow (seekReadMethodSemanticsRowUncached ctxtH)
            seekReadTypeDefRow = cacheTypeDefRow (seekReadTypeDefRowUncached ctxtH)
            seekReadAssemblyRef = cacheAssemblyRef (seekReadAssemblyRefUncached ctxtH)
            seekReadMethodSpecAsMethodData = cacheMethodSpecAsMethodData (seekReadMethodSpecAsMethodDataUncached ctxtH)
            seekReadMemberRefAsMethodData = cacheMemberRefAsMemberData (seekReadMemberRefAsMethodDataUncached ctxtH)
            seekReadMemberRefAsFieldSpec = seekReadMemberRefAsFieldSpecUncached ctxtH
            seekReadCustomAttr = cacheCustomAttr (seekReadCustomAttrUncached ctxtH)
            seekReadTypeRef = cacheTypeRef (seekReadTypeRefUncached ctxtH)
            readBlobHeapAsPropertySig = cacheBlobHeapAsPropertySig (readBlobHeapAsPropertySigUncached ctxtH)
            readBlobHeapAsFieldSig = cacheBlobHeapAsFieldSig (readBlobHeapAsFieldSigUncached ctxtH)
            readBlobHeapAsMethodSig = cacheBlobHeapAsMethodSig (readBlobHeapAsMethodSigUncached ctxtH)
            readBlobHeapAsLocalsSig = readBlobHeapAsLocalsSigUncached ctxtH
            seekReadTypeDefAsType = cacheTypeDefAsType (seekReadTypeDefAsTypeUncached ctxtH)
            seekReadTypeRefAsType = cacheTypeRefAsType (seekReadTypeRefAsTypeUncached ctxtH)
            seekReadMethodDefAsMethodData = cacheMethodDefAsMethodData (seekReadMethodDefAsMethodDataUncached ctxtH)
            seekReadGenericParams = cacheGenericParams (seekReadGenericParamsUncached ctxtH)
            seekReadFieldDefAsFieldSpec = cacheFieldDefAsFieldSpec (seekReadFieldDefAsFieldSpecUncached ctxtH)
            customAttrsReader_Module = customAttrsReader ctxtH hca_Module
            customAttrsReader_Assembly = customAttrsReader ctxtH hca_Assembly
            customAttrsReader_TypeDef = customAttrsReader ctxtH hca_TypeDef
            customAttrsReader_InterfaceImpl = customAttrsReader ctxtH hca_InterfaceImpl
            customAttrsReader_GenericParam = customAttrsReader ctxtH hca_GenericParam
            customAttrsReader_FieldDef = customAttrsReader ctxtH hca_FieldDef
            customAttrsReader_MethodDef = customAttrsReader ctxtH hca_MethodDef
            customAttrsReader_ParamDef = customAttrsReader ctxtH hca_ParamDef
            customAttrsReader_Event = customAttrsReader ctxtH hca_Event
            customAttrsReader_Property = customAttrsReader ctxtH hca_Property
            customAttrsReader_ManifestResource = customAttrsReader ctxtH hca_ManifestResource
            customAttrsReader_ExportedType = customAttrsReader ctxtH hca_ExportedType
            securityDeclsReader_TypeDef = securityDeclsReader ctxtH hds_TypeDef
            securityDeclsReader_MethodDef = securityDeclsReader ctxtH hds_MethodDef
            securityDeclsReader_Assembly = securityDeclsReader ctxtH hds_Assembly
            typeDefReader = typeDefReader ctxtH
            guidsStreamPhysicalLoc = guidsStreamPhysicalLoc
            rowAddr = rowAddr
            rsBigness = rsBigness
            tdorBigness = tdorBigness
            tomdBigness = tomdBigness
            hcBigness = hcBigness
            hcaBigness = hcaBigness
            hfmBigness = hfmBigness
            hdsBigness = hdsBigness
            mrpBigness = mrpBigness
            hsBigness = hsBigness
            mdorBigness = mdorBigness
            mfBigness = mfBigness
            iBigness = iBigness
            catBigness = catBigness
            stringsBigness = stringsBigness
            guidsBigness = guidsBigness
            blobsBigness = blobsBigness
            tableBigness = tableBigness
        }

    ctxtH.Value <- Some ctxt

    let ilModule =
        seekReadModule
            ctxt
            reduceMemoryUsage
            pectxtEager
            pevEager
            peinfo
            (Encoding.UTF8.GetString(ilMetadataVersion, 0, ilMetadataVersion.Length))
            1

    let ilAssemblyRefs =
        lazy
            [
                for i in 1 .. getNumRows TableNames.AssemblyRef do
                    yield seekReadAssemblyRef ctxt i
            ]

    ilModule, ilAssemblyRefs

//-----------------------------------------------------------------------
// Crack the binary headers, build a reader context and return the lazy
// read of the AbsIL module.
// ----------------------------------------------------------------------

let openPEFileReader (fileName, pefile: BinaryFile, noFileOnDisk) =
    let pev = pefile.GetView()
    (* MSDOS HEADER *)
    let peSignaturePhysLoc = seekReadInt32 pev 0x3c

    (* PE HEADER *)
    let peFileHeaderPhysLoc = peSignaturePhysLoc + 0x04
    let peOptionalHeaderPhysLoc = peFileHeaderPhysLoc + 0x14
    let peSignature = seekReadInt32 pev (peSignaturePhysLoc + 0)

    if peSignature <> 0x4550 then
        failwithf "not a PE file - bad magic PE number 0x%08x, is = %A" peSignature pev

    (* PE SIGNATURE *)
    let machine = seekReadUInt16AsInt32 pev (peFileHeaderPhysLoc + 0)
    let numSections = seekReadUInt16AsInt32 pev (peFileHeaderPhysLoc + 2)
    let headerSizeOpt = seekReadUInt16AsInt32 pev (peFileHeaderPhysLoc + 16)

    if headerSizeOpt <> 0xe0 && headerSizeOpt <> 0xf0 then
        failwith "not a PE file - bad optional header size"

    let x64adjust = headerSizeOpt - 0xe0

    let only64 =
        (headerSizeOpt = 0xf0) (* May want to read in the optional header Magic number and check that as well... *)

    let platform =
        match machine with
        | 0x8664 -> Some AMD64
        | 0xaa64 -> Some ARM64
        | 0x200 -> Some IA64
        | 0x1c0 -> Some ARM
        | _ -> Some X86

    let sectionHeadersStartPhysLoc = peOptionalHeaderPhysLoc + headerSizeOpt

    let flags = seekReadUInt16AsInt32 pev (peFileHeaderPhysLoc + 18)
    let isDll = (flags &&& 0x2000) <> 0x0

    (* OPTIONAL PE HEADER *)
    let _textPhysSize =
        seekReadInt32
            pev
            (peOptionalHeaderPhysLoc + 4) (* Size of the code (text) section, or the sum of all code sections if there are multiple sections. *)
    (* x86: 000000a0 *)
    let _initdataPhysSize =
        seekReadInt32
            pev
            (peOptionalHeaderPhysLoc + 8) (* Size of the initialized data section, or the sum of all such sections if there are multiple data sections. *)

    let _uninitdataPhysSize =
        seekReadInt32
            pev
            (peOptionalHeaderPhysLoc + 12) (* Size of the uninitialized data section, or the sum of all such sections if there are multiple data sections. *)

    let _entrypointAddr =
        seekReadInt32
            pev
            (peOptionalHeaderPhysLoc + 16) (* RVA of entry point, needs to point to bytes 0xFF 0x25 followed by the RVA+!0x4000000 in a section marked execute/read for EXEs or 0 for DLLs e.g. 0x0000b57e *)

    let _textAddr =
        seekReadInt32 pev (peOptionalHeaderPhysLoc + 20) (* e.g. 0x0002000 *)
    (* x86: 000000b0 *)
    let dataSegmentAddr =
        seekReadInt32 pev (peOptionalHeaderPhysLoc + 24) (* e.g. 0x0000c000 *)
    (* REVIEW: For now, we'll use the DWORD at offset 24 for x64. This currently ok since fsc doesn't support true 64-bit image bases,
        but we'll have to fix this up when such support is added. *)
    let imageBaseReal =
        if only64 then
            dataSegmentAddr
        else
            seekReadInt32 pev (peOptionalHeaderPhysLoc + 28) // Image Base Always 0x400000 (see Section 23.1).

    let alignVirt = seekReadInt32 pev (peOptionalHeaderPhysLoc + 32) //  Section Alignment Always 0x2000 (see Section 23.1).
    let alignPhys = seekReadInt32 pev (peOptionalHeaderPhysLoc + 36) // File Alignment Either 0x200 or 0x1000.
    (* x86: 000000c0 *)
    let _osMajor = seekReadUInt16 pev (peOptionalHeaderPhysLoc + 40) //  OS Major Always 4 (see Section 23.1).
    let _osMinor = seekReadUInt16 pev (peOptionalHeaderPhysLoc + 42) // OS Minor Always 0 (see Section 23.1).
    let _userMajor = seekReadUInt16 pev (peOptionalHeaderPhysLoc + 44) // User Major Always 0 (see Section 23.1).
    let _userMinor = seekReadUInt16 pev (peOptionalHeaderPhysLoc + 46) // User Minor Always 0 (see Section 23.1).
    let subsysMajor = seekReadUInt16AsInt32 pev (peOptionalHeaderPhysLoc + 48) // SubSys Major Always 4 (see Section 23.1).
    let subsysMinor = seekReadUInt16AsInt32 pev (peOptionalHeaderPhysLoc + 50) // SubSys Minor Always 0 (see Section 23.1).
    (* x86: 000000d0 *)
    let _imageEndAddr = seekReadInt32 pev (peOptionalHeaderPhysLoc + 56) // Image Size: Size, in bytes, of image, including all headers and padding
    let _headerPhysSize = seekReadInt32 pev (peOptionalHeaderPhysLoc + 60) // Header Size Combined size of MS-DOS Header, PE Header, PE Optional Header and padding
    let subsys = seekReadUInt16 pev (peOptionalHeaderPhysLoc + 68) // SubSystem Subsystem required to run this image.

    let useHighEnthropyVA =
        let n = seekReadUInt16 pev (peOptionalHeaderPhysLoc + 70)
        let highEnthropyVA = 0x20us
        (n &&& highEnthropyVA) = highEnthropyVA

    (* x86: 000000e0 *)

    (* WARNING: THESE ARE 64 bit ON x64/ia64 *)
    (* REVIEW: If we ever decide that we need these values for x64, we'll have to read them in as 64bit and fix up the rest of the offsets.
        Then again, it should suffice to just use the defaults, and still not bother... *)
    (* let stackReserve = seekReadInt32 is (peOptionalHeaderPhysLoc + 72) in *)
    (* Stack Reserve Size Always 0x100000 (1Mb) (see Section 23.1). *)
    (* let stackCommit = seekReadInt32 is (peOptionalHeaderPhysLoc + 76) in *)
    (* Stack Commit Size Always 0x1000 (4Kb) (see Section 23.1). *)
    (* let heapReserve = seekReadInt32 is (peOptionalHeaderPhysLoc + 80) in *)
    (* Heap Reserve Size Always 0x100000 (1Mb) (see Section 23.1). *)
    (* let heapCommit = seekReadInt32 is (peOptionalHeaderPhysLoc + 84) in *)
    (* Heap Commit Size Always 0x1000 (4Kb) (see Section 23.1). *)

    (* x86: 000000f0, x64: 00000100 *)
    let _numDataDirectories =
        seekReadInt32 pev (peOptionalHeaderPhysLoc + 92 + x64adjust) (* Number of Data Directories: Always 0x10 (see Section 23.1). *)
    (* 00000100 - these addresses are for x86 - for the x64 location, add x64adjust (0x10) *)
    let _importTableAddr =
        seekReadInt32
            pev
            (peOptionalHeaderPhysLoc + 104 + x64adjust) (* Import Table RVA of Import Table, (see clause 24.3.1). e.g. 0000b530 *)

    let _importTableSize =
        seekReadInt32 pev (peOptionalHeaderPhysLoc + 108 + x64adjust) (* Size of Import Table, (see clause 24.3.1). *)

    let nativeResourcesAddr =
        seekReadInt32 pev (peOptionalHeaderPhysLoc + 112 + x64adjust)

    let nativeResourcesSize =
        seekReadInt32 pev (peOptionalHeaderPhysLoc + 116 + x64adjust)
    (* 00000110 *)
    (* 00000120 *)
    (* let base_relocTableNames.addr = seekReadInt32 is (peOptionalHeaderPhysLoc + 136)
    let base_relocTableNames.size = seekReadInt32 is (peOptionalHeaderPhysLoc + 140) in *)
    (* 00000130 *)
    (* 00000140 *)
    (* 00000150 *)
    let _importAddrTableAddr =
        seekReadInt32 pev (peOptionalHeaderPhysLoc + 192 + x64adjust) (* RVA of Import Addr Table, (see clause 24.3.1). e.g. 0x00002000 *)

    let _importAddrTableSize =
        seekReadInt32 pev (peOptionalHeaderPhysLoc + 196 + x64adjust) (* Size of Import Addr Table, (see clause 24.3.1). e.g. 0x00002000 *)
    (* 00000160 *)
    let cliHeaderAddr = seekReadInt32 pev (peOptionalHeaderPhysLoc + 208 + x64adjust)
    let _cliHeaderSize = seekReadInt32 pev (peOptionalHeaderPhysLoc + 212 + x64adjust)
    (* 00000170 *)

    (* Crack section headers *)

    let sectionHeaders =
        [
            for i in 0 .. numSections - 1 do
                let pos = sectionHeadersStartPhysLoc + i * 0x28
                let virtSize = seekReadInt32 pev (pos + 8)
                let virtAddr = seekReadInt32 pev (pos + 12)
                let physLoc = seekReadInt32 pev (pos + 20)
                yield (virtAddr, virtSize, physLoc)
        ]

    let findSectionHeader addr =
        let rec look i pos =
            if i >= numSections then
                0x0
            else
                let virtSize = seekReadInt32 pev (pos + 8)
                let virtAddr = seekReadInt32 pev (pos + 12)

                if (addr >= virtAddr && addr < virtAddr + virtSize) then
                    pos
                else
                    look (i + 1) (pos + 0x28)

        look 0 sectionHeadersStartPhysLoc

    let textHeaderStart = findSectionHeader cliHeaderAddr
    let dataHeaderStart = findSectionHeader dataSegmentAddr
    (* let relocHeaderStart = findSectionHeader base_relocTableNames.addr in *)

    let _textSize =
        if textHeaderStart = 0x0 then
            0x0
        else
            seekReadInt32 pev (textHeaderStart + 8)

    let _textAddr =
        if textHeaderStart = 0x0 then
            0x0
        else
            seekReadInt32 pev (textHeaderStart + 12)

    let textSegmentPhysicalSize =
        if textHeaderStart = 0x0 then
            0x0
        else
            seekReadInt32 pev (textHeaderStart + 16)

    let textSegmentPhysicalLoc =
        if textHeaderStart = 0x0 then
            0x0
        else
            seekReadInt32 pev (textHeaderStart + 20)

    //let dataSegmentSize = if dataHeaderStart = 0x0 then 0x0 else seekReadInt32 pev (dataHeaderStart + 8)
    //let dataSegmentAddr = if dataHeaderStart = 0x0 then 0x0 else seekReadInt32 pev (dataHeaderStart + 12)
    let dataSegmentPhysicalSize =
        if dataHeaderStart = 0x0 then
            0x0
        else
            seekReadInt32 pev (dataHeaderStart + 16)

    let dataSegmentPhysicalLoc =
        if dataHeaderStart = 0x0 then
            0x0
        else
            seekReadInt32 pev (dataHeaderStart + 20)

    let anyV2P (n, v) =
        let pev = pefile.GetView()

        let rec look i pos =
            if i >= numSections then
                (failwith (fileName + ": bad " + n + ", rva " + string v)
                 0x0)
            else
                let virtSize = seekReadInt32 pev (pos + 8)
                let virtAddr = seekReadInt32 pev (pos + 12)
                let physLoc = seekReadInt32 pev (pos + 20)

                if (v >= virtAddr && (v < virtAddr + virtSize)) then
                    (v - virtAddr) + physLoc
                else
                    look (i + 1) (pos + 0x28)

        look 0 sectionHeadersStartPhysLoc

    let cliHeaderPhysLoc = anyV2P ("cli header", cliHeaderAddr)

    let _majorRuntimeVersion = seekReadUInt16 pev (cliHeaderPhysLoc + 4)
    let _minorRuntimeVersion = seekReadUInt16 pev (cliHeaderPhysLoc + 6)
    let metadataAddr = seekReadInt32 pev (cliHeaderPhysLoc + 8)
    let metadataSize = seekReadInt32 pev (cliHeaderPhysLoc + 12)
    let cliFlags = seekReadInt32 pev (cliHeaderPhysLoc + 16)

    let ilOnly = (cliFlags &&& 0x01) <> 0x00
    let only32 = (cliFlags &&& 0x02) <> 0x00
    let is32bitpreferred = (cliFlags &&& 0x00020003) <> 0x00
    let _strongnameSigned = (cliFlags &&& 0x08) <> 0x00
    let _trackdebugdata = (cliFlags &&& 0x010000) <> 0x00

    let entryPointToken = seekReadUncodedToken pev (cliHeaderPhysLoc + 20)
    let resourcesAddr = seekReadInt32 pev (cliHeaderPhysLoc + 24)
    let resourcesSize = seekReadInt32 pev (cliHeaderPhysLoc + 28)
    let strongnameAddr = seekReadInt32 pev (cliHeaderPhysLoc + 32)
    let _strongnameSize = seekReadInt32 pev (cliHeaderPhysLoc + 36)
    let vtableFixupsAddr = seekReadInt32 pev (cliHeaderPhysLoc + 40)
    let _vtableFixupsSize = seekReadInt32 pev (cliHeaderPhysLoc + 44)

    if logging then
        dprintn (fileName + ": metadataAddr = " + string metadataAddr)

    if logging then
        dprintn (fileName + ": resourcesAddr = " + string resourcesAddr)

    if logging then
        dprintn (fileName + ": resourcesSize = " + string resourcesSize)

    if logging then
        dprintn (fileName + ": nativeResourcesAddr = " + string nativeResourcesAddr)

    if logging then
        dprintn (fileName + ": nativeResourcesSize = " + string nativeResourcesSize)

    let metadataPhysLoc = anyV2P ("metadata", metadataAddr)

    let pectxt: PEReader =
        {
            textSegmentPhysicalLoc = textSegmentPhysicalLoc
            textSegmentPhysicalSize = textSegmentPhysicalSize
            dataSegmentPhysicalLoc = dataSegmentPhysicalLoc
            dataSegmentPhysicalSize = dataSegmentPhysicalSize
            anyV2P = anyV2P
            metadataAddr = metadataAddr
            sectionHeaders = sectionHeaders
            nativeResourcesAddr = nativeResourcesAddr
            nativeResourcesSize = nativeResourcesSize
            resourcesAddr = resourcesAddr
            strongnameAddr = strongnameAddr
            vtableFixupsAddr = vtableFixupsAddr
            pefile = pefile
            fileName = fileName
            entryPointToken = entryPointToken
            noFileOnDisk = noFileOnDisk
        }

    let peinfo =
        (subsys,
         (subsysMajor, subsysMinor),
         useHighEnthropyVA,
         ilOnly,
         only32,
         is32bitpreferred,
         only64,
         platform,
         isDll,
         alignVirt,
         alignPhys,
         imageBaseReal)

    (metadataPhysLoc, metadataSize, peinfo, pectxt, pev)

let openPE (fileName, pefile, reduceMemoryUsage, noFileOnDisk) =
    let metadataPhysLoc, _metadataSize, peinfo, pectxt, pev =
        openPEFileReader (fileName, pefile, noFileOnDisk)

    let ilModule, ilAssemblyRefs =
        openMetadataReader (fileName, pefile, metadataPhysLoc, peinfo, pectxt, pev, Some pectxt, reduceMemoryUsage)

    ilModule, ilAssemblyRefs

let openPEMetadataOnly (fileName, peinfo, pectxtEager, pevEager, mdfile: BinaryFile, reduceMemoryUsage) =
    openMetadataReader (fileName, mdfile, 0, peinfo, pectxtEager, pevEager, None, reduceMemoryUsage)

type ILReaderMetadataSnapshot = obj * nativeint * int
type ILReaderTryGetMetadataSnapshot = (* path: *) string (* snapshotTimeStamp: *) * DateTime -> ILReaderMetadataSnapshot option

[<RequireQualifiedAccess>]
type MetadataOnlyFlag =
    | Yes
    | No

[<RequireQualifiedAccess>]
type ReduceMemoryFlag =
    | Yes
    | No

type ILReaderOptions =
    {
        pdbDirPath: string option
        reduceMemoryUsage: ReduceMemoryFlag
        metadataOnly: MetadataOnlyFlag
        tryGetMetadataSnapshot: ILReaderTryGetMetadataSnapshot
    }

type ILModuleReader =
    abstract ILModuleDef: ILModuleDef
    abstract ILAssemblyRefs: ILAssemblyRef list

    // ILModuleReader objects only need to be explicitly disposed if memory mapping is used, i.e. reduceMemoryUsage = false
    inherit IDisposable

[<Sealed>]
type ILModuleReaderImpl(ilModule: ILModuleDef, ilAssemblyRefs: Lazy<ILAssemblyRef list>) =
    interface ILModuleReader with
        member x.ILModuleDef = ilModule
        member x.ILAssemblyRefs = ilAssemblyRefs.Force()
        member x.Dispose() = ()

// ++GLOBAL MUTABLE STATE (concurrency safe via locking)
type ILModuleReaderCacheKey = ILModuleReaderCacheKey of string * DateTime * bool * ReduceMemoryFlag * MetadataOnlyFlag

// Cache to extend the lifetime of a limited number of readers that are otherwise eligible for GC
type ILModuleReaderCache1LockToken() =
    interface LockToken

let ilModuleReaderCache1 =
    AgedLookup<ILModuleReaderCache1LockToken, ILModuleReaderCacheKey, ILModuleReader>(
        stronglyHeldReaderCacheSize,
        keepMax = stronglyHeldReaderCacheSize, // only strong entries
        areSimilar = (fun (x, y) -> x = y)
    )

let ilModuleReaderCache1Lock = Lock()

// // Cache to reuse readers that have already been created and are not yet GC'd
let ilModuleReaderCache2 =
    ConcurrentDictionary<ILModuleReaderCacheKey, System.WeakReference<ILModuleReader>>(HashIdentity.Structural)

let stableFileHeuristicApplies fileName =
    not noStableFileHeuristic
    && try
        FileSystem.IsStableFileHeuristic fileName
       with _ ->
           false

let createByteFileChunk opts fileName chunk =
    // If we're trying to reduce memory usage then we are willing to go back and re-read the binary, so we can use
    // a weakly-held handle to an array of bytes.
    if
        opts.reduceMemoryUsage = ReduceMemoryFlag.Yes
        && stableFileHeuristicApplies fileName
    then
        WeakByteFile(fileName, chunk) :> BinaryFile
    else
        let bytes =
            use stream = FileSystem.OpenFileForReadShim(fileName)

            match chunk with
            | None -> stream.ReadAllBytes()
            | Some(start, length) -> stream.ReadBytes(start, length)

        ByteFile(fileName, bytes) :> BinaryFile

let getBinaryFile fileName useMemoryMappedFile =
    let stream =
        FileSystem.OpenFileForReadShim(fileName, useMemoryMappedFile = useMemoryMappedFile)

    let byteMem = stream.AsByteMemory()

    let safeHolder =
        { new obj() with
            override x.Finalize() = (x :?> IDisposable).Dispose()
          interface IDisposable with
              member x.Dispose() =
                  GC.SuppressFinalize x
                  stream.Dispose()
                  stats.memoryMapFileClosedCount <- stats.memoryMapFileClosedCount + 1
        }

    stats.memoryMapFileOpenedCount <- stats.memoryMapFileOpenedCount + 1

    safeHolder, RawMemoryFile(fileName, safeHolder, byteMem) :> BinaryFile

let OpenILModuleReaderFromBytes fileName assemblyContents options =
    let pefile = ByteFile(fileName, assemblyContents) :> BinaryFile

    let ilModule, ilAssemblyRefs =
        openPE (fileName, pefile, (options.reduceMemoryUsage = ReduceMemoryFlag.Yes), true)

    new ILModuleReaderImpl(ilModule, ilAssemblyRefs) :> ILModuleReader

let OpenILModuleReaderFromStream fileName (peStream: Stream) options =
    let peReader =
        new System.Reflection.PortableExecutable.PEReader(peStream, PEStreamOptions.PrefetchEntireImage)

    let pefile = PEFile(fileName, peReader) :> BinaryFile

    let ilModule, ilAssemblyRefs =
        openPE (fileName, pefile, (options.reduceMemoryUsage = ReduceMemoryFlag.Yes), true)

    new ILModuleReaderImpl(ilModule, ilAssemblyRefs) :> ILModuleReader

let ClearAllILModuleReaderCache () =
    ilModuleReaderCache1.Clear(ILModuleReaderCache1LockToken())
    ilModuleReaderCache2.Clear()

let OpenILModuleReader fileName opts =
    // Pseudo-normalize the paths.
    let ILModuleReaderCacheKey(fullPath, writeStamp, _, _, _) as key, keyOk =
        try
            let fullPath = FileSystem.GetFullPathShim fileName
            let writeTime = FileSystem.GetLastWriteTimeShim fileName

            let key =
                ILModuleReaderCacheKey(fullPath, writeTime, opts.pdbDirPath.IsSome, opts.reduceMemoryUsage, opts.metadataOnly)

            key, true
        with exn ->
            Debug.Assert(
                false,
                sprintf
                    "Failed to compute key in OpenILModuleReader cache for '%s'. Falling back to uncached. Error = %s"
                    fileName
                    (exn.ToString())
            )

            let fakeKey =
                ILModuleReaderCacheKey(fileName, DateTime.UtcNow, false, ReduceMemoryFlag.Yes, MetadataOnlyFlag.Yes)

            fakeKey, false

    let cacheResult1 =
        // can't used a cached entry when reading PDBs, since it makes the returned object IDisposable
        if keyOk && opts.pdbDirPath.IsNone then
            ilModuleReaderCache1Lock.AcquireLock(fun ltok -> ilModuleReaderCache1.TryGet(ltok, key))
        else
            None

    match cacheResult1 with
    | Some ilModuleReader -> ilModuleReader
    | None ->

        let cacheResult2 =
            // can't used a cached entry when reading PDBs, since it makes the returned object IDisposable
            if keyOk && opts.pdbDirPath.IsNone then
                ilModuleReaderCache2.TryGetValue key
            else
                false, Unchecked.defaultof<_>

        let mutable res = Unchecked.defaultof<_>

        match cacheResult2 with
        | true, weak when weak.TryGetTarget(&res) -> res
        | _ ->

            let reduceMemoryUsage = (opts.reduceMemoryUsage = ReduceMemoryFlag.Yes)
            let metadataOnly = (opts.metadataOnly = MetadataOnlyFlag.Yes)

            if reduceMemoryUsage && opts.pdbDirPath.IsNone then

                // This case is used in FCS applications, devenv.exe and fsi.exe
                //
                let ilModuleReader =
                    // Check if we are doing metadataOnly reading (the most common case in both the compiler and IDE)
                    if metadataOnly then

                        // See if tryGetMetadata gives us a BinaryFile for the metadata section alone.
                        let mdfileOpt =
                            match opts.tryGetMetadataSnapshot (fullPath, writeStamp) with
                            | Some(obj, start, len) -> Some(RawMemoryFile(fullPath, obj, start, len) :> BinaryFile)
                            | None -> None

                        // For metadata-only, always use a temporary, short-lived PE file reader, preferably over a memory mapped file.
                        // Then use the metadata blob as the long-lived memory resource.
                        let disposer, pefileEager = getBinaryFile fullPath false
                        use _disposer = disposer

                        let metadataPhysLoc, metadataSize, peinfo, pectxtEager, pevEager =
                            openPEFileReader (fullPath, pefileEager, false)

                        let mdfile =
                            match mdfileOpt with
                            | Some mdfile -> mdfile
                            | None ->
                                // If tryGetMetadata doesn't give anything, then just read the metadata chunk out of the binary
                                createByteFileChunk opts fullPath (Some(metadataPhysLoc, metadataSize))

                        let ilModule, ilAssemblyRefs =
                            openPEMetadataOnly (fullPath, peinfo, pectxtEager, pevEager, mdfile, reduceMemoryUsage)

                        new ILModuleReaderImpl(ilModule, ilAssemblyRefs)
                    else
                        // If we are not doing metadata-only, then just go ahead and read all the bytes and hold them either strongly or weakly
                        // depending on the heuristic
                        let pefile = createByteFileChunk opts fullPath None

                        let ilModule, ilAssemblyRefs = openPE (fullPath, pefile, reduceMemoryUsage, false)

                        new ILModuleReaderImpl(ilModule, ilAssemblyRefs)

                let ilModuleReader = ilModuleReader :> ILModuleReader

                if keyOk then
                    ilModuleReaderCache1Lock.AcquireLock(fun ltok -> ilModuleReaderCache1.Put(ltok, key, ilModuleReader))
                    ilModuleReaderCache2[key] <- System.WeakReference<_>(ilModuleReader)

                ilModuleReader

            else
                // This case is primarily used in fsc.exe.
                //
                // In fsc.exe, we're not trying to reduce memory usage, nor do we really care if we leak memory.
                //
                // Note we ignore the "metadata only" flag as it's generally OK to read in the
                // whole binary for the command-line compiler: address space is rarely an issue.
                //
                // We do however care about avoiding locks on files that prevent their deletion during a
                // multi-proc build. So use memory mapping, but only for stable files. Other files
                // still use an in-memory ByteFile
                let pefile =
                    if alwaysMemoryMapFSC || stableFileHeuristicApplies fullPath then
                        let _, pefile = getBinaryFile fullPath false
                        pefile
                    else
                        createByteFileChunk opts fullPath None

                let ilModule, ilAssemblyRefs = openPE (fullPath, pefile, reduceMemoryUsage, false)

                let ilModuleReader = new ILModuleReaderImpl(ilModule, ilAssemblyRefs)

                let ilModuleReader = ilModuleReader :> ILModuleReader

                // Readers with PDB reader disposal logic don't go in the cache. Note the PDB reader is only used in static linking.
                if keyOk && opts.pdbDirPath.IsNone then
                    ilModuleReaderCache1Lock.AcquireLock(fun ltok -> ilModuleReaderCache1.Put(ltok, key, ilModuleReader))
                    ilModuleReaderCache2[key] <- WeakReference<_>(ilModuleReader)

                ilModuleReader

[<AutoOpen>]
module Shim =

    type IAssemblyReader =
        abstract GetILModuleReader: fileName: string * readerOptions: ILReaderOptions -> ILModuleReader

    [<Sealed>]
    type DefaultAssemblyReader() =
        interface IAssemblyReader with
            member _.GetILModuleReader(fileName, readerOptions) =
                OpenILModuleReader fileName readerOptions

    let mutable AssemblyReader = DefaultAssemblyReader() :> IAssemblyReader<|MERGE_RESOLUTION|>--- conflicted
+++ resolved
@@ -930,42 +930,8 @@
     if lowMem then
         (fun f x -> f x)
     else
-<<<<<<< HEAD
-        let mutable cache: ConcurrentDictionary<int32, _> MaybeNull = null // TODO NULLNESS: this explicit annotation should not be needed
-        let mutable count = 0
-#if STATISTICS
-        addReport (fun oc ->
-            if count <> 0 then
-                oc.WriteLine((_inbase + string count + " " + _nm + " cache hits"): string))
-#endif
-        fun f (idx: int32) ->
-            let cache =
-                match cache with
-                | Null ->
-                    let v = ConcurrentDictionary<int32, _>(Environment.ProcessorCount, 11)
-                    cache <- v
-                    v
-                | NonNull v -> v
-
-            match cache.TryGetValue idx with
-            | true, res ->
-                count <- count + 1
-                res
-            | _ ->
-                let res = f idx
-                cache[idx] <- res
-                res
-
-let mkCacheGeneric lowMem _inbase _nm _sz =
-    if lowMem then
-        (fun f x -> f x)
-    else
-        let mutable cache: ConcurrentDictionary<_, _> MaybeNull = null // TODO NULLNESS: this explicit annotation should not be needed
-        let mutable count = 0
-=======
-        let mutable cache = Unchecked.defaultof<_>
-
->>>>>>> db21cf25
+        let mutable cache = null
+
 #if STATISTICS
         let mutable _count = 0
 
