// Copyright (c) Microsoft Corporation.  All Rights Reserved.  See License.txt in the project root for license information.

module internal FSharp.Compiler.AbstractIL.Support

open System
open System.IO
open System.Reflection
#if !FX_NO_SYMBOLSTORE
open System.Diagnostics.SymbolStore
#endif
open System.Runtime.InteropServices
open Internal.Utilities.Library
open FSharp.Compiler.AbstractIL.NativeRes
open FSharp.Compiler.IO
#if FX_NO_CORHOST_SIGNER
#endif

let DateTime1970Jan01 =
    DateTime(1970, 1, 1, 0, 0, 0, DateTimeKind.Utc) (* ECMA Spec (Oct2002), Part II, 24.2.2 PE File Header. *)

let absilWriteGetTimeStamp () =
    (DateTime.UtcNow - DateTime1970Jan01).TotalSeconds |> int

// Force inline, so GetLastWin32Error calls are immediately after interop calls as seen by FxCop under Debug build.
let inline ignore _x = ()

// Native Resource linking/unlinking
type IStream = System.Runtime.InteropServices.ComTypes.IStream

let check _action hresult =
    if uint32 hresult >= 0x80000000ul then
        Marshal.ThrowExceptionForHR hresult
//printf "action = %s, hresult = 0x%nx \n" action hresult

let MAX_PATH = 260

let E_FAIL = 0x80004005

let bytesToWord (b0: byte, b1: byte) = int16 b0 ||| (int16 b1 <<< 8)

let bytesToDWord (b0: byte, b1: byte, b2: byte, b3: byte) =
    int b0 ||| (int b1 <<< 8) ||| (int b2 <<< 16) ||| (int b3 <<< 24)

let bytesToQWord (b0: byte, b1: byte, b2: byte, b3: byte, b4: byte, b5: byte, b6: byte, b7: byte) =
    int64 b0
    ||| (int64 b1 <<< 8)
    ||| (int64 b2 <<< 16)
    ||| (int64 b3 <<< 24)
    ||| (int64 b4 <<< 32)
    ||| (int64 b5 <<< 40)
    ||| (int64 b6 <<< 48)
    ||| (int64 b7 <<< 56)

let dwToBytes n =
    [|
        byte (n &&& 0xff)
        byte ((n >>> 8) &&& 0xff)
        byte ((n >>> 16) &&& 0xff)
        byte ((n >>> 24) &&& 0xff)
    |],
    4

let wToBytes (n: int16) =
    [| byte (n &&& 0xffs); byte ((n >>> 8) &&& 0xffs) |], 2

// REVIEW: factor these classes under one hierarchy, use reflection for creation from buffer and toBytes()
// Though, everything I'd like to unify is static - metaclasses?
type IMAGE_FILE_HEADER(m: int16, secs: int16, tds: int32, ptst: int32, nos: int32, soh: int16, c: int16) =
    let mutable machine = m
    let mutable numberOfSections = secs
    let mutable timeDateStamp = tds
    let mutable pointerToSymbolTable = ptst
    let mutable numberOfSymbols = nos
    let mutable sizeOfOptionalHeader = soh
    let mutable characteristics = c

    member x.Machine
        with get () = machine
        and set value = machine <- value

    member x.NumberOfSections
        with get () = numberOfSections
        and set value = numberOfSections <- value

    member x.TimeDateStamp
        with get () = timeDateStamp
        and set value = timeDateStamp <- value

    member x.PointerToSymbolTable
        with get () = pointerToSymbolTable
        and set value = pointerToSymbolTable <- value

    member x.NumberOfSymbols
        with get () = numberOfSymbols
        and set value = numberOfSymbols <- value

    member x.SizeOfOptionalHeader
        with get () = sizeOfOptionalHeader
        and set value = sizeOfOptionalHeader <- value

    member x.Characteristics
        with get () = characteristics
        and set value = characteristics <- value

    static member Width = 20

    member x.toBytes() =
        use buf = ByteBuffer.Create IMAGE_FILE_HEADER.Width
        buf.EmitUInt16(uint16 machine)
        buf.EmitUInt16(uint16 numberOfSections)
        buf.EmitInt32 timeDateStamp
        buf.EmitInt32 pointerToSymbolTable
        buf.EmitInt32 numberOfSymbols
        buf.EmitUInt16(uint16 sizeOfOptionalHeader)
        buf.EmitUInt16(uint16 characteristics)
        buf.AsMemory().ToArray()

let bytesToIFH (buffer: byte[]) (offset: int) =
    if (buffer.Length - offset) < IMAGE_FILE_HEADER.Width then
        invalidArg "buffer" "buffer too small to fit an IMAGE_FILE_HEADER"

    IMAGE_FILE_HEADER(
        bytesToWord (buffer[offset], buffer[offset + 1]), // Machine
        bytesToWord (buffer[offset + 2], buffer[offset + 3]), // NumberOfSections
        bytesToDWord (buffer[offset + 4], buffer[offset + 5], buffer[offset + 6], buffer[offset + 7]), // TimeDateStamp
        bytesToDWord (buffer[offset + 8], buffer[offset + 9], buffer[offset + 10], buffer[offset + 11]), // PointerToSymbolTable
        bytesToDWord (buffer[offset + 12], buffer[offset + 13], buffer[offset + 14], buffer[offset + 15]), // NumberOfSymbols
        bytesToWord (buffer[offset + 16], buffer[offset + 17]), // SizeOfOptionalHeader
        bytesToWord (buffer[offset + 18], buffer[offset + 19])
    ) // Characteristics

type IMAGE_SECTION_HEADER(n: int64, ai: int32, va: int32, srd: int32, prd: int32, pr: int32, pln: int32, nr: int16, nl: int16, c: int32) =
    let mutable name = n
    let mutable addressInfo = ai // PhysicalAddress / VirtualSize
    let mutable virtualAddress = va
    let mutable sizeOfRawData = srd
    let mutable pointerToRawData = prd
    let mutable pointerToRelocations = pr
    let mutable pointerToLineNumbers = pln
    let mutable numberOfRelocations = nr
    let mutable numberOfLineNumbers = nl
    let mutable characteristics = c

    member x.Name
        with get () = name
        and set value = name <- value

    member x.PhysicalAddress
        with get () = addressInfo
        and set value = addressInfo <- value

    member x.VirtualSize
        with get () = addressInfo
        and set value = addressInfo <- value

    member x.VirtualAddress
        with get () = virtualAddress
        and set value = virtualAddress <- value

    member x.SizeOfRawData
        with get () = sizeOfRawData
        and set value = sizeOfRawData <- value

    member x.PointerToRawData
        with get () = pointerToRawData
        and set value = pointerToRawData <- value

    member x.PointerToRelocations
        with get () = pointerToRelocations
        and set value = pointerToRelocations <- value

    member x.PointerToLineNumbers
        with get () = pointerToLineNumbers
        and set value = pointerToLineNumbers <- value

    member x.NumberOfRelocations
        with get () = numberOfRelocations
        and set value = numberOfRelocations <- value

    member x.NumberOfLineNumbers
        with get () = numberOfLineNumbers
        and set value = numberOfLineNumbers <- value

    member x.Characteristics
        with get () = characteristics
        and set value = characteristics <- value

    static member Width = 40

    member x.toBytes() =
        use buf = ByteBuffer.Create IMAGE_SECTION_HEADER.Width
        buf.EmitInt64 name
        buf.EmitInt32 addressInfo
        buf.EmitInt32 virtualAddress
        buf.EmitInt32 sizeOfRawData
        buf.EmitInt32 pointerToRawData
        buf.EmitInt32 pointerToRelocations
        buf.EmitInt32 pointerToLineNumbers
        buf.EmitUInt16(uint16 numberOfRelocations)
        buf.EmitUInt16(uint16 numberOfLineNumbers)
        buf.EmitInt32 characteristics
        buf.AsMemory().ToArray()

let bytesToISH (buffer: byte[]) (offset: int) =
    if (buffer.Length - offset) < IMAGE_SECTION_HEADER.Width then
        invalidArg "buffer" "buffer too small to fit an IMAGE_SECTION_HEADER"

    IMAGE_SECTION_HEADER(
        bytesToQWord (
            buffer[offset],
            buffer[offset + 1],
            buffer[offset + 2],
            buffer[offset + 3],
            buffer[offset + 4],
            buffer[offset + 5],
            buffer[offset + 6],
            buffer[offset + 7]
        ), // Name
        bytesToDWord (buffer[offset + 8], buffer[offset + 9], buffer[offset + 10], buffer[offset + 11]), // AddressInfo
        bytesToDWord (buffer[offset + 12], buffer[offset + 13], buffer[offset + 14], buffer[offset + 15]), // VirtualAddress
        bytesToDWord (buffer[offset + 16], buffer[offset + 17], buffer[offset + 18], buffer[offset + 19]), // SizeOfRawData
        bytesToDWord (buffer[offset + 20], buffer[offset + 21], buffer[offset + 22], buffer[offset + 23]), // PointerToRawData
        bytesToDWord (buffer[offset + 24], buffer[offset + 25], buffer[offset + 26], buffer[offset + 27]), // PointerToRelocations
        bytesToDWord (buffer[offset + 28], buffer[offset + 29], buffer[offset + 30], buffer[offset + 31]), // PointerToLineNumbers
        bytesToWord (buffer[offset + 32], buffer[offset + 33]), // NumberOfRelocations
        bytesToWord (buffer[offset + 34], buffer[offset + 35]), // NumberOfLineNumbers
        bytesToDWord (buffer[offset + 36], buffer[offset + 37], buffer[offset + 38], buffer[offset + 39])
    ) // Characteristics

type IMAGE_SYMBOL(n: int64, v: int32, sn: int16, t: int16, sc: byte, nas: byte) =
    let mutable name = n
    let mutable value = v
    let mutable sectionNumber = sn
    let mutable stype = t
    let mutable storageClass = sc
    let mutable numberOfAuxSymbols = nas

    member x.Name
        with get () = name
        and set v = name <- v

    member x.Value
        with get () = value
        and set v = value <- v

    member x.SectionNumber
        with get () = sectionNumber
        and set v = sectionNumber <- v

    member x.Type
        with get () = stype
        and set v = stype <- v

    member x.StorageClass
        with get () = storageClass
        and set v = storageClass <- v

    member x.NumberOfAuxSymbols
        with get () = numberOfAuxSymbols
        and set v = numberOfAuxSymbols <- v

    static member Width = 18

    member x.toBytes() =
        use buf = ByteBuffer.Create IMAGE_SYMBOL.Width
        buf.EmitInt64 name
        buf.EmitInt32 value
        buf.EmitUInt16(uint16 sectionNumber)
        buf.EmitUInt16(uint16 stype)
        buf.EmitByte storageClass
        buf.EmitByte numberOfAuxSymbols
        buf.AsMemory().ToArray()

let bytesToIS (buffer: byte[]) (offset: int) =
    if (buffer.Length - offset) < IMAGE_SYMBOL.Width then
        invalidArg "buffer" "buffer too small to fit an IMAGE_SYMBOL"

    IMAGE_SYMBOL(
        bytesToQWord (
            buffer[offset],
            buffer[offset + 1],
            buffer[offset + 2],
            buffer[offset + 3],
            buffer[offset + 4],
            buffer[offset + 5],
            buffer[offset + 6],
            buffer[offset + 7]
        ), // Name
        bytesToDWord (buffer[offset + 8], buffer[offset + 9], buffer[offset + 10], buffer[offset + 11]), // Value
        bytesToWord (buffer[offset + 12], buffer[offset + 13]), // SectionNumber
        bytesToWord (buffer[offset + 14], buffer[offset + 15]), // Type
        buffer[offset + 16],
        buffer[offset + 17]
    ) // NumberOfAuxSymbols

type IMAGE_RELOCATION(va: int32, sti: int32, t: int16) =
    let mutable virtualAddress = va // Also RelocCount
    let mutable symbolTableIndex = sti
    let mutable ty = t // type

    member x.VirtualAddress
        with get () = virtualAddress
        and set v = virtualAddress <- v

    member x.RelocCount
        with get () = virtualAddress
        and set v = virtualAddress <- v

    member x.SymbolTableIndex
        with get () = symbolTableIndex
        and set v = symbolTableIndex <- v

    member x.Type
        with get () = ty
        and set v = ty <- v

    static member Width = 10

    member x.toBytes() =
        use buf = ByteBuffer.Create IMAGE_RELOCATION.Width
        buf.EmitInt32 virtualAddress
        buf.EmitInt32 symbolTableIndex
        buf.EmitUInt16(uint16 ty)
        buf.AsMemory().ToArray()

let bytesToIR (buffer: byte[]) (offset: int) =
    if (buffer.Length - offset) < IMAGE_RELOCATION.Width then
        invalidArg "buffer" "buffer too small to fit an IMAGE_RELOCATION"

    IMAGE_RELOCATION(
        bytesToDWord (buffer[offset], buffer[offset + 1], buffer[offset + 2], buffer[offset + 3]),
        bytesToDWord (buffer[offset + 4], buffer[offset + 5], buffer[offset + 6], buffer[offset + 7]),
        bytesToWord (buffer[offset + 8], buffer[offset + 9])
    )

type IMAGE_RESOURCE_DIRECTORY(c: int32, tds: int32, mjv: int16, mnv: int16, nne: int16, nie: int16) =
    let mutable characteristics = c
    let mutable timeDateStamp = tds
    let mutable majorVersion = mjv
    let mutable minorVersion = mnv
    let mutable numberOfNamedEntries = nne
    let mutable numberOfIdEntries = nie

    member x.Characteristics
        with get () = characteristics
        and set v = characteristics <- v

    member x.TimeDateStamp
        with get () = timeDateStamp
        and set v = timeDateStamp <- v

    member x.MajorVersion
        with get () = majorVersion
        and set v = majorVersion <- v

    member x.MinorVersion
        with get () = minorVersion
        and set v = minorVersion <- v

    member x.NumberOfNamedEntries
        with get () = numberOfNamedEntries
        and set v = numberOfNamedEntries <- v

    member x.NumberOfIdEntries
        with get () = numberOfIdEntries
        and set v = numberOfIdEntries <- v

    static member Width = 16

    member x.toBytes() =
        use buf = ByteBuffer.Create IMAGE_RESOURCE_DIRECTORY.Width
        buf.EmitInt32 characteristics
        buf.EmitInt32 timeDateStamp
        buf.EmitUInt16(uint16 majorVersion)
        buf.EmitUInt16(uint16 minorVersion)
        buf.EmitUInt16(uint16 numberOfNamedEntries)
        buf.EmitUInt16(uint16 numberOfIdEntries)
        buf.AsMemory().ToArray()

let bytesToIRD (buffer: byte[]) (offset: int) =
    if (buffer.Length - offset) < IMAGE_RESOURCE_DIRECTORY.Width then
        invalidArg "buffer" "buffer too small to fit an IMAGE_RESOURCE_DIRECTORY"

    IMAGE_RESOURCE_DIRECTORY(
        bytesToDWord (buffer[offset], buffer[offset + 1], buffer[offset + 2], buffer[offset + 3]), // Characteristics
        bytesToDWord (buffer[offset + 4], buffer[offset + 5], buffer[offset + 6], buffer[offset + 7]), // TimeDateStamp
        bytesToWord (buffer[offset + 8], buffer[offset + 9]), // MajorVersion
        bytesToWord (buffer[offset + 10], buffer[offset + 11]), // MinorVersion
        bytesToWord (buffer[offset + 12], buffer[offset + 13]), // NumberOfNamedEntries
        bytesToWord (buffer[offset + 14], buffer[offset + 15])
    ) // NumberOfIdEntries

type IMAGE_RESOURCE_DIRECTORY_ENTRY(n: int32, o: int32) =
    let mutable name = n
    let mutable offset = o

    member x.Name
        with get () = name
        and set v = name <- v

    member x.OffsetToData
        with get () = offset
        and set v = offset <- v

    member x.OffsetToDirectory = offset &&& 0x7fffffff

    member x.DataIsDirectory = (offset &&& 0x80000000) <> 0

    static member Width = 8

    member x.toBytes() =
        use buf = ByteBuffer.Create IMAGE_RESOURCE_DIRECTORY_ENTRY.Width
        buf.EmitInt32 name
        buf.EmitInt32 offset
        buf.AsMemory().ToArray()

let bytesToIRDE (buffer: byte[]) (offset: int) =
    if (buffer.Length - offset) < IMAGE_RESOURCE_DIRECTORY_ENTRY.Width then
        invalidArg "buffer" "buffer too small to fit an IMAGE_RESOURCE_DIRECTORY_ENTRY"

    IMAGE_RESOURCE_DIRECTORY_ENTRY(
        bytesToDWord (buffer[offset], buffer[offset + 1], buffer[offset + 2], buffer[offset + 3]), // Name
        bytesToDWord (buffer[offset + 4], buffer[offset + 5], buffer[offset + 6], buffer[offset + 7])
    ) // Offset

type IMAGE_RESOURCE_DATA_ENTRY(o: int32, s: int32, c: int32, r: int32) =
    let mutable offsetToData = o
    let mutable size = s
    let mutable codePage = c
    let mutable reserved = r

    member x.OffsetToData
        with get () = offsetToData
        and set v = offsetToData <- v

    member x.Size
        with get () = size
        and set v = size <- v

    member x.CodePage
        with get () = codePage
        and set v = codePage <- v

    member x.Reserved
        with get () = reserved
        and set v = reserved <- v

    static member Width = 16

    member x.toBytes() =
        use buf = ByteBuffer.Create IMAGE_RESOURCE_DATA_ENTRY.Width
        buf.EmitInt32 offsetToData
        buf.EmitInt32 size
        buf.EmitInt32 codePage
        buf.EmitInt32 reserved

let bytesToIRDataE (buffer: byte[]) (offset: int) =
    if (buffer.Length - offset) < IMAGE_RESOURCE_DATA_ENTRY.Width then
        invalidArg "buffer" "buffer too small to fit an IMAGE_RESOURCE_DATA_ENTRY"

    IMAGE_RESOURCE_DATA_ENTRY(
        bytesToDWord (buffer[offset], buffer[offset + 1], buffer[offset + 2], buffer[offset + 3]), // OffsetToData
        bytesToDWord (buffer[offset + 4], buffer[offset + 5], buffer[offset + 6], buffer[offset + 7]), // Size
        bytesToDWord (buffer[offset + 8], buffer[offset + 9], buffer[offset + 10], buffer[offset + 11]), // CodePage
        bytesToDWord (buffer[offset + 12], buffer[offset + 13], buffer[offset + 14], buffer[offset + 15])
    ) // Reserved

type ResFormatHeader() =
    let mutable dwDataSize = 0
    let mutable dwHeaderSize = 32 // The eventual supposed size of this structure in memory
    let mutable dwTypeID = 0xffff
    let mutable dwNameID = 0xffff
    let mutable dwDataVersion = 0
    let mutable wMemFlags = 0s
    let mutable wLangID = 0s
    let mutable dwVersion = 0
    let mutable dwCharacteristics = 0

    member x.DataSize
        with get () = dwDataSize
        and set v = dwDataSize <- v

    member x.HeaderSize
        with get () = dwHeaderSize
        and set v = dwHeaderSize <- v

    member x.TypeID
        with get () = dwTypeID
        and set v = dwTypeID <- v

    member x.NameID
        with get () = dwNameID
        and set v = dwNameID <- v

    member x.DataVersion
        with get () = dwDataVersion
        and set v = dwDataVersion <- v

    member x.MemFlags
        with get () = wMemFlags
        and set v = wMemFlags <- v

    member x.LangID
        with get () = wLangID
        and set v = wLangID <- v

    member x.Version
        with get () = dwVersion
        and set v = dwVersion <- v

    member x.Characteristics
        with get () = dwCharacteristics
        and set v = dwCharacteristics <- v

    static member Width = 32

    member x.toBytes() =
        use buf = ByteBuffer.Create ResFormatHeader.Width
        buf.EmitInt32 dwDataSize
        buf.EmitInt32 dwHeaderSize
        buf.EmitInt32 dwTypeID
        buf.EmitInt32 dwNameID
        buf.EmitInt32 dwDataVersion
        buf.EmitUInt16(uint16 wMemFlags)
        buf.EmitUInt16(uint16 wLangID)
        buf.EmitInt32 dwVersion
        buf.EmitInt32 dwCharacteristics
        buf.AsMemory().ToArray()

type ResFormatNode(tid: int32, nid: int32, lid: int32, dataOffset: int32, pbLinkedResource: byte[]) =
    let mutable resHdr = ResFormatHeader()
    let mutable dataEntry = Unchecked.defaultof<IMAGE_RESOURCE_DATA_ENTRY>
    let mutable cType = 0
    let mutable wzType = Unchecked.defaultof<byte[]>
    let mutable cName = 0
    let mutable wzName = Unchecked.defaultof<byte[]>

    do
        if (tid &&& 0x80000000) <> 0 then // REVIEW: Are names and types mutually exclusive?  The C++ code didn't seem to think so, but I can't find any documentation
            resHdr.TypeID <- 0
            let mtid = tid &&& 0x7fffffff

            cType <-
                bytesToDWord (pbLinkedResource[mtid], pbLinkedResource[mtid + 1], pbLinkedResource[mtid + 2], pbLinkedResource[mtid + 3])

            wzType <- Bytes.zeroCreate ((cType + 1) * 2)
            Bytes.blit pbLinkedResource 4 wzType 0 (cType * 2)
        else
            resHdr.TypeID <- (0xffff ||| ((tid &&& 0xffff) <<< 16))

        if (nid &&& 0x80000000) <> 0 then
            resHdr.NameID <- 0
            let mnid = nid &&& 0x7fffffff

            cName <-
                bytesToDWord (pbLinkedResource[mnid], pbLinkedResource[mnid + 1], pbLinkedResource[mnid + 2], pbLinkedResource[mnid + 3])

            wzName <- Bytes.zeroCreate ((cName + 1) * 2)
            Bytes.blit pbLinkedResource 4 wzName 0 (cName * 2)
        else
            resHdr.NameID <- (0xffff ||| ((nid &&& 0xffff) <<< 16))

        resHdr.LangID <- int16 lid
        dataEntry <- bytesToIRDataE pbLinkedResource dataOffset
        resHdr.DataSize <- dataEntry.Size

    member x.ResHdr = resHdr
    member x.DataEntry = dataEntry
    member x.Type = wzType
    member x.Name = wzName

    member x.Save(ulLinkedResourceBaseRVA: int32, pbLinkedResource: byte[], pUnlinkedResource: byte[], offset: int) =
        // Dump them to pUnlinkedResource
        // For each resource write header and data
        let mutable size = 0
        let mutable unlinkedResourceOffset = 0
        //resHdr.HeaderSize <- 32
        if Unchecked.defaultof<byte[]> <> wzType then
            resHdr.HeaderSize <- resHdr.HeaderSize + ((cType + 1) * 2) - 4

        if Unchecked.defaultof<byte[]> <> wzName then
            resHdr.HeaderSize <- resHdr.HeaderSize + ((cName + 1) * 2) - 4

        let SaveChunk (p: byte[], sz: int) =
            if Unchecked.defaultof<byte[]> <> pUnlinkedResource then
                Bytes.blit p 0 pUnlinkedResource (unlinkedResourceOffset + offset) sz
                unlinkedResourceOffset <- unlinkedResourceOffset + sz

            size <- size + sz

            ()

        // ---- Constant part of the header: DWORD, DWORD
        SaveChunk(dwToBytes resHdr.DataSize)
        SaveChunk(dwToBytes resHdr.HeaderSize)

        let mutable dwFiller = 0

        if Unchecked.defaultof<byte[]> <> wzType then
            SaveChunk(wzType, ((cType + 1) * 2))
            dwFiller <- dwFiller + cType + 1
        else
            SaveChunk(dwToBytes resHdr.TypeID)

        if Unchecked.defaultof<byte[]> <> wzName then
            SaveChunk(wzName, ((cName + 1) * 2))
            dwFiller <- dwFiller + cName + 1
        else
            SaveChunk(dwToBytes resHdr.NameID)

        let bNil = Bytes.zeroCreate 3

        // Align remaining fields on DWORD (nb. poor bit twiddling code taken from ildasm's dres.cpp)
        if (dwFiller &&& 0x1) <> 0 then
            SaveChunk(bNil, 2)

        //---- Constant part of the header: DWORD, WORD, WORD, DWORD, DWORD
        SaveChunk(dwToBytes resHdr.DataVersion)
        SaveChunk(wToBytes resHdr.MemFlags)
        SaveChunk(wToBytes resHdr.LangID)
        SaveChunk(dwToBytes resHdr.Version)
        SaveChunk(dwToBytes resHdr.Characteristics)

        //---- Header done, now data
        // just copying to make the code a bit cleaner - can blit if this ends up being a liability
        let pbData = pbLinkedResource[(dataEntry.OffsetToData - ulLinkedResourceBaseRVA) ..]
        SaveChunk(pbData, dataEntry.Size)

        dwFiller <- dataEntry.Size &&& 0x3

        if dwFiller <> 0 then
            SaveChunk(bNil, 4 - dwFiller)

        size

let linkNativeResources (unlinkedResources: byte[] list) (rva: int32) =
    let resources =
        unlinkedResources
        |> Seq.map (fun s -> new MemoryStream(s))
        |> Seq.map (fun s ->
            let res = CvtResFile.ReadResFile s
            s.Dispose()
            res)
        |> Seq.collect id
        // See MakeWin32ResourceList https://github.com/dotnet/roslyn/blob/f40b89234db51da1e1153c14af184e618504be41/src/Compilers/Core/Portable/Compilation/Compilation.cs
        |> Seq.map (fun r ->
            Win32Resource(
                data = r.data,
                codePage = 0u,
                languageId = uint32 r.LanguageId,
                id = int (int16 r.pstringName.Ordinal),
                name = r.pstringName.theString,
                typeId = int (int16 r.pstringType.Ordinal),
                typeName = r.pstringType.theString
            ))

    let bb = System.Reflection.Metadata.BlobBuilder()
    NativeResourceWriter.SerializeWin32Resources(bb, resources, rva)
    bb.ToArray()

let unlinkResource (ulLinkedResourceBaseRVA: int32) (pbLinkedResource: byte[]) =
    let mutable nResNodes = 0

    let pirdType = bytesToIRD pbLinkedResource 0
    let mutable pirdeType = Unchecked.defaultof<IMAGE_RESOURCE_DIRECTORY_ENTRY>
    let nEntries = pirdType.NumberOfNamedEntries + pirdType.NumberOfIdEntries

    // determine entry buffer size
    // TODO: coalesce these two loops
    for iEntry = 0 to (int nEntries - 1) do
        pirdeType <- bytesToIRDE pbLinkedResource (IMAGE_RESOURCE_DIRECTORY.Width + (iEntry * IMAGE_RESOURCE_DIRECTORY_ENTRY.Width))

        if pirdeType.DataIsDirectory then
            let nameBase = pirdeType.OffsetToDirectory
            let pirdName = bytesToIRD pbLinkedResource nameBase
            let mutable pirdeName = Unchecked.defaultof<IMAGE_RESOURCE_DIRECTORY_ENTRY>
            let nEntries2 = pirdName.NumberOfNamedEntries + pirdName.NumberOfIdEntries

            for iEntry2 = 0 to (int nEntries2 - 1) do
                pirdeName <- bytesToIRDE pbLinkedResource (nameBase + (iEntry2 * IMAGE_RESOURCE_DIRECTORY_ENTRY.Width))

                if pirdeName.DataIsDirectory then
                    let langBase = pirdeName.OffsetToDirectory
                    let pirdLang = bytesToIRD pbLinkedResource langBase
                    let nEntries3 = pirdLang.NumberOfNamedEntries + pirdLang.NumberOfIdEntries

                    nResNodes <- nResNodes + (int nEntries3)
                else
                    nResNodes <- nResNodes + 1
        else
            nResNodes <- nResNodes + 1

    let pResNodes: ResFormatNode[] = Array.zeroCreate nResNodes
    nResNodes <- 0

    // fill out the entry buffer
    for iEntry = 0 to (int nEntries - 1) do
        pirdeType <- bytesToIRDE pbLinkedResource (IMAGE_RESOURCE_DIRECTORY.Width + (iEntry * IMAGE_RESOURCE_DIRECTORY_ENTRY.Width))
        let dwTypeID = pirdeType.Name
        // Need to skip VERSION and RT_MANIFEST resources
        // REVIEW: ideally we shouldn't allocate space for these, or rename properly so we don't get the naming conflict
        let skipResource = (0x10 = dwTypeID) || (0x18 = dwTypeID)

        if pirdeType.DataIsDirectory then
            let nameBase = pirdeType.OffsetToDirectory
            let pirdName = bytesToIRD pbLinkedResource nameBase
            let mutable pirdeName = Unchecked.defaultof<IMAGE_RESOURCE_DIRECTORY_ENTRY>
            let nEntries2 = pirdName.NumberOfNamedEntries + pirdName.NumberOfIdEntries

            for iEntry2 = 0 to (int nEntries2 - 1) do
                pirdeName <- bytesToIRDE pbLinkedResource (nameBase + (iEntry2 * IMAGE_RESOURCE_DIRECTORY_ENTRY.Width))
                let dwNameID = pirdeName.Name

                if pirdeName.DataIsDirectory then
                    let langBase = pirdeName.OffsetToDirectory
                    let pirdLang = bytesToIRD pbLinkedResource langBase
                    let mutable pirdeLang = Unchecked.defaultof<IMAGE_RESOURCE_DIRECTORY_ENTRY>
                    let nEntries3 = pirdLang.NumberOfNamedEntries + pirdLang.NumberOfIdEntries

                    for iEntry3 = 0 to (int nEntries3 - 1) do
                        pirdeLang <- bytesToIRDE pbLinkedResource (langBase + (iEntry3 * IMAGE_RESOURCE_DIRECTORY_ENTRY.Width))
                        let dwLangID = pirdeLang.Name

                        if pirdeLang.DataIsDirectory then
                            // Resource hierarchy exceeds three levels
                            Marshal.ThrowExceptionForHR(E_FAIL)
                        else if (not skipResource) then
                            let rfn =
                                ResFormatNode(dwTypeID, dwNameID, dwLangID, pirdeLang.OffsetToData, pbLinkedResource)

                            pResNodes[nResNodes] <- rfn
                            nResNodes <- nResNodes + 1
                else if (not skipResource) then
                    let rfn =
                        ResFormatNode(dwTypeID, dwNameID, 0, pirdeName.OffsetToData, pbLinkedResource)

                    pResNodes[nResNodes] <- rfn
                    nResNodes <- nResNodes + 1
        else if (not skipResource) then
            let rfn = ResFormatNode(dwTypeID, 0, 0, pirdeType.OffsetToData, pbLinkedResource) // REVIEW: I believe these 0s are what's causing the duplicate res naming problems
            pResNodes[nResNodes] <- rfn
            nResNodes <- nResNodes + 1

    // Ok, all tree leaves are in ResFormatNode structs, and nResNodes ptrs are in pResNodes
    let mutable size = 0

    if nResNodes <> 0 then
        size <- size + ResFormatHeader.Width // sizeof ResFormatHeader

        for i = 0 to (nResNodes - 1) do
            size <-
                size
                + pResNodes[i]
                    .Save(ulLinkedResourceBaseRVA, pbLinkedResource, Unchecked.defaultof<byte[]>, 0)

    let pResBuffer = Bytes.zeroCreate size

    if nResNodes <> 0 then
        let mutable resBufferOffset = 0

        // Write a dummy header
        let rfh = ResFormatHeader()
        let rfhBytes = rfh.toBytes ()
        Bytes.blit rfhBytes 0 pResBuffer 0 ResFormatHeader.Width
        resBufferOffset <- resBufferOffset + ResFormatHeader.Width

        for i = 0 to (nResNodes - 1) do
            resBufferOffset <-
                resBufferOffset
                + pResNodes[i]
                    .Save(ulLinkedResourceBaseRVA, pbLinkedResource, pResBuffer, resBufferOffset)

    pResBuffer

#if !FX_NO_PDB_WRITER
// PDB Writing

[<ComImport; Interface>]
[<Guid("809c652e-7396-11d2-9771-00a0c9b4d50c"); InterfaceType(ComInterfaceType.InterfaceIsIUnknown)>]
type IMetaDataDispenser =
    abstract DefineScope: unit -> unit // need this here to fill the first vtable slot

    abstract OpenScope:
        [<In; MarshalAs(UnmanagedType.LPWStr)>] szScope: string *
        [<In>] dwOpenFlags: Int32 *
        [<In>] riid: System.Guid byref *
        [<Out; MarshalAs(UnmanagedType.IUnknown)>] punk: Object byref ->
            unit

[<ComImport; Interface>]
[<Guid("7DAC8207-D3AE-4c75-9B67-92801A497D44"); InterfaceType(ComInterfaceType.InterfaceIsIUnknown)>]
[<CLSCompliant(true)>]
type IMetadataImport =
    abstract Placeholder: unit -> unit

[<ComImport; Interface>]
[<Guid("BA3FEE4C-ECB9-4E41-83B7-183FA41CD859"); InterfaceType(ComInterfaceType.InterfaceIsIUnknown)>]
[<CLSCompliant(true)>]
type IMetadataEmit =
    abstract Placeholder: unit -> unit

[<ComImport; Interface>]
[<Guid("B01FAFEB-C450-3A4D-BEEC-B4CEEC01E006"); InterfaceType(ComInterfaceType.InterfaceIsIUnknown)>]
[<ComVisible(false)>]
type ISymUnmanagedDocumentWriter =
    abstract SetSource: sourceSize: int * [<MarshalAs(UnmanagedType.LPArray)>] source: byte[] -> unit
    abstract SetCheckSum: algorithmId: System.Guid * checkSumSize: int * [<MarshalAs(UnmanagedType.LPArray)>] checkSum: byte[] -> unit

// Struct used to retrieve info on the debug output
[<Struct; StructLayout(LayoutKind.Sequential)>]
type ImageDebugDirectory =
    val Characteristics: int32
    val TimeDateStamp: int32
    val MajorVersion: int16
    val MinorVersion: int16
    val Type: int32
    val SizeOfData: int32
    val AddressOfRawData: int32
    val PointerToRawData: int32

[<ComImport; Interface>]
[<Guid("0B97726E-9E6D-4f05-9A26-424022093CAA"); InterfaceType(ComInterfaceType.InterfaceIsIUnknown)>]
type ISymUnmanagedWriter2 =
    abstract DefineDocument:
        [<MarshalAs(UnmanagedType.LPWStr)>] url: string *
        language: System.Guid byref *
        languageVendor: System.Guid byref *
        documentType: System.Guid byref *
        [<MarshalAs(UnmanagedType.Interface)>] RetVal: ISymUnmanagedDocumentWriter byref ->
            unit

    abstract SetUserEntryPoint: entryMethod: uint32 -> unit
    abstract OpenMethod: meth: int -> unit
    abstract CloseMethod: unit -> unit
    abstract OpenScope: startOffset: int * pRetVal: int byref -> unit
    abstract CloseScope: endOffset: int -> unit
    abstract SetScopeRange: scopeID: int * startOffset: int * endOffset: int -> unit

    abstract DefineLocalVariable:
        [<MarshalAs(UnmanagedType.LPWStr)>] varName: string *
        attributes: int *
        cSig: int *
        [<MarshalAs(UnmanagedType.LPArray, SizeParamIndex = 2s)>] signature: byte[] *
        addressKind: int *
        addr1: int *
        addr2: int *
        addr3: int *
        startOffset: int *
        endOffset: int ->
            unit

    abstract DefineParameter:
        [<MarshalAs(UnmanagedType.LPWStr)>] paramName: string *
        attributes: int *
        sequence: int *
        addressKind: int *
        addr1: int *
        addr2: int *
        addr3: int ->
            unit

    abstract DefineField:
        parent: int *
        [<MarshalAs(UnmanagedType.LPWStr)>] fieldName: string *
        attributes: int *
        cSig: int *
        [<MarshalAs(UnmanagedType.LPArray, SizeParamIndex = 3s)>] signature: byte[] *
        addressKind: int *
        addr1: int *
        addr2: int *
        addr3: int ->
            unit

    abstract DefineGlobalVariable:
        [<MarshalAs(UnmanagedType.LPWStr)>] globalVarName: string *
        attributes: int *
        cSig: int *
        [<MarshalAs(UnmanagedType.LPArray, SizeParamIndex = 2s)>] signature: byte[] *
        addressKind: int *
        addr1: int *
        addr2: int *
        addr3: int ->
            unit

    abstract Close: unit -> unit

    abstract SetSymAttribute:
        parent: int *
        [<MarshalAs(UnmanagedType.LPWStr)>] attName: string *
        cData: int *
        [<MarshalAs(UnmanagedType.LPArray, SizeParamIndex = 2s)>] data: byte[] ->
            unit

    abstract OpenNamespace: [<MarshalAs(UnmanagedType.LPWStr)>] nsname: string -> unit
    abstract CloseNamespace: unit -> unit
    abstract UsingNamespace: [<MarshalAs(UnmanagedType.LPWStr)>] fullName: string -> unit
<<<<<<< HEAD
    abstract SetMethodSourceRange: startDoc: ISymUnmanagedDocumentWriter *
                                  startLine: int *
                                  startColumn: int *
                                  endDoc: ISymUnmanagedDocumentWriter *
                                  endLine: int *
                                  endColumn: int -> unit
    abstract Initialize: emitter: nativeint *
                    [<MarshalAs(UnmanagedType.LPWStr)>] fileName: string *
                    stream: IStream *
                    fullBuild: bool -> unit
    abstract GetDebugInfo: iDD: ImageDebugDirectory byref *
                          cData: int *
                          pcData: int byref *
                          [<MarshalAs(UnmanagedType.LPArray, SizeParamIndex=1s)>]data: byte[] MaybeNull -> unit
    abstract DefineSequencePoints: document: ISymUnmanagedDocumentWriter *
                                  spCount: int *
                                  [<MarshalAs(UnmanagedType.LPArray, SizeParamIndex=1s)>]offsets: int [] *
                                  [<MarshalAs(UnmanagedType.LPArray, SizeParamIndex=1s)>]lines: int [] *
                                  [<MarshalAs(UnmanagedType.LPArray, SizeParamIndex=1s)>]columns: int [] *
                                  [<MarshalAs(UnmanagedType.LPArray, SizeParamIndex=1s)>]endLines: int [] *
                                  [<MarshalAs(UnmanagedType.LPArray, SizeParamIndex=1s)>]endColumns: int [] -> unit
=======

    abstract SetMethodSourceRange:
        startDoc: ISymUnmanagedDocumentWriter *
        startLine: int *
        startColumn: int *
        endDoc: ISymUnmanagedDocumentWriter *
        endLine: int *
        endColumn: int ->
            unit

    abstract Initialize:
        emitter: nativeint * [<MarshalAs(UnmanagedType.LPWStr)>] fileName: string * stream: IStream * fullBuild: bool -> unit

    abstract GetDebugInfo:
        iDD: ImageDebugDirectory byref *
        cData: int *
        pcData: int byref *
        [<MarshalAs(UnmanagedType.LPArray, SizeParamIndex = 1s)>] data: byte[] ->
            unit

    abstract DefineSequencePoints:
        document: ISymUnmanagedDocumentWriter *
        spCount: int *
        [<MarshalAs(UnmanagedType.LPArray, SizeParamIndex = 1s)>] offsets: int[] *
        [<MarshalAs(UnmanagedType.LPArray, SizeParamIndex = 1s)>] lines: int[] *
        [<MarshalAs(UnmanagedType.LPArray, SizeParamIndex = 1s)>] columns: int[] *
        [<MarshalAs(UnmanagedType.LPArray, SizeParamIndex = 1s)>] endLines: int[] *
        [<MarshalAs(UnmanagedType.LPArray, SizeParamIndex = 1s)>] endColumns: int[] ->
            unit

>>>>>>> 0c1eba06
    abstract RemapToken: oldToken: int * newToken: int -> unit

    abstract Initialize2:
        emitter: nativeint *
        [<MarshalAs(UnmanagedType.LPWStr)>] tempFileName: string *
        stream: IStream *
        fullBuild: bool *
        [<MarshalAs(UnmanagedType.LPWStr)>] finalFileName: string ->
            unit

    abstract DefineConstant:
        [<MarshalAs(UnmanagedType.LPWStr)>] constName: string *
        value: Object *
        cSig: int *
        [<MarshalAs(UnmanagedType.LPArray, SizeParamIndex = 2s)>] signature: byte[] ->
            unit

    abstract Abort: unit -> unit

    abstract DefineLocalVariable2:
        [<MarshalAs(UnmanagedType.LPWStr)>] localVarName2: string *
        attributes: int *
        sigToken: int *
        addressKind: int *
        addr1: int *
        addr2: int *
        addr3: int *
        startOffset: int *
        endOffset: int ->
            unit

    abstract DefineGlobalVariable2:
        [<MarshalAs(UnmanagedType.LPWStr)>] globalVarName2: string *
        attributes: int *
        sigToken: int *
        addressKind: int *
        addr1: int *
        addr2: int *
        addr3: int ->
            unit

    abstract DefineConstant2: [<MarshalAs(UnmanagedType.LPWStr)>] constantName2: string * value: Object * sigToken: int -> unit
    abstract OpenMethod2: method2: int * isect: int * offset: int -> unit

type PdbWriter = { symWriter: ISymUnmanagedWriter2 }

type PdbDocumentWriter =
    {
        symDocWriter: ISymUnmanagedDocumentWriter
    } (* pointer to pDocumentWriter COM object *)

type idd =
    {
        iddCharacteristics: int32
        iddMajorVersion: int32 (* actually u16 in IMAGE_DEBUG_DIRECTORY *)
        iddMinorVersion: int32 (* actually u16 in IMAGE_DEBUG_DIRECTORY *)
        iddType: int32
        iddData: byte[]
    }
#endif

#if !FX_NO_PDB_WRITER
let pdbInitialize (binaryName: string) (pdbName: string) =
    // collect necessary COM types
    let CorMetaDataDispenser =
        System.Type.GetTypeFromProgID("CLRMetaData.CorMetaDataDispenser")

    // get the importer pointer
    let mdd =
        System.Activator.CreateInstance(CorMetaDataDispenser) :?> IMetaDataDispenser

    let mutable IID_IMetaDataEmit = new Guid("BA3FEE4C-ECB9-4E41-83B7-183FA41CD859")
    let mutable o = Object()
    mdd.OpenScope(binaryName, 0x1, &IID_IMetaDataEmit, &o) // 0x1 = ofWrite
    let emitterPtr = Marshal.GetComInterfaceForObject(o, typeof<IMetadataEmit>)

    let writer =
        try
            let writer =
                Activator.CreateInstance(System.Type.GetTypeFromProgID("CorSymWriter_SxS")) :?> ISymUnmanagedWriter2

            writer.Initialize(emitterPtr, pdbName, Unchecked.defaultof<IStream>, true)
            writer
        finally
            // Marshal.GetComInterfaceForObject adds an extra ref for emitterPtr
            if IntPtr.Zero <> emitterPtr then
                Marshal.Release emitterPtr |> ignore

    { symWriter = writer }

let pdbCloseDocument (documentWriter: PdbDocumentWriter) =
    Marshal.ReleaseComObject(documentWriter.symDocWriter) |> ignore

let pdbClose (writer: PdbWriter) dllFilename pdbFilename =
    writer.symWriter.Close()

    // CorSymWriter objects (ISymUnmanagedWriter) lock the files they're operating
    // on (both the pdb and the binary).  The locks are released only when their ref
    // count reaches zero, but since we're dealing with RCWs, there's no telling when
    // that will be.  The result is that sometimes, the pdb and object files will
    // still be locked well after the call to this function.
    // The SymReader class gets around this problem  by implementing the ISymUnmanagedDispose
    // interface, which the SymWriter class, unfortunately, does not.
    // Right now, take the same approach as mdbg, and manually forcing a collection.
    let rc = Marshal.ReleaseComObject(writer.symWriter)

    for i = 0 to (rc - 1) do
        Marshal.ReleaseComObject(writer.symWriter) |> ignore

    let isLocked fileName =
        try
            use _holder =
                FileSystem.OpenFileForWriteShim(fileName, FileMode.Open, FileAccess.ReadWrite, FileShare.None)

            false
        with _ ->
            true

    let mutable attempts = 0

    while (isLocked dllFilename || isLocked pdbFilename) && attempts < 3 do
        // Need to induce two full collections for finalizers to run
        System.GC.Collect()
        System.GC.Collect()
        System.GC.WaitForPendingFinalizers()
        attempts <- attempts + 1

let pdbSetUserEntryPoint (writer: PdbWriter) (entryMethodToken: int32) =
    writer.symWriter.SetUserEntryPoint((uint32) entryMethodToken)

// Document checksum algorithms

let guidSourceHashMD5 =
    System.Guid(0x406ea660u, 0x64cfus, 0x4c82us, 0xb6uy, 0xf0uy, 0x42uy, 0xd4uy, 0x81uy, 0x72uy, 0xa7uy, 0x99uy) //406ea660-64cf-4c82-b6f0-42d48172a799

let hashSizeOfMD5 = 16

// If the FIPS algorithm policy is enabled on the computer (e.g., for US government employees and contractors)
// then obtaining the MD5 implementation in BCL will throw.
// In this case, catch the failure, and not set a checksum.
let internal setCheckSum (url: string, writer: ISymUnmanagedDocumentWriter) =
    try
        use file = FileSystem.OpenFileForReadShim(url)
        use md5 = System.Security.Cryptography.MD5.Create()
        let checkSum = md5.ComputeHash file

        if (checkSum.Length = hashSizeOfMD5) then
            writer.SetCheckSum(guidSourceHashMD5, hashSizeOfMD5, checkSum)
    with _ ->
        ()

let pdbDefineDocument (writer: PdbWriter) (url: string) =
    //3F5162F8-07C6-11D3-9053-00C04FA302A1
    //let mutable corSymLanguageTypeCSharp = System.Guid(0x3F5162F8u, 0x07C6us, 0x11D3us, 0x90uy, 0x53uy, 0x00uy, 0xC0uy, 0x4Fuy, 0xA3uy, 0x02uy, 0xA1uy)
    let mutable corSymLanguageTypeFSharp =
        System.Guid(0xAB4F38C9u, 0xB6E6us, 0x43baus, 0xBEuy, 0x3Buy, 0x58uy, 0x08uy, 0x0Buy, 0x2Cuy, 0xCCuy, 0xE3uy)

    let mutable corSymLanguageVendorMicrosoft =
        System.Guid(0x994b45c4u, 0xe6e9us, 0x11d2us, 0x90uy, 0x3fuy, 0x00uy, 0xc0uy, 0x4fuy, 0xa3uy, 0x02uy, 0xa1uy)

    let mutable corSymDocumentTypeText =
        System.Guid(0x5a869d0bu, 0x6611us, 0x11d3us, 0xbduy, 0x2auy, 0x0uy, 0x0uy, 0xf8uy, 0x8uy, 0x49uy, 0xbduy)

    let mutable docWriter = Unchecked.defaultof<ISymUnmanagedDocumentWriter>
    writer.symWriter.DefineDocument(url, &corSymLanguageTypeFSharp, &corSymLanguageVendorMicrosoft, &corSymDocumentTypeText, &docWriter)
    setCheckSum (url, docWriter)
    { symDocWriter = docWriter }

let pdbOpenMethod (writer: PdbWriter) (methodToken: int32) = writer.symWriter.OpenMethod methodToken

let pdbCloseMethod (writer: PdbWriter) = writer.symWriter.CloseMethod()

let pdbOpenScope (writer: PdbWriter) (startOffset: int32) =
    let mutable retInt = 0
    writer.symWriter.OpenScope(startOffset, &retInt)
    check "action" (retInt)

let pdbCloseScope (writer: PdbWriter) (endOffset: int32) = writer.symWriter.CloseScope endOffset

let pdbDefineLocalVariable (writer: PdbWriter) (name: string) (signature: byte[]) (addr1: int32) =
    writer.symWriter.DefineLocalVariable(
        name,
        0,
        signature.Length,
        signature,
        int System.Diagnostics.SymbolStore.SymAddressKind.ILOffset,
        addr1,
        0,
        0,
        0,
        0
    )

let pdbSetMethodRange
    (writer: PdbWriter)
    (docWriter1: PdbDocumentWriter)
    (startLine: int)
    (startCol: int)
    (docWriter2: PdbDocumentWriter)
    (endLine: int)
    (endCol: int)
    =
    writer.symWriter.SetMethodSourceRange(docWriter1.symDocWriter, startLine, startCol, docWriter2.symDocWriter, endLine, endCol)

let pdbDefineSequencePoints (writer: PdbWriter) (docWriter: PdbDocumentWriter) (pts: (int * int * int * int * int)[]) =
    let offsets = (Array.map (fun (x, _, _, _, _) -> x) pts)
    let lines = (Array.map (fun (_, x, _, _, _) -> x) pts)
    let columns = (Array.map (fun (_, _, x, _, _) -> x) pts)
    let endLines = (Array.map (fun (_, _, _, x, _) -> x) pts)
    let endColumns = (Array.map (fun (_, _, _, _, x) -> x) pts)
    writer.symWriter.DefineSequencePoints(docWriter.symDocWriter, pts.Length, offsets, lines, columns, endLines, endColumns)

let pdbWriteDebugInfo (writer: PdbWriter) =
    let mutable iDD = new ImageDebugDirectory()
    let mutable length = 0
    writer.symWriter.GetDebugInfo(&iDD, 0, &length, null)
    let mutable data: byte[] = Array.zeroCreate length
    writer.symWriter.GetDebugInfo(&iDD, length, &length, data)

    {
        iddCharacteristics = iDD.Characteristics
        iddMajorVersion = int32 iDD.MajorVersion
        iddMinorVersion = int32 iDD.MinorVersion
        iddType = iDD.Type
        iddData = data
    }
#endif

#if !FX_NO_PDB_WRITER
// PDB reading
type PdbReader = { symReader: ISymbolReader }
type PdbDocument = { symDocument: ISymbolDocument }
type PdbMethod = { symMethod: ISymbolMethod }
type PdbVariable = { symVariable: ISymbolVariable }
type PdbMethodScope = { symScope: ISymbolScope }

type PdbDebugPoint =
    {
        pdbSeqPointOffset: int
        pdbSeqPointDocument: PdbDocument
        pdbSeqPointLine: int
        pdbSeqPointColumn: int
        pdbSeqPointEndLine: int
        pdbSeqPointEndColumn: int
    }

let pdbReadOpen (moduleName: string) (path: string) : PdbReader =
    let CorMetaDataDispenser =
        System.Type.GetTypeFromProgID("CLRMetaData.CorMetaDataDispenser")

    let mutable IID_IMetaDataImport = new Guid("7DAC8207-D3AE-4c75-9B67-92801A497D44")

    let mdd =
        System.Activator.CreateInstance(CorMetaDataDispenser) :?> IMetaDataDispenser

    let mutable o: Object = new Object()
    mdd.OpenScope(moduleName, 0, &IID_IMetaDataImport, &o)
    let importerPtr = Marshal.GetComInterfaceForObject(o, typeof<IMetadataImport>)

    try
#if ENABLE_MONO_SUPPORT
        try
<<<<<<< HEAD
            // ISymWrapper.dll is not available as a compile-time dependency for the cross-platform compiler, since it is Windows-only
            // Access it via reflection instead.System.Diagnostics.SymbolStore.SymBinder
            let isym = System.Reflection.Assembly.Load("ISymWrapper, Version=4.0.0.0, Culture=neutral, PublicKeyToken=b03f5f7f11d50a3a")
            let symbolBinder = isym.CreateInstance("System.Diagnostics.SymbolStore.SymBinder")
            let symbolBinderTy = symbolBinder.GetType()
            let reader = symbolBinderTy.InvokeMember("GetReader",BindingFlags.Public ||| BindingFlags.InvokeMethod ||| BindingFlags.Instance,  null,symbolBinder,[| box importerPtr; box moduleName; box path |])
=======
            let isym =
                System.Reflection.Assembly.Load("ISymWrapper, Version=4.0.0.0, Culture=neutral, PublicKeyToken=b03f5f7f11d50a3a")

            let symbolBinder = isym.CreateInstance("System.Diagnostics.SymbolStore.SymBinder")
            let symbolBinderTy = symbolBinder.GetType()

            let reader =
                symbolBinderTy.InvokeMember(
                    "GetReader",
                    BindingFlags.Public ||| BindingFlags.InvokeMethod ||| BindingFlags.Instance,
                    null,
                    symbolBinder,
                    [| box importerPtr; box moduleName; box path |]
                )

>>>>>>> 0c1eba06
            { symReader = reader :?> ISymbolReader }
        with _ ->
            { symReader = Unchecked.defaultof<_> }
#else
        let symbolBinder = new System.Diagnostics.SymbolStore.SymBinder()

        {
            symReader = symbolBinder.GetReader(importerPtr, moduleName, path)
        }
#endif
    finally
        // Marshal.GetComInterfaceForObject adds an extra ref for importerPtr
        if IntPtr.Zero <> importerPtr then
            Marshal.Release importerPtr |> ignore

// The symbol reader's finalize method will clean up any unmanaged resources.
// If file locks persist, we may want to manually invoke finalize
let pdbReadClose (_reader: PdbReader) : unit = ()

let pdbReaderGetMethod (reader: PdbReader) (token: int32) : PdbMethod =
    {
        symMethod = reader.symReader.GetMethod(SymbolToken token)
    }

let pdbReaderGetMethodFromDocumentPosition (reader: PdbReader) (document: PdbDocument) (line: int) (column: int) : PdbMethod =
    {
        symMethod = reader.symReader.GetMethodFromDocumentPosition(document.symDocument, line, column)
    }

let pdbReaderGetDocuments (reader: PdbReader) : PdbDocument[] =
    let arr = reader.symReader.GetDocuments()
    Array.map (fun i -> { symDocument = i }) arr

let pdbReaderGetDocument
    (reader: PdbReader)
    (url: string)
    (language: byte[])
    (languageVendor: byte[])
    (documentType: byte[])
    : PdbDocument =
    {
        symDocument = reader.symReader.GetDocument(url, Guid language, Guid languageVendor, System.Guid documentType)
    }

let pdbDocumentGetURL (document: PdbDocument) : string = document.symDocument.URL

let pdbDocumentGetType (document: PdbDocument) : byte (* guid *) [] =
    let guid = document.symDocument.DocumentType
    guid.ToByteArray()

let pdbDocumentGetLanguage (document: PdbDocument) : byte (* guid *) [] =
    let guid = document.symDocument.Language
    guid.ToByteArray()

let pdbDocumentGetLanguageVendor (document: PdbDocument) : byte[] =
    let guid = document.symDocument.LanguageVendor
    guid.ToByteArray()

let pdbDocumentFindClosestLine (document: PdbDocument) (line: int) : int =
    document.symDocument.FindClosestLine line

let pdbMethodGetToken (meth: PdbMethod) : int32 =
    let token = meth.symMethod.Token
    token.GetToken()

let pdbMethodGetDebugPoints (meth: PdbMethod) : PdbDebugPoint[] =
    let pSize = meth.symMethod.SequencePointCount
    let offsets = Array.zeroCreate pSize
    let docs = Array.zeroCreate pSize
    let lines = Array.zeroCreate pSize
    let cols = Array.zeroCreate pSize
    let endLines = Array.zeroCreate pSize
    let endColumns = Array.zeroCreate pSize

    meth.symMethod.GetSequencePoints(offsets, docs, lines, cols, endLines, endColumns)

    Array.init pSize (fun i ->
        {
            pdbSeqPointOffset = offsets.[i]
            pdbSeqPointDocument = { symDocument = docs.[i] }
            pdbSeqPointLine = lines.[i]
            pdbSeqPointColumn = cols.[i]
            pdbSeqPointEndLine = endLines.[i]
            pdbSeqPointEndColumn = endColumns.[i]
        })

let pdbScopeGetChildren (scope: PdbMethodScope) : PdbMethodScope[] =
    let arr = scope.symScope.GetChildren()
    Array.map (fun i -> { symScope = i }) arr

let pdbScopeGetOffsets (scope: PdbMethodScope) : int * int =
    (scope.symScope.StartOffset, scope.symScope.EndOffset)

let pdbScopeGetLocals (scope: PdbMethodScope) : PdbVariable[] =
    let arr = scope.symScope.GetLocals()
    Array.map (fun i -> { symVariable = i }) arr

let pdbVariableGetName (variable: PdbVariable) : string = variable.symVariable.Name

let pdbVariableGetSignature (variable: PdbVariable) : byte[] = variable.symVariable.GetSignature()

// The tuple is (AddressKind, AddressField1)
let pdbVariableGetAddressAttributes (variable: PdbVariable) : (int32 * int32) =
    (int32 variable.symVariable.AddressKind, variable.symVariable.AddressField1)
#endif<|MERGE_RESOLUTION|>--- conflicted
+++ resolved
@@ -894,29 +894,6 @@
     abstract OpenNamespace: [<MarshalAs(UnmanagedType.LPWStr)>] nsname: string -> unit
     abstract CloseNamespace: unit -> unit
     abstract UsingNamespace: [<MarshalAs(UnmanagedType.LPWStr)>] fullName: string -> unit
-<<<<<<< HEAD
-    abstract SetMethodSourceRange: startDoc: ISymUnmanagedDocumentWriter *
-                                  startLine: int *
-                                  startColumn: int *
-                                  endDoc: ISymUnmanagedDocumentWriter *
-                                  endLine: int *
-                                  endColumn: int -> unit
-    abstract Initialize: emitter: nativeint *
-                    [<MarshalAs(UnmanagedType.LPWStr)>] fileName: string *
-                    stream: IStream *
-                    fullBuild: bool -> unit
-    abstract GetDebugInfo: iDD: ImageDebugDirectory byref *
-                          cData: int *
-                          pcData: int byref *
-                          [<MarshalAs(UnmanagedType.LPArray, SizeParamIndex=1s)>]data: byte[] MaybeNull -> unit
-    abstract DefineSequencePoints: document: ISymUnmanagedDocumentWriter *
-                                  spCount: int *
-                                  [<MarshalAs(UnmanagedType.LPArray, SizeParamIndex=1s)>]offsets: int [] *
-                                  [<MarshalAs(UnmanagedType.LPArray, SizeParamIndex=1s)>]lines: int [] *
-                                  [<MarshalAs(UnmanagedType.LPArray, SizeParamIndex=1s)>]columns: int [] *
-                                  [<MarshalAs(UnmanagedType.LPArray, SizeParamIndex=1s)>]endLines: int [] *
-                                  [<MarshalAs(UnmanagedType.LPArray, SizeParamIndex=1s)>]endColumns: int [] -> unit
-=======
 
     abstract SetMethodSourceRange:
         startDoc: ISymUnmanagedDocumentWriter *
@@ -934,7 +911,7 @@
         iDD: ImageDebugDirectory byref *
         cData: int *
         pcData: int byref *
-        [<MarshalAs(UnmanagedType.LPArray, SizeParamIndex = 1s)>] data: byte[] ->
+        [<MarshalAs(UnmanagedType.LPArray, SizeParamIndex = 1s)>] data: byte[] MaybeNull ->
             unit
 
     abstract DefineSequencePoints:
@@ -947,7 +924,6 @@
         [<MarshalAs(UnmanagedType.LPArray, SizeParamIndex = 1s)>] endColumns: int[] ->
             unit
 
->>>>>>> 0c1eba06
     abstract RemapToken: oldToken: int * newToken: int -> unit
 
     abstract Initialize2:
@@ -1210,14 +1186,6 @@
     try
 #if ENABLE_MONO_SUPPORT
         try
-<<<<<<< HEAD
-            // ISymWrapper.dll is not available as a compile-time dependency for the cross-platform compiler, since it is Windows-only
-            // Access it via reflection instead.System.Diagnostics.SymbolStore.SymBinder
-            let isym = System.Reflection.Assembly.Load("ISymWrapper, Version=4.0.0.0, Culture=neutral, PublicKeyToken=b03f5f7f11d50a3a")
-            let symbolBinder = isym.CreateInstance("System.Diagnostics.SymbolStore.SymBinder")
-            let symbolBinderTy = symbolBinder.GetType()
-            let reader = symbolBinderTy.InvokeMember("GetReader",BindingFlags.Public ||| BindingFlags.InvokeMethod ||| BindingFlags.Instance,  null,symbolBinder,[| box importerPtr; box moduleName; box path |])
-=======
             let isym =
                 System.Reflection.Assembly.Load("ISymWrapper, Version=4.0.0.0, Culture=neutral, PublicKeyToken=b03f5f7f11d50a3a")
 
@@ -1233,7 +1201,6 @@
                     [| box importerPtr; box moduleName; box path |]
                 )
 
->>>>>>> 0c1eba06
             { symReader = reader :?> ISymbolReader }
         with _ ->
             { symReader = Unchecked.defaultof<_> }
