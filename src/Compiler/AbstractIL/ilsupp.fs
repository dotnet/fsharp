--- conflicted
+++ resolved
@@ -765,543 +765,4 @@
                 + pResNodes[i]
                     .Save(ulLinkedResourceBaseRVA, pbLinkedResource, pResBuffer, resBufferOffset)
 
-<<<<<<< HEAD
-    pResBuffer
-
-#if !FX_NO_PDB_WRITER
-// PDB Writing
-
-[<ComImport; Interface>]
-[<Guid("809c652e-7396-11d2-9771-00a0c9b4d50c"); InterfaceType(ComInterfaceType.InterfaceIsIUnknown)>]
-type IMetaDataDispenser =
-    abstract DefineScope: unit -> unit // need this here to fill the first vtable slot
-
-    abstract OpenScope:
-        [<In; MarshalAs(UnmanagedType.LPWStr)>] szScope: string *
-        [<In>] dwOpenFlags: Int32 *
-        [<In>] riid: System.Guid byref *
-        [<Out; MarshalAs(UnmanagedType.IUnknown)>] punk: Object byref ->
-            unit
-
-[<ComImport; Interface>]
-[<Guid("7DAC8207-D3AE-4c75-9B67-92801A497D44"); InterfaceType(ComInterfaceType.InterfaceIsIUnknown)>]
-[<CLSCompliant(true)>]
-type IMetadataImport =
-    abstract Placeholder: unit -> unit
-
-[<ComImport; Interface>]
-[<Guid("BA3FEE4C-ECB9-4E41-83B7-183FA41CD859"); InterfaceType(ComInterfaceType.InterfaceIsIUnknown)>]
-[<CLSCompliant(true)>]
-type IMetadataEmit =
-    abstract Placeholder: unit -> unit
-
-[<ComImport; Interface>]
-[<Guid("B01FAFEB-C450-3A4D-BEEC-B4CEEC01E006"); InterfaceType(ComInterfaceType.InterfaceIsIUnknown)>]
-[<ComVisible(false)>]
-type ISymUnmanagedDocumentWriter =
-    abstract SetSource: sourceSize: int * [<MarshalAs(UnmanagedType.LPArray)>] source: byte[] -> unit
-    abstract SetCheckSum: algorithmId: System.Guid * checkSumSize: int * [<MarshalAs(UnmanagedType.LPArray)>] checkSum: byte[] -> unit
-
-// Struct used to retrieve info on the debug output
-[<Struct; StructLayout(LayoutKind.Sequential)>]
-type ImageDebugDirectory =
-    val Characteristics: int32
-    val TimeDateStamp: int32
-    val MajorVersion: int16
-    val MinorVersion: int16
-    val Type: int32
-    val SizeOfData: int32
-    val AddressOfRawData: int32
-    val PointerToRawData: int32
-
-[<ComImport; Interface>]
-[<Guid("0B97726E-9E6D-4f05-9A26-424022093CAA"); InterfaceType(ComInterfaceType.InterfaceIsIUnknown)>]
-type ISymUnmanagedWriter2 =
-    abstract DefineDocument:
-        [<MarshalAs(UnmanagedType.LPWStr)>] url: string *
-        language: System.Guid byref *
-        languageVendor: System.Guid byref *
-        documentType: System.Guid byref *
-        [<MarshalAs(UnmanagedType.Interface)>] RetVal: ISymUnmanagedDocumentWriter byref ->
-            unit
-
-    abstract SetUserEntryPoint: entryMethod: uint32 -> unit
-    abstract OpenMethod: meth: int -> unit
-    abstract CloseMethod: unit -> unit
-    abstract OpenScope: startOffset: int * pRetVal: int byref -> unit
-    abstract CloseScope: endOffset: int -> unit
-    abstract SetScopeRange: scopeID: int * startOffset: int * endOffset: int -> unit
-
-    abstract DefineLocalVariable:
-        [<MarshalAs(UnmanagedType.LPWStr)>] varName: string *
-        attributes: int *
-        cSig: int *
-        [<MarshalAs(UnmanagedType.LPArray, SizeParamIndex = 2s)>] signature: byte[] *
-        addressKind: int *
-        addr1: int *
-        addr2: int *
-        addr3: int *
-        startOffset: int *
-        endOffset: int ->
-            unit
-
-    abstract DefineParameter:
-        [<MarshalAs(UnmanagedType.LPWStr)>] paramName: string *
-        attributes: int *
-        sequence: int *
-        addressKind: int *
-        addr1: int *
-        addr2: int *
-        addr3: int ->
-            unit
-
-    abstract DefineField:
-        parent: int *
-        [<MarshalAs(UnmanagedType.LPWStr)>] fieldName: string *
-        attributes: int *
-        cSig: int *
-        [<MarshalAs(UnmanagedType.LPArray, SizeParamIndex = 3s)>] signature: byte[] *
-        addressKind: int *
-        addr1: int *
-        addr2: int *
-        addr3: int ->
-            unit
-
-    abstract DefineGlobalVariable:
-        [<MarshalAs(UnmanagedType.LPWStr)>] globalVarName: string *
-        attributes: int *
-        cSig: int *
-        [<MarshalAs(UnmanagedType.LPArray, SizeParamIndex = 2s)>] signature: byte[] *
-        addressKind: int *
-        addr1: int *
-        addr2: int *
-        addr3: int ->
-            unit
-
-    abstract Close: unit -> unit
-
-    abstract SetSymAttribute:
-        parent: int *
-        [<MarshalAs(UnmanagedType.LPWStr)>] attName: string *
-        cData: int *
-        [<MarshalAs(UnmanagedType.LPArray, SizeParamIndex = 2s)>] data: byte[] ->
-            unit
-
-    abstract OpenNamespace: [<MarshalAs(UnmanagedType.LPWStr)>] nsname: string -> unit
-    abstract CloseNamespace: unit -> unit
-    abstract UsingNamespace: [<MarshalAs(UnmanagedType.LPWStr)>] fullName: string -> unit
-
-    abstract SetMethodSourceRange:
-        startDoc: ISymUnmanagedDocumentWriter *
-        startLine: int *
-        startColumn: int *
-        endDoc: ISymUnmanagedDocumentWriter *
-        endLine: int *
-        endColumn: int ->
-            unit
-
-    abstract Initialize:
-        emitter: nativeint * [<MarshalAs(UnmanagedType.LPWStr)>] fileName: string * stream: IStream * fullBuild: bool -> unit
-
-    abstract GetDebugInfo:
-        iDD: ImageDebugDirectory byref *
-        cData: int *
-        pcData: int byref *
-        [<MarshalAs(UnmanagedType.LPArray, SizeParamIndex = 1s)>] data: byte[] MaybeNull ->
-            unit
-
-    abstract DefineSequencePoints:
-        document: ISymUnmanagedDocumentWriter *
-        spCount: int *
-        [<MarshalAs(UnmanagedType.LPArray, SizeParamIndex = 1s)>] offsets: int[] *
-        [<MarshalAs(UnmanagedType.LPArray, SizeParamIndex = 1s)>] lines: int[] *
-        [<MarshalAs(UnmanagedType.LPArray, SizeParamIndex = 1s)>] columns: int[] *
-        [<MarshalAs(UnmanagedType.LPArray, SizeParamIndex = 1s)>] endLines: int[] *
-        [<MarshalAs(UnmanagedType.LPArray, SizeParamIndex = 1s)>] endColumns: int[] ->
-            unit
-
-    abstract RemapToken: oldToken: int * newToken: int -> unit
-
-    abstract Initialize2:
-        emitter: nativeint *
-        [<MarshalAs(UnmanagedType.LPWStr)>] tempFileName: string *
-        stream: IStream *
-        fullBuild: bool *
-        [<MarshalAs(UnmanagedType.LPWStr)>] finalFileName: string ->
-            unit
-
-    abstract DefineConstant:
-        [<MarshalAs(UnmanagedType.LPWStr)>] constName: string *
-        value: Object *
-        cSig: int *
-        [<MarshalAs(UnmanagedType.LPArray, SizeParamIndex = 2s)>] signature: byte[] ->
-            unit
-
-    abstract Abort: unit -> unit
-
-    abstract DefineLocalVariable2:
-        [<MarshalAs(UnmanagedType.LPWStr)>] localVarName2: string *
-        attributes: int *
-        sigToken: int *
-        addressKind: int *
-        addr1: int *
-        addr2: int *
-        addr3: int *
-        startOffset: int *
-        endOffset: int ->
-            unit
-
-    abstract DefineGlobalVariable2:
-        [<MarshalAs(UnmanagedType.LPWStr)>] globalVarName2: string *
-        attributes: int *
-        sigToken: int *
-        addressKind: int *
-        addr1: int *
-        addr2: int *
-        addr3: int ->
-            unit
-
-    abstract DefineConstant2: [<MarshalAs(UnmanagedType.LPWStr)>] constantName2: string * value: Object * sigToken: int -> unit
-    abstract OpenMethod2: method2: int * isect: int * offset: int -> unit
-
-type PdbWriter = { symWriter: ISymUnmanagedWriter2 }
-
-type PdbDocumentWriter =
-    {
-        symDocWriter: ISymUnmanagedDocumentWriter
-    } (* pointer to pDocumentWriter COM object *)
-
-type idd =
-    {
-        iddCharacteristics: int32
-        iddMajorVersion: int32 (* actually u16 in IMAGE_DEBUG_DIRECTORY *)
-        iddMinorVersion: int32 (* actually u16 in IMAGE_DEBUG_DIRECTORY *)
-        iddType: int32
-        iddData: byte[]
-    }
-#endif
-
-#if !FX_NO_PDB_WRITER
-let pdbInitialize (binaryName: string) (pdbName: string) =
-    // collect necessary COM types
-    let CorMetaDataDispenser =
-        System.Type.GetTypeFromProgID("CLRMetaData.CorMetaDataDispenser")
-
-    // get the importer pointer
-    let mdd =
-        System.Activator.CreateInstance(CorMetaDataDispenser) :?> IMetaDataDispenser
-
-    let mutable IID_IMetaDataEmit = new Guid("BA3FEE4C-ECB9-4E41-83B7-183FA41CD859")
-    let mutable o = Object()
-    mdd.OpenScope(binaryName, 0x1, &IID_IMetaDataEmit, &o) // 0x1 = ofWrite
-    let emitterPtr = Marshal.GetComInterfaceForObject(o, typeof<IMetadataEmit>)
-
-    let writer =
-        try
-            let writer =
-                Activator.CreateInstance(System.Type.GetTypeFromProgID("CorSymWriter_SxS")) :?> ISymUnmanagedWriter2
-
-            writer.Initialize(emitterPtr, pdbName, Unchecked.defaultof<IStream>, true)
-            writer
-        finally
-            // Marshal.GetComInterfaceForObject adds an extra ref for emitterPtr
-            if IntPtr.Zero <> emitterPtr then
-                Marshal.Release emitterPtr |> ignore
-
-    { symWriter = writer }
-
-let pdbCloseDocument (documentWriter: PdbDocumentWriter) =
-    Marshal.ReleaseComObject(documentWriter.symDocWriter) |> ignore
-
-let pdbClose (writer: PdbWriter) dllFilename pdbFilename =
-    writer.symWriter.Close()
-
-    // CorSymWriter objects (ISymUnmanagedWriter) lock the files they're operating
-    // on (both the pdb and the binary).  The locks are released only when their ref
-    // count reaches zero, but since we're dealing with RCWs, there's no telling when
-    // that will be.  The result is that sometimes, the pdb and object files will
-    // still be locked well after the call to this function.
-    // The SymReader class gets around this problem  by implementing the ISymUnmanagedDispose
-    // interface, which the SymWriter class, unfortunately, does not.
-    // Right now, take the same approach as mdbg, and manually forcing a collection.
-    let rc = Marshal.ReleaseComObject(writer.symWriter)
-
-    for i = 0 to (rc - 1) do
-        Marshal.ReleaseComObject(writer.symWriter) |> ignore
-
-    let isLocked fileName =
-        try
-            use _holder =
-                FileSystem.OpenFileForWriteShim(fileName, FileMode.Open, FileAccess.ReadWrite, FileShare.None)
-
-            false
-        with _ ->
-            true
-
-    let mutable attempts = 0
-
-    while (isLocked dllFilename || isLocked pdbFilename) && attempts < 3 do
-        // Need to induce two full collections for finalizers to run
-        System.GC.Collect()
-        System.GC.Collect()
-        System.GC.WaitForPendingFinalizers()
-        attempts <- attempts + 1
-
-let pdbSetUserEntryPoint (writer: PdbWriter) (entryMethodToken: int32) =
-    writer.symWriter.SetUserEntryPoint((uint32) entryMethodToken)
-
-// Document checksum algorithms
-
-let guidSourceHashMD5 =
-    System.Guid(0x406ea660u, 0x64cfus, 0x4c82us, 0xb6uy, 0xf0uy, 0x42uy, 0xd4uy, 0x81uy, 0x72uy, 0xa7uy, 0x99uy) //406ea660-64cf-4c82-b6f0-42d48172a799
-
-let hashSizeOfMD5 = 16
-
-// If the FIPS algorithm policy is enabled on the computer (e.g., for US government employees and contractors)
-// then obtaining the MD5 implementation in BCL will throw.
-// In this case, catch the failure, and not set a checksum.
-let internal setCheckSum (url: string, writer: ISymUnmanagedDocumentWriter) =
-    try
-        use file = FileSystem.OpenFileForReadShim(url)
-        use md5 = System.Security.Cryptography.MD5.Create()
-        let checkSum = md5.ComputeHash file
-
-        if (checkSum.Length = hashSizeOfMD5) then
-            writer.SetCheckSum(guidSourceHashMD5, hashSizeOfMD5, checkSum)
-    with _ ->
-        ()
-
-let pdbDefineDocument (writer: PdbWriter) (url: string) =
-    //3F5162F8-07C6-11D3-9053-00C04FA302A1
-    //let mutable corSymLanguageTypeCSharp = System.Guid(0x3F5162F8u, 0x07C6us, 0x11D3us, 0x90uy, 0x53uy, 0x00uy, 0xC0uy, 0x4Fuy, 0xA3uy, 0x02uy, 0xA1uy)
-    let mutable corSymLanguageTypeFSharp =
-        System.Guid(0xAB4F38C9u, 0xB6E6us, 0x43baus, 0xBEuy, 0x3Buy, 0x58uy, 0x08uy, 0x0Buy, 0x2Cuy, 0xCCuy, 0xE3uy)
-
-    let mutable corSymLanguageVendorMicrosoft =
-        System.Guid(0x994b45c4u, 0xe6e9us, 0x11d2us, 0x90uy, 0x3fuy, 0x00uy, 0xc0uy, 0x4fuy, 0xa3uy, 0x02uy, 0xa1uy)
-
-    let mutable corSymDocumentTypeText =
-        System.Guid(0x5a869d0bu, 0x6611us, 0x11d3us, 0xbduy, 0x2auy, 0x0uy, 0x0uy, 0xf8uy, 0x8uy, 0x49uy, 0xbduy)
-
-    let mutable docWriter = Unchecked.defaultof<ISymUnmanagedDocumentWriter>
-    writer.symWriter.DefineDocument(url, &corSymLanguageTypeFSharp, &corSymLanguageVendorMicrosoft, &corSymDocumentTypeText, &docWriter)
-    setCheckSum (url, docWriter)
-    { symDocWriter = docWriter }
-
-let pdbOpenMethod (writer: PdbWriter) (methodToken: int32) = writer.symWriter.OpenMethod methodToken
-
-let pdbCloseMethod (writer: PdbWriter) = writer.symWriter.CloseMethod()
-
-let pdbOpenScope (writer: PdbWriter) (startOffset: int32) =
-    let mutable retInt = 0
-    writer.symWriter.OpenScope(startOffset, &retInt)
-    check "action" (retInt)
-
-let pdbCloseScope (writer: PdbWriter) (endOffset: int32) = writer.symWriter.CloseScope endOffset
-
-let pdbDefineLocalVariable (writer: PdbWriter) (name: string) (signature: byte[]) (addr1: int32) =
-    writer.symWriter.DefineLocalVariable(
-        name,
-        0,
-        signature.Length,
-        signature,
-        int System.Diagnostics.SymbolStore.SymAddressKind.ILOffset,
-        addr1,
-        0,
-        0,
-        0,
-        0
-    )
-
-let pdbSetMethodRange
-    (writer: PdbWriter)
-    (docWriter1: PdbDocumentWriter)
-    (startLine: int)
-    (startCol: int)
-    (docWriter2: PdbDocumentWriter)
-    (endLine: int)
-    (endCol: int)
-    =
-    writer.symWriter.SetMethodSourceRange(docWriter1.symDocWriter, startLine, startCol, docWriter2.symDocWriter, endLine, endCol)
-
-let pdbDefineSequencePoints (writer: PdbWriter) (docWriter: PdbDocumentWriter) (pts: (int * int * int * int * int)[]) =
-    let offsets = (Array.map (fun (x, _, _, _, _) -> x) pts)
-    let lines = (Array.map (fun (_, x, _, _, _) -> x) pts)
-    let columns = (Array.map (fun (_, _, x, _, _) -> x) pts)
-    let endLines = (Array.map (fun (_, _, _, x, _) -> x) pts)
-    let endColumns = (Array.map (fun (_, _, _, _, x) -> x) pts)
-    writer.symWriter.DefineSequencePoints(docWriter.symDocWriter, pts.Length, offsets, lines, columns, endLines, endColumns)
-
-let pdbWriteDebugInfo (writer: PdbWriter) =
-    let mutable iDD = new ImageDebugDirectory()
-    let mutable length = 0
-    writer.symWriter.GetDebugInfo(&iDD, 0, &length, null)
-    let mutable data: byte[] = Array.zeroCreate length
-    writer.symWriter.GetDebugInfo(&iDD, length, &length, data)
-
-    {
-        iddCharacteristics = iDD.Characteristics
-        iddMajorVersion = int32 iDD.MajorVersion
-        iddMinorVersion = int32 iDD.MinorVersion
-        iddType = iDD.Type
-        iddData = data
-    }
-#endif
-
-#if !FX_NO_PDB_WRITER
-// PDB reading
-type PdbReader = { symReader: ISymbolReader }
-type PdbDocument = { symDocument: ISymbolDocument }
-type PdbMethod = { symMethod: ISymbolMethod }
-type PdbVariable = { symVariable: ISymbolVariable }
-type PdbMethodScope = { symScope: ISymbolScope }
-
-type PdbDebugPoint =
-    {
-        pdbSeqPointOffset: int
-        pdbSeqPointDocument: PdbDocument
-        pdbSeqPointLine: int
-        pdbSeqPointColumn: int
-        pdbSeqPointEndLine: int
-        pdbSeqPointEndColumn: int
-    }
-
-let pdbReadOpen (moduleName: string) (path: string) : PdbReader =
-    let CorMetaDataDispenser =
-        System.Type.GetTypeFromProgID("CLRMetaData.CorMetaDataDispenser")
-
-    let mutable IID_IMetaDataImport = new Guid("7DAC8207-D3AE-4c75-9B67-92801A497D44")
-
-    let mdd =
-        System.Activator.CreateInstance(CorMetaDataDispenser) :?> IMetaDataDispenser
-
-    let mutable o: Object = new Object()
-    mdd.OpenScope(moduleName, 0, &IID_IMetaDataImport, &o)
-    let importerPtr = Marshal.GetComInterfaceForObject(o, typeof<IMetadataImport>)
-
-    try
-#if ENABLE_MONO_SUPPORT
-        try
-            let isym =
-                System.Reflection.Assembly.Load("ISymWrapper, Version=4.0.0.0, Culture=neutral, PublicKeyToken=b03f5f7f11d50a3a")
-
-            let symbolBinder = isym.CreateInstance("System.Diagnostics.SymbolStore.SymBinder")
-            let symbolBinderTy = symbolBinder.GetType()
-
-            let reader =
-                symbolBinderTy.InvokeMember(
-                    "GetReader",
-                    BindingFlags.Public ||| BindingFlags.InvokeMethod ||| BindingFlags.Instance,
-                    null,
-                    symbolBinder,
-                    [| box importerPtr; box moduleName; box path |]
-                )
-
-            { symReader = reader :?> ISymbolReader }
-        with _ ->
-            { symReader = Unchecked.defaultof<_> }
-#else
-        let symbolBinder = new System.Diagnostics.SymbolStore.SymBinder()
-
-        {
-            symReader = symbolBinder.GetReader(importerPtr, moduleName, path)
-        }
-#endif
-    finally
-        // Marshal.GetComInterfaceForObject adds an extra ref for importerPtr
-        if IntPtr.Zero <> importerPtr then
-            Marshal.Release importerPtr |> ignore
-
-// The symbol reader's finalize method will clean up any unmanaged resources.
-// If file locks persist, we may want to manually invoke finalize
-let pdbReadClose (_reader: PdbReader) : unit = ()
-
-let pdbReaderGetMethod (reader: PdbReader) (token: int32) : PdbMethod =
-    {
-        symMethod = reader.symReader.GetMethod(SymbolToken token)
-    }
-
-let pdbReaderGetMethodFromDocumentPosition (reader: PdbReader) (document: PdbDocument) (line: int) (column: int) : PdbMethod =
-    {
-        symMethod = reader.symReader.GetMethodFromDocumentPosition(document.symDocument, line, column)
-    }
-
-let pdbReaderGetDocuments (reader: PdbReader) : PdbDocument[] =
-    let arr = reader.symReader.GetDocuments()
-    Array.map (fun i -> { symDocument = i }) arr
-
-let pdbReaderGetDocument
-    (reader: PdbReader)
-    (url: string)
-    (language: byte[])
-    (languageVendor: byte[])
-    (documentType: byte[])
-    : PdbDocument =
-    {
-        symDocument = reader.symReader.GetDocument(url, Guid language, Guid languageVendor, System.Guid documentType)
-    }
-
-let pdbDocumentGetURL (document: PdbDocument) : string = document.symDocument.URL
-
-let pdbDocumentGetType (document: PdbDocument) : byte (* guid *) [] =
-    let guid = document.symDocument.DocumentType
-    guid.ToByteArray()
-
-let pdbDocumentGetLanguage (document: PdbDocument) : byte (* guid *) [] =
-    let guid = document.symDocument.Language
-    guid.ToByteArray()
-
-let pdbDocumentGetLanguageVendor (document: PdbDocument) : byte[] =
-    let guid = document.symDocument.LanguageVendor
-    guid.ToByteArray()
-
-let pdbDocumentFindClosestLine (document: PdbDocument) (line: int) : int =
-    document.symDocument.FindClosestLine line
-
-let pdbMethodGetToken (meth: PdbMethod) : int32 =
-    let token = meth.symMethod.Token
-    token.GetToken()
-
-let pdbMethodGetDebugPoints (meth: PdbMethod) : PdbDebugPoint[] =
-    let pSize = meth.symMethod.SequencePointCount
-    let offsets = Array.zeroCreate pSize
-    let docs = Array.zeroCreate pSize
-    let lines = Array.zeroCreate pSize
-    let cols = Array.zeroCreate pSize
-    let endLines = Array.zeroCreate pSize
-    let endColumns = Array.zeroCreate pSize
-
-    meth.symMethod.GetSequencePoints(offsets, docs, lines, cols, endLines, endColumns)
-
-    Array.init pSize (fun i ->
-        {
-            pdbSeqPointOffset = offsets.[i]
-            pdbSeqPointDocument = { symDocument = docs.[i] }
-            pdbSeqPointLine = lines.[i]
-            pdbSeqPointColumn = cols.[i]
-            pdbSeqPointEndLine = endLines.[i]
-            pdbSeqPointEndColumn = endColumns.[i]
-        })
-
-let pdbScopeGetChildren (scope: PdbMethodScope) : PdbMethodScope[] =
-    let arr = scope.symScope.GetChildren()
-    Array.map (fun i -> { symScope = i }) arr
-
-let pdbScopeGetOffsets (scope: PdbMethodScope) : int * int =
-    (scope.symScope.StartOffset, scope.symScope.EndOffset)
-
-let pdbScopeGetLocals (scope: PdbMethodScope) : PdbVariable[] =
-    let arr = scope.symScope.GetLocals()
-    Array.map (fun i -> { symVariable = i }) arr
-
-let pdbVariableGetName (variable: PdbVariable) : string = variable.symVariable.Name
-
-let pdbVariableGetSignature (variable: PdbVariable) : byte[] = variable.symVariable.GetSignature()
-
-// The tuple is (AddressKind, AddressField1)
-let pdbVariableGetAddressAttributes (variable: PdbVariable) : (int32 * int32) =
-    (int32 variable.symVariable.AddressKind, variable.symVariable.AddressField1)
-#endif
-=======
-    pResBuffer
->>>>>>> faa115a2
+    pResBuffer