--- conflicted
+++ resolved
@@ -3776,27 +3776,7 @@
             failwith ("Error while writing debug directory entry: " + exn.Message)
             (try os2.Dispose(); FileSystem.FileDeleteShim outfile with _ -> ())
             reraise()
-
-<<<<<<< HEAD
-    reportTime "Finalize PDB"
-
-    // Sign the binary. No further changes to binary allowed past this point!
-    match signer with
-    | None -> ()
-    | Some s ->
-        try
-            s.SignFile outfile
-            s.Close()
-        with exn ->
-            failwith ("Warning: A call to SignFile failed ("+exn.Message+")")
-            (try s.Close() with _ -> ())
-            (try FileSystem.FileDeleteShim outfile with _ -> ())
-            ()
-
-    reportTime "Signing Image"
-    reportTime "Finish"
-=======
->>>>>>> 0adeca4f
+            
     pdbBytes
 
 type options =
