--- conflicted
+++ resolved
@@ -1817,6 +1817,7 @@
     member primaryAssemblyRef: ILAssemblyRef
     member primaryAssemblyName: string
     member fsharpCoreAssemblyScopeRef: ILScopeRef
+    member langVersion: LanguageVersion
 
     member typ_Attribute: ILType
     member typ_Enum: ILType
@@ -1841,13 +1842,6 @@
     member typ_SealedAttribute: ILType
     member typ_TypedReference: ILType
 
-<<<<<<< HEAD
-    member fsharpCoreAssemblyScopeRef: ILScopeRef
-
-    member langVersion: LanguageVersion
-
-=======
->>>>>>> 0eba8410
     /// Is the given assembly possibly a primary assembly?
     /// In practice, a primary assembly is an assembly that contains the System.Object type definition
     /// and has no referenced assemblies.
@@ -1863,14 +1857,10 @@
 ///   primaryScopeRef is the primary assembly we are emitting
 ///   equivPrimaryAssemblyRefs are ones regarded as equivalent
 val internal mkILGlobals:
-<<<<<<< HEAD
     primaryScopeRef: ILScopeRef *
-    assembliesThatForwardToPrimaryAssembly: ILAssemblyRef list *
+    equivPrimaryAssemblyRefs: ILAssemblyRef list *
     fsharpCoreAssemblyScopeRef: ILScopeRef *
     langVersion: LanguageVersion ->
-=======
-    primaryScopeRef: ILScopeRef * equivPrimaryAssemblyRefs: ILAssemblyRef list * fsharpCoreAssemblyScopeRef: ILScopeRef ->
->>>>>>> 0eba8410
         ILGlobals
 
 val internal PrimaryAssemblyILGlobals: ILGlobals
