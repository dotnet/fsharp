// Copyright (c) Microsoft Corporation. All Rights Reserved. See License.txt in the project root for license information.

/// The F# expression simplifier. The main aim is to inline simple, known functions
/// and constant values, and to eliminate non-side-affecting bindings that 
/// are never used.
module internal FSharp.Compiler.Optimizer

open Internal.Utilities.Collections
open Internal.Utilities.Library
open Internal.Utilities.Library.Extras
open FSharp.Compiler
open FSharp.Compiler.AbstractIL.Diagnostics
open FSharp.Compiler.AbstractIL.IL
open FSharp.Compiler.AttributeChecking
open FSharp.Compiler.CompilerGlobalState
open FSharp.Compiler.DiagnosticsLogger
open FSharp.Compiler.Text.Range
open FSharp.Compiler.Syntax.PrettyNaming
open FSharp.Compiler.Syntax
open FSharp.Compiler.SyntaxTreeOps
open FSharp.Compiler.TcGlobals
open FSharp.Compiler.Text
open FSharp.Compiler.Text.Layout
open FSharp.Compiler.Text.LayoutRender
open FSharp.Compiler.Text.TaggedText
open FSharp.Compiler.TypedTree 
open FSharp.Compiler.TypedTreeBasics
open FSharp.Compiler.TypedTreeOps
open FSharp.Compiler.TypedTreeOps.DebugPrint
open FSharp.Compiler.TypedTreePickle
open FSharp.Compiler.TypeHierarchy
open FSharp.Compiler.TypeRelations

open System.Collections.Generic
open System.Collections.ObjectModel

let OptimizerStackGuardDepth = GetEnvInteger "FSHARP_Optimizer" 50

let i_ldlen = [ I_ldlen; (AI_conv DT_I4) ] 

/// size of a function call 
let [<Literal>] callSize = 1  

/// size of a for/while loop
let [<Literal>] forAndWhileLoopSize = 5 

/// size of a try/with
let [<Literal>] tryWithSize = 5

/// size of a try/finally
let [<Literal>] tryFinallySize = 5 

/// Total cost of a closure. Each closure adds a class definition
let [<Literal>] closureTotalSize = 10 

/// Total cost of a method definition
let [<Literal>] methodDefnTotalSize = 1  

type TypeValueInfo =
  | UnknownTypeValue 

/// Partial information about an expression.
///
/// We store one of these for each value in the environment, including values 
/// which we know little or nothing about. 
type ExprValueInfo =
  | UnknownValue

  /// SizeValue(size, value)
  /// 
  /// Records size info (maxDepth) for an ExprValueInfo 
  | SizeValue of size: int * ExprValueInfo        

  /// ValValue(vref, value)
  ///
  /// Records that a value is equal to another value, along with additional
  /// information.
  | ValValue of ValRef * ExprValueInfo    

  | TupleValue of ExprValueInfo[]
  
  /// RecdValue(tycon, values)
  ///
  /// INVARIANT: values are in field definition order .
  | RecdValue of TyconRef * ExprValueInfo[]      

  | UnionCaseValue of UnionCaseRef * ExprValueInfo[]

  | ConstValue of Const * TType

  /// CurriedLambdaValue(id, arity, size, lambdaExpression, ty)
  ///    
  ///    arities: The number of bunches of untupled args and type args, and 
  ///             the number of args in each bunch. NOTE: This include type arguments.
  ///    expr: The value, a lambda term.
  ///    ty: The type of lambda term
  | CurriedLambdaValue of id: Unique * arity: int * size: int * lambdaExpr: Expr * lambdaExprTy: TType

  /// ConstExprValue(size, value)
  | ConstExprValue of size: int * value: Expr

type ValInfo =
    { ValMakesNoCriticalTailcalls: bool

      ValExprInfo: ExprValueInfo 
    }

//-------------------------------------------------------------------------
// Partial information about entire namespace fragments or modules
//
// This is a somewhat nasty data structure since 
//   (a) we need the lookups to be very efficient
//   (b) we need to be able to merge these efficiently while building up the overall data for a module
//   (c) we pickle these to the binary optimization data format
//   (d) we don't want the process of unpickling the data structure to 
//       dereference/resolve all the ValRef's in the data structure, since
//       this would be slow on startup and a potential failure point should
//       any of the destination values not dereference correctly.
//
// It doesn't yet feel like we've got this data structure as good as it could be
//------------------------------------------------------------------------- 

/// Table of the values contained in one module
type ValInfos(entries) =

    let valInfoTable = 
        lazy (let t = ValHash.Create () 
              for vref: ValRef, x in entries do 
                   t.Add (vref.Deref, (vref, x))
              t)

    // The compiler's ValRef's in TcGlobals.fs that refer to things in FSharp.Core break certain invariants that hold elsewhere, 
    // because they dereference to point to Val's from signatures rather than Val's from implementations.
    // Thus a backup alternative resolution technique is needed for these when processing the FSharp.Core implementation files
    // holding these items. This resolution must be able to distinguish between overloaded methods, so we use
    // XmlDocSigOfVal as a cheap hack to get a unique item of data for a value.
    let valInfosForFslib = 
        LazyWithContext<_, TcGlobals>.Create ((fun g -> 
            let dict = 
                Dictionary<ValRef * ValLinkageFullKey, ValRef * ValInfo>
                    (HashIdentity.FromFunctions
                         (fun (_: ValRef, k: ValLinkageFullKey) -> hash k.PartialKey)
                         (fun (v1, k1) (v2, k2) -> 
                             k1.PartialKey = k2.PartialKey && 
                             // dismbiguate overloads, somewhat low-perf but only use for a handful of overloads in FSharp.Core
                             match k1.TypeForLinkage, k2.TypeForLinkage with
                             | Some _, Some _ -> 
                                 let sig1 = XmlDocSigOfVal g true "" v1.Deref 
                                 let sig2 = XmlDocSigOfVal g true "" v2.Deref
                                 (sig1 = sig2) 
                             | None, None -> true
                             | _ -> false))
            for vref, _x as p in entries do 
                let vkey = (vref, vref.Deref.GetLinkageFullKey())
                if dict.ContainsKey vkey then 
                    failwithf "dictionary already contains key %A" vkey
                dict.Add(vkey, p)
            ReadOnlyDictionary dict), id)

    member x.Entries = valInfoTable.Force().Values

    member x.Map f = ValInfos(Seq.map f x.Entries)

    member x.Filter f = ValInfos(Seq.filter f x.Entries)

    member x.TryFind (v: ValRef) = valInfoTable.Force().TryFind v.Deref

    member x.TryFindForFslib (g, vref: ValRef) =
        valInfosForFslib.Force(g).TryGetValue((vref, vref.Deref.GetLinkageFullKey()))

type ModuleInfo = 
    { ValInfos: ValInfos
      ModuleOrNamespaceInfos: NameMap<LazyModuleInfo> }
          
and LazyModuleInfo = InterruptibleLazy<ModuleInfo>

type ImplFileOptimizationInfo = LazyModuleInfo

type CcuOptimizationInfo = LazyModuleInfo

#if DEBUG
let braceL x = leftL (tagText "{") ^^ x ^^ rightL (tagText "}")
let seqL xL xs = Seq.fold (fun z x -> z @@ xL x) emptyL xs
let namemapL xL xmap = NameMap.foldBack (fun nm x z -> xL nm x @@ z) xmap emptyL

let rec exprValueInfoL g exprVal =
    match exprVal with
    | ConstValue (x, ty) -> NicePrint.layoutConst g ty x
    | UnknownValue -> wordL (tagText "?")
    | SizeValue (_, vinfo) -> exprValueInfoL g vinfo
    | ValValue (vr, vinfo) -> bracketL ((valRefL vr ^^ wordL (tagText "alias")) --- exprValueInfoL g vinfo)
    | TupleValue vinfos -> bracketL (exprValueInfosL g vinfos)
    | RecdValue (_, vinfos) -> braceL (exprValueInfosL g vinfos)
    | UnionCaseValue (ucr, vinfos) -> unionCaseRefL ucr ^^ bracketL (exprValueInfosL g vinfos)
    | CurriedLambdaValue(_lambdaId, _arities, _bsize, expr, _ety) -> wordL (tagText "lam") ++ exprL expr (* (sprintf "lam(size=%d)" bsize) *)
    | ConstExprValue (_size, x) -> exprL x

and exprValueInfosL g vinfos = commaListL (List.map (exprValueInfoL g) (Array.toList vinfos))

and moduleInfoL g (x: LazyModuleInfo) = 
    let x = x.Force()
    braceL ((wordL (tagText "Modules: ") @@ (x.ModuleOrNamespaceInfos |> namemapL (fun nm x -> wordL (tagText nm) ^^ moduleInfoL g x) ) )
            @@ (wordL (tagText "Values:") @@ (x.ValInfos.Entries |> seqL (fun (vref, x) -> valRefL vref ^^ valInfoL g x) )))

and valInfoL g (x: ValInfo) = 
    braceL ((wordL (tagText "ValExprInfo: ") @@ exprValueInfoL g x.ValExprInfo) 
            @@ (wordL (tagText "ValMakesNoCriticalTailcalls:") @@ wordL (tagText (if x.ValMakesNoCriticalTailcalls then "true" else "false"))))
#endif

type Summary<'Info> =
    { Info: 'Info 
      
      /// What's the contribution to the size of this function?
      FunctionSize: int 
      
      /// What's the total contribution to the size of the assembly, including closure classes etc.?
      TotalSize: int 
      
      /// Meaning: could mutate, could non-terminate, could raise exception 
      /// One use: an effect expr can not be eliminated as dead code (e.g. sequencing)
      /// One use: an effect=false expr can not throw an exception? so try-with is removed.
      HasEffect: bool  
      
      /// Indicates that a function may make a useful tailcall, hence when called should itself be tailcalled
      MightMakeCriticalTailcall: bool  
    }

//-------------------------------------------------------------------------
// BoundValueInfoBySize
// Note, this is a different notion of "size" to the one used for inlining heuristics
//------------------------------------------------------------------------- 

let SizeOfValueInfo valueInfo =
    let rec loop acc valueInfo =
        match valueInfo with
        | SizeValue (vdepth, _v) -> assert (vdepth >= 0); acc + vdepth // terminate recursion at CACHED size nodes
        | CurriedLambdaValue _
        | ConstExprValue _
        | ConstValue _
        | UnknownValue -> acc + 1
        | TupleValue vinfos
        | RecdValue (_, vinfos)
        | UnionCaseValue (_, vinfos) when vinfos.Length = 0 -> acc + 1
        | TupleValue vinfos
        | RecdValue (_, vinfos)
        | UnionCaseValue (_, vinfos) -> loop (acc + 1) vinfos[0]
        | ValValue (_vr, vinfo) -> loop (acc + 1) vinfo

    loop 0 valueInfo

let [<Literal>] minDepthForASizeNode = 5  // for small vinfos do not record size info, save space

let rec MakeValueInfoWithCachedSize vdepth v =
    match v with
    | SizeValue(_, v) -> MakeValueInfoWithCachedSize vdepth v
    | _ -> if vdepth > minDepthForASizeNode then SizeValue(vdepth, v) else v (* add nodes to stop recursion *)
    
let MakeSizedValueInfo v =
    let vdepth = SizeOfValueInfo v
    MakeValueInfoWithCachedSize vdepth v

let BoundValueInfoBySize vinfo =
    let rec bound depth x =
        if depth < 0 then 
            UnknownValue
        else
            match x with
            | SizeValue (vdepth, vinfo) -> if vdepth < depth then x else MakeSizedValueInfo (bound depth vinfo)
            | ValValue (vr, vinfo) -> ValValue (vr, bound (depth-1) vinfo)
            | TupleValue vinfos -> TupleValue (Array.map (bound (depth-1)) vinfos)
            | RecdValue (tcref, vinfos) -> RecdValue (tcref, Array.map (bound (depth-1)) vinfos)
            | UnionCaseValue (ucr, vinfos) -> UnionCaseValue (ucr, Array.map (bound (depth-1)) vinfos)
            | ConstValue _ -> x
            | UnknownValue -> x
            | CurriedLambdaValue _ -> x
            | ConstExprValue (_size, _) -> x
    let maxDepth = 6 (* beware huge constants! *)
    let trimDepth = 3
    let vdepth = SizeOfValueInfo vinfo
    if vdepth > maxDepth 
    then MakeSizedValueInfo (bound trimDepth vinfo)
    else MakeValueInfoWithCachedSize vdepth vinfo

//-------------------------------------------------------------------------
// Settings and optimizations
//------------------------------------------------------------------------- 

let [<Literal>] jitOptDefault = true

let [<Literal>] localOptDefault = true

let [<Literal>] crossAssemblyOptimizationDefault = true

let [<Literal>] debugPointsForPipeRightDefault = true

[<RequireQualifiedAccess>]
type OptimizationProcessingMode =
    | Sequential
    | Parallel

type OptimizationSettings = 
    { 
      abstractBigTargets : bool
      
      jitOptUser : bool option
      
      localOptUser : bool option
      
      debugPointsForPipeRight: bool option
      
      crossAssemblyOptimizationUser : bool option 
      
      /// size after which we start chopping methods in two, though only at match targets 
      bigTargetSize : int   
      
      /// size after which we start enforcing splitting sub-expressions to new methods, to avoid hitting .NET IL limitations 
      veryBigExprSize : int 
      
      /// The size after which we don't inline
      lambdaInlineThreshold : int  
      
      /// For unit testing
      reportingPhase : bool
      
      reportNoNeedToTailcall: bool
      
      reportFunctionSizes : bool 
      
      reportHasEffect : bool 
      
      reportTotalSizes : bool
      
      processingMode : OptimizationProcessingMode
    }

    static member Defaults = 
        { abstractBigTargets = false
          jitOptUser = None
          localOptUser = None
          debugPointsForPipeRight = None
          bigTargetSize = 100  
          veryBigExprSize = 3000 
          crossAssemblyOptimizationUser = None
          lambdaInlineThreshold = 6
          reportingPhase = false
          reportNoNeedToTailcall = false
          reportFunctionSizes = false
          reportHasEffect = false
          reportTotalSizes = false
          processingMode = OptimizationProcessingMode.Sequential
        }

    /// Determines if JIT optimizations are enabled
    member x.JitOptimizationsEnabled = match x.jitOptUser with Some f -> f | None -> jitOptDefault

    /// Determines if intra-assembly optimization is enabled
    member x.LocalOptimizationsEnabled = match x.localOptUser with Some f -> f | None -> localOptDefault

    /// Determines if cross-assembly optimization is enabled
    member x.crossAssemblyOpt () =
        x.LocalOptimizationsEnabled && 
        x.crossAssemblyOptimizationUser |> Option.defaultValue crossAssemblyOptimizationDefault

    /// Determines if we should keep optimization values
    member x.KeepOptimizationValues = x.crossAssemblyOpt ()

    /// Determines if we should inline calls
    member x.InlineLambdas = x.LocalOptimizationsEnabled  

    /// Determines if we should eliminate unused bindings with no effect 
    member x.EliminateUnusedBindings = x.LocalOptimizationsEnabled 

    /// Determines if we should arrange things so we debug points for pipelines x |> f1 |> f2
    /// including locals "<pipe1-input>", "<pipe1-stage1>" and so on.
    /// On by default for debug code.
    member x.DebugPointsForPipeRight =
        not x.LocalOptimizationsEnabled &&
        x.debugPointsForPipeRight |> Option.defaultValue debugPointsForPipeRightDefault

    /// Determines if we should eliminate for-loops around an expr if it has no effect 
    ///
    /// This optimization is off by default, given tiny overhead of including try/with. See https://github.com/dotnet/fsharp/pull/376
    member x.EliminateForLoop = x.LocalOptimizationsEnabled

    /// Determines if we should eliminate try/with or try/finally around an expr if it has no effect 
    ///
    /// This optimization is off by default, given tiny overhead of including try/with. See https://github.com/dotnet/fsharp/pull/376
    member _.EliminateTryWithAndTryFinally = false 

    /// Determines if we should eliminate first part of sequential expression if it has no effect 
    member x.EliminateSequential = x.LocalOptimizationsEnabled 

    /// Determines if we should determine branches in pattern matching based on known information, e.g.
    /// eliminate a "if true then .. else ... "
    member x.EliminateSwitch = x.LocalOptimizationsEnabled

    /// Determines if we should eliminate gets on a record if the value is known to be a record with known info and the field is not mutable
    member x.EliminateRecdFieldGet = x.LocalOptimizationsEnabled

    /// Determines if we should eliminate gets on a tuple if the value is known to be a tuple with known info
    member x.EliminateTupleFieldGet = x.LocalOptimizationsEnabled

    /// Determines if we should eliminate gets on a union if the value is known to be that union case and the particular field has known info
    member x.EliminateUnionCaseFieldGet () = x.LocalOptimizationsEnabled

    /// Determines if we should eliminate non-compiler generated immediate bindings 
    member x.EliminateImmediatelyConsumedLocals() = x.LocalOptimizationsEnabled

    /// Determines if we should expand "let x = (exp1, exp2, ...)" bindings as prior tmps 
    /// Also if we should expand "let x = Some exp1" bindings as prior tmps 
    member x.ExpandStructuralValues() = x.LocalOptimizationsEnabled
    
    /// Determines how to process optimization of multiple files and individual optimization phases
    member x.ProcessingMode() = x.processingMode

type cenv =
    { g: TcGlobals
      
      TcVal : ConstraintSolver.TcValF
      
      amap: Import.ImportMap
      
      optimizing: bool
      
      scope: CcuThunk 
      
      localInternalVals: Dictionary<Stamp, ValInfo> 
      
      settings: OptimizationSettings
      
      emitTailcalls: bool
      
      /// cache methods with SecurityAttribute applied to them, to prevent unnecessary calls to ExistsInEntireHierarchyOfType
      casApplied: Dictionary<Stamp, bool>

      stackGuard: StackGuard

      realsig: bool
    }

    override x.ToString() = "<cenv>"

// environment for a method
type MethodEnv =
    { mutable pipelineCount: int }

    override x.ToString() = "<MethodEnv>"

type IncrementalOptimizationEnv =
    { /// An identifier to help with name generation
      latestBoundId: Ident option

      /// The set of lambda IDs we've inlined to reach this point. Helps to prevent recursive inlining 
      dontInline: Zset<Unique>  

      /// Recursively bound vars. If an sub-expression that is a candidate for method splitting
      /// contains any of these variables then don't split it, for fear of mucking up tailcalls.
      /// See FSharp 1.0 bug 2892
      dontSplitVars: ValMap<unit>

      /// Disable method splitting in loops
      disableMethodSplitting: bool

      /// The Val for the function binding being generated, if any. 
      functionVal: (Val * ValReprInfo) option

      typarInfos: (Typar * TypeValueInfo) list 

      localExternalVals: LayeredMap<Stamp, ValInfo>

      methEnv: MethodEnv

      globalModuleInfos: LayeredMap<string, LazyModuleInfo>   
    }

    static member Empty = 
        { latestBoundId = None 
          dontInline = Zset.empty Int64.order
          typarInfos = []
          functionVal = None 
          dontSplitVars = ValMap.Empty
          disableMethodSplitting = false
          localExternalVals = LayeredMap.Empty 
          globalModuleInfos = LayeredMap.Empty 
          methEnv = { pipelineCount = 0 } }

    override x.ToString() = "<IncrementalOptimizationEnv>"

//-------------------------------------------------------------------------
// IsPartialExprVal - is the expr fully known?
//------------------------------------------------------------------------- 

/// IsPartialExprVal indicates the cases where we cant rebuild an expression
let rec IsPartialExprVal x =
    match x with
    | UnknownValue -> true
    | TupleValue args | RecdValue (_, args) | UnionCaseValue (_, args) -> Array.exists IsPartialExprVal args
    | ConstValue _ | CurriedLambdaValue _ | ConstExprValue _ -> false
    | ValValue (_, a) 
    | SizeValue (_, a) -> IsPartialExprVal a

let CheckInlineValueIsComplete (v: Val) res =
    if v.ShouldInline && IsPartialExprVal res then
        errorR(Error(FSComp.SR.optValueMarkedInlineButIncomplete(v.DisplayName), v.Range))
        //System.Diagnostics.Debug.Assert(false, sprintf "Break for incomplete inline value %s" v.DisplayName)

let check (vref: ValRef) (res: ValInfo) =
    CheckInlineValueIsComplete vref.Deref res.ValExprInfo
    (vref, res)

//-------------------------------------------------------------------------
// Bind information about values 
//------------------------------------------------------------------------- 

let EmptyModuleInfo = 
    notlazy { ValInfos = ValInfos([]); ModuleOrNamespaceInfos = Map.empty }

let rec UnionOptimizationInfos (minfos : seq<LazyModuleInfo>) = 
    notlazy
       { ValInfos =  
             ValInfos(seq { for minfo in minfos do yield! minfo.Force().ValInfos.Entries })

         ModuleOrNamespaceInfos = 
             minfos 
             |> Seq.map (fun m -> m.Force().ModuleOrNamespaceInfos) 
             |> NameMap.union UnionOptimizationInfos }

let FindOrCreateModuleInfo n (ss: Map<_, _>) = 
    match ss.TryFind n with 
    | Some res -> res
    | None -> EmptyModuleInfo

let FindOrCreateGlobalModuleInfo n (ss: LayeredMap<_, _>) = 
    match ss.TryFind n with 
    | Some res -> res
    | None -> EmptyModuleInfo

let rec BindValueInSubModuleFSharpCore (mp: string[]) i (v: Val) vval ss =
    if i < mp.Length then 
        {ss with ModuleOrNamespaceInfos = BindValueInModuleForFslib mp[i] mp (i+1) v vval ss.ModuleOrNamespaceInfos }
    else 
        // REVIEW: this line looks quadratic for performance when compiling FSharp.Core
        {ss with ValInfos = ValInfos(Seq.append ss.ValInfos.Entries (Seq.singleton (mkLocalValRef v, vval))) }

and BindValueInModuleForFslib n mp i v vval (ss: NameMap<_>) =
    let old = FindOrCreateModuleInfo n ss
    Map.add n (notlazy (BindValueInSubModuleFSharpCore mp i v vval (old.Force()))) ss

and BindValueInGlobalModuleForFslib n mp i v vval (ss: LayeredMap<_, _>) =
    let old = FindOrCreateGlobalModuleInfo n ss
    ss.Add(n, notlazy (BindValueInSubModuleFSharpCore mp i v vval (old.Force())))

let BindValueForFslib (nlvref : NonLocalValOrMemberRef) v vval env =
    {env with globalModuleInfos = BindValueInGlobalModuleForFslib nlvref.AssemblyName nlvref.EnclosingEntity.nlr.Path 0 v vval env.globalModuleInfos }

let UnknownValInfo = { ValExprInfo=UnknownValue; ValMakesNoCriticalTailcalls=false }

let mkValInfo info (v: Val) = { ValExprInfo=info.Info; ValMakesNoCriticalTailcalls= v.MakesNoCriticalTailcalls }

(* Bind a value *)
let BindInternalLocalVal cenv (v: Val) vval env =
    let vval = if v.IsMutable then UnknownValInfo else vval

    match vval.ValExprInfo with 
    | UnknownValue -> env
    | _ ->
        cenv.localInternalVals[v.Stamp] <- vval
        env

let BindExternalLocalVal cenv (v: Val) vval env = 
    let g = cenv.g

    let vval = if v.IsMutable then {vval with ValExprInfo=UnknownValue } else vval

    let env =
        match vval.ValExprInfo with 
        | UnknownValue -> env  
        | _ ->
            { env with localExternalVals=env.localExternalVals.Add (v.Stamp, vval) }
    // If we're compiling fslib then also bind the value as a non-local path to 
    // allow us to resolve the compiler-non-local-references that arise from env.fs
    //
    // Do this by generating a fake "looking from the outside in" non-local value reference for
    // v, dereferencing it to find the corresponding signature Val, and adding an entry for the signature val.
    //
    // A similar code path exists in ilxgen.fs for the tables of "representations" for values
    let env = 
        if g.compilingFSharpCore then 
            // Passing an empty remap is sufficient for FSharp.Core.dll because it turns out the remapped type signature can
            // still be resolved.
            match tryRescopeVal g.fslibCcu Remap.Empty v with 
            | ValueSome vref -> BindValueForFslib vref.nlr v vval env 
            | _ -> env
        else env
    env

let rec BindValsInModuleOrNamespace cenv (mval: LazyModuleInfo) env =
    let mval = mval.Force()
    // do all the sub modules
    let env = (mval.ModuleOrNamespaceInfos, env) ||> NameMap.foldBackRange (BindValsInModuleOrNamespace cenv) 
    let env = (env, mval.ValInfos.Entries) ||> Seq.fold (fun env (v: ValRef, vval) -> BindExternalLocalVal cenv v.Deref vval env) 
    env

let inline BindInternalValToUnknown cenv v env = 
    ignore cenv 
    ignore v
    env

let inline BindInternalValsToUnknown cenv vs env = 
    ignore cenv
    ignore vs
    env

let BindTypar tyv typeinfo env = { env with typarInfos= (tyv, typeinfo) :: env.typarInfos } 

let BindTyparsToUnknown (tps: Typar list) env = 
    if isNil tps then env else
    // The optimizer doesn't use the type values it could track. 
    // However here we mutate to provide better names for generalized type parameters 
    // The names chosen are 'a', 'b' etc. These are also the compiled names in the IL code
    let nms = PrettyTypes.PrettyTyparNames (fun _ -> true) (env.typarInfos |> List.map (fun (tp, _) -> tp.Name) ) tps
    PrettyTypes.AssignPrettyTyparNames tps nms
    List.fold (fun sofar arg -> BindTypar arg UnknownTypeValue sofar) env tps 

let BindCcu (ccu: CcuThunk) mval env (_g: TcGlobals) = 
    { env with globalModuleInfos=env.globalModuleInfos.Add(ccu.AssemblyName, mval) }

/// Lookup information about values 
let GetInfoForLocalValue cenv env (v: Val) m = 
    // Abstract slots do not have values 
    if v.IsDispatchSlot then UnknownValInfo 
    else
        match cenv.localInternalVals.TryGetValue v.Stamp with
        | true, res -> res
        | _ ->
            match env.localExternalVals.TryFind v.Stamp with 
            | Some vval -> vval
            | None -> 
                if v.ShouldInline then
                    errorR(Error(FSComp.SR.optValueMarkedInlineButWasNotBoundInTheOptEnv(fullDisplayTextOfValRef (mkLocalValRef v)), m))
                UnknownValInfo 

let TryGetInfoForCcu env (ccu: CcuThunk) = env.globalModuleInfos.TryFind(ccu.AssemblyName)

let TryGetInfoForEntity sv n = 
    match sv.ModuleOrNamespaceInfos.TryFind n with 
    | Some info -> Some (info.Force())
    | None -> None

let rec TryGetInfoForPath sv (p:_[]) i = 
    if i >= p.Length then Some sv else 
    match TryGetInfoForEntity sv p[i] with 
    | Some info -> TryGetInfoForPath info p (i+1)
    | None -> None

let TryGetInfoForNonLocalEntityRef env (nleref: NonLocalEntityRef) = 
    match TryGetInfoForCcu env nleref.Ccu with 
    | Some ccuinfo -> TryGetInfoForPath (ccuinfo.Force()) nleref.Path 0
    | None -> None
              
let GetInfoForNonLocalVal cenv env (vref: ValRef) =
    let g = cenv.g

    if vref.IsDispatchSlot then 
        UnknownValInfo
    // REVIEW: optionally turn x-module on/off on per-module basis or  
    elif cenv.settings.crossAssemblyOpt () || vref.ShouldInline then 
        match TryGetInfoForNonLocalEntityRef env vref.nlr.EnclosingEntity.nlr with
        | Some structInfo ->
            match structInfo.ValInfos.TryFind vref with 
            | Some ninfo -> snd ninfo
            | None -> 
                  //dprintn ("\n\n*** Optimization info for value "+n+" from module "+(full_name_of_nlpath smv)+" not found, module contains values: "+String.concat ", " (NameMap.domainL structInfo.ValInfos))  
                  //System.Diagnostics.Debug.Assert(false, sprintf "Break for module %s, value %s" (full_name_of_nlpath smv) n)
                  if g.compilingFSharpCore then 
                      match structInfo.ValInfos.TryFindForFslib (g, vref) with 
                      | true, ninfo -> snd ninfo
                      | _ -> UnknownValInfo
                  else
                      UnknownValInfo
        | None -> 
            //dprintf "\n\n*** Optimization info for module %s from ccu %s not found." (full_name_of_nlpath smv) (ccu_of_nlpath smv).AssemblyName  
            //System.Diagnostics.Debug.Assert(false, sprintf "Break for module %s, ccu %s" (full_name_of_nlpath smv) (ccu_of_nlpath smv).AssemblyName)
            UnknownValInfo
    else 
        UnknownValInfo

let GetInfoForVal cenv env m (vref: ValRef) =  
    let res = 
        if vref.IsLocalRef then
            GetInfoForLocalValue cenv env vref.binding m
        else
            GetInfoForNonLocalVal cenv env vref
    res

let GetInfoForValWithCheck cenv env m (vref: ValRef) =  
    let res = GetInfoForVal cenv env m vref
    check vref res |> ignore
    res

let IsPartialExpr cenv env m x =
    let rec isPartialExpression x =
        match x with
        | Expr.App (func, _, _, args, _) -> func :: args |> Seq.exists isPartialExpression
        | Expr.Lambda (_, _, _, _, expr, _, _) -> expr |> isPartialExpression 
        | Expr.Let (TBind (_,expr,_), body, _, _) -> expr :: [body] |> List.exists isPartialExpression
        | Expr.LetRec (bindings, body, _, _) -> body :: (bindings |> List.map (fun (TBind (_,expr,_)) -> expr)) |> List.exists isPartialExpression
        | Expr.Sequential (expr1, expr2, _, _) -> [expr1; expr2] |> Seq.exists isPartialExpression
        | Expr.Val (vr, _, _) when not vr.IsLocalRef -> ((GetInfoForVal cenv env m vr).ValExprInfo) |> IsPartialExprVal
        | _ -> false
    isPartialExpression x

//-------------------------------------------------------------------------
// Try to get information about values of particular types
//------------------------------------------------------------------------- 

let rec stripValue = function
  | ValValue(_, details) -> stripValue details (* step through ValValue "aliases" *) 
  | SizeValue(_, details) -> stripValue details (* step through SizeValue "aliases" *) 
  | vinfo -> vinfo

[<return: Struct>]
let (|StripConstValue|_|) ev = 
  match stripValue ev with
  | ConstValue(c, _) -> ValueSome c
  | _ -> ValueNone

[<return: Struct>]
let (|StripLambdaValue|_|) ev = 
  match stripValue ev with 
  | CurriedLambdaValue (id, arity, sz, expr, ty) -> ValueSome (id, arity, sz, expr, ty)
  | _ -> ValueNone

let destTupleValue ev = 
  match stripValue ev with 
  | TupleValue info -> Some info
  | _ -> None

let destRecdValue ev = 
  match stripValue ev with 
  | RecdValue (_tcref, info) -> Some info
  | _ -> None

[<return: Struct>]
let (|StripUnionCaseValue|_|) ev = 
  match stripValue ev with 
  | UnionCaseValue (c, info) -> ValueSome (c, info)
  | _ -> ValueNone

let mkBoolVal (g: TcGlobals) n = ConstValue(Const.Bool n, g.bool_ty)

let mkInt8Val (g: TcGlobals) n = ConstValue(Const.SByte n, g.sbyte_ty)

let mkInt16Val (g: TcGlobals) n = ConstValue(Const.Int16 n, g.int16_ty)

let mkInt32Val (g: TcGlobals) n = ConstValue(Const.Int32 n, g.int32_ty)

let mkInt64Val (g: TcGlobals) n = ConstValue(Const.Int64 n, g.int64_ty)

let mkUInt8Val (g: TcGlobals) n = ConstValue(Const.Byte n, g.byte_ty)

let mkUInt16Val (g: TcGlobals) n = ConstValue(Const.UInt16 n, g.uint16_ty)

let mkUInt32Val (g: TcGlobals) n = ConstValue(Const.UInt32 n, g.uint32_ty)

let mkUInt64Val (g: TcGlobals) n = ConstValue(Const.UInt64 n, g.uint64_ty)

let MakeValueInfoForValue g m vref vinfo = 
#if DEBUG
    let rec check x = 
        match x with 
        | ValValue (vref2, detail) -> if valRefEq g vref vref2 then error(Error(FSComp.SR.optRecursiveValValue(showL(exprValueInfoL g vinfo)), m)) else check detail
        | SizeValue (_n, detail) -> check detail
        | _ -> ()
    check vinfo
#else
    ignore g; ignore m
#endif
    ValValue (vref, vinfo) |> BoundValueInfoBySize

let MakeValueInfoForRecord tcref argvals = 
    RecdValue (tcref, argvals) |> BoundValueInfoBySize

let MakeValueInfoForTuple argvals = 
    TupleValue argvals |> BoundValueInfoBySize

let MakeValueInfoForUnionCase cspec argvals =
    UnionCaseValue (cspec, argvals) |> BoundValueInfoBySize

let MakeValueInfoForConst c ty = ConstValue(c, ty)

/// Helper to evaluate a unary integer operation over known values
let inline IntegerUnaryOp g f8 f16 f32 f64 fu8 fu16 fu32 fu64 a = 
     match a with
     | StripConstValue c -> 
         match c with 
         | Const.Bool a -> Some(mkBoolVal g (f32 (if a then 1 else 0) <> 0))
         | Const.Int32 a -> Some(mkInt32Val g (f32 a))
         | Const.Int64 a -> Some(mkInt64Val g (f64 a))
         | Const.Int16 a -> Some(mkInt16Val g (f16 a))
         | Const.SByte a -> Some(mkInt8Val g (f8 a))
         | Const.Byte a -> Some(mkUInt8Val g (fu8 a))
         | Const.UInt32 a -> Some(mkUInt32Val g (fu32 a))
         | Const.UInt64 a -> Some(mkUInt64Val g (fu64 a))
         | Const.UInt16 a -> Some(mkUInt16Val g (fu16 a))
         | _ -> None
     | _ -> None

/// Helper to evaluate a unary signed integer operation over known values
let inline SignedIntegerUnaryOp g f8 f16 f32 f64 a = 
     match a with
     | StripConstValue c -> 
         match c with 
         | Const.Int32 a -> Some(mkInt32Val g (f32 a))
         | Const.Int64 a -> Some(mkInt64Val g (f64 a))
         | Const.Int16 a -> Some(mkInt16Val g (f16 a))
         | Const.SByte a -> Some(mkInt8Val g (f8 a))
         | _ -> None
     | _ -> None
         
/// Helper to evaluate a binary integer operation over known values
let inline IntegerBinaryOp g f8 f16 f32 f64 fu8 fu16 fu32 fu64 a b = 
     match a, b with
     | StripConstValue c1, StripConstValue c2 -> 
         match c1, c2 with 
         | Const.Bool a, Const.Bool b -> Some(mkBoolVal g (f32 (if a then 1 else 0) (if b then 1 else 0) <> 0))
         | Const.Int32 a, Const.Int32 b -> Some(mkInt32Val g (f32 a b))
         | Const.Int64 a, Const.Int64 b -> Some(mkInt64Val g (f64 a b))
         | Const.Int16 a, Const.Int16 b -> Some(mkInt16Val g (f16 a b))
         | Const.SByte a, Const.SByte b -> Some(mkInt8Val g (f8 a b))
         | Const.Byte a, Const.Byte b -> Some(mkUInt8Val g (fu8 a b))
         | Const.UInt16 a, Const.UInt16 b -> Some(mkUInt16Val g (fu16 a b))
         | Const.UInt32 a, Const.UInt32 b -> Some(mkUInt32Val g (fu32 a b))
         | Const.UInt64 a, Const.UInt64 b -> Some(mkUInt64Val g (fu64 a b))
         | _ -> None
     | _ -> None

module Unchecked = Microsoft.FSharp.Core.Operators
         
/// Evaluate primitives based on interpretation of IL instructions. 
///
/// The implementation utilizes F# arithmetic extensively, so a mistake in the implementation of F# arithmetic  
/// in the core library used by the F# compiler will propagate to be a mistake in optimization. 
/// The IL instructions appear in the tree through inlining.
let mkAssemblyCodeValueInfo g instrs argvals tys =
    match instrs, argvals, tys with
    | [ AI_add ], [t1;t2], _ -> 
        // Note: each use of Unchecked.(+) gets instantiated at a different type and inlined
        match IntegerBinaryOp g Unchecked.(+) Unchecked.(+) Unchecked.(+) Unchecked.(+) Unchecked.(+) Unchecked.(+) Unchecked.(+) Unchecked.(+) t1 t2 with 
        | Some res -> res
        | _ -> UnknownValue

    | [ AI_sub ], [t1;t2], _ -> 
         // Note: each use of Unchecked.(+) gets instantiated at a different type and inlined
         match IntegerBinaryOp g Unchecked.(-) Unchecked.(-) Unchecked.(-) Unchecked.(-) Unchecked.(-) Unchecked.(-) Unchecked.(-) Unchecked.(-) t1 t2 with 
         | Some res -> res
         | _ -> UnknownValue

    | [ AI_mul ], [a;b], _ ->
        match IntegerBinaryOp g Unchecked.( * ) Unchecked.( * ) Unchecked.( * ) Unchecked.( * ) Unchecked.( * ) Unchecked.( * ) Unchecked.( * ) Unchecked.( * ) a b with
        | Some res -> res
        | None -> UnknownValue

    | [ AI_and ], [a;b], _ ->
        match IntegerBinaryOp g (&&&) (&&&) (&&&) (&&&) (&&&) (&&&) (&&&) (&&&) a b with
        | Some res -> res
        | None -> UnknownValue

    | [ AI_or ], [a;b], _ ->
        match IntegerBinaryOp g (|||) (|||) (|||) (|||) (|||) (|||) (|||) (|||) a b with
        | Some res -> res
        | None -> UnknownValue

    | [ AI_xor ], [a;b], _ ->
        match IntegerBinaryOp g (^^^) (^^^) (^^^) (^^^) (^^^) (^^^) (^^^) (^^^) a b with
        | Some res -> res
        | None -> UnknownValue

    | [ AI_not ], [a], _ ->
        match IntegerUnaryOp g (~~~) (~~~) (~~~) (~~~) (~~~) (~~~) (~~~) (~~~) a with
        | Some res -> res
        | None -> UnknownValue

    | [ AI_neg ], [a], _ ->
        match SignedIntegerUnaryOp g (~-) (~-) (~-) (~-) a with
        | Some res -> res
        | None -> UnknownValue

    | [ AI_ceq ], [a;b], _ -> 
        match stripValue a, stripValue b with
        | ConstValue(Const.Bool a1, _), ConstValue(Const.Bool a2, _) -> mkBoolVal g (a1 = a2)
        | ConstValue(Const.SByte a1, _), ConstValue(Const.SByte a2, _) -> mkBoolVal g (a1 = a2)
        | ConstValue(Const.Int16 a1, _), ConstValue(Const.Int16 a2, _) -> mkBoolVal g (a1 = a2)
        | ConstValue(Const.Int32 a1, _), ConstValue(Const.Int32 a2, _) -> mkBoolVal g (a1 = a2)
        | ConstValue(Const.Int64 a1, _), ConstValue(Const.Int64 a2, _) -> mkBoolVal g (a1 = a2)
        | ConstValue(Const.Char a1, _), ConstValue(Const.Char a2, _) -> mkBoolVal g (a1 = a2)
        | ConstValue(Const.Byte a1, _), ConstValue(Const.Byte a2, _) -> mkBoolVal g (a1 = a2)
        | ConstValue(Const.UInt16 a1, _), ConstValue(Const.UInt16 a2, _) -> mkBoolVal g (a1 = a2)
        | ConstValue(Const.UInt32 a1, _), ConstValue(Const.UInt32 a2, _) -> mkBoolVal g (a1 = a2)
        | ConstValue(Const.UInt64 a1, _), ConstValue(Const.UInt64 a2, _) -> mkBoolVal g (a1 = a2)
        | _ -> UnknownValue

    | [ AI_clt ], [a;b], [ty] when typeEquiv g ty g.bool_ty -> 
        match stripValue a, stripValue b with
        | ConstValue(Const.Bool a1, _), ConstValue(Const.Bool a2, _) -> mkBoolVal g (a1 < a2)
        | ConstValue(Const.Int32 a1, _), ConstValue(Const.Int32 a2, _) -> mkBoolVal g (a1 < a2)
        | ConstValue(Const.Int64 a1, _), ConstValue(Const.Int64 a2, _) -> mkBoolVal g (a1 < a2)
        | ConstValue(Const.SByte a1, _), ConstValue(Const.SByte a2, _) -> mkBoolVal g (a1 < a2)
        | ConstValue(Const.Int16 a1, _), ConstValue(Const.Int16 a2, _) -> mkBoolVal g (a1 < a2)
        | _ -> UnknownValue
    | [ AI_clt ], [a;b], [ty] when typeEquiv g ty g.int32_ty -> 
        match stripValue a, stripValue b with
        | ConstValue(Const.Bool a1, _), ConstValue(Const.Bool a2, _) -> mkInt32Val g (if a1 < a2 then 1 else 0)
        | ConstValue(Const.Int32 a1, _), ConstValue(Const.Int32 a2, _) -> mkInt32Val g (if a1 < a2 then 1 else 0)
        | ConstValue(Const.Int64 a1, _), ConstValue(Const.Int64 a2, _) -> mkInt32Val g (if a1 < a2 then 1 else 0)
        | ConstValue(Const.SByte a1, _), ConstValue(Const.SByte a2, _) -> mkInt32Val g (if a1 < a2 then 1 else 0)
        | ConstValue(Const.Int16 a1, _), ConstValue(Const.Int16 a2, _) -> mkInt32Val g (if a1 < a2 then 1 else 0)
        | _ -> UnknownValue
    | [ AI_clt ], [a;b], [ty] when typeEquiv g ty g.uint32_ty -> 
        match stripValue a, stripValue b with
        | ConstValue(Const.Bool a1, _), ConstValue(Const.Bool a2, _) -> mkUInt32Val g (if a1 < a2 then 1u else 0u)
        | ConstValue(Const.Int32 a1, _), ConstValue(Const.Int32 a2, _) -> mkUInt32Val g (if a1 < a2 then 1u else 0u)
        | ConstValue(Const.Int64 a1, _), ConstValue(Const.Int64 a2, _) -> mkUInt32Val g (if a1 < a2 then 1u else 0u)
        | ConstValue(Const.SByte a1, _), ConstValue(Const.SByte a2, _) -> mkUInt32Val g (if a1 < a2 then 1u else 0u)
        | ConstValue(Const.Int16 a1, _), ConstValue(Const.Int16 a2, _) -> mkUInt32Val g (if a1 < a2 then 1u else 0u)
        | _ -> UnknownValue
    | [ AI_clt ], [a;b], [ty] when typeEquiv g ty g.int16_ty -> 
        match stripValue a, stripValue b with
        | ConstValue(Const.Bool a1, _), ConstValue(Const.Bool a2, _) -> mkInt16Val g (if a1 < a2 then 1s else 0s)
        | ConstValue(Const.Int32 a1, _), ConstValue(Const.Int32 a2, _) -> mkInt16Val g (if a1 < a2 then 1s else 0s)
        | ConstValue(Const.Int64 a1, _), ConstValue(Const.Int64 a2, _) -> mkInt16Val g (if a1 < a2 then 1s else 0s)
        | ConstValue(Const.SByte a1, _), ConstValue(Const.SByte a2, _) -> mkInt16Val g (if a1 < a2 then 1s else 0s)
        | ConstValue(Const.Int16 a1, _), ConstValue(Const.Int16 a2, _) -> mkInt16Val g (if a1 < a2 then 1s else 0s)
        | _ -> UnknownValue
    | [ AI_clt ], [a;b], [ty] when typeEquiv g ty g.uint16_ty -> 
        match stripValue a, stripValue b with
        | ConstValue(Const.Bool a1, _), ConstValue(Const.Bool a2, _) -> mkUInt16Val g (if a1 < a2 then 1us else 0us)
        | ConstValue(Const.Int32 a1, _), ConstValue(Const.Int32 a2, _) -> mkUInt16Val  g (if a1 < a2 then 1us else 0us)
        | ConstValue(Const.Int64 a1, _), ConstValue(Const.Int64 a2, _) -> mkUInt16Val  g (if a1 < a2 then 1us else 0us)
        | ConstValue(Const.SByte a1, _), ConstValue(Const.SByte a2, _) -> mkUInt16Val  g (if a1 < a2 then 1us else 0us)
        | ConstValue(Const.Int16 a1, _), ConstValue(Const.Int16 a2, _) -> mkUInt16Val  g (if a1 < a2 then 1us else 0us)
        | _ -> UnknownValue
    | [ AI_clt ], [a;b], [ty] when typeEquiv g ty g.sbyte_ty -> 
        match stripValue a, stripValue b with
        | ConstValue(Const.Bool a1, _), ConstValue(Const.Bool a2, _) -> mkInt8Val g (if a1 < a2 then 1y else 0y)
        | ConstValue(Const.Int32 a1, _), ConstValue(Const.Int32 a2, _) -> mkInt8Val  g (if a1 < a2 then 1y else 0y)
        | ConstValue(Const.Int64 a1, _), ConstValue(Const.Int64 a2, _) -> mkInt8Val  g (if a1 < a2 then 1y else 0y)
        | ConstValue(Const.SByte a1, _), ConstValue(Const.SByte a2, _) -> mkInt8Val  g (if a1 < a2 then 1y else 0y)
        | ConstValue(Const.Int16 a1, _), ConstValue(Const.Int16 a2, _) -> mkInt8Val  g (if a1 < a2 then 1y else 0y)
        | _ -> UnknownValue
    | [ AI_clt ], [a;b], [ty] when typeEquiv g ty g.byte_ty -> 
        match stripValue a, stripValue b with
        | ConstValue(Const.Bool a1, _), ConstValue(Const.Bool a2, _) -> mkUInt8Val g (if a1 < a2 then 1uy else 0uy)
        | ConstValue(Const.Int32 a1, _), ConstValue(Const.Int32 a2, _) -> mkUInt8Val  g (if a1 < a2 then 1uy else 0uy)
        | ConstValue(Const.Int64 a1, _), ConstValue(Const.Int64 a2, _) -> mkUInt8Val  g (if a1 < a2 then 1uy else 0uy)
        | ConstValue(Const.SByte a1, _), ConstValue(Const.SByte a2, _) -> mkUInt8Val  g (if a1 < a2 then 1uy else 0uy)
        | ConstValue(Const.Int16 a1, _), ConstValue(Const.Int16 a2, _) -> mkUInt8Val  g (if a1 < a2 then 1uy else 0uy)
        | _ -> UnknownValue

    | [ AI_conv DT_U1 ], [a], [ty] when typeEquiv g ty g.byte_ty -> 
        match stripValue a with
        | ConstValue(Const.SByte a, _) -> mkUInt8Val g (Unchecked.byte a)
        | ConstValue(Const.Int16 a, _) -> mkUInt8Val g (Unchecked.byte a)
        | ConstValue(Const.Int32 a, _) -> mkUInt8Val g (Unchecked.byte a)
        | ConstValue(Const.Int64 a, _) -> mkUInt8Val g (Unchecked.byte a)
        | ConstValue(Const.Byte a, _) -> mkUInt8Val g (Unchecked.byte a)
        | ConstValue(Const.UInt16 a, _) -> mkUInt8Val g (Unchecked.byte a)
        | ConstValue(Const.UInt32 a, _) -> mkUInt8Val g (Unchecked.byte a)
        | ConstValue(Const.UInt64 a, _) -> mkUInt8Val g (Unchecked.byte a)
        | _ -> UnknownValue

    | [ AI_conv DT_U2 ], [a], [ty] when typeEquiv g ty g.uint16_ty -> 
        match stripValue a with
        | ConstValue(Const.SByte a, _) -> mkUInt16Val g (Unchecked.uint16 a)
        | ConstValue(Const.Int16 a, _) -> mkUInt16Val g (Unchecked.uint16 a)
        | ConstValue(Const.Int32 a, _) -> mkUInt16Val g (Unchecked.uint16 a)
        | ConstValue(Const.Int64 a, _) -> mkUInt16Val g (Unchecked.uint16 a)
        | ConstValue(Const.Byte a, _) -> mkUInt16Val g (Unchecked.uint16 a)
        | ConstValue(Const.UInt16 a, _) -> mkUInt16Val g (Unchecked.uint16 a)
        | ConstValue(Const.UInt32 a, _) -> mkUInt16Val g (Unchecked.uint16 a)
        | ConstValue(Const.UInt64 a, _) -> mkUInt16Val g (Unchecked.uint16 a)
        | _ -> UnknownValue

    | [ AI_conv DT_U4 ], [a], [ty] when typeEquiv g ty g.uint32_ty -> 
        match stripValue a with
        | ConstValue(Const.SByte a, _) -> mkUInt32Val g (Unchecked.uint32 a)
        | ConstValue(Const.Int16 a, _) -> mkUInt32Val g (Unchecked.uint32 a)
        | ConstValue(Const.Int32 a, _) -> mkUInt32Val g (Unchecked.uint32 a)
        | ConstValue(Const.Int64 a, _) -> mkUInt32Val g (Unchecked.uint32 a)
        | ConstValue(Const.Byte a, _) -> mkUInt32Val g (Unchecked.uint32 a)
        | ConstValue(Const.UInt16 a, _) -> mkUInt32Val g (Unchecked.uint32 a)
        | ConstValue(Const.UInt32 a, _) -> mkUInt32Val g (Unchecked.uint32 a)
        | ConstValue(Const.UInt64 a, _) -> mkUInt32Val g (Unchecked.uint32 a)
        | _ -> UnknownValue

    | [ AI_conv DT_U8 ], [a], [ty] when typeEquiv g ty g.uint64_ty -> 
        match stripValue a with
        | ConstValue(Const.SByte a, _) -> mkUInt64Val g (Unchecked.uint64 a)
        | ConstValue(Const.Int16 a, _) -> mkUInt64Val g (Unchecked.uint64 a)
        | ConstValue(Const.Int32 a, _) -> mkUInt64Val g (Unchecked.uint64 a)
        | ConstValue(Const.Int64 a, _) -> mkUInt64Val g (Unchecked.uint64 a)
        | ConstValue(Const.Byte a, _) -> mkUInt64Val g (Unchecked.uint64 a)
        | ConstValue(Const.UInt16 a, _) -> mkUInt64Val g (Unchecked.uint64 a)
        | ConstValue(Const.UInt32 a, _) -> mkUInt64Val g (Unchecked.uint64 a)
        | ConstValue(Const.UInt64 a, _) -> mkUInt64Val g (Unchecked.uint64 a)
        | _ -> UnknownValue

    | [ AI_conv DT_I1 ], [a], [ty] when typeEquiv g ty g.sbyte_ty -> 
        match stripValue a with
        | ConstValue(Const.SByte a, _) -> mkInt8Val g (Unchecked.sbyte a)
        | ConstValue(Const.Int16 a, _) -> mkInt8Val g (Unchecked.sbyte a)
        | ConstValue(Const.Int32 a, _) -> mkInt8Val g (Unchecked.sbyte a)
        | ConstValue(Const.Int64 a, _) -> mkInt8Val g (Unchecked.sbyte a)
        | ConstValue(Const.Byte a, _) -> mkInt8Val g (Unchecked.sbyte a)
        | ConstValue(Const.UInt16 a, _) -> mkInt8Val g (Unchecked.sbyte a)
        | ConstValue(Const.UInt32 a, _) -> mkInt8Val g (Unchecked.sbyte a)
        | ConstValue(Const.UInt64 a, _) -> mkInt8Val g (Unchecked.sbyte a)
        | _ -> UnknownValue

    | [ AI_conv DT_I2 ], [a], [ty] when typeEquiv g ty g.int16_ty -> 
        match stripValue a with
        | ConstValue(Const.Int32 a, _) -> mkInt16Val g (Unchecked.int16 a)
        | ConstValue(Const.Int16 a, _) -> mkInt16Val g (Unchecked.int16 a)
        | ConstValue(Const.SByte a, _) -> mkInt16Val g (Unchecked.int16 a)
        | ConstValue(Const.Int64 a, _) -> mkInt16Val g (Unchecked.int16 a)
        | ConstValue(Const.UInt32 a, _) -> mkInt16Val g (Unchecked.int16 a)
        | ConstValue(Const.UInt16 a, _) -> mkInt16Val g (Unchecked.int16 a)
        | ConstValue(Const.Byte a, _) -> mkInt16Val g (Unchecked.int16 a)
        | ConstValue(Const.UInt64 a, _) -> mkInt16Val g (Unchecked.int16 a)
        | _ -> UnknownValue

    | [ AI_conv DT_I4 ], [a], [ty] when typeEquiv g ty g.int32_ty -> 
        match stripValue a with
        | ConstValue(Const.Int32 a, _) -> mkInt32Val g (Unchecked.int32 a)
        | ConstValue(Const.Int16 a, _) -> mkInt32Val g (Unchecked.int32 a)
        | ConstValue(Const.SByte a, _) -> mkInt32Val g (Unchecked.int32 a)
        | ConstValue(Const.Int64 a, _) -> mkInt32Val g (Unchecked.int32 a)
        | ConstValue(Const.UInt32 a, _) -> mkInt32Val g (Unchecked.int32 a)
        | ConstValue(Const.UInt16 a, _) -> mkInt32Val g (Unchecked.int32 a)
        | ConstValue(Const.Byte a, _) -> mkInt32Val g (Unchecked.int32 a)
        | ConstValue(Const.UInt64 a, _) -> mkInt32Val g (Unchecked.int32 a)
        | _ -> UnknownValue

    | [ AI_conv DT_I8 ], [a], [ty] when typeEquiv g ty g.int64_ty -> 
        match stripValue a with
        | ConstValue(Const.Int32 a, _) -> mkInt64Val g (Unchecked.int64 a)
        | ConstValue(Const.Int16 a, _) -> mkInt64Val g (Unchecked.int64 a)
        | ConstValue(Const.SByte a, _) -> mkInt64Val g (Unchecked.int64 a)
        | ConstValue(Const.Int64 a, _) -> mkInt64Val g (Unchecked.int64 a)
        | ConstValue(Const.UInt32 a, _) -> mkInt64Val g (Unchecked.int64 a)
        | ConstValue(Const.UInt16 a, _) -> mkInt64Val g (Unchecked.int64 a)
        | ConstValue(Const.Byte a, _) -> mkInt64Val g (Unchecked.int64 a)
        | ConstValue(Const.UInt64 a, _) -> mkInt64Val g (Unchecked.int64 a)
        | _ -> UnknownValue

    | [ AI_clt_un ], [a;b], [ty] when typeEquiv g ty g.bool_ty -> 
        match stripValue a, stripValue b with
        | ConstValue(Const.Char a1, _), ConstValue(Const.Char a2, _) -> mkBoolVal g (a1 < a2)
        | ConstValue(Const.Byte a1, _), ConstValue(Const.Byte a2, _) -> mkBoolVal g (a1 < a2)
        | ConstValue(Const.UInt16 a1, _), ConstValue(Const.UInt16 a2, _) -> mkBoolVal g (a1 < a2)
        | ConstValue(Const.UInt32 a1, _), ConstValue(Const.UInt32 a2, _) -> mkBoolVal g (a1 < a2)
        | ConstValue(Const.UInt64 a1, _), ConstValue(Const.UInt64 a2, _) -> mkBoolVal g (a1 < a2)
        | _ -> UnknownValue
    | [ AI_clt_un ], [a;b], [ty] when typeEquiv g ty g.int32_ty -> 
        match stripValue a, stripValue b with
        | ConstValue(Const.Char a1, _), ConstValue(Const.Char a2, _) -> mkInt32Val g (if a1 < a2 then 1 else 0)
        | ConstValue(Const.Byte a1, _), ConstValue(Const.Byte a2, _) -> mkInt32Val g (if a1 < a2 then 1 else 0)
        | ConstValue(Const.UInt16 a1, _), ConstValue(Const.UInt16 a2, _) -> mkInt32Val g (if a1 < a2 then 1 else 0)
        | ConstValue(Const.UInt32 a1, _), ConstValue(Const.UInt32 a2, _) -> mkInt32Val g (if a1 < a2 then 1 else 0)
        | ConstValue(Const.UInt64 a1, _), ConstValue(Const.UInt64 a2, _) -> mkInt32Val g (if a1 < a2 then 1 else 0)
        | _ -> UnknownValue
    | [ AI_clt_un ], [a;b], [ty] when typeEquiv g ty g.uint32_ty -> 
        match stripValue a, stripValue b with
        | ConstValue(Const.Char a1, _), ConstValue(Const.Char a2, _) -> mkUInt32Val g (if a1 < a2 then 1u else 0u)
        | ConstValue(Const.Byte a1, _), ConstValue(Const.Byte a2, _) -> mkUInt32Val g (if a1 < a2 then 1u else 0u)
        | ConstValue(Const.UInt16 a1, _), ConstValue(Const.UInt16 a2, _) -> mkUInt32Val g (if a1 < a2 then 1u else 0u)
        | ConstValue(Const.UInt32 a1, _), ConstValue(Const.UInt32 a2, _) -> mkUInt32Val g (if a1 < a2 then 1u else 0u)
        | ConstValue(Const.UInt64 a1, _), ConstValue(Const.UInt64 a2, _) -> mkUInt32Val g (if a1 < a2 then 1u else 0u)
        | _ -> UnknownValue
    | [ AI_clt_un ], [a;b], [ty] when typeEquiv g ty g.int16_ty -> 
        match stripValue a, stripValue b with
        | ConstValue(Const.Char a1, _), ConstValue(Const.Char a2, _) -> mkInt16Val g (if a1 < a2 then 1s else 0s)
        | ConstValue(Const.Byte a1, _), ConstValue(Const.Byte a2, _) -> mkInt16Val g (if a1 < a2 then 1s else 0s)
        | ConstValue(Const.UInt16 a1, _), ConstValue(Const.UInt16 a2, _) -> mkInt16Val g (if a1 < a2 then 1s else 0s)
        | ConstValue(Const.UInt32 a1, _), ConstValue(Const.UInt32 a2, _) -> mkInt16Val g (if a1 < a2 then 1s else 0s)
        | ConstValue(Const.UInt64 a1, _), ConstValue(Const.UInt64 a2, _) -> mkInt16Val g (if a1 < a2 then 1s else 0s)
        | _ -> UnknownValue
    | [ AI_clt_un ], [a;b], [ty] when typeEquiv g ty g.uint16_ty -> 
        match stripValue a, stripValue b with
        | ConstValue(Const.Char a1, _), ConstValue(Const.Char a2, _) -> mkUInt16Val g (if a1 < a2 then 1us else 0us)
        | ConstValue(Const.Byte a1, _), ConstValue(Const.Byte a2, _) -> mkUInt16Val g (if a1 < a2 then 1us else 0us)
        | ConstValue(Const.UInt16 a1, _), ConstValue(Const.UInt16 a2, _) -> mkUInt16Val g (if a1 < a2 then 1us else 0us)
        | ConstValue(Const.UInt32 a1, _), ConstValue(Const.UInt32 a2, _) -> mkUInt16Val g (if a1 < a2 then 1us else 0us)
        | ConstValue(Const.UInt64 a1, _), ConstValue(Const.UInt64 a2, _) -> mkUInt16Val g (if a1 < a2 then 1us else 0us)
        | _ -> UnknownValue
    | [ AI_clt_un ], [a;b], [ty] when typeEquiv g ty g.sbyte_ty -> 
        match stripValue a, stripValue b with
        | ConstValue(Const.Char a1, _), ConstValue(Const.Char a2, _) -> mkInt8Val g (if a1 < a2 then 1y else 0y)
        | ConstValue(Const.Byte a1, _), ConstValue(Const.Byte a2, _) -> mkInt8Val g (if a1 < a2 then 1y else 0y)
        | ConstValue(Const.UInt16 a1, _), ConstValue(Const.UInt16 a2, _) -> mkInt8Val g (if a1 < a2 then 1y else 0y)
        | ConstValue(Const.UInt32 a1, _), ConstValue(Const.UInt32 a2, _) -> mkInt8Val g (if a1 < a2 then 1y else 0y)
        | ConstValue(Const.UInt64 a1, _), ConstValue(Const.UInt64 a2, _) -> mkInt8Val g (if a1 < a2 then 1y else 0y)
        | _ -> UnknownValue
    | [ AI_clt_un ], [a;b], [ty] when typeEquiv g ty g.byte_ty -> 
        match stripValue a, stripValue b with
        | ConstValue(Const.Char a1, _), ConstValue(Const.Char a2, _) -> mkUInt8Val g (if a1 < a2 then 1uy else 0uy)
        | ConstValue(Const.Byte a1, _), ConstValue(Const.Byte a2, _) -> mkUInt8Val g (if a1 < a2 then 1uy else 0uy)
        | ConstValue(Const.UInt16 a1, _), ConstValue(Const.UInt16 a2, _) -> mkUInt8Val g (if a1 < a2 then 1uy else 0uy)
        | ConstValue(Const.UInt32 a1, _), ConstValue(Const.UInt32 a2, _) -> mkUInt8Val g (if a1 < a2 then 1uy else 0uy)
        | ConstValue(Const.UInt64 a1, _), ConstValue(Const.UInt64 a2, _) -> mkUInt8Val g (if a1 < a2 then 1uy else 0uy)
        | _ -> UnknownValue


    | [ AI_cgt ], [a;b], [ty] when typeEquiv g ty g.bool_ty -> 
        match stripValue a, stripValue b with
        | ConstValue(Const.SByte a1, _), ConstValue(Const.SByte a2, _) -> mkBoolVal g (a1 > a2)
        | ConstValue(Const.Int16 a1, _), ConstValue(Const.Int16 a2, _) -> mkBoolVal g (a1 > a2)
        | ConstValue(Const.Int32 a1, _), ConstValue(Const.Int32 a2, _) -> mkBoolVal g (a1 > a2)
        | ConstValue(Const.Int64 a1, _), ConstValue(Const.Int64 a2, _) -> mkBoolVal g (a1 > a2)
        | _ -> UnknownValue
    | [ AI_cgt ], [a;b], [ty] when typeEquiv g ty g.int32_ty -> 
        match stripValue a, stripValue b with
        | ConstValue(Const.SByte a1, _), ConstValue(Const.SByte a2, _) -> mkInt32Val g (if a1 > a2 then 1 else 0)
        | ConstValue(Const.Int16 a1, _), ConstValue(Const.Int16 a2, _) -> mkInt32Val g (if a1 > a2 then 1 else 0)
        | ConstValue(Const.Int32 a1, _), ConstValue(Const.Int32 a2, _) -> mkInt32Val g (if a1 > a2 then 1 else 0)
        | ConstValue(Const.Int64 a1, _), ConstValue(Const.Int64 a2, _) -> mkInt32Val g (if a1 > a2 then 1 else 0)
        | _ -> UnknownValue
    | [ AI_cgt ], [a;b], [ty] when typeEquiv g ty g.uint32_ty -> 
        match stripValue a, stripValue b with
        | ConstValue(Const.SByte a1, _), ConstValue(Const.SByte a2, _) -> mkUInt32Val g (if a1 > a2 then 1u else 0u)
        | ConstValue(Const.Int16 a1, _), ConstValue(Const.Int16 a2, _) -> mkUInt32Val g (if a1 > a2 then 1u else 0u)
        | ConstValue(Const.Int32 a1, _), ConstValue(Const.Int32 a2, _) -> mkUInt32Val g (if a1 > a2 then 1u else 0u)
        | ConstValue(Const.Int64 a1, _), ConstValue(Const.Int64 a2, _) -> mkUInt32Val g (if a1 > a2 then 1u else 0u)
        | _ -> UnknownValue
    | [ AI_cgt ], [a;b], [ty] when typeEquiv g ty g.int16_ty -> 
        match stripValue a, stripValue b with
        | ConstValue(Const.SByte a1, _), ConstValue(Const.SByte a2, _) -> mkInt16Val g (if a1 > a2 then 1s else 0s)
        | ConstValue(Const.Int16 a1, _), ConstValue(Const.Int16 a2, _) -> mkInt16Val g (if a1 > a2 then 1s else 0s)
        | ConstValue(Const.Int32 a1, _), ConstValue(Const.Int32 a2, _) -> mkInt16Val g (if a1 > a2 then 1s else 0s)
        | ConstValue(Const.Int64 a1, _), ConstValue(Const.Int64 a2, _) -> mkInt16Val g (if a1 > a2 then 1s else 0s)
        | _ -> UnknownValue
    | [ AI_cgt ], [a;b], [ty] when typeEquiv g ty g.uint16_ty -> 
        match stripValue a, stripValue b with
        | ConstValue(Const.SByte a1, _), ConstValue(Const.SByte a2, _) -> mkUInt16Val g (if a1 > a2 then 1us else 0us)
        | ConstValue(Const.Int16 a1, _), ConstValue(Const.Int16 a2, _) -> mkUInt16Val g (if a1 > a2 then 1us else 0us)
        | ConstValue(Const.Int32 a1, _), ConstValue(Const.Int32 a2, _) -> mkUInt16Val g (if a1 > a2 then 1us else 0us)
        | ConstValue(Const.Int64 a1, _), ConstValue(Const.Int64 a2, _) -> mkUInt16Val g (if a1 > a2 then 1us else 0us)
        | _ -> UnknownValue
    | [ AI_cgt ], [a;b], [ty] when typeEquiv g ty g.sbyte_ty -> 
        match stripValue a, stripValue b with
        | ConstValue(Const.SByte a1, _), ConstValue(Const.SByte a2, _) -> mkInt8Val g (if a1 > a2 then 1y else 0y)
        | ConstValue(Const.Int16 a1, _), ConstValue(Const.Int16 a2, _) -> mkInt8Val g (if a1 > a2 then 1y else 0y)
        | ConstValue(Const.Int32 a1, _), ConstValue(Const.Int32 a2, _) -> mkInt8Val g (if a1 > a2 then 1y else 0y)
        | ConstValue(Const.Int64 a1, _), ConstValue(Const.Int64 a2, _) -> mkInt8Val g (if a1 > a2 then 1y else 0y)
        | _ -> UnknownValue
    | [ AI_cgt ], [a;b], [ty] when typeEquiv g ty g.byte_ty -> 
        match stripValue a, stripValue b with
        | ConstValue(Const.SByte a1, _), ConstValue(Const.SByte a2, _) -> mkUInt8Val g (if a1 > a2 then 1uy else 0uy)
        | ConstValue(Const.Int16 a1, _), ConstValue(Const.Int16 a2, _) -> mkUInt8Val g (if a1 > a2 then 1uy else 0uy)
        | ConstValue(Const.Int32 a1, _), ConstValue(Const.Int32 a2, _) -> mkUInt8Val g (if a1 > a2 then 1uy else 0uy)
        | ConstValue(Const.Int64 a1, _), ConstValue(Const.Int64 a2, _) -> mkUInt8Val g (if a1 > a2 then 1uy else 0uy)
        | _ -> UnknownValue

    | [ AI_cgt_un ], [a;b], [ty] when typeEquiv g ty g.bool_ty -> 
        match stripValue a, stripValue b with
        | ConstValue(Const.Char a1, _), ConstValue(Const.Char a2, _) -> mkBoolVal g (a1 > a2)
        | ConstValue(Const.Byte a1, _), ConstValue(Const.Byte a2, _) -> mkBoolVal g (a1 > a2)
        | ConstValue(Const.UInt16 a1, _), ConstValue(Const.UInt16 a2, _) -> mkBoolVal g (a1 > a2)
        | ConstValue(Const.UInt32 a1, _), ConstValue(Const.UInt32 a2, _) -> mkBoolVal g (a1 > a2)
        | ConstValue(Const.UInt64 a1, _), ConstValue(Const.UInt64 a2, _) -> mkBoolVal g (a1 > a2)
        | _ -> UnknownValue
    | [ AI_cgt_un ], [a;b], [ty] when typeEquiv g ty g.int32_ty -> 
        match stripValue a, stripValue b with
        | ConstValue(Const.Char a1, _), ConstValue(Const.Char a2, _) -> mkInt32Val g (if a1 > a2 then 1 else 0)
        | ConstValue(Const.Byte a1, _), ConstValue(Const.Byte a2, _) -> mkInt32Val g (if a1 > a2 then 1 else 0)
        | ConstValue(Const.UInt16 a1, _), ConstValue(Const.UInt16 a2, _) -> mkInt32Val g (if a1 > a2 then 1 else 0)
        | ConstValue(Const.UInt32 a1, _), ConstValue(Const.UInt32 a2, _) -> mkInt32Val g (if a1 > a2 then 1 else 0)
        | ConstValue(Const.UInt64 a1, _), ConstValue(Const.UInt64 a2, _) -> mkInt32Val g (if a1 > a2 then 1 else 0)
        | _ -> UnknownValue
    | [ AI_cgt_un ], [a;b], [ty] when typeEquiv g ty g.uint32_ty -> 
        match stripValue a, stripValue b with
        | ConstValue(Const.Char a1, _), ConstValue(Const.Char a2, _) -> mkUInt32Val g (if a1 > a2 then 1u else 0u)
        | ConstValue(Const.Byte a1, _), ConstValue(Const.Byte a2, _) -> mkUInt32Val g (if a1 > a2 then 1u else 0u)
        | ConstValue(Const.UInt16 a1, _), ConstValue(Const.UInt16 a2, _) -> mkUInt32Val g (if a1 > a2 then 1u else 0u)
        | ConstValue(Const.UInt32 a1, _), ConstValue(Const.UInt32 a2, _) -> mkUInt32Val g (if a1 > a2 then 1u else 0u)
        | ConstValue(Const.UInt64 a1, _), ConstValue(Const.UInt64 a2, _) -> mkUInt32Val g (if a1 > a2 then 1u else 0u)
        | _ -> UnknownValue
    | [ AI_cgt_un ], [a;b], [ty] when typeEquiv g ty g.int16_ty -> 
        match stripValue a, stripValue b with
        | ConstValue(Const.Char a1, _), ConstValue(Const.Char a2, _) -> mkInt16Val g (if a1 > a2 then 1s else 0s)
        | ConstValue(Const.Byte a1, _), ConstValue(Const.Byte a2, _) -> mkInt16Val g (if a1 > a2 then 1s else 0s)
        | ConstValue(Const.UInt16 a1, _), ConstValue(Const.UInt16 a2, _) -> mkInt16Val g (if a1 > a2 then 1s else 0s)
        | ConstValue(Const.UInt32 a1, _), ConstValue(Const.UInt32 a2, _) -> mkInt16Val g (if a1 > a2 then 1s else 0s)
        | ConstValue(Const.UInt64 a1, _), ConstValue(Const.UInt64 a2, _) -> mkInt16Val g (if a1 > a2 then 1s else 0s)
        | _ -> UnknownValue
    | [ AI_cgt_un ], [a;b], [ty] when typeEquiv g ty g.uint16_ty -> 
        match stripValue a, stripValue b with
        | ConstValue(Const.Char a1, _), ConstValue(Const.Char a2, _) -> mkUInt16Val g (if a1 > a2 then 1us else 0us)
        | ConstValue(Const.Byte a1, _), ConstValue(Const.Byte a2, _) -> mkUInt16Val g (if a1 > a2 then 1us else 0us)
        | ConstValue(Const.UInt16 a1, _), ConstValue(Const.UInt16 a2, _) -> mkUInt16Val g (if a1 > a2 then 1us else 0us)
        | ConstValue(Const.UInt32 a1, _), ConstValue(Const.UInt32 a2, _) -> mkUInt16Val g (if a1 > a2 then 1us else 0us)
        | ConstValue(Const.UInt64 a1, _), ConstValue(Const.UInt64 a2, _) -> mkUInt16Val g (if a1 > a2 then 1us else 0us)
        | _ -> UnknownValue
    | [ AI_cgt_un ], [a;b], [ty] when typeEquiv g ty g.sbyte_ty -> 
        match stripValue a, stripValue b with
        | ConstValue(Const.Char a1, _), ConstValue(Const.Char a2, _) -> mkInt8Val g (if a1 > a2 then 1y else 0y)
        | ConstValue(Const.Byte a1, _), ConstValue(Const.Byte a2, _) -> mkInt8Val g (if a1 > a2 then 1y else 0y)
        | ConstValue(Const.UInt16 a1, _), ConstValue(Const.UInt16 a2, _) -> mkInt8Val g (if a1 > a2 then 1y else 0y)
        | ConstValue(Const.UInt32 a1, _), ConstValue(Const.UInt32 a2, _) -> mkInt8Val g (if a1 > a2 then 1y else 0y)
        | ConstValue(Const.UInt64 a1, _), ConstValue(Const.UInt64 a2, _) -> mkInt8Val g (if a1 > a2 then 1y else 0y)
        | _ -> UnknownValue
    | [ AI_cgt_un ], [a;b], [ty] when typeEquiv g ty g.byte_ty -> 
        match stripValue a, stripValue b with
        | ConstValue(Const.Char a1, _), ConstValue(Const.Char a2, _) -> mkUInt8Val g (if a1 > a2 then 1uy else 0uy)
        | ConstValue(Const.Byte a1, _), ConstValue(Const.Byte a2, _) -> mkUInt8Val g (if a1 > a2 then 1uy else 0uy)
        | ConstValue(Const.UInt16 a1, _), ConstValue(Const.UInt16 a2, _) -> mkUInt8Val g (if a1 > a2 then 1uy else 0uy)
        | ConstValue(Const.UInt32 a1, _), ConstValue(Const.UInt32 a2, _) -> mkUInt8Val g (if a1 > a2 then 1uy else 0uy)
        | ConstValue(Const.UInt64 a1, _), ConstValue(Const.UInt64 a2, _) -> mkUInt8Val g (if a1 > a2 then 1uy else 0uy)
        | _ -> UnknownValue


    | [ AI_shl ], [a;n], _ -> 
        match stripValue a, stripValue n with
        | ConstValue(Const.Int64 a, _), ConstValue(Const.Int32 n, _) when n >= 0 && n <= 63 -> mkInt64Val g (a <<< n)
        | ConstValue(Const.Int32 a, _), ConstValue(Const.Int32 n, _) when n >= 0 && n <= 31 -> mkInt32Val g (a <<< n)
        | ConstValue(Const.Int16 a, _), ConstValue(Const.Int32 n, _) when n >= 0 && n <= 15 -> mkInt16Val g (a <<< n)
        | ConstValue(Const.SByte a, _), ConstValue(Const.Int32 n, _) when n >= 0 && n <= 7 -> mkInt8Val g (a <<< n)
        | ConstValue(Const.UInt64 a, _), ConstValue(Const.Int32 n, _) when n >= 0 && n <= 63 -> mkUInt64Val g (a <<< n)
        | ConstValue(Const.UInt32 a, _), ConstValue(Const.Int32 n, _) when n >= 0 && n <= 31 -> mkUInt32Val g (a <<< n)
        | ConstValue(Const.UInt16 a, _), ConstValue(Const.Int32 n, _) when n >= 0 && n <= 15 -> mkUInt16Val g (a <<< n)
        | ConstValue(Const.Byte a, _), ConstValue(Const.Int32 n, _) when n >= 0 && n <= 7 -> mkUInt8Val g (a <<< n)
        | _ -> UnknownValue

    | [ AI_shr ], [a;n], _ -> 
        match stripValue a, stripValue n with
        | ConstValue(Const.SByte a, _), ConstValue(Const.Int32 n, _) when n >= 0 && n <= 7 -> mkInt8Val g (a >>> n)
        | ConstValue(Const.Int16 a, _), ConstValue(Const.Int32 n, _) when n >= 0 && n <= 15 -> mkInt16Val g (a >>> n)
        | ConstValue(Const.Int32 a, _), ConstValue(Const.Int32 n, _) when n >= 0 && n <= 31 -> mkInt32Val g (a >>> n)
        | ConstValue(Const.Int64 a, _), ConstValue(Const.Int32 n, _) when n >= 0 && n <= 63 -> mkInt64Val g (a >>> n)
        | _ -> UnknownValue

    | [ AI_shr_un ], [a;n], _ -> 
        match stripValue a, stripValue n with
        | ConstValue(Const.Byte a, _), ConstValue(Const.Int32 n, _) when n >= 0 && n <= 7 -> mkUInt8Val g (a >>> n)
        | ConstValue(Const.UInt16 a, _), ConstValue(Const.Int32 n, _) when n >= 0 && n <= 15 -> mkUInt16Val g (a >>> n)
        | ConstValue(Const.UInt32 a, _), ConstValue(Const.Int32 n, _) when n >= 0 && n <= 31 -> mkUInt32Val g (a >>> n)
        | ConstValue(Const.UInt64 a, _), ConstValue(Const.Int32 n, _) when n >= 0 && n <= 63 -> mkUInt64Val g (a >>> n)
        | _ -> UnknownValue
       
    // Retypings using IL asm "" are quite common in prim-types.fs
    // Sometimes these are only to get the primitives to pass the type checker.
    // Here we check for retypings from know values to known types.
    // We're conservative not to apply any actual data-changing conversions here.
    | [ ], [v], [ty] -> 
        match stripValue v with
        | ConstValue(Const.Bool a, _) ->
            if typeEquiv g ty g.bool_ty then v
            elif typeEquiv g ty g.sbyte_ty then mkInt8Val g (if a then 1y else 0y)
            elif typeEquiv g ty g.int16_ty then mkInt16Val g (if a then 1s else 0s)
            elif typeEquiv g ty g.int32_ty then mkInt32Val g (if a then 1 else 0)
            elif typeEquiv g ty g.byte_ty then mkUInt8Val g (if a then 1uy else 0uy)
            elif typeEquiv g ty g.uint16_ty then mkUInt16Val g (if a then 1us else 0us)
            elif typeEquiv g ty g.uint32_ty then mkUInt32Val g (if a then 1u else 0u)
            else UnknownValue
         | ConstValue(Const.SByte a, _) ->
            if typeEquiv g ty g.sbyte_ty then v
            elif typeEquiv g ty g.int16_ty then mkInt16Val g (Unchecked.int16 a)
            elif typeEquiv g ty g.int32_ty then mkInt32Val g (Unchecked.int32 a)
            else UnknownValue
         | ConstValue(Const.Byte a, _) ->
            if typeEquiv g ty g.byte_ty then v
            elif typeEquiv g ty g.uint16_ty then mkUInt16Val g (Unchecked.uint16 a)
            elif typeEquiv g ty g.uint32_ty then mkUInt32Val g (Unchecked.uint32 a)
            else UnknownValue
         | ConstValue(Const.Int16 a, _) ->
            if typeEquiv g ty g.int16_ty then v
            elif typeEquiv g ty g.int32_ty then mkInt32Val g (Unchecked.int32 a)
            else UnknownValue
         | ConstValue(Const.UInt16 a, _) ->
            if typeEquiv g ty g.uint16_ty then v
            elif typeEquiv g ty g.uint32_ty then mkUInt32Val g (Unchecked.uint32 a)
            else UnknownValue
         | ConstValue(Const.Int32 a, _) ->
            if typeEquiv g ty g.int32_ty then v
            elif typeEquiv g ty g.uint32_ty then mkUInt32Val g (Unchecked.uint32 a)
            else UnknownValue
         | ConstValue(Const.UInt32 a, _) ->
            if typeEquiv g ty g.uint32_ty then v
            elif typeEquiv g ty g.int32_ty then mkInt32Val g (Unchecked.int32 a)
            else UnknownValue
         | ConstValue(Const.Int64 a, _) ->
            if typeEquiv g ty g.int64_ty then v
            elif typeEquiv g ty g.uint64_ty then mkUInt64Val g (Unchecked.uint64 a)
            else UnknownValue
         | ConstValue(Const.UInt64 a, _) ->
            if typeEquiv g ty g.uint64_ty then v
            elif typeEquiv g ty g.int64_ty then mkInt64Val g (Unchecked.int64 a)
            else UnknownValue
         | _ -> UnknownValue
    | _ -> UnknownValue

//-------------------------------------------------------------------------
// Size constants and combinators
//------------------------------------------------------------------------- 

let [<Literal>] localVarSize = 1

let AddTotalSizes l = l |> List.sumBy (fun x -> x.TotalSize) 

let AddFunctionSizes l = l |> List.sumBy (fun x -> x.FunctionSize) 

/// list/array combinators - zipping (_, _) return type
let OrEffects l = List.exists (fun x -> x.HasEffect) l

let OrTailcalls l = List.exists (fun x -> x.MightMakeCriticalTailcall) l
        
let OptimizeList f l = l |> List.map f |> List.unzip 

let NoExprs : Expr list * Summary<ExprValueInfo> list = [], []

/// Common ways of building new value infos
let CombineValueInfos einfos res = 
    { TotalSize = AddTotalSizes einfos
      FunctionSize = AddFunctionSizes einfos
      HasEffect = OrEffects einfos 
      MightMakeCriticalTailcall = OrTailcalls einfos 
      Info = res }

let CombineValueInfosUnknown einfos = CombineValueInfos einfos UnknownValue

/// Hide information because of a signature
let AbstractLazyModulInfoByHiding isAssemblyBoundary mhi =

    // The freevars and FreeTyvars can indicate if the non-public (hidden) items have been used.
    // Under those checks, the further hidden* checks may be subsumed (meaning, not required anymore).

    let hiddenTycon, hiddenTyconRepr, hiddenVal, hiddenRecdField, hiddenUnionCase = 
        Zset.memberOf mhi.HiddenTycons, 
        Zset.memberOf mhi.HiddenTyconReprs, 
        Zset.memberOf mhi.HiddenVals, 
        Zset.memberOf mhi.HiddenRecdFields, 
        Zset.memberOf mhi.HiddenUnionCases

    let rec abstractExprInfo ivalue = 
        match ivalue with 
        // Check for escaping value. Revert to old info if possible
        | ValValue (vref2, detail) ->
            let detailR = abstractExprInfo detail 
            let v2 = vref2.Deref 
            let tyvars = freeInVal CollectAll v2 
            if  
                (isAssemblyBoundary && not (freeTyvarsAllPublic tyvars)) || 
                Zset.exists hiddenTycon tyvars.FreeTycons || 
                hiddenVal v2
            then detailR
            else ValValue (vref2, detailR)

        // Check for escape in lambda 
        | CurriedLambdaValue (_, _, _, expr, _) | ConstExprValue(_, expr) when            
            (let fvs = freeInExpr CollectAll expr
             (isAssemblyBoundary && not (freeVarsAllPublic fvs)) || 
             Zset.exists hiddenVal fvs.FreeLocals ||
             Zset.exists hiddenTycon fvs.FreeTyvars.FreeTycons ||
             Zset.exists hiddenTyconRepr fvs.FreeLocalTyconReprs ||
             Zset.exists hiddenRecdField fvs.FreeRecdFields ||
             Zset.exists hiddenUnionCase fvs.FreeUnionCases ) ->
                UnknownValue

        // Check for escape in constant 
        | ConstValue(_, ty) when 
            (let ftyvs = freeInType CollectAll ty
             (isAssemblyBoundary && not (freeTyvarsAllPublic ftyvs)) || 
             Zset.exists hiddenTycon ftyvs.FreeTycons) ->
                UnknownValue

        | TupleValue vinfos -> 
            TupleValue (Array.map abstractExprInfo vinfos)

        | RecdValue (tcref, vinfos) -> 
            if hiddenTyconRepr tcref.Deref || Array.exists (tcref.MakeNestedRecdFieldRef >> hiddenRecdField) tcref.AllFieldsArray
            then UnknownValue 
            else RecdValue (tcref, Array.map abstractExprInfo vinfos)

        | UnionCaseValue(ucref, vinfos) -> 
            let tcref = ucref.TyconRef
            if hiddenTyconRepr ucref.Tycon || tcref.UnionCasesArray |> Array.exists (tcref.MakeNestedUnionCaseRef >> hiddenUnionCase) 
            then UnknownValue 
            else UnionCaseValue (ucref, Array.map abstractExprInfo vinfos)

        | SizeValue(_vdepth, vinfo) ->
            MakeSizedValueInfo (abstractExprInfo vinfo)

        | UnknownValue  
        | ConstExprValue _   
        | CurriedLambdaValue _ 
        | ConstValue _ -> ivalue

    and abstractValInfo v = 
        { ValExprInfo=abstractExprInfo v.ValExprInfo 
          ValMakesNoCriticalTailcalls=v.ValMakesNoCriticalTailcalls }

    and abstractModulInfo ss =
         { ModuleOrNamespaceInfos = NameMap.map abstractLazyModulInfo ss.ModuleOrNamespaceInfos
           ValInfos = 
               ValInfos(ss.ValInfos.Entries 
                         |> Seq.filter (fun (vref, _) -> not (hiddenVal vref.Deref))
                         |> Seq.map (fun (vref, e) -> check (* "its implementation uses a binding hidden by a signature" m *) vref (abstractValInfo e) )) } 

    and abstractLazyModulInfo (ss: LazyModuleInfo) = 
          ss.Force() |> abstractModulInfo |> notlazy

    abstractLazyModulInfo

/// Hide all information except what we need for "must inline". We always save this optimization information
let AbstractOptimizationInfoToEssentials =

    let rec abstractModulInfo (ss: ModuleInfo) =
         { ModuleOrNamespaceInfos = NameMap.map (InterruptibleLazy.force >> abstractModulInfo >> notlazy) ss.ModuleOrNamespaceInfos
           ValInfos = ss.ValInfos.Filter (fun (v, _) -> v.ShouldInline) }

    and abstractLazyModulInfo ss = ss |> InterruptibleLazy.force |> abstractModulInfo |> notlazy
      
    abstractLazyModulInfo

/// Hide information because of a "let ... in ..." or "let rec ... in ... "
let AbstractExprInfoByVars (boundVars: Val list, boundTyVars) ivalue =
    // Module and member bindings can be skipped when checking abstraction, since abstraction of these values has already been done when 
    // we hit the end of the module and called AbstractLazyModulInfoByHiding. If we don't skip these then we end up quadratically retraversing  
    // the inferred optimization data, i.e. at each binding all the way up a sequences of 'lets' in a module. 
    let boundVars = boundVars |> List.filter (fun v -> not v.IsMemberOrModuleBinding)

    match boundVars, boundTyVars with 
    | [], [] -> ivalue
    | _ -> 

      let rec abstractExprInfo ivalue =
          match ivalue with 
          // Check for escaping value. Revert to old info if possible  
          | ValValue (VRefLocal v2, detail) when  
            (not (isNil boundVars) && List.exists (valEq v2) boundVars) || 
            (not (isNil boundTyVars) &&
             let ftyvs = freeInVal CollectTypars v2
             List.exists (Zset.memberOf ftyvs.FreeTypars) boundTyVars) -> 

             // hiding value when used in expression 
              abstractExprInfo detail

          | ValValue (v2, detail) -> 
              let detailR = abstractExprInfo detail
              ValValue (v2, detailR)
        
          // Check for escape in lambda 
          | CurriedLambdaValue (_, _, _, expr, _) | ConstExprValue(_, expr) when 
            (let fvs = freeInExpr (if isNil boundTyVars then (CollectLocalsWithStackGuard()) else CollectTyparsAndLocals) expr
             (not (isNil boundVars) && List.exists (Zset.memberOf fvs.FreeLocals) boundVars) ||
             (not (isNil boundTyVars) && List.exists (Zset.memberOf fvs.FreeTyvars.FreeTypars) boundTyVars) ||
             fvs.UsesMethodLocalConstructs) ->
              
              // Trimming lambda
              UnknownValue

          // Check for escape in generic constant
          | ConstValue(_, ty) when 
            (not (isNil boundTyVars) && 
             (let ftyvs = freeInType CollectTypars ty
              List.exists (Zset.memberOf ftyvs.FreeTypars) boundTyVars)) ->
              UnknownValue

          // Otherwise check all sub-values 
          | TupleValue vinfos -> TupleValue (Array.map abstractExprInfo vinfos)
          | RecdValue (tcref, vinfos) -> RecdValue (tcref, Array.map abstractExprInfo vinfos)
          | UnionCaseValue (cspec, vinfos) -> UnionCaseValue(cspec, Array.map abstractExprInfo vinfos)
          | CurriedLambdaValue _ 
          | ConstValue _ 
          | ConstExprValue _ 
          | UnknownValue -> ivalue
          | SizeValue (_vdepth, vinfo) -> MakeSizedValueInfo (abstractExprInfo vinfo)

      let abstractValInfo v = 
          { ValExprInfo=abstractExprInfo v.ValExprInfo 
            ValMakesNoCriticalTailcalls=v.ValMakesNoCriticalTailcalls }

      let rec abstractModulInfo ss =
         { ModuleOrNamespaceInfos = ss.ModuleOrNamespaceInfos |> NameMap.map (InterruptibleLazy.force >> abstractModulInfo >> notlazy) 
           ValInfos = ss.ValInfos.Map (fun (vref, e) -> 
               check vref (abstractValInfo e) ) }

      abstractExprInfo ivalue

/// Remap optimization information, e.g. to use public stable references so we can pickle it
/// to disk.
let RemapOptimizationInfo g tmenv =

    let rec remapExprInfo ivalue = 
        match ivalue with 
        | ValValue (v, detail) -> ValValue (remapValRef tmenv v, remapExprInfo detail)
        | TupleValue vinfos -> TupleValue (Array.map remapExprInfo vinfos)
        | RecdValue (tcref, vinfos) -> RecdValue (remapTyconRef tmenv.tyconRefRemap tcref, Array.map remapExprInfo vinfos)
        | UnionCaseValue(cspec, vinfos) -> UnionCaseValue (remapUnionCaseRef tmenv.tyconRefRemap cspec, Array.map remapExprInfo vinfos)
        | SizeValue(_vdepth, vinfo) -> MakeSizedValueInfo (remapExprInfo vinfo)
        | UnknownValue -> UnknownValue
        | CurriedLambdaValue (uniq, arity, sz, expr, ty) -> CurriedLambdaValue (uniq, arity, sz, remapExpr g CloneAll tmenv expr, remapPossibleForallTy g tmenv ty)  
        | ConstValue (c, ty) -> ConstValue (c, remapPossibleForallTy g tmenv ty)
        | ConstExprValue (sz, expr) -> ConstExprValue (sz, remapExpr g CloneAll tmenv expr)

    let remapValInfo v = 
       { ValExprInfo=remapExprInfo v.ValExprInfo
         ValMakesNoCriticalTailcalls=v.ValMakesNoCriticalTailcalls }

    let rec remapModulInfo ss =
       { ModuleOrNamespaceInfos = ss.ModuleOrNamespaceInfos |> NameMap.map remapLazyModulInfo
         ValInfos = 
           ss.ValInfos.Map (fun (vref, vinfo) -> 
               let vrefR = remapValRef tmenv vref 
               let vinfo = remapValInfo vinfo
               // Propagate any inferred ValMakesNoCriticalTailcalls flag from implementation to signature information
               if vinfo.ValMakesNoCriticalTailcalls then vrefR.Deref.SetMakesNoCriticalTailcalls() 
               (vrefR, vinfo)) } 

    and remapLazyModulInfo ss =
         ss |> InterruptibleLazy.force |> remapModulInfo |> notlazy
           
    remapLazyModulInfo

/// Hide information when a value is no longer visible
let AbstractAndRemapModulInfo g (repackage, hidden) info =
    let mrpi = mkRepackageRemapping repackage
    let info = info |> AbstractLazyModulInfoByHiding false hidden
    let info = info |> RemapOptimizationInfo g mrpi
    info

//-------------------------------------------------------------------------
// Misc helpers
//------------------------------------------------------------------------- 

/// Type applications of F# "type functions" may cause side effects, e.g. 
/// let x<'a> = printfn "hello"; typeof<'a> 
/// In this case do not treat them as constants. 
let IsTyFuncValRefExpr = function 
    | Expr.Val (fv, _, _) -> fv.IsTypeFunction
    | _ -> false

/// Type applications of existing functions are always simple constants, with the exception of F# 'type functions' 
let rec IsSmallConstExpr x =
    match stripDebugPoints x with
    | Expr.Op (TOp.LValueOp (LAddrOf _, _), [], [], _) -> true // &x is always a constant
    | Expr.Val (v, _, _m) -> not v.IsMutable
    | Expr.App (fe, _, _tyargs, args, _) -> isNil args && not (IsTyFuncValRefExpr fe) && IsSmallConstExpr fe
    | _ -> false

let ValueOfExpr expr = 
    if IsSmallConstExpr expr then 
        ConstExprValue(0, expr)
    else
        UnknownValue

let IsMutableStructuralBindingForTupleElement (vref: ValRef) =
    vref.IsCompilerGenerated &&
    vref.LogicalName.EndsWithOrdinal suffixForTupleElementAssignmentTarget

let IsMutableForOutArg (vref: ValRef) =
    vref.IsCompilerGenerated &&
    vref.LogicalName.StartsWithOrdinal(outArgCompilerGeneratedName)

let IsKnownOnlyMutableBeforeUse (vref: ValRef) =
    IsMutableStructuralBindingForTupleElement vref || 
    IsMutableForOutArg vref

//-------------------------------------------------------------------------
// Dead binding elimination 
//------------------------------------------------------------------------- 
 
// Allow discard of "let v = *byref" if "v" is unused anywhere. The read effect
// can be discarded because it is always assumed that reading byref pointers (without using 
// the value of the read) doesn't raise exceptions or cause other "interesting" side effects.
//
// This allows discarding the implicit deref when matching on struct unions, e.g.
//    
//    [<Struct; NoComparison; NoEquality>]
//    type SingleRec =  
//        | SingleUnion of int
//        member x.Next = let (SingleUnion i) = x in SingleUnion (i+1)
//
// See https://github.com/dotnet/fsharp/issues/5136
//
//
// note: allocating an object with observable identity (i.e. a name) 
// or reading from a mutable field counts as an 'effect', i.e.
// this context 'effect' has it's usual meaning in the effect analysis literature of 
//   read-from-mutable 
//   write-to-mutable 
//   name-generation
//   arbitrary-side-effect (e.g. 'non-termination' or 'fire the missiles')

let IsDiscardableEffectExpr expr = 
    match stripDebugPoints expr with 
    | Expr.Op (TOp.LValueOp (LByrefGet, _), [], [], _) -> true 
    | _ -> false

/// Checks is a value binding is non-discardable
let ValueIsUsedOrHasEffect cenv fvs (b: Binding, binfo) =
    let v = b.Var
    // No discarding for debug code, except InlineIfLambda
    (not cenv.settings.EliminateUnusedBindings && not v.InlineIfLambda) ||
    // No discarding for members
    Option.isSome v.MemberInfo ||
    // No discarding for bindings that have an effect
    (binfo.HasEffect && not (IsDiscardableEffectExpr b.Expr)) ||
    // No discarding for 'fixed'
    v.IsFixed ||
    // No discarding for things that are used
    Zset.contains v (fvs())

let SplitValuesByIsUsedOrHasEffect cenv fvs x = 
    x |> List.filter (ValueIsUsedOrHasEffect cenv fvs) |> List.unzip

let IlAssemblyCodeInstrHasEffect i = 
    match i with 
    | ( AI_nop | AI_ldc _ | AI_add | AI_sub | AI_mul | AI_xor | AI_and | AI_or 
               | AI_ceq | AI_cgt | AI_cgt_un | AI_clt | AI_clt_un | AI_conv _ | AI_shl 
               | AI_shr | AI_shr_un | AI_neg | AI_not | AI_ldnull )
    | I_ldstr _ | I_ldtoken _ -> false
    | _ -> true
  
let IlAssemblyCodeHasEffect instrs = List.exists IlAssemblyCodeInstrHasEffect instrs

let rec ExprHasEffect g expr = 
    match stripDebugPoints expr with 
    | Expr.Val (vref, _, _) -> vref.IsTypeFunction || vref.IsMutable
    | Expr.Quote _ 
    | Expr.Lambda _
    | Expr.TyLambda _ 
    | Expr.Const _ -> false
    // type applications do not have effects, with the exception of type functions
    | Expr.App (f0, _, _, [], _) -> IsTyFuncValRefExpr f0 || ExprHasEffect g f0
    | Expr.Op (op, _, args, m) -> ExprsHaveEffect g args || OpHasEffect g m op
    | Expr.LetRec (binds, body, _, _) -> BindingsHaveEffect g binds || ExprHasEffect g body
    | Expr.Let (bind, body, _, _) -> BindingHasEffect g bind || ExprHasEffect g body
    // REVIEW: could add Expr.Obj on an interface type - these are similar to records of lambda expressions 
    | _ -> true

and ExprsHaveEffect g exprs = List.exists (ExprHasEffect g) exprs

and BindingsHaveEffect g binds = List.exists (BindingHasEffect g) binds

and BindingHasEffect g bind = bind.Expr |> ExprHasEffect g

and OpHasEffect g m op = 
    match op with 
    | TOp.Tuple _ -> false
    | TOp.AnonRecd _ -> false
    | TOp.Recd (ctor, tcref) -> 
        match ctor with 
        | RecdExprIsObjInit -> true
        | RecdExpr -> not (isRecdOrStructTyconRefReadOnly g m tcref)
    | TOp.UnionCase ucref -> isRecdOrUnionOrStructTyconRefDefinitelyMutable ucref.TyconRef
    | TOp.ExnConstr ecref -> isExnDefinitelyMutable ecref
    | TOp.Bytes _ | TOp.UInt16s _ | TOp.Array -> true // mutable
    | TOp.UnionCaseTagGet _ -> false
    | TOp.UnionCaseProof _ -> false
    | TOp.UnionCaseFieldGet (ucref, n) -> isUnionCaseFieldMutable g ucref n 
    | TOp.ILAsm (instrs, _) -> IlAssemblyCodeHasEffect instrs
    | TOp.TupleFieldGet _ -> false
    | TOp.ExnFieldGet (ecref, n) -> isExnFieldMutable ecref n 
    | TOp.RefAddrGet _ -> false
    | TOp.AnonRecdGet _ -> true // conservative
    | TOp.ValFieldGet rfref -> rfref.RecdField.IsMutable || (TryFindTyconRefBoolAttribute g range0 g.attrib_AllowNullLiteralAttribute rfref.TyconRef = Some true)
    | TOp.ValFieldGetAddr (rfref, _readonly) -> rfref.RecdField.IsMutable
    | TOp.UnionCaseFieldGetAddr _ -> false // union case fields are immutable
    | TOp.LValueOp (LAddrOf _, _) -> false // addresses of values are always constants
    | TOp.UnionCaseFieldSet _
    | TOp.ExnFieldSet _
    | TOp.Coerce
    | TOp.Reraise
    | TOp.IntegerForLoop _ 
    | TOp.While _
    | TOp.TryWith _ (* conservative *)
    | TOp.TryFinally _ (* conservative *)
    | TOp.TraitCall _
    | TOp.Goto _
    | TOp.Label _
    | TOp.Return
    | TOp.ILCall _ (* conservative *)
    | TOp.LValueOp _ (* conservative *)
    | TOp.ValFieldSet _ -> true


let TryEliminateBinding cenv _env bind e2 _m =
    let g = cenv.g

    let (TBind(vspec1, e1, spBind)) = bind
    // don't eliminate bindings if we're not optimizing AND the binding is not a compiler generated variable
    if not (cenv.optimizing && cenv.settings.EliminateImmediatelyConsumedLocals()) && 
       not vspec1.IsCompilerGenerated then 
       None 
    elif vspec1.IsFixed then None 
    elif vspec1.LogicalName.StartsWithOrdinal stackVarPrefix ||
         vspec1.LogicalName.Contains suffixForVariablesThatMayNotBeEliminated then None
    else

        // Peephole on immediate consumption of single bindings, e.g. "let x = e in x" --> "e" 
        // REVIEW: enhance this by general elimination of bindings to 
        // non-side-effecting expressions that are used only once. 
        // But note the cases below cover some instances of side-effecting expressions as well.... 
        let IsUniqueUse vspec2 args = 
              valEq vspec1 vspec2  
           // REVIEW: this looks slow. Look only for one variable instead 
           && (let fvs = accFreeInExprs (CollectLocalsWithStackGuard()) args emptyFreeVars
               not (Zset.contains vspec1 fvs.FreeLocals))

        // Immediate consumption of value as 2nd or subsequent argument to a construction or projection operation 
        let rec GetImmediateUseContext rargsl argsr = 
              match argsr with 
              | Expr.Val (VRefLocal vspec2, _, _) :: argsr2
                 when valEq vspec1 vspec2 && IsUniqueUse vspec2 (List.rev rargsl@argsr2) -> Some(List.rev rargsl, argsr2)
              | argsrh :: argsrt when not (ExprHasEffect g argsrh) -> GetImmediateUseContext (argsrh :: rargsl) argsrt 
              | _ -> None

        let (DebugPoints(e2, recreate0)) = e2
        match e2 with 

         // Immediate consumption of value as itself 'let x = e in x'
         | Expr.Val (VRefLocal vspec2, _, _) 
             when IsUniqueUse vspec2 [] -> 
               Some (e1 |> recreate0)

         // Immediate consumption of function in an application in a sequential, e.g. 'let part1 = e in part1 arg; rest'
         // See https://github.com/fsharp/fslang-design/blob/master/tooling/FST-1034-lambda-optimizations.md
         | Expr.Sequential(DebugPoints(Expr.App(DebugPoints(Expr.Val (VRefLocal vspec2, _, _), recreate2), f0ty, c, args, d), recreate1), rest, NormalSeq, m)  
             when IsUniqueUse vspec2 (rest :: args) -> 
               Some (Expr.Sequential(recreate1(Expr.App(recreate2 e1, f0ty, c, args, d)), rest, NormalSeq, m)  |> recreate0)

         // Immediate consumption of delegate via an application in a sequential, e.g. 'let part1 = e in part1.Invoke(args); rest'
         // See https://github.com/fsharp/fslang-design/blob/master/tooling/FST-1034-lambda-optimizations.md
         | Expr.Sequential(DebugPoints(DelegateInvokeExpr g (delInvokeRef, delInvokeTy, DebugPoints (Expr.Val (VRefLocal vspec2, _, _), recreate2), delInvokeArg, _), recreate1), rest, NormalSeq, m)  
             when IsUniqueUse vspec2 [rest;delInvokeArg] -> 
               let invoke = MakeFSharpDelegateInvokeAndTryBetaReduce g (delInvokeRef, recreate2 e1, delInvokeTy, delInvokeArg, m)
               Some (Expr.Sequential(recreate1 invoke, rest, NormalSeq, m)  |> recreate0)

         // Immediate consumption of value by a pattern match 'let x = e in match x with ...'
         | Expr.Match (spMatch, _exprm, TDSwitch(DebugPoints(Expr.Val (VRefLocal vspec2, _, _), recreate1), cases, dflt, _), targets, m, ty2)
             when (valEq vspec1 vspec2 &&
                   let fvs = accFreeInTargets CollectLocals targets (accFreeInSwitchCases CollectLocals cases dflt emptyFreeVars)
                   not (Zset.contains vspec1 fvs.FreeLocals)) -> 

              let spMatch = spBind.Combine spMatch
              Some (Expr.Match (spMatch, e1.Range, TDSwitch(recreate1 e1, cases, dflt, m), targets, m, ty2)  |> recreate0)
               
         // Immediate use of value as part of an application. 'let f = e in f ...' and 'let x = e in f ... x ...'
         // Note functions are evaluated before args 
         // Note: do not include functions with a single arg of unit type, introduced by abstractBigTargets 
         | Expr.App (f, f0ty, tyargs, args, m) ->
             match GetImmediateUseContext [] (f :: args) with 
             | Some([], rargs) -> Some (MakeApplicationAndBetaReduce g (e1, f0ty, [tyargs], rargs, m) |> recreate0)
             | Some(f :: largs, rargs) -> Some (MakeApplicationAndBetaReduce g (f, f0ty, [tyargs], largs @ (e1 :: rargs), m) |> recreate0)
             | None -> None

         // Bug 6311: a special case of nested elimination of locals (which really should be handled more generally)
         // 'let x = e in op[op[x;arg2];arg3]' --> op[op[e;arg2];arg3]
         // 'let x = e in op[op[arg1;x];arg3]' --> op[op[arg1;e];arg3] when arg1 has no side effects etc.
         // 'let x = e in op[op[arg1;arg2];x]' --> op[op[arg1;arg2];e] when arg1, arg2 have no side effects etc.
         | Expr.Op (c1, tyargs1, [DebugPoints(Expr.Op (c2, tyargs2, [arg1;arg2], m2), recreate1);arg3], m1) -> 
             match GetImmediateUseContext [] [arg1;arg2;arg3] with 
             | Some([], [arg2;arg3]) -> Some (Expr.Op (c1, tyargs1, [Expr.Op (c2, tyargs2, [e1;arg2], m2) |> recreate1; arg3], m1) |> recreate0)
             | Some([arg1], [arg3]) -> Some (Expr.Op (c1, tyargs1, [Expr.Op (c2, tyargs2, [arg1;e1], m2) |> recreate1; arg3], m1) |> recreate0)
             | Some([arg1;arg2], []) -> Some (Expr.Op (c1, tyargs1, [Expr.Op (c2, tyargs2, [arg1;arg2], m2) |> recreate1; e1], m1) |> recreate0)
             | Some _ -> error(InternalError("unexpected return pattern from GetImmediateUseContext", m1))
             | None -> None

         // Immediate consumption of value as first non-effectful argument to a construction or projection operation 
         // 'let x = e in op[x;....]'
         | Expr.Op (c, tyargs, args, m) -> 
             match GetImmediateUseContext [] args with 
             | Some(largs, rargs) -> Some (Expr.Op (c, tyargs, (largs @ (e1 :: rargs)), m) |> recreate0)
             | None -> None

         | _ ->  
            None

let TryEliminateLet cenv env bind e2 m = 
    match TryEliminateBinding cenv env bind e2 m with 
    | Some e2R -> e2R, -localVarSize (* eliminated a let, hence reduce size estimate *)
    | None -> mkLetBind m bind e2, 0

/// Detect the application of a value to an arbitrary number of arguments
[<return: Struct>]
let rec (|KnownValApp|_|) expr = 
    match stripDebugPoints expr with
    | Expr.Val (vref, _, _) -> ValueSome(vref, [], [])
    | Expr.App (KnownValApp(vref, typeArgs1, otherArgs1), _, typeArgs2, otherArgs2, _) -> ValueSome(vref, typeArgs1@typeArgs2, otherArgs1@otherArgs2)
    | _ -> ValueNone

/// Matches boolean decision tree:
/// check single case with bool const.
[<return: Struct>]
let (|TDBoolSwitch|_|) dtree =
    match dtree with
    | TDSwitch(expr, [TCase (DecisionTreeTest.Const(Const.Bool testBool), caseTree )], Some defaultTree, range) ->
        ValueSome (expr, testBool, caseTree, defaultTree, range)
    | _ -> 
        ValueNone

/// Check target that have a constant bool value
[<return: Struct>]
let (|ConstantBoolTarget|_|) target =
    match target with
    | TTarget([], Expr.Const (Const.Bool b, _, _), _) -> ValueSome b
    | _ -> ValueNone

/// Is this a tree, where each decision is a two-way switch (to prevent later duplication of trees), and each branch returns or true/false,
/// apart from one branch which defers to another expression
let rec CountBoolLogicTree (targets: DecisionTreeTarget[], costOuterCaseTree, costOuterDefaultTree, testBool as data) tree =
    match tree with 
    | TDSwitch (_expr, [case], Some defaultTree, _range) -> 
        let tc1,ec1 = CountBoolLogicTree data case.CaseTree 
        let tc2, ec2 = CountBoolLogicTree data defaultTree 
        tc1 + tc2, ec1 + ec2
    | TDSuccess([], idx) -> 
        match targets[idx] with
        | ConstantBoolTarget result -> (if result = testBool then costOuterCaseTree else costOuterDefaultTree), 0
        | TTarget([], _exp, _) -> costOuterCaseTree + costOuterDefaultTree, 10
        | _ -> 100, 100 
    | _ -> 100, 100

/// Rewrite a decision tree for which CountBoolLogicTree returned a low number (see below). Produce a new decision
/// tree where at each ConstantBoolSuccessTree tip we replace with either outerCaseTree or outerDefaultTree
/// depending on whether the target result was true/false
let rec RewriteBoolLogicTree (targets: DecisionTreeTarget[], outerCaseTree, outerDefaultTree, testBool as data) tree =
    match tree with 
    | TDSwitch (expr, cases, defaultTree, range) -> 
        let cases2 = cases |> List.map (RewriteBoolLogicCase data)
        let defaultTree2 = defaultTree |> Option.map (RewriteBoolLogicTree data)
        TDSwitch (expr, cases2, defaultTree2, range)
    | TDSuccess([], idx) -> 
        match targets[idx] with 
        | ConstantBoolTarget result -> if result = testBool then outerCaseTree else outerDefaultTree
        | TTarget([], exp, _) -> mkBoolSwitch exp.Range exp (if testBool then outerCaseTree else outerDefaultTree) (if testBool then outerDefaultTree else outerCaseTree)
        | _ -> failwith "CountBoolLogicTree should exclude this case"
    | _ -> failwith "CountBoolLogicTree should exclude this case"

and RewriteBoolLogicCase data (TCase(test, tree)) =
    TCase(test, RewriteBoolLogicTree data tree)

/// Repeatedly combine switch-over-match decision trees, see https://github.com/dotnet/fsharp/issues/635.
/// The outer decision tree is doing a switch over a boolean result, the inner match is producing only
/// constant boolean results in its targets.  
let rec CombineBoolLogic expr = 

    // try to find nested boolean switch
    match expr with
    | Expr.Match (outerSP, outerMatchRange, 
                  TDBoolSwitch(
                      DebugPoints(Expr.Match (_innerSP, _innerMatchRange, innerTree, innerTargets, _innerDefaultRange, _innerMatchTy), _),
                      outerTestBool, outerCaseTree, outerDefaultTree, _outerSwitchRange ), 
                  outerTargets, outerDefaultRange, outerMatchTy) ->
       
        let costOuterCaseTree = match outerCaseTree with TDSuccess _ -> 0 | _ -> 1
        let costOuterDefaultTree = match outerDefaultTree with TDSuccess _ -> 0 | _ -> 1
        let tc, ec = CountBoolLogicTree (innerTargets, costOuterCaseTree, costOuterDefaultTree, outerTestBool) innerTree
        // At most one expression, no overall duplication of TSwitch nodes
        if tc <= costOuterCaseTree + costOuterDefaultTree && ec <= 10 then 
            let newExpr = 
                Expr.Match (outerSP, outerMatchRange, 
                           RewriteBoolLogicTree (innerTargets, outerCaseTree, outerDefaultTree, outerTestBool) innerTree,
                           outerTargets, outerDefaultRange, outerMatchTy)

            CombineBoolLogic newExpr
        else
            expr
    | _ -> 
        expr

//-------------------------------------------------------------------------
// ExpandStructuralBinding
//
// Expand bindings to tuple expressions by factoring sub-expression out as prior bindings.
// Similarly for other structural constructions, like records...
// If the item is only projected from then the construction (allocation) can be eliminated.
// This transform encourages that by allowing projections to be simplified.
//
// Apply the same to 'Some(x)' constructions
//------------------------------------------------------------------------- 

let CanExpandStructuralBinding (v: Val) =
    not v.IsCompiledAsTopLevel &&
    not v.IsMember &&
    not v.IsTypeFunction &&
    not v.IsMutable

let ExprIsValue = function Expr.Val _ -> true | _ -> false

let MakeStructuralBindingTempVal (v: Val) i (arg: Expr) argTy =
    let name = v.LogicalName + "_" + string i
    mkCompGenLocal arg.Range name argTy

let MakeStructuralBindingTemp (v: Val) i (arg: Expr) argTy =
    let vi, vie = MakeStructuralBindingTempVal v i arg argTy
    vie, mkCompGenBind vi arg

let MakeMutableStructuralBindingForTupleElement (v: Val) i (arg: Expr) argTy =
    let name = sprintf "%s_%d%s" v.LogicalName i suffixForTupleElementAssignmentTarget
    let v, ve = mkMutableCompGenLocal arg.Range name argTy
    ve, mkCompGenBind v arg

let ExpandStructuralBindingRaw cenv expr =
    let g = cenv.g

    assert cenv.settings.ExpandStructuralValues()

    match expr with
    | Expr.Let (TBind(v, rhs, tgtSeqPtOpt), body, m, _) 
        when (isRefTupleExpr rhs &&
              CanExpandStructuralBinding v) ->
          let args = tryDestRefTupleExpr rhs
          if List.forall ExprIsValue args then
              expr (* avoid re-expanding when recursion hits original binding *)
          else
              let argTys = destRefTupleTy g v.Type
              let ves, binds = List.mapi2 (MakeStructuralBindingTemp v) args argTys |> List.unzip
              let tuple = mkRefTupled g m ves argTys
              mkLetsBind m binds (mkLet tgtSeqPtOpt m v tuple body)
    | expr -> expr

// Moves outer tuple binding inside near the tupled expression:
//   let t = (let a0=v0 in let a1=v1 in ... in let an=vn in e0, e1, ..., em) in body
// becomes
//   let a0=v0 in let a1=v1 in ... in let an=vn in (let t = e0, e1, ..., em in body)
//
// This way ExpandStructuralBinding can replace expressions in constants, t is directly bound
// to a tuple expression so that other optimizations such as OptimizeTupleFieldGet work, 
// and the tuple allocation can be eliminated.
// Most importantly, this successfully eliminates tuple allocations for implicitly returned
// formal arguments in method calls.
let rec RearrangeTupleBindings expr fin =
    match expr with
    | Expr.Let (bind, body, m, _) ->
        match RearrangeTupleBindings body fin with
        | Some b -> Some (mkLetBind m bind b)
        | None -> None

    | Expr.Op (TOp.Tuple tupInfo, _, _, _) when not (evalTupInfoIsStruct tupInfo) ->
        Some (fin expr)

    | Expr.Sequential (e1, e2, kind, m) ->
        match RearrangeTupleBindings e2 fin with
        | Some b -> Some (Expr.Sequential (e1, b, kind, m))
        | None -> None

    | Expr.DebugPoint (dp, innerExpr) ->
        match RearrangeTupleBindings innerExpr fin with
        | Some innerExprR -> Some (Expr.DebugPoint (dp, innerExprR))
        | None -> None

    | _ -> None

// Attempts to rewrite tuple bindings containing ifs/matches by introducing a mutable local for each tuple element.
// These are assigned to exactly once from each branch in order to eliminate tuple allocations. The tuple binding
// is also rearranged such that OptimizeTupleFieldGet may kick in (see RearrangeTupleBindings comment above).
// First class use of a tuple at the end of any branch prevents this rewrite.
//
// Roughly speaking, the following expression:
//
//    let a, b =
//        if cond () then
//            1, 2
//        elif cond2 () then
//            3, 4
//        else
//            5, 6
//    in ...
//
// becomes
//
//    let mutable a = Unchecked.defaultof<_>
//    let mutable b = Unchecked.defaultof<_>
//
//    if cond () then
//        a <- 1
//        b <- 2
//    elif cond2 () then
//        a <- 3
//        b <- 4
//    else
//        a <- 5
//        b <- 6
//    in ...
let TryRewriteBranchingTupleBinding g (v: Val) rhs tgtSeqPtOpt body m =
    let rec dive g m (requisites: Lazy<_>) expr =
        match expr with
        | Expr.Match (sp, inputRange, decision, targets, fullRange, ty) ->
            // Recurse down every if/match branch
            let rewrittenTargets = targets |> Array.choose (fun (TTarget (vals, targetExpr, flags)) ->
                match dive g m requisites targetExpr with
                | Some rewritten -> TTarget (vals, rewritten, flags) |> Some
                | _ -> None)

            // If not all branches can be rewritten, keep the original expression as it is
            if rewrittenTargets.Length <> targets.Length then
                None
            else
                Expr.Match (sp, inputRange, decision, rewrittenTargets, fullRange, ty) |> Some

        | Expr.Op (TOp.Tuple tupInfo, _, tupleElements, m) when not (evalTupInfoIsStruct tupInfo) ->
            // Replace tuple allocation with mutations of locals
            let _, _, _, vrefs = requisites.Value
            List.map2 (mkValSet m) vrefs tupleElements
            |> mkSequentials g m
            |> Some

        | Expr.Sequential (e1, e2, kind, m) ->
            match dive g m requisites e2 with
            | Some rewritten -> Expr.Sequential (e1, rewritten, kind, m) |> Some
            | _ -> None

        | Expr.DebugPoint (dp, innerExpr) ->
            match dive g m requisites innerExpr with
            | Some innerExprR -> Expr.DebugPoint (dp, innerExprR) |> Some
            | _ -> None

        | Expr.Let (bind, body, m, _) ->
            match dive g m requisites body with
            | Some rewritten -> mkLetBind m bind rewritten |> Some
            | _ -> None

        | _ -> None

    let requisites = lazy (
        let argTys = destRefTupleTy g v.Type
        let inits = argTys |> List.map (mkNull m)
        let ves, binds = List.mapi2 (MakeMutableStructuralBindingForTupleElement v) inits argTys |> List.unzip
        let vrefs = binds |> List.map (fun (TBind (v, _, _)) -> mkLocalValRef v)
        argTys, ves, binds, vrefs)

    match dive g m requisites rhs with
    | Some rewrittenRhs ->
        let argTys, ves, binds, _ = requisites.Value
        let rhsAndTupleBinding = mkCompGenSequential m rewrittenRhs (mkLet tgtSeqPtOpt m v (mkRefTupled g m ves argTys) body)
        mkLetsBind m binds rhsAndTupleBinding |> Some
    | _ -> None

let ExpandStructuralBinding cenv expr =
    let g = cenv.g

    assert cenv.settings.ExpandStructuralValues()

    match expr with
    | Expr.Let (TBind(v, rhs, tgtSeqPtOpt), body, m, _)
        when (isRefTupleTy g v.Type &&
              not (isRefTupleExpr rhs) &&
              CanExpandStructuralBinding v) ->
        match RearrangeTupleBindings rhs (fun top -> mkLet DebugPointAtBinding.NoneAtLet m v top body) with
        | Some e ->
            let e2 = ExpandStructuralBindingRaw cenv e
            // Preserve the outer debug point at the right point in the evaluation order
            match tgtSeqPtOpt with
            | DebugPointAtBinding.Yes dpm -> mkDebugPoint dpm e2
            | _ -> e2
        | None ->
            // RearrangeTupleBindings could have failed because the rhs branches
            TryRewriteBranchingTupleBinding g v rhs tgtSeqPtOpt body m |> Option.defaultValue expr

    // Expand 'let v = Some arg in ...' to 'let tmp = arg in let v = Some tp in ...'
    // Used to give names to values of optional arguments prior as we inline.
    | Expr.Let (TBind(v, Expr.Op(TOp.UnionCase uc, _, [arg], _), tgtSeqPtOpt), body, m, _)
        when isOptionTy g v.Type && 
             not (ExprIsValue arg) && 
             g.unionCaseRefEq uc (mkSomeCase g) &&
             CanExpandStructuralBinding v ->
            let argTy = destOptionTy g v.Type 
            let vi, vie = MakeStructuralBindingTempVal v 0 arg argTy
            let newExpr = mkSome g argTy vie m
            mkLet tgtSeqPtOpt m vi arg (mkLet DebugPointAtBinding.NoneAtLet m v newExpr body)

    | e ->
        ExpandStructuralBindingRaw cenv e

/// Detect a query { ... }
[<return: Struct>]
let (|QueryRun|_|) g expr = 
    match expr with
    | Expr.App (Expr.Val (vref, _, _), _, _, [_builder; arg], _) when valRefEq g vref g.query_run_value_vref ->  
        ValueSome (arg, None)
    | Expr.App (Expr.Val (vref, _, _), _, [ elemTy ], [_builder; arg], _) when valRefEq g vref g.query_run_enumerable_vref ->  
        ValueSome (arg, Some elemTy)
    | _ -> 
        ValueNone

let (|MaybeRefTupled|) e = tryDestRefTupleExpr e 

[<return: Struct>]
let (|AnyInstanceMethodApp|_|) e = 
    match e with 
    | Expr.App (Expr.Val (vref, _, _), _, tyargs, [obj; MaybeRefTupled args], _) -> ValueSome (vref, tyargs, obj, args)
    | _ -> ValueNone

[<return: Struct>]
let (|InstanceMethodApp|_|) g (expectedValRef: ValRef) e = 
    match e with 
    | AnyInstanceMethodApp (vref, tyargs, obj, args) when valRefEq g vref expectedValRef -> ValueSome (tyargs, obj, args)
    | _ -> ValueNone

[<return: Struct>]
let (|QuerySourceEnumerable|_|) g = function
    | InstanceMethodApp g g.query_source_vref ([resTy], _builder, [res]) -> ValueSome (resTy, res)
    | _ -> ValueNone

[<return: Struct>]
let (|QueryFor|_|) g = function
    | InstanceMethodApp g g.query_for_vref ([srcTy;qTy;resTy;_qInnerTy], _builder, [src;selector]) -> ValueSome (qTy, srcTy, resTy, src, selector)
    | _ -> ValueNone

[<return: Struct>]
let (|QueryYield|_|) g = function
    | InstanceMethodApp g g.query_yield_vref ([resTy;qTy], _builder, [res]) -> ValueSome (qTy, resTy, res)
    | _ -> ValueNone

[<return: Struct>]
let (|QueryYieldFrom|_|) g = function
    | InstanceMethodApp g g.query_yield_from_vref ([resTy;qTy], _builder, [res]) -> ValueSome (qTy, resTy, res)
    | _ -> ValueNone

[<return: Struct>]
let (|QuerySelect|_|) g = function
    | InstanceMethodApp g g.query_select_vref ([srcTy;qTy;resTy], _builder, [src;selector]) -> ValueSome (qTy, srcTy, resTy, src, selector)
    | _ -> ValueNone

[<return: Struct>]
let (|QueryZero|_|) g = function
    | InstanceMethodApp g g.query_zero_vref ([resTy;qTy], _builder, _) -> ValueSome (qTy, resTy)
    | _ -> ValueNone

/// Look for a possible tuple and transform
let (|AnyRefTupleTrans|) e = 
    match e with 
    | Expr.Op (TOp.Tuple tupInfo, tys, es, m) when not (evalTupInfoIsStruct tupInfo) -> (es, (fun es -> Expr.Op (TOp.Tuple tupInfo, tys, es, m)))  
    | _ -> [e], (function [e] -> e | _ -> assert false; failwith "unreachable")

/// Look for any QueryBuilder.* operation and transform
[<return: Struct>]
let (|AnyQueryBuilderOpTrans|_|) g = function
    | Expr.App (Expr.Val (vref, _, _) as v, vty, tyargs, [builder; AnyRefTupleTrans( src :: rest, replaceArgs) ], m) when 
          (match vref.ApparentEnclosingEntity with Parent tcref -> tyconRefEq g tcref g.query_builder_tcref | ParentNone -> false) ->  
         ValueSome (src, (fun newSource -> Expr.App (v, vty, tyargs, [builder; replaceArgs(newSource :: rest)], m)))
    | _ -> ValueNone

/// If this returns "Some" then the source is not IQueryable.
//  <qexprInner> := 
//     | query.Select(<qexprInner>, <other-arguments>) --> Seq.map(qexprInner', ...)
//     | query.For(<qexprInner>, <other-arguments>) --> IQueryable if qexprInner is IQueryable, otherwise Seq.collect(qexprInner', ...)
//     | query.Yield <expr> --> not IQueryable
//     | query.YieldFrom <qexpr> --> not IQueryable
//     | query.Op(<qexprInner>, <other-arguments>) --> IQueryable if qexprInner is IQueryable, otherwise query.Op(qexprInner', <other-arguments>)   
//     | <qexprInner> :> seq<_> --> IQueryable if qexprInner is IQueryable
//
//  <qexprOuter> := 
//     | query.Select(<qexprInner>, <other-arguments>) --> IQueryable if qexprInner is IQueryable, otherwise seq { qexprInner' } 
//     | query.For(<qexprInner>, <other-arguments>) --> IQueryable if qexprInner is IQueryable, otherwise seq { qexprInner' } 
//     | query.Yield <expr> --> not IQueryable, seq { <expr> } 
//     | query.YieldFrom <expr> --> not IQueryable, seq { yield! <expr> } 
//     | query.Op(<qexprOuter>, <other-arguments>) --> IQueryable if qexprOuter is IQueryable, otherwise query.Op(qexprOuter', <other-arguments>)   
let rec tryRewriteToSeqCombinators g (e: Expr) = 
    let m = e.Range
    match e with 
    //  query.Yield --> Seq.singleton
    | QueryYield g (_, resultElemTy, vExpr) -> Some (mkCallSeqSingleton g m resultElemTy vExpr)

    //  query.YieldFrom (query.Source s) --> s
    | QueryYieldFrom g (_, _, QuerySourceEnumerable g (_, resExpr)) -> Some resExpr

    //  query.Select --> Seq.map
    | QuerySelect g (_qTy, sourceElemTy, resultElemTy, source, resultSelector) -> 
   
        match tryRewriteToSeqCombinators g source with 
        | Some newSource -> Some (mkCallSeqMap g m sourceElemTy resultElemTy resultSelector newSource)
        | None -> None

    //  query.Zero -> Seq.empty
    | QueryZero g (_qTy, sourceElemTy) -> 
        Some (mkCallSeqEmpty g m sourceElemTy)

    //  query.For --> Seq.collect
    | QueryFor g (_qTy, sourceElemTy, resultElemTy, QuerySourceEnumerable g (_, source), Expr.Lambda (_, _, _, [resultSelectorVar], resultSelector, mLambda, _)) -> 
        match tryRewriteToSeqCombinators g resultSelector with
        | Some newResultSelector ->
            Some (mkCallSeqCollect g m sourceElemTy resultElemTy (mkLambda mLambda resultSelectorVar (newResultSelector, tyOfExpr g newResultSelector)) source)
        | _ -> None


    //  let --> let
    | Expr.Let (bind, bodyExpr, m, _) -> 
        match tryRewriteToSeqCombinators g bodyExpr with 
        | Some newBodyExpr ->    
            Some (Expr.Let (bind, newBodyExpr, m, newCache()))
        | None -> None

    // match --> match
    | Expr.Match (spBind, mExpr, pt, targets, m, _ty) ->
        let targets =
            targets |> Array.map (fun (TTarget(vs, e, flags)) ->
                match tryRewriteToSeqCombinators g e with
                | None -> None
                | Some e -> Some(TTarget(vs, e, flags)))

        if targets |> Array.forall Option.isSome then 
            let targets = targets |> Array.map Option.get
            let ty = targets |> Array.pick (fun (TTarget(_, e, _)) -> Some(tyOfExpr g e))
            Some (Expr.Match (spBind, mExpr, pt, targets, m, ty))
        else
            None

    | Expr.DebugPoint (dp, innerExpr) -> 
        match tryRewriteToSeqCombinators g innerExpr with 
        | Some innerExprR ->    
            Some (Expr.DebugPoint (dp, innerExprR))
        | None -> None

    | _ -> 
        None

    
/// This detects forms arising from query expressions, i.e.
///    query.Run <@ query.Op(<seqSource>, <other-arguments>) @>  
///
/// We check if the combinators are marked with tag IEnumerable - if do, we optimize the "Run" and quotation away, since RunQueryAsEnumerable simply performs
/// an eval.
let TryDetectQueryQuoteAndRun cenv (expr: Expr) = 
    let g = cenv.g
    match expr with
    | QueryRun g (bodyOfRun, reqdResultInfo) -> 
        //printfn "found Query.Run"
        match stripDebugPoints bodyOfRun with 
        | Expr.Quote (quotedExpr, _, true, _, _) ->  // true = isFromQueryExpression


            // This traverses uses of query operators like query.Where and query.AverageBy until we're left with something familiar.
            // All these operators take the input IEnumerable 'seqSource' as the first argument.
            //
            // When we find the 'core' of the query expression, then if that is using IEnumerable execution, 
            // try to rewrite the core into combinators approximating the compiled form of seq { ... }, which in turn
            // are eligible for state-machine representation. If that fails, we still rewrite to combinator form.
            let rec loopOuter (e: Expr) = 
                match stripDebugPoints e with 

                | QueryFor g (qTy, _, resultElemTy, _, _)  
                | QuerySelect g (qTy, _, resultElemTy, _, _) 
                | QueryYield g (qTy, resultElemTy, _) 
                | QueryYieldFrom g (qTy, resultElemTy, _) 
                     when typeEquiv g qTy (mkAppTy g.tcref_System_Collections_IEnumerable []) -> 

                    match tryRewriteToSeqCombinators g e with 
                    | Some newSource -> 
                        //printfn "Eliminating because source is not IQueryable"
                        Some (mkCallSeq g newSource.Range resultElemTy (mkCallSeqDelay g newSource.Range resultElemTy (mkUnitDelayLambda g newSource.Range newSource) ), 
                              Some(resultElemTy, qTy) )
                    | None -> 
                        //printfn "Not compiling to state machines, but still optimizing the use of quotations away"
                        Some (e, None)

                | AnyQueryBuilderOpTrans g (seqSource, replace) -> 
                    match loopOuter seqSource with
                    | Some (newSeqSource, newSeqSourceIsEnumerableInfo) -> 
                        let newSeqSourceAsQuerySource = 
                            match newSeqSourceIsEnumerableInfo with 
                            | Some (resultElemTy, qTy) -> mkCallNewQuerySource g newSeqSource.Range resultElemTy qTy newSeqSource 
                            | None -> newSeqSource
                        Some (replace newSeqSourceAsQuerySource, None)
                    | None -> None

                | _ -> 
                    None

            let resultExprInfo = loopOuter quotedExpr

            match resultExprInfo with
            | Some (resultExpr, exprIsEnumerableInfo) ->
                let resultExprAfterConvertToResultTy = 
                    match reqdResultInfo, exprIsEnumerableInfo with 
                    | Some _, Some _ | None, None -> resultExpr // the expression is a QuerySource, the result is a QuerySource, nothing to do
                    | Some resultElemTy, None ->
                        let enumerableTy = TType_app(g.tcref_System_Collections_IEnumerable, [], g.knownWithoutNull)
                        mkCallGetQuerySourceAsEnumerable g expr.Range resultElemTy enumerableTy resultExpr
                    | None, Some (resultElemTy, qTy) ->
                        mkCallNewQuerySource g expr.Range resultElemTy qTy resultExpr 
                Some resultExprAfterConvertToResultTy
            | None -> 
                None
                
                
        | _ -> 
            //printfn "Not eliminating because no Quote found"
            None
    | _ -> 
        //printfn "Not eliminating because no Run found"
        None

let IsILMethodRefSystemStringConcat (mref: ILMethodRef) =
    mref.Name = "Concat" &&
    mref.DeclaringTypeRef.Name = "System.String" &&
    (mref.ReturnType.IsNominal && mref.ReturnType.TypeRef.Name = "System.String") &&
    (mref.ArgCount >= 2 && mref.ArgCount <= 4 &&
        mref.ArgTypes 
        |> List.forall (fun ilTy ->
            ilTy.IsNominal && ilTy.TypeRef.Name = "System.String"))

let IsILMethodRefSystemStringConcatArray (mref: ILMethodRef) =
    mref.Name = "Concat" &&
    mref.DeclaringTypeRef.Name = "System.String" &&
    (mref.ReturnType.IsNominal && mref.ReturnType.TypeRef.Name = "System.String") &&
    (mref.ArgCount = 1 && 
        mref.ArgTypes
        |> List.forall (fun ilTy ->          
            match ilTy with
            | ILType.Array (shape, ilTy) when shape = ILArrayShape.SingleDimensional &&
                                              ilTy.IsNominal &&
                                              ilTy.TypeRef.Name = "System.String" -> true
            | _ -> false))
    
let rec IsDebugPipeRightExpr cenv expr =
    let g = cenv.g
    match expr with
    | Expr.DebugPoint (_, innerExpr) -> IsDebugPipeRightExpr cenv innerExpr
    | Expr.App _ -> 
        if cenv.settings.DebugPointsForPipeRight then
            match expr with
            | OpPipeRight g _ 
            | OpPipeRight2 g _ 
            | OpPipeRight3 g _  -> true
            | _ -> false
        else false
    | _ -> false

/// Optimize/analyze an expression
let rec OptimizeExpr cenv (env: IncrementalOptimizationEnv) expr =
    cenv.stackGuard.Guard <| fun () ->

    let g = cenv.g

    // Eliminate subsumption coercions for functions. This must be done post-typechecking because we need
    // complete inference types.
    let expr = NormalizeAndAdjustPossibleSubsumptionExprs g expr

    let expr = stripExpr expr

    if IsDebugPipeRightExpr cenv expr then OptimizeDebugPipeRights cenv env expr else 

    match expr with
    // treat the common linear cases to avoid stack overflows, using an explicit continuation 
    | LinearOpExpr _
    | LinearMatchExpr _
    | Expr.Sequential _ 
    | Expr.DebugPoint _
    | Expr.Let _ ->  
        OptimizeLinearExpr cenv env expr id

    | Expr.Const (c, m, ty) -> 
        OptimizeConst cenv env expr (c, m, ty)

    | Expr.Val (v, _vFlags, m) ->
        if not (v.Accessibility.IsPrivate) then
            OptimizeVal cenv env expr (v, m)
        else
            expr,
            { TotalSize = 10
              FunctionSize = 1
              HasEffect = false  
              MightMakeCriticalTailcall=false
              Info=UnknownValue }


    | Expr.Quote (ast, splices, isFromQueryExpression, m, ty) -> 
          let doData data = map3Of4 (List.map (OptimizeExpr cenv env >> fst)) data
          let splices =
              match splices.Value with
              | Some (data1, data2opt) -> Some (doData data1, doData data2opt)
              | None -> None
          Expr.Quote (ast, ref splices, isFromQueryExpression, m, ty), 
          { TotalSize = 10
            FunctionSize = 1
            HasEffect = false  
            MightMakeCriticalTailcall=false
            Info=UnknownValue }

    | Expr.Obj (_, ty, basev, createExpr, overrides, iimpls, m) -> 
        match expr with 
        | NewDelegateExpr g (lambdaId, vsl, body, _, remake) -> 
            OptimizeNewDelegateExpr cenv env (lambdaId, vsl, body, remake)
        | _ -> 
            OptimizeObjectExpr cenv env (ty, basev, createExpr, overrides, iimpls, m)

    | Expr.Op (op, tyargs, args, m) -> 
        OptimizeExprOp cenv env (op, tyargs, args, m)

    | Expr.App (f, fty, tyargs, argsl, m) -> 
        match expr with
        | DelegateInvokeExpr g (delInvokeRef, delInvokeTy, delExpr, delInvokeArg, m) ->
            OptimizeFSharpDelegateInvoke cenv env (delInvokeRef, delExpr, delInvokeTy, delInvokeArg, m) 
        | _ -> 
        let attempt = 
            if IsDebugPipeRightExpr cenv expr then
                Some (OptimizeDebugPipeRights cenv env expr)
            else None
        match attempt with
        | Some res -> res
        | None ->
        // eliminate uses of query
        match TryDetectQueryQuoteAndRun cenv expr with 
        | Some newExpr -> OptimizeExpr cenv env newExpr
        | None -> OptimizeApplication cenv env (f, fty, tyargs, argsl, m) 

    | Expr.Lambda (_lambdaId, _, _, argvs, _body, m, bodyTy) -> 
        let valReprInfo = ValReprInfo ([], [argvs |> List.map (fun _ -> ValReprInfo.unnamedTopArg1)], ValReprInfo.unnamedRetVal)
        let ty = mkMultiLambdaTy g m argvs bodyTy
        OptimizeLambdas None cenv env valReprInfo expr ty

    | Expr.TyLambda (_lambdaId, tps, _body, _m, bodyTy) -> 
        let valReprInfo = ValReprInfo (ValReprInfo.InferTyparInfo tps, [], ValReprInfo.unnamedRetVal)
        let ty = mkForallTyIfNeeded tps bodyTy
        OptimizeLambdas None cenv env valReprInfo expr ty

    | Expr.TyChoose _ -> 
        OptimizeExpr cenv env (ChooseTyparSolutionsForFreeChoiceTypars g cenv.amap expr)

    | Expr.Match (spMatch, mExpr, dtree, targets, m, ty) -> 
        OptimizeMatch cenv env (spMatch, mExpr, dtree, targets, m, ty)

    | Expr.LetRec (binds, bodyExpr, m, _) ->  
        OptimizeLetRec cenv env (binds, bodyExpr, m)

    | Expr.StaticOptimization (staticConditions, expr2, expr3, m) ->
        let d = DecideStaticOptimizations g staticConditions false
        if d = StaticOptimizationAnswer.Yes then OptimizeExpr cenv env expr2
        elif d = StaticOptimizationAnswer.No then OptimizeExpr cenv env expr3
        else
            let expr2R, e2info = OptimizeExpr cenv env expr2
            let expr3R, e3info = OptimizeExpr cenv env expr3
            Expr.StaticOptimization (staticConditions, expr2R, expr3R, m), 
            { TotalSize = min e2info.TotalSize e3info.TotalSize
              FunctionSize = min e2info.FunctionSize e3info.FunctionSize
              HasEffect = e2info.HasEffect || e3info.HasEffect
              MightMakeCriticalTailcall=e2info.MightMakeCriticalTailcall || e3info.MightMakeCriticalTailcall // seems conservative
              Info= UnknownValue }

    | Expr.Link _eref -> 
        assert ("unexpected reclink" = "")
        failwith "Unexpected reclink"

    | Expr.WitnessArg _ ->
        expr, 
        { TotalSize = 10
          FunctionSize = 1
          HasEffect = false  
          MightMakeCriticalTailcall=false
          Info=UnknownValue }

/// Optimize/analyze an object expression
and OptimizeObjectExpr cenv env (ty, baseValOpt, basecall, overrides, iimpls, m) =
    let basecallR, basecallinfo = OptimizeExpr cenv env basecall
    let overridesR, overrideinfos = OptimizeMethods cenv env baseValOpt overrides
    let iimplsR, iimplsinfos = OptimizeInterfaceImpls cenv env baseValOpt iimpls
    let exprR = mkObjExpr (ty, baseValOpt, basecallR, overridesR, iimplsR, m)
    exprR, { TotalSize=closureTotalSize + basecallinfo.TotalSize + AddTotalSizes overrideinfos + AddTotalSizes iimplsinfos
             FunctionSize=1 (* a newobj *) 
             HasEffect=true
             MightMakeCriticalTailcall=false // creating an object is not a useful tailcall
             Info=UnknownValue}

/// Optimize/analyze the methods that make up an object expression
and OptimizeMethods cenv env baseValOpt methods = 
    OptimizeList (OptimizeMethod cenv env baseValOpt) methods

and OptimizeMethod cenv env baseValOpt (TObjExprMethod(slotsig, attribs, tps, vs, e, m) as tmethod) = 
    let env = {env with latestBoundId=Some tmethod.Id; functionVal = None}
    let env = BindTyparsToUnknown tps env
    let env = BindInternalValsToUnknown cenv vs env
    let env = Option.foldBack (BindInternalValToUnknown cenv) baseValOpt env
    let eR, einfo = OptimizeExpr cenv env e
    // Note: if we ever change this from being UnknownValue then we should call AbstractExprInfoByVars
    TObjExprMethod(slotsig, attribs, tps, vs, eR, m), 
    { TotalSize = einfo.TotalSize
      FunctionSize = 0
      HasEffect = false
      MightMakeCriticalTailcall=false
      Info=UnknownValue}

/// Optimize/analyze the interface implementations that form part of an object expression
and OptimizeInterfaceImpls cenv env baseValOpt iimpls = 
    OptimizeList (OptimizeInterfaceImpl cenv env baseValOpt) iimpls

/// Optimize/analyze the interface implementations that form part of an object expression
and OptimizeInterfaceImpl cenv env baseValOpt (ty, overrides) = 
    let overridesR, overridesinfos = OptimizeMethods cenv env baseValOpt overrides
    (ty, overridesR), 
    { TotalSize = AddTotalSizes overridesinfos
      FunctionSize = 1
      HasEffect = false
      MightMakeCriticalTailcall=false
      Info=UnknownValue}

/// Make and optimize String.Concat calls
and MakeOptimizedSystemStringConcatCall cenv env m args =
    let g = cenv.g

    let rec optimizeArg argExpr accArgs =
        match argExpr, accArgs with
        | Expr.Op(TOp.ILCall(_, _, _, _, _, _, _, ilMethRef, _, _, _), _, [ Expr.Op(TOp.Array, _, args, _) ], _), _ 
          when IsILMethodRefSystemStringConcatArray ilMethRef ->
            optimizeArgs args accArgs

        | Expr.Op(TOp.ILCall(_, _, _, _, _, _, _, ilMethRef, _, _, _), _, args, _), _ 
          when IsILMethodRefSystemStringConcat ilMethRef ->
            optimizeArgs args accArgs

// String constant folding requires a bit more work as we cannot quadratically concat strings at compile time.
#if STRING_CONSTANT_FOLDING
        // Optimize string constants, e.g. "1" + "2" will turn into "12"
        | Expr.Const (Const.String str1, _, _), Expr.Const (Const.String str2, _, _) :: accArgs ->
            mkString g m (str1 + str2) :: accArgs
#endif

        | arg, _ -> arg :: accArgs

    and optimizeArgs args accArgs =
        (args, accArgs)
        ||> List.foldBack (optimizeArg)

    let args = optimizeArgs args []

    let expr =
        match args with
        | [ arg ] ->
            arg
        | [ arg1; arg2 ] -> 
            mkStaticCall_String_Concat2 g m arg1 arg2
        | [ arg1; arg2; arg3 ] ->
            mkStaticCall_String_Concat3 g m arg1 arg2 arg3
        | [ arg1; arg2; arg3; arg4 ] ->
            mkStaticCall_String_Concat4 g m arg1 arg2 arg3 arg4
        | args ->
            let arg = mkArray (g.string_ty, args, m)
            mkStaticCall_String_Concat_Array g m arg

    match expr with
    | Expr.Op(TOp.ILCall(_, _, _, _, _, _, _, ilMethRef, _, _, _) as op, tyargs, args, m) 
      when IsILMethodRefSystemStringConcat ilMethRef || IsILMethodRefSystemStringConcatArray ilMethRef ->
        OptimizeExprOpReductions cenv env (op, tyargs, args, m)
    | _ ->
        OptimizeExpr cenv env expr

/// Optimize/analyze an application of an intrinsic operator to arguments
and OptimizeExprOp cenv env (op, tyargs, args, m) =

    let g = cenv.g

    // Special cases 
    match op, tyargs, args with 
    | TOp.Coerce, [tgtTy; srcTy], [arg] -> 
        let argR, einfo = OptimizeExpr cenv env arg
        if typeEquiv g tgtTy srcTy then argR, einfo 
        else 
          mkCoerceExpr(argR, tgtTy, m, srcTy), 
          { TotalSize=einfo.TotalSize + 1
            FunctionSize=einfo.FunctionSize + 1
            HasEffect = true  
            MightMakeCriticalTailcall=false
            Info=UnknownValue }

    // Handle address-of 
    | TOp.LValueOp (LAddrOf _ as lop, lv), _, _ ->
        let newVal, _ = OptimizeExpr cenv env (exprForValRef m lv)
        let newOp =
            match newVal with
            // Do not optimize if it's a top level static binding.
            | Expr.Val (v, _, _) when not v.IsCompiledAsTopLevel -> TOp.LValueOp (lop, v)
            | _ -> op
        let newExpr = Expr.Op (newOp, tyargs, args, m)
        newExpr,
        { TotalSize = 1
          FunctionSize = 1
          HasEffect = OpHasEffect g m newOp
          MightMakeCriticalTailcall = false
          Info = ValueOfExpr newExpr }

    // Handle these as special cases since mutables are allowed inside their bodies 
    | TOp.While (spWhile, marker), _, [Expr.Lambda (_, _, _, [_], e1, _, _);Expr.Lambda (_, _, _, [_], e2, _, _)] ->
        OptimizeWhileLoop cenv { env with disableMethodSplitting=true } (spWhile, marker, e1, e2, m) 

    | TOp.IntegerForLoop (spFor, spTo, dir), _, [Expr.Lambda (_, _, _, [_], e1, _, _);Expr.Lambda (_, _, _, [_], e2, _, _);Expr.Lambda (_, _, _, [v], e3, _, _)] -> 
        OptimizeFastIntegerForLoop cenv { env with disableMethodSplitting=true } (spFor, spTo, v, e1, dir, e2, e3, m) 

    | TOp.TryFinally (spTry, spFinally), [resty], [Expr.Lambda (_, _, _, [_], e1, _, _); Expr.Lambda (_, _, _, [_], e2, _, _)] -> 
        OptimizeTryFinally cenv env (spTry, spFinally, e1, e2, m, resty)

    | TOp.TryWith (spTry, spWith), [resty], [Expr.Lambda (_, _, _, [_], e1, _, _); Expr.Lambda (_, _, _, [vf], ef, _, _); Expr.Lambda (_, _, _, [vh], eh, _, _)] ->
        OptimizeTryWith cenv env (e1, vf, ef, vh, eh, m, resty, spTry, spWith)

    | TOp.TraitCall traitInfo, [], args ->
        OptimizeTraitCall cenv env (traitInfo, args, m) 

   // This code hooks arr.Length. The idea is to ensure loops end up in the "same shape"as the forms of loops that the .NET JIT
   // guarantees to optimize.
  
    | TOp.ILCall (_, _, _, _, _, _, _, ilMethRef, _, _, _), _, [arg]
        when (ilMethRef.DeclaringTypeRef.Name = g.ilg.typ_Array.TypeRef.Name &&
              ilMethRef.Name = "get_Length" &&
              isArray1DTy g (tyOfExpr g arg)) -> 
         OptimizeExpr cenv env (Expr.Op (TOp.ILAsm (i_ldlen, [g.int_ty]), [], [arg], m))

    // Empty IL instruction lists are used as casts in prim-types.fs. But we can get rid of them 
    // if the types match up. 
    | TOp.ILAsm ([], [ty]), _, [a] when typeEquiv g (tyOfExpr g a) ty -> OptimizeExpr cenv env a

    // Optimize calls when concatenating strings, e.g. "1" + "2" + "3" + "4" .. etc.
    | TOp.ILCall(_, _, _, _, _, _, _, ilMethRef, _, _, _), _, [ Expr.Op(TOp.Array, _, args, _) ] 
      when IsILMethodRefSystemStringConcatArray ilMethRef ->
        MakeOptimizedSystemStringConcatCall cenv env m args
    | TOp.ILCall(_, _, _, _, _, _, _, ilMethRef, _, _, _), _, args 
      when IsILMethodRefSystemStringConcat ilMethRef ->
        MakeOptimizedSystemStringConcatCall cenv env m args

    | _ -> 
        // Reductions
        OptimizeExprOpReductions cenv env (op, tyargs, args, m)

and OptimizeExprOpReductions cenv env (op, tyargs, args, m) =
    let argsR, arginfos = OptimizeExprsThenConsiderSplits cenv env args
    OptimizeExprOpReductionsAfter cenv env (op, tyargs, argsR, arginfos, m)

and OptimizeExprOpReductionsAfter cenv env (op, tyargs, argsR, arginfos, m) =
    let knownValue = 
        match op, arginfos with 
        | TOp.ValFieldGet rf, [e1info] -> TryOptimizeRecordFieldGet cenv env (e1info, rf, tyargs, m) 
        | TOp.TupleFieldGet (tupInfo, n), [e1info] -> TryOptimizeTupleFieldGet cenv env (tupInfo, e1info, tyargs, n, m)
        | TOp.UnionCaseFieldGet (cspec, n), [e1info] -> TryOptimizeUnionCaseGet cenv env (e1info, cspec, tyargs, n, m)
        | _ -> None
    match knownValue with 
    | Some valu -> 
        match TryOptimizeVal cenv env (None, false, false, valu, m) with 
        | Some res -> OptimizeExpr cenv env res (* discard e1 since guard ensures it has no effects *)
        | None -> OptimizeExprOpFallback cenv env (op, tyargs, argsR, m) arginfos valu
    | None -> OptimizeExprOpFallback cenv env (op, tyargs, argsR, m) arginfos UnknownValue

and OptimizeExprOpFallback cenv env (op, tyargs, argsR, m) arginfos valu =
    let g = cenv.g

    // The generic case - we may collect information, but the construction/projection doesn't disappear 
    let argsTSize = AddTotalSizes arginfos
    let argsFSize = AddFunctionSizes arginfos
    let argEffects = OrEffects arginfos
    let argValues = List.map (fun x -> x.Info) arginfos
    let effect = OpHasEffect g m op
    let cost, valu = 
      match op with
      | TOp.UnionCase c -> 2, MakeValueInfoForUnionCase c (Array.ofList argValues)
      | TOp.ExnConstr _ -> 2, valu

      | TOp.Tuple tupInfo -> 
          let isStruct = evalTupInfoIsStruct tupInfo 
          if isStruct then 0, valu 
          else 1,MakeValueInfoForTuple (Array.ofList argValues)

      | TOp.AnonRecd anonInfo -> 
          let isStruct = evalAnonInfoIsStruct anonInfo 
          if isStruct then 0, valu 
          else 1, valu

      | TOp.AnonRecdGet _ 
      | TOp.ValFieldGet _     
      | TOp.TupleFieldGet _    
      | TOp.UnionCaseFieldGet _   
      | TOp.ExnFieldGet _
      | TOp.UnionCaseTagGet _ -> 
          // REVIEW: reduction possible here, and may be very effective
          1, valu 

      | TOp.UnionCaseProof _ -> 
          // We count the proof as size 0
          // We maintain the value of the source of the proof-cast if it is known to be a UnionCaseValue
          let valu = 
              match argValues[0] with 
              | StripUnionCaseValue (uc, info) -> UnionCaseValue(uc, info) 
              | _ -> valu
          0, valu

      | TOp.ILAsm (instrs, retTypes) -> 
          min instrs.Length 1, 
          mkAssemblyCodeValueInfo g instrs argValues retTypes

      | TOp.Bytes bytes -> bytes.Length/10, valu
      | TOp.UInt16s bytes -> bytes.Length/10, valu
      | TOp.ValFieldGetAddr _     
      | TOp.Array | TOp.IntegerForLoop _ | TOp.While _ | TOp.TryWith _ | TOp.TryFinally _
      | TOp.ILCall _ | TOp.TraitCall _ | TOp.LValueOp _ | TOp.ValFieldSet _
      | TOp.UnionCaseFieldSet _ | TOp.RefAddrGet _ | TOp.Coerce | TOp.Reraise
      | TOp.UnionCaseFieldGetAddr _   
      | TOp.ExnFieldSet _ -> 1, valu

      | TOp.Recd (ctorInfo, tcref) ->
          let finfos = tcref.AllInstanceFieldsAsList
          // REVIEW: this seems a little conservative: Allocating a record with a mutable field 
          // is not an effect - only reading or writing the field is. 
          let valu = 
              match ctorInfo with 
              | RecdExprIsObjInit -> UnknownValue
              | RecdExpr -> 
                   if argValues.Length <> finfos.Length then valu 
                   else MakeValueInfoForRecord tcref (Array.ofList ((argValues, finfos) ||> List.map2 (fun x f -> if f.IsMutable then UnknownValue else x) ))
          2, valu  
      | TOp.Goto _ | TOp.Label _ | TOp.Return -> assert false; error(InternalError("unexpected goto/label/return in optimization", m))

    // Indirect calls to IL code are always taken as tailcalls
    let mayBeCriticalTailcall = 
        match op with
        | TOp.ILCall (isVirtual, _, isCtor, _, _, _, _, _, _, _, _) -> not isCtor && isVirtual
        | _ -> false
    
    let vinfo = { TotalSize=argsTSize + cost
                  FunctionSize=argsFSize + cost
                  HasEffect=argEffects || effect                  
                  MightMakeCriticalTailcall= mayBeCriticalTailcall // discard tailcall info for args - these are not in tailcall position
                  Info=valu } 

    // Replace entire expression with known value? 
    match TryOptimizeValInfo cenv env m vinfo with 
    | Some res -> res, vinfo
    | None ->
          Expr.Op (op, tyargs, argsR, m), 
          { TotalSize=argsTSize + cost
            FunctionSize=argsFSize + cost
            HasEffect=argEffects || effect
            MightMakeCriticalTailcall= mayBeCriticalTailcall // discard tailcall info for args - these are not in tailcall position
            Info=valu }

/// Optimize/analyze a constant node
and OptimizeConst cenv env expr (c, m, ty) = 
    let g = cenv.g

    match TryEliminateDesugaredConstants g m c with 
    | Some e -> 
        OptimizeExpr cenv env e
    | None ->
        expr, { TotalSize=(match c with 
                           | Const.String b -> b.Length/10 
                           | _ -> 0)
                FunctionSize=0
                HasEffect=false
                MightMakeCriticalTailcall=false
                Info=MakeValueInfoForConst c ty}

/// Optimize/analyze a record lookup. 
and TryOptimizeRecordFieldGet cenv _env (e1info, (RecdFieldRef (rtcref, _) as r), _tinst, m) =
    let g = cenv.g

    match destRecdValue e1info.Info with
    | Some finfos when cenv.settings.EliminateRecdFieldGet && not e1info.HasEffect ->
        match TryFindFSharpAttribute g g.attrib_CLIMutableAttribute rtcref.Attribs with
        | Some _ -> None
        | None ->
            let n = r.Index
            if n >= finfos.Length then errorR(InternalError( "TryOptimizeRecordFieldGet: term argument out of range", m))
            Some finfos[n]
    | _ -> None
  
and TryOptimizeTupleFieldGet cenv _env (_tupInfo, e1info, tys, n, m) =
    match destTupleValue e1info.Info with
    | Some tups when cenv.settings.EliminateTupleFieldGet && not e1info.HasEffect ->
        let len = tups.Length 
        if len <> tys.Length then errorR(InternalError("error: tuple lengths don't match", m))
        if n >= len then errorR(InternalError("TryOptimizeTupleFieldGet: tuple index out of range", m))
        Some tups[n]
    | _ -> None
      
and TryOptimizeUnionCaseGet cenv _env (e1info, cspec, _tys, n, m) =
    let g = cenv.g
    match e1info.Info with
    | StripUnionCaseValue(cspec2, args) when cenv.settings.EliminateUnionCaseFieldGet() && not e1info.HasEffect && g.unionCaseRefEq cspec cspec2 ->
        if n >= args.Length then errorR(InternalError( "TryOptimizeUnionCaseGet: term argument out of range", m))
        Some args[n]
    | _ -> None

/// Optimize/analyze a for-loop
and OptimizeFastIntegerForLoop cenv env (spFor, spTo, v, e1, dir, e2, e3, m) =
    let g = cenv.g

    let e1R, e1info = OptimizeExpr cenv env e1 
    let e2R, e2info = OptimizeExpr cenv env e2 
    let env = BindInternalValToUnknown cenv v env 
    let e3R, e3info = OptimizeExpr cenv env e3 
    // Try to replace F#-style loops with C# style loops that recompute their bounds but which are compiled more efficiently by the JITs, e.g.
    //  F# "for x = 0 to arr.Length - 1 do ..." --> C# "for (int x = 0; x < arr.Length; x++) { ... }"
    //  F# "for x = 0 to 10 do ..." --> C# "for (int x = 0; x < 11; x++) { ... }"
    let e2R, dir = 
        match dir, e2R with 
        // detect upwards for loops with bounds of the form "arr.Length - 1" and convert them to a C#-style for loop
        | FSharpForLoopUp, Expr.Op (TOp.ILAsm ([ (AI_sub | AI_sub_ovf)], _), _, [Expr.Op (TOp.ILAsm ([ I_ldlen; (AI_conv DT_I4)], _), _, [arre], _); Expr.Const (Const.Int32 1, _, _)], _) 
                  when not (snd(OptimizeExpr cenv env arre)).HasEffect -> 

            mkLdlen g e2R.Range arre, CSharpForLoopUp

        | FSharpForLoopUp, Expr.Op (TOp.ILAsm ([ (AI_sub | AI_sub_ovf)], _), _, [Expr.Op (TOp.ILCall(_,_,_,_,_,_,_, mth, _,_,_), _, [arre], _) as lenOp; Expr.Const (Const.Int32 1, _, _)], _) 
                  when 
                        mth.Name = "get_Length" && (mth.DeclaringTypeRef.FullName = "System.Span`1" || mth.DeclaringTypeRef.FullName = "System.ReadOnlySpan`1") 
                        && not (snd(OptimizeExpr cenv env arre)).HasEffect -> 

            lenOp, CSharpForLoopUp


        // detect upwards for loops with constant bounds, but not MaxValue!
        | FSharpForLoopUp, Expr.Const (Const.Int32 n, _, _) 
                  when n < System.Int32.MaxValue -> 
            mkIncr g e2R.Range e2R, CSharpForLoopUp

        | _ ->
            e2R, dir
 
    let einfos = [e1info;e2info;e3info] 
    let eff = OrEffects einfos 
    (* neither bounds nor body has an effect, and loops always terminate, hence eliminate the loop *)
    if cenv.settings.EliminateForLoop && not eff then 
        mkUnit g m, { TotalSize=0; FunctionSize=0; HasEffect=false; MightMakeCriticalTailcall=false; Info=UnknownValue }
    else
        let exprR = mkIntegerForLoop g (spFor, spTo, v, e1R, dir, e2R, e3R, m) 
        exprR, { TotalSize=AddTotalSizes einfos + forAndWhileLoopSize
                 FunctionSize=AddFunctionSizes einfos + forAndWhileLoopSize
                 HasEffect=eff
                 MightMakeCriticalTailcall=false
                 Info=UnknownValue }

/// Optimize/analyze a set of recursive bindings
and OptimizeLetRec cenv env (binds, bodyExpr, m) =
    let vs = binds |> List.map (fun v -> v.Var) 
    let env = BindInternalValsToUnknown cenv vs env 
    let bindsR, env = OptimizeBindings cenv true env binds 
    let bodyExprR, einfo = OptimizeExpr cenv env bodyExpr 
    // REVIEW: graph analysis to determine which items are unused 
    // Eliminate any unused bindings, as in let case 
    let bindsRR, bindinfos = 
        let fvs0 = freeInExpr CollectLocals bodyExprR 
        let fvs = List.fold (fun acc x -> unionFreeVars acc (fst x |> freeInBindingRhs CollectLocals)) fvs0 bindsR
        SplitValuesByIsUsedOrHasEffect cenv (fun () -> fvs.FreeLocals) bindsR
    // Trim out any optimization info that involves escaping values 
    let evalueR = AbstractExprInfoByVars (vs, []) einfo.Info 
    // REVIEW: size of constructing new closures - should probably add #freevars + #recfixups here 
    let bodyExprR = Expr.LetRec (bindsRR, bodyExprR, m, Construct.NewFreeVarsCache()) 
    let info = CombineValueInfos (einfo :: bindinfos) evalueR 
    bodyExprR, info

/// Optimize/analyze a linear sequence of sequential execution or RletR bindings.
and OptimizeLinearExpr cenv env expr contf =

    let g = cenv.g

    // Eliminate subsumption coercions for functions. This must be done post-typechecking because we need
    // complete inference types.
    let expr = DetectAndOptimizeForEachExpression g OptimizeAllForExpressions expr
    let expr = if cenv.settings.ExpandStructuralValues() then ExpandStructuralBinding cenv expr else expr 
    let expr = stripExpr expr

    // Matching on 'match __resumableEntry() with ...` is really a first-class language construct which we 
    // don't optimize separately
    match expr with 
    | ResumableEntryMatchExpr g (noneBranchExpr, someVar, someBranchExpr, rebuild) -> 
        let noneBranchExprR, e1info = OptimizeExpr cenv env noneBranchExpr 
        let env = BindInternalValToUnknown cenv someVar env 
        let someBranchExprR, e2info = OptimizeExpr cenv env someBranchExpr 
        let exprR = rebuild (noneBranchExprR, someBranchExprR)
        let infoR = 
            { TotalSize = e1info.TotalSize + e2info.TotalSize
              FunctionSize = e1info.FunctionSize + e2info.FunctionSize
              HasEffect = true
              MightMakeCriticalTailcall = false
              Info = UnknownValue }
        contf (exprR, infoR)

    | _ -> 

    match expr with 
    | Expr.Sequential (e1, e2, flag, m) -> 

      let e1R, e1info = OptimizeExpr cenv env e1 

      OptimizeLinearExpr cenv env e2 (contf << (fun (e2R, e2info) -> 
        if (flag = NormalSeq) && 
           // Always eliminate '(); expr' sequences, even in debug code, to ensure that 
           // conditional method calls don't leave a dangling breakpoint (see FSharp 1.0 bug 6034)
           (cenv.settings.EliminateSequential || (match stripDebugPoints e1R with Expr.Const (Const.Unit, _, _) -> true | _ -> false)) && 
           not e1info.HasEffect then 
            e2R, e2info
        else 
            Expr.Sequential (e1R, e2R, flag, m), 
            { TotalSize = e1info.TotalSize + e2info.TotalSize
              FunctionSize = e1info.FunctionSize + e2info.FunctionSize
              HasEffect = flag <> NormalSeq || e1info.HasEffect || e2info.HasEffect
              MightMakeCriticalTailcall = 
                  (if flag = NormalSeq then e2info.MightMakeCriticalTailcall 
                   else e1info.MightMakeCriticalTailcall || e2info.MightMakeCriticalTailcall)
              // can't propagate value: must access result of computation for its effects 
              Info = UnknownValue }))

    | Expr.Let (bind, body, m, _) ->  

      let (bindR, bindingInfo), env = OptimizeBinding cenv false env bind 

      OptimizeLinearExpr cenv env body (contf << (fun (bodyR, bodyInfo) ->  
        // PERF: This call to ValueIsUsedOrHasEffect/freeInExpr amounts to 9% of all optimization time.
        // Is it quadratic or quasi-quadratic?
        if ValueIsUsedOrHasEffect cenv (fun () -> (freeInExpr (CollectLocalsWithStackGuard()) bodyR).FreeLocals) (bindR, bindingInfo) then
            // Eliminate let bindings on the way back up
            let exprR, adjust = TryEliminateLet cenv env bindR bodyR m 
            exprR, 
            { TotalSize = bindingInfo.TotalSize + bodyInfo.TotalSize + adjust 
              FunctionSize = bindingInfo.FunctionSize + bodyInfo.FunctionSize + adjust 
              HasEffect=bindingInfo.HasEffect || bodyInfo.HasEffect
              MightMakeCriticalTailcall = bodyInfo.MightMakeCriticalTailcall // discard tailcall info from binding - not in tailcall position
              Info = UnknownValue }
        else 
            // On the way back up: Trim out any optimization info that involves escaping values on the way back up
            let evalueR = AbstractExprInfoByVars ([bindR.Var], []) bodyInfo.Info 

            // Preserve the debug points for eliminated bindings that have debug points. 
            let bodyR =
                match bindR.DebugPoint with
                | DebugPointAtBinding.Yes m -> mkDebugPoint m bodyR
                | _ -> bodyR
            bodyR, 
            { TotalSize = bindingInfo.TotalSize + bodyInfo.TotalSize - localVarSize // eliminated a local var
              FunctionSize = bindingInfo.FunctionSize + bodyInfo.FunctionSize - localVarSize (* eliminated a local var *) 
              HasEffect=bindingInfo.HasEffect || bodyInfo.HasEffect
              MightMakeCriticalTailcall = bodyInfo.MightMakeCriticalTailcall // discard tailcall info from binding - not in tailcall position
              Info = evalueR } ))

    | LinearMatchExpr (spMatch, mExpr, dtree, tg1, e2, m, ty) ->
         let dtreeR, dinfo = OptimizeDecisionTree cenv env m dtree
         let tg1, tg1info = OptimizeDecisionTreeTarget cenv env m tg1
         // tailcall
         OptimizeLinearExpr cenv env e2 (contf << (fun (e2, e2info) ->
             // This ConsiderSplitToMethod is performed because it is present in OptimizeDecisionTreeTarget
             let e2, e2info = ConsiderSplitToMethod cenv.settings.abstractBigTargets cenv.settings.bigTargetSize cenv env (e2, e2info) 
             let tinfos = [tg1info; e2info]
             let targetsR = [tg1; TTarget([], e2, None)]
             OptimizeMatchPart2 cenv (spMatch, mExpr, dtreeR, targetsR, dinfo, tinfos, m, ty)))

    | LinearOpExpr (op, tyargs, argsHead, argLast, m) ->
         let argsHeadR, argsHeadInfosR = OptimizeList (OptimizeExprThenConsiderSplit cenv env) argsHead
         // tailcall
         OptimizeLinearExpr cenv env argLast (contf << (fun (argLastR, argLastInfo) ->
             OptimizeExprOpReductionsAfter cenv env (op, tyargs, argsHeadR @ [argLastR], argsHeadInfosR @ [argLastInfo], m)))

    | Expr.DebugPoint (m, innerExpr) when not (IsDebugPipeRightExpr cenv innerExpr)-> 
        OptimizeLinearExpr cenv env innerExpr (contf << (fun (innerExprR, einfo) ->
            Expr.DebugPoint (m, innerExprR), einfo))

    | _ -> contf (OptimizeExpr cenv env expr)

/// Optimize/analyze a try/finally construct.
and OptimizeTryFinally cenv env (spTry, spFinally, e1, e2, m, ty) =
    let g = cenv.g

    let e1R, e1info = OptimizeExpr cenv env e1 
    let e2R, e2info = OptimizeExpr cenv env e2 

    let info = 
        { TotalSize = e1info.TotalSize + e2info.TotalSize + tryFinallySize
          FunctionSize = e1info.FunctionSize + e2info.FunctionSize + tryFinallySize
          HasEffect = e1info.HasEffect || e2info.HasEffect
          MightMakeCriticalTailcall = false // no tailcalls from inside in try/finally
          Info = UnknownValue } 

    // try-finally, so no effect means no exception can be raised, so just sequence the finally
    if cenv.settings.EliminateTryWithAndTryFinally && not e1info.HasEffect then 
        let e1R2 = 
            match spTry with 
            | DebugPointAtTry.Yes m -> Expr.DebugPoint(DebugPointAtLeafExpr.Yes m, e1R)
            | DebugPointAtTry.No -> e1R
        Expr.Sequential (e1R2, e2R, ThenDoSeq, m), info 
    else
        mkTryFinally g (e1R, e2R, m, ty, spTry, spFinally), 
        info

/// Optimize/analyze a try/with construct.
and OptimizeTryWith cenv env (e1, vf, ef, vh, eh, m, ty, spTry, spWith) =
    let g = cenv.g

    let e1R, e1info = OptimizeExpr cenv env e1    

    // try-with, so no effect means no exception can be raised, so discard the with 
    if cenv.settings.EliminateTryWithAndTryFinally && not e1info.HasEffect then 
        e1R, e1info 
    else
        let envinner = BindInternalValToUnknown cenv vf (BindInternalValToUnknown cenv vh env)
        let efR, efinfo = OptimizeExpr cenv envinner ef 
        let ehR, ehinfo = OptimizeExpr cenv envinner eh 

        let info = 
            { TotalSize = e1info.TotalSize + efinfo.TotalSize+ ehinfo.TotalSize + tryWithSize
              FunctionSize = e1info.FunctionSize + efinfo.FunctionSize+ ehinfo.FunctionSize + tryWithSize
              HasEffect = e1info.HasEffect || efinfo.HasEffect || ehinfo.HasEffect
              MightMakeCriticalTailcall = false
              Info = UnknownValue } 

        let exprR = mkTryWith g (e1R, vf, efR, vh, ehR, m, ty, spTry, spWith)
        exprR, info

/// Optimize/analyze a while loop
and OptimizeWhileLoop cenv env (spWhile, marker, e1, e2, m) =
    let g = cenv.g
    let e1R, e1info = OptimizeExpr cenv env e1 
    let e2R, e2info = OptimizeExpr cenv env e2 
    let exprR = mkWhile g (spWhile, marker, e1R, e2R, m)
    let info =
        { TotalSize = e1info.TotalSize + e2info.TotalSize + forAndWhileLoopSize
          FunctionSize = e1info.FunctionSize + e2info.FunctionSize + forAndWhileLoopSize
          HasEffect = true // may not terminate
          MightMakeCriticalTailcall = false
          Info = UnknownValue }
    exprR, info

/// Optimize/analyze a call to a 'member' constraint. Try to resolve the call to 
/// a witness (should always be possible due to compulsory inlining of any
/// code that contains calls to member constraints, except when analyzing 
/// not-yet-inlined generic code)
and OptimizeTraitCall cenv env (traitInfo, args, m) =

    let g = cenv.g

    // Resolve the static overloading early (during the compulsory rewrite phase) so we can inline. 
    match ConstraintSolver.CodegenWitnessExprForTraitConstraint cenv.TcVal g cenv.amap m traitInfo args with

    | OkResult (_, Some expr) -> OptimizeExpr cenv env expr

    // Resolution fails when optimizing generic code, ignore the failure
    | _ -> 
        let argsR, arginfos = OptimizeExprsThenConsiderSplits cenv env args 
        OptimizeExprOpFallback cenv env (TOp.TraitCall traitInfo, [], argsR, m) arginfos UnknownValue 

and CopyExprForInlining cenv isInlineIfLambda expr (m: range) = 
    let g = cenv.g
    // 'InlineIfLambda' doesn't erase ranges, e.g. if the lambda is user code.
    if isInlineIfLambda then
        expr
        |> copyExpr g CloneAll
    else
        expr
        |> copyExpr g CloneAllAndMarkExprValsAsCompilerGenerated
        |> remarkExpr m

/// Make optimization decisions once we know the optimization information
/// for a value
and TryOptimizeVal cenv env (vOpt: ValRef option, shouldInline, inlineIfLambda, valInfoForVal, m) = 
    let g = cenv.g

    match valInfoForVal with 
    // Inline all constants immediately 
    | ConstValue (c, ty) -> 
        Some (Expr.Const (c, m, ty))

    | SizeValue (_, detail) ->
        TryOptimizeVal cenv env (vOpt, shouldInline, inlineIfLambda, detail, m) 

    | ValValue (vR, detail) -> 
         // Inline values bound to other values immediately 
         // Prefer to inline using the more specific info if possible 
         // If the more specific info didn't reveal an inline then use the value 
         match TryOptimizeVal cenv env (vOpt, shouldInline, inlineIfLambda, detail, m) with 
          | Some e -> Some e
          | None -> 
              // If we have proven 'v = compilerGeneratedValue'
              // and 'v' is being eliminated in favour of 'compilerGeneratedValue'
              // then replace the name of 'compilerGeneratedValue'
              // by 'v' and mark it not compiler generated so we preserve good debugging and names.
              // Don't do this for things represented statically as it may publish multiple values with the same name.
              match vOpt with 
              | Some v when not v.IsCompilerGenerated && vR.IsCompilerGenerated && not vR.IsCompiledAsTopLevel  && not v.IsCompiledAsTopLevel -> 
                  vR.Deref.SetIsCompilerGenerated(false)
                  vR.Deref.SetLogicalName(v.LogicalName)
              | _ -> ()
              Some(exprForValRef m vR)

    | ConstExprValue(_size, expr) ->
        Some (remarkExpr m (copyExpr g CloneAllAndMarkExprValsAsCompilerGenerated expr))

    | CurriedLambdaValue (_, _, _, expr, _) when shouldInline || inlineIfLambda ->
        let fvs = freeInExpr CollectLocals expr
        if fvs.UsesMethodLocalConstructs then
            // Discarding lambda for binding because uses protected members --- TBD: Should we warn or error here
            None 
        elif fvs.FreeLocals |> Seq.exists(fun v -> v.Accessibility.IsPrivate ) then
            // Discarding lambda for binding because uses private members --- TBD: Should we warn or error here
            None
        else
            let exprCopy = CopyExprForInlining cenv inlineIfLambda expr m
            Some exprCopy

    | TupleValue _ | UnionCaseValue _ | RecdValue _ when shouldInline ->
        failwith "tuple, union and record values cannot be marked 'inline'"

<<<<<<< HEAD
    | UnknownValue when shouldInline ->
        warning(Error(FSComp.SR.optValueMarkedInlineHasUnexpectedValue(), m)); None

    | _ when shouldInline ->
        warning(Error(FSComp.SR.optValueMarkedInlineCouldNotBeInlined(), m)); None
    | _ -> None 
=======
    | UnknownValue when mustInline ->
        warning(Error(FSComp.SR.optValueMarkedInlineHasUnexpectedValue(), m))
        None

    | _ when mustInline ->
        warning(Error(FSComp.SR.optValueMarkedInlineCouldNotBeInlined(), m))
        None

    | _ -> None
>>>>>>> 2e95cbcc
  
and TryOptimizeValInfo cenv env m vinfo = 
    if vinfo.HasEffect then None else TryOptimizeVal cenv env (None, false, false, vinfo.Info, m)

/// Add 'v1 = v2' information into the information stored about a value
and AddValEqualityInfo g m (v: ValRef) info =
    // ValValue is information that v = v2, where v2 does not change 
    // So we can't record this information for mutable values. An exception can be made
    // for "outArg" values arising from method calls since they are only temporarily mutable
    // when their address is passed to the method call. Another exception are mutable variables
    // created for tuple elimination in branching tuple bindings because they are assigned to
    // exactly once.
    if not v.IsMutable || IsKnownOnlyMutableBeforeUse v then 
        { info with Info = MakeValueInfoForValue g m v info.Info }
    else
        info 

/// Optimize/analyze a use of a value
and OptimizeVal cenv env expr (v: ValRef, m) =

    let g = cenv.g

    let valInfoForVal = GetInfoForValWithCheck cenv env m v 

    match TryOptimizeVal cenv env (Some v, v.ShouldInline, v.InlineIfLambda, valInfoForVal.ValExprInfo, m) with
    | Some e -> 
       // don't reoptimize inlined lambdas until they get applied to something
       match e with 
       | Expr.TyLambda _ 
       | Expr.Lambda _ ->
           e, (AddValEqualityInfo g m v 
                    { Info=valInfoForVal.ValExprInfo 
                      HasEffect=false 
                      MightMakeCriticalTailcall = false
                      FunctionSize=10 
                      TotalSize=10})
       | _ -> 
           let e, einfo = OptimizeExpr cenv env e 
           e, AddValEqualityInfo g m v einfo 

    | None ->
       if v.ShouldInline then
           warning(Error(FSComp.SR.optFailedToInlineValue(v.DisplayName), m))
       if v.InlineIfLambda then 
           warning(Error(FSComp.SR.optFailedToInlineSuggestedValue(v.DisplayName), m))
       expr, (AddValEqualityInfo g m v 
                    { Info=valInfoForVal.ValExprInfo 
                      HasEffect=false 
                      MightMakeCriticalTailcall = false
                      FunctionSize=1 
                      TotalSize=1})

/// Attempt to replace an application of a value by an alternative value.
and StripToNominalTyconRef cenv ty = 
    let g = cenv.g
    match tryAppTy g ty with
    | ValueSome x -> x
    | _ ->
        if isRefTupleTy g ty then
            let tyargs = destRefTupleTy g ty
            mkCompiledTupleTyconRef g false (List.length tyargs), tyargs 
        else failwith "StripToNominalTyconRef: unreachable" 

and CanDevirtualizeApplication cenv v vref ty args = 
    let g = cenv.g
    valRefEq g v vref
    && not (isUnitTy g ty)
    && isAppTy g ty 
    // Exclusion: Some unions have null as representations 
    && not (IsUnionTypeWithNullAsTrueValue g (fst(StripToNominalTyconRef cenv ty)).Deref)  
    // If we de-virtualize an operation on structs then we have to take the address of the object argument
    // Hence we have to actually have the object argument available to us, 
    && (not (isStructTy g ty) || not (isNil args)) 

and TakeAddressOfStructArgumentIfNeeded cenv (vref: ValRef) ty args m =
    let g = cenv.g
    if vref.IsInstanceMember && isStructTy g ty then 
        match args with 
        | objArg :: rest -> 
            // We set NeverMutates here, allowing more address-taking. This is valid because we only ever use DevirtualizeApplication to transform 
            // known calls to known generated F# code for CompareTo, Equals and GetHashCode.
            // If we ever reuse DevirtualizeApplication to transform an arbitrary virtual call into a 
            // direct call then this assumption is not valid.
            let wrap, objArgAddress, _readonly, _writeonly = mkExprAddrOfExpr g true false NeverMutates objArg None m
            wrap, (objArgAddress :: rest)
        | _ -> 
            // no wrapper, args stay the same 
            id, args
    else
        id, args

and DevirtualizeApplication cenv env (vref: ValRef) ty tyargs args m =
    let g = cenv.g
    let wrap, args = TakeAddressOfStructArgumentIfNeeded cenv vref ty args m
    let transformedExpr = wrap (MakeApplicationAndBetaReduce g (exprForValRef m vref, vref.Type, (if isNil tyargs then [] else [tyargs]), args, m))
    OptimizeExpr cenv env transformedExpr
  
and TryDevirtualizeApplication cenv env (f, tyargs, args, m) =
    let g = cenv.g
    match f, tyargs, args with 
    // Optimize/analyze calls to LanguagePrimitives.HashCompare.GenericComparisonIntrinsic when type is known 
    // to be augmented with a visible comparison value. 
    //
    // e.g rewrite 
    //      'LanguagePrimitives.HashCompare.GenericComparisonIntrinsic (x: C) (y: C)' 
    //  --> 'x.CompareTo(y: C)' where this is a direct call to the implementation of CompareTo, i.e.
    //        C :: CompareTo(C)
    //    not C :: CompareTo(obj)
    //
    // If C is a struct type then we have to take the address of 'c'
    
    | Expr.Val (v, _, _), [ty], _ when CanDevirtualizeApplication cenv v g.generic_comparison_inner_vref ty args ->
         
        let tcref, tyargs = StripToNominalTyconRef cenv ty
        match tcref.GeneratedCompareToValues with 
        | Some (_, vref) -> Some (DevirtualizeApplication cenv env vref ty tyargs args m)
        | _ -> None
        
    | Expr.Val (v, _, _), [ty], _ when CanDevirtualizeApplication cenv v g.generic_comparison_withc_inner_vref ty args ->
         
        let tcref, tyargs = StripToNominalTyconRef cenv ty
        match tcref.GeneratedCompareToWithComparerValues, args with 
        | Some vref, [comp; x; y] -> 
            // the target takes a tupled argument, so we need to reorder the arg expressions in the
            // arg list, and create a tuple of y & comp
            // push the comparer to the end and box the argument
            let args2 = [x; mkRefTupledNoTypes g m [mkCoerceExpr(y, g.obj_ty, m, ty) ; comp]]
            Some (DevirtualizeApplication cenv env vref ty tyargs args2 m)
        | _ -> None
        
    // Optimize/analyze calls to LanguagePrimitives.HashCompare.GenericEqualityIntrinsic when type is known 
    // to be augmented with a visible equality-without-comparer value. 
    //   REVIEW: GenericEqualityIntrinsic (which has no comparer) implements PER semantics (5537: this should be ER semantics)
    //           We are devirtualizing to a Equals(T) method which also implements PER semantics (5537: this should be ER semantics)
    | Expr.Val (v, _, _), [ty], _ when CanDevirtualizeApplication cenv v g.generic_equality_er_inner_vref ty args ->
         
        let tcref, tyargs = StripToNominalTyconRef cenv ty 
        match tcref.GeneratedHashAndEqualsValues with 
        | Some (_, vref) -> Some (DevirtualizeApplication cenv env vref ty tyargs args m)
        | _ -> None
        
    // Optimize/analyze calls to LanguagePrimitives.HashCompare.GenericEqualityWithComparerFast
    | Expr.Val (v, _, _), [ty], _ when CanDevirtualizeApplication cenv v g.generic_equality_withc_inner_vref ty args ->
        let tcref, tyargs = StripToNominalTyconRef cenv ty
        match tcref.GeneratedHashAndEqualsWithComparerValues, args with
        | Some (_, _, withcEqualsVal), [comp; x; y] -> 
            // push the comparer to the end and box the argument
            let args2 = [x; mkRefTupledNoTypes g m [mkCoerceExpr(y, g.obj_ty, m, ty) ; comp]]
            Some (DevirtualizeApplication cenv env withcEqualsVal ty tyargs args2 m)
        | _ -> None 
      
    // Optimize/analyze calls to LanguagePrimitives.HashCompare.GenericEqualityWithComparer
    | Expr.Val (v, _, _), [ty], _ when CanDevirtualizeApplication cenv v g.generic_equality_per_inner_vref ty args && not(isRefTupleTy g ty) ->
       let tcref, tyargs = StripToNominalTyconRef cenv ty
       match tcref.GeneratedHashAndEqualsWithComparerValues, args with
       | Some (_, _, withcEqualsVal), [x; y] -> 
           let args2 = [x; mkRefTupledNoTypes g m [mkCoerceExpr(y, g.obj_ty, m, ty); (mkCallGetGenericPEREqualityComparer g m)]]
           Some (DevirtualizeApplication cenv env withcEqualsVal ty tyargs args2 m)
       | _ -> None     
    
    // Optimize/analyze calls to LanguagePrimitives.HashCompare.GenericHashIntrinsic
    | Expr.Val (v, _, _), [ty], _ when CanDevirtualizeApplication cenv v g.generic_hash_inner_vref ty args ->
        let tcref, tyargs = StripToNominalTyconRef cenv ty
        match tcref.GeneratedHashAndEqualsWithComparerValues, args with
        | Some (_, withcGetHashCodeVal, _), [x] -> 
            let args2 = [x; mkCallGetGenericEREqualityComparer g m]
            Some (DevirtualizeApplication cenv env withcGetHashCodeVal ty tyargs args2 m)
        | _ -> None 
        
    // Optimize/analyze calls to LanguagePrimitives.HashCompare.GenericHashWithComparerIntrinsic
    | Expr.Val (v, _, _), [ty], _ when CanDevirtualizeApplication cenv v g.generic_hash_withc_inner_vref ty args ->
        let tcref, tyargs = StripToNominalTyconRef cenv ty
        match tcref.GeneratedHashAndEqualsWithComparerValues, args with
        | Some (_, withcGetHashCodeVal, _), [comp; x] -> 
            let args2 = [x; comp]
            Some (DevirtualizeApplication cenv env withcGetHashCodeVal ty tyargs args2 m)
        | _ -> None 

    // Optimize/analyze calls to LanguagePrimitives.HashCompare.GenericComparisonWithComparerIntrinsic for tuple types
    | Expr.Val (v, _, _), [ty], _ when valRefEq g v g.generic_comparison_inner_vref && isRefTupleTy g ty ->
        let tyargs = destRefTupleTy g ty 
        let vref = 
            match tyargs.Length with 
            | 2 -> Some g.generic_compare_withc_tuple2_vref 
            | 3 -> Some g.generic_compare_withc_tuple3_vref 
            | 4 -> Some g.generic_compare_withc_tuple4_vref 
            | 5 -> Some g.generic_compare_withc_tuple5_vref 
            | _ -> None
        match vref with 
        | Some vref -> Some (DevirtualizeApplication cenv env vref ty tyargs (mkCallGetGenericComparer g m :: args) m)            
        | None -> None
        
    // Optimize/analyze calls to LanguagePrimitives.HashCompare.GenericHashWithComparerIntrinsic for tuple types
    | Expr.Val (v, _, _), [ty], _ when valRefEq g v g.generic_hash_inner_vref && isRefTupleTy g ty ->
        let tyargs = destRefTupleTy g ty 
        let vref = 
            match tyargs.Length with 
            | 2 -> Some g.generic_hash_withc_tuple2_vref 
            | 3 -> Some g.generic_hash_withc_tuple3_vref 
            | 4 -> Some g.generic_hash_withc_tuple4_vref 
            | 5 -> Some g.generic_hash_withc_tuple5_vref 
            | _ -> None
        match vref with 
        | Some vref -> Some (DevirtualizeApplication cenv env vref ty tyargs (mkCallGetGenericEREqualityComparer g m :: args) m)            
        | None -> None
        
    // Optimize/analyze calls to LanguagePrimitives.HashCompare.GenericEqualityIntrinsic for tuple types
    //  REVIEW (5537): GenericEqualityIntrinsic implements PER semantics, and we are replacing it to something also
    //                 implementing PER semantics. However GenericEqualityIntrinsic should implement ER semantics.
    | Expr.Val (v, _, _), [ty], _ when valRefEq g v g.generic_equality_per_inner_vref && isRefTupleTy g ty ->
        let tyargs = destRefTupleTy g ty 
        let vref = 
            match tyargs.Length with 
            | 2 -> Some g.generic_equals_withc_tuple2_vref 
            | 3 -> Some g.generic_equals_withc_tuple3_vref 
            | 4 -> Some g.generic_equals_withc_tuple4_vref 
            | 5 -> Some g.generic_equals_withc_tuple5_vref 
            | _ -> None
        match vref with 
        | Some vref -> Some (DevirtualizeApplication cenv env vref ty tyargs (mkCallGetGenericPEREqualityComparer g m :: args) m)            
        | None -> None
        
    // Optimize/analyze calls to LanguagePrimitives.HashCompare.GenericComparisonWithComparerIntrinsic for tuple types
    | Expr.Val (v, _, _), [ty], _ when valRefEq g v g.generic_comparison_withc_inner_vref && isRefTupleTy g ty ->
        let tyargs = destRefTupleTy g ty 
        let vref = 
            match tyargs.Length with 
            | 2 -> Some g.generic_compare_withc_tuple2_vref 
            | 3 -> Some g.generic_compare_withc_tuple3_vref 
            | 4 -> Some g.generic_compare_withc_tuple4_vref 
            | 5 -> Some g.generic_compare_withc_tuple5_vref 
            | _ -> None
        match vref with 
        | Some vref -> Some (DevirtualizeApplication cenv env vref ty tyargs args m)            
        | None -> None
        
    // Optimize/analyze calls to LanguagePrimitives.HashCompare.GenericHashWithComparerIntrinsic for tuple types
    | Expr.Val (v, _, _), [ty], _ when valRefEq g v g.generic_hash_withc_inner_vref && isRefTupleTy g ty ->
        let tyargs = destRefTupleTy g ty 
        let vref = 
            match tyargs.Length with 
            | 2 -> Some g.generic_hash_withc_tuple2_vref 
            | 3 -> Some g.generic_hash_withc_tuple3_vref 
            | 4 -> Some g.generic_hash_withc_tuple4_vref 
            | 5 -> Some g.generic_hash_withc_tuple5_vref 
            | _ -> None
        match vref with 
        | Some vref -> Some (DevirtualizeApplication cenv env vref ty tyargs args m)            
        | None -> None
        
    // Optimize/analyze calls to LanguagePrimitives.HashCompare.GenericEqualityWithComparerIntrinsic for tuple types
    | Expr.Val (v, _, _), [ty], _ when valRefEq g v g.generic_equality_withc_inner_vref && isRefTupleTy g ty ->
        let tyargs = destRefTupleTy g ty 
        let vref = 
            match tyargs.Length with 
            | 2 -> Some g.generic_equals_withc_tuple2_vref 
            | 3 -> Some g.generic_equals_withc_tuple3_vref 
            | 4 -> Some g.generic_equals_withc_tuple4_vref 
            | 5 -> Some g.generic_equals_withc_tuple5_vref 
            | _ -> None
        match vref with 
        | Some vref -> Some (DevirtualizeApplication cenv env vref ty tyargs args m)            
        | None -> None
        
    // Calls to LanguagePrimitives.IntrinsicFunctions.UnboxGeneric can be optimized to calls to UnboxFast when we know that the 
    // target type isn't 'NullNotLiked', i.e. that the target type is not an F# union, record etc. 
    // Note UnboxFast is just the .NET IL 'unbox.any' instruction. 
    | Expr.Val (v, _, _), [ty], _ when valRefEq g v g.unbox_vref && 
                                   canUseUnboxFast g m ty ->

        Some(DevirtualizeApplication cenv env g.unbox_fast_vref ty tyargs args m)
        
    // Calls to LanguagePrimitives.IntrinsicFunctions.TypeTestGeneric can be optimized to calls to TypeTestFast when we know that the 
    // target type isn't 'NullNotTrueValue', i.e. that the target type is not an F# union, record etc. 
    // Note TypeTestFast is just the .NET IL 'isinst' instruction followed by a non-null comparison 
    | Expr.Val (v, _, _), [ty], _ when valRefEq g v g.istype_vref && 
                                   canUseTypeTestFast g ty ->

        Some(DevirtualizeApplication cenv env g.istype_fast_vref ty tyargs args m)
        
    // Don't fiddle with 'methodhandleof' calls - just remake the application
    | Expr.Val (vref, _, _), _, _ when valRefEq g vref g.methodhandleof_vref ->
        Some( MakeApplicationAndBetaReduce g (exprForValRef m vref, vref.Type, (if isNil tyargs then [] else [tyargs]), args, m), 
              { TotalSize=1
                FunctionSize=1
                HasEffect=false
                MightMakeCriticalTailcall = false
                Info=UnknownValue})

    | _ -> None

/// Attempt to inline an application of a known value at callsites
and TryInlineApplication cenv env finfo (tyargs: TType list, args: Expr list, m) =
    let g = cenv.g
    // Considering inlining app 
    match finfo.Info with 
    | StripLambdaValue (lambdaId, arities, size, f2, f2ty) when
       (// Considering inlining lambda 
        cenv.optimizing &&
        cenv.settings.InlineLambdas &&
        not finfo.HasEffect &&
        // Don't inline recursively! 
        not (Zset.contains lambdaId env.dontInline) &&
        (// Check the number of argument groups is enough to saturate the lambdas of the target. 
         (if tyargs |> List.exists (fun t -> match t with TType_measure _ -> false | _ -> true) then 1 else 0) + args.Length = arities &&
          if size <= cenv.settings.lambdaInlineThreshold + args.Length then true
          // Not inlining lambda near, size too big:
          else false
            )) ->
            
        let isBaseCall = not (List.isEmpty args) &&
                              match args[0] with
                              | Expr.Val (vref, _, _) when vref.IsBaseVal -> true
                              | _ -> false
        
        if isBaseCall then None else

        // Since Lazy`1 moved from FSharp.Core to mscorlib on .NET 4.0, inlining Lazy values from 2.0 will
        // confuse the optimizer if the assembly is referenced on 4.0, since there will be no value to tie back
        // to FSharp.Core                              
        let isValFromLazyExtensions =
            if g.compilingFSharpCore then
                false
            else
                match finfo.Info with
                | ValValue(vref, _) ->
                    match vref.ApparentEnclosingEntity with
                    | Parent tcr when (tyconRefEq g g.lazy_tcr_canon tcr) ->
                            match tcr.CompiledRepresentation with
                            | CompiledTypeRepr.ILAsmNamed(iltr, _, _) -> 
                                match iltr.Scope with
                                | ILScopeRef.Assembly aref -> aref.Name = "FSharp.Core"
                                | _ -> false
                            | _ -> false
                    | _ -> false
                | _ -> false
        
        if isValFromLazyExtensions then None else

        let isSecureMethod =
          match finfo.Info with
          | ValValue(vref, _) ->
                vref.Attribs |> List.exists (fun a -> (IsSecurityAttribute g cenv.amap cenv.casApplied a m) || (IsSecurityCriticalAttribute g a))
          | _ -> false

        if isSecureMethod then None else

        let isGetHashCode =
            match finfo.Info with
            | ValValue(vref, _) -> vref.DisplayName = "GetHashCode" && vref.IsCompilerGenerated
            | _ -> false

        if isGetHashCode then None else

        let isApplicationPartialExpr =
            match finfo.Info with
            | ValValue (_, CurriedLambdaValue (_, _, _, expr, _) ) -> IsPartialExpr cenv env m expr
            | _ -> false

        if isApplicationPartialExpr then None else

        // Inlining lambda 
        let f2R = CopyExprForInlining cenv false f2 m

        // Optimizing arguments after inlining

        // REVIEW: this is a cheapshot way of optimizing the arg expressions as well without the restriction of recursive  
        // inlining kicking into effect 
        let argsR = args |> List.map (fun e -> let eR, _einfo = OptimizeExpr cenv env e in eR) 

        // Beta reduce. MakeApplicationAndBetaReduce g does all the hard work. 
        // Inlining: beta reducing 
        let exprR = MakeApplicationAndBetaReduce g (f2R, f2ty, [tyargs], argsR, m)
        // Inlining: reoptimizing
        Some(OptimizeExpr cenv {env with dontInline= Zset.add lambdaId env.dontInline} exprR)
          
    | _ -> None

// Optimize the application of computed functions.
// See https://github.com/fsharp/fslang-design/blob/master/tooling/FST-1034-lambda-optimizations.md
//
// Always lift 'let', 'letrec', sequentials and 'match' off computed functions so
//     (let x = 1 in fexpr) arg ---> let x = 1 in fexpr arg 
//     (let rec binds in fexpr) arg ---> let rec binds in fexpr arg 
//     (e; fexpr) arg ---> e; fexpr arg 
//     (match e with pat1 -> func1 | pat2 -> func2) args --> (match e with pat1 -> func1 args | pat2 -> func2 args)
//
// This is always valid because functions are computed before arguments.
// We do this even in debug code as it doesn't change debugging properties.
// This is useful in DSLs that compute functions and weave them together with user code, e.g.
// inline F# computation expressions.
//
// The case of 'match' is particularly awkward because we are cloning 'args' on the right.  We want to avoid
// this in the common case, so we first collect up all the "function holes" 
//     (let x = 1 in <hole>) 
//     (let rec binds in <hole>) 
//     (e; <hole>) 
//     (match e with pat1 -> <hole>| pat2 -> <hole>)
// then work out if we only have one of them.  While collecting up the holes we build up a function to rebuild the
// overall expression given new expressions ("func" --> "func args" and its optimization).
//
// If there a multiple holes, we had a "match" somewhere, and we abandon OptimizeApplication and simply apply the 
// function to the arguments at each hole (copying the arguments), then reoptimize the whole result.
//
// If there is a single hole, we proceed with OptimizeApplication
and StripPreComputationsFromComputedFunction g f0 args mkApp =
    
    // Identify sub-expressions that are the lambda functions to apply.
    // There may be more than one because of multiple 'match' branches.
    let rec strip (f: Expr) : Expr list * (Expr list -> Expr) =
        match stripExpr f with 
        | Expr.Let (bind, bodyExpr, m, _) -> 
            let fs, remake = strip bodyExpr 
            fs, (remake >> mkLetBind m bind)

        | Expr.LetRec (binds, bodyExpr, m, _) -> 
            let fs, remake = strip bodyExpr 
            fs, (remake >> mkLetRecBinds m binds)

        | Expr.Sequential (x1, bodyExpr, NormalSeq, m) -> 
            let fs, remake = strip bodyExpr 
            fs, (remake >> (fun bodyExpr2 -> Expr.Sequential (x1, bodyExpr2, NormalSeq, m)))

        // Matches which compute a different function on each branch are awkward, see above.
        | Expr.Match (spMatch, mExpr, dtree, targets, dflt, _ty) when targets.Length <= 2 ->
            let fsl, targetRemakes = 
                targets 
                |> Array.map (fun (TTarget(vs, bodyExpr, flags)) -> 
                    let fs, remake = strip bodyExpr
                    fs, (fun holes -> TTarget(vs, remake holes, flags)))
                |> Array.unzip

            let fs = List.concat fsl 
            let chunkSizes = Array.map List.length fsl
            let remake (newExprs: Expr list) = 
                let newExprsInChunks, _ = 
                    ((newExprs,0), chunkSizes) ||> Array.mapFold (fun (acc,i) chunkSize -> 
                        let chunk = acc[0..chunkSize-1]
                        let acc = acc[chunkSize..]
                        chunk, (acc, i+chunkSize))
                let targetsR = (newExprsInChunks, targetRemakes) ||> Array.map2 (fun newExprsChunk targetRemake -> targetRemake newExprsChunk)
                let tyR = tyOfExpr g targetsR[0].TargetExpression
                Expr.Match (spMatch, mExpr, dtree, targetsR, dflt, tyR)
            fs, remake

        | Expr.DebugPoint (dp, innerExpr) -> 
            let fs, remake = strip innerExpr 
            fs, (remake >> (fun innerExprR -> Expr.DebugPoint (dp, innerExprR)))

        | _ -> 
            [f], (fun newExprs -> (assert (List.isSingleton newExprs)); List.head newExprs)

    match strip f0 with 
    | [f], remake -> 
         // If the computed function has only one interesting function result expression then progress as normal
         Choice2Of2 (f, (fun x -> remake [x]))
    | fs, remake -> 
         // If there is a match with multiple branches then apply each function to a copy of the arguments,
         // remake the whole expression and return an indicator to reoptimize that.
         let applied = 
             fs |> List.mapi (fun i f -> 
                 let argsR = if i = 0 then args else List.map (copyExpr g CloneAll) args
                 mkApp f argsR)
         let remade = remake applied
         Choice1Of2 remade

/// When optimizing a function in an application, use the whole range including arguments for the range
/// to apply to 'inline' code
and OptimizeFuncInApplication cenv env f0 mWithArgs =
    let f0 = stripExpr f0
    match f0 with
    | Expr.Val (v, _vFlags, _) -> 
        OptimizeVal cenv env f0 (v, mWithArgs)
    | _ ->
        OptimizeExpr cenv env f0

/// Optimize/analyze an application of a function to type and term arguments
and OptimizeApplication cenv env (f0, f0ty, tyargs, args, m) =
    let g = cenv.g
    // trying to devirtualize
    match TryDevirtualizeApplication cenv env (f0, tyargs, args, m) with 
    | Some res -> 
        // devirtualized
        res
    | None -> 
    let optf0, finfo = OptimizeFuncInApplication cenv env f0 m

    match StripPreComputationsFromComputedFunction g optf0 args (fun f argsR -> MakeApplicationAndBetaReduce g (f, tyOfExpr g f, [tyargs], argsR, f.Range)) with 
    | Choice1Of2 remade -> 
        OptimizeExpr cenv env remade
    | Choice2Of2 (newf0, remake) -> 

    match TryInlineApplication cenv env finfo (tyargs, args, m) with 
    | Some (res, info) ->
        // inlined
        (res |> remake), info

    | _ -> 

        let shapes = 
            match newf0 with 
<<<<<<< HEAD
            | Expr.Val (vref, _, _) ->
                match vref.ValReprInfo with
                | Some(ValReprInfo(_, detupArgsL, _)) ->
                    let nargs = args.Length
                    let nDetupArgsL = detupArgsL.Length
                    let nShapes = min nargs nDetupArgsL 
                    let detupArgsShapesL = 
                        List.truncate nShapes detupArgsL 
                        |> List.map (fun detupArgs -> 
                            match detupArgs with 
                            | [] | [_] -> UnknownValue
                            | _ -> TupleValue(Array.ofList (List.map (fun _ -> UnknownValue) detupArgs))) 
                    List.zip (detupArgsShapesL @ List.replicate (nargs - nShapes) UnknownValue) args
                | _ -> args |> List.map (fun arg -> UnknownValue, arg)     
            | _ -> args |> List.map (fun arg -> UnknownValue, arg) 

        let newArgs, arginfos = OptimizeExprsThenReshapeAndConsiderSplits cenv env shapes
        // beta reducing
        let reducedExpr = MakeApplicationAndBetaReduce g (newf0, f0ty, [tyargs], newArgs, m) 
        let newExpr = reducedExpr |> remake
    
        match newf0, reducedExpr with 
        | (Expr.Lambda _ | Expr.TyLambda _), Expr.Let _ -> 
           // we beta-reduced, hence reoptimize 
            OptimizeExpr cenv env newExpr
        | _ -> 
            // regular

            // Determine if this application is a critical tailcall
            let mayBeCriticalTailcall = 
                match newf0 with 
                | KnownValApp(vref, _typeArgs, otherArgs) ->

                     // Check if this is a call to a function of known arity that has been inferred to not be a critical tailcall when used as a direct call
                     // This includes recursive calls to the function being defined (in which case we get a non-critical, closed-world tailcall).
                     // Note we also have to check the argument count to ensure this is a direct call (or a partial application).
                     let doesNotMakeCriticalTailcall = 
                         vref.MakesNoCriticalTailcalls || 
                         (let valInfoForVal = GetInfoForVal cenv env m vref in valInfoForVal.ValMakesNoCriticalTailcalls) ||
                         (match env.functionVal with | None -> false | Some (v, _) -> valEq vref.Deref v)
                     if doesNotMakeCriticalTailcall then
                        let numArgs = otherArgs.Length + newArgs.Length
                        match vref.ValReprInfo with 
                        | Some i -> numArgs > i.NumCurriedArgs 
                        | None -> 
                        match env.functionVal with 
                        | Some (_v, i) -> numArgs > i.NumCurriedArgs
                        | None -> true // over-application of a known function, which presumably returns a function. This counts as an indirect call
                     else
                        true // application of a function that may make a critical tailcall
=======
            | KnownValApp(vref, _typeArgs, otherArgs) ->

                 // Check if this is a call to a function of known arity that has been inferred to not be a critical tailcall when used as a direct call
                 // This includes recursive calls to the function being defined (in which case we get a non-critical, closed-world tailcall).
                 // Note we also have to check the argument count to ensure this is a direct call (or a partial application).
                 let doesNotMakeCriticalTailcall = 
                     vref.MakesNoCriticalTailcalls ||
                     (let valInfoForVal = GetInfoForValWithCheck cenv env m vref in valInfoForVal.ValMakesNoCriticalTailcalls) ||
                     (match env.functionVal with | None -> false | Some (v, _) -> valEq vref.Deref v)
                 if doesNotMakeCriticalTailcall then
                    let numArgs = otherArgs.Length + newArgs.Length
                    match vref.ValReprInfo with 
                    | Some i -> numArgs > i.NumCurriedArgs 
                    | None -> 
                    match env.functionVal with 
                    | Some (_v, i) -> numArgs > i.NumCurriedArgs
                    | None -> true // over-application of a known function, which presumably returns a function. This counts as an indirect call
                 else
                    true // application of a function that may make a critical tailcall
>>>>>>> 2e95cbcc
                
                | _ -> 
                    // All indirect calls (calls to unknown functions) are assumed to be critical tailcalls 
                    true

            newExpr, { TotalSize=finfo.TotalSize + AddTotalSizes arginfos
                       FunctionSize=finfo.FunctionSize + AddFunctionSizes arginfos
                       HasEffect=true
                       MightMakeCriticalTailcall = mayBeCriticalTailcall
                       Info=ValueOfExpr newExpr }
    
/// Extract a sequence of pipe-right operations (note the pipe-right operator is left-associative
/// so we start with the full thing and descend down taking apps off the end first)
/// The pipeline begins with a |>, ||> or |||>
and getPipes g expr acc =
    // Note, we strip any outer debug points because we are replacing it with more specific debug points along
    // the pipeline.
    //
    // For example
    //    let test () = x |> f 
    // initially has a debug point covering "x |> f", e.g.
    //    let test () = DP(x |> f)
    // This is dreplaced by
    //    let test () = DP(x) |> DP(f)
    match stripDebugPoints expr with
    | OpPipeRight g (resType, xExpr, fExpr, m) ->
        getPipes g xExpr (([xExpr.Range], resType, fExpr, m) :: acc) 
    | OpPipeRight2 g (resType, x1Expr, x2Expr, fExpr, m) ->
        [x1Expr; x2Expr], (([x1Expr.Range; x2Expr.Range], resType, fExpr, m) :: acc)
    | OpPipeRight3 g (resType, x1Expr, x2Expr, x3Expr, fExpr, m) ->
        [x1Expr; x2Expr; x3Expr], (([x1Expr.Range; x2Expr.Range; x3Expr.Range], resType, fExpr, m) :: acc)
    | _ ->
        [expr], acc

/// In debug code, process a pipe-right manually to lay down the debug point for the application of the function after
/// the evaluation of the argument, all the way down the chain.
and OptimizeDebugPipeRights cenv env expr =
    let g = cenv.g

    env.methEnv.pipelineCount <- env.methEnv.pipelineCount + 1
    let xs0, pipes = getPipes g expr []
    
    let xs0R, xs0Infos = OptimizeExprsThenConsiderSplits cenv env xs0
    let xs0Info = CombineValueInfosUnknown xs0Infos

    assert (pipes.Length > 0)
    let pipesFront, pipeLast = List.frontAndBack pipes

    // The last pipe in the chain
    //     ... |> fLast
    // turns into a then-do sequential, so
    //    fLast <prev-pipe-input> thendo ()
    // with a breakpoint on the first expression
    let binderLast (prevInputs, prevInputInfo) =
        let (_, _, fExpr: Expr, _) = pipeLast
        let fRange = fExpr.Range
        let fType = tyOfExpr g fExpr
        let fR, finfo = OptimizeExpr cenv env fExpr
        let app = mkApps g ((fR, fType), [], prevInputs, fRange)
        let expr = mkDebugPoint fRange app
        let info = CombineValueInfosUnknown [finfo; prevInputInfo]
        expr, info

    // Mid points in the chain
    //     ... |> fMid |> rest
    // turn into let-binding on an intermediate pipe stage
    //    let pipe-stage-n = fMid <prev-pipe-input> 
    //    rest <pipe-stage-n>
    // with a breakpoint on the binding
    //
    let pipesBinder =
        List.foldBack 
            (fun (i, (xsRange, resType, fExpr: Expr, _)) binder ->
                let fRange = fExpr.Range
                let fType = tyOfExpr g fExpr
                let name = $"Pipe #%d{env.methEnv.pipelineCount} stage #%d{i+1} at line %d{fRange.StartLine}"
                let stageVal, stageValExpr = mkLocal (List.reduce unionRanges xsRange) name resType
                let fR, finfo = OptimizeExpr cenv env fExpr
                let restExpr, restInfo = binder ([stageValExpr], finfo)
                let newBinder (ves, info) = 
                    // The range used for the 'let' expression is only the 'f' in x |> f
                    let app = mkApps g ((fR, fType), [], ves, fRange)
                    let appDebugPoint = DebugPointAtBinding.Yes fRange
                    let expr = mkLet appDebugPoint fRange stageVal app restExpr
                    let info = CombineValueInfosUnknown [info; restInfo]
                    expr, info
                newBinder
            )
           (List.indexed pipesFront)
           binderLast
    
    // The first point in the chain is similar
    //    let <pipe-input> = x 
    //    rest <pipe-input>
    // with a breakpoint on the pipe-input binding
    let nxs0R = xs0R.Length
    let inputVals, inputValExprs =
        xs0R
        |> List.mapi (fun i x0R -> 
            let nm = $"Pipe #%d{env.methEnv.pipelineCount} input" + (if nxs0R  > 1 then " #" + string (i+1) else "") + $" at line %d{x0R.Range.StartLine}"
            mkLocal x0R.Range nm (tyOfExpr g x0R))
        |> List.unzip
    let pipesExprR, pipesInfo = pipesBinder (inputValExprs, xs0Info)
    
    // Build up the chain of 'let' related to the first input
    let expr = 
        List.foldBack2
            (fun (x0R: Expr) inputVal e -> 
                let xRange0 = x0R.Range
                mkLet (DebugPointAtBinding.Yes xRange0) expr.Range inputVal x0R e) 
            xs0R 
            inputVals
            pipesExprR
    expr, { pipesInfo with HasEffect=true}
    
and OptimizeFSharpDelegateInvoke cenv env (delInvokeRef, delExpr, delInvokeTy, delInvokeArg, m) =
    let g = cenv.g
    let optf0, finfo = OptimizeExpr cenv env delExpr

    match StripPreComputationsFromComputedFunction g optf0 [delInvokeArg] (fun f delInvokeArgsR -> MakeFSharpDelegateInvokeAndTryBetaReduce g (delInvokeRef, f, delInvokeTy, List.head delInvokeArgsR, m)) with
    | Choice1Of2 remade -> 
        OptimizeExpr cenv env remade
    | Choice2Of2 (newf0, remake) -> 

    let newDelInvokeArgs, arginfos = OptimizeExprsThenConsiderSplits cenv env [delInvokeArg]
    let newDelInvokeArg = List.head newDelInvokeArgs
    let reducedExpr = MakeFSharpDelegateInvokeAndTryBetaReduce g (delInvokeRef, newf0, delInvokeTy, newDelInvokeArg, m)
    let newExpr = reducedExpr |> remake
    match newf0, reducedExpr with 
    | Expr.Obj _, Expr.Let _ -> 
        // we beta-reduced, hence reoptimize 
        OptimizeExpr cenv env newExpr
    | _ -> 
        // no reduction, return
        newExpr, { TotalSize=finfo.TotalSize + AddTotalSizes arginfos
                   FunctionSize=finfo.FunctionSize + AddFunctionSizes arginfos
                   HasEffect=true
                   MightMakeCriticalTailcall = true
                   Info=ValueOfExpr newExpr }

/// Optimize/analyze a lambda expression
and OptimizeLambdas (vspec: Val option) cenv env valReprInfo expr exprTy = 
    let g = cenv.g

    match expr with
    | Expr.Lambda (lambdaId, _, _, _, _, m, _)  
    | Expr.TyLambda (lambdaId, _, _, m, _) ->
        let env = { env with methEnv = { pipelineCount = 0 }}
        let tps, ctorThisValOpt, baseValOpt, vsl, body, bodyTy = IteratedAdjustLambdaToMatchValReprInfo g cenv.amap valReprInfo expr
        let env = { env with functionVal = (match vspec with None -> None | Some v -> Some (v, valReprInfo)) }
        let env = Option.foldBack (BindInternalValToUnknown cenv) ctorThisValOpt env
        let env = Option.foldBack (BindInternalValToUnknown cenv) baseValOpt env
        let env = BindTyparsToUnknown tps env
        let env = List.foldBack (BindInternalValsToUnknown cenv) vsl env
        let bodyR, bodyinfo = OptimizeExpr cenv env body
        let exprR = mkMemberLambdas g m tps ctorThisValOpt baseValOpt vsl (bodyR, bodyTy)
        let arities = vsl.Length
        let arities = if isNil tps then arities else 1+arities
        let bsize = bodyinfo.TotalSize
        
        // Set the flag on the value indicating that direct calls can avoid a tailcall (which are expensive on .NET x86)
        // MightMakeCriticalTailcall is true whenever the body of the method may itself do a useful tailcall, e.g. has
        // an application in the last position.
        match vspec with 
        | Some v -> 
            if not bodyinfo.MightMakeCriticalTailcall then 
                v.SetMakesNoCriticalTailcalls() 
            
            // UNIT TEST HOOK: report analysis results for the first optimization phase 
            if cenv.settings.reportingPhase && not v.IsCompilerGenerated then 
                if cenv.settings.reportNoNeedToTailcall then 
                    if bodyinfo.MightMakeCriticalTailcall then
                        printfn "value %s at line %d may make a critical tailcall" v.DisplayName v.Range.StartLine 
                    else 
                        printfn "value %s at line %d does not make a critical tailcall" v.DisplayName v.Range.StartLine 
                if cenv.settings.reportTotalSizes then 
                    printfn "value %s at line %d has total size %d" v.DisplayName v.Range.StartLine bodyinfo.TotalSize 
                if cenv.settings.reportFunctionSizes then 
                    printfn "value %s at line %d has method size %d" v.DisplayName v.Range.StartLine bodyinfo.FunctionSize
                if cenv.settings.reportHasEffect then 
                    if bodyinfo.HasEffect then
                        printfn "function %s at line %d causes side effects or may not terminate" v.DisplayName v.Range.StartLine 
                    else 
                        printfn "function %s at line %d causes no side effects" v.DisplayName v.Range.StartLine 
        | _ -> 
            () 

        // can't inline any values with semi-recursive object references to self or base 
        let valu =   
          match baseValOpt with 
          | None -> CurriedLambdaValue (lambdaId, arities, bsize, exprR, exprTy) 
          | Some baseVal -> 
              let fvs = freeInExpr CollectLocals bodyR
              if fvs.UsesMethodLocalConstructs || fvs.FreeLocals.Contains baseVal then 
                  UnknownValue
              else 
                  let expr2 = mkMemberLambdas g m tps ctorThisValOpt None vsl (bodyR, bodyTy)
                  CurriedLambdaValue (lambdaId, arities, bsize, expr2, exprTy) 
                  
        let estimatedSize = 
            match vspec with
            | Some v when v.IsCompiledAsTopLevel -> methodDefnTotalSize
            | _ -> closureTotalSize

        exprR, { TotalSize=bsize + estimatedSize (* estimate size of new syntactic closure - expensive, in contrast to a method *)
                 FunctionSize=1 
                 HasEffect=false
                 MightMakeCriticalTailcall = false
                 Info= valu }

    | _ ->
        OptimizeExpr cenv env expr 
      
and OptimizeNewDelegateExpr cenv env (lambdaId, vsl, body, remake) = 
    let g = cenv.g
    let env = List.foldBack (BindInternalValsToUnknown cenv) vsl env
    let bodyR, bodyinfo = OptimizeExpr cenv env body
    let arities = vsl.Length
    let bsize = bodyinfo.TotalSize
    let exprR = remake bodyR
    let valu = CurriedLambdaValue (lambdaId, arities, bsize, exprR, tyOfExpr g exprR) 

    exprR, { TotalSize=bsize + closureTotalSize (* estimate size of new syntactic closure - expensive, in contrast to a method *)
             FunctionSize=1 
             HasEffect=false
             MightMakeCriticalTailcall = false
             Info= valu }

/// Recursive calls that first try to make an expression "fit" the a shape
/// where it is about to be consumed.
and OptimizeExprsThenReshapeAndConsiderSplits cenv env exprs = 
    match exprs with 
    | [] -> NoExprs 
    | _ -> OptimizeList (OptimizeExprThenReshapeAndConsiderSplit cenv env) exprs

and OptimizeExprsThenConsiderSplits cenv env exprs = 
    match exprs with 
    | [] -> NoExprs 
    | _ -> OptimizeList (OptimizeExprThenConsiderSplit cenv env) exprs

and OptimizeExprThenReshapeAndConsiderSplit cenv env (shape, e) = 
    OptimizeExprThenConsiderSplit cenv env (ReshapeExpr cenv (shape, e))

and OptimizeDecisionTreeTargets cenv env m targets = 
    OptimizeList (OptimizeDecisionTreeTarget cenv env m) (Array.toList targets)

and ReshapeExpr cenv (shape, e) = 
    let g = cenv.g
    match shape, e with 
    | TupleValue subshapes, Expr.Val (_vref, _vFlags, m) ->
        let tinst = destRefTupleTy g (tyOfExpr g e)
        let subshapes = Array.toList subshapes
        mkRefTupled g m (List.mapi (fun i subshape -> ReshapeExpr cenv (subshape, mkTupleFieldGet g (tupInfoRef, e, tinst, i, m))) subshapes) tinst
    | _ ->  
        e

and OptimizeExprThenConsiderSplit cenv env e = 
  let eR, einfo = OptimizeExpr cenv env e
  // ALWAYS consider splits for enormous sub terms here - otherwise we will create invalid .NET programs  
  ConsiderSplitToMethod true cenv.settings.veryBigExprSize cenv env (eR, einfo) 

/// Decide whether to List.unzip a sub-expression into a new method
and ComputeSplitToMethodCondition flag threshold cenv env (e: Expr, einfo) = 
    let g = cenv.g
    flag &&
    // NOTE: The method splitting optimization is completely disabled if we are not taking tailcalls.
    cenv.emitTailcalls &&
    not env.disableMethodSplitting &&
    einfo.FunctionSize >= threshold &&

     // We can only split an expression out as a method if certain conditions are met. 
     // It can't use any protected or base calls, rethrow(), byrefs etc.
    let m = e.Range
    (let fvs = freeInExpr (CollectLocalsWithStackGuard()) e
     not fvs.UsesUnboundRethrow &&
     not fvs.UsesMethodLocalConstructs &&
     fvs.FreeLocals |> Zset.forall (fun v -> 
          // no direct-self-recursive references
          not (env.dontSplitVars.ContainsVal v) &&
          (v.ValReprInfo.IsSome ||
            // All the free variables (apart from things with an arity, i.e. compiled as methods) should be normal, i.e. not base/this etc. 
            (v.BaseOrThisInfo = NormalVal && 
             // None of them should be byrefs 
             not (isByrefLikeTy g m v.Type) && 
             //  None of them should be local polymorphic constrained values 
             not (IsGenericValWithGenericConstraints g v) &&
             // None of them should be mutable 
             not v.IsMutable)))) &&
    not (isByrefLikeTy g m (tyOfExpr g e)) 

and ConsiderSplitToMethod flag threshold cenv env (e, einfo) = 
    let g = cenv.g
    if ComputeSplitToMethodCondition flag threshold cenv env (e, einfo) then
        let m = e.Range
        let uv, _ue = mkCompGenLocal m "unitVar" g.unit_ty
        let ty = tyOfExpr g e
        let nm = 
            match env.latestBoundId with 
            | Some id -> id.idText+suffixForVariablesThatMayNotBeEliminated 
            | None -> suffixForVariablesThatMayNotBeEliminated 
        let fv, fe = mkCompGenLocal m nm (mkFunTy g g.unit_ty ty)
        mkInvisibleLet m fv (mkLambda m uv (e, ty)) 
          (primMkApp (fe, (mkFunTy g g.unit_ty ty)) [] [mkUnit g m] m), 
        {einfo with FunctionSize=callSize }
    else
        e, einfo 

/// Optimize/analyze a pattern matching expression
and OptimizeMatch cenv env (spMatch, mExpr, dtree, targets, m, ty) =
    // REVIEW: consider collecting, merging and using information flowing through each line of the decision tree to each target 
    let dtreeR, dinfo = OptimizeDecisionTree cenv env m dtree 
    let targetsR, tinfos = OptimizeDecisionTreeTargets cenv env m targets 
    OptimizeMatchPart2 cenv (spMatch, mExpr, dtreeR, targetsR, dinfo, tinfos, m, ty)

and OptimizeMatchPart2 cenv (spMatch, mExpr, dtreeR, targetsR, dinfo, tinfos, m, ty) =
    let newExpr, newInfo = RebuildOptimizedMatch (spMatch, mExpr, m, ty, dtreeR, targetsR, dinfo, tinfos)
    let newExpr2 = if not cenv.settings.LocalOptimizationsEnabled then newExpr else CombineBoolLogic newExpr
    newExpr2, newInfo

and CombineMatchInfos dinfo tinfo = 
    { TotalSize = dinfo.TotalSize + tinfo.TotalSize
      FunctionSize = dinfo.FunctionSize + tinfo.FunctionSize
      HasEffect = dinfo.HasEffect || tinfo.HasEffect
      MightMakeCriticalTailcall=tinfo.MightMakeCriticalTailcall // discard tailcall info from decision tree since it's not in tailcall position
      Info= UnknownValue }

and RebuildOptimizedMatch (spMatch, mExpr, m, ty, dtree, tgs, dinfo, tinfos) = 
     let tinfo = CombineValueInfosUnknown tinfos
     let expr = mkAndSimplifyMatch spMatch mExpr m ty dtree tgs
     let einfo = CombineMatchInfos dinfo tinfo
     expr, einfo

/// Optimize/analyze a target of a decision tree
and OptimizeDecisionTreeTarget cenv env _m (TTarget(vs, expr, flags)) = 
    let env = BindInternalValsToUnknown cenv vs env 
    let exprR, einfo = OptimizeExpr cenv env expr 
    let exprR, einfo = ConsiderSplitToMethod cenv.settings.abstractBigTargets cenv.settings.bigTargetSize cenv env (exprR, einfo) 
    let evalueR = AbstractExprInfoByVars (vs, []) einfo.Info 
    TTarget(vs, exprR, flags), 
    { TotalSize=einfo.TotalSize 
      FunctionSize=einfo.FunctionSize
      HasEffect=einfo.HasEffect
      MightMakeCriticalTailcall = einfo.MightMakeCriticalTailcall 
      Info=evalueR }

/// Optimize/analyze a decision tree
and OptimizeDecisionTree cenv env m x =
    let g = cenv.g
    match x with 
    | TDSuccess (es, n) -> 
        let esR, einfos = OptimizeExprsThenConsiderSplits cenv env es 
        TDSuccess(esR, n), CombineValueInfosUnknown einfos
    | TDBind(bind, rest) -> 
        let (bind, binfo), envinner = OptimizeBinding cenv false env bind 
        let rest, rinfo = OptimizeDecisionTree cenv envinner m rest 

        if ValueIsUsedOrHasEffect cenv (fun () -> (accFreeInDecisionTree CollectLocals rest emptyFreeVars).FreeLocals) (bind, binfo) then

            let info = CombineValueInfosUnknown [rinfo;binfo]
            // try to fold the let-binding into a single result expression
            match rest with 
            | TDSuccess([e], n) ->
                let e, _adjust = TryEliminateLet cenv env bind e m 
                TDSuccess([e], n), info
            | _ -> 
                TDBind(bind, rest), info

        else 
            rest, rinfo

    | TDSwitch (e, cases, dflt, m) -> 
        // We always duplicate boolean-typed guards prior to optimizing. This is work which really should be done in patcompile.fs
        // where we must duplicate "when" expressions to ensure uniqueness of bound variables.
        //
        // However, we are not allowed to copy expressions in patcompile.fs because type checking is not complete (see FSharp 1.0 bug 4821).
        // Hence we do it here. There is no doubt a better way to do this.
        let e = if typeEquiv g (tyOfExpr g e) g.bool_ty then copyExpr g CloneAll e else e

        OptimizeSwitch cenv env (e, cases, dflt, m)

and TryOptimizeDecisionTreeTest cenv test vinfo = 
    let g = cenv.g
    match test, vinfo with 
    | DecisionTreeTest.UnionCase (c1, _), StripUnionCaseValue(c2, _) -> Some(g.unionCaseRefEq c1 c2)
    | DecisionTreeTest.ArrayLength _, _ -> None
    | DecisionTreeTest.Const c1, StripConstValue c2 -> if c1 = Const.Zero || c2 = Const.Zero then None else Some(c1=c2)
    | DecisionTreeTest.IsNull, StripConstValue c2 -> Some(c2=Const.Zero)
    | DecisionTreeTest.IsInst (_srcTy1, _tgtTy1), _ -> None
    // These should not occur in optimization
    | DecisionTreeTest.ActivePatternCase _, _ -> None
    | _ -> None

/// Optimize/analyze a switch construct from pattern matching 
and OptimizeSwitch cenv env (e, cases, dflt, m) =
    let g = cenv.g

    // Replace IsInst tests by calls to the helper for type tests, which may then get optimized
    let e, cases =
        match cases with
        | [ TCase(DecisionTreeTest.IsInst (_srcTy, tgtTy), success)] ->
            let testExpr = mkCallTypeTest g m tgtTy e
            let testCases = [TCase(DecisionTreeTest.Const(Const.Bool true), success)]
            testExpr, testCases
        | _ -> e, cases

    let eR, einfo = OptimizeExpr cenv env e 

    let cases, dflt = 
        if cenv.settings.EliminateSwitch && not einfo.HasEffect then
            // Attempt to find a definite success, i.e. the first case where there is definite success
            match (List.tryFind (function TCase(d2, _) when TryOptimizeDecisionTreeTest cenv d2 einfo.Info = Some true -> true | _ -> false) cases) with 
            | Some(TCase(_, case)) -> [], Some case
            | _ -> 
                // Filter definite failures
                cases |> List.filter (function TCase(d2, _) when TryOptimizeDecisionTreeTest cenv d2 einfo.Info = Some false -> false | _ -> true), 
                dflt
        else
            cases, dflt 

    // OK, see what we are left with and continue
    match cases, dflt with 
    | [], Some case -> OptimizeDecisionTree cenv env m case
    | _ -> OptimizeSwitchFallback cenv env (eR, einfo, cases, dflt, m)

and OptimizeSwitchFallback cenv env (eR, einfo, cases, dflt, m) =
    let casesR, cinfos =
        cases 
        |> List.map (fun (TCase(discrim, e)) -> let eR, einfo = OptimizeDecisionTree cenv env m e in TCase(discrim, eR), einfo)
        |> List.unzip
    let dfltR, dinfos =
        match dflt with
        | None -> None, [] 
        | Some df -> let dfR, einfo = OptimizeDecisionTree cenv env m df in Some dfR, [einfo] 
    let size = (dinfos.Length + cinfos.Length) * 2
    let info = CombineValueInfosUnknown (einfo :: cinfos @ dinfos)
    let info = { info with TotalSize = info.TotalSize + size; FunctionSize = info.FunctionSize + size; }
    TDSwitch (eR, casesR, dfltR, m), info

and OptimizeBinding cenv isRec env (TBind(vref, expr, spBind)) =
    let g = cenv.g
    try 
        
        // The aim here is to stop method splitting for direct-self-tailcalls. We do more than that: if an expression
        // occurs in the body of recursively defined values RVS, then we refuse to split
        // any expression that contains a reference to any value in RVS.
        // This doesn't prevent splitting for mutually recursive references. See FSharp 1.0 bug 2892.
        let env = 
            if isRec then { env with dontSplitVars = env.dontSplitVars.Add vref () } 
            else env
        
        let exprOptimized, einfo = 
            let env = if vref.IsCompilerGenerated && Option.isSome env.latestBoundId then env else {env with latestBoundId=Some vref.Id} 
            let cenv = if vref.InlineInfo.ShouldInline then { cenv with optimizing=false} else cenv 
            let arityInfo = InferValReprInfoOfBinding g AllowTypeDirectedDetupling.No vref expr
            let exprOptimized, einfo = OptimizeLambdas (Some vref) cenv env arityInfo expr vref.Type 
            let size = localVarSize 
            exprOptimized, {einfo with FunctionSize=einfo.FunctionSize+size; TotalSize = einfo.TotalSize+size} 

        // Trim out optimization information for large lambdas we'll never inline
        // Trim out optimization information for expressions that call protected members 
        let rec cut ivalue = 
            match ivalue with
            | CurriedLambdaValue (_, arities, size, body, _) -> 
                if size > (cenv.settings.lambdaInlineThreshold + arities + 2) then 
                    // Discarding lambda for large binding 
                    UnknownValue 
                else
                    let fvs = freeInExpr CollectLocals body
                    if fvs.UsesMethodLocalConstructs then
                        // Discarding lambda for binding because uses protected members
                        UnknownValue 
                    elif fvs.FreeLocals.ToArray() |> Seq.fold(fun acc v -> if not acc then v.Accessibility.IsPrivate else acc) false then
                        // Discarding lambda for binding because uses private members
                        UnknownValue 
                    else
                        ivalue

            | ValValue(v, x) -> ValValue(v, cut x)
            | TupleValue a -> TupleValue(Array.map cut a)
            | RecdValue (tcref, a) -> RecdValue(tcref, Array.map cut a)       
            | UnionCaseValue (a, b) -> UnionCaseValue (a, Array.map cut b)
            | UnknownValue | ConstValue _ | ConstExprValue _ -> ivalue
            | SizeValue(_, a) -> MakeSizedValueInfo (cut a) 

        let einfo = if vref.ShouldInline || vref.InlineIfLambda then einfo else {einfo with Info = cut einfo.Info } 

        let einfo = 
            if (not vref.ShouldInline && not vref.InlineIfLambda && not cenv.settings.KeepOptimizationValues) ||
               
               // Bug 4916: do not record inline data for initialization trigger expressions
               // Note: we can't eliminate these value infos at the file boundaries because that would change initialization
               // order
               IsCompiledAsStaticPropertyWithField g vref ||
               
               (vref.InlineInfo = ValInline.Never) ||
               // MarshalByRef methods may not be inlined
               (match vref.TryDeclaringEntity with 
                | Parent tcref -> 
                    match g.system_MarshalByRefObject_tcref with
                    | None -> false
                    | Some mbrTyconRef ->
                    // Check we can deref system_MarshalByRefObject_tcref. When compiling against the Silverlight mscorlib we can't
                    if mbrTyconRef.TryDeref.IsSome then
                        // Check if this is a subtype of MarshalByRefObject
                        assert g.system_MarshalByRefObject_ty.IsSome
                        ExistsSameHeadTypeInHierarchy g cenv.amap vref.Range (generalizedTyconRef g tcref) g.system_MarshalByRefObject_ty.Value
                    else 
                        false
                | ParentNone -> false) ||

               // These values are given a special going-over by the optimizer and 
               // ilxgen.fs, hence treat them as if no-inline (when preparing the inline information for 
               // FSharp.Core).
               (let nvref = mkLocalValRef vref 
                g.compilingFSharpCore &&
                   (valRefEq g nvref g.seq_vref ||
                    valRefEq g nvref g.seq_generated_vref ||
                    valRefEq g nvref g.seq_finally_vref ||
                    valRefEq g nvref g.seq_using_vref ||
                    valRefEq g nvref g.seq_append_vref ||
                    valRefEq g nvref g.seq_empty_vref ||
                    valRefEq g nvref g.seq_delay_vref ||
                    valRefEq g nvref g.seq_singleton_vref ||
                    valRefEq g nvref g.seq_map_vref ||
                    valRefEq g nvref g.seq_collect_vref ||
                    valRefEq g nvref g.reference_equality_inner_vref ||
                    valRefEq g nvref g.generic_comparison_inner_vref ||
                    valRefEq g nvref g.generic_comparison_withc_inner_vref ||
                    valRefEq g nvref g.generic_equality_er_inner_vref ||
                    valRefEq g nvref g.generic_equality_per_inner_vref ||
                    valRefEq g nvref g.generic_equality_withc_inner_vref ||
                    valRefEq g nvref g.generic_hash_inner_vref))
            then {einfo with Info=UnknownValue} 
            else einfo 
        if vref.ShouldInline && IsPartialExprVal einfo.Info then 
            errorR(InternalError("the inline value '"+vref.LogicalName+"' was not inferred to have a known value", vref.Range))
        
        let env = BindInternalLocalVal cenv vref (mkValInfo einfo vref) env 
        (TBind(vref, exprOptimized, spBind), einfo), env
    with RecoverableException exn -> 
        errorRecovery exn vref.Range 
        raise (ReportedError (Some exn))
          
and OptimizeBindings cenv isRec env xs =
    List.mapFold (OptimizeBinding cenv isRec) env xs
    
and OptimizeModuleExprWithSig cenv env mty def  = 
        let g = cenv.g
        // Optimize the module implementation
        let (def, info), (_env, bindInfosColl) = OptimizeModuleContents cenv (env, []) def  
        let bindInfosColl = List.concat bindInfosColl 
        
        // Compute the elements truly hidden by the module signature.
        // The hidden set here must contain NOT MORE THAN the set of values made inaccessible by 
        // the application of the signature. If it contains extra elements we'll accidentally eliminate
        // bindings.
         
        let _renaming, hidden as rpi = ComputeRemappingFromImplementationToSignature g def mty

        let def = 
            if not cenv.settings.LocalOptimizationsEnabled then def else 

            let fvs = freeInModuleOrNamespace (CollectLocalsWithStackGuard()) def 
            let dead = 
                bindInfosColl |> List.filter (fun (bind, binfo) -> 

                    // Check the expression has no side effect, e.g. is a lambda expression (a function definition)
                    not (ValueIsUsedOrHasEffect cenv (fun () -> fvs.FreeLocals) (bind, binfo)) &&

                    // Check the thing is hidden by the signature (if any)
                    hidden.HiddenVals.Contains bind.Var && 

                    // Check the thing is not compiled as a static field or property, since reflected definitions and other reflective stuff might need it
                    not (IsCompiledAsStaticProperty g bind.Var))

            let deadSet = Zset.addList (dead |> List.map (fun (bind, _) -> bind.Var)) (Zset.empty valOrder)

            // Eliminate dead private bindings from a module type by mutation. Note that the optimizer doesn't
            // actually copy the entire term - it copies the expression portions of the term and leaves the 
            // value_spec and entity_specs in place. However this means that the value_specs and entity specs 
            // need to be updated when a change is made that affects them, e.g. when a binding is eliminated. 
            // We'd have to do similar tricks if the type of variable is changed (as happens in TLR, which also
            // uses mutation), or if we eliminated a type constructor.
            //
            // It may be wise to move to a non-mutating implementation at some point here. Copying expressions is
            // probably more costly than copying specs anyway.
            let rec elimModTy (mtyp: ModuleOrNamespaceType) =                  
                let mty = 
                    ModuleOrNamespaceType(kind=mtyp.ModuleOrNamespaceKind, 
                                              vals= (mtyp.AllValsAndMembers |> QueueList.filter (Zset.memberOf deadSet >> not)), 
                                              entities= mtyp.AllEntities)
                mtyp.ModuleAndNamespaceDefinitions |> List.iter elimModSpec
                mty

            and elimModSpec (mspec: ModuleOrNamespace) = 
                let mtyp = elimModTy mspec.ModuleOrNamespaceType 
                mspec.entity_modul_type <- MaybeLazy.Strict mtyp

            let rec elimModuleDefn x =                  
                match x with 
                | TMDefRec(isRec, opens, tycons, mbinds, m) -> 
                    let mbinds = mbinds |> List.choose elimModuleBinding
                    TMDefRec(isRec, opens, tycons, mbinds, m)
                | TMDefLet(bind, m) -> 
                    if Zset.contains bind.Var deadSet then TMDefRec(false, [], [], [], m) else x
                | TMDefOpens _ -> x
                | TMDefDo _ -> x
                | TMDefs defs -> TMDefs(List.map elimModuleDefn defs) 

            and elimModuleBinding modBind = 
                match modBind with 
                | ModuleOrNamespaceBinding.Binding bind -> 
                     if bind.Var |> Zset.memberOf deadSet then None
                     else Some modBind
                | ModuleOrNamespaceBinding.Module(mspec, d) ->
                    // Clean up the ModuleOrNamespaceType by mutation
                    elimModSpec mspec
                    Some (ModuleOrNamespaceBinding.Module(mspec, elimModuleDefn d))
            
            elimModuleDefn def 

        let info = AbstractAndRemapModulInfo g rpi info

        def, info 

and mkValBind (bind: Binding) info =
    (mkLocalValRef bind.Var, info)

and OptimizeModuleContents cenv (env, bindInfosColl) input = 
    match input with 
    | TMDefRec(isRec, opens, tycons, mbinds, m) -> 
        let env = if isRec then BindInternalValsToUnknown cenv (allValsOfModDef input) env else env
        let mbindInfos, (env, bindInfosColl) = OptimizeModuleBindings cenv (env, bindInfosColl) mbinds
        let mbinds, minfos = List.unzip mbindInfos
        let binds = minfos |> List.choose (function Choice1Of2 (x, _) -> Some x | _ -> None)
        let binfos = minfos |> List.choose (function Choice1Of2 (_, x) -> Some x | _ -> None)
        let minfos = minfos |> List.choose (function Choice2Of2 x -> Some x | _ -> None)
        
        (TMDefRec(isRec, opens, tycons, mbinds, m), 
         notlazy { ValInfos = ValInfos(List.map2 (fun bind binfo -> mkValBind bind (mkValInfo binfo bind.Var)) binds binfos) 
                   ModuleOrNamespaceInfos = NameMap.ofList minfos}), 
        (env, bindInfosColl)

    | TMDefOpens _openDecls ->  
        (input, EmptyModuleInfo), (env, bindInfosColl)

    | TMDefLet(bind, m) ->
        let bindR, binfo as bindInfo, env = OptimizeBinding cenv false env bind
        (TMDefLet(bindR, m), 
         notlazy { ValInfos=ValInfos [mkValBind bind (mkValInfo binfo bind.Var)] 
                   ModuleOrNamespaceInfos = NameMap.empty }), 
        (env, ([bindInfo] :: bindInfosColl))

    | TMDefDo(e, m) ->
        let eR, _einfo = OptimizeExpr cenv env e
        (TMDefDo(eR, m), EmptyModuleInfo), 
        (env, bindInfosColl)

    | TMDefs defs -> 
        let (defs, info), (env, bindInfosColl) = OptimizeModuleDefs cenv (env, bindInfosColl) defs 
        (TMDefs defs, info), (env, bindInfosColl)

and OptimizeModuleBindings cenv (env, bindInfosColl) xs =
    List.mapFold (OptimizeModuleBinding cenv) (env, bindInfosColl) xs

and OptimizeModuleBinding cenv (env, bindInfosColl) x = 
    match x with
    | ModuleOrNamespaceBinding.Binding bind -> 
        let bindR, binfo as bindInfo, env = OptimizeBinding cenv true env bind
        (ModuleOrNamespaceBinding.Binding bindR, Choice1Of2 (bindR, binfo)), (env, [ bindInfo ] :: bindInfosColl)
    | ModuleOrNamespaceBinding.Module(mspec, def) ->
        let id = mspec.Id
        let (def, info), (_, bindInfosColl) = OptimizeModuleContents cenv (env, bindInfosColl) def 
        let env = BindValsInModuleOrNamespace cenv info env
        (ModuleOrNamespaceBinding.Module(mspec, def), Choice2Of2 (id.idText, info)), 
        (env, bindInfosColl)

and OptimizeModuleDefs cenv (env, bindInfosColl) defs = 
    let defs, (env, bindInfosColl) = List.mapFold (OptimizeModuleContents cenv) (env, bindInfosColl) defs
    let defs, minfos = List.unzip defs
    (defs, UnionOptimizationInfos minfos), (env, bindInfosColl)
   
and OptimizeImplFileInternal cenv env isIncrementalFragment fsiMultiAssemblyEmit hidden implFile =
    let g = cenv.g
    let (CheckedImplFile (qname, pragmas, signature, contents, hasExplicitEntryPoint, isScript, anonRecdTypes, namedDebugPointsForInlinedCode)) = implFile
    let env, contentsR, minfo, hidden = 
        // FSI compiles interactive fragments as if you're typing incrementally into one module.
        //
        // This means the fragment is not constrained by its signature and later fragments will be typechecked 
        // against the implementation of the module rather than the externals.
        //
        if isIncrementalFragment then
            // This optimizes and builds minfo ignoring the signature
            let (defR, minfo), (_env, _bindInfosColl) = OptimizeModuleContents cenv (env, []) contents
            let hidden = ComputeImplementationHidingInfoAtAssemblyBoundary defR hidden
            let minfo =
                // In F# interactive multi-assembly mode, no internals are accessible across interactive fragments.
                // In F# interactive single-assembly mode, internals are accessible across interactive fragments.
                if fsiMultiAssemblyEmit then
                    AbstractLazyModulInfoByHiding true hidden minfo
                else
                    AbstractLazyModulInfoByHiding false hidden minfo
            let env = BindValsInModuleOrNamespace cenv minfo env
            env, defR, minfo, hidden
        else
            // This optimizes and builds minfo w.r.t. the signature
            let mexprR, minfo = OptimizeModuleExprWithSig cenv env signature contents
            let hidden = ComputeSignatureHidingInfoAtAssemblyBoundary signature hidden
            let minfoExternal = AbstractLazyModulInfoByHiding true hidden minfo
            let env =
                // In F# interactive multi-assembly mode, internals are not accessible in the 'env' used intra-assembly
                // In regular fsc compilation, internals are accessible in the 'env' used intra-assembly
                if g.isInteractive && fsiMultiAssemblyEmit then
                    BindValsInModuleOrNamespace cenv minfoExternal env
                else
                    BindValsInModuleOrNamespace cenv minfo env
            env, mexprR, minfoExternal, hidden

    let implFileR = CheckedImplFile (qname, pragmas, signature, contentsR, hasExplicitEntryPoint, isScript, anonRecdTypes, namedDebugPointsForInlinedCode)

    env, implFileR, minfo, hidden

/// Entry point
let OptimizeImplFile (settings, ccu, tcGlobals, tcVal, importMap, optEnv, isIncrementalFragment, fsiMultiAssemblyEmit, emitTailcalls, hidden, mimpls) =
    let cenv = 
        { settings=settings
          scope=ccu 
          TcVal = tcVal
          g=tcGlobals 
          amap=importMap
          optimizing=true
          localInternalVals=Dictionary<Stamp, ValInfo>(10000)
          emitTailcalls=emitTailcalls
          casApplied=Dictionary<Stamp, bool>() 
          stackGuard = StackGuard(OptimizerStackGuardDepth, "OptimizerStackGuardDepth")
          realsig = tcGlobals.realsig
        }

    let env, _, _, _ as results = OptimizeImplFileInternal cenv optEnv isIncrementalFragment fsiMultiAssemblyEmit hidden mimpls  

    let optimizeDuringCodeGen disableMethodSplitting expr =
        let env = { env with disableMethodSplitting = env.disableMethodSplitting || disableMethodSplitting }
        OptimizeExpr cenv env expr |> fst

    results, optimizeDuringCodeGen


/// Pickle to stable format for cross-module optimization data
let rec p_ExprValueInfo x st =
    match x with 
    | ConstValue (c, ty) ->
        p_byte 0 st
        p_tup2 p_const p_ty (c, ty) st 
    | UnknownValue ->
        p_byte 1 st
    | ValValue (a, b) ->
        p_byte 2 st
        p_tup2 (p_vref "optval") p_ExprValueInfo (a, b) st
    | TupleValue a ->
        p_byte 3 st
        p_array p_ExprValueInfo a st
    | UnionCaseValue (a, b) ->
        p_byte 4 st
        p_tup2 p_ucref (p_array p_ExprValueInfo) (a, b) st
    | CurriedLambdaValue (_, b, c, d, e) ->
        p_byte 5 st
        p_tup4 p_int p_int p_expr p_ty (b, c, d, e) st
    | ConstExprValue (a, b) ->
        p_byte 6 st
        p_tup2 p_int p_expr (a, b) st
    | RecdValue (tcref, a) -> 
        p_byte 7 st
        p_tcref "opt data" tcref st
        p_array p_ExprValueInfo a st
    | SizeValue (_adepth, a) ->
        p_ExprValueInfo a st

and p_ValInfo (v: ValInfo) st = 
    p_ExprValueInfo v.ValExprInfo st
    p_bool v.ValMakesNoCriticalTailcalls st

and p_ModuleInfo x st = 
    p_array (p_tup2 (p_vref "opttab") p_ValInfo) (x.ValInfos.Entries |> Seq.toArray) st
    p_namemap p_LazyModuleInfo x.ModuleOrNamespaceInfos st

and p_LazyModuleInfo x st = 
    p_lazy p_ModuleInfo x st

let p_CcuOptimizationInfo x st = p_LazyModuleInfo x st

let rec u_ExprInfo st =
    let rec loop st =
        let tag = u_byte st
        match tag with
        | 0 -> u_tup2 u_const u_ty st |> ConstValue
        | 1 -> UnknownValue
        | 2 -> u_tup2 u_vref loop st |> ValValue
        | 3 -> u_array loop st |> TupleValue
        | 4 -> u_tup2 u_ucref (u_array loop) st |> UnionCaseValue
        | 5 -> u_tup4 u_int u_int u_expr u_ty st |> (fun (b, c, d, e) -> CurriedLambdaValue (newUnique(), b, c, d, e))
        | 6 -> u_tup2 u_int u_expr st |> ConstExprValue
        | 7 -> u_tup2 u_tcref (u_array loop) st |> RecdValue
        | _ -> failwith "loop"
    // calc size of unpicked ExprValueInfo
    MakeSizedValueInfo (loop st)

and u_ValInfo st = 
    let a, b = u_tup2 u_ExprInfo u_bool st
    { ValExprInfo=a; ValMakesNoCriticalTailcalls = b } 

and u_ModuleInfo st = 
    let a, b = u_tup2 (u_array (u_tup2 u_vref u_ValInfo)) (u_namemap u_LazyModuleInfo) st
    { ValInfos= ValInfos a; ModuleOrNamespaceInfos=b}

and u_LazyModuleInfo st = u_lazy u_ModuleInfo st

let u_CcuOptimizationInfo st = u_LazyModuleInfo st<|MERGE_RESOLUTION|>--- conflicted
+++ resolved
@@ -3093,15 +3093,7 @@
     | TupleValue _ | UnionCaseValue _ | RecdValue _ when shouldInline ->
         failwith "tuple, union and record values cannot be marked 'inline'"
 
-<<<<<<< HEAD
     | UnknownValue when shouldInline ->
-        warning(Error(FSComp.SR.optValueMarkedInlineHasUnexpectedValue(), m)); None
-
-    | _ when shouldInline ->
-        warning(Error(FSComp.SR.optValueMarkedInlineCouldNotBeInlined(), m)); None
-    | _ -> None 
-=======
-    | UnknownValue when mustInline ->
         warning(Error(FSComp.SR.optValueMarkedInlineHasUnexpectedValue(), m))
         None
 
@@ -3109,8 +3101,7 @@
         warning(Error(FSComp.SR.optValueMarkedInlineCouldNotBeInlined(), m))
         None
 
-    | _ -> None
->>>>>>> 2e95cbcc
+    | _ -> None 
   
 and TryOptimizeValInfo cenv env m vinfo = 
     if vinfo.HasEffect then None else TryOptimizeVal cenv env (None, false, false, vinfo.Info, m)
@@ -3612,7 +3603,6 @@
 
         let shapes = 
             match newf0 with 
-<<<<<<< HEAD
             | Expr.Val (vref, _, _) ->
                 match vref.ValReprInfo with
                 | Some(ValReprInfo(_, detupArgsL, _)) ->
@@ -3645,26 +3635,6 @@
             let mayBeCriticalTailcall = 
                 match newf0 with 
                 | KnownValApp(vref, _typeArgs, otherArgs) ->
-
-                     // Check if this is a call to a function of known arity that has been inferred to not be a critical tailcall when used as a direct call
-                     // This includes recursive calls to the function being defined (in which case we get a non-critical, closed-world tailcall).
-                     // Note we also have to check the argument count to ensure this is a direct call (or a partial application).
-                     let doesNotMakeCriticalTailcall = 
-                         vref.MakesNoCriticalTailcalls || 
-                         (let valInfoForVal = GetInfoForVal cenv env m vref in valInfoForVal.ValMakesNoCriticalTailcalls) ||
-                         (match env.functionVal with | None -> false | Some (v, _) -> valEq vref.Deref v)
-                     if doesNotMakeCriticalTailcall then
-                        let numArgs = otherArgs.Length + newArgs.Length
-                        match vref.ValReprInfo with 
-                        | Some i -> numArgs > i.NumCurriedArgs 
-                        | None -> 
-                        match env.functionVal with 
-                        | Some (_v, i) -> numArgs > i.NumCurriedArgs
-                        | None -> true // over-application of a known function, which presumably returns a function. This counts as an indirect call
-                     else
-                        true // application of a function that may make a critical tailcall
-=======
-            | KnownValApp(vref, _typeArgs, otherArgs) ->
 
                  // Check if this is a call to a function of known arity that has been inferred to not be a critical tailcall when used as a direct call
                  // This includes recursive calls to the function being defined (in which case we get a non-critical, closed-world tailcall).
@@ -3683,9 +3653,8 @@
                     | None -> true // over-application of a known function, which presumably returns a function. This counts as an indirect call
                  else
                     true // application of a function that may make a critical tailcall
->>>>>>> 2e95cbcc
                 
-                | _ -> 
+            | _ -> 
                     // All indirect calls (calls to unknown functions) are assumed to be critical tailcalls 
                     true
 
