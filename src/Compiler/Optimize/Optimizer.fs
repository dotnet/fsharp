--- conflicted
+++ resolved
@@ -3265,7 +3265,6 @@
     | Expr.Val (v, _, _), [ty], _ when CanDevirtualizeApplication cenv v g.generic_equality_per_inner_vref ty args && not(isRefTupleTy g ty) ->
        let tcref, tyargs = StripToNominalTyconRef cenv ty
        match tcref.GeneratedHashAndEqualsWithComparerValues, args with
-<<<<<<< HEAD
        | Some (_, _, _, Some withcEqualsExactVal), [x; y] ->
            let args2 = [x; mkRefTupledNoTypes g m [y; (mkCallGetGenericPEREqualityComparer g m)]]
            Some (DevirtualizeApplication cenv env withcEqualsExactVal ty tyargs args2 m)
@@ -3280,13 +3279,8 @@
                let args2 = [x; mkRefTupledNoTypes g m [y; (mkCallGetGenericPEREqualityComparer g m)]]
                Some (DevirtualizeApplication cenv env equalsExact ty tyargs args2 m)
            | None ->
-               let args2 = [x; mkRefTupledNoTypes g m [mkCoerceExpr(y, g.obj_ty, m, ty); (mkCallGetGenericPEREqualityComparer g m)]]
+               let args2 = [x; mkRefTupledNoTypes g m [mkCoerceExpr(y, g.obj_ty_ambivalent, m, ty); (mkCallGetGenericPEREqualityComparer g m)]]
                Some (DevirtualizeApplication cenv env withcEqualsVal ty tyargs args2 m)
-=======
-       | Some (_, _, withcEqualsVal), [x; y] -> 
-           let args2 = [x; mkRefTupledNoTypes g m [mkCoerceExpr(y, g.obj_ty_ambivalent, m, ty); (mkCallGetGenericPEREqualityComparer g m)]]
-           Some (DevirtualizeApplication cenv env withcEqualsVal ty tyargs args2 m)
->>>>>>> 3bcf33da
        | _ -> None     
     
     // Optimize/analyze calls to LanguagePrimitives.HashCompare.GenericHashIntrinsic
