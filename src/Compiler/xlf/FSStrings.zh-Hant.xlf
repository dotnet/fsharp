﻿<?xml version="1.0" encoding="utf-8"?>
<xliff xmlns="urn:oasis:names:tc:xliff:document:1.2" xmlns:xsi="http://www.w3.org/2001/XMLSchema-instance" version="1.2" xsi:schemaLocation="urn:oasis:names:tc:xliff:document:1.2 xliff-core-1.2-transitional.xsd">
  <file datatype="xml" source-language="en" target-language="zh-Hant" original="../FSStrings.resx">
    <body>
<<<<<<< HEAD
      <trans-unit id="ConstraintSolverNonNullnessWarningWithType">
        <source>Nullness warning: The type '{0}' supports a null value but a constraint requires the type to be non-null.</source>
        <target state="new">Nullness warning: The type '{0}' supports a null value but a constraint requires the type to be non-null.</target>
        <note />
      </trans-unit>
      <trans-unit id="ConstraintSolverNullnessWarningEquivWithTypes">
        <source>Nullness warning: The types '{0}' and '{1}' do not have equivalent nullability '{2}' and '{3}'.</source>
        <target state="new">Nullness warning: The types '{0}' and '{1}' do not have equivalent nullability '{2}' and '{3}'.</target>
        <note />
      </trans-unit>
      <trans-unit id="ConstraintSolverNullnessWarningWithType">
        <source>Nullness warning: The type '{0}' does not support nullness.</source>
        <target state="new">Nullness warning: The type '{0}' does not support nullness.</target>
        <note />
      </trans-unit>
      <trans-unit id="ConstraintSolverNullnessWarningWithTypes">
        <source>Nullness warning: The types '{0}' and '{1}' do not have compatible nullability '{2}' and '{3}'.</source>
        <target state="new">Nullness warning: The types '{0}' and '{1}' do not have compatible nullability '{2}' and '{3}'.</target>
=======
      <trans-unit id="ErrorFromAddingTypeEquationTuples">
        <source>Type mismatch. Expecting a tuple of length {0} of type\n    {1}    \nbut given a tuple of length {2} of type\n    {3}    {4}\n</source>
        <target state="new">Type mismatch. Expecting a tuple of length {0} of type\n    {1}    \nbut given a tuple of length {2} of type\n    {3}    {4}\n</target>
>>>>>>> fbfc4066
        <note />
      </trans-unit>
      <trans-unit id="HashLoadedSourceHasIssues0">
        <source>One or more informational messages in loaded file.\n</source>
        <target state="translated">已載入檔案中的一或多個資訊訊息。\n</target>
        <note />
      </trans-unit>
      <trans-unit id="NotUpperCaseConstructorWithoutRQA">
        <source>Lowercase discriminated union cases are only allowed when using RequireQualifiedAccess attribute</source>
        <target state="new">Lowercase discriminated union cases are only allowed when using RequireQualifiedAccess attribute</target>
        <note />
      </trans-unit>
      <trans-unit id="Parser.TOKEN.DOT.DOT.HAT">
        <source>symbol '..^'</source>
        <target state="translated">符號 '..^'</target>
        <note />
      </trans-unit>
      <trans-unit id="Parser.TOKEN.INTERP.STRING.BEGIN.END">
        <source>interpolated string</source>
        <target state="translated">插補字串</target>
        <note />
      </trans-unit>
      <trans-unit id="Parser.TOKEN.INTERP.STRING.BEGIN.PART">
        <source>interpolated string (first part)</source>
        <target state="translated">插補字串 (第一個部分)</target>
        <note />
      </trans-unit>
      <trans-unit id="Parser.TOKEN.INTERP.STRING.END">
        <source>interpolated string (final part)</source>
        <target state="translated">插補字串 (最後部分)</target>
        <note />
      </trans-unit>
      <trans-unit id="Parser.TOKEN.INTERP.STRING.PART">
        <source>interpolated string (part)</source>
        <target state="translated">插補字串 (部分)</target>
        <note />
      </trans-unit>
      <trans-unit id="SeeAlso">
        <source>. See also {0}.</source>
        <target state="translated">。請參閱 {0}。</target>
        <note />
      </trans-unit>
      <trans-unit id="ConstraintSolverTupleDiffLengths">
        <source>The tuples have differing lengths of {0} and {1}</source>
        <target state="translated">元組有 {0} 和 {1} 兩個不同長度</target>
        <note />
      </trans-unit>
      <trans-unit id="ConstraintSolverInfiniteTypes">
        <source>The types '{0}' and '{1}' cannot be unified.</source>
        <target state="translated">無法整合類型 '{0}' 與 '{1}'。</target>
        <note />
      </trans-unit>
      <trans-unit id="ConstraintSolverMissingConstraint">
        <source>A type parameter is missing a constraint '{0}'</source>
        <target state="translated">型別參數遺漏條件約束 '{0}'</target>
        <note />
      </trans-unit>
      <trans-unit id="ConstraintSolverTypesNotInEqualityRelation1">
        <source>The unit of measure '{0}' does not match the unit of measure '{1}'</source>
        <target state="translated">測量單位 '{0}' 不符合測量單位 '{1}'</target>
        <note />
      </trans-unit>
      <trans-unit id="ConstraintSolverTypesNotInEqualityRelation2">
        <source>The type '{0}' does not match the type '{1}'</source>
        <target state="translated">類型 '{0}' 不符合類型 '{1}'</target>
        <note />
      </trans-unit>
      <trans-unit id="ConstraintSolverTypesNotInSubsumptionRelation">
        <source>The type '{0}' is not compatible with the type '{1}'{2}</source>
        <target state="translated">類型 '{0}' 與類型 '{1}'{2} 不相容</target>
        <note />
      </trans-unit>
      <trans-unit id="ErrorFromAddingTypeEquation1">
        <source>This expression was expected to have type\n    '{1}'    \nbut here has type\n    '{0}'    {2}</source>
        <target state="translated">這個運算式必須為類型\n    '{1}'    \n但此處卻是類型\n    '{0}'    {2}</target>
        <note />
      </trans-unit>
      <trans-unit id="ErrorFromAddingTypeEquation2">
        <source>Type mismatch. Expecting a\n    '{0}'    \nbut given a\n    '{1}'    {2}\n</source>
        <target state="translated">類型不符。必須是\n    '{0}'    \n但指定的是\n    '{1}'    {2}\n</target>
        <note />
      </trans-unit>
      <trans-unit id="ErrorFromApplyingDefault1">
        <source>Type constraint mismatch when applying the default type '{0}' for a type inference variable. </source>
        <target state="translated">套用類型推斷變數的預設類型 '{0}' 時，發生類型條件約束不符。 </target>
        <note />
      </trans-unit>
      <trans-unit id="ErrorFromApplyingDefault2">
        <source> Consider adding further type constraints</source>
        <target state="translated"> 請考慮加入進一步的類型條件約束</target>
        <note />
      </trans-unit>
      <trans-unit id="ErrorsFromAddingSubsumptionConstraint">
        <source>Type constraint mismatch. The type \n    '{0}'    \nis not compatible with type\n    '{1}'    {2}\n</source>
        <target state="translated">類型條件約束不符。類型\n    '{0}'    \n不相容於類型\n    '{1}'    {2}\n</target>
        <note />
      </trans-unit>
      <trans-unit id="UpperCaseIdentifierInPattern">
        <source>Uppercase variable identifiers should not generally be used in patterns, and may indicate a missing open declaration or a misspelt pattern name.</source>
        <target state="translated">通常不應在樣式中使用大寫的變數識別碼。這可能表示缺少公開宣告或樣式名稱拼字錯誤。</target>
        <note />
      </trans-unit>
      <trans-unit id="NotUpperCaseConstructor">
        <source>Discriminated union cases and exception labels must be uppercase identifiers</source>
        <target state="translated">差別聯集和例外狀況標籤必須是大寫的識別項</target>
        <note />
      </trans-unit>
      <trans-unit id="FunctionExpected">
        <source>This function takes too many arguments, or is used in a context where a function is not expected</source>
        <target state="translated">這個函式接受太多引數，或是用在不需要函式的內容中</target>
        <note />
      </trans-unit>
      <trans-unit id="BakedInMemberConstraintName">
        <source>Member constraints with the name '{0}' are given special status by the F# compiler as certain .NET types are implicitly augmented with this member. This may result in runtime failures if you attempt to invoke the member constraint from your own code.</source>
        <target state="translated">F# 編譯器會為名稱為 '{0}' 的成員條件約束指定特殊狀態，因為某些 .NET 類型會隱含用這個成員增強。如果您試圖從您自己的程式碼叫用這個成員條件約束，可能導致執行階段失敗。</target>
        <note />
      </trans-unit>
      <trans-unit id="BadEventTransformation">
        <source>A definition to be compiled as a .NET event does not have the expected form. Only property members can be compiled as .NET events.</source>
        <target state="translated">要編譯為 .NET 事件的定義不是採用需要的形式。只有屬性成員可以編譯為 .NET 事件。</target>
        <note />
      </trans-unit>
      <trans-unit id="ParameterlessStructCtor">
        <source>Implicit object constructors for structs must take at least one argument</source>
        <target state="translated">結構的隱含物件建構函式必須至少接受一個引數</target>
        <note />
      </trans-unit>
      <trans-unit id="InterfaceNotRevealed">
        <source>The type implements the interface '{0}' but this is not revealed by the signature. You should list the interface in the signature, as the interface will be discoverable via dynamic type casts and/or reflection.</source>
        <target state="translated">類型實作了介面 '{0}'，但是未由簽章顯示。您應該在簽章中列出這個介面，因為透過動態類型轉型和/或反映即可瀏覽這個介面。</target>
        <note />
      </trans-unit>
      <trans-unit id="TyconBadArgs">
        <source>The type '{0}' expects {1} type argument(s) but is given {2}</source>
        <target state="translated">型別 '{0}' 需要 {1} 個型別引數，卻指定了 {2} 個</target>
        <note />
      </trans-unit>
      <trans-unit id="IndeterminateType">
        <source>Lookup on object of indeterminate type based on information prior to this program point. A type annotation may be needed prior to this program point to constrain the type of the object. This may allow the lookup to be resolved.</source>
        <target state="translated">根據這個程式點之前的資訊，查詢是針對不定類型的物件。在這個程式點之前可能需要類型註釋，以限制物件的類型。這樣或許可以讓查詢能夠解析。</target>
        <note />
      </trans-unit>
      <trans-unit id="NameClash1">
        <source>Duplicate definition of {0} '{1}'</source>
        <target state="translated">重複的 {0} '{1}' 定義</target>
        <note />
      </trans-unit>
      <trans-unit id="NameClash2">
        <source>The {0} '{1}' can not be defined because the name '{2}' clashes with the {3} '{4}' in this type or module</source>
        <target state="translated">無法定義 {0} '{1}'，因為名稱 '{2}' 與這個類型或模組中的 {3} '{4}' 相衝突</target>
        <note />
      </trans-unit>
      <trans-unit id="Duplicate1">
        <source>Two members called '{0}' have the same signature</source>
        <target state="translated">名稱為 '{0}' 的兩個成員具有相同的簽章</target>
        <note />
      </trans-unit>
      <trans-unit id="Duplicate2">
        <source>Duplicate definition of {0} '{1}'</source>
        <target state="translated">重複的 {0} '{1}' 定義</target>
        <note />
      </trans-unit>
      <trans-unit id="UndefinedName2">
        <source> A construct with this name was found in FSharp.PowerPack.dll, which contains some modules and types that were implicitly referenced in some previous versions of F#. You may need to add an explicit reference to this DLL in order to compile this code.</source>
        <target state="translated"> 在 FSharp.PowerPack.dll 中找到這個名稱的建構，它包含部分舊版 F# 中隱含參考的一些模組和類型。您可能必須加入這個 DLL 的明確參考，才能編譯這個程式碼。</target>
        <note />
      </trans-unit>
      <trans-unit id="FieldNotMutable">
        <source>This field is not mutable</source>
        <target state="translated">這個欄位不是可變動的欄位</target>
        <note />
      </trans-unit>
      <trans-unit id="FieldsFromDifferentTypes">
        <source>The fields '{0}' and '{1}' are from different types</source>
        <target state="translated">欄位 '{0}' 和 '{1}' 來自不同類型</target>
        <note />
      </trans-unit>
      <trans-unit id="VarBoundTwice">
        <source>'{0}' is bound twice in this pattern</source>
        <target state="translated">'{0}' 在這個模式中繫結兩次</target>
        <note />
      </trans-unit>
      <trans-unit id="Recursion">
        <source>A use of the function '{0}' does not match a type inferred elsewhere. The inferred type of the function is\n    {1}.    \nThe type of the function required at this point of use is\n    {2}    {3}\nThis error may be due to limitations associated with generic recursion within a 'let rec' collection or within a group of classes. Consider giving a full type signature for the targets of recursive calls including type annotations for both argument and return types.</source>
        <target state="translated">函式 '{0}' 的使用方式不符合由他處推斷的類型。函式的推斷類型是\n    {1}。 \n在這個使用點需要的函式類型是\n    {2}    {3}\n這個錯誤可能是 'let rec' 集合內或類別群組內泛型遞迴的相關限制所致。請考慮為遞迴呼叫的目標指定完整類型的簽章，包含引數和傳回型別兩者的類型註釋。</target>
        <note />
      </trans-unit>
      <trans-unit id="InvalidRuntimeCoercion">
        <source>Invalid runtime coercion or type test from type {0} to {1}\n{2}</source>
        <target state="translated">從類型 {0} 到 {1} 的執行階段強制型轉或類型測試無效\n{2}</target>
        <note />
      </trans-unit>
      <trans-unit id="IndeterminateRuntimeCoercion">
        <source>This runtime coercion or type test from type\n    {0}    \n to \n    {1}    \ninvolves an indeterminate type based on information prior to this program point. Runtime type tests are not allowed on some types. Further type annotations are needed.</source>
        <target state="translated">根據這個程式點之前的資訊，這個從類型\n    {0}    \n 到 \n    {1}    \n的執行階段強制型轉或類型測試涉及不定的類型。不允許在某些類型上使用執行階段類型測試。需要進一步的類型註釋。</target>
        <note />
      </trans-unit>
      <trans-unit id="IndeterminateStaticCoercion">
        <source>The static coercion from type\n    {0}    \nto \n    {1}    \n involves an indeterminate type based on information prior to this program point. Static coercions are not allowed on some types. Further type annotations are needed.</source>
        <target state="translated">根據這個程式點之前的資訊，從類型\n    {0}    \n到 \n    {1}    \n的靜態強制型轉涉及不定的類型。不允許在某些類型上執行靜態強制型轉。需要進一步的類型註釋。</target>
        <note />
      </trans-unit>
      <trans-unit id="StaticCoercionShouldUseBox">
        <source>A coercion from the value type \n    {0}    \nto the type \n    {1}    \nwill involve boxing. Consider using 'box' instead</source>
        <target state="translated">從實值類型 \n    {0}    \n到類型 \n    {1}    \n的強制型轉將涉及 Boxing。請考慮改用 'box'</target>
        <note />
      </trans-unit>
      <trans-unit id="TypeIsImplicitlyAbstract">
        <source>This type is 'abstract' since some abstract members have not been given an implementation. If this is intentional then add the '[&lt;AbstractClass&gt;]' attribute to your type.</source>
        <target state="translated">因為未提供實作給某些抽象成員，所以此類型為 'abstract'。如果這是預期的情況，則請將 '[&lt;AbstractClass&gt;]' 屬性新增到您的類型。</target>
        <note />
      </trans-unit>
      <trans-unit id="NonRigidTypar1">
        <source>This construct causes code to be less generic than indicated by its type annotations. The type variable implied by the use of a '#', '_' or other type annotation at or near '{0}' has been constrained to be type '{1}'.</source>
        <target state="translated">這個建構會導致程式碼的一般程度低於其類型註釋所指示的程度。在 '{0}' 或附近使用 '#'、'_' 或其他類型註釋所隱含的類型變數已被限於必須是類型 '{1}'。</target>
        <note />
      </trans-unit>
      <trans-unit id="NonRigidTypar2">
        <source>This construct causes code to be less generic than indicated by the type annotations. The unit-of-measure variable '{0} has been constrained to be measure '{1}'.</source>
        <target state="translated">這個建構會導致程式碼的一般程度低於類型註釋所指示的程度。測量單位變數 '{0}' 已被限於必須是測量 '{1}'。</target>
        <note />
      </trans-unit>
      <trans-unit id="NonRigidTypar3">
        <source>This construct causes code to be less generic than indicated by the type annotations. The type variable '{0} has been constrained to be type '{1}'.</source>
        <target state="translated">這個建構會導致程式碼的一般程度低於類型註釋所指示的程度。類型變數 '{0}' 已被限於必須是類型 '{1}'。</target>
        <note />
      </trans-unit>
      <trans-unit id="Parser.TOKEN.IDENT">
        <source>identifier</source>
        <target state="translated">識別碼</target>
        <note />
      </trans-unit>
      <trans-unit id="Parser.TOKEN.INT">
        <source>integer literal</source>
        <target state="translated">整數常值</target>
        <note />
      </trans-unit>
      <trans-unit id="Parser.TOKEN.FLOAT">
        <source>floating point literal</source>
        <target state="translated">浮點常值</target>
        <note />
      </trans-unit>
      <trans-unit id="Parser.TOKEN.DECIMAL">
        <source>decimal literal</source>
        <target state="translated">十進位常值</target>
        <note />
      </trans-unit>
      <trans-unit id="Parser.TOKEN.CHAR">
        <source>character literal</source>
        <target state="translated">字元常值</target>
        <note />
      </trans-unit>
      <trans-unit id="Parser.TOKEN.BASE">
        <source>keyword 'base'</source>
        <target state="translated">關鍵字 'base'</target>
        <note />
      </trans-unit>
      <trans-unit id="Parser.TOKEN.LPAREN.STAR.RPAREN">
        <source>symbol '(*)'</source>
        <target state="translated">符號 '(*)'</target>
        <note />
      </trans-unit>
      <trans-unit id="Parser.TOKEN.DOLLAR">
        <source>symbol '$'</source>
        <target state="translated">符號 '$'</target>
        <note />
      </trans-unit>
      <trans-unit id="Parser.TOKEN.INFIX.STAR.STAR.OP">
        <source>infix operator</source>
        <target state="translated">中置運算子</target>
        <note />
      </trans-unit>
      <trans-unit id="Parser.TOKEN.INFIX.COMPARE.OP">
        <source>infix operator</source>
        <target state="translated">中置運算子</target>
        <note />
      </trans-unit>
      <trans-unit id="Parser.TOKEN.COLON.GREATER">
        <source>symbol ':&gt;'</source>
        <target state="translated">符號 ':&gt;'</target>
        <note />
      </trans-unit>
      <trans-unit id="Parser.TOKEN.COLON.COLON">
        <source>symbol '::'</source>
        <target state="translated">符號 '::'</target>
        <note />
      </trans-unit>
      <trans-unit id="Parser.TOKEN.PERCENT.OP">
        <source>symbol '{0}</source>
        <target state="translated">符號 '{0}</target>
        <note />
      </trans-unit>
      <trans-unit id="Parser.TOKEN.INFIX.AT.HAT.OP">
        <source>infix operator</source>
        <target state="translated">中置運算子</target>
        <note />
      </trans-unit>
      <trans-unit id="Parser.TOKEN.INFIX.BAR.OP">
        <source>infix operator</source>
        <target state="translated">中置運算子</target>
        <note />
      </trans-unit>
      <trans-unit id="Parser.TOKEN.PLUS.MINUS.OP">
        <source>infix operator</source>
        <target state="translated">中置運算子</target>
        <note />
      </trans-unit>
      <trans-unit id="Parser.TOKEN.PREFIX.OP">
        <source>prefix operator</source>
        <target state="translated">前置運算子</target>
        <note />
      </trans-unit>
      <trans-unit id="Parser.TOKEN.COLON.QMARK.GREATER">
        <source>symbol ':?&gt;'</source>
        <target state="translated">符號 ':?&gt;'</target>
        <note />
      </trans-unit>
      <trans-unit id="Parser.TOKEN.INFIX.STAR.DIV.MOD.OP">
        <source>infix operator</source>
        <target state="translated">中置運算子</target>
        <note />
      </trans-unit>
      <trans-unit id="Parser.TOKEN.INFIX.AMP.OP">
        <source>infix operator</source>
        <target state="translated">中置運算子</target>
        <note />
      </trans-unit>
      <trans-unit id="Parser.TOKEN.AMP">
        <source>symbol '&amp;'</source>
        <target state="translated">符號 '&amp;'</target>
        <note />
      </trans-unit>
      <trans-unit id="Parser.TOKEN.AMP.AMP">
        <source>symbol '&amp;&amp;'</source>
        <target state="translated">符號 '&amp;&amp;'</target>
        <note />
      </trans-unit>
      <trans-unit id="Parser.TOKEN.BAR.BAR">
        <source>symbol '||'</source>
        <target state="translated">符號 '||'</target>
        <note />
      </trans-unit>
      <trans-unit id="Parser.TOKEN.LESS">
        <source>symbol '&lt;'</source>
        <target state="translated">符號 '&lt;'</target>
        <note />
      </trans-unit>
      <trans-unit id="Parser.TOKEN.GREATER">
        <source>symbol '&gt;'</source>
        <target state="translated">符號 '&gt;'</target>
        <note />
      </trans-unit>
      <trans-unit id="Parser.TOKEN.QMARK">
        <source>symbol '?'</source>
        <target state="translated">符號 '?'</target>
        <note />
      </trans-unit>
      <trans-unit id="Parser.TOKEN.QMARK.QMARK">
        <source>symbol '??'</source>
        <target state="translated">符號 '??'</target>
        <note />
      </trans-unit>
      <trans-unit id="Parser.TOKEN.COLON.QMARK">
        <source>symbol ':?'</source>
        <target state="translated">符號 ':?'</target>
        <note />
      </trans-unit>
      <trans-unit id="Parser.TOKEN.INT32.DOT.DOT">
        <source>integer..</source>
        <target state="translated">整數</target>
        <note />
      </trans-unit>
      <trans-unit id="Parser.TOKEN.DOT.DOT">
        <source>symbol '..'</source>
        <target state="translated">符號 '..'</target>
        <note />
      </trans-unit>
      <trans-unit id="Parser.TOKEN.QUOTE">
        <source>quote symbol</source>
        <target state="translated">引號符號</target>
        <note />
      </trans-unit>
      <trans-unit id="Parser.TOKEN.STAR">
        <source>symbol '*'</source>
        <target state="translated">符號 '*'</target>
        <note />
      </trans-unit>
      <trans-unit id="Parser.TOKEN.HIGH.PRECEDENCE.TYAPP">
        <source>type application </source>
        <target state="translated">類型應用程式 </target>
        <note />
      </trans-unit>
      <trans-unit id="Parser.TOKEN.COLON">
        <source>symbol ':'</source>
        <target state="translated">符號 ':'</target>
        <note />
      </trans-unit>
      <trans-unit id="Parser.TOKEN.COLON.EQUALS">
        <source>symbol ':='</source>
        <target state="translated">符號 ':='</target>
        <note />
      </trans-unit>
      <trans-unit id="Parser.TOKEN.LARROW">
        <source>symbol '&lt;-'</source>
        <target state="translated">符號 '&lt;-'</target>
        <note />
      </trans-unit>
      <trans-unit id="Parser.TOKEN.EQUALS">
        <source>symbol '='</source>
        <target state="translated">符號 '='</target>
        <note />
      </trans-unit>
      <trans-unit id="Parser.TOKEN.GREATER.BAR.RBRACK">
        <source>symbol '&gt;|]'</source>
        <target state="translated">符號 '&gt;|]'</target>
        <note />
      </trans-unit>
      <trans-unit id="Parser.TOKEN.MINUS">
        <source>symbol '-'</source>
        <target state="translated">符號 '-'</target>
        <note />
      </trans-unit>
      <trans-unit id="Parser.TOKEN.ADJACENT.PREFIX.OP">
        <source>prefix operator</source>
        <target state="translated">前置運算子</target>
        <note />
      </trans-unit>
      <trans-unit id="Parser.TOKEN.FUNKY.OPERATOR.NAME">
        <source>operator name</source>
        <target state="translated">運算子名稱</target>
        <note />
      </trans-unit>
      <trans-unit id="Parser.TOKEN.COMMA">
        <source>symbol ','</source>
        <target state="translated">符號 ','</target>
        <note />
      </trans-unit>
      <trans-unit id="Parser.TOKEN.DOT">
        <source>symbol '.'</source>
        <target state="translated">符號 '.'</target>
        <note />
      </trans-unit>
      <trans-unit id="Parser.TOKEN.BAR">
        <source>symbol '|'</source>
        <target state="translated">符號 '|'</target>
        <note />
      </trans-unit>
      <trans-unit id="Parser.TOKEN.HASH">
        <source>symbol #</source>
        <target state="translated">符號 #</target>
        <note />
      </trans-unit>
      <trans-unit id="Parser.TOKEN.UNDERSCORE">
        <source>symbol '_'</source>
        <target state="translated">符號 '_'</target>
        <note />
      </trans-unit>
      <trans-unit id="Parser.TOKEN.SEMICOLON">
        <source>symbol ';'</source>
        <target state="translated">符號 ';'</target>
        <note />
      </trans-unit>
      <trans-unit id="Parser.TOKEN.SEMICOLON.SEMICOLON">
        <source>symbol ';;'</source>
        <target state="translated">符號 ';;'</target>
        <note />
      </trans-unit>
      <trans-unit id="Parser.TOKEN.LPAREN">
        <source>symbol '('</source>
        <target state="translated">符號 '('</target>
        <note />
      </trans-unit>
      <trans-unit id="Parser.TOKEN.RPAREN">
        <source>symbol ')'</source>
        <target state="translated">符號 ')'</target>
        <note />
      </trans-unit>
      <trans-unit id="Parser.TOKEN.SPLICE.SYMBOL">
        <source>symbol 'splice'</source>
        <target state="translated">符號 'splice'</target>
        <note />
      </trans-unit>
      <trans-unit id="Parser.TOKEN.LQUOTE">
        <source>start of quotation</source>
        <target state="translated">引號開頭</target>
        <note />
      </trans-unit>
      <trans-unit id="Parser.TOKEN.LBRACK">
        <source>symbol '['</source>
        <target state="translated">符號 '['</target>
        <note />
      </trans-unit>
      <trans-unit id="Parser.TOKEN.LBRACK.BAR">
        <source>symbol '[|'</source>
        <target state="translated">符號 '[|'</target>
        <note />
      </trans-unit>
      <trans-unit id="Parser.TOKEN.LBRACK.LESS">
        <source>symbol '[&lt;'</source>
        <target state="translated">符號 '[&lt;'</target>
        <note />
      </trans-unit>
      <trans-unit id="Parser.TOKEN.LBRACE">
        <source>symbol '{'</source>
        <target state="translated">符號 '{'</target>
        <note />
      </trans-unit>
      <trans-unit id="Parser.TOKEN.LBRACE.LESS">
        <source>symbol '{&lt;'</source>
        <target state="translated">符號 '{&lt;'</target>
        <note />
      </trans-unit>
      <trans-unit id="Parser.TOKEN.BAR.RBRACK">
        <source>symbol '|]'</source>
        <target state="translated">符號 '|]'</target>
        <note />
      </trans-unit>
      <trans-unit id="Parser.TOKEN.GREATER.RBRACE">
        <source>symbol '&gt;}'</source>
        <target state="translated">符號 '&gt;}'</target>
        <note />
      </trans-unit>
      <trans-unit id="Parser.TOKEN.GREATER.RBRACK">
        <source>symbol '&gt;]'</source>
        <target state="translated">符號 '&gt;]'</target>
        <note />
      </trans-unit>
      <trans-unit id="Parser.TOKEN.RQUOTE">
        <source>end of quotation</source>
        <target state="translated">引號結尾</target>
        <note />
      </trans-unit>
      <trans-unit id="Parser.TOKEN.RBRACK">
        <source>symbol ']'</source>
        <target state="translated">符號 ']'</target>
        <note />
      </trans-unit>
      <trans-unit id="Parser.TOKEN.RBRACE">
        <source>symbol '}'</source>
        <target state="translated">符號 '}'</target>
        <note />
      </trans-unit>
      <trans-unit id="Parser.TOKEN.PUBLIC">
        <source>keyword 'public'</source>
        <target state="translated">關鍵字 'public'</target>
        <note />
      </trans-unit>
      <trans-unit id="Parser.TOKEN.PRIVATE">
        <source>keyword 'private'</source>
        <target state="translated">關鍵字 'private'</target>
        <note />
      </trans-unit>
      <trans-unit id="Parser.TOKEN.INTERNAL">
        <source>keyword 'internal'</source>
        <target state="translated">關鍵字 'internal'</target>
        <note />
      </trans-unit>
      <trans-unit id="Parser.TOKEN.FIXED">
        <source>keyword 'fixed'</source>
        <target state="translated">關鍵字 'fixed'</target>
        <note />
      </trans-unit>
      <trans-unit id="Parser.TOKEN.CONSTRAINT">
        <source>keyword 'constraint'</source>
        <target state="translated">關鍵字 'constraint'</target>
        <note />
      </trans-unit>
      <trans-unit id="Parser.TOKEN.INSTANCE">
        <source>keyword 'instance'</source>
        <target state="translated">關鍵字 'instance'</target>
        <note />
      </trans-unit>
      <trans-unit id="Parser.TOKEN.DELEGATE">
        <source>keyword 'delegate'</source>
        <target state="translated">關鍵字 'delegate'</target>
        <note />
      </trans-unit>
      <trans-unit id="Parser.TOKEN.INHERIT">
        <source>keyword 'inherit'</source>
        <target state="translated">關鍵字 'inherit'</target>
        <note />
      </trans-unit>
      <trans-unit id="Parser.TOKEN.CONSTRUCTOR">
        <source>keyword 'constructor'</source>
        <target state="translated">關鍵字 'constructor'</target>
        <note />
      </trans-unit>
      <trans-unit id="Parser.TOKEN.DEFAULT">
        <source>keyword 'default'</source>
        <target state="translated">關鍵字 'default'</target>
        <note />
      </trans-unit>
      <trans-unit id="Parser.TOKEN.OVERRIDE">
        <source>keyword 'override'</source>
        <target state="translated">關鍵字 'override'</target>
        <note />
      </trans-unit>
      <trans-unit id="Parser.TOKEN.ABSTRACT">
        <source>keyword 'abstract'</source>
        <target state="translated">關鍵字 'abstract'</target>
        <note />
      </trans-unit>
      <trans-unit id="Parser.TOKEN.CLASS">
        <source>keyword 'class'</source>
        <target state="translated">關鍵字 'class'</target>
        <note />
      </trans-unit>
      <trans-unit id="Parser.TOKEN.MEMBER">
        <source>keyword 'member'</source>
        <target state="translated">關鍵字 'member'</target>
        <note />
      </trans-unit>
      <trans-unit id="Parser.TOKEN.STATIC">
        <source>keyword 'static'</source>
        <target state="translated">關鍵字 'static'</target>
        <note />
      </trans-unit>
      <trans-unit id="Parser.TOKEN.NAMESPACE">
        <source>keyword 'namespace'</source>
        <target state="translated">關鍵字 'namespace'</target>
        <note />
      </trans-unit>
      <trans-unit id="Parser.TOKEN.OBLOCKBEGIN">
        <source>start of structured construct</source>
        <target state="translated">結構化建構開頭</target>
        <note />
      </trans-unit>
      <trans-unit id="Parser.TOKEN.OBLOCKEND">
        <source>incomplete structured construct at or before this point</source>
        <target state="translated">在以下或以下之前有結構不完整的建構: 這一點</target>
        <note />
      </trans-unit>
      <trans-unit id="BlockEndSentence">
        <source>Incomplete structured construct at or before this point</source>
        <target state="translated">在這一點或之前有結構不完整的建構</target>
        <note />
      </trans-unit>
      <trans-unit id="Parser.TOKEN.OTHEN">
        <source>keyword 'then'</source>
        <target state="translated">關鍵字 'then'</target>
        <note />
      </trans-unit>
      <trans-unit id="Parser.TOKEN.OELSE">
        <source>keyword 'else'</source>
        <target state="translated">關鍵字 'else'</target>
        <note />
      </trans-unit>
      <trans-unit id="Parser.TOKEN.OLET">
        <source>keyword 'let' or 'use'</source>
        <target state="translated">關鍵字 'let' 或 'use'</target>
        <note />
      </trans-unit>
      <trans-unit id="Parser.TOKEN.BINDER">
        <source>binder keyword</source>
        <target state="translated">繫結器關鍵字</target>
        <note />
      </trans-unit>
      <trans-unit id="Parser.TOKEN.ODO">
        <source>keyword 'do'</source>
        <target state="translated">關鍵字 'do'</target>
        <note />
      </trans-unit>
      <trans-unit id="Parser.TOKEN.CONST">
        <source>keyword 'const'</source>
        <target state="translated">關鍵字 'const'</target>
        <note />
      </trans-unit>
      <trans-unit id="Parser.TOKEN.OWITH">
        <source>keyword 'with'</source>
        <target state="translated">關鍵字 'with'</target>
        <note />
      </trans-unit>
      <trans-unit id="Parser.TOKEN.OFUNCTION">
        <source>keyword 'function'</source>
        <target state="translated">關鍵字 'function'</target>
        <note />
      </trans-unit>
      <trans-unit id="Parser.TOKEN.OFUN">
        <source>keyword 'fun'</source>
        <target state="translated">關鍵字 'fun'</target>
        <note />
      </trans-unit>
      <trans-unit id="Parser.TOKEN.ORESET">
        <source>end of input</source>
        <target state="translated">輸入的結尾</target>
        <note />
      </trans-unit>
      <trans-unit id="Parser.TOKEN.ODUMMY">
        <source>internal dummy token</source>
        <target state="translated">內部虛擬語彙基元</target>
        <note />
      </trans-unit>
      <trans-unit id="Parser.TOKEN.ODO.BANG">
        <source>keyword 'do!'</source>
        <target state="translated">關鍵字 'do!'</target>
        <note />
      </trans-unit>
      <trans-unit id="Parser.TOKEN.YIELD">
        <source>yield</source>
        <target state="translated">yield</target>
        <note />
      </trans-unit>
      <trans-unit id="Parser.TOKEN.YIELD.BANG">
        <source>yield!</source>
        <target state="translated">yield!</target>
        <note />
      </trans-unit>
      <trans-unit id="Parser.TOKEN.OINTERFACE.MEMBER">
        <source>keyword 'interface'</source>
        <target state="translated">關鍵字 'interface'</target>
        <note />
      </trans-unit>
      <trans-unit id="Parser.TOKEN.ELIF">
        <source>keyword 'elif'</source>
        <target state="translated">關鍵字 'elif'</target>
        <note />
      </trans-unit>
      <trans-unit id="Parser.TOKEN.RARROW">
        <source>symbol '-&gt;'</source>
        <target state="translated">符號 '-&gt;'</target>
        <note />
      </trans-unit>
      <trans-unit id="Parser.TOKEN.SIG">
        <source>keyword 'sig'</source>
        <target state="translated">關鍵字 'sig'</target>
        <note />
      </trans-unit>
      <trans-unit id="Parser.TOKEN.STRUCT">
        <source>keyword 'struct'</source>
        <target state="translated">關鍵字 'struct'</target>
        <note />
      </trans-unit>
      <trans-unit id="Parser.TOKEN.UPCAST">
        <source>keyword 'upcast'</source>
        <target state="translated">關鍵字 'upcast'</target>
        <note />
      </trans-unit>
      <trans-unit id="Parser.TOKEN.DOWNCAST">
        <source>keyword 'downcast'</source>
        <target state="translated">關鍵字 'downcast'</target>
        <note />
      </trans-unit>
      <trans-unit id="Parser.TOKEN.NULL">
        <source>keyword 'null'</source>
        <target state="translated">關鍵字 'null'</target>
        <note />
      </trans-unit>
      <trans-unit id="Parser.TOKEN.RESERVED">
        <source>reserved keyword</source>
        <target state="translated">保留的關鍵字</target>
        <note />
      </trans-unit>
      <trans-unit id="Parser.TOKEN.MODULE">
        <source>keyword 'module'</source>
        <target state="translated">關鍵字 'module'</target>
        <note />
      </trans-unit>
      <trans-unit id="Parser.TOKEN.AND">
        <source>keyword 'and'</source>
        <target state="translated">關鍵字 'and'</target>
        <note />
      </trans-unit>
      <trans-unit id="Parser.TOKEN.AS">
        <source>keyword 'as'</source>
        <target state="translated">關鍵字 'as'</target>
        <note />
      </trans-unit>
      <trans-unit id="Parser.TOKEN.ASSERT">
        <source>keyword 'assert'</source>
        <target state="translated">關鍵字 'assert'</target>
        <note />
      </trans-unit>
      <trans-unit id="Parser.TOKEN.ASR">
        <source>keyword 'asr'</source>
        <target state="translated">關鍵字 'asr'</target>
        <note />
      </trans-unit>
      <trans-unit id="Parser.TOKEN.DOWNTO">
        <source>keyword 'downto'</source>
        <target state="translated">關鍵字 'downto'</target>
        <note />
      </trans-unit>
      <trans-unit id="Parser.TOKEN.EXCEPTION">
        <source>keyword 'exception'</source>
        <target state="translated">關鍵字 'exception'</target>
        <note />
      </trans-unit>
      <trans-unit id="Parser.TOKEN.FALSE">
        <source>keyword 'false'</source>
        <target state="translated">關鍵字 'false'</target>
        <note />
      </trans-unit>
      <trans-unit id="Parser.TOKEN.FOR">
        <source>keyword 'for'</source>
        <target state="translated">關鍵字 'for'</target>
        <note />
      </trans-unit>
      <trans-unit id="Parser.TOKEN.FUN">
        <source>keyword 'fun'</source>
        <target state="translated">關鍵字 'fun'</target>
        <note />
      </trans-unit>
      <trans-unit id="Parser.TOKEN.FUNCTION">
        <source>keyword 'function'</source>
        <target state="translated">關鍵字 'function'</target>
        <note />
      </trans-unit>
      <trans-unit id="Parser.TOKEN.FINALLY">
        <source>keyword 'finally'</source>
        <target state="translated">關鍵字 'finally'</target>
        <note />
      </trans-unit>
      <trans-unit id="Parser.TOKEN.LAZY">
        <source>keyword 'lazy'</source>
        <target state="translated">關鍵字 'lazy'</target>
        <note />
      </trans-unit>
      <trans-unit id="Parser.TOKEN.MATCH">
        <source>keyword 'match'</source>
        <target state="translated">關鍵字 'match'</target>
        <note />
      </trans-unit>
      <trans-unit id="Parser.TOKEN.MATCH.BANG">
        <source>keyword 'match!'</source>
        <target state="translated">關鍵字 'match!'</target>
        <note />
      </trans-unit>
      <trans-unit id="Parser.TOKEN.MUTABLE">
        <source>keyword 'mutable'</source>
        <target state="translated">關鍵字 'mutable'</target>
        <note />
      </trans-unit>
      <trans-unit id="Parser.TOKEN.NEW">
        <source>keyword 'new'</source>
        <target state="translated">關鍵字 'new'</target>
        <note />
      </trans-unit>
      <trans-unit id="Parser.TOKEN.OF">
        <source>keyword 'of'</source>
        <target state="translated">關鍵字 'of'</target>
        <note />
      </trans-unit>
      <trans-unit id="Parser.TOKEN.OPEN">
        <source>keyword 'open'</source>
        <target state="translated">關鍵字 'open'</target>
        <note />
      </trans-unit>
      <trans-unit id="Parser.TOKEN.OR">
        <source>keyword 'or'</source>
        <target state="translated">關鍵字 'or'</target>
        <note />
      </trans-unit>
      <trans-unit id="Parser.TOKEN.VOID">
        <source>keyword 'void'</source>
        <target state="translated">關鍵字 'void'</target>
        <note />
      </trans-unit>
      <trans-unit id="Parser.TOKEN.EXTERN">
        <source>keyword 'extern'</source>
        <target state="translated">關鍵字 'extern'</target>
        <note />
      </trans-unit>
      <trans-unit id="Parser.TOKEN.INTERFACE">
        <source>keyword 'interface'</source>
        <target state="translated">關鍵字 'interface'</target>
        <note />
      </trans-unit>
      <trans-unit id="Parser.TOKEN.REC">
        <source>keyword 'rec'</source>
        <target state="translated">關鍵字 'rec'</target>
        <note />
      </trans-unit>
      <trans-unit id="Parser.TOKEN.TO">
        <source>keyword 'to'</source>
        <target state="translated">關鍵字 'to'</target>
        <note />
      </trans-unit>
      <trans-unit id="Parser.TOKEN.TRUE">
        <source>keyword 'true'</source>
        <target state="translated">關鍵字 'true'</target>
        <note />
      </trans-unit>
      <trans-unit id="Parser.TOKEN.TRY">
        <source>keyword 'try'</source>
        <target state="translated">關鍵字 'try'</target>
        <note />
      </trans-unit>
      <trans-unit id="Parser.TOKEN.TYPE">
        <source>keyword 'type'</source>
        <target state="translated">關鍵字 'type'</target>
        <note />
      </trans-unit>
      <trans-unit id="Parser.TOKEN.VAL">
        <source>keyword 'val'</source>
        <target state="translated">關鍵字 'val'</target>
        <note />
      </trans-unit>
      <trans-unit id="Parser.TOKEN.INLINE">
        <source>keyword 'inline'</source>
        <target state="translated">關鍵字 'inline'</target>
        <note />
      </trans-unit>
      <trans-unit id="Parser.TOKEN.WHEN">
        <source>keyword 'when'</source>
        <target state="translated">關鍵字 'when'</target>
        <note />
      </trans-unit>
      <trans-unit id="Parser.TOKEN.WHILE">
        <source>keyword 'while'</source>
        <target state="translated">關鍵字 'while'</target>
        <note />
      </trans-unit>
      <trans-unit id="Parser.TOKEN.WITH">
        <source>keyword 'with'</source>
        <target state="translated">關鍵字 'with'</target>
        <note />
      </trans-unit>
      <trans-unit id="Parser.TOKEN.IF">
        <source>keyword 'if'</source>
        <target state="translated">關鍵字 'if'</target>
        <note />
      </trans-unit>
      <trans-unit id="Parser.TOKEN.DO">
        <source>keyword 'do'</source>
        <target state="translated">關鍵字 'do'</target>
        <note />
      </trans-unit>
      <trans-unit id="Parser.TOKEN.GLOBAL">
        <source>keyword 'global'</source>
        <target state="translated">關鍵字 'global'</target>
        <note />
      </trans-unit>
      <trans-unit id="Parser.TOKEN.DONE">
        <source>keyword 'done'</source>
        <target state="translated">關鍵字 'done'</target>
        <note />
      </trans-unit>
      <trans-unit id="Parser.TOKEN.IN">
        <source>keyword 'in'</source>
        <target state="translated">關鍵字 'in'</target>
        <note />
      </trans-unit>
      <trans-unit id="Parser.TOKEN.HIGH.PRECEDENCE.PAREN.APP">
        <source>symbol '('</source>
        <target state="translated">符號 '('</target>
        <note />
      </trans-unit>
      <trans-unit id="Parser.TOKEN.HIGH.PRECEDENCE.BRACK.APP">
        <source>symbol'['</source>
        <target state="translated">符號 '['</target>
        <note />
      </trans-unit>
      <trans-unit id="Parser.TOKEN.BEGIN">
        <source>keyword 'begin'</source>
        <target state="translated">關鍵字 'begin'</target>
        <note />
      </trans-unit>
      <trans-unit id="Parser.TOKEN.END">
        <source>keyword 'end'</source>
        <target state="translated">關鍵字 'end'</target>
        <note />
      </trans-unit>
      <trans-unit id="Parser.TOKEN.HASH.ENDIF">
        <source>directive</source>
        <target state="translated">指示詞</target>
        <note />
      </trans-unit>
      <trans-unit id="Parser.TOKEN.INACTIVECODE">
        <source>inactive code</source>
        <target state="translated">非作用中的程式碼</target>
        <note />
      </trans-unit>
      <trans-unit id="Parser.TOKEN.LEX.FAILURE">
        <source>lex failure</source>
        <target state="translated">語彙失敗</target>
        <note />
      </trans-unit>
      <trans-unit id="Parser.TOKEN.WHITESPACE">
        <source>whitespace</source>
        <target state="translated">空白</target>
        <note />
      </trans-unit>
      <trans-unit id="Parser.TOKEN.COMMENT">
        <source>comment</source>
        <target state="translated">註解</target>
        <note />
      </trans-unit>
      <trans-unit id="Parser.TOKEN.LINE.COMMENT">
        <source>line comment</source>
        <target state="translated">行註解</target>
        <note />
      </trans-unit>
      <trans-unit id="Parser.TOKEN.STRING.TEXT">
        <source>string text</source>
        <target state="translated">字串文字</target>
        <note />
      </trans-unit>
      <trans-unit id="Parser.TOKEN.KEYWORD_STRING">
        <source>compiler generated literal</source>
        <target state="translated">編譯器產生的常值</target>
        <note />
      </trans-unit>
      <trans-unit id="Parser.TOKEN.BYTEARRAY">
        <source>byte array literal</source>
        <target state="translated">位元組陣列常值</target>
        <note />
      </trans-unit>
      <trans-unit id="Parser.TOKEN.STRING">
        <source>string literal</source>
        <target state="translated">字串常值</target>
        <note />
      </trans-unit>
      <trans-unit id="Parser.TOKEN.EOF">
        <source>end of input</source>
        <target state="translated">輸入的結尾</target>
        <note />
      </trans-unit>
      <trans-unit id="UnexpectedEndOfInput">
        <source>Unexpected end of input</source>
        <target state="translated">未預期的輸入結束</target>
        <note />
      </trans-unit>
      <trans-unit id="Unexpected">
        <source>Unexpected {0}</source>
        <target state="translated">未預期的 {0}</target>
        <note />
      </trans-unit>
      <trans-unit id="NONTERM.interaction">
        <source> in interaction</source>
        <target state="translated"> 在互動中</target>
        <note />
      </trans-unit>
      <trans-unit id="NONTERM.hashDirective">
        <source> in directive</source>
        <target state="translated"> 在指示詞中</target>
        <note />
      </trans-unit>
      <trans-unit id="NONTERM.fieldDecl">
        <source> in field declaration</source>
        <target state="translated"> 在欄位宣告中</target>
        <note />
      </trans-unit>
      <trans-unit id="NONTERM.unionCaseRepr">
        <source> in discriminated union case declaration</source>
        <target state="translated"> 在差別聯集宣告中</target>
        <note />
      </trans-unit>
      <trans-unit id="NONTERM.localBinding">
        <source> in binding</source>
        <target state="translated"> 在繫結中</target>
        <note />
      </trans-unit>
      <trans-unit id="NONTERM.hardwhiteLetBindings">
        <source> in binding</source>
        <target state="translated"> 在繫結中</target>
        <note />
      </trans-unit>
      <trans-unit id="NONTERM.classDefnMember">
        <source> in member definition</source>
        <target state="translated"> 在成員定義中</target>
        <note />
      </trans-unit>
      <trans-unit id="NONTERM.defnBindings">
        <source> in definitions</source>
        <target state="translated"> 在定義中</target>
        <note />
      </trans-unit>
      <trans-unit id="NONTERM.classMemberSpfn">
        <source> in member signature</source>
        <target state="translated"> 在成員簽章中</target>
        <note />
      </trans-unit>
      <trans-unit id="NONTERM.valSpfn">
        <source> in value signature</source>
        <target state="translated"> 在值簽章中</target>
        <note />
      </trans-unit>
      <trans-unit id="NONTERM.tyconSpfn">
        <source> in type signature</source>
        <target state="translated"> 在類型簽章中</target>
        <note />
      </trans-unit>
      <trans-unit id="NONTERM.anonLambdaExpr">
        <source> in lambda expression</source>
        <target state="translated"> 在 Lambda 運算式中</target>
        <note />
      </trans-unit>
      <trans-unit id="NONTERM.attrUnionCaseDecl">
        <source> in union case</source>
        <target state="translated"> 在聯集中</target>
        <note />
      </trans-unit>
      <trans-unit id="NONTERM.cPrototype">
        <source> in extern declaration</source>
        <target state="translated"> 在外部宣告中</target>
        <note />
      </trans-unit>
      <trans-unit id="NONTERM.objectImplementationMembers">
        <source> in object expression</source>
        <target state="translated"> 在物件運算式中</target>
        <note />
      </trans-unit>
      <trans-unit id="NONTERM.ifExprCases">
        <source> in if/then/else expression</source>
        <target state="translated"> 在 if/then/else 運算式中</target>
        <note />
      </trans-unit>
      <trans-unit id="NONTERM.openDecl">
        <source> in open declaration</source>
        <target state="translated"> 在公開宣告中</target>
        <note />
      </trans-unit>
      <trans-unit id="NONTERM.fileModuleSpec">
        <source> in module or namespace signature</source>
        <target state="translated"> 在模組或命名空間簽章中</target>
        <note />
      </trans-unit>
      <trans-unit id="NONTERM.patternClauses">
        <source> in pattern matching</source>
        <target state="translated"> 在模式比對中</target>
        <note />
      </trans-unit>
      <trans-unit id="NONTERM.beginEndExpr">
        <source> in begin/end expression</source>
        <target state="translated"> 在 begin/end 運算式中</target>
        <note />
      </trans-unit>
      <trans-unit id="NONTERM.recdExpr">
        <source> in record expression</source>
        <target state="translated"> 在記錄運算式中</target>
        <note />
      </trans-unit>
      <trans-unit id="NONTERM.tyconDefn">
        <source> in type definition</source>
        <target state="translated"> 在類型定義中</target>
        <note />
      </trans-unit>
      <trans-unit id="NONTERM.exconCore">
        <source> in exception definition</source>
        <target state="translated"> 在例外狀況定義中</target>
        <note />
      </trans-unit>
      <trans-unit id="NONTERM.typeNameInfo">
        <source> in type name</source>
        <target state="translated"> 在類型名稱中</target>
        <note />
      </trans-unit>
      <trans-unit id="NONTERM.attributeList">
        <source> in attribute list</source>
        <target state="translated"> 在屬性清單中</target>
        <note />
      </trans-unit>
      <trans-unit id="NONTERM.quoteExpr">
        <source> in quotation literal</source>
        <target state="translated"> 在引號常值中</target>
        <note />
      </trans-unit>
      <trans-unit id="NONTERM.typeConstraint">
        <source> in type constraint</source>
        <target state="translated"> 在類型條件約束中</target>
        <note />
      </trans-unit>
      <trans-unit id="NONTERM.Category.ImplementationFile">
        <source> in implementation file</source>
        <target state="translated"> 在實作檔中</target>
        <note />
      </trans-unit>
      <trans-unit id="NONTERM.Category.Definition">
        <source> in definition</source>
        <target state="translated"> 在定義中</target>
        <note />
      </trans-unit>
      <trans-unit id="NONTERM.Category.SignatureFile">
        <source> in signature file</source>
        <target state="translated"> 在簽章檔中</target>
        <note />
      </trans-unit>
      <trans-unit id="NONTERM.Category.Pattern">
        <source> in pattern</source>
        <target state="translated"> 在模式中</target>
        <note />
      </trans-unit>
      <trans-unit id="NONTERM.Category.Expr">
        <source> in expression</source>
        <target state="translated"> 在運算式中</target>
        <note />
      </trans-unit>
      <trans-unit id="NONTERM.Category.Type">
        <source> in type</source>
        <target state="translated"> 在類型中</target>
        <note />
      </trans-unit>
      <trans-unit id="NONTERM.typeArgsActual">
        <source> in type arguments</source>
        <target state="translated"> 在型別引數中</target>
        <note />
      </trans-unit>
      <trans-unit id="FixKeyword">
        <source>keyword </source>
        <target state="translated">關鍵字 </target>
        <note />
      </trans-unit>
      <trans-unit id="FixSymbol">
        <source>symbol </source>
        <target state="translated">符號 </target>
        <note />
      </trans-unit>
      <trans-unit id="FixReplace">
        <source> (due to indentation-aware syntax)</source>
        <target state="translated"> (因縮排感知的語法所致)</target>
        <note />
      </trans-unit>
      <trans-unit id="TokenName1">
        <source>. Expected {0} or other token.</source>
        <target state="translated">。必須是{0} 或其他語彙基元。</target>
        <note />
      </trans-unit>
      <trans-unit id="TokenName1TokenName2">
        <source>. Expected {0}, {1} or other token.</source>
        <target state="translated">。必須是 {0}、{1} 或其他語彙基元。</target>
        <note />
      </trans-unit>
      <trans-unit id="TokenName1TokenName2TokenName3">
        <source>. Expected {0}, {1}, {2} or other token.</source>
        <target state="translated">。必須是{0}、{1}、{2} 或其他語彙基元。</target>
        <note />
      </trans-unit>
      <trans-unit id="RuntimeCoercionSourceSealed1">
        <source>The type '{0}' cannot be used as the source of a type test or runtime coercion</source>
        <target state="translated">不能使用類型 '{0}' 做為類型測試或執行階段強制型轉的來源</target>
        <note />
      </trans-unit>
      <trans-unit id="RuntimeCoercionSourceSealed2">
        <source>The type '{0}' does not have any proper subtypes and cannot be used as the source of a type test or runtime coercion.</source>
        <target state="translated">類型 '{0}' 沒有任何正確的子類型，不能做為類型測試或執行階段強制型轉的來源。</target>
        <note />
      </trans-unit>
      <trans-unit id="CoercionTargetSealed">
        <source>The type '{0}' does not have any proper subtypes and need not be used as the target of a static coercion</source>
        <target state="translated">類型 '{0}' 沒有任何正確的子類型，不必做為靜態強制型轉的目標使用</target>
        <note />
      </trans-unit>
      <trans-unit id="UpcastUnnecessary">
        <source>This upcast is unnecessary - the types are identical</source>
        <target state="translated">這個向上轉型是不必要的 - 類型一樣</target>
        <note />
      </trans-unit>
      <trans-unit id="TypeTestUnnecessary">
        <source>This type test or downcast will always hold</source>
        <target state="translated">這個類型測試或向下轉型永遠有效</target>
        <note />
      </trans-unit>
      <trans-unit id="OverrideDoesntOverride1">
        <source>The member '{0}' does not have the correct type to override any given virtual method</source>
        <target state="translated">成員 '{0}' 沒有正確的類型可覆寫任何指定的虛擬方法</target>
        <note />
      </trans-unit>
      <trans-unit id="OverrideDoesntOverride2">
        <source>The member '{0}' does not have the correct type to override the corresponding abstract method.</source>
        <target state="translated">成員 '{0}' 沒有正確的類型可覆寫對應的抽象方法。</target>
        <note />
      </trans-unit>
      <trans-unit id="OverrideDoesntOverride3">
        <source> The required signature is '{0}'.</source>
        <target state="translated"> 需要的簽章是 '{0}'。</target>
        <note />
      </trans-unit>
      <trans-unit id="OverrideDoesntOverride4">
        <source>The member '{0}' is specialized with 'unit' but 'unit' can't be used as return type of an abstract method parameterized on return type.</source>
        <target state="translated">成員 '{0}' 以 'unit' 特製化，但無法用 'unit' 當作在傳回類型上參數化之抽象方法的傳回類型。</target>
        <note />
      </trans-unit>
      <trans-unit id="UnionCaseWrongArguments">
        <source>This constructor is applied to {0} argument(s) but expects {1}</source>
        <target state="translated">這個建構函式是套用到 {0} 個引數，但必須是 {1} 個</target>
        <note />
      </trans-unit>
      <trans-unit id="UnionPatternsBindDifferentNames">
        <source>The two sides of this 'or' pattern bind different sets of variables</source>
        <target state="translated">這個 'or' 模式的兩邊各繫結不同的變數集合</target>
        <note />
      </trans-unit>
      <trans-unit id="ValueNotContained">
        <source>Module '{0}' contains\n    {1}    \nbut its signature specifies\n    {2}    \n{3}.</source>
        <target state="translated">模組 '{0}' 包含\n    {1}    \n但它的簽章卻指定\n    {2}    \n{3}。</target>
        <note />
      </trans-unit>
      <trans-unit id="RequiredButNotSpecified">
        <source>Module '{0}' requires a {1} '{2}'</source>
        <target state="translated">模組 '{0}' 需要 {1} '{2}'</target>
        <note />
      </trans-unit>
      <trans-unit id="UseOfAddressOfOperator">
        <source>The use of native pointers may result in unverifiable .NET IL code</source>
        <target state="translated">使用原生指標可能產生無法驗證的 .NET IL 程式碼</target>
        <note />
      </trans-unit>
      <trans-unit id="DefensiveCopyWarning">
        <source>{0}</source>
        <target state="translated">{0}</target>
        <note />
      </trans-unit>
      <trans-unit id="DeprecatedThreadStaticBindingWarning">
        <source>Thread static and context static 'let' bindings are deprecated. Instead use a declaration of the form 'static val mutable &lt;ident&gt; : &lt;type&gt;' in a class. Add the 'DefaultValue' attribute to this declaration to indicate that the value is initialized to the default value on each new thread.</source>
        <target state="translated">靜態執行緒和靜態環境 'let' 繫結已淘汰。請在類別中改用 'static val mutable &lt;ident&gt; : &lt;type&gt;' 形式的宣告。將 'DefaultValue' 屬性新增到此宣告，可指出值會在每個新的執行緒均初始化為預設值。</target>
        <note />
      </trans-unit>
      <trans-unit id="FunctionValueUnexpected">
        <source>This expression is a function value, i.e. is missing arguments. Its type is {0}.</source>
        <target state="translated">這個運算式是函式值，也就是遺漏引數。它的類型是 {0}。</target>
        <note />
      </trans-unit>
      <trans-unit id="UnitTypeExpected">
        <source>The result of this expression has type '{0}' and is implicitly ignored. Consider using 'ignore' to discard this value explicitly, e.g. 'expr |&gt; ignore', or 'let' to bind the result to a name, e.g. 'let result = expr'.</source>
        <target state="translated">這個運算式的結果有 '{0}' 類型，會隱含略過。請考慮使用 'ignore' 來明確捨棄這個值，例如 'expr |&gt; ignore'，或使用 'let' 將結果繫結到名稱，例如 'let result = expr'。</target>
        <note />
      </trans-unit>
      <trans-unit id="UnitTypeExpectedWithEquality">
        <source>The result of this equality expression has type '{0}' and is implicitly discarded. Consider using 'let' to bind the result to a name, e.g. 'let result = expression'.</source>
        <target state="translated">這個等號比較運算式的結果類型為 '{0}'，已隱含捨棄。請考慮使用 'let' 將結果繫結至名稱，例如 'let result = expression'。</target>
        <note />
      </trans-unit>
      <trans-unit id="UnitTypeExpectedWithPossiblePropertySetter">
        <source>The result of this equality expression has type '{0}' and is implicitly discarded. Consider using 'let' to bind the result to a name, e.g. 'let result = expression'. If you intended to set a value to a property, then use the '&lt;-' operator e.g. '{1}.{2} &lt;- expression'.</source>
        <target state="translated">這個等號運算式的結果有 '{0}' 類型，會隱含捨棄。請考慮使用 'let' 將結果繫結到名稱，例如 'let result = expression'。若您想要將值設為屬性，則請使用 '&lt;-' 運算子，例如 '{1}.{2} &lt;- expression'。</target>
        <note />
      </trans-unit>
      <trans-unit id="UnitTypeExpectedWithPossibleAssignment">
        <source>The result of this equality expression has type '{0}' and is implicitly discarded. Consider using 'let' to bind the result to a name, e.g. 'let result = expression'. If you intended to mutate a value, then mark the value 'mutable' and use the '&lt;-' operator e.g. '{1} &lt;- expression'.</source>
        <target state="translated">這個等號運算式的結果有 '{0}' 類型，會隱含略過。請考慮使用 'let' 將結果繫結到名稱，例如 'let result = expression'。若您想要變更值，請標示 'mutable' 值並使用 '&lt;-' 運算子，例如 '{1} &lt;- expression'。</target>
        <note />
      </trans-unit>
      <trans-unit id="UnitTypeExpectedWithPossibleAssignmentToMutable">
        <source>The result of this equality expression has type '{0}' and is implicitly discarded. Consider using 'let' to bind the result to a name, e.g. 'let result = expression'. If you intended to mutate a value, then use the '&lt;-' operator e.g. '{1} &lt;- expression'.</source>
        <target state="translated">這個等號運算式的結果有 '{0}' 類型，會隱含捨棄。請考慮使用 'let' 將結果繫結到名稱，例如 'let result = expression'。若您想要變更值，則請使用 '&lt;-' 運算子，例如 '{1} &lt;- expression'。</target>
        <note />
      </trans-unit>
      <trans-unit id="RecursiveUseCheckedAtRuntime">
        <source>This recursive use will be checked for initialization-soundness at runtime. This warning is usually harmless, and may be suppressed by using '#nowarn "21"' or '--nowarn:21'.</source>
        <target state="translated">這個遞迴用途會在執行階段檢查初始化是否正確。這個警告通常是無害的，可以使用 '#nowarn "21"' 或 '--nowarn:21' 予以隱藏。</target>
        <note />
      </trans-unit>
      <trans-unit id="LetRecUnsound1">
        <source>The value '{0}' will be evaluated as part of its own definition</source>
        <target state="translated">值 '{0}' 將在它自己的定義內評估</target>
        <note />
      </trans-unit>
      <trans-unit id="LetRecUnsound2">
        <source>This value will be eventually evaluated as part of its own definition. You may need to make the value lazy or a function. Value '{0}'{1}.</source>
        <target state="translated">這個值最後將在它自己的定義內評估。您必須將這個值設為 Lazy 或函式。值 '{0}'{1}。</target>
        <note />
      </trans-unit>
      <trans-unit id="LetRecUnsoundInner">
        <source> will evaluate '{0}'</source>
        <target state="translated"> 將評估 '{0}'</target>
        <note />
      </trans-unit>
      <trans-unit id="LetRecEvaluatedOutOfOrder">
        <source>Bindings may be executed out-of-order because of this forward reference.</source>
        <target state="translated">因為這個向前參考的關係，繫結可能未依序執行。</target>
        <note />
      </trans-unit>
      <trans-unit id="LetRecCheckedAtRuntime">
        <source>This and other recursive references to the object(s) being defined will be checked for initialization-soundness at runtime through the use of a delayed reference. This is because you are defining one or more recursive objects, rather than recursive functions. This warning may be suppressed by using '#nowarn "40"' or '--nowarn:40'.</source>
        <target state="translated">這個和其他對所定義物件的遞迴參考，將在執行階段透過使用延遲參考來檢查初始化是否正確。這是因為您定義的是一個或多個遞迴物件，而不是遞迴函式。使用 '#nowarn "40"' 或 '--nowarn:40' 可以隱藏這個警告。</target>
        <note />
      </trans-unit>
      <trans-unit id="SelfRefObjCtor1">
        <source>Recursive references to the object being defined will be checked for initialization soundness at runtime through the use of a delayed reference. Consider placing self-references in members or within a trailing expression of the form '&lt;ctor-expr&gt; then &lt;expr&gt;'.</source>
        <target state="translated">在執行階段，會透過使用延遲參考來檢查所定義物件的遞迴參考初始設定是否正確。請考慮在成員或 '&lt;ctor-expr&gt; then &lt;expr&gt;' 形式的後置運算式中放置自我參考。</target>
        <note />
      </trans-unit>
      <trans-unit id="SelfRefObjCtor2">
        <source>Recursive references to the object being defined will be checked for initialization soundness at runtime through the use of a delayed reference. Consider placing self-references within 'do' statements after the last 'let' binding in the construction sequence.</source>
        <target state="translated">對所定義物件的遞迴參考，將在執行階段透過使用延遲參考來檢查初始化是否正確。請考慮將自我參考放在建構順序中最後一個 'let' 繫結後的 'do' 陳述式內。</target>
        <note />
      </trans-unit>
      <trans-unit id="VirtualAugmentationOnNullValuedType">
        <source>The containing type can use 'null' as a representation value for its nullary union case. Invoking an abstract or virtual member or an interface implementation on a null value will lead to an exception. If necessary add a dummy data value to the nullary constructor to avoid 'null' being used as a representation for this type.</source>
        <target state="translated">包含類型可以使用 'null' 做為其零元聯集的表示值。叫用抽象或虛擬成員或 null 值的介面實作將產生例外狀況。如有必要，請將虛擬資料值加入零元建構函式，以免將 'null' 當做這種類型的表示。</target>
        <note />
      </trans-unit>
      <trans-unit id="NonVirtualAugmentationOnNullValuedType">
        <source>The containing type can use 'null' as a representation value for its nullary union case. This member will be compiled as a static member.</source>
        <target state="translated">包含類型可以使用 'null' 做為其零元聯集的表示值。這個成員將編譯成靜態成員。</target>
        <note />
      </trans-unit>
      <trans-unit id="NonUniqueInferredAbstractSlot1">
        <source>The member '{0}' doesn't correspond to a unique abstract slot based on name and argument count alone</source>
        <target state="translated">只根據名稱和引數計數，成員 '{0}' 未對應到唯一的抽象位置</target>
        <note />
      </trans-unit>
      <trans-unit id="NonUniqueInferredAbstractSlot2">
        <source>. Multiple implemented interfaces have a member with this name and argument count</source>
        <target state="translated">。多個實作的介面具有這個名稱和引數計數的成員</target>
        <note />
      </trans-unit>
      <trans-unit id="NonUniqueInferredAbstractSlot3">
        <source>. Consider implementing interfaces '{0}' and '{1}' explicitly.</source>
        <target state="translated">。請考慮明確實作介面 '{0}' 和 '{1}'。</target>
        <note />
      </trans-unit>
      <trans-unit id="NonUniqueInferredAbstractSlot4">
        <source>. Additional type annotations may be required to indicate the relevant override. This warning can be disabled using '#nowarn "70"' or '--nowarn:70'.</source>
        <target state="translated">。可能需要其他類型註釋，指示相關覆寫。使用 '#nowarn "70"' 或 '--nowarn:70' 可以停用這個警告。</target>
        <note />
      </trans-unit>
      <trans-unit id="Failure1">
        <source>parse error</source>
        <target state="translated">剖析錯誤</target>
        <note />
      </trans-unit>
      <trans-unit id="Failure2">
        <source>parse error: unexpected end of file</source>
        <target state="translated">剖析錯誤: 未預期的檔案結尾</target>
        <note />
      </trans-unit>
      <trans-unit id="Failure3">
        <source>{0}</source>
        <target state="translated">{0}</target>
        <note />
      </trans-unit>
      <trans-unit id="Failure4">
        <source>internal error: {0}</source>
        <target state="translated">內部錯誤: {0}</target>
        <note />
      </trans-unit>
      <trans-unit id="FullAbstraction">
        <source>{0}</source>
        <target state="translated">{0}</target>
        <note />
      </trans-unit>
      <trans-unit id="MatchIncomplete1">
        <source>Incomplete pattern matches on this expression.</source>
        <target state="translated">這個運算式的模式比對不完整。</target>
        <note />
      </trans-unit>
      <trans-unit id="MatchIncomplete2">
        <source> For example, the value '{0}' may indicate a case not covered by the pattern(s).</source>
        <target state="translated"> 例如，值 '{0}' 可能表示模式未涵蓋的案例。</target>
        <note />
      </trans-unit>
      <trans-unit id="MatchIncomplete3">
        <source> For example, the value '{0}' may indicate a case not covered by the pattern(s). However, a pattern rule with a 'when' clause might successfully match this value.</source>
        <target state="translated"> 例如，值 '{0}' 可能表示模式未涵蓋的案例。但是具有 'when' 子句的模式規則或許可以成功比對這個值。</target>
        <note />
      </trans-unit>
      <trans-unit id="MatchIncomplete4">
        <source> Unmatched elements will be ignored.</source>
        <target state="translated"> 無對應的項目將會被忽略。</target>
        <note />
      </trans-unit>
      <trans-unit id="EnumMatchIncomplete1">
        <source>Enums may take values outside known cases.</source>
        <target state="translated">列舉可能會採用來自已知案例之外的值。</target>
        <note />
      </trans-unit>
      <trans-unit id="RuleNeverMatched">
        <source>This rule will never be matched</source>
        <target state="translated">這個規則絕不會比對到</target>
        <note />
      </trans-unit>
      <trans-unit id="ValNotMutable">
        <source>This value is not mutable. Consider using the mutable keyword, e.g. 'let mutable {0} = expression'.</source>
        <target state="translated">此值不可變動。請考慮使用可變動的關鍵字，例如 'let mutable {0} = expression'。</target>
        <note />
      </trans-unit>
      <trans-unit id="ValNotLocal">
        <source>This value is not local</source>
        <target state="translated">這不是區域值</target>
        <note />
      </trans-unit>
      <trans-unit id="Obsolete1">
        <source>This construct is deprecated</source>
        <target state="translated">這個建構已被取代</target>
        <note />
      </trans-unit>
      <trans-unit id="Obsolete2">
        <source>. {0}</source>
        <target state="translated">. {0}</target>
        <note />
      </trans-unit>
      <trans-unit id="Experimental">
        <source>{0}. This warning can be disabled using '--nowarn:57' or '#nowarn "57"'.</source>
        <target state="translated">{0}。使用 '--nowarn:57' 或 '#nowarn "57"' 可以停用這個警告。</target>
        <note />
      </trans-unit>
      <trans-unit id="PossibleUnverifiableCode">
        <source>Uses of this construct may result in the generation of unverifiable .NET IL code. This warning can be disabled using '--nowarn:9' or '#nowarn "9"'.</source>
        <target state="translated">使用這個建構可能導致產生無法驗證的 .NET IL 程式碼。使用 '--nowarn:9' 或 '#nowarn "9"' 可以停用這個警告。</target>
        <note />
      </trans-unit>
      <trans-unit id="Deprecated">
        <source>This construct is deprecated: {0}</source>
        <target state="translated">這個建構已被取代: {0}</target>
        <note />
      </trans-unit>
      <trans-unit id="LibraryUseOnly">
        <source>This construct is deprecated: it is only for use in the F# library</source>
        <target state="translated">這個建構已被取代: 它只用在 F# 程式庫中</target>
        <note />
      </trans-unit>
      <trans-unit id="MissingFields">
        <source>The following fields require values: {0}</source>
        <target state="translated">下列欄位需要值: {0}</target>
        <note />
      </trans-unit>
      <trans-unit id="ValueRestriction1">
        <source>Value restriction. The value '{0}' has generic type\n    {1}    \nEither make the arguments to '{2}' explicit or, if you do not intend for it to be generic, add a type annotation.</source>
        <target state="translated">值限制。值 '{0}' 具有泛型類型\n    {1}    \n請將 '{2}' 的引數設為明確的，或者如果不想將它設為泛型，請加入類型註釋。</target>
        <note />
      </trans-unit>
      <trans-unit id="ValueRestriction2">
        <source>Value restriction. The value '{0}' has generic type\n    {1}    \nEither make '{2}' into a function with explicit arguments or, if you do not intend for it to be generic, add a type annotation.</source>
        <target state="translated">值限制。值 '{0}' 具有泛型類型\n    {1}    \n請將 '{2}' 設為具有明確引數的函式，或者如果不想將它設為泛型，請加入類型註釋。</target>
        <note />
      </trans-unit>
      <trans-unit id="ValueRestriction3">
        <source>Value restriction. This member has been inferred to have generic type\n    {0}    \nConstructors and property getters/setters cannot be more generic than the enclosing type.  Add a type annotation to indicate the exact types involved.</source>
        <target state="translated">值限制。這個成員已被推斷為具有泛型類型\n    {0}    \n建構函式和屬性 getter/setter 不能比封入類型更為泛型。請加入類型註釋，以指示涉及的確切類型。</target>
        <note />
      </trans-unit>
      <trans-unit id="ValueRestriction4">
        <source>Value restriction. The value '{0}' has been inferred to have generic type\n    {1}    \nEither make the arguments to '{2}' explicit or, if you do not intend for it to be generic, add a type annotation.</source>
        <target state="translated">值限制。值 '{0}' 已被推斷為具有泛型類型\n    {1}    \n請將 '{2}' 的引數設為明確的，或者如果不想將它設為泛型，請加入類型註釋。</target>
        <note />
      </trans-unit>
      <trans-unit id="ValueRestriction5">
        <source>Value restriction. The value '{0}' has been inferred to have generic type\n    {1}    \nEither define '{2}' as a simple data term, make it a function with explicit arguments or, if you do not intend for it to be generic, add a type annotation.</source>
        <target state="translated">值限制。值 '{0}' 已被推斷為具有泛型類型\n    {1}    \n請將 '{2}' 定義為簡單資料項、將它設為具有明確引數的函式，或者如果不想將它設為泛型，請加入類型註釋。</target>
        <note />
      </trans-unit>
      <trans-unit id="RecoverableParseError">
        <source>syntax error</source>
        <target state="translated">語法錯誤</target>
        <note />
      </trans-unit>
      <trans-unit id="ReservedKeyword">
        <source>{0}</source>
        <target state="translated">{0}</target>
        <note />
      </trans-unit>
      <trans-unit id="IndentationProblem">
        <source>{0}</source>
        <target state="translated">{0}</target>
        <note />
      </trans-unit>
      <trans-unit id="OverrideInIntrinsicAugmentation">
        <source>Override implementations in augmentations are now deprecated. Override implementations should be given as part of the initial declaration of a type.</source>
        <target state="translated">增強指定中的覆寫實作現在已被取代。應該在類型的初始宣告上指定覆寫實作。</target>
        <note />
      </trans-unit>
      <trans-unit id="OverrideInExtrinsicAugmentation">
        <source>Override implementations should be given as part of the initial declaration of a type.</source>
        <target state="translated">應該在類型的初始宣告上指定覆寫實作。</target>
        <note />
      </trans-unit>
      <trans-unit id="IntfImplInIntrinsicAugmentation">
        <source>Interface implementations should normally be given on the initial declaration of a type. Interface implementations in augmentations may lead to accessing static bindings before they are initialized, though only if the interface implementation is invoked during initialization of the static data, and in turn access the static data. You may remove this warning using #nowarn "69" if you have checked this is not the case.</source>
        <target state="needs-review-translation">增強指定中的介面實作現在已被取代。應該在類型的初始宣告上指定介面實作。</target>
        <note />
      </trans-unit>
      <trans-unit id="IntfImplInExtrinsicAugmentation">
        <source>Interface implementations should be given on the initial declaration of a type.</source>
        <target state="translated">應該在類型的初始宣告上指定介面實作。</target>
        <note />
      </trans-unit>
      <trans-unit id="UnresolvedReferenceNoRange">
        <source>A required assembly reference is missing. You must add a reference to assembly '{0}'.</source>
        <target state="translated">遺漏需要的組件參考。您必須加入組件 '{0}' 的參考。</target>
        <note />
      </trans-unit>
      <trans-unit id="UnresolvedPathReferenceNoRange">
        <source>The type referenced through '{0}' is defined in an assembly that is not referenced. You must add a reference to assembly '{1}'.</source>
        <target state="translated">透過 '{0}' 參考的類型是定義在未參考的組件中。您必須加入組件 '{1}' 的參考。</target>
        <note />
      </trans-unit>
      <trans-unit id="HashIncludeNotAllowedInNonScript">
        <source>#I directives may only occur in F# script files (extensions .fsx or .fsscript). Either move this code to a script file, add a '-I' compiler option for this reference or delimit the directive with delimit it with '#if INTERACTIVE'/'#endif'.</source>
        <target state="translated">#I 指示詞只能出現在 F# 指令碼檔案 (副檔名 .fsx 或 .fsscript) 中。請將這個程式碼移到指令碼檔案、為這個參考加入 '-I' 編譯器選項，或用 '#if INTERACTIVE'/'#endif' 分隔這個指示詞。</target>
        <note />
      </trans-unit>
      <trans-unit id="HashReferenceNotAllowedInNonScript">
        <source>#r directives may only occur in F# script files (extensions .fsx or .fsscript). Either move this code to a script file or replace this reference with the '-r' compiler option. If this directive is being executed as user input, you may delimit it with '#if INTERACTIVE'/'#endif'.</source>
        <target state="translated">#r 指示詞只能出現在 F# 指令碼檔案 (副檔名為 .fsx 或 .fsscript) 中。請將此程式碼移至指令碼檔案，或以 '-r' 編譯器選項取代此參考。若此指示詞要以使用者輸入的方式執行，可以使用 '#if INTERACTIVE'/'#endif' 加以分隔。</target>
        <note />
      </trans-unit>
      <trans-unit id="HashDirectiveNotAllowedInNonScript">
        <source>This directive may only be used in F# script files (extensions .fsx or .fsscript). Either remove the directive, move this code to a script file or delimit the directive with '#if INTERACTIVE'/'#endif'.</source>
        <target state="translated">這個指示詞只能用在 F# 指令碼檔案 (副檔名 .fsx 或 .fsscript) 中。請移除指示詞，或將這個程式碼移到指令碼檔案，或用 '#if INTERACTIVE'/'#endif' 分隔這個指示詞。</target>
        <note />
      </trans-unit>
      <trans-unit id="FileNameNotResolved">
        <source>Unable to find the file '{0}' in any of\n {1}</source>
        <target state="translated">在下列任何位置都找不到檔案 '{0}'\n {1}</target>
        <note />
      </trans-unit>
      <trans-unit id="AssemblyNotResolved">
        <source>Assembly reference '{0}' was not found or is invalid</source>
        <target state="translated">找不到組件參考 '{0}'，或者無效</target>
        <note />
      </trans-unit>
      <trans-unit id="HashLoadedSourceHasIssues1">
        <source>One or more warnings in loaded file.\n</source>
        <target state="translated">載入的檔案中有一個或多個警告。\n</target>
        <note />
      </trans-unit>
      <trans-unit id="HashLoadedSourceHasIssues2">
        <source>One or more errors in loaded file.\n</source>
        <target state="translated">載入的檔案中有一個或多個錯誤。\n</target>
        <note />
      </trans-unit>
      <trans-unit id="HashLoadedScriptConsideredSource">
        <source>Loaded files may only be F# source files (extension .fs). This F# script file (.fsx or .fsscript) will be treated as an F# source file</source>
        <target state="translated">載入的檔案只能是 F# 原始程式檔 (副檔名 .fs)。這個 F# 指令碼檔案 (.fsx 或 .fsscript) 將被視為 F# 原始程式檔</target>
        <note />
      </trans-unit>
      <trans-unit id="InvalidInternalsVisibleToAssemblyName1">
        <source>Invalid assembly name '{0}' from InternalsVisibleTo attribute in {1}</source>
        <target state="translated">{1} 中的 InternalsVisibleTo 屬性有無效的組件名稱 '{0}'</target>
        <note />
      </trans-unit>
      <trans-unit id="InvalidInternalsVisibleToAssemblyName2">
        <source>Invalid assembly name '{0}' from InternalsVisibleTo attribute (assembly filename not available)</source>
        <target state="translated">InternalsVisibleTo 屬性中有無效的組件名稱 '{0}' (無法取得組件檔名)</target>
        <note />
      </trans-unit>
      <trans-unit id="LoadedSourceNotFoundIgnoring">
        <source>Could not load file '{0}' because it does not exist or is inaccessible</source>
        <target state="translated">無法載入檔案 '{0}'，因為它不存在或無法存取</target>
        <note />
      </trans-unit>
      <trans-unit id="MSBuildReferenceResolutionError">
        <source>{0} (Code={1})</source>
        <target state="translated">{0} (程式碼={1})</target>
        <note />
      </trans-unit>
      <trans-unit id="TargetInvocationExceptionWrapper">
        <source>internal error: {0}</source>
        <target state="translated">內部錯誤: {0}</target>
        <note />
      </trans-unit>
      <trans-unit id="Parser.TOKEN.LBRACE.BAR">
        <source>symbol '{|'</source>
        <target state="translated">符號 '{|'</target>
        <note />
      </trans-unit>
      <trans-unit id="Parser.TOKEN.BAR.RBRACE">
        <source>symbol '|}'</source>
        <target state="translated">符號 '|}'</target>
        <note />
      </trans-unit>
      <trans-unit id="Parser.TOKEN.AND.BANG">
        <source>keyword 'and!'</source>
        <target state="translated">關鍵字 'and!'</target>
        <note />
      </trans-unit>
    </body>
  </file>
</xliff><|MERGE_RESOLUTION|>--- conflicted
+++ resolved
@@ -2,7 +2,6 @@
 <xliff xmlns="urn:oasis:names:tc:xliff:document:1.2" xmlns:xsi="http://www.w3.org/2001/XMLSchema-instance" version="1.2" xsi:schemaLocation="urn:oasis:names:tc:xliff:document:1.2 xliff-core-1.2-transitional.xsd">
   <file datatype="xml" source-language="en" target-language="zh-Hant" original="../FSStrings.resx">
     <body>
-<<<<<<< HEAD
       <trans-unit id="ConstraintSolverNonNullnessWarningWithType">
         <source>Nullness warning: The type '{0}' supports a null value but a constraint requires the type to be non-null.</source>
         <target state="new">Nullness warning: The type '{0}' supports a null value but a constraint requires the type to be non-null.</target>
@@ -21,11 +20,11 @@
       <trans-unit id="ConstraintSolverNullnessWarningWithTypes">
         <source>Nullness warning: The types '{0}' and '{1}' do not have compatible nullability '{2}' and '{3}'.</source>
         <target state="new">Nullness warning: The types '{0}' and '{1}' do not have compatible nullability '{2}' and '{3}'.</target>
-=======
+        <note />
+      </trans-unit>
       <trans-unit id="ErrorFromAddingTypeEquationTuples">
         <source>Type mismatch. Expecting a tuple of length {0} of type\n    {1}    \nbut given a tuple of length {2} of type\n    {3}    {4}\n</source>
         <target state="new">Type mismatch. Expecting a tuple of length {0} of type\n    {1}    \nbut given a tuple of length {2} of type\n    {3}    {4}\n</target>
->>>>>>> fbfc4066
         <note />
       </trans-unit>
       <trans-unit id="HashLoadedSourceHasIssues0">
