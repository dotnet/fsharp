﻿<?xml version="1.0" encoding="utf-8"?>
<xliff xmlns="urn:oasis:names:tc:xliff:document:1.2" xmlns:xsi="http://www.w3.org/2001/XMLSchema-instance" version="1.2" xsi:schemaLocation="urn:oasis:names:tc:xliff:document:1.2 xliff-core-1.2-transitional.xsd">
  <file datatype="xml" source-language="en" target-language="zh-Hant" original="../FSComp.resx">
    <body>
      <trans-unit id="arrayElementHasWrongTypeTuple">
        <source>All elements of an array must be implicitly convertible to the type of the first element, which here is a tuple of length {0} of type\n    {1}    \nThis element is a tuple of length {2} of type\n    {3}    \n</source>
        <target state="translated">陣列的所有元素必須以隱含方式轉換成第一個元素的類型，這是類型為\n    {1}    \n的元組長度 {0}此元素是類型為\n    {3}    \n的元組長度{2}</target>
        <note />
      </trans-unit>
      <trans-unit id="buildDuplicateFile">
        <source>The source file '{0}' (at position {1}/{2}) already appeared in the compilation list (at position {3}/{4}). Please verify that it is included only once in the project file.</source>
        <target state="translated">來源檔案 '{0}' ( 位於位置 {1}/{2}) 已出現在編譯清單 ( 位於位置 {3}/{4})。請確認它在專案檔中只包含一次。</target>
        <note />
      </trans-unit>
      <trans-unit id="buildInvalidSourceFileExtensionML">
        <source>The file extension of '{0}' is not recognized. Source files must have extension .fs, .fsi, .fsx or .fsscript. To enable the deprecated use of .ml or .mli extensions, use '--langversion:5.0' and '--mlcompatibility'.</source>
        <target state="translated">無法辨識 '{0}' 的副檔名。來源檔案的副檔名必須是 fsi、.fsx 或 .fsscript。若要啟用已被取代的 .ml 或 .mli 副檔名，請使用 '--langversion:5.0' and '--mlcompatibility'。</target>
        <note />
      </trans-unit>
      <trans-unit id="buildInvalidSourceFileExtensionUpdated">
        <source>The file extension of '{0}' is not recognized. Source files must have extension .fs, .fsi, .fsx or .fsscript</source>
        <target state="translated">無法辨識 '{0}' 的副檔名。來源檔案的副檔名必須是 .fs、.fsi、.fsx 或 .fsscript。</target>
        <note />
      </trans-unit>
      <trans-unit id="chkAbstractMembersDeclarationsOnStaticClasses">
        <source>If a type uses both [&lt;Sealed&gt;] and [&lt;AbstractClass&gt;] attributes, it means it is static. Abstract member declarations are not allowed.</source>
        <target state="translated">如果類型同時使用 [&lt;Sealed&gt;] 和 [&lt;AbstractClass&gt;] 屬性，表示其為靜態。不允許使用抽象成員宣告。</target>
        <note />
      </trans-unit>
      <trans-unit id="chkAdditionalConstructorOnStaticClasses">
        <source>If a type uses both [&lt;Sealed&gt;] and [&lt;AbstractClass&gt;] attributes, it means it is static. Additional constructor is not allowed.</source>
        <target state="translated">如果類型同時使用 [&lt;Sealed&gt;] 和 [&lt;AbstractClass&gt;] 屬性，表示其為靜態。不允許其他建構函式。</target>
        <note />
      </trans-unit>
      <trans-unit id="chkAutoOpenAttributeInTypeAbbrev">
        <source>FSharp.Core.AutoOpenAttribute should not be aliased.</source>
        <target state="translated">不應別名化 FSharp.Core.AutoOpenAttribute。</target>
        <note />
      </trans-unit>
      <trans-unit id="chkConstructorWithArgumentsOnStaticClasses">
        <source>If a type uses both [&lt;Sealed&gt;] and [&lt;AbstractClass&gt;] attributes, it means it is static. Constructor with arguments is not allowed.</source>
        <target state="translated">如果類型同時使用 [&lt;Sealed&gt;] 和 [&lt;AbstractClass&gt;] 屬性，表示其為靜態。不允許具有引數的建構函式。</target>
        <note />
      </trans-unit>
      <trans-unit id="chkDuplicatedMethodParameter">
        <source>Duplicate parameter. The parameter '{0}' has been used more that once in this method.</source>
        <target state="translated">重複的參數。參數 '{0}' 在此方法中使用多次。</target>
        <note />
      </trans-unit>
      <trans-unit id="chkExplicitFieldsDeclarationsOnStaticClasses">
        <source>If a type uses both [&lt;Sealed&gt;] and [&lt;AbstractClass&gt;] attributes, it means it is static. Explicit field declarations are not allowed.</source>
        <target state="translated">如果類型同時使用 [&lt;Sealed&gt;] 和 [&lt;AbstractClass&gt;] 屬性，表示其為靜態。不允許使用明確欄位宣告。</target>
        <note />
      </trans-unit>
      <trans-unit id="chkFeatureNotLanguageSupported">
        <source>Feature '{0}' is not available in F# {1}. Please use language version {2} or greater.</source>
        <target state="translated">F# {1} 中無法使用 '{0}' 功能。請使用語言版本 {2} 或更新的版本。</target>
        <note />
      </trans-unit>
      <trans-unit id="chkFeatureNotRuntimeSupported">
        <source>Feature '{0}' is not supported by target runtime.</source>
        <target state="translated">目標執行階段不支援功能 '{0}'。</target>
        <note />
      </trans-unit>
      <trans-unit id="chkFeatureNotSupportedInLibrary">
        <source>Feature '{0}' requires the F# library for language version {1} or greater.</source>
        <target state="translated">功能 '{0}' 需要語言版本 {1} 或更高的 F# 程式庫。</target>
        <note />
      </trans-unit>
      <trans-unit id="chkImplementingInterfacesOnStaticClasses">
        <source>If a type uses both [&lt;Sealed&gt;] and [&lt;AbstractClass&gt;] attributes, it means it is static. Implementing interfaces is not allowed.</source>
        <target state="translated">如果類型同時使用 [&lt;Sealed&gt;] 和 [&lt;AbstractClass&gt;] 屬性，表示其為靜態。不允許實作介面。</target>
        <note />
      </trans-unit>
      <trans-unit id="chkInfoRefcellAssign">
        <source>The use of ':=' from the F# library is deprecated. See https://aka.ms/fsharp-refcell-ops. For example, please change 'cell := expr' to 'cell.Value &lt;- expr'.</source>
        <target state="translated">透過 F# 程式庫使用 ':=' 的方式已淘汰。請參閱 https://aka.ms/fsharp-refcell-ops。舉例來說，請將 'cell := expr' 變更為 'cell.Value &lt;- expr'。</target>
        <note />
      </trans-unit>
      <trans-unit id="chkInfoRefcellDecr">
        <source>The use of 'decr' from the F# library is deprecated. See https://aka.ms/fsharp-refcell-ops. For example, please change 'decr cell' to 'cell.Value &lt;- cell.Value - 1'.</source>
        <target state="translated">透過 F# 程式庫使用 'decr' 的方式已淘汰。請參閱 https://aka.ms/fsharp-refcell-ops。舉例來說，請將 'decr cell' 變更為 'cell.Value &lt;- cell.Value - 1'。</target>
        <note />
      </trans-unit>
      <trans-unit id="chkInfoRefcellDeref">
        <source>The use of '!' from the F# library is deprecated. See https://aka.ms/fsharp-refcell-ops. For example, please change '!cell' to 'cell.Value'.</source>
        <target state="translated">透過 F# 程式庫使用 '!' 的方式已淘汰。請參閱 https://aka.ms/fsharp-refcell-ops。舉例來說，請將 '!cell' 變更為 'cell.Value'。</target>
        <note />
      </trans-unit>
      <trans-unit id="chkInfoRefcellIncr">
        <source>The use of 'incr' from the F# library is deprecated. See https://aka.ms/fsharp-refcell-ops. For example, please change 'incr cell' to 'cell.Value &lt;- cell.Value + 1'.</source>
        <target state="translated">透過 F# 程式庫使用 'incr' 的方式已淘汰。請參閱 https://aka.ms/fsharp-refcell-ops。舉例來說，請將 'incr cell' 變更為 'cell.Value &lt;- cell.Value + 1'。</target>
        <note />
      </trans-unit>
      <trans-unit id="chkInstanceLetBindingOnStaticClasses">
        <source>If a type uses both [&lt;Sealed&gt;] and [&lt;AbstractClass&gt;] attributes, it means it is static. Instance let bindings are not allowed.</source>
        <target state="translated">如果類型同時使用 [&lt;Sealed&gt;] 和 [&lt;AbstractClass&gt;] 屬性，表示其為靜態。不允許執行個體 'let' 繫結。</target>
        <note />
      </trans-unit>
      <trans-unit id="chkInstanceMemberOnStaticClasses">
        <source>If a type uses both [&lt;Sealed&gt;] and [&lt;AbstractClass&gt;] attributes, it means it is static. Instance members are not allowed.</source>
        <target state="translated">如果類型同時使用 [&lt;Sealed&gt;] 和 [&lt;AbstractClass&gt;] 屬性，表示其為靜態。不允許執行個體成員。</target>
        <note />
      </trans-unit>
      <trans-unit id="containerDeprecated">
        <source>The 'AssemblyKeyNameAttribute' has been deprecated. Use 'AssemblyKeyFileAttribute' instead.</source>
        <target state="translated">'AssemblyKeyNameAttribute' 已淘汰。請改用 'AssemblyKeyFileAttribute'。</target>
        <note />
      </trans-unit>
      <trans-unit id="containerSigningUnsupportedOnThisPlatform">
        <source>Key container signing is not supported on this platform.</source>
        <target state="translated">此平台不支援金鑰容器簽署。</target>
        <note />
      </trans-unit>
      <trans-unit id="csAvailableOverloads">
        <source>Available overloads:\n{0}</source>
        <target state="translated">可用的多載:\n{0}</target>
        <note />
      </trans-unit>
      <trans-unit id="csGenericConstructRequiresStructOrReferenceConstraint">
        <source>A generic construct requires that a generic type parameter be known as a struct or reference type. Consider adding a type annotation.</source>
        <target state="translated">泛型建構要求泛型型別參數必須指定為結構或參考型別。請考慮新增型別註解。</target>
        <note />
      </trans-unit>
      <trans-unit id="csNoOverloadsFoundArgumentsPrefixPlural">
        <source>Known types of arguments: {0}</source>
        <target state="translated">已知的引數類型: {0}</target>
        <note />
      </trans-unit>
      <trans-unit id="csNoOverloadsFoundArgumentsPrefixSingular">
        <source>Known type of argument: {0}</source>
        <target state="translated">已知的引數類型: {0}</target>
        <note />
      </trans-unit>
      <trans-unit id="csNoOverloadsFoundReturnType">
        <source>Known return type: {0}</source>
        <target state="translated">已知的傳回型別: {0}</target>
        <note />
      </trans-unit>
      <trans-unit id="csNoOverloadsFoundTypeParametersPrefixPlural">
        <source>Known type parameters: {0}</source>
        <target state="translated">已知的類型參數: {0}</target>
        <note />
      </trans-unit>
      <trans-unit id="csNoOverloadsFoundTypeParametersPrefixSingular">
        <source>Known type parameter: {0}</source>
        <target state="translated">已知的型別參數: {0}</target>
        <note />
      </trans-unit>
      <trans-unit id="csOverloadCandidateIndexedArgumentTypeMismatch">
        <source>Argument at index {0} doesn't match</source>
        <target state="translated">位於索引 {0} 的引數不相符</target>
        <note />
      </trans-unit>
      <trans-unit id="csOverloadCandidateNamedArgumentTypeMismatch">
        <source>Argument '{0}' doesn't match</source>
        <target state="translated">引數 '{0}' 不相符</target>
        <note />
      </trans-unit>
      <trans-unit id="elseBranchHasWrongTypeTuple">
        <source>All branches of an 'if' expression must return values implicitly convertible to the type of the first branch, which here is a tuple of length {0} of type\n    {1}    \nThis branch returns a tuple of length {2} of type\n    {3}    \n</source>
        <target state="translated">'if' 運算式的所有分支都傳回可隱含轉換為第一個分支的類型的值，這是類型為\n    {1}    \n的元組長度 {0}此分支傳回的是類型為\n    {3}    \n的元組長度 {2}</target>
        <note />
      </trans-unit>
      <trans-unit id="etProviderHasDesignerAssemblyDependency">
        <source>The type provider designer assembly '{0}' could not be loaded from folder '{1}' because a dependency was missing or could not loaded. All dependencies of the type provider designer assembly must be located in the same folder as that assembly. The exception reported was: {2} - {3}</source>
        <target state="translated">因為缺少相依性或相依性無法載入，導致無法從資料夾 '{1}' 載入類型提供者設計工具組件 '{0}'。類型提供者設計工具組件的所有相依性都必須位於該組件所在的資料夾內。回報的例外狀況: {2} - {3}</target>
        <note />
      </trans-unit>
      <trans-unit id="etProviderHasDesignerAssemblyException">
        <source>The type provider designer assembly '{0}' could not be loaded from folder '{1}'. The exception reported was: {2} - {3}</source>
        <target state="translated">無法從資料夾 '{1}' 載入類型提供者設計工具組件 '{0}'。回報的例外狀況: {2} - {3}</target>
        <note />
      </trans-unit>
      <trans-unit id="etProviderHasWrongDesignerAssemblyNoPath">
        <source>Assembly attribute '{0}' refers to a designer assembly '{1}' which cannot be loaded or doesn't exist. The exception reported was: {2} - {3}</source>
        <target state="translated">無法載入組件屬性 '{0}' 參考的設計工具組件 '{1}' 或其不存在。回報的例外狀況: {2} - {3}</target>
        <note />
      </trans-unit>
      <trans-unit id="featureAdditionalImplicitConversions">
        <source>additional type-directed conversions</source>
        <target state="translated">其他類型導向轉換</target>
        <note />
      </trans-unit>
      <trans-unit id="featureAndBang">
        <source>applicative computation expressions</source>
        <target state="translated">適用的計算運算式</target>
        <note />
      </trans-unit>
      <trans-unit id="featureArithmeticInLiterals">
        <source>Arithmetic and logical operations in literals, enum definitions and attributes</source>
        <target state="translated">常值、列舉定義和屬性中的算術和邏輯作業</target>
        <note />
      </trans-unit>
      <trans-unit id="featureAttributesToRightOfModuleKeyword">
        <source>attributes to the right of the 'module' keyword</source>
        <target state="translated">'module' 關鍵字右邊的屬性</target>
        <note />
      </trans-unit>
      <trans-unit id="featureBetterExceptionPrinting">
        <source>automatic generation of 'Message' property for 'exception' declarations</source>
        <target state="translated">自動產生 'exception' 宣告的 'Message' 屬性</target>
        <note />
      </trans-unit>
      <trans-unit id="featureCSharpExtensionAttributeNotRequired">
        <source>Allow implicit Extension attribute on declaring types, modules</source>
        <target state="translated">允許宣告類型、模組上的隱含擴充屬性</target>
        <note />
      </trans-unit>
      <trans-unit id="featureDefaultInterfaceMemberConsumption">
        <source>default interface member consumption</source>
        <target state="translated">預設介面成員使用</target>
        <note />
      </trans-unit>
      <trans-unit id="featureDelegateTypeNameResolutionFix">
        <source>fix to resolution of delegate type names, see https://github.com/dotnet/fsharp/issues/10228</source>
        <target state="translated">修正委派類型名稱的解析，請參閱 https://github.com/dotnet/fsharp/issues/10228</target>
        <note />
      </trans-unit>
      <trans-unit id="featureDiscardUseValue">
        <source>discard pattern in use binding</source>
        <target state="translated">捨棄使用繫結中的模式</target>
        <note />
      </trans-unit>
      <trans-unit id="featureDotlessFloat32Literal">
        <source>dotless float32 literal</source>
        <target state="translated">無點號的 float32 常值</target>
        <note />
      </trans-unit>
      <trans-unit id="featureErrorForNonVirtualMembersOverrides">
        <source>Raises errors for non-virtual members overrides</source>
        <target state="translated">引發非虛擬成員覆寫的錯誤</target>
        <note />
      </trans-unit>
      <trans-unit id="featureErrorOnDeprecatedRequireQualifiedAccess">
        <source>give error on deprecated access of construct with RequireQualifiedAccess attribute</source>
        <target state="translated">對具有 RequireQualifiedAccess 屬性的建構的已取代存取發出錯誤</target>
        <note />
      </trans-unit>
      <trans-unit id="featureErrorReportingOnStaticClasses">
        <source>Error reporting on static classes</source>
        <target state="translated">報告靜態類別時發生錯誤</target>
        <note />
      </trans-unit>
      <trans-unit id="featureEscapeBracesInFormattableString">
        <source>Escapes curly braces before calling FormattableStringFactory.Create when interpolated string literal is typed as FormattableString</source>
        <target state="translated">當差補字串常值輸入為 FormattableString 時，在呼叫 FormattableStringFactory.Create 之前先逸出大括弧</target>
        <note />
      </trans-unit>
      <trans-unit id="featureExpandedMeasurables">
        <source>more types support units of measure</source>
        <target state="translated">更多支援測量單位的類型</target>
        <note />
      </trans-unit>
      <trans-unit id="featureExtendedStringInterpolation">
        <source>Extended string interpolation similar to C# raw string literals.</source>
        <target state="new">Extended string interpolation similar to C# raw string literals.</target>
        <note />
      </trans-unit>
      <trans-unit id="featureFixedIndexSlice3d4d">
        <source>fixed-index slice 3d/4d</source>
        <target state="translated">固定索引切割 3d/4d</target>
        <note />
      </trans-unit>
      <trans-unit id="featureFromEndSlicing">
        <source>from-end slicing</source>
        <target state="translated">從尾端切割</target>
        <note />
      </trans-unit>
      <trans-unit id="featureImplicitYield">
        <source>implicit yield</source>
        <target state="translated">隱含 yield</target>
        <note />
      </trans-unit>
      <trans-unit id="featureIndexerNotationWithoutDot">
        <source>expr[idx] notation for indexing and slicing</source>
        <target state="translated">用於編製索引和分割的 expr[idx] 註釋</target>
        <note />
      </trans-unit>
      <trans-unit id="featureInitProperties">
        <source>support for consuming init properties</source>
        <target state="translated">支援使用 init 屬性</target>
        <note />
      </trans-unit>
      <trans-unit id="featureInterfacesWithAbstractStaticMembers">
        <source>static abstract interface members</source>
        <target state="translated">靜態抽象介面成員</target>
        <note />
      </trans-unit>
      <trans-unit id="featureInterfacesWithMultipleGenericInstantiation">
        <source>interfaces with multiple generic instantiation</source>
        <target state="translated">具有多個泛型具現化的介面</target>
        <note />
      </trans-unit>
      <trans-unit id="featureLowercaseDUWhenRequireQualifiedAccess">
        <source>Allow lowercase DU when RequireQualifiedAccess attribute</source>
        <target state="translated">RequireQualifiedAccess 屬性時允許小寫 DU</target>
        <note />
      </trans-unit>
      <trans-unit id="featureMLCompatRevisions">
        <source>ML compatibility revisions</source>
        <target state="translated">ML 相容性修訂</target>
        <note />
      </trans-unit>
      <trans-unit id="featureMatchNotAllowedForUnionCaseWithNoData">
        <source>Pattern match discard is not allowed for union case that takes no data.</source>
        <target state="translated">不接受資料的聯集案例不允許模式比對捨棄。</target>
        <note />
      </trans-unit>
      <trans-unit id="featureNameOf">
        <source>nameof</source>
        <target state="translated">nameof</target>
        <note />
      </trans-unit>
      <trans-unit id="featureNestedCopyAndUpdate">
        <source>Nested record field copy-and-update</source>
        <target state="translated">巢狀記錄欄位複製和更新</target>
        <note />
      </trans-unit>
      <trans-unit id="featureNonInlineLiteralsAsPrintfFormat">
        <source>String values marked as literals and IL constants as printf format</source>
        <target state="translated">標記為常值的字串值和標記為 printf 格式的 IL 常數</target>
        <note />
      </trans-unit>
      <trans-unit id="featureNonVariablePatternsToRightOfAsPatterns">
        <source>non-variable patterns to the right of 'as' patterns</source>
        <target state="translated">'as' 模式右邊的非變數模式</target>
        <note />
      </trans-unit>
      <trans-unit id="featureNullableOptionalInterop">
        <source>nullable optional interop</source>
        <target state="translated">可為 Null 的選擇性 Interop</target>
        <note />
      </trans-unit>
      <trans-unit id="featureOpenTypeDeclaration">
        <source>open type declaration</source>
        <target state="translated">開放式類型宣告</target>
        <note />
      </trans-unit>
      <trans-unit id="featureOverloadsForCustomOperations">
        <source>overloads for custom operations</source>
        <target state="translated">為自訂作業多載</target>
        <note />
      </trans-unit>
      <trans-unit id="featurePackageManagement">
        <source>package management</source>
        <target state="translated">套件管理</target>
        <note />
      </trans-unit>
      <trans-unit id="featurePrintfBinaryFormat">
        <source>binary formatting for integers</source>
        <target state="translated">整數的二進位格式化</target>
        <note />
      </trans-unit>
      <trans-unit id="featureReallyLongList">
        <source>list literals of any size</source>
        <target state="translated">列出任何大小的常值</target>
        <note />
      </trans-unit>
      <trans-unit id="featureRefCellNotationInformationals">
        <source>informational messages related to reference cells</source>
        <target state="translated">與參考儲存格相關的資訊訊息</target>
        <note />
      </trans-unit>
      <trans-unit id="featureRelaxWhitespace">
        <source>whitespace relexation</source>
        <target state="translated">空白字元放寬</target>
        <note />
      </trans-unit>
      <trans-unit id="featureRelaxWhitespace2">
        <source>whitespace relaxation v2</source>
        <target state="translated">空格鍵放鬆 v2</target>
        <note />
      </trans-unit>
      <trans-unit id="featureRequiredProperties">
        <source>support for required properties</source>
        <target state="translated">對所需屬性的支援</target>
        <note />
      </trans-unit>
      <trans-unit id="featureResumableStateMachines">
        <source>resumable state machines</source>
        <target state="translated">可繼續的狀態機器</target>
        <note />
      </trans-unit>
      <trans-unit id="featureSelfTypeConstraints">
        <source>self type constraints</source>
        <target state="translated">自我類型限制式</target>
        <note />
      </trans-unit>
      <trans-unit id="featureSingleUnderscorePattern">
        <source>single underscore pattern</source>
        <target state="translated">單一底線模式</target>
        <note />
      </trans-unit>
      <trans-unit id="featureStaticMembersInInterfaces">
        <source>Static members in interfaces</source>
        <target state="translated">介面中的靜態成員</target>
        <note />
      </trans-unit>
      <trans-unit id="featureStringInterpolation">
        <source>string interpolation</source>
        <target state="translated">字串內插補點</target>
        <note />
      </trans-unit>
      <trans-unit id="featureStructActivePattern">
        <source>struct representation for active patterns</source>
        <target state="translated">現用模式的結構表示法</target>
        <note />
      </trans-unit>
<<<<<<< HEAD
      <trans-unit id="featureUnionIsPropertiesVisible">
        <source>visible union case test properties</source>
        <target state="new">visible union case test properties</target>
=======
      <trans-unit id="featureTryWithInSeqExpressions">
        <source>Support for try-with in sequence expressions</source>
        <target state="translated">支援循序運算式中的 try-with</target>
        <note />
      </trans-unit>
      <trans-unit id="featureWarningWhenCopyAndUpdateRecordChangesAllFields">
        <source>Raises warnings when an copy-and-update record expression changes all fields of a record.</source>
        <target state="translated">當複製和更新記錄運算式變更記錄的所有欄位時引發警告。</target>
        <note />
      </trans-unit>
      <trans-unit id="featureWarningWhenInliningMethodImplNoInlineMarkedFunction">
        <source>Raises warnings when 'let inline ... =' is used together with [&lt;MethodImpl(MethodImplOptions.NoInlining)&gt;] attribute. Function is not getting inlined.</source>
        <target state="translated">當 'let inline ... =' 與 [&lt;MethodImpl(MethodImplOptions.NoInlining)&gt;] 屬性一起使用時引發警告。函數未內嵌。</target>
>>>>>>> 0eba8410
        <note />
      </trans-unit>
      <trans-unit id="featureWildCardInForLoop">
        <source>wild card in for loop</source>
        <target state="translated">for 迴圈中的萬用字元</target>
        <note />
      </trans-unit>
      <trans-unit id="featureWitnessPassing">
        <source>witness passing for trait constraints in F# quotations</source>
        <target state="translated">見證 F# 引號中特徵條件約束的傳遞</target>
        <note />
      </trans-unit>
      <trans-unit id="followingPatternMatchClauseHasWrongTypeTuple">
        <source>All branches of a pattern match expression must return values implicitly convertible to the type of the first branch, which here is a tuple of length {0} of type\n    {1}    \nThis branch returns a tuple of length {2} of type\n    {3}    \n</source>
        <target state="translated">模式比對運算式的所有分支都傳回可隱含轉換為第一個分支的類型的值，這是類型為\n    {1}    \n的元組長度 {0}此分支傳回的是類型為\n    {3}    \n的元組長度 {2}</target>
        <note />
      </trans-unit>
      <trans-unit id="forFormatInvalidForInterpolated">
        <source>Interpolated strings may not use '%' format specifiers unless each is given an expression, e.g. '%d{{1+1}}'.</source>
        <target state="translated">除非每個插補字串都有一個運算式，否則不可使用 '%' 格式指定名稱，例如 '%d{{1+1}}'。</target>
        <note />
      </trans-unit>
      <trans-unit id="forFormatInvalidForInterpolated2">
        <source>.NET-style format specifiers such as '{{x,3}}' or '{{x:N5}}' may not be mixed with '%' format specifiers.</source>
        <target state="translated">.NET 樣式格式指定名稱 (如 '{{x,3}}' 或 '{{x:N5}}') 不可與 '%' 格式指定名稱混用。</target>
        <note />
      </trans-unit>
      <trans-unit id="forFormatInvalidForInterpolated3">
        <source>The '%P' specifier may not be used explicitly.</source>
        <target state="translated">'%P' 指定名稱不可明確地使用。</target>
        <note />
      </trans-unit>
      <trans-unit id="forFormatInvalidForInterpolated4">
        <source>Interpolated strings used as type IFormattable or type FormattableString may not use '%' specifiers, only .NET-style interpolands such as '{{expr}}', '{{expr,3}}' or '{{expr:N5}}' may be used.</source>
        <target state="translated">用作類型 IFormattable 或類型 FormattableString 的插補字串不能使用 '%' 指定名稱，只能使用 .NET 樣式的插補值，例如 '{{expr}}'、'{{expr,3}}' 或 '{{expr:N5}}'。</target>
        <note />
      </trans-unit>
      <trans-unit id="forPercentAInReflectionFreeCode">
        <source>The '%A' format specifier may not be used in an assembly being compiled with option '--reflectionfree'. This construct implicitly uses reflection.</source>
        <target state="translated">'%A' 格式指定元不能用於使用選項 '--reflectionfree' 編譯的元件中。此建構隱含地使用反射。</target>
        <note />
      </trans-unit>
      <trans-unit id="formatDashItem">
        <source> - {0}</source>
        <target state="translated"> - {0}</target>
        <note />
      </trans-unit>
      <trans-unit id="fromEndSlicingRequiresVFive">
        <source>The 'from the end slicing' feature requires language version 'preview'.</source>
        <target state="translated">「從末端分割」功能需要語言版本「預覽」。</target>
        <note />
      </trans-unit>
      <trans-unit id="fsiInvalidDirective">
        <source>Invalid directive '#{0} {1}'</source>
        <target state="translated">無效的指示詞 '#{0} {1}'</target>
        <note />
      </trans-unit>
      <trans-unit id="ifExpressionTuple">
        <source>The 'if' expression needs to return a tuple of length {0} of type\n    {1}    \nto satisfy context type requirements. It currently returns a tuple of length {2} of type\n    {3}    \n</source>
        <target state="translated">'if' 運算式必須傳回類型為\n    {1}    \n的元組長度{0}，才能滿足內容類型需求。目前傳回的是類型為\n    {3}    \n的元組長度 {2}</target>
        <note />
      </trans-unit>
      <trans-unit id="ilxGenUnknownDebugPoint">
        <source>Unknown debug point '{0}'. The available debug points are '{1}'.</source>
        <target state="translated">未知的偵錯點 '{0}'。可用的偵錯點為 '{1}'。</target>
        <note />
      </trans-unit>
      <trans-unit id="ilxgenInvalidConstructInStateMachineDuringCodegen">
        <source>The resumable code construct '{0}' may only be used in inlined code protected by 'if __useResumableCode then ...' and the overall composition must form valid resumable code.</source>
        <target state="translated">可繼續的程式碼構造 '{0}' 只能用於 'if __useResumableCode then ...' 所保護的內嵌程式碼中，且整體組合必須形成有效的可繼續程式碼。</target>
        <note />
      </trans-unit>
      <trans-unit id="implMissingInlineIfLambda">
        <source>The 'InlineIfLambda' attribute is present in the signature but not the implementation.</source>
        <target state="translated">'InlineIfLambda' 屬性存在於簽章中，但不存在於實作中。</target>
        <note />
      </trans-unit>
      <trans-unit id="invalidXmlDocPosition">
        <source>XML comment is not placed on a valid language element.</source>
        <target state="translated">XML 註解沒有放置在有效的語言元素上。</target>
        <note />
      </trans-unit>
      <trans-unit id="keywordDescriptionAnd">
        <source>Used in mutually recursive bindings, in property declarations, and with multiple constraints on generic parameters.</source>
        <target state="translated">用於互相遞迴的繫結、屬性宣告，以及搭配泛型參數的多個條件約束。</target>
        <note />
      </trans-unit>
      <trans-unit id="keywordDescriptionConst">
        <source>Keyword to specify a constant literal as a type parameter argument in Type Providers.</source>
        <target state="translated">用於在型別提供者中，將常數常值指定為型別參數引數的關鍵字。</target>
        <note />
      </trans-unit>
      <trans-unit id="keywordDescriptionSig">
        <source>Keyword reserved for ML-compatibility.</source>
        <target state="translated">為 ML 相容性保留的關鍵字。</target>
        <note />
      </trans-unit>
      <trans-unit id="keywordDescriptionTypeTest">
        <source>Used to check if an object is of the given type in a pattern or binding.</source>
        <target state="translated">用來檢查物件是否位於模式或綁定中的給定類型。</target>
        <note />
      </trans-unit>
      <trans-unit id="lexByteStringMayNotBeInterpolated">
        <source>a byte string may not be interpolated</source>
        <target state="translated">位元組字串不能是插補字串</target>
        <note />
      </trans-unit>
      <trans-unit id="lexExtendedStringInterpolationNotSupported">
        <source>Extended string interpolation is not supported in this version of F#.</source>
        <target state="new">Extended string interpolation is not supported in this version of F#.</target>
        <note />
      </trans-unit>
      <trans-unit id="lexIfOCaml">
        <source>IF-FSHARP/IF-CAML regions are no longer supported</source>
        <target state="translated">不再支援 IF-FSHARP/IF-CAML 區域</target>
        <note />
      </trans-unit>
      <trans-unit id="lexInvalidIdentifier">
        <source>This is not a valid identifier</source>
        <target state="new">This is not a valid identifier</target>
        <note />
      </trans-unit>
      <trans-unit id="lexRBraceInInterpolatedString">
        <source>A '}}' character must be escaped (by doubling) in an interpolated string.</source>
        <target state="translated">在插補字串中，必須將 '}}' 字元逸出 (重複一次)。</target>
        <note />
      </trans-unit>
      <trans-unit id="lexSingleQuoteInSingleQuote">
        <source>Invalid interpolated string. Single quote or verbatim string literals may not be used in interpolated expressions in single quote or verbatim strings. Consider using an explicit 'let' binding for the interpolation expression or use a triple quote string as the outer string literal.</source>
        <target state="translated">插補字串無效。單引號或逐字字串常值不能用於單引號或逐字字串的插補運算式中。請考慮為內插補點運算式使用明確的 'let' 繫結，或使用三引號字串作為外部字串常值。</target>
        <note />
      </trans-unit>
      <trans-unit id="lexTooManyLBracesInTripleQuote">
        <source>The interpolated triple quoted string literal does not start with enough '$' characters to allow this many consecutive opening braces as content.</source>
        <target state="new">The interpolated triple quoted string literal does not start with enough '$' characters to allow this many consecutive opening braces as content.</target>
        <note />
      </trans-unit>
      <trans-unit id="lexTooManyPercentsInTripleQuote">
        <source>The interpolated triple quoted string literal does not start with enough '$' characters to allow this many consecutive '%' characters.</source>
        <target state="new">The interpolated triple quoted string literal does not start with enough '$' characters to allow this many consecutive '%' characters.</target>
        <note />
      </trans-unit>
      <trans-unit id="lexTripleQuoteInTripleQuote">
        <source>Invalid interpolated string. Triple quote string literals may not be used in interpolated expressions. Consider using an explicit 'let' binding for the interpolation expression.</source>
        <target state="translated">插補字串無效。三引號字串常值不可用於插補運算式。請考慮為內插補點運算式使用明確的 'let' 繫結。</target>
        <note />
      </trans-unit>
      <trans-unit id="lexUnmatchedRBracesInTripleQuote">
        <source>The interpolated string contains unmatched closing braces.</source>
        <target state="new">The interpolated string contains unmatched closing braces.</target>
        <note />
      </trans-unit>
      <trans-unit id="listElementHasWrongTypeTuple">
        <source>All elements of a list must be implicitly convertible to the type of the first element, which here is a tuple of length {0} of type\n    {1}    \nThis element is a tuple of length {2} of type\n    {3}    \n</source>
        <target state="translated">清單的所有元素必須以隱含方式轉換成第一個元素的類型，這是類型為\n    {1}    \n的元組長度 {0}此元素是類型為\n    {3}    \n的元組長度 {2}</target>
        <note />
      </trans-unit>
      <trans-unit id="matchNotAllowedForUnionCaseWithNoData">
        <source>Pattern discard is not allowed for union case that takes no data.</source>
        <target state="translated">不接受資料的聯集案例不允許模式捨棄。</target>
        <note />
      </trans-unit>
      <trans-unit id="mlCompatError">
        <source>This construct is deprecated. {0}. You can enable this feature by using '--langversion:5.0' and '--mlcompatibility'.</source>
        <target state="translated">此建構已被取代。{0}。您可以使用 '--langversion:5.0' and '--mlcompatibility' 來啟用此功能。</target>
        <note />
      </trans-unit>
      <trans-unit id="mlCompatKeyword">
        <source>In previous versions of F# '{0}' was a reserved keyword but the use of this keyword is now deprecated</source>
        <target state="translated">在舊版本的 F# '{0}' 是保留關鍵字，但是使用此關鍵字現已被取代</target>
        <note />
      </trans-unit>
      <trans-unit id="mlCompatLightOffNoLongerSupported">
        <source>The use of '#light \"off\"' or '#indent \"off\"' was deprecated in F# 2.0 and is no longer supported</source>
        <target state="translated">在 F# 2.0 #light使用 'off\" 或 '#indent off\"'已被取代，而且已不再支援</target>
        <note />
      </trans-unit>
      <trans-unit id="mlCompatMultiPrefixTyparsNoLongerSupported">
        <source>The use of multiple parenthesized type parameters before a generic type name such as '(int, int) Map' was deprecated in F# 2.0 and is no longer supported</source>
        <target state="translated">在 F# 2.0 中，在泛型型別名稱前 (例如 '(int, int) Map') 使用多個小括號內的型別參數已被取代，而且已不再支援</target>
        <note />
      </trans-unit>
      <trans-unit id="mlCompatSigColonNoLongerSupported">
        <source>The use of 'module M: sig ... end ' was deprecated in F# 2.0 and is no longer supported. Change the ':' to an '=' and remove the 'sig' and 'end' and use indentation instead</source>
        <target state="translated">在 F# 2.0 中使用 'module M: sig ... end ' 已被取代，而且已不再支援。將 ':' 變更為 '=' 並移除 'sig' 和 'end' ，並改用縮排</target>
        <note />
      </trans-unit>
      <trans-unit id="mlCompatSigEndNoLongerSupported">
        <source>The use of 'module M = sig ... end ' was deprecated in F# 2.0 and is no longer supported. Remove the 'sig' and 'end' and use indentation instead</source>
        <target state="translated">在 F# 2.0 中使用 'module M = sig ... end ' 已被取代，而且已不再支援。移除 'sig' 和 'end' ，並改用縮排</target>
        <note />
      </trans-unit>
      <trans-unit id="mlCompatStructEndNoLongerSupported">
        <source>The use of 'module M = struct ... end ' was deprecated in F# 2.0 and is no longer supported. Remove the 'struct' and 'end' and use indentation instead</source>
        <target state="translated">在 F# 2.0 中使用 'module M = struct ... end ' 已被取代，而且已不再支援。移除 'struct' 和 'end'，並改用縮排</target>
        <note />
      </trans-unit>
      <trans-unit id="nativeResourceFormatError">
        <source>Stream does not begin with a null resource and is not in '.RES' format.</source>
        <target state="translated">資料流未以 null 資源開頭，並且未使用 '.RES' 格式。</target>
        <note />
      </trans-unit>
      <trans-unit id="nativeResourceHeaderMalformed">
        <source>Resource header beginning at offset {0} is malformed.</source>
        <target state="translated">從位移 {0} 開始的資源標頭格式錯誤。</target>
        <note />
      </trans-unit>
      <trans-unit id="notAFunctionButMaybeIndexer2">
        <source>This expression is not a function and cannot be applied. Did you intend to access the indexer via 'expr[index]'?</source>
        <target state="translated">此運算式並非函式，因而無法套用。您要用 'expr[index]' 存取索引子嗎?</target>
        <note />
      </trans-unit>
      <trans-unit id="notAFunctionButMaybeIndexerWithName2">
        <source>This value is not a function and cannot be applied. Did you intend to access the indexer via '{0}[index]'?</source>
        <target state="translated">此值並非函式，因而無法套用。您要用 '{0}[index]' 存取索引子嗎?</target>
        <note />
      </trans-unit>
      <trans-unit id="optFailedToInlineSuggestedValue">
        <source>The value '{0}' was marked 'InlineIfLambda' but was not determined to have a lambda value. This warning is for informational purposes only.</source>
        <target state="translated">值 '{0}' 已標示為 'InlineIfLambda'，但並未判定為 Lambda 值。此警告僅供參考。</target>
        <note />
      </trans-unit>
      <trans-unit id="optsAllSigs">
        <source>Print the inferred interfaces of all compilation files to associated signature files</source>
        <target state="translated">將所有編譯檔案的推斷介面列印至相關聯的簽章檔案</target>
        <note />
      </trans-unit>
      <trans-unit id="optsClearResultsCache">
        <source>Clear the package manager results cache</source>
        <target state="translated">清除封裝管理員結果快取</target>
        <note />
      </trans-unit>
      <trans-unit id="optsCompressMetadata">
        <source>Compress interface and optimization data files</source>
        <target state="translated">壓縮介面和最佳化資料檔案</target>
        <note />
      </trans-unit>
      <trans-unit id="optsGetLangVersions">
        <source>Display the allowed values for language version.</source>
        <target state="translated">顯示語言版本的允許值。</target>
        <note />
      </trans-unit>
      <trans-unit id="optsInvalidRefAssembly">
        <source>Invalid use of emitting a reference assembly, do not use '--standalone or --staticlink' with '--refonly or --refout'.</source>
        <target state="translated">發出參考組件的使用無效，請勿同時使用 '--standalone 或 '--refonly' 和 '--refout'。</target>
        <note />
      </trans-unit>
      <trans-unit id="optsInvalidRefOut">
        <source>Invalid reference assembly path'</source>
        <target state="translated">無效的參考組件路徑'</target>
        <note />
      </trans-unit>
      <trans-unit id="optsOptimizationData">
        <source>Specify included optimization information, the default is file. Important for distributed libraries.</source>
        <target state="translated">指定包含的最佳化資訊，預設值為檔案。對於分散式文件庫很重要。</target>
        <note />
      </trans-unit>
      <trans-unit id="optsPdbMatchesOutputFileName">
        <source>The pdb output file name cannot match the build output filename use --pdb:filename.pdb</source>
        <target state="translated">pdb 輸出檔案名與使用 --pdb:filename.pdb 的建置輸出檔案名不相符</target>
        <note />
      </trans-unit>
      <trans-unit id="optsRefOnly">
        <source>Produce a reference assembly, instead of a full assembly, as the primary output</source>
        <target state="translated">產生參考組件，而非完整組件作為主要輸出</target>
        <note />
      </trans-unit>
      <trans-unit id="optsRefOut">
        <source>Produce a reference assembly with the specified file path.</source>
        <target state="translated">使用指定的檔案路徑產生參考組件。</target>
        <note />
      </trans-unit>
      <trans-unit id="optsReflectionFree">
        <source>Disable implicit generation of constructs using reflection</source>
        <target state="translated">停用使用反射的隱含產生建構</target>
        <note />
      </trans-unit>
      <trans-unit id="optsSetLangVersion">
        <source>Specify language version such as 'latest' or 'preview'.</source>
        <target state="translated">指定語言版本，例如 'latest' 或 'preview'。</target>
        <note />
      </trans-unit>
      <trans-unit id="optsSignatureData">
        <source>Include F# interface information, the default is file. Essential for distributing libraries.</source>
        <target state="translated">包含 F# 介面資訊，預設值為檔案。發佈程式庫的基本功能。</target>
        <note />
      </trans-unit>
      <trans-unit id="optsSupportedLangVersions">
        <source>Supported language versions:</source>
        <target state="translated">支援的語言版本:</target>
        <note />
      </trans-unit>
      <trans-unit id="optsUnknownOptimizationData">
        <source>Invalid value '{0}' for --optimizationdata, valid value are: none, file, compress.</source>
        <target state="translated">--optimizationdata 的 '{0}' 值無效，有效值為: none、file、compress。</target>
        <note />
      </trans-unit>
      <trans-unit id="optsUnknownSignatureData">
        <source>Invalid value '{0}' for --interfacedata, valid value are: none, file, compress.</source>
        <target state="translated">--interfacedata 的 '{0}' 值無效，有效值為: none、file、compress。</target>
        <note />
      </trans-unit>
      <trans-unit id="optsUnrecognizedLanguageVersion">
        <source>Unrecognized value '{0}' for --langversion use --langversion:? for complete list</source>
        <target state="translated">對 --langversion 為無法識別的值 '{0}'，對完整清單使用 --langversion:?</target>
        <note />
      </trans-unit>
      <trans-unit id="optsVersion">
        <source>Display compiler version banner and exit</source>
        <target state="translated">顯示編譯器版本橫幅並結束</target>
        <note />
      </trans-unit>
      <trans-unit id="optsWin32icon">
        <source>Specify a Win32 icon file (.ico)</source>
        <target state="translated">指定 Win32 圖示檔 (.ico)</target>
        <note />
      </trans-unit>
      <trans-unit id="packageManagementRequiresVFive">
        <source>The 'package management' feature requires language version 5.0 or above</source>
        <target state="translated">「套件管理」功能需要語言版本 5.0 或更新版本</target>
        <note />
      </trans-unit>
      <trans-unit id="parsEmptyFillInInterpolatedString">
        <source>Invalid interpolated string. This interpolated string expression fill is empty, an expression was expected.</source>
        <target state="translated">插補字串無效。此插補字串運算式填滿為空白，必須有運算式。</target>
        <note />
      </trans-unit>
      <trans-unit id="parsEofInInterpolatedString">
        <source>Incomplete interpolated string begun at or before here</source>
        <target state="translated">未完成的插補字串於此處或之前開始</target>
        <note />
      </trans-unit>
      <trans-unit id="parsEofInInterpolatedStringFill">
        <source>Incomplete interpolated string expression fill begun at or before here</source>
        <target state="translated">未完成的插補字串運算式填滿於此處或之前開始</target>
        <note />
      </trans-unit>
      <trans-unit id="parsEofInInterpolatedTripleQuoteString">
        <source>Incomplete interpolated triple-quote string begun at or before here</source>
        <target state="translated">未完成的插補三引號字串於此處或之前開始</target>
        <note />
      </trans-unit>
      <trans-unit id="parsEofInInterpolatedVerbatimString">
        <source>Incomplete interpolated verbatim string begun at or before here</source>
        <target state="translated">未完成的插補逐字字串於此處或之前開始</target>
        <note />
      </trans-unit>
      <trans-unit id="parsEqualsMissingInTypeDefinition">
        <source>Unexpected token in type definition. Expected '=' after the type '{0}'.</source>
        <target state="translated">型別定義中出現非預期的權杖。類型 '{0}' 之後應該要有 '='。</target>
        <note />
      </trans-unit>
      <trans-unit id="parsExpectedPatternAfterToken">
        <source>Expected a pattern after this point</source>
        <target state="translated">在這個點之後必須有模式</target>
        <note />
      </trans-unit>
      <trans-unit id="parsExpectingExpressionInTuple">
        <source>Expecting expression</source>
        <target state="translated">必須是運算式</target>
        <note />
      </trans-unit>
      <trans-unit id="parsExpectingPatternInTuple">
        <source>Expecting pattern</source>
        <target state="translated">必須是模式</target>
        <note />
      </trans-unit>
      <trans-unit id="parsExpectingType">
        <source>Expecting type</source>
        <target state="new">Expecting type</target>
        <note />
      </trans-unit>
      <trans-unit id="parsIncompleteTyparExpr1">
        <source>Incomplete character literal (example: 'Q') or qualified type invocation (example: 'T.Name)</source>
        <target state="translated">不完整的字元文字 (範例: 'Q') 或限定類型調用 (範例: 'T.Name)</target>
        <note />
      </trans-unit>
      <trans-unit id="parsIncompleteTyparExpr2">
        <source>Incomplete operator expression (example a^b) or qualified type invocation (example: ^T.Name)</source>
        <target state="translated">不完整的運算子運算式 (範例 a^b) 或限定類型調用 (範例: ^T.Name)</target>
        <note />
      </trans-unit>
      <trans-unit id="parsMissingUnionCaseName">
        <source>Missing union case name</source>
        <target state="new">Missing union case name</target>
        <note />
      </trans-unit>
      <trans-unit id="parsNewExprMemberAccess">
        <source>This member access is ambiguous. Please use parentheses around the object creation, e.g. '(new SomeType(args)).MemberName'</source>
        <target state="translated">此成員存取不明確。請在物件建立前後加上括弧，例如「(new SomeType(args)).MemberName」</target>
        <note />
      </trans-unit>
      <trans-unit id="parsUnexpectedEndOfFileElif">
        <source>Unexpected end of input in 'else if' or 'elif' branch of conditional expression. Expected 'elif &lt;expr&gt; then &lt;expr&gt;' or 'else if &lt;expr&gt; then &lt;expr&gt;'.</source>
        <target state="translated">條件運算式的 'else if' 或 'elif' 分支中出現未預期的輸入結尾。 預期為 'elif &lt;expr&gt; then &lt;expr&gt;' 或 'else if &lt;expr&gt; then &lt;expr&gt;'.</target>
        <note />
      </trans-unit>
      <trans-unit id="parsUnexpectedSymbolDot">
        <source>Unexpected symbol '.' in member definition. Expected 'with', '=' or other token.</source>
        <target state="translated">成員定義中的非預期符號 '.'。預期為 'with'、'=' 或其他語彙基元。</target>
        <note />
      </trans-unit>
      <trans-unit id="optsChecksumAlgorithm">
        <source>Specify algorithm for calculating source file checksum stored in PDB. Supported values are: SHA1 or SHA256 (default)</source>
        <target state="translated">請指定用來計算 PDB 中所儲存來源檔案總和檢查碼的演算法。支援的值為: SHA1 或 SHA256 (預設)</target>
        <note />
      </trans-unit>
      <trans-unit id="optsUnknownChecksumAlgorithm">
        <source>Algorithm '{0}' is not supported</source>
        <target state="translated">不支援演算法 '{0}'</target>
        <note />
      </trans-unit>
      <trans-unit id="reprResumableCodeContainsConstrainedGenericLet">
        <source>A constrained generic construct occured in the resumable code specification</source>
        <target state="translated">可繼續的程式碼規格中出現了限制式泛型建構</target>
        <note />
      </trans-unit>
      <trans-unit id="reprResumableCodeContainsDynamicResumeAtInBody">
        <source>A target label for __resumeAt was not statically determined. A __resumeAt with a non-static target label may only appear at the start of a resumable code method</source>
        <target state="translated">未以靜態方式判斷 __resumeAt 的目標標籤。具有非靜態目標標籤的 __resumeAt 只能出現在可繼續程式碼方法的開頭</target>
        <note />
      </trans-unit>
      <trans-unit id="reprResumableCodeContainsFastIntegerForLoop">
        <source>A fast integer for loop may not contain resumption points</source>
        <target state="translated">迴圈的快速整數可能不包含復原點</target>
        <note />
      </trans-unit>
      <trans-unit id="reprResumableCodeContainsLetRec">
        <source>A 'let rec' occured in the resumable code specification</source>
        <target state="translated">可繼續的程式碼規格中發生 'let rec'</target>
        <note />
      </trans-unit>
      <trans-unit id="reprResumableCodeContainsResumptionInHandlerOrFilter">
        <source>The 'with' block of a try/with may not contain resumption points</source>
        <target state="translated">try/with 的 'with' 區塊可能不包含復原點</target>
        <note />
      </trans-unit>
      <trans-unit id="reprResumableCodeContainsResumptionInTryFinally">
        <source>A try/finally may not contain resumption points</source>
        <target state="translated">try/finally 可能不包含復原點</target>
        <note />
      </trans-unit>
      <trans-unit id="reprResumableCodeDefinitionWasGeneric">
        <source>A delegate or function producing resumable code in a state machine has type parameters</source>
        <target state="translated">狀態機器中產生可繼續程式碼的委派或函式具有類型參數</target>
        <note />
      </trans-unit>
      <trans-unit id="reprResumableCodeInvokeNotReduced">
        <source>A resumable code invocation at '{0}' could not be reduced</source>
        <target state="translated">無法減少在 '{0}' 的可繼續程式碼引動過程</target>
        <note />
      </trans-unit>
      <trans-unit id="reprResumableCodeValueHasNoDefinition">
        <source>The resumable code value(s) '{0}' does not have a definition</source>
        <target state="translated">可繼續的程式碼值 '{0}' 沒有定義</target>
        <note />
      </trans-unit>
      <trans-unit id="poundiNotSupportedByRegisteredDependencyManagers">
        <source>#i is not supported by the registered PackageManagers</source>
        <target state="translated">註冊的 PackageManagers 不支援 #i</target>
        <note />
      </trans-unit>
      <trans-unit id="reprStateMachineInvalidForm">
        <source>The state machine has an unexpected form</source>
        <target state="translated">狀態機器有未預期的表單</target>
        <note />
      </trans-unit>
      <trans-unit id="reprStateMachineNotCompilable">
        <source>This state machine is not statically compilable. {0}. An alternative dynamic implementation will be used, which may be slower. Consider adjusting your code to ensure this state machine is statically compilable, or else suppress this warning.</source>
        <target state="translated">此狀態電腦並非靜態可編譯。{0}。將會使用替代的動態實作，其速度可能會較慢。請考慮調整您的程式碼，以確保此狀態電腦為靜態可編譯，否則請隱藏此警告。</target>
        <note />
      </trans-unit>
      <trans-unit id="reprStateMachineNotCompilableNoAlternative">
        <source>This state machine is not statically compilable and no alternative is available. {0}. Use an 'if __useResumableCode then &lt;state-machine&gt; else &lt;alternative&gt;' to give an alternative.</source>
        <target state="translated">此狀態機器並非靜態可編譯，且沒有任何替代方法。{0}。請使用 'if __useResumableCode then &lt;state-machine&gt; else &lt;alternative&gt;' 以提供替代項。</target>
        <note />
      </trans-unit>
      <trans-unit id="scriptSdkNotDetermined">
        <source>The .NET SDK for this script could not be determined. If the script is in a directory using a 'global.json' then ensure the relevant .NET SDK is installed. The output from '{0} --version' in the directory '{1}' was: '{2}' and the exit code was '{3}'.</source>
        <target state="translated">無法判斷這個指令碼的 .NET SDK。如果指令碼位於使用 'global.json' 的目錄中，請確認已安裝相關的 .NET SDK。目錄 '{1}' 中 '{0} --version' 的輸出為: '{2}'，結束代碼為 '{3}'。</target>
        <note />
      </trans-unit>
      <trans-unit id="scriptSdkNotDeterminedNoHost">
        <source>The .NET SDK for this script could not be determined. dotnet.exe could not be found ensure a .NET SDK is installed.</source>
        <target state="translated">無法判斷此指令碼的 .NET SDK。找不到 dotnet.exe，請確保已安裝 .NET SDK。</target>
        <note />
      </trans-unit>
      <trans-unit id="scriptSdkNotDeterminedUnexpected">
        <source>The .NET SDK for this script could not be determined. If the script is in a directory using a 'global.json' then ensure the relevant .NET SDK is installed. Unexpected error '{0}'.</source>
        <target state="translated">無法判斷這個指令碼的 .NET SDK。如果指令碼位於使用 'global.json' 的目錄中，請確認已安裝相關的 .NET SDK。未預期的錯誤 '{0}'。</target>
        <note />
      </trans-unit>
      <trans-unit id="tcAmbiguousImplicitConversion">
        <source>This expression has type '{0}' and is only made compatible with type '{1}' through an ambiguous implicit conversion. Consider using an explicit call to 'op_Implicit'. The applicable implicit conversions are:{2}</source>
        <target state="translated">此運算式的類型為 '{0}'，僅可透過不明確的隱含轉換使其與類型 '{1}' 相容。請考慮使用明確呼叫 'op_Implicit'。適用的隱含轉換為: {2}</target>
        <note />
      </trans-unit>
      <trans-unit id="tcAndBangNotSupported">
        <source>This feature is not supported in this version of F#. You may need to add /langversion:preview to use this feature.</source>
        <target state="translated">此版本的 F# 不支援此功能。您可能需要新增 /langversion:preview 才能使用此功能。</target>
        <note />
      </trans-unit>
      <trans-unit id="tcAnonRecdDuplicateFieldId">
        <source>The field '{0}' appears multiple times in this record expression.</source>
        <target state="translated">欄位 '{0}' 在這個記錄運算式中出現多次。</target>
        <note />
      </trans-unit>
      <trans-unit id="tcAnonRecdFieldNameDifferent">
        <source>This is the wrong anonymous record. It should have the fields {0}.</source>
        <target state="translated">此為錯誤的匿名記錄。其應有欄位 {0}。</target>
        <note />
      </trans-unit>
      <trans-unit id="tcAnonRecdFieldNameSubset">
        <source>This anonymous record does not have enough fields. Add the missing fields {0}.</source>
        <target state="translated">此匿名記錄沒有足夠的欄位。請新增缺少的欄位 {0}。</target>
        <note />
      </trans-unit>
      <trans-unit id="tcAnonRecdFieldNameSuperset">
        <source>This anonymous record has too many fields. Remove the extra fields {0}.</source>
        <target state="translated">此匿名記錄有太多欄位。請移除額外的欄位 {0}。</target>
        <note />
      </trans-unit>
      <trans-unit id="tcAnonRecdInvalid">
        <source>Invalid Anonymous Record type declaration.</source>
        <target state="translated">匿名記錄型別宣告無效。</target>
        <note />
      </trans-unit>
      <trans-unit id="tcAnonRecdTypeDuplicateFieldId">
        <source>The field '{0}' appears multiple times in this anonymous record type.</source>
        <target state="translated">欄位 '{0}' 在這個匿名記錄類型中出現多次。</target>
        <note />
      </trans-unit>
      <trans-unit id="tcAugmentationsCannotHaveAttributes">
        <source>Attributes cannot be applied to type extensions.</source>
        <target state="translated">屬性無法套用到類型延伸模組。</target>
        <note />
      </trans-unit>
      <trans-unit id="tcCopyAndUpdateRecordChangesAllFields">
        <source>This copy-and-update record expression changes all fields of record type '{0}'. Consider using the record construction syntax instead.</source>
        <target state="translated">此複製和更新記錄運算式將變更記錄類型為 '{0}' 的所有欄位。請考慮改用記錄建構語法。</target>
        <note />
      </trans-unit>
      <trans-unit id="tcHighPrecedenceFunctionApplicationToListDeprecated">
        <source>The syntax 'expr1[expr2]' is used for indexing. Consider adding a type annotation to enable indexing, or if calling a function add a space, e.g. 'expr1 [expr2]'.</source>
        <target state="translated">語法 'expr1[expr2]' 已用於編製索引。請考慮新增類型註釋來啟用編製索引，或是呼叫函式並新增空格，例如 'expr1 [expr2]'。</target>
        <note />
      </trans-unit>
      <trans-unit id="tcHighPrecedenceFunctionApplicationToListReserved">
        <source>The syntax 'expr1[expr2]' is now reserved for indexing. See https://aka.ms/fsharp-index-notation. If calling a function, add a space between the function and argument, e.g. 'someFunction [expr]'.</source>
        <target state="translated">語法 'expr1[expr2]' 現已為編製索引保留。請參閱 https://aka.ms/fsharp-index-notation。如果要呼叫函式，請在函式與引數之間新增空格，例如 'someFunction [expr]'。</target>
        <note />
      </trans-unit>
      <trans-unit id="tcIllegalByrefsInOpenTypeDeclaration">
        <source>Byref types are not allowed in an open type declaration.</source>
        <target state="translated">開放式類型宣告中不允許 Byref 類型。</target>
        <note />
      </trans-unit>
      <trans-unit id="tcIndexNotationDeprecated">
        <source>The syntax 'arr.[idx]' is now revised to 'arr[idx]'. Please update your code.</source>
        <target state="translated">語法 'arr.[idx]' 現已修訂為 'arr[idx]'。請更新您的程式碼。</target>
        <note />
      </trans-unit>
      <trans-unit id="tcBuiltInImplicitConversionUsed">
        <source>This expression uses a built-in implicit conversion to convert type '{0}' to type '{1}'. See https://aka.ms/fsharp-implicit-convs.</source>
        <target state="translated">此運算式使用內建隱含轉換將類型 '{0}' 轉換為類型 '{1}'。請參閲 https://aka.ms/fsharp-implicit-convs。</target>
        <note />
      </trans-unit>
      <trans-unit id="tcImplicitConversionUsedForMethodArg">
        <source>This expression uses the implicit conversion '{0}' to convert type '{1}' to type '{2}'.</source>
        <target state="translated">此運算式使用隱含轉換 '{0}' 將類型 '{1}' 轉換為類型 '{2}'.。</target>
        <note />
      </trans-unit>
      <trans-unit id="tcImplicitConversionUsedForNonMethodArg">
        <source>This expression uses the implicit conversion '{0}' to convert type '{1}' to type '{2}'. See https://aka.ms/fsharp-implicit-convs. This warning may be disabled using '#nowarn \"3391\".</source>
        <target state="translated">此運算式使用隱含轉換 '{0}' 將類型 '{1}' 轉換為類型 '{2}'。請參閱 https://aka.ms/fsharp-implicit-convs。可使用 '#nowarn \"3391\" 停用此警告。</target>
        <note />
      </trans-unit>
      <trans-unit id="tcInitOnlyPropertyCannotBeSet1">
        <source>Init-only property '{0}' cannot be set outside the initialization code. See https://aka.ms/fsharp-assigning-values-to-properties-at-initialization</source>
        <target state="translated">初始化程式碼之外不能設定僅初始化屬性 '{0}'。請參閱 https://aka.ms/fsharp-assigning-values-to-properties-at-initialization</target>
        <note />
      </trans-unit>
      <trans-unit id="tcInlineIfLambdaUsedOnNonInlineFunctionOrMethod">
        <source>The 'InlineIfLambda' attribute may only be used on parameters of inlined functions of methods whose type is a function or F# delegate type.</source>
        <target state="translated">'InlineIfLambda' 屬性只能用於類型為函式或 F# 委派類型之方法的內嵌函式參數。</target>
        <note />
      </trans-unit>
      <trans-unit id="tcInterpolationMixedWithPercent">
        <source>Mismatch in interpolated string. Interpolated strings may not use '%' format specifiers unless each is given an expression, e.g. '%d{{1+1}}'</source>
        <target state="translated">插補字串不相符。除非每個插補字串都有一個運算式，否則不可使用 '%' 格式指定名稱，例如 '%d{{1+1}}'</target>
        <note />
      </trans-unit>
      <trans-unit id="tcInvalidAlignmentInInterpolatedString">
        <source>Invalid alignment in interpolated string</source>
        <target state="translated">插補字串中的對齊無效</target>
        <note />
      </trans-unit>
      <trans-unit id="tcInvalidMemberDeclNameMissingOrHasParen">
        <source>Invalid member declaration. The name of the member is missing or has parentheses.</source>
        <target state="translated">成員宣告無效。成員的名稱遺失或有括弧。</target>
        <note />
      </trans-unit>
      <trans-unit id="tcInvalidResumableConstruct">
        <source>The construct '{0}' may only be used in valid resumable code.</source>
        <target state="translated">建構 '{0}' 只能用於有效的可繼續程式碼。</target>
        <note />
      </trans-unit>
      <trans-unit id="tcInvalidSelfConstraint">
        <source>Invalid constraint. Valid constraint forms include \"'T :&gt; ISomeInterface\" for interface constraints and \"SomeConstrainingType&lt;'T&gt;\" for self-constraints. See https://aka.ms/fsharp-type-constraints.</source>
        <target state="translated">限制無效。有效的限制式表單包括 \「'T :&gt;ISomeInterface\」介面限制和 \」SomeConstrainingType&lt;'T&gt;\」自我限制式。請參閱 https://aka.ms/fsharp-type-constraints。</target>
        <note />
      </trans-unit>
      <trans-unit id="tcInvalidStructReturn">
        <source>The use of '[&lt;Struct&gt;]' on values, functions and methods is only allowed on partial active pattern definitions</source>
        <target state="translated">只允許在部分現用模式定義上對值、函式和方法使用 '[&lt;Struct&gt;]'</target>
        <note />
      </trans-unit>
      <trans-unit id="tcInvalidUseBangBindingNoAndBangs">
        <source>use! may not be combined with and!</source>
        <target state="translated">use! 不可與 and! 合併</target>
        <note />
      </trans-unit>
      <trans-unit id="tcInvalidUseOfReverseIndex">
        <source>Invalid use of reverse index in list expression.</source>
        <target state="translated">在清單運算式中使用反向索引無效。</target>
        <note />
      </trans-unit>
      <trans-unit id="tcListThenAdjacentListArgumentNeedsAdjustment">
        <source>The syntax '[expr1][expr2]' is ambiguous when used as an argument. See https://aka.ms/fsharp-index-notation. If you intend indexing or slicing then you must use '(expr1).[expr2]' in argument position. If calling a function with multiple curried arguments, add a space between them, e.g. 'someFunction [expr1] [expr2]'.</source>
        <target state="translated">語法 '[expr1][expr2]' 用作引數時不明確。請參閱 https://aka.ms/fsharp-index-notation。如果您要編製索引或切割，則必須在引數位置使用 '(expr1).[expr2]'。如果要呼叫具有多個調用引數的函式，請在它們之間新增空格，例如 'someFunction [expr1] [expr2]'。</target>
        <note />
      </trans-unit>
      <trans-unit id="tcListThenAdjacentListArgumentReserved">
        <source>The syntax '[expr1][expr2]' is now reserved for indexing and is ambiguous when used as an argument. See https://aka.ms/fsharp-index-notation. If calling a function with multiple curried arguments, add a space between them, e.g. 'someFunction [expr1] [expr2]'.</source>
        <target state="translated">語法 '[expr1][expr2]' 現已為編製索引保留，但用作引數時不明確。請參閱 https://aka.ms/fsharp-index-notation。如果要呼叫具有多個調用引數的函式，請在它們之間新增空格，例如 'someFunction [expr1] [expr2]'。</target>
        <note />
      </trans-unit>
      <trans-unit id="tcLiteralAttributeCannotUseActivePattern">
        <source>A [&lt;Literal&gt;] declaration cannot use an active pattern for its identifier</source>
        <target state="translated">[&lt;Literal&gt;] 宣告不能對其識別碼使用現用模式</target>
        <note />
      </trans-unit>
      <trans-unit id="tcLiteralFieldAssignmentNoArg">
        <source>Cannot assign a value to another value marked literal</source>
        <target state="translated">無法將值指派給標記為常值的其他值</target>
        <note />
      </trans-unit>
      <trans-unit id="tcLiteralFieldAssignmentWithArg">
        <source>Cannot assign '{0}' to a value marked literal</source>
        <target state="translated">無法將 '{0}' 指派給標記為常值的值</target>
        <note />
      </trans-unit>
      <trans-unit id="tcMissingRequiredMembers">
        <source>The following required properties have to be initalized:{0}</source>
        <target state="translated">下列必要的屬性必須初始化:{0}</target>
        <note />
      </trans-unit>
      <trans-unit id="tcNoEagerConstraintApplicationAttribute">
        <source>Using methods with 'NoEagerConstraintApplicationAttribute' requires /langversion:6.0 or later</source>
        <target state="translated">使用具有 'NoEagerConstraintApplicationAttribute' 的方法需要 /langversion:6.0 或更新版本</target>
        <note />
      </trans-unit>
      <trans-unit id="tcNotAFunctionButIndexerIndexingNotYetEnabled">
        <source>This expression supports indexing, e.g. 'expr.[index]'. The syntax 'expr[index]' requires /langversion:preview. See https://aka.ms/fsharp-index-notation.</source>
        <target state="translated">此運算式支援編製索引，例如 'expr.[index]'。語法 'expr[index]' 需要 /langversion:preview。請參閱 https://aka.ms/fsharp-index-notation。</target>
        <note />
      </trans-unit>
      <trans-unit id="tcNotAFunctionButIndexerNamedIndexingNotYetEnabled">
        <source>This value supports indexing, e.g. '{0}.[index]'. The syntax '{1}[index]' requires /langversion:preview. See https://aka.ms/fsharp-index-notation.</source>
        <target state="translated">此值支援編製索引，例如 '{0}.[index]'。語法 '{1}[index]' 需要 /langversion:preview。請參閱 https://aka.ms/fsharp-index-notation。</target>
        <note />
      </trans-unit>
      <trans-unit id="tcNotAnIndexerIndexingNotYetEnabled">
        <source>This expression is not a function and does not support index notation.</source>
        <target state="translated">此運算式並非函式，不支援索引標記法。</target>
        <note />
      </trans-unit>
      <trans-unit id="tcNotAnIndexerNamedIndexingNotYetEnabled">
        <source>The value '{0}' is not a function and does not support index notation.</source>
        <target state="translated">值 '{0}' 並非函式，不支援索引標記法。</target>
        <note />
      </trans-unit>
      <trans-unit id="tcOtherThenAdjacentListArgumentNeedsAdjustment">
        <source>The syntax 'expr1[expr2]' is ambiguous when used as an argument. See https://aka.ms/fsharp-index-notation. If you intend indexing or slicing then you must use 'expr1.[expr2]' in argument position. If calling a function with multiple curried arguments, add a space between them, e.g. 'someFunction expr1 [expr2]'.</source>
        <target state="translated">語法 'expr1[expr2]' 用作引數時不明確。請參閱 https://aka.ms/fsharp-index-notation。如果您要編製索引或切割，則必須在引數位置使用 'expr1.[expr2]'。如果要呼叫具有多個調用引數的函式，請在它們之間新增空格，例如 'someFunction expr1 [expr2]'。</target>
        <note />
      </trans-unit>
      <trans-unit id="tcOtherThenAdjacentListArgumentReserved">
        <source>The syntax 'expr1[expr2]' is now reserved for indexing and is ambiguous when used as an argument. See https://aka.ms/fsharp-index-notation. If calling a function with multiple curried arguments, add a space between them, e.g. 'someFunction expr1 [expr2]'.</source>
        <target state="translated">語法 'expr1[expr2]' 現已為編製索引保留，但用作引數時不明確。請參閱 https://aka.ms/fsharp-index-notation。如果要呼叫具有多個調用引數的函式，請在它們之間新增空格，例如 'someFunction expr1 [expr2]'。</target>
        <note />
      </trans-unit>
      <trans-unit id="tcParenThenAdjacentListArgumentNeedsAdjustment">
        <source>The syntax '(expr1)[expr2]' is ambiguous when used as an argument. See https://aka.ms/fsharp-index-notation. If you intend indexing or slicing then you must use '(expr1).[expr2]' in argument position. If calling a function with multiple curried arguments, add a space between them, e.g. 'someFunction (expr1) [expr2]'.</source>
        <target state="translated">語法 '(expr1)[expr2]' 用作引數時不明確。請參閱 https://aka.ms/fsharp-index-notation。如果您要編製索引或切割，則必須在引數位置使用 '(expr1).[expr2]'。如果要呼叫具有多個調用引數的函式，請在它們之間新增空格，例如 'someFunction (expr1) [expr2]'。</target>
        <note />
      </trans-unit>
      <trans-unit id="tcParenThenAdjacentListArgumentReserved">
        <source>The syntax '(expr1)[expr2]' is now reserved for indexing and is ambiguous when used as an argument. See https://aka.ms/fsharp-index-notation. If calling a function with multiple curried arguments, add a space between them, e.g. 'someFunction (expr1) [expr2]'.</source>
        <target state="translated">語法 '(expr1)[expr2]' 現已為編製索引保留，但用作引數時不明確。請參閱 https://aka.ms/fsharp-index-notation。如果要呼叫具有多個調用引數的函式，請在它們之間新增空格，例如 'someFunction (expr1) [expr2]'。</target>
        <note />
      </trans-unit>
      <trans-unit id="tcRequireMergeSourcesOrBindN">
        <source>The 'let! ... and! ...' construct may only be used if the computation expression builder defines either a '{0}' method or appropriate 'MergeSource' and 'Bind' methods</source>
        <target state="translated">只有在計算運算式產生器定義 '{0}' 方法或正確的 'MergeSource' 和 'Bind' 方法時，才可使用 'let! ... and! ...' 建構</target>
        <note />
      </trans-unit>
      <trans-unit id="tcResumableCodeArgMustHaveRightKind">
        <source>Invalid resumable code. A resumable code parameter must be of delegate or function type</source>
        <target state="translated">可繼續的程式碼無效。可繼續的程式碼參數必須是委派或函式類型</target>
        <note />
      </trans-unit>
      <trans-unit id="tcResumableCodeArgMustHaveRightName">
        <source>Invalid resumable code. Resumable code parameter must have name beginning with '__expand'</source>
        <target state="translated">可繼續的程式碼無效。可繼續的程式碼參數的名稱必須以 '__expand' 開頭</target>
        <note />
      </trans-unit>
      <trans-unit id="tcResumableCodeContainsLetRec">
        <source>Invalid resumable code. A 'let rec' occured in the resumable code specification</source>
        <target state="translated">可繼續的程式碼無效。可繼續的程式碼規格中發生 'let rec'</target>
        <note />
      </trans-unit>
      <trans-unit id="tcResumableCodeFunctionMustBeInline">
        <source>Invalid resumable code. Any method of function accepting or returning resumable code must be marked 'inline'</source>
        <target state="translated">可繼續的程式碼無效。接受或傳回可繼續程式碼的任何函式方法都必須標記為「內嵌」</target>
        <note />
      </trans-unit>
      <trans-unit id="tcResumableCodeInvocation">
        <source>Resumable code invocation. Suppress this warning if you are defining new low-level resumable code in terms of existing resumable code.</source>
        <target state="translated">可繼續的程式碼調用。若要以現有可繼續的程式碼定義新的低層級可繼續代碼，請隱藏此警告。</target>
        <note />
      </trans-unit>
      <trans-unit id="tcResumableCodeNotSupported">
        <source>Using resumable code or resumable state machines requires /langversion:preview</source>
        <target state="translated">使用可繼續的程式碼或可繼續的狀態機器需要 /langversion:preview</target>
        <note />
      </trans-unit>
      <trans-unit id="tcSetterForInitOnlyPropertyCannotBeCalled1">
        <source>Cannot call '{0}' - a setter for init-only property, please use object initialization instead. See https://aka.ms/fsharp-assigning-values-to-properties-at-initialization</source>
        <target state="translated">無法呼叫 '{0}' - 僅初始化屬性的 setter，請改為使用物件初始化。請參閱 https://aka.ms/fsharp-assigning-values-to-properties-at-initialization</target>
        <note />
      </trans-unit>
      <trans-unit id="tcSubsumptionImplicitConversionUsed">
        <source>This expression implicitly converts type '{0}' to type '{1}'. See https://aka.ms/fsharp-implicit-convs.</source>
        <target state="translated">此運算式將類型 '{0}' 隱含轉換為類型 '{1}'。請參閱 https://aka.ms/fsharp-implicit-convs。</target>
        <note />
      </trans-unit>
      <trans-unit id="tcSynTypeOrInvalidInDeclaration">
        <source>SynType.Or is not permitted in this declaration</source>
        <target state="translated">此宣告中不允許 SynType.Or</target>
        <note />
      </trans-unit>
      <trans-unit id="tcTraitHasMultipleSupportTypes">
        <source>The trait '{0}' invoked by this call has multiple support types. This invocation syntax is not permitted for such traits. See https://aka.ms/fsharp-srtp for guidance.</source>
        <target state="translated">此呼叫叫用的特性 '{0}' 有多個支援類型。這類特徵不允許使用這個調用語法。請參閱 https://aka.ms/fsharp-srtp 以尋求指引。</target>
        <note />
      </trans-unit>
      <trans-unit id="tcTraitInvocationShouldUseTick">
        <source>Invocation of a static constraint should use \"'T.Ident\" and not \"^T.Ident\", even for statically resolved type parameters.</source>
        <target state="translated">靜態限制調用應該使用 \"'T.Ident\" 而不是 \"^T.Ident\"，即使是靜態解析的類型參數。</target>
        <note />
      </trans-unit>
      <trans-unit id="tcTraitIsNotStatic">
        <source>Trait '{0}' is not static</source>
        <target state="translated">特徵 '{0}' 不是靜態</target>
        <note />
      </trans-unit>
      <trans-unit id="tcTraitIsStatic">
        <source>Trait '{0}' is static</source>
        <target state="translated">特徵 '{0}' 是靜態的</target>
        <note />
      </trans-unit>
      <trans-unit id="tcTraitMayNotUseComplexThings">
        <source>A trait may not specify optional, in, out, ParamArray, CallerInfo or Quote arguments</source>
        <target state="translated">特徵不能指定選擇性、in、out、ParamArray、CallerInfo 或 Quote 引數</target>
        <note />
      </trans-unit>
      <trans-unit id="tcUnableToParseInterpolatedString">
        <source>Invalid interpolated string. {0}</source>
        <target state="translated">插補字串無效。{0}</target>
        <note />
      </trans-unit>
      <trans-unit id="tcUsingInterfaceWithStaticAbstractMethodAsType">
        <source>'{0}' is normally used as a type constraint in generic code, e.g. \"'T when ISomeInterface&lt;'T&gt;\" or \"let f (x: #ISomeInterface&lt;_&gt;)\". See https://aka.ms/fsharp-iwsams for guidance. You can disable this warning by using '#nowarn \"3536\"' or '--nowarn:3536'.</source>
        <target state="translated">'{0}' 通常做為一般程式碼中的類型限制式，例如 \"'T when ISomeInterface&lt;'T&gt;\" 或 \"let f (x: #ISomeInterface&lt;_&gt;)\"。請參閱 https://aka.ms/fsharp-iwsams 以尋求指引。您可以使用 '#nowarn \"3536\"' 或 '--nowarn:3536' 來停用此警告。</target>
        <note />
      </trans-unit>
      <trans-unit id="tcUsingInterfacesWithStaticAbstractMethods">
        <source>Declaring \"interfaces with static abstract methods\" is an advanced feature. See https://aka.ms/fsharp-iwsams for guidance. You can disable this warning by using '#nowarn \"3535\"' or '--nowarn:3535'.</source>
        <target state="translated">使用「靜態抽象方法宣告介面」是進階的功能。請參閱 https://aka.ms/fsharp-iwsams 以尋求指引。您可以使用 '#nowarn \"3535\"' 或 '--nowarn:3535' 來停用此警告。</target>
        <note />
      </trans-unit>
      <trans-unit id="typrelInterfaceMemberNoMostSpecificImplementation">
        <source>Interface member '{0}' does not have a most specific implementation.</source>
        <target state="translated">介面成員 '{0}' 沒有最具體的實作。</target>
        <note />
      </trans-unit>
      <trans-unit id="typrelInterfaceWithConcreteAndVariable">
        <source>'{0}' cannot implement the interface '{1}' with the two instantiations '{2}' and '{3}' because they may unify.</source>
        <target state="translated">因為 '{2}' 和 '{3}' 兩者的具現化可能整合，所以 '{0}' 無法將其用於實作介面 '{1}'。</target>
        <note />
      </trans-unit>
      <trans-unit id="typrelInterfaceWithConcreteAndVariableObjectExpression">
        <source>You cannot implement the interface '{0}' with the two instantiations '{1}' and '{2}' because they may unify.</source>
        <target state="translated">因為 '{1}' 和 '{2}' 兩者的具現化可能整合，所以無法將其用於實作介面 '{0}'。</target>
        <note />
      </trans-unit>
      <trans-unit id="typrelNeverRefinedAwayFromTop">
        <source>A type has been implicitly inferred as 'obj', which may be unintended. Consider adding explicit type annotations. You can disable this warning by using '#nowarn \"3559\"' or '--nowarn:3559'.</source>
        <target state="translated">類型已隱含推斷為 'obj'，這可能是意外的。請考慮新增明確類型註釋。您可以使用 '#nowarn \"3559\" 或 '--nowarn:3559' 停用此警告。</target>
        <note />
      </trans-unit>
      <trans-unit id="undefinedNameFieldConstructorOrMemberWhenTypeIsKnown">
        <source>The type '{0}' does not define the field, constructor or member '{1}'.</source>
        <target state="translated">類型 '{0}' 未定義欄位、建構函式或成員 '{1}'。</target>
        <note />
      </trans-unit>
      <trans-unit id="undefinedNameNamespace">
        <source>The namespace '{0}' is not defined.</source>
        <target state="translated">未定義命名空間 '{0}'。</target>
        <note />
      </trans-unit>
      <trans-unit id="undefinedNameNamespaceOrModule">
        <source>The namespace or module '{0}' is not defined.</source>
        <target state="translated">未定義命名空間或模組 '{0}'。</target>
        <note />
      </trans-unit>
      <trans-unit id="undefinedNameFieldConstructorOrMember">
        <source>The field, constructor or member '{0}' is not defined.</source>
        <target state="translated">未定義欄位、建構函式或成員 '{0}'。</target>
        <note />
      </trans-unit>
      <trans-unit id="undefinedNameValueConstructorNamespaceOrType">
        <source>The value, constructor, namespace or type '{0}' is not defined.</source>
        <target state="translated">未定義值、建構函式、命名空間或類型 '{0}'。</target>
        <note />
      </trans-unit>
      <trans-unit id="undefinedNameValueOfConstructor">
        <source>The value or constructor '{0}' is not defined.</source>
        <target state="translated">未定義值或建構函式 '{0}'。</target>
        <note />
      </trans-unit>
      <trans-unit id="undefinedNameValueNamespaceTypeOrModule">
        <source>The value, namespace, type or module '{0}' is not defined.</source>
        <target state="translated">未定義值、命名空間、類型或模組 '{0}'。</target>
        <note />
      </trans-unit>
      <trans-unit id="undefinedNameConstructorModuleOrNamespace">
        <source>The constructor, module or namespace '{0}' is not defined.</source>
        <target state="translated">未定義建構函式、模組或命名空間 '{0}'。</target>
        <note />
      </trans-unit>
      <trans-unit id="undefinedNameType">
        <source>The type '{0}' is not defined.</source>
        <target state="translated">未定義類型 '{0}'。</target>
        <note />
      </trans-unit>
      <trans-unit id="undefinedNameTypeIn">
        <source>The type '{0}' is not defined in '{1}'.</source>
        <target state="translated">{1}' 中未定義類型 '{0}'。</target>
        <note />
      </trans-unit>
      <trans-unit id="undefinedNameRecordLabelOrNamespace">
        <source>The record label or namespace '{0}' is not defined.</source>
        <target state="translated">未定義記錄標籤或命名空間 '{0}'。</target>
        <note />
      </trans-unit>
      <trans-unit id="undefinedNameRecordLabel">
        <source>The record label '{0}' is not defined.</source>
        <target state="translated">未定義記錄標籤 '{0}'。</target>
        <note />
      </trans-unit>
      <trans-unit id="undefinedNameSuggestionsIntro">
        <source>Maybe you want one of the following:</source>
        <target state="translated">您可能需要下列其中一項:</target>
        <note />
      </trans-unit>
      <trans-unit id="undefinedNameTypeParameter">
        <source>The type parameter {0} is not defined.</source>
        <target state="translated">未定義類型參數 {0}。</target>
        <note />
      </trans-unit>
      <trans-unit id="undefinedNamePatternDiscriminator">
        <source>The pattern discriminator '{0}' is not defined.</source>
        <target state="translated">未定義模式鑑別子 '{0}'。</target>
        <note />
      </trans-unit>
      <trans-unit id="replaceWithSuggestion">
        <source>Replace with '{0}'</source>
        <target state="translated">取代為 '{0}'</target>
        <note />
      </trans-unit>
      <trans-unit id="addIndexerDot">
        <source>Add . for indexer access.</source>
        <target state="translated">為索引子存取新增 .。</target>
        <note />
      </trans-unit>
      <trans-unit id="listElementHasWrongType">
        <source>All elements of a list must be implicitly convertible to the type of the first element, which here is '{0}'. This element has type '{1}'.</source>
        <target state="translated">清單建構函式運算式的所有項目都必須可隱含轉換成同一種類型。此運算式應具備類型 '{0}'，但卻是類型 '{1}'。</target>
        <note />
      </trans-unit>
      <trans-unit id="arrayElementHasWrongType">
        <source>All elements of an array must be implicitly convertible to the type of the first element, which here is '{0}'. This element has type '{1}'.</source>
        <target state="translated">陣列建構函式運算式的所有項目都必須可隱含轉換成同一種類型。此運算式應具備類型 '{0}'，但卻是類型 '{1}'。</target>
        <note />
      </trans-unit>
      <trans-unit id="missingElseBranch">
        <source>This 'if' expression is missing an 'else' branch. Because 'if' is an expression, and not a statement, add an 'else' branch which also returns a value of type '{0}'.</source>
        <target state="translated">'if' 運算式遺漏 'else' 分支。'then' 分支具有類型 '{0}'。因為 'if' 為運算式而非陳述式，所以請新增會傳回的值類型相同的 'else' 分支。</target>
        <note />
      </trans-unit>
      <trans-unit id="ifExpression">
        <source>The 'if' expression needs to have type '{0}' to satisfy context type requirements. It currently has type '{1}'.</source>
        <target state="translated">if' 運算式必須具備類型 '{0}'，才能滿足內容類型的需求。其目前的類型為 '{1}'。</target>
        <note />
      </trans-unit>
      <trans-unit id="elseBranchHasWrongType">
        <source>All branches of an 'if' expression must return values implicitly convertible to the type of the first branch, which here is '{0}'. This branch returns a value of type '{1}'.</source>
        <target state="translated">if 運算式的所有分支都傳回可隱含轉換為同一種類型的值。此運算式應具備類型 '{0}'，但卻是類型 '{1}'。</target>
        <note />
      </trans-unit>
      <trans-unit id="followingPatternMatchClauseHasWrongType">
        <source>All branches of a pattern match expression must return values implicitly convertible to the type of the first branch, which here is '{0}'. This branch returns a value of type '{1}'.</source>
        <target state="translated">模式比對運算式的所有分支都傳回可隱含轉換為同一種類型的值。此運算式應具備類型 '{0}'，但卻是類型 '{1}'。</target>
        <note />
      </trans-unit>
      <trans-unit id="patternMatchGuardIsNotBool">
        <source>A pattern match guard must be of type 'bool', but this 'when' expression is of type '{0}'.</source>
        <target state="translated">模式比對成立條件必須是類型 'bool'，但此 'when' 運算式卻是類型 '{0}'。</target>
        <note />
      </trans-unit>
      <trans-unit id="commaInsteadOfSemicolonInRecord">
        <source>A ';' is used to separate field values in records. Consider replacing ',' with ';'.</source>
        <target state="translated">記錄中使用 ';' 來分隔欄位值。請考慮以 ';' 取代 ','。</target>
        <note />
      </trans-unit>
      <trans-unit id="derefInsteadOfNot">
        <source>The '!' operator is used to dereference a ref cell. Consider using 'not expr' here.</source>
        <target state="translated">'!' 運算子用於將 ref 儲存格取值 (Dereference)。請考慮在此使用 'not expr'。</target>
        <note />
      </trans-unit>
      <trans-unit id="buildUnexpectedTypeArgs">
        <source>The non-generic type '{0}' does not expect any type arguments, but here is given {1} type argument(s)</source>
        <target state="translated">非泛型型別 '{0}' 不需要任何型別引數，但此處指定了 {1} 個型別引數</target>
        <note />
      </trans-unit>
      <trans-unit id="returnUsedInsteadOfReturnBang">
        <source>Consider using 'return!' instead of 'return'.</source>
        <target state="translated">請考慮使用 'return!'，而不使用 'return'。</target>
        <note />
      </trans-unit>
      <trans-unit id="unsupportedAttribute">
        <source>This attribute is currently unsupported by the F# compiler. Applying it will not achieve its intended effect.</source>
        <target state="translated">F# 編譯器目前不支援此屬性。套用此屬性並不會達到預期的效果。</target>
        <note />
      </trans-unit>
      <trans-unit id="useSdkRefs">
        <source>Use reference assemblies for .NET framework references when available (Enabled by default).</source>
        <target state="translated">請在可行的情況下使用適用於 .NET 架構參考的參考組件 (預設會啟用)。</target>
        <note />
      </trans-unit>
      <trans-unit id="xmlDocBadlyFormed">
        <source>This XML comment is invalid: '{0}'</source>
        <target state="translated">此 XML 註解無效: '{0}'</target>
        <note />
      </trans-unit>
      <trans-unit id="xmlDocDuplicateParameter">
        <source>This XML comment is invalid: multiple documentation entries for parameter '{0}'</source>
        <target state="translated">此 XML 註解無效: '{0}' 參數有多項文件輸入</target>
        <note />
      </trans-unit>
      <trans-unit id="xmlDocInvalidParameterName">
        <source>This XML comment is invalid: unknown parameter '{0}'</source>
        <target state="translated">此 XML 註解無效: 未知的參數 '{0}'</target>
        <note />
      </trans-unit>
      <trans-unit id="xmlDocMissingCrossReference">
        <source>This XML comment is invalid: missing 'cref' attribute for cross-reference</source>
        <target state="translated">此 XML 註解無效: 沒有 'cref' 屬性可用於交互參照</target>
        <note />
      </trans-unit>
      <trans-unit id="xmlDocMissingParameter">
        <source>This XML comment is incomplete: no documentation for parameter '{0}'</source>
        <target state="translated">此 XML 註解不完整: 參數 '{0}' 沒有文件</target>
        <note />
      </trans-unit>
      <trans-unit id="xmlDocMissingParameterName">
        <source>This XML comment is invalid: missing 'name' attribute for parameter or parameter reference</source>
        <target state="translated">此 XML 註解無效: 參數或參數參考沒有 'name' 屬性</target>
        <note />
      </trans-unit>
      <trans-unit id="xmlDocUnresolvedCrossReference">
        <source>This XML comment is invalid: unresolved cross-reference '{0}'</source>
        <target state="translated">此 XML 註解無效: 未解析的交互參照 '{0}'</target>
        <note />
      </trans-unit>
      <trans-unit id="yieldUsedInsteadOfYieldBang">
        <source>Consider using 'yield!' instead of 'yield'.</source>
        <target state="translated">請考慮使用 'yield!' 而不使用 'yield'。</target>
        <note />
      </trans-unit>
      <trans-unit id="tupleRequiredInAbstractMethod">
        <source>\nA tuple type is required for one or more arguments. Consider wrapping the given arguments in additional parentheses or review the definition of the interface.</source>
        <target state="translated">\n有一或多個引數需要元組類型。請考慮用額外的括弧括住提供的引數，或檢閱介面定義。</target>
        <note />
      </trans-unit>
      <trans-unit id="buildInvalidWarningNumber">
        <source>Invalid warning number '{0}'</source>
        <target state="translated">無效的警告編號 '{0}'</target>
        <note />
      </trans-unit>
      <trans-unit id="buildInvalidVersionString">
        <source>Invalid version string '{0}'</source>
        <target state="translated">無效的版本字串 '{0}'</target>
        <note />
      </trans-unit>
      <trans-unit id="buildInvalidVersionFile">
        <source>Invalid version file '{0}'</source>
        <target state="translated">無效的版本檔案 '{0}'</target>
        <note />
      </trans-unit>
      <trans-unit id="buildProblemWithFilename">
        <source>Problem with filename '{0}': {1}</source>
        <target state="translated">檔名 '{0}' 有問題: {1}</target>
        <note />
      </trans-unit>
      <trans-unit id="buildNoInputsSpecified">
        <source>No inputs specified</source>
        <target state="translated">未指定輸入</target>
        <note />
      </trans-unit>
      <trans-unit id="buildPdbRequiresDebug">
        <source>The '--pdb' option requires the '--debug' option to be used</source>
        <target state="translated">'--pdb' 選項要求必須使用 '--debug' 選項</target>
        <note />
      </trans-unit>
      <trans-unit id="buildInvalidSearchDirectory">
        <source>The search directory '{0}' is invalid</source>
        <target state="translated">搜尋目錄 '{0}' 無效。</target>
        <note />
      </trans-unit>
      <trans-unit id="buildSearchDirectoryNotFound">
        <source>The search directory '{0}' could not be found</source>
        <target state="translated">找不到搜尋目錄 '{0}'</target>
        <note />
      </trans-unit>
      <trans-unit id="buildInvalidFilename">
        <source>'{0}' is not a valid filename</source>
        <target state="translated">'{0}' 不是有效的檔名</target>
        <note />
      </trans-unit>
      <trans-unit id="buildInvalidAssemblyName">
        <source>'{0}' is not a valid assembly name</source>
        <target state="translated">'{0}' 不是有效的組件名稱</target>
        <note />
      </trans-unit>
      <trans-unit id="buildInvalidPrivacy">
        <source>Unrecognized privacy setting '{0}' for managed resource, valid options are 'public' and 'private'</source>
        <target state="translated">受控資源的無法辨識隱私設定 '{0}'，有效的選項是 'public' 和 'private'</target>
        <note />
      </trans-unit>
      <trans-unit id="buildCannotReadAssembly">
        <source>Unable to read assembly '{0}'</source>
        <target state="translated">無法讀取組件 '{0}'</target>
        <note />
      </trans-unit>
      <trans-unit id="buildAssemblyResolutionFailed">
        <source>Assembly resolution failure at or near this location</source>
        <target state="translated">組件解析在這個位置或附近失敗</target>
        <note />
      </trans-unit>
      <trans-unit id="buildImplicitModuleIsNotLegalIdentifier">
        <source>The declarations in this file will be placed in an implicit module '{0}' based on the file name '{1}'. However this is not a valid F# identifier, so the contents will not be accessible from other files. Consider renaming the file or adding a 'module' or 'namespace' declaration at the top of the file.</source>
        <target state="translated">這個檔案中的宣告將根據檔案名稱 '{1}' 放在隱含模組 '{0}' 中。但因為這並不是有效的 F# 識別碼，所以無法從其他檔案存取其內容。請考慮重新命名檔案，或在檔案最上方加入 'module' 或 'namespace' 宣告。</target>
        <note />
      </trans-unit>
      <trans-unit id="buildMultiFileRequiresNamespaceOrModule">
        <source>Files in libraries or multiple-file applications must begin with a namespace or module declaration, e.g. 'namespace SomeNamespace.SubNamespace' or 'module SomeNamespace.SomeModule'. Only the last source file of an application may omit such a declaration.</source>
        <target state="translated">程式庫或多檔案應用程式中的檔案應該以命名空間或模組宣告開頭，例如 'namespace SomeNamespace.SubNamespace' 或 'module SomeNamespace.SomeModule'。只有應用程式的最後一個原始程式檔可以省略這樣的宣告。</target>
        <note />
      </trans-unit>
      <trans-unit id="noEqualSignAfterModule">
        <source>Files in libraries or multiple-file applications must begin with a namespace or module declaration. When using a module declaration at the start of a file the '=' sign is not allowed. If this is a top-level module, consider removing the = to resolve this error.</source>
        <target state="translated">程式庫或多檔案應用程式中的檔案必須以命名空間或模組宣告為開頭。在檔案開頭使用模組宣告時，不允許 '=' 符號。如果這是頂層模組，請考慮移除 = 以解決此錯誤。</target>
        <note />
      </trans-unit>
      <trans-unit id="buildMultipleToplevelModules">
        <source>This file contains multiple declarations of the form 'module SomeNamespace.SomeModule'. Only one declaration of this form is permitted in a file. Change your file to use an initial namespace declaration and/or use 'module ModuleName = ...' to define your modules.</source>
        <target state="translated">這個檔案包含 'module SomeNamespace.SomeModule' 形式的多個宣告。一個檔案只允許一個這種形式的宣告。請將檔案變更成使用初始命名空間宣告，和/或使用 'module ModuleName = ...' 來定義模組。</target>
        <note />
      </trans-unit>
      <trans-unit id="buildOptionRequiresParameter">
        <source>Option requires parameter: {0}</source>
        <target state="translated">選項需要參數: {0}</target>
        <note />
      </trans-unit>
      <trans-unit id="buildCouldNotFindSourceFile">
        <source>Source file '{0}' could not be found</source>
        <target state="translated">找不到原始程式檔 '{0}'</target>
        <note />
      </trans-unit>
      <trans-unit id="buildInvalidSourceFileExtension">
        <source>The file extension of '{0}' is not recognized. Source files must have extension .fs, .fsi, .fsx, .fsscript, .ml or .mli.</source>
        <target state="translated">無法辨識 '{0}' 的副檔名。原始程式檔的副檔名必須是 .fs、.fsi、.fsx、.fsscript、.ml 或 .mli。</target>
        <note />
      </trans-unit>
      <trans-unit id="buildCouldNotResolveAssembly">
        <source>Could not resolve assembly '{0}'</source>
        <target state="translated">無法解析組件 '{0}'</target>
        <note />
      </trans-unit>
      <trans-unit id="buildErrorOpeningBinaryFile">
        <source>Error opening binary file '{0}': {1}</source>
        <target state="translated">開啟二進位檔案 '{0}' 時發生錯誤: {1}</target>
        <note />
      </trans-unit>
      <trans-unit id="buildDifferentVersionMustRecompile">
        <source>The F#-compiled DLL '{0}' needs to be recompiled to be used with this version of F#</source>
        <target state="translated">F# 編譯的 DLL '{0}' 必須重新編譯後，才能用於這個版本的 F#</target>
        <note />
      </trans-unit>
      <trans-unit id="buildInvalidHashIDirective">
        <source>Invalid directive. Expected '#I \"&lt;path&gt;\"'.</source>
        <target state="translated">指示詞無效。應為 '#I \"&lt;path&gt;\"'。</target>
        <note />
      </trans-unit>
      <trans-unit id="buildInvalidHashrDirective">
        <source>Invalid directive. Expected '#r \"&lt;file-or-assembly&gt;\"'.</source>
        <target state="translated">指示詞無效。應為 '#r \"&lt;file-or-assembly&gt;\"'。</target>
        <note />
      </trans-unit>
      <trans-unit id="buildInvalidHashloadDirective">
        <source>Invalid directive. Expected '#load \"&lt;file&gt;\" ... \"&lt;file&gt;\"'.</source>
        <target state="translated">指示詞無效。應為 '#load \"&lt;file&gt;\" ... \"&lt;file&gt;\"'。</target>
        <note />
      </trans-unit>
      <trans-unit id="buildInvalidHashtimeDirective">
        <source>Invalid directive. Expected '#time', '#time \"on\"' or '#time \"off\"'.</source>
        <target state="translated">無效的指示詞。必須是 '#time'、'#time \"on\"' 或 '#time \"off\"'。</target>
        <note />
      </trans-unit>
      <trans-unit id="buildDirectivesInModulesAreIgnored">
        <source>Directives inside modules are ignored</source>
        <target state="translated">已忽略模組內的指示詞</target>
        <note />
      </trans-unit>
      <trans-unit id="buildSignatureAlreadySpecified">
        <source>A signature for the file or module '{0}' has already been specified</source>
        <target state="translated">已經指定檔案或模組 '{0}' 的簽章</target>
        <note />
      </trans-unit>
      <trans-unit id="buildImplementationAlreadyGivenDetail">
        <source>An implementation of file or module '{0}' has already been given. Compilation order is significant in F# because of type inference. You may need to adjust the order of your files to place the signature file before the implementation. In Visual Studio files are type-checked in the order they appear in the project file, which can be edited manually or adjusted using the solution explorer.</source>
        <target state="translated">已經指定檔案或模組 '{0}' 的實作。因為類型推斷的關係，F# 中不同的編譯順序會有不同的結果。您必須調整檔案的順序，使簽章檔放在實作之前。在 Visual Studio 中，檔案會依照它們出現在專案檔中的順序進行類型檢查，這個順序可以用手動方式編輯，或使用方案總管調整。</target>
        <note />
      </trans-unit>
      <trans-unit id="buildImplementationAlreadyGiven">
        <source>An implementation of the file or module '{0}' has already been given</source>
        <target state="translated">已經指定檔案或模組 '{0}' 的實作</target>
        <note />
      </trans-unit>
      <trans-unit id="buildSignatureWithoutImplementation">
        <source>The signature file '{0}' does not have a corresponding implementation file. If an implementation file exists then check the 'module' and 'namespace' declarations in the signature and implementation files match.</source>
        <target state="translated">簽章檔 '{0}' 沒有對應的實作檔。如果實作檔的確存在，請檢查簽章檔與實作檔中的 'module' 和 'namespace' 宣告是否相符。</target>
        <note />
      </trans-unit>
      <trans-unit id="buildArgInvalidInt">
        <source>'{0}' is not a valid integer argument</source>
        <target state="translated">'{0}' 不是有效的整數引數</target>
        <note />
      </trans-unit>
      <trans-unit id="buildArgInvalidFloat">
        <source>'{0}' is not a valid floating point argument</source>
        <target state="translated">'{0}' 不是有效的浮點引數</target>
        <note />
      </trans-unit>
      <trans-unit id="buildUnrecognizedOption">
        <source>Unrecognized option: '{0}'. Use '--help' to learn about recognized command line options.</source>
        <target state="needs-review-translation">選項無法辨認: '{0}'</target>
        <note />
      </trans-unit>
      <trans-unit id="buildInvalidModuleOrNamespaceName">
        <source>Invalid module or namespace name</source>
        <target state="translated">無效的模組或命名空間名稱</target>
        <note />
      </trans-unit>
      <trans-unit id="pickleErrorReadingWritingMetadata">
        <source>Error reading/writing metadata for the F# compiled DLL '{0}'. Was the DLL compiled with an earlier version of the F# compiler? (error: '{1}').</source>
        <target state="translated">讀取/寫入 F# 編譯的 DLL '{0}' 的中繼資料時發生錯誤。這個 DLL 是用舊版 F# 編譯器編譯的嗎? (錯誤: '{1}')</target>
        <note />
      </trans-unit>
      <trans-unit id="tastTypeOrModuleNotConcrete">
        <source>The type/module '{0}' is not a concrete module or type</source>
        <target state="translated">類型/模組 '{0}' 不是具象模組或類型</target>
        <note />
      </trans-unit>
      <trans-unit id="tastTypeHasAssemblyCodeRepresentation">
        <source>The type '{0}' has an inline assembly code representation</source>
        <target state="translated">類型 '{0}' 有內嵌組譯程式碼表示</target>
        <note />
      </trans-unit>
      <trans-unit id="tastNamespaceAndModuleWithSameNameInAssembly">
        <source>A namespace and a module named '{0}' both occur in two parts of this assembly</source>
        <target state="translated">名稱為 '{0}' 的命名空間和模組都出現在這個組件的兩個部分中</target>
        <note />
      </trans-unit>
      <trans-unit id="tastTwoModulesWithSameNameInAssembly">
        <source>Two modules named '{0}' occur in two parts of this assembly</source>
        <target state="translated">名稱為 '{0}' 的兩個模組出現在這個組件的兩個部分中</target>
        <note />
      </trans-unit>
      <trans-unit id="tastDuplicateTypeDefinitionInAssembly">
        <source>Two type definitions named '{0}' occur in namespace '{1}' in two parts of this assembly</source>
        <target state="translated">兩個名稱為 '{0}' 的類型定義出現在這個組件兩個部分的命名空間 '{1}' 中</target>
        <note />
      </trans-unit>
      <trans-unit id="tastConflictingModuleAndTypeDefinitionInAssembly">
        <source>A module and a type definition named '{0}' occur in namespace '{1}' in two parts of this assembly</source>
        <target state="translated">名稱為 '{0}' 的模組和類型定義出現在這個組件兩個部分的命名空間 '{1}' 中</target>
        <note />
      </trans-unit>
      <trans-unit id="tastInvalidMemberSignature">
        <source>Invalid member signature encountered because of an earlier error</source>
        <target state="translated">因為先前的錯誤，導致發生無效的成員簽章</target>
        <note />
      </trans-unit>
      <trans-unit id="tastValueDoesNotHaveSetterType">
        <source>This value does not have a valid property setter type</source>
        <target state="translated">這個值沒有有效的屬性 setter 類型</target>
        <note />
      </trans-unit>
      <trans-unit id="tastInvalidFormForPropertyGetter">
        <source>Invalid form for a property getter. At least one '()' argument is required when using the explicit syntax.</source>
        <target state="translated">屬性 getter 的形式無效。使用明確語法時至少要有一個 '()' 引數。</target>
        <note />
      </trans-unit>
      <trans-unit id="tastInvalidFormForPropertySetter">
        <source>Invalid form for a property setter. At least one argument is required.</source>
        <target state="translated">屬性 setter 的形式無效。至少要有一個引數。</target>
        <note />
      </trans-unit>
      <trans-unit id="tastUnexpectedByRef">
        <source>Unexpected use of a byref-typed variable</source>
        <target state="translated">未預期的 ByRef 類型變數用法</target>
        <note />
      </trans-unit>
      <trans-unit id="tastInvalidMutationOfConstant">
        <source>Invalid mutation of a constant expression. Consider copying the expression to a mutable local, e.g. 'let mutable x = ...'.</source>
        <target state="translated">常數運算式無效的變動。請考慮將運算式複製到可變動的區域變數，例如 'let mutable x = ...'。</target>
        <note />
      </trans-unit>
      <trans-unit id="tastValueHasBeenCopied">
        <source>The value has been copied to ensure the original is not mutated by this operation or because the copy is implicit when returning a struct from a member and another member is then accessed</source>
        <target state="translated">已複製值確保此作業不會變動原始值，或因為從成員傳回結構，再存取其他成員意味著已複製</target>
        <note />
      </trans-unit>
      <trans-unit id="tastRecursiveValuesMayNotBeInConstructionOfTuple">
        <source>Recursively defined values cannot appear directly as part of the construction of a tuple value within a recursive binding</source>
        <target state="translated">遞迴定義的值不能直接顯示為遞迴繫結內元組值的一部分建構</target>
        <note />
      </trans-unit>
      <trans-unit id="tastRecursiveValuesMayNotAppearInConstructionOfType">
        <source>Recursive values cannot appear directly as a construction of the type '{0}' within a recursive binding. This feature has been removed from the F# language. Consider using a record instead.</source>
        <target state="translated">遞迴值無法直接顯示為遞迴繫結內類型 '{0}' 的建構。這項功能已從 F# 語言移除。請考慮改用記錄。</target>
        <note />
      </trans-unit>
      <trans-unit id="tastRecursiveValuesMayNotBeAssignedToNonMutableField">
        <source>Recursive values cannot be directly assigned to the non-mutable field '{0}' of the type '{1}' within a recursive binding. Consider using a mutable field instead.</source>
        <target state="translated">遞迴值無法直接指派給遞迴繫結內類型 '{1}' 的不可變動欄位 '{0}'。請考慮改用可變動的欄位。</target>
        <note />
      </trans-unit>
      <trans-unit id="tastUnexpectedDecodeOfAutoOpenAttribute">
        <source>Unexpected decode of AutoOpenAttribute</source>
        <target state="translated">未預期的 AutoOpenAttribute 解碼</target>
        <note />
      </trans-unit>
      <trans-unit id="tastUnexpectedDecodeOfInternalsVisibleToAttribute">
        <source>Unexpected decode of InternalsVisibleToAttribute</source>
        <target state="translated">未預期的 InternalsVisibleToAttribute 解碼</target>
        <note />
      </trans-unit>
      <trans-unit id="tastUnexpectedDecodeOfInterfaceDataVersionAttribute">
        <source>Unexpected decode of InterfaceDataVersionAttribute</source>
        <target state="translated">未預期的 InterfaceDataVersionAttribute 解碼</target>
        <note />
      </trans-unit>
      <trans-unit id="tastActivePatternsLimitedToSeven">
        <source>Active patterns cannot return more than 7 possibilities</source>
        <target state="translated">現用模式不能傳回超過 7 種可能性</target>
        <note />
      </trans-unit>
      <trans-unit id="tastNotAConstantExpression">
        <source>This is not a valid constant expression or custom attribute value</source>
        <target state="translated">這不是有效的常數運算式或自訂屬性值</target>
        <note />
      </trans-unit>
      <trans-unit id="ValueNotContainedMutabilityAttributesDiffer">
        <source>Module '{0}' contains\n    {1}    \nbut its signature specifies\n    {2}    \nThe mutability attributes differ</source>
        <target state="translated">模組 '{0}' 包含\n    {1}    \n但它的簽章卻指定\n    {2}    \n可變動性屬性不同</target>
        <note />
      </trans-unit>
      <trans-unit id="ValueNotContainedMutabilityNamesDiffer">
        <source>Module '{0}' contains\n    {1}    \nbut its signature specifies\n    {2}    \nThe names differ</source>
        <target state="translated">模組 '{0}' 包含\n    {1}    \n但它的簽章卻指定\n    {2}    \n名稱不同</target>
        <note />
      </trans-unit>
      <trans-unit id="ValueNotContainedMutabilityCompiledNamesDiffer">
        <source>Module '{0}' contains\n    {1}    \nbut its signature specifies\n    {2}    \nThe compiled names differ</source>
        <target state="translated">模組 '{0}' 包含\n    {1}    \n但它的簽章卻指定\n    {2}    \n編譯的名稱不同</target>
        <note />
      </trans-unit>
      <trans-unit id="ValueNotContainedMutabilityDisplayNamesDiffer">
        <source>Module '{0}' contains\n    {1}    \nbut its signature specifies\n    {2}    \nThe display names differ</source>
        <target state="translated">模組 '{0}' 包含\n    {1}    \n但它的簽章卻指定\n    {2}    \n顯示名稱不同</target>
        <note />
      </trans-unit>
      <trans-unit id="ValueNotContainedMutabilityAccessibilityMore">
        <source>Module '{0}' contains\n    {1}    \nbut its signature specifies\n    {2}    \nThe accessibility specified in the signature is more than that specified in the implementation</source>
        <target state="translated">模組 '{0}' 包含\n    {1}    \n但它的簽章卻指定\n    {2}    \n簽章中指定的存取範圍大於實作中指定的存取範圍</target>
        <note />
      </trans-unit>
      <trans-unit id="ValueNotContainedMutabilityInlineFlagsDiffer">
        <source>Module '{0}' contains\n    {1}    \nbut its signature specifies\n    {2}    \nThe inline flags differ</source>
        <target state="translated">模組 '{0}' 包含\n    {1}    \n但它的簽章卻指定\n    {2}    \n內嵌旗標不同</target>
        <note />
      </trans-unit>
      <trans-unit id="ValueNotContainedMutabilityLiteralConstantValuesDiffer">
        <source>Module '{0}' contains\n    {1}    \nbut its signature specifies\n    {2}    \nThe literal constant values and/or attributes differ</source>
        <target state="translated">模組 '{0}' 包含\n    {1}    \n但它的簽章卻指定\n    {2}    \n常值常數值和/或屬性不同</target>
        <note />
      </trans-unit>
      <trans-unit id="ValueNotContainedMutabilityOneIsTypeFunction">
        <source>Module '{0}' contains\n    {1}    \nbut its signature specifies\n    {2}    \nOne is a type function and the other is not. The signature requires explicit type parameters if they are present in the implementation.</source>
        <target state="translated">模組 '{0}' 包含\n    {1}    \n但它的簽章卻指定\n    {2}    \n其中一個是類型函式，另一個卻不是。如果型別參數出現在實作中，簽章就需要明確的型別參數參數。</target>
        <note />
      </trans-unit>
      <trans-unit id="ValueNotContainedMutabilityParameterCountsDiffer">
        <source>Module '{0}' contains\n    {1}    \nbut its signature specifies\n    {2}    \nThe respective type parameter counts differ</source>
        <target state="translated">模組 '{0}' 包含\n    {1}    \n但其簽章卻指定\n    {2}    \n個別的型別參數計數不同</target>
        <note />
      </trans-unit>
      <trans-unit id="ValueNotContainedMutabilityTypesDiffer">
        <source>Module '{0}' contains\n    {1}    \nbut its signature specifies\n    {2}    \nThe types differ</source>
        <target state="translated">模組 '{0}' 包含\n    {1}    \n但它的簽章卻指定\n    {2}    \n類型不同</target>
        <note />
      </trans-unit>
      <trans-unit id="ValueNotContainedMutabilityExtensionsDiffer">
        <source>Module '{0}' contains\n    {1}    \nbut its signature specifies\n    {2}    \nOne is an extension member and the other is not</source>
        <target state="translated">模組 '{0}' 包含\n    {1}    \n但它的簽章卻指定\n    {2}    \n其中一個是擴充成員，另一個卻不是</target>
        <note />
      </trans-unit>
      <trans-unit id="ValueNotContainedMutabilityArityNotInferred">
        <source>Module '{0}' contains\n    {1}    \nbut its signature specifies\n    {2}    \nAn arity was not inferred for this value</source>
        <target state="translated">模組 '{0}' 包含\n    {1}    \n但它的簽章卻指定\n    {2}    \n未針對這個值推斷 Arity</target>
        <note />
      </trans-unit>
      <trans-unit id="ValueNotContainedMutabilityGenericParametersDiffer">
        <source>Module '{0}' contains\n    {1}    \nbut its signature specifies\n    {2}    \nThe number of generic parameters in the signature and implementation differ (the signature declares {3} but the implementation declares {4}</source>
        <target state="translated">模組 '{0}' 包含\n    {1}    \n但它的簽章卻指定\n    {2}    \n簽章與實作中泛型參數的數目不同 (簽章宣告了 {3} 個，但實作宣告了 {4} 個</target>
        <note />
      </trans-unit>
      <trans-unit id="ValueNotContainedMutabilityGenericParametersAreDifferentKinds">
        <source>Module '{0}' contains\n    {1}    \nbut its signature specifies\n    {2}    \nThe generic parameters in the signature and implementation have different kinds. Perhaps there is a missing [&lt;Measure&gt;] attribute.</source>
        <target state="translated">模組 '{0}' 包含\n {1} \n但其特徵標記指定了\n {2} \n特徵標記和實作中的泛型參數種類不同。可能缺少 [&lt;Measure&gt;] 屬性。</target>
        <note />
      </trans-unit>
      <trans-unit id="ValueNotContainedMutabilityAritiesDiffer">
        <source>Module '{0}' contains\n    {1}    \nbut its signature specifies\n    {2}    \nThe arities in the signature and implementation differ. The signature specifies that '{3}' is function definition or lambda expression accepting at least {4} argument(s), but the implementation is a computed function value. To declare that a computed function value is a permitted implementation simply parenthesize its type in the signature, e.g.\n\tval {5}: int -&gt; (int -&gt; int)\ninstead of\n\tval {6}: int -&gt; int -&gt; int.</source>
        <target state="translated">模組 '{0}' 包含\n    {1}    \n但其特徵標記指定了\n    {2}    \n特徵標記和實作中的發行項不同。特徵標記會指定 '{3}' 為函式定義或 lambda 運算式，並接受至少 {4} 個引數，但實作是計算函式值。若要宣告計算函式值為允許的實作，只要在特徵標記中將其類型括在括號內即可，例如\n\tval {5}: int -&gt; (int -&gt; int)\n而不是\n\tval {6}: int -&gt; int -&gt; int。</target>
        <note />
      </trans-unit>
      <trans-unit id="ValueNotContainedMutabilityDotNetNamesDiffer">
        <source>Module '{0}' contains\n    {1}    \nbut its signature specifies\n    {2}    \nThe CLI member names differ</source>
        <target state="translated">模組 '{0}' 包含\n    {1}    \n但它的簽章卻指定\n    {2}    \nCLI 成員名稱不同</target>
        <note />
      </trans-unit>
      <trans-unit id="ValueNotContainedMutabilityStaticsDiffer">
        <source>Module '{0}' contains\n    {1}    \nbut its signature specifies\n    {2}    \nOne is static and the other isn't</source>
        <target state="translated">模組 '{0}' 包含\n    {1}    \n但它的簽章卻指定\n    {2}    \n其中一個是靜態的，另一個卻不是</target>
        <note />
      </trans-unit>
      <trans-unit id="ValueNotContainedMutabilityVirtualsDiffer">
        <source>Module '{0}' contains\n    {1}    \nbut its signature specifies\n    {2}    \nOne is virtual and the other isn't</source>
        <target state="translated">模組 '{0}' 包含\n    {1}    \n但它的簽章卻指定\n    {2}    \n其中一個是虛擬的，另一個卻不是</target>
        <note />
      </trans-unit>
      <trans-unit id="ValueNotContainedMutabilityAbstractsDiffer">
        <source>Module '{0}' contains\n    {1}    \nbut its signature specifies\n    {2}    \nOne is abstract and the other isn't</source>
        <target state="translated">模組 '{0}' 包含\n    {1}    \n但它的簽章卻指定\n    {2}    \n其中一個是抽象的，另一個卻不是</target>
        <note />
      </trans-unit>
      <trans-unit id="ValueNotContainedMutabilityFinalsDiffer">
        <source>Module '{0}' contains\n    {1}    \nbut its signature specifies\n    {2}    \nOne is final and the other isn't</source>
        <target state="translated">模組 '{0}' 包含\n    {1}    \n但它的簽章卻指定\n    {2}    \n其中一個是最後的，另一個卻不是</target>
        <note />
      </trans-unit>
      <trans-unit id="ValueNotContainedMutabilityOverridesDiffer">
        <source>Module '{0}' contains\n    {1}    \nbut its signature specifies\n    {2}    \nOne is marked as an override and the other isn't</source>
        <target state="translated">模組 '{0}' 包含\n    {1}    \n但它的簽章卻指定\n    {2}    \n其中一個標記為覆寫，另一個卻不是</target>
        <note />
      </trans-unit>
      <trans-unit id="ValueNotContainedMutabilityOneIsConstructor">
        <source>Module '{0}' contains\n    {1}    \nbut its signature specifies\n    {2}    \nOne is a constructor/property and the other is not</source>
        <target state="translated">模組 '{0}' 包含\n    {1}    \n但它的簽章卻指定\n    {2}    \n其中一個是建構函式/屬性，另一個卻不是</target>
        <note />
      </trans-unit>
      <trans-unit id="ValueNotContainedMutabilityStaticButInstance">
        <source>Module '{0}' contains\n    {1}    \nbut its signature specifies\n    {2}    \nThe compiled representation of this method is as a static member but the signature indicates its compiled representation is as an instance member</source>
        <target state="translated">模組 '{0}' 包含\n    {1}    \n但它的簽章卻指定\n    {2}    \n這個方法的編譯表示是做為靜態成員，但簽章卻指示它的編譯表示是做為執行個體成員</target>
        <note />
      </trans-unit>
      <trans-unit id="ValueNotContainedMutabilityInstanceButStatic">
        <source>Module '{0}' contains\n    {1}    \nbut its signature specifies\n    {2}    \nThe compiled representation of this method is as an instance member, but the signature indicates its compiled representation is as a static member</source>
        <target state="translated">模組 '{0}' 包含\n    {1}    \n但它的簽章卻指定\n    {2}    \n這個方法的編譯表示是做為執行個體成員，但簽章卻指示它的編譯表示是做為靜態成員</target>
        <note />
      </trans-unit>
      <trans-unit id="DefinitionsInSigAndImplNotCompatibleNamesDiffer">
        <source>The {0} definitions in the signature and implementation are not compatible because the names differ. The type is called '{1}' in the signature file but '{2}' in implementation.</source>
        <target state="translated">簽章與名稱的 {0} 定義不相容，因為名稱不同。類型在簽名檔稱為 '{1}'，但在實作稱為 '{2}'。</target>
        <note />
      </trans-unit>
      <trans-unit id="DefinitionsInSigAndImplNotCompatibleParameterCountsDiffer">
        <source>The {0} definitions for type '{1}' in the signature and implementation are not compatible because the respective type parameter counts differ</source>
        <target state="translated">簽章與實作中類型 '{1}' 的 {0} 定義不相容，因為個別的型別參數計數不同</target>
        <note />
      </trans-unit>
      <trans-unit id="DefinitionsInSigAndImplNotCompatibleAccessibilityDiffer">
        <source>The {0} definitions for type '{1}' in the signature and implementation are not compatible because the accessibility specified in the signature is more than that specified in the implementation</source>
        <target state="translated">簽章與實作中類型 '{1}' 的 {0} 定義不相容，因為簽章中指定的存取範圍大於實作中指定的存取範圍</target>
        <note />
      </trans-unit>
      <trans-unit id="DefinitionsInSigAndImplNotCompatibleMissingInterface">
        <source>The {0} definitions for type '{1}' in the signature and implementation are not compatible because the signature requires that the type supports the interface {2} but the interface has not been implemented</source>
        <target state="translated">簽章與實作中類型 '{1}' 的 {0} 定義不相容，因為簽章要求類型必須支援介面 {2}，但這個介面尚未實作</target>
        <note />
      </trans-unit>
      <trans-unit id="DefinitionsInSigAndImplNotCompatibleImplementationSaysNull">
        <source>The {0} definitions for type '{1}' in the signature and implementation are not compatible because the implementation says this type may use nulls as a representation but the signature does not</source>
        <target state="translated">簽章與實作中類型 '{1}' 的 {0} 定義不相容，因為實作宣稱這個類型可以使用 null 作為表示法，但簽章未宣稱</target>
        <note />
      </trans-unit>
      <trans-unit id="DefinitionsInSigAndImplNotCompatibleImplementationSaysNull2">
        <source>The {0} definitions for type '{1}' in the signature and implementation are not compatible because the implementation says this type may use nulls as an extra value but the signature does not</source>
        <target state="translated">簽章與實作中類型 '{1}' 的 {0} 定義不相容，因為實作宣稱這個類型可以使用 null 作為額外值，但簽章未宣稱</target>
        <note />
      </trans-unit>
      <trans-unit id="DefinitionsInSigAndImplNotCompatibleSignatureSaysNull">
        <source>The {0} definitions for type '{1}' in the signature and implementation are not compatible because the signature says this type may use nulls as a representation but the implementation does not</source>
        <target state="translated">簽章與實作中類型 '{1}' 的 {0} 定義不相容，因為簽章宣稱這個類型可以使用 null 作為表示法，但實作未宣稱</target>
        <note />
      </trans-unit>
      <trans-unit id="DefinitionsInSigAndImplNotCompatibleSignatureSaysNull2">
        <source>The {0} definitions for type '{1}' in the signature and implementation are not compatible because the signature says this type may use nulls as an extra value but the implementation does not</source>
        <target state="translated">簽章與實作中類型 '{1}' 的 {0} 定義不相容，因為簽章宣稱這個類型可以使用 null 作為額外值，但實作未宣稱</target>
        <note />
      </trans-unit>
      <trans-unit id="DefinitionsInSigAndImplNotCompatibleImplementationSealed">
        <source>The {0} definitions for type '{1}' in the signature and implementation are not compatible because the implementation type is sealed but the signature implies it is not. Consider adding the [&lt;Sealed&gt;] attribute to the signature.</source>
        <target state="translated">因為實作類型已密封，特徵標記卻表示未密封，所以特徵標記和實作中類型 '{0}' 的 {1} 定義不相容。請考慮將 [&lt;Sealed&gt;] 屬性新增到特徵標記。</target>
        <note />
      </trans-unit>
      <trans-unit id="DefinitionsInSigAndImplNotCompatibleImplementationIsNotSealed">
        <source>The {0} definitions for type '{1}' in the signature and implementation are not compatible because the implementation type is not sealed but signature implies it is. Consider adding the [&lt;Sealed&gt;] attribute to the implementation.</source>
        <target state="translated">因為實作類型未密封，但特徵標記表示其已密封，所以特徵標記和實作中類型 '{0}' 的 {1} 定義不相容。請考慮將 [&lt;Sealed&gt;] 屬性新增到實作。</target>
        <note />
      </trans-unit>
      <trans-unit id="DefinitionsInSigAndImplNotCompatibleImplementationIsAbstract">
        <source>The {0} definitions for type '{1}' in the signature and implementation are not compatible because the implementation is an abstract class but the signature is not. Consider adding the [&lt;AbstractClass&gt;] attribute to the signature.</source>
        <target state="translated">因為實作是抽象類別，但特徵標記並不是，所以特徵標記和實作中類型 '{0}' 的 {1} 定義不相容。請考慮將 [&lt;AbstractClass&gt;] 屬性新增到特徵標記。</target>
        <note />
      </trans-unit>
      <trans-unit id="DefinitionsInSigAndImplNotCompatibleSignatureIsAbstract">
        <source>The {0} definitions for type '{1}' in the signature and implementation are not compatible because the signature is an abstract class but the implementation is not. Consider adding the [&lt;AbstractClass&gt;] attribute to the implementation.</source>
        <target state="translated">因為特徵標記是抽象類別。但實作並不是，所以特徵標記和實作中類型 '{0}' 的 {1} 定義不相容。請考慮將 [&lt;AbstractClass&gt;] 屬性新增到實作。</target>
        <note />
      </trans-unit>
      <trans-unit id="DefinitionsInSigAndImplNotCompatibleTypesHaveDifferentBaseTypes">
        <source>The {0} definitions for type '{1}' in the signature and implementation are not compatible because the types have different base types</source>
        <target state="translated">簽章與實作中類型 '{1}' 的 {0} 定義不相容，因為類型具有不同的基底類型</target>
        <note />
      </trans-unit>
      <trans-unit id="DefinitionsInSigAndImplNotCompatibleNumbersDiffer">
        <source>The {0} definitions for type '{1}' in the signature and implementation are not compatible because the number of {2}s differ</source>
        <target state="translated">簽章與實作中類型 '{1}' 的 {0} 定義不相容，因為 {2} 數目不同</target>
        <note />
      </trans-unit>
      <trans-unit id="DefinitionsInSigAndImplNotCompatibleSignatureDefinesButImplDoesNot">
        <source>The {0} definitions for type '{1}' in the signature and implementation are not compatible because the signature defines the {2} '{3}' but the implementation does not (or does, but not in the same order)</source>
        <target state="translated">簽章與實作中類型 '{1}' 的 {0} 定義不相容，因為簽章定義了 {2} '{3}'，但實作沒有 (或雖然定義了，但順序不同)</target>
        <note />
      </trans-unit>
      <trans-unit id="DefinitionsInSigAndImplNotCompatibleImplDefinesButSignatureDoesNot">
        <source>The {0} definitions for type '{1}' in the signature and implementation are not compatible because the implementation defines the {2} '{3}' but the signature does not (or does, but not in the same order)</source>
        <target state="translated">簽章與實作中類型 '{1}' 的 {0} 定義不相容，因為實作定義了 {2} '{3}'，但簽章沒有 (或雖然定義了，但順序不同)</target>
        <note />
      </trans-unit>
      <trans-unit id="DefinitionsInSigAndImplNotCompatibleImplDefinesStruct">
        <source>The {0} definitions for type '{1}' in the signature and implementation are not compatible because the implementation defines a struct but the signature defines a type with a hidden representation</source>
        <target state="translated">簽章與實作中類型 '{1}' 的 {0} 定義不相容，因為實作定義了結構，但簽章定義了具隱藏表示法的類型</target>
        <note />
      </trans-unit>
      <trans-unit id="DefinitionsInSigAndImplNotCompatibleDotNetTypeRepresentationIsHidden">
        <source>The {0} definitions for type '{1}' in the signature and implementation are not compatible because a CLI type representation is being hidden by a signature</source>
        <target state="translated">簽章與實作中類型 '{1}' 的 {0} 定義不相容，因為簽章隱藏了某 CLI 類型表示法</target>
        <note />
      </trans-unit>
      <trans-unit id="DefinitionsInSigAndImplNotCompatibleTypeIsHidden">
        <source>The {0} definitions for type '{1}' in the signature and implementation are not compatible because a type representation is being hidden by a signature</source>
        <target state="translated">簽章與實作中類型 '{1}' 的 {0} 定義不相容，因為簽章隱藏了某類型表示法</target>
        <note />
      </trans-unit>
      <trans-unit id="DefinitionsInSigAndImplNotCompatibleTypeIsDifferentKind">
        <source>The {0} definitions for type '{1}' in the signature and implementation are not compatible because the types are of different kinds</source>
        <target state="translated">簽章與實作中類型 '{1}' 的 {0} 定義不相容，因為類型屬於不同類型</target>
        <note />
      </trans-unit>
      <trans-unit id="DefinitionsInSigAndImplNotCompatibleILDiffer">
        <source>The {0} definitions for type '{1}' in the signature and implementation are not compatible because the IL representations differ</source>
        <target state="translated">簽章與實作中類型 '{1}' 的 {0} 定義不相容，因為 IL 表示法不同</target>
        <note />
      </trans-unit>
      <trans-unit id="DefinitionsInSigAndImplNotCompatibleRepresentationsDiffer">
        <source>The {0} definitions for type '{1}' in the signature and implementation are not compatible because the representations differ</source>
        <target state="translated">簽章與實作中類型 '{1}' 的 {0} 定義不相容，因為表示法不同</target>
        <note />
      </trans-unit>
      <trans-unit id="DefinitionsInSigAndImplNotCompatibleFieldWasPresent">
        <source>The {0} definitions for type '{1}' in the signature and implementation are not compatible because the field {2} was present in the implementation but not in the signature</source>
        <target state="translated">簽章與實作中類型 '{1}' 的 {0} 定義不相容，因為實作中有欄位 {2}，但簽章中沒有</target>
        <note />
      </trans-unit>
      <trans-unit id="DefinitionsInSigAndImplNotCompatibleFieldOrderDiffer">
        <source>The {0} definitions for type '{1}' in the signature and implementation are not compatible because the order of the fields is different in the signature and implementation</source>
        <target state="translated">簽章與實作中類型 '{1}' 的 {0} 定義不相容，因為簽章與實作中的欄位順序不同</target>
        <note />
      </trans-unit>
      <trans-unit id="DefinitionsInSigAndImplNotCompatibleFieldRequiredButNotSpecified">
        <source>The {0} definitions for type '{1}' in the signature and implementation are not compatible because the field {2} was required by the signature but was not specified by the implementation</source>
        <target state="translated">簽章與實作中類型 '{1}' 的 {0} 定義不相容，因為簽章需要欄位 {2}，但實作卻未指定</target>
        <note />
      </trans-unit>
      <trans-unit id="DefinitionsInSigAndImplNotCompatibleFieldIsInImplButNotSig">
        <source>The {0} definitions for type '{1}' in the signature and implementation are not compatible because the field '{2}' was present in the implementation but not in the signature. Struct types must now reveal their fields in the signature for the type, though the fields may still be labelled 'private' or 'internal'.</source>
        <target state="translated">簽章與實作中類型 '{1}' 的 {0} 定義不相容，因為實作中有欄位 '{2}'，但簽章中沒有。結構類型現在必須在類型的簽章中顯示其欄位，但欄位仍可以標示為 'private' 或 'internal'。</target>
        <note />
      </trans-unit>
      <trans-unit id="DefinitionsInSigAndImplNotCompatibleAbstractMemberMissingInImpl">
        <source>The {0} definitions for type '{1}' in the signature and implementation are not compatible because the abstract member '{2}' was required by the signature but was not specified by the implementation</source>
        <target state="translated">簽章與實作中類型 '{1}' 的 {0} 定義不相容，因為簽章需要抽象成員 '{2}'，但實作卻未指定</target>
        <note />
      </trans-unit>
      <trans-unit id="DefinitionsInSigAndImplNotCompatibleAbstractMemberMissingInSig">
        <source>The {0} definitions for type '{1}' in the signature and implementation are not compatible because the abstract member '{2}' was present in the implementation but not in the signature</source>
        <target state="translated">簽章與實作中類型 '{1}' 的 {0} 定義不相容，因為實作中有抽象成員 '{2}'，但簽章中沒有</target>
        <note />
      </trans-unit>
      <trans-unit id="DefinitionsInSigAndImplNotCompatibleSignatureDeclaresDiffer">
        <source>The {0} definitions for type '{1}' in the signature and implementation are not compatible because the signature declares a {2} while the implementation declares a {3}</source>
        <target state="translated">簽章與實作中類型 '{1}' 的 {0} 定義不相容，因為簽章宣告 {2}，而實作則宣告 {3}</target>
        <note />
      </trans-unit>
      <trans-unit id="DefinitionsInSigAndImplNotCompatibleAbbreviationsDiffer">
        <source>The {0} definitions for type '{1}' in the signature and implementation are not compatible because the abbreviations differ: {2} versus {3}</source>
        <target state="translated">簽章與實作中類型 '{1}' 的 {0} 定義不相容，因為縮寫不同: {2} 與 {3}</target>
        <note />
      </trans-unit>
      <trans-unit id="DefinitionsInSigAndImplNotCompatibleAbbreviationHiddenBySig">
        <source>The {0} definitions for type '{1}' in the signature and implementation are not compatible because an abbreviation is being hidden by a signature. The abbreviation must be visible to other CLI languages. Consider making the abbreviation visible in the signature.</source>
        <target state="translated">簽章與實作中類型 '{1}' 的 {0} 定義不相容，因為簽章隱藏了某縮寫。其他 CLI 語言必須可看見該縮寫。請考慮使縮寫在簽章中可見。</target>
        <note />
      </trans-unit>
      <trans-unit id="DefinitionsInSigAndImplNotCompatibleSigHasAbbreviation">
        <source>The {0} definitions for type '{1}' in the signature and implementation are not compatible because the signature has an abbreviation while the implementation does not</source>
        <target state="translated">簽章與實作中類型 '{1}' 的 {0} 定義不相容，因為簽章有縮寫，但實作沒有</target>
        <note />
      </trans-unit>
      <trans-unit id="ModuleContainsConstructorButNamesDiffer">
        <source>The module contains the constructor\n    {0}    \nbut its signature specifies\n    {1}    \nThe names differ</source>
        <target state="translated">模組包含建構函式\n    {0}    \n但它的簽章卻指定\n    {1}    \n名稱不同</target>
        <note />
      </trans-unit>
      <trans-unit id="ModuleContainsConstructorButDataFieldsDiffer">
        <source>The module contains the constructor\n    {0}    \nbut its signature specifies\n    {1}    \nThe respective number of data fields differ</source>
        <target state="translated">模組包含建構函式\n    {0}    \n但它的簽章卻指定\n    {1}    \n個別的資料欄位數不同</target>
        <note />
      </trans-unit>
      <trans-unit id="ModuleContainsConstructorButTypesOfFieldsDiffer">
        <source>The module contains the constructor\n    {0}    \nbut its signature specifies\n    {1}    \nThe types of the fields differ</source>
        <target state="translated">模組包含建構函式\n    {0}    \n但它的簽章卻指定\n    {1}    \n欄位的類型不同</target>
        <note />
      </trans-unit>
      <trans-unit id="ModuleContainsConstructorButAccessibilityDiffers">
        <source>The module contains the constructor\n    {0}    \nbut its signature specifies\n    {1}    \nthe accessibility specified in the signature is more than that specified in the implementation</source>
        <target state="translated">模組包含建構函式\n    {0}    \n但它的簽章卻指定\n    {1}    \n簽章中指定的存取範圍大於實作中指定的存取範圍</target>
        <note />
      </trans-unit>
      <trans-unit id="FieldNotContainedNamesDiffer">
        <source>The module contains the field\n    {0}    \nbut its signature specifies\n    {1}    \nThe names differ</source>
        <target state="translated">模組包含欄位\n    {0}    \n但它的簽章卻指定\n    {1}    \n名稱不同</target>
        <note />
      </trans-unit>
      <trans-unit id="FieldNotContainedAccessibilitiesDiffer">
        <source>The module contains the field\n    {0}    \nbut its signature specifies\n    {1}    \nthe accessibility specified in the signature is more than that specified in the implementation</source>
        <target state="translated">模組包含欄位\n    {0}    \n但它的簽章卻指定\n    {1}    \n簽章中指定的存取範圍大於實作中指定的存取範圍</target>
        <note />
      </trans-unit>
      <trans-unit id="FieldNotContainedStaticsDiffer">
        <source>The module contains the field\n    {0}    \nbut its signature specifies\n    {1}    \nThe 'static' modifiers differ</source>
        <target state="translated">模組包含欄位\n    {0}    \n但它的簽章卻指定\n    {1}    \n'static' 修飾詞不同</target>
        <note />
      </trans-unit>
      <trans-unit id="FieldNotContainedMutablesDiffer">
        <source>The module contains the field\n    {0}    \nbut its signature specifies\n    {1}    \nThe 'mutable' modifiers differ</source>
        <target state="translated">模組包含欄位\n    {0}    \n但它的簽章卻指定\n    {1}    \n'mutable' 修飾詞不同</target>
        <note />
      </trans-unit>
      <trans-unit id="FieldNotContainedLiteralsDiffer">
        <source>The module contains the field\n    {0}    \nbut its signature specifies\n    {1}    \nThe 'literal' modifiers differ</source>
        <target state="translated">模組包含欄位\n    {0}    \n但它的簽章卻指定\n    {1}    \n'literal' 修飾詞不同</target>
        <note />
      </trans-unit>
      <trans-unit id="FieldNotContainedTypesDiffer">
        <source>The module contains the field\n    {0}    \nbut its signature specifies\n    {1}    \nThe types differ</source>
        <target state="translated">模組包含欄位\n    {0}    \n但它的簽章卻指定\n    {1}    \n類型不同</target>
        <note />
      </trans-unit>
      <trans-unit id="typrelCannotResolveImplicitGenericInstantiation">
        <source>The implicit instantiation of a generic construct at or near this point could not be resolved because it could resolve to multiple unrelated types, e.g. '{0}' and '{1}'. Consider using type annotations to resolve the ambiguity</source>
        <target state="translated">無法解決在這個點或附近的泛型建構的隱含具現化，因為它可能解析成多個不相關的類型，例如 '{0}' 和 '{1}'。請考慮使用類型註釋來解決模稜兩可</target>
        <note />
      </trans-unit>
      <trans-unit id="typrelCannotResolveAmbiguityInPrintf">
        <source>Could not resolve the ambiguity inherent in the use of a 'printf'-style format string</source>
        <target state="translated">無法解決使用 'printf' 樣式的格式字串時固有的模稜兩可</target>
        <note />
      </trans-unit>
      <trans-unit id="typrelCannotResolveAmbiguityInEnum">
        <source>Could not resolve the ambiguity in the use of a generic construct with an 'enum' constraint at or near this position</source>
        <target state="translated">無法解決在這個位置或附近使用具有 'enum' 條件約束的泛型建構時造成的模稜兩可</target>
        <note />
      </trans-unit>
      <trans-unit id="typrelCannotResolveAmbiguityInDelegate">
        <source>Could not resolve the ambiguity in the use of a generic construct with a 'delegate' constraint at or near this position</source>
        <target state="translated">無法解決在這個位置或附近使用具有 'delegate' 條件約束的泛型建構時造成的模稜兩可</target>
        <note />
      </trans-unit>
      <trans-unit id="typrelInvalidValue">
        <source>Invalid value</source>
        <target state="translated">值無效</target>
        <note />
      </trans-unit>
      <trans-unit id="typrelSigImplNotCompatibleParamCountsDiffer">
        <source>The signature and implementation are not compatible because the respective type parameter counts differ</source>
        <target state="translated">簽章與實作不相容，因為個別的型別參數計數不同</target>
        <note />
      </trans-unit>
      <trans-unit id="typrelSigImplNotCompatibleCompileTimeRequirementsDiffer">
        <source>The signature and implementation are not compatible because the type parameter in the class/signature has a different compile-time requirement to the one in the member/implementation</source>
        <target state="translated">簽章與實作不相容，因為類別/簽章中的型別參數與成員/實作中的型別參數具有不同的編譯時間需求</target>
        <note />
      </trans-unit>
      <trans-unit id="typrelSigImplNotCompatibleConstraintsDiffer">
        <source>The signature and implementation are not compatible because the declaration of the type parameter '{0}' requires a constraint of the form {1}</source>
        <target state="translated">簽章與實作不相容，因為型別參數 '{0}' 的宣告需要 {1} 形式的條件約束</target>
        <note />
      </trans-unit>
      <trans-unit id="typrelSigImplNotCompatibleConstraintsDifferRemove">
        <source>The signature and implementation are not compatible because the type parameter '{0}' has a constraint of the form {1} but the implementation does not. Either remove this constraint from the signature or add it to the implementation.</source>
        <target state="translated">簽章與實作不相容，因為型別參數 '{0}' 有 {1} 形式的條件約束，但實作沒有。請從簽章移除這個條件約束，或將它加入實作。</target>
        <note />
      </trans-unit>
      <trans-unit id="typrelTypeImplementsIComparableShouldOverrideObjectEquals">
        <source>The type '{0}' implements 'System.IComparable'. Consider also adding an explicit override for 'Object.Equals'</source>
        <target state="translated">類型 '{0}' 實作了 'System.IComparable'。請考慮也加入 'Object.Equals' 的明確覆寫</target>
        <note />
      </trans-unit>
      <trans-unit id="typrelTypeImplementsIComparableDefaultObjectEqualsProvided">
        <source>The type '{0}' implements 'System.IComparable' explicitly but provides no corresponding override for 'Object.Equals'. An implementation of 'Object.Equals' has been automatically provided, implemented via 'System.IComparable'. Consider implementing the override 'Object.Equals' explicitly</source>
        <target state="translated">類型 '{0}' 明確實作了 'System.IComparable'，但是未提供 'Object.Equals' 的對應覆寫。系統已自動提供透過 'System.IComparable' 實作的 'Object.Equals' 的實作。請考慮明確實作覆寫 'Object.Equals'</target>
        <note />
      </trans-unit>
      <trans-unit id="typrelExplicitImplementationOfGetHashCodeOrEquals">
        <source>The struct, record or union type '{0}' has an explicit implementation of 'Object.GetHashCode' or 'Object.Equals'. You must apply the 'CustomEquality' attribute to the type</source>
        <target state="translated">結構、記錄或等位型別 '{0}' 有 'Object.GetHashCode' 或 'Object.Equals' 的明確實作。您必須將 'CustomEquality' 屬性套用到該型別</target>
        <note />
      </trans-unit>
      <trans-unit id="typrelExplicitImplementationOfGetHashCode">
        <source>The struct, record or union type '{0}' has an explicit implementation of 'Object.GetHashCode'. Consider implementing a matching override for 'Object.Equals(obj)'</source>
        <target state="translated">結構、記錄或等位型別 '{0}' 有 'Object.GetHashCode' 的明確實作。請考慮為 'Object.Equals(obj)' 實作對應的覆寫</target>
        <note />
      </trans-unit>
      <trans-unit id="typrelExplicitImplementationOfEquals">
        <source>The struct, record or union type '{0}' has an explicit implementation of 'Object.Equals'. Consider implementing a matching override for 'Object.GetHashCode()'</source>
        <target state="translated">結構、記錄或等位型別 '{0}' 有 'Object.Equals' 的明確實作。請考慮為 'Object.GetHashCode()' 實作對應的覆寫</target>
        <note />
      </trans-unit>
      <trans-unit id="ExceptionDefsNotCompatibleHiddenBySignature">
        <source>The exception definitions are not compatible because a CLI exception mapping is being hidden by a signature. The exception mapping must be visible to other modules. The module contains the exception definition\n    {0}    \nbut its signature specifies\n\t{1}</source>
        <target state="translated">例外狀況定義不相容，因為簽章隱藏了 CLI 例外狀況對應。例外狀況對應必須是其他模組可見的。模組包含例外狀況定義\n    {0}    \n但它的簽章卻指定\n\t{1}</target>
        <note />
      </trans-unit>
      <trans-unit id="ExceptionDefsNotCompatibleDotNetRepresentationsDiffer">
        <source>The exception definitions are not compatible because the CLI representations differ. The module contains the exception definition\n    {0}    \nbut its signature specifies\n\t{1}</source>
        <target state="translated">例外狀況定義不相容，因為 CLI 表示不同。模組包含例外狀況定義\n    {0}    \n但它的簽章卻指定\n\t{1}</target>
        <note />
      </trans-unit>
      <trans-unit id="ExceptionDefsNotCompatibleAbbreviationHiddenBySignature">
        <source>The exception definitions are not compatible because the exception abbreviation is being hidden by the signature. The abbreviation must be visible to other CLI languages. Consider making the abbreviation visible in the signature. The module contains the exception definition\n    {0}    \nbut its signature specifies\n\t{1}.</source>
        <target state="translated">例外狀況定義不相容，因為簽章隱藏了例外狀況縮寫。這個縮寫必須是其他 CLI 語言可見的。請考慮使縮寫在簽章中可見。模組包含例外狀況定義\n    {0}    \n但它的簽章卻指定\n\t{1}。</target>
        <note />
      </trans-unit>
      <trans-unit id="ExceptionDefsNotCompatibleSignaturesDiffer">
        <source>The exception definitions are not compatible because the exception abbreviations in the signature and implementation differ. The module contains the exception definition\n    {0}    \nbut its signature specifies\n\t{1}.</source>
        <target state="translated">例外狀況定義不相容，因為簽章與實作中的例外狀況縮寫不同。模組包含例外狀況定義\n    {0}    \n但它的簽章卻指定\n\t{1}。</target>
        <note />
      </trans-unit>
      <trans-unit id="ExceptionDefsNotCompatibleExceptionDeclarationsDiffer">
        <source>The exception definitions are not compatible because the exception declarations differ. The module contains the exception definition\n    {0}    \nbut its signature specifies\n\t{1}.</source>
        <target state="translated">例外狀況定義不相容，因為例外狀況宣告不同。模組包含例外狀況定義\n    {0}    \n但它的簽章卻指定\n\t{1}。</target>
        <note />
      </trans-unit>
      <trans-unit id="ExceptionDefsNotCompatibleFieldInSigButNotImpl">
        <source>The exception definitions are not compatible because the field '{0}' was required by the signature but was not specified by the implementation. The module contains the exception definition\n    {1}    \nbut its signature specifies\n\t{2}.</source>
        <target state="translated">例外狀況定義不相容，因為簽章需要欄位'{0}'，但實作卻未指定。模組包含例外狀況定義\n    {1}    \n但它的簽章卻指定\n\t{2}。</target>
        <note />
      </trans-unit>
      <trans-unit id="ExceptionDefsNotCompatibleFieldInImplButNotSig">
        <source>The exception definitions are not compatible because the field '{0}' was present in the implementation but not in the signature. The module contains the exception definition\n    {1}    \nbut its signature specifies\n\t{2}.</source>
        <target state="translated">例外狀況定義不相容，因為實作中有欄位 '{0}'，但簽章中沒有。模組包含例外狀況定義\n    {1}    \n但它的簽章卻指定\n\t{2}。</target>
        <note />
      </trans-unit>
      <trans-unit id="ExceptionDefsNotCompatibleFieldOrderDiffers">
        <source>The exception definitions are not compatible because the order of the fields is different in the signature and implementation. The module contains the exception definition\n    {0}    \nbut its signature specifies\n\t{1}.</source>
        <target state="translated">例外狀況定義不相容，因為簽章與實作中的欄位順序不同。模組包含例外狀況定義\n    {0}    \n但它的簽章卻指定\n\t{1}。</target>
        <note />
      </trans-unit>
      <trans-unit id="typrelModuleNamespaceAttributesDifferInSigAndImpl">
        <source>The namespace or module attributes differ between signature and implementation</source>
        <target state="translated">簽章與實作的命名空間或模組屬性不同</target>
        <note />
      </trans-unit>
      <trans-unit id="typrelMethodIsOverconstrained">
        <source>This method is over-constrained in its type parameters</source>
        <target state="translated">這個方法在其類型參數中被過度限制</target>
        <note />
      </trans-unit>
      <trans-unit id="typrelOverloadNotFound">
        <source>No implementations of '{0}' had the correct number of arguments and type parameters. The required signature is '{1}'.</source>
        <target state="translated">{0}' 的任何實作都沒有正確數目的引數和型別參數。需要的簽章是 '{1}'。</target>
        <note />
      </trans-unit>
      <trans-unit id="typrelOverrideWasAmbiguous">
        <source>The override for '{0}' was ambiguous</source>
        <target state="translated">'{0}' 的覆寫模稜兩可</target>
        <note />
      </trans-unit>
      <trans-unit id="typrelMoreThenOneOverride">
        <source>More than one override implements '{0}'</source>
        <target state="translated">有多個覆寫實作了 '{0}'</target>
        <note />
      </trans-unit>
      <trans-unit id="typrelMethodIsSealed">
        <source>The method '{0}' is sealed and cannot be overridden</source>
        <target state="translated">方法 '{0}' 是密封的，無法覆寫</target>
        <note />
      </trans-unit>
      <trans-unit id="typrelOverrideImplementsMoreThenOneSlot">
        <source>The override '{0}' implements more than one abstract slot, e.g. '{1}' and '{2}'</source>
        <target state="translated">覆寫 '{0}' 實作了多個抽象位置，例如 '{1}' 和 '{2}'</target>
        <note />
      </trans-unit>
      <trans-unit id="typrelDuplicateInterface">
        <source>Duplicate or redundant interface</source>
        <target state="translated">重複或多餘的介面</target>
        <note />
      </trans-unit>
      <trans-unit id="typrelNeedExplicitImplementation">
        <source>The interface '{0}' is included in multiple explicitly implemented interface types. Add an explicit implementation of this interface.</source>
        <target state="translated">介面 '{0}' 包含在多個明確實作的介面類型中。請加入這個介面的明確實作。</target>
        <note />
      </trans-unit>
      <trans-unit id="typrelNamedArgumentHasBeenAssignedMoreThenOnce">
        <source>The named argument '{0}' has been assigned more than one value</source>
        <target state="translated">為具名引數 '{0}' 指派了多個值</target>
        <note />
      </trans-unit>
      <trans-unit id="typrelNoImplementationGiven">
        <source>No implementation was given for '{0}'</source>
        <target state="translated">未指定 '{0}' 的任何實作</target>
        <note />
      </trans-unit>
      <trans-unit id="typrelNoImplementationGivenWithSuggestion">
        <source>No implementation was given for '{0}'. Note that all interface members must be implemented and listed under an appropriate 'interface' declaration, e.g. 'interface ... with member ...'.</source>
        <target state="translated">未指定 '{0}' 的任何實作。注意，所有介面成員都必須實作並列示在適當的 'interface' 宣告底下，例如 'interface ... with member ...'。</target>
        <note />
      </trans-unit>
      <trans-unit id="typrelMemberDoesNotHaveCorrectNumberOfArguments">
        <source>The member '{0}' does not have the correct number of arguments. The required signature is '{1}'.</source>
        <target state="translated">成員 '{0}' 沒有正確數目的引數。需要的簽章是 '{1}'。</target>
        <note />
      </trans-unit>
      <trans-unit id="typrelMemberDoesNotHaveCorrectNumberOfTypeParameters">
        <source>The member '{0}' does not have the correct number of method type parameters. The required signature is '{1}'.</source>
        <target state="translated">成員 '{0}' 沒有正確數目的方法型別參數。需要的簽章是 '{1}'。</target>
        <note />
      </trans-unit>
      <trans-unit id="typrelMemberDoesNotHaveCorrectKindsOfGenericParameters">
        <source>The member '{0}' does not have the correct kinds of generic parameters. The required signature is '{1}'.</source>
        <target state="translated">成員 '{0}' 沒有正確的泛型參數類型。需要的簽章是 '{1}'。</target>
        <note />
      </trans-unit>
      <trans-unit id="typrelMemberCannotImplement">
        <source>The member '{0}' cannot be used to implement '{1}'. The required signature is '{2}'.</source>
        <target state="translated">成員 '{0}' 不可用來實作 '{1}'。需要的簽章是 '{2}'。</target>
        <note />
      </trans-unit>
      <trans-unit id="astParseEmbeddedILError">
        <source>Error while parsing embedded IL</source>
        <target state="translated">剖析內嵌的 IL 時發生錯誤</target>
        <note />
      </trans-unit>
      <trans-unit id="astParseEmbeddedILTypeError">
        <source>Error while parsing embedded IL type</source>
        <target state="translated">剖析內嵌的 IL 類型時發生錯誤</target>
        <note />
      </trans-unit>
      <trans-unit id="astDeprecatedIndexerNotation">
        <source>This indexer notation has been removed from the F# language</source>
        <target state="translated">這個索引子標記法已從 F# 語言移除</target>
        <note />
      </trans-unit>
      <trans-unit id="astInvalidExprLeftHandOfAssignment">
        <source>Invalid expression on left of assignment</source>
        <target state="translated">指派左側的運算式無效</target>
        <note />
      </trans-unit>
      <trans-unit id="augNoRefEqualsOnStruct">
        <source>The 'ReferenceEquality' attribute cannot be used on structs. Consider using the 'StructuralEquality' attribute instead, or implement an override for 'System.Object.Equals(obj)'.</source>
        <target state="translated">'ReferenceEquality' 屬性無法用在結構上。請考慮改用 'StructuralEquality' 屬性，或實作 'System.Object.Equals(obj)' 的覆寫。</target>
        <note />
      </trans-unit>
      <trans-unit id="augInvalidAttrs">
        <source>This type uses an invalid mix of the attributes 'NoEquality', 'ReferenceEquality', 'StructuralEquality', 'NoComparison' and 'StructuralComparison'</source>
        <target state="translated">這個類型使用屬性 'NoEquality'、'ReferenceEquality'、'StructuralEquality'、'NoComparison' 和 'StructuralComparison' 的無效混合</target>
        <note />
      </trans-unit>
      <trans-unit id="augNoEqualityNeedsNoComparison">
        <source>The 'NoEquality' attribute must be used in conjunction with the 'NoComparison' attribute</source>
        <target state="translated">'NoEquality' 屬性必須搭配 'NoComparison' 屬性一起使用</target>
        <note />
      </trans-unit>
      <trans-unit id="augStructCompNeedsStructEquality">
        <source>The 'StructuralComparison' attribute must be used in conjunction with the 'StructuralEquality' attribute</source>
        <target state="translated">'StructuralComparison' 屬性必須搭配 'StructuralEquality' 屬性一起使用</target>
        <note />
      </trans-unit>
      <trans-unit id="augStructEqNeedsNoCompOrStructComp">
        <source>The 'StructuralEquality' attribute must be used in conjunction with the 'NoComparison' or 'StructuralComparison' attributes</source>
        <target state="translated">'StructuralEquality' 屬性必須搭配 'NoComparison' 或 'StructuralComparison' 屬性一起使用</target>
        <note />
      </trans-unit>
      <trans-unit id="augTypeCantHaveRefEqAndStructAttrs">
        <source>A type cannot have both the 'ReferenceEquality' and 'StructuralEquality' or 'StructuralComparison' attributes</source>
        <target state="translated">類型不能同時具有 'ReferenceEquality' 和 'StructuralEquality' 或 'StructuralComparison' 屬性</target>
        <note />
      </trans-unit>
      <trans-unit id="augOnlyCertainTypesCanHaveAttrs">
        <source>Only record, union, exception and struct types may be augmented with the 'ReferenceEquality', 'StructuralEquality' and 'StructuralComparison' attributes</source>
        <target state="translated">只有記錄、等位、例外狀況和結構類型可以用 'ReferenceEquality'、'StructuralEquality' 和 'StructuralComparison' 屬性增強</target>
        <note />
      </trans-unit>
      <trans-unit id="augRefEqCantHaveObjEquals">
        <source>A type with attribute 'ReferenceEquality' cannot have an explicit implementation of 'Object.Equals(obj)', 'System.IEquatable&lt;_&gt;' or 'System.Collections.IStructuralEquatable'</source>
        <target state="translated">屬性為 'ReferenceEquality' 的類型不能有 'Object.Equals(obj)'、'System.IEquatable&lt;_&gt;' 或 'System.Collections.IStructuralEquatable' 的明確實作</target>
        <note />
      </trans-unit>
      <trans-unit id="augCustomEqNeedsObjEquals">
        <source>A type with attribute 'CustomEquality' must have an explicit implementation of at least one of 'Object.Equals(obj)', 'System.IEquatable&lt;_&gt;' or 'System.Collections.IStructuralEquatable'</source>
        <target state="translated">屬性為 'CustomEquality' 的類型必須至少有 'Object.Equals(obj)'、'System.IEquatable&lt;_&gt;' 或 'System.Collections.IStructuralEquatable' 其中之一的明確實作</target>
        <note />
      </trans-unit>
      <trans-unit id="augCustomCompareNeedsIComp">
        <source>A type with attribute 'CustomComparison' must have an explicit implementation of at least one of 'System.IComparable' or 'System.Collections.IStructuralComparable'</source>
        <target state="translated">具 'CustomComparison' 屬性的類型必須至少有 'System.IComparable' 或 'System.Collections.IStructuralComparable' 其中之一的明確實作</target>
        <note />
      </trans-unit>
      <trans-unit id="augNoEqNeedsNoObjEquals">
        <source>A type with attribute 'NoEquality' should not usually have an explicit implementation of 'Object.Equals(obj)'. Disable this warning if this is intentional for interoperability purposes</source>
        <target state="translated">具 'NoEquality' 屬性的類型通常不應該有 'Object.Equals(obj)' 的明確實作。如果是為了互通性，請停用這個警告</target>
        <note />
      </trans-unit>
      <trans-unit id="augNoCompCantImpIComp">
        <source>A type with attribute 'NoComparison' should not usually have an explicit implementation of 'System.IComparable', 'System.IComparable&lt;_&gt;' or 'System.Collections.IStructuralComparable'. Disable this warning if this is intentional for interoperability purposes</source>
        <target state="translated">屬性為 'NoComparison' 的類型不應時常有 'System.IComparable'、'System.IComparable&lt;_&gt;' 或 'System.Collections.IStructuralComparable' 的明確實作。若是為了達成互通性而這樣做，則請停用此警示</target>
        <note />
      </trans-unit>
      <trans-unit id="augCustomEqNeedsNoCompOrCustomComp">
        <source>The 'CustomEquality' attribute must be used in conjunction with the 'NoComparison' or 'CustomComparison' attributes</source>
        <target state="translated">'CustomEquality' 屬性必須搭配 'NoComparison' 或 'CustomComparison' 屬性一起使用</target>
        <note />
      </trans-unit>
      <trans-unit id="forPositionalSpecifiersNotPermitted">
        <source>Positional specifiers are not permitted in format strings</source>
        <target state="translated">格式字串中不允許使用位置規範</target>
        <note />
      </trans-unit>
      <trans-unit id="forMissingFormatSpecifier">
        <source>Missing format specifier</source>
        <target state="translated">遺漏格式修飾詞</target>
        <note />
      </trans-unit>
      <trans-unit id="forFlagSetTwice">
        <source>'{0}' flag set twice</source>
        <target state="translated">'{0}' 旗標設定兩次</target>
        <note />
      </trans-unit>
      <trans-unit id="forPrefixFlagSpacePlusSetTwice">
        <source>Prefix flag (' ' or '+') set twice</source>
        <target state="translated">前置詞旗標 (' ' 或 '+') 設定兩次</target>
        <note />
      </trans-unit>
      <trans-unit id="forHashSpecifierIsInvalid">
        <source>The # formatting modifier is invalid in F#</source>
        <target state="translated"># 格式修飾詞在 F# 中無效</target>
        <note />
      </trans-unit>
      <trans-unit id="forBadPrecision">
        <source>Bad precision in format specifier</source>
        <target state="translated">格式規範中精確度不正確</target>
        <note />
      </trans-unit>
      <trans-unit id="forBadWidth">
        <source>Bad width in format specifier</source>
        <target state="translated">格式規範中寬度不正確</target>
        <note />
      </trans-unit>
      <trans-unit id="forDoesNotSupportZeroFlag">
        <source>'{0}' format does not support '0' flag</source>
        <target state="translated">'{0}' 格式不支援 '0' 旗標</target>
        <note />
      </trans-unit>
      <trans-unit id="forPrecisionMissingAfterDot">
        <source>Precision missing after the '.'</source>
        <target state="translated">在 '.' 後遺漏精確度</target>
        <note />
      </trans-unit>
      <trans-unit id="forFormatDoesntSupportPrecision">
        <source>'{0}' format does not support precision</source>
        <target state="translated">'{0}' 格式不支援精確度</target>
        <note />
      </trans-unit>
      <trans-unit id="forBadFormatSpecifier">
        <source>Bad format specifier (after l or L): Expected ld,li,lo,lu,lx or lX. In F# code you can use %d, %x, %o or %u instead, which are overloaded to work with all basic integer types.</source>
        <target state="translated">不正確的格式規範 (在 l 或 L 之後): 必須是 ld、li、lo、lu、lx 或 lX。在 F# 程式碼中，您可以改用 %d、%x、%o 或 %u，這些格式經過多載，可以搭配所有基本的整數類型使用。</target>
        <note />
      </trans-unit>
      <trans-unit id="forLIsUnnecessary">
        <source>The 'l' or 'L' in this format specifier is unnecessary. In F# code you can use %d, %x, %o or %u instead, which are overloaded to work with all basic integer types.</source>
        <target state="translated">這個格式規範中的 'l' 或 'L' 是不必要的。在 F# 程式碼中，您可以改用 %d、%x、%o 或 %u，這些格式經過多載，可以搭配所有基本的整數類型使用。</target>
        <note />
      </trans-unit>
      <trans-unit id="forHIsUnnecessary">
        <source>The 'h' or 'H' in this format specifier is unnecessary. You can use %d, %x, %o or %u instead, which are overloaded to work with all basic integer types.</source>
        <target state="translated">這個格式規範中的 'h' 或 'H' 為不必要。您可以改用 %d、%x、%o 或 %u，這些格式經過多載，可以搭配所有基本的整數類型使用。</target>
        <note />
      </trans-unit>
      <trans-unit id="forDoesNotSupportPrefixFlag">
        <source>'{0}' does not support prefix '{1}' flag</source>
        <target state="translated">{0}' 不支援前置詞 '{1}' 旗標</target>
        <note />
      </trans-unit>
      <trans-unit id="forBadFormatSpecifierGeneral">
        <source>Bad format specifier: '{0}'</source>
        <target state="translated">不正確的格式規範: '{0}'</target>
        <note />
      </trans-unit>
      <trans-unit id="elSysEnvExitDidntExit">
        <source>System.Environment.Exit did not exit</source>
        <target state="translated">System.Environment.Exit 未結束</target>
        <note />
      </trans-unit>
      <trans-unit id="elDeprecatedOperator">
        <source>The treatment of this operator is now handled directly by the F# compiler and its meaning cannot be redefined</source>
        <target state="translated">這個運算子的處理方式現在是直接由 F# 編譯器處理，其意義無法重新定義</target>
        <note />
      </trans-unit>
      <trans-unit id="chkProtectedOrBaseCalled">
        <source>A protected member is called or 'base' is being used. This is only allowed in the direct implementation of members since they could escape their object scope.</source>
        <target state="translated">呼叫受保護的成員，或使用 'base'。只有在成員的直接實作中才允許這種作法，因為它們可能會逸出其物件範圍。</target>
        <note />
      </trans-unit>
      <trans-unit id="chkByrefUsedInInvalidWay">
        <source>The byref-typed variable '{0}' is used in an invalid way. Byrefs cannot be captured by closures or passed to inner functions.</source>
        <target state="translated">ByRef 類型變數 '{0}' 的使用方式無效。ByRef 無法由關閉擷取或傳遞到內部函式。</target>
        <note />
      </trans-unit>
      <trans-unit id="chkBaseUsedInInvalidWay">
        <source>The 'base' keyword is used in an invalid way. Base calls cannot be used in closures. Consider using a private member to make base calls.</source>
        <target state="translated">'base' 關鍵字的使用方式無效。基本呼叫不能用在關閉中。請考慮使用私用成員來執行基本呼叫。</target>
        <note />
      </trans-unit>
      <trans-unit id="chkVariableUsedInInvalidWay">
        <source>The variable '{0}' is used in an invalid way</source>
        <target state="translated">變數 '{0}' 的使用方式無效</target>
        <note />
      </trans-unit>
      <trans-unit id="chkTypeLessAccessibleThanType">
        <source>The type '{0}' is less accessible than the value, member or type '{1}' it is used in.</source>
        <target state="translated">類型 '{0}' 比使用這個類型的值、成員或類型 '{1}' 更不容易存取。</target>
        <note />
      </trans-unit>
      <trans-unit id="chkSystemVoidOnlyInTypeof">
        <source>'System.Void' can only be used as 'typeof&lt;System.Void&gt;' in F#</source>
        <target state="translated">'System.Void' 在 F# 中只能用作 'typeof&lt;System.Void&gt;'</target>
        <note />
      </trans-unit>
      <trans-unit id="chkErrorUseOfByref">
        <source>A type instantiation involves a byref type. This is not permitted by the rules of Common IL.</source>
        <target state="translated">類型具現化涉及 ByRef 類型。這是 Common IL 的規則所不允許的作法。</target>
        <note />
      </trans-unit>
      <trans-unit id="chkErrorContainsCallToRethrow">
        <source>Calls to 'reraise' may only occur directly in a handler of a try-with</source>
        <target state="translated">呼叫 'reraise' 只能直接發生在 try-with 的處理常式中</target>
        <note />
      </trans-unit>
      <trans-unit id="chkSplicingOnlyInQuotations">
        <source>Expression-splicing operators may only be used within quotations</source>
        <target state="translated">運算式接合運算子只能用在引號內</target>
        <note />
      </trans-unit>
      <trans-unit id="chkNoFirstClassSplicing">
        <source>First-class uses of the expression-splicing operator are not permitted</source>
        <target state="translated">不允許運算式接合運算子的第一級用法</target>
        <note />
      </trans-unit>
      <trans-unit id="chkNoFirstClassAddressOf">
        <source>First-class uses of the address-of operators are not permitted</source>
        <target state="translated">不允許傳址運算子的第一級用法</target>
        <note />
      </trans-unit>
      <trans-unit id="chkNoFirstClassRethrow">
        <source>First-class uses of the 'reraise' function is not permitted</source>
        <target state="translated">不允許 'reraise' 函式的第一級用法</target>
        <note />
      </trans-unit>
      <trans-unit id="chkNoByrefAtThisPoint">
        <source>The byref typed value '{0}' cannot be used at this point</source>
        <target state="translated">目前無法使用 ByRef 類型的值 '{0}'</target>
        <note />
      </trans-unit>
      <trans-unit id="chkLimitationsOfBaseKeyword">
        <source>'base' values may only be used to make direct calls to the base implementations of overridden members</source>
        <target state="translated">'base' 值只能用來直接呼叫覆寫成員的基底實作</target>
        <note />
      </trans-unit>
      <trans-unit id="chkNoAddressOfAtThisPoint">
        <source>The address of the variable '{0}' cannot be used at this point</source>
        <target state="translated">目前無法使用變數 '{0}' 的位址</target>
        <note />
      </trans-unit>
      <trans-unit id="chkNoAddressStaticFieldAtThisPoint">
        <source>The address of the static field '{0}' cannot be used at this point</source>
        <target state="translated">目前無法使用靜態欄位 '{0}' 的位址</target>
        <note />
      </trans-unit>
      <trans-unit id="chkNoAddressFieldAtThisPoint">
        <source>The address of the field '{0}' cannot be used at this point</source>
        <target state="translated">目前無法使用欄位 '{0}' 的位址</target>
        <note />
      </trans-unit>
      <trans-unit id="chkNoAddressOfArrayElementAtThisPoint">
        <source>The address of an array element cannot be used at this point</source>
        <target state="translated">目前無法使用陣列元素的位址</target>
        <note />
      </trans-unit>
      <trans-unit id="chkFirstClassFuncNoByref">
        <source>The type of a first-class function cannot contain byrefs</source>
        <target state="translated">第一級函式的類型不能包含 ByRef</target>
        <note />
      </trans-unit>
      <trans-unit id="chkReturnTypeNoByref">
        <source>A method return type would contain byrefs which is not permitted</source>
        <target state="translated">方法傳回型別會包含不允許的 ByRef</target>
        <note />
      </trans-unit>
      <trans-unit id="chkInvalidCustAttrVal">
        <source>Invalid custom attribute value (not a constant or literal)</source>
        <target state="translated">無效的自訂屬性值 (不是常數或常值)</target>
        <note />
      </trans-unit>
      <trans-unit id="chkAttrHasAllowMultiFalse">
        <source>The attribute type '{0}' has 'AllowMultiple=false'. Multiple instances of this attribute cannot be attached to a single language element.</source>
        <target state="translated">屬性類型 '{0}' 有 'AllowMultiple=false'。無法將這個屬性的多個執行個體附加到單一語言項目。</target>
        <note />
      </trans-unit>
      <trans-unit id="chkMemberUsedInInvalidWay">
        <source>The member '{0}' is used in an invalid way. A use of '{1}' has been inferred prior to its definition at or near '{2}'. This is an invalid forward reference.</source>
        <target state="translated">成員 '{0}' 的使用方式無效。系統推斷 '{1}' 在其定義之前已在 '{2}' 或附近使用過。這是無效的向前參考。</target>
        <note />
      </trans-unit>
      <trans-unit id="chkNoByrefAsTopValue">
        <source>A byref typed value would be stored here. Top-level let-bound byref values are not permitted.</source>
        <target state="translated">ByRef 類型的值將儲存在這裡。不允許最上層 LET 繫結的 ByRef 值。</target>
        <note />
      </trans-unit>
      <trans-unit id="chkReflectedDefCantSplice">
        <source>[&lt;ReflectedDefinition&gt;] terms cannot contain uses of the prefix splice operator '%'</source>
        <target state="translated">[&lt;ReflectedDefinition&gt;] 字詞不能包含前置詞接合運算子 '%' 的用法</target>
        <note />
      </trans-unit>
      <trans-unit id="chkEntryPointUsage">
        <source>A function labeled with the 'EntryPointAttribute' attribute must be the last declaration in the last file in the compilation sequence.</source>
        <target state="translated">標記了 'EntryPointAttribute' 屬性的函式必須是編譯順序中最後一個檔案中的最後一個宣告。</target>
        <note />
      </trans-unit>
      <trans-unit id="chkUnionCaseCompiledForm">
        <source>compiled form of the union case</source>
        <target state="translated">聯集的編譯形式</target>
        <note />
      </trans-unit>
      <trans-unit id="chkUnionCaseDefaultAugmentation">
        <source>default augmentation of the union case</source>
        <target state="translated">聯集的預設增強指定</target>
        <note />
      </trans-unit>
      <trans-unit id="chkPropertySameNameMethod">
        <source>The property '{0}' has the same name as a method in type '{1}'.</source>
        <target state="translated">屬性 '{0}' 與類型 '{1}' 中的方法同名。</target>
        <note />
      </trans-unit>
      <trans-unit id="chkGetterSetterDoNotMatchAbstract">
        <source>The property '{0}' of type '{1}' has a getter and a setter that do not match. If one is abstract then the other must be as well.</source>
        <target state="translated">類型為 '{1}' 之屬性 '{0}' 的 getter 與 setter 不匹配。若其中一個為抽象，另一個也必須為抽象。</target>
        <note />
      </trans-unit>
      <trans-unit id="chkPropertySameNameIndexer">
        <source>The property '{0}' has the same name as another property in type '{1}', but one takes indexer arguments and the other does not. You may be missing an indexer argument to one of your properties.</source>
        <target state="translated">屬性 '{0}' 與類型 '{1}' 中的另一個屬性同名，但其中一個接受索引子引數，另一個不接受。您的其中一個屬性可能缺少了索引子引數。</target>
        <note />
      </trans-unit>
      <trans-unit id="chkCantStoreByrefValue">
        <source>A type would store a byref typed value. This is not permitted by Common IL.</source>
        <target state="translated">類型將儲存 ByRef 類型的值。這是 Common IL 所不允許的作法。</target>
        <note />
      </trans-unit>
      <trans-unit id="chkDuplicateMethod">
        <source>Duplicate method. The method '{0}' has the same name and signature as another method in type '{1}'.</source>
        <target state="translated">方法重複。方法 '{0}' 與類型 '{1}' 中另一個方法同名，且簽章也相同。</target>
        <note />
      </trans-unit>
      <trans-unit id="chkDuplicateMethodWithSuffix">
        <source>Duplicate method. The method '{0}' has the same name and signature as another method in type '{1}' once tuples, functions, units of measure and/or provided types are erased.</source>
        <target state="translated">方法重複。當元組、函式、測量單位及 (或) 提供的類型清除之後，方法 '{0}' 與類型 '{1}' 中另一個方法同名，且簽章也相同。</target>
        <note />
      </trans-unit>
      <trans-unit id="chkDuplicateMethodCurried">
        <source>The method '{0}' has curried arguments but has the same name as another method in type '{1}'. Methods with curried arguments cannot be overloaded. Consider using a method taking tupled arguments.</source>
        <target state="translated">方法 '{0}' 有局部調用引數，與類型 '{1}' 中另一個方法同名。具有局部調用引數的方法無法多載。請考慮使用接受元組引數的方法。</target>
        <note />
      </trans-unit>
      <trans-unit id="chkCurriedMethodsCantHaveOutParams">
        <source>Methods with curried arguments cannot declare 'out', 'ParamArray', 'optional', 'ReflectedDefinition', 'byref', 'CallerLineNumber', 'CallerMemberName', or 'CallerFilePath' arguments</source>
        <target state="translated">具有局部調用引數的方法不得宣告 'out'、'ParamArray'、'optional'、'ReflectedDefinition'、'byref'、'CallerLineNumber'、'CallerMemberName' 或 'CallerFilePath' 引數</target>
        <note />
      </trans-unit>
      <trans-unit id="chkDuplicateProperty">
        <source>Duplicate property. The property '{0}' has the same name and signature as another property in type '{1}'.</source>
        <target state="translated">屬性重複。屬性 '{0}' 與類型 '{1}' 中另一個屬性同名，且簽章也相同。</target>
        <note />
      </trans-unit>
      <trans-unit id="chkDuplicatePropertyWithSuffix">
        <source>Duplicate property. The property '{0}' has the same name and signature as another property in type '{1}' once tuples, functions, units of measure and/or provided types are erased.</source>
        <target state="translated">屬性重複。當元組、函式、測量單位及 (或) 提供的類型清除之後，屬性 '{0}' 與類型 '{1}' 中另一個屬性同名，且簽章也相同。</target>
        <note />
      </trans-unit>
      <trans-unit id="chkDuplicateMethodInheritedType">
        <source>Duplicate method. The abstract method '{0}' has the same name and signature as an abstract method in an inherited type.</source>
        <target state="translated">重複的方法。抽象方法 '{0}' 與繼承類型中的某抽象方法具有相同的名稱和簽章。</target>
        <note />
      </trans-unit>
      <trans-unit id="chkDuplicateMethodInheritedTypeWithSuffix">
        <source>Duplicate method. The abstract method '{0}' has the same name and signature as an abstract method in an inherited type once tuples, functions, units of measure and/or provided types are erased.</source>
        <target state="translated">重複的方法。抽象方法 '{0}' 在清除元組、函式、測量單位和/或提供的類型後，會與繼承類型中的某抽象方法具有相同的名稱和簽章。</target>
        <note />
      </trans-unit>
      <trans-unit id="chkMultipleGenericInterfaceInstantiations">
        <source>This type implements the same interface at different generic instantiations '{0}' and '{1}'. This is not permitted in this version of F#.</source>
        <target state="translated">此類型會在不同的泛型具現化 '{0}' 及 '{1}' 中實作相同的介面。本版 F# 不允許此作法。</target>
        <note />
      </trans-unit>
      <trans-unit id="chkValueWithDefaultValueMustHaveDefaultValue">
        <source>The type of a field using the 'DefaultValue' attribute must admit default initialization, i.e. have 'null' as a proper value or be a struct type whose fields all admit default initialization. You can use 'DefaultValue(false)' to disable this check</source>
        <target state="translated">使用 'DefaultValue' 屬性之欄位的類型必須允許預設初始化，即使用 'null' 做為適當的值或做為所有欄位都允許預設初始化的結構類型。您可以使用 'DefaultValue(false)' 停用這個檢查</target>
        <note />
      </trans-unit>
      <trans-unit id="chkNoByrefInTypeAbbrev">
        <source>The type abbreviation contains byrefs. This is not permitted by F#.</source>
        <target state="translated">類型縮寫包含 ByRef。F# 不允許這種作法。</target>
        <note />
      </trans-unit>
      <trans-unit id="crefBoundVarUsedInSplice">
        <source>The variable '{0}' is bound in a quotation but is used as part of a spliced expression. This is not permitted since it may escape its scope.</source>
        <target state="translated">變數 '{0}' 雖括在引號中，卻做為接合運算式的一部分使用。這是不允許的作法，因為這樣可能會逸出其範圍。</target>
        <note />
      </trans-unit>
      <trans-unit id="crefQuotationsCantContainGenericExprs">
        <source>Quotations cannot contain uses of generic expressions</source>
        <target state="translated">引號內不能使用泛型運算式</target>
        <note />
      </trans-unit>
      <trans-unit id="crefQuotationsCantContainGenericFunctions">
        <source>Quotations cannot contain function definitions that are inferred or declared to be generic. Consider adding some type constraints to make this a valid quoted expression.</source>
        <target state="translated">引號內不能包含推斷或宣告為泛型的函式定義。請考慮加入一些類型條件約束，使它成為有效的加引號運算式。</target>
        <note />
      </trans-unit>
      <trans-unit id="crefQuotationsCantContainObjExprs">
        <source>Quotations cannot contain object expressions</source>
        <target state="translated">引號內不能包含物件運算式</target>
        <note />
      </trans-unit>
      <trans-unit id="crefQuotationsCantContainAddressOf">
        <source>Quotations cannot contain expressions that take the address of a field</source>
        <target state="translated">引號內不能包含接受欄位位址的運算式</target>
        <note />
      </trans-unit>
      <trans-unit id="crefQuotationsCantContainStaticFieldRef">
        <source>Quotations cannot contain expressions that fetch static fields</source>
        <target state="translated">引號內不能包含擷取靜態欄位的運算式</target>
        <note />
      </trans-unit>
      <trans-unit id="crefQuotationsCantContainInlineIL">
        <source>Quotations cannot contain inline assembly code or pattern matching on arrays</source>
        <target state="translated">引號內不能包含內嵌組譯程式碼或陣列上的模式比對</target>
        <note />
      </trans-unit>
      <trans-unit id="crefQuotationsCantContainDescendingForLoops">
        <source>Quotations cannot contain descending for loops</source>
        <target state="translated">引號內不能包含迴圈的遞減</target>
        <note />
      </trans-unit>
      <trans-unit id="crefQuotationsCantFetchUnionIndexes">
        <source>Quotations cannot contain expressions that fetch union case indexes</source>
        <target state="translated">引號內不能包含擷取聯集索引的運算式</target>
        <note />
      </trans-unit>
      <trans-unit id="crefQuotationsCantSetUnionFields">
        <source>Quotations cannot contain expressions that set union case fields</source>
        <target state="translated">引號內不能包含設定聯集欄位的運算式</target>
        <note />
      </trans-unit>
      <trans-unit id="crefQuotationsCantSetExceptionFields">
        <source>Quotations cannot contain expressions that set fields in exception values</source>
        <target state="translated">引號內不能包含設定例外狀況值中欄位的運算式</target>
        <note />
      </trans-unit>
      <trans-unit id="crefQuotationsCantRequireByref">
        <source>Quotations cannot contain expressions that require byref pointers</source>
        <target state="translated">引號內不能包含需要 ByRef 指標的運算式</target>
        <note />
      </trans-unit>
      <trans-unit id="crefQuotationsCantCallTraitMembers">
        <source>Quotations cannot contain expressions that make member constraint calls, or uses of operators that implicitly resolve to a member constraint call</source>
        <target state="translated">引號內不能包含進行成員條件約束呼叫的運算式，或使用隱含解析成成員條件約束呼叫的運算子</target>
        <note />
      </trans-unit>
      <trans-unit id="crefQuotationsCantContainThisConstant">
        <source>Quotations cannot contain this kind of constant</source>
        <target state="translated">引號內不能包含這種常數</target>
        <note />
      </trans-unit>
      <trans-unit id="crefQuotationsCantContainThisPatternMatch">
        <source>Quotations cannot contain this kind of pattern match</source>
        <target state="translated">引號內不能包含這種模式比對</target>
        <note />
      </trans-unit>
      <trans-unit id="crefQuotationsCantContainArrayPatternMatching">
        <source>Quotations cannot contain array pattern matching</source>
        <target state="translated">引號內不能包含陣列模式比對</target>
        <note />
      </trans-unit>
      <trans-unit id="crefQuotationsCantContainThisType">
        <source>Quotations cannot contain this kind of type</source>
        <target state="translated">引號內不能包含這種類型</target>
        <note />
      </trans-unit>
      <trans-unit id="csTypeCannotBeResolvedAtCompileTime">
        <source>The declared type parameter '{0}' cannot be used here since the type parameter cannot be resolved at compile time</source>
        <target state="translated">此處不能使用宣告的型別參數 '{0}'，因為型別參數無法於編譯時間解析</target>
        <note />
      </trans-unit>
      <trans-unit id="csCodeLessGeneric">
        <source>This code is less generic than indicated by its annotations. A unit-of-measure specified using '_' has been determined to be '1', i.e. dimensionless. Consider making the code generic, or removing the use of '_'.</source>
        <target state="translated">這個程式碼的一般程度低於註釋所指示的程度。系統判定使用 '_' 指定的測量單位為 '1'，也就是無維度。請考慮使程式碼變成泛型程式碼，或移除 '_'。</target>
        <note />
      </trans-unit>
      <trans-unit id="csTypeInferenceMaxDepth">
        <source>Type inference problem too complicated (maximum iteration depth reached). Consider adding further type annotations.</source>
        <target state="translated">類型推斷問題太複雜 (已達到反覆項目深度上限)。請考慮加入進一步的類型註釋。</target>
        <note />
      </trans-unit>
      <trans-unit id="csExpectedArguments">
        <source>Expected arguments to an instance member</source>
        <target state="translated">引數必須是執行個體成員</target>
        <note />
      </trans-unit>
      <trans-unit id="csIndexArgumentMismatch">
        <source>This indexer expects {0} arguments but is here given {1}</source>
        <target state="translated">這個索引子需要 {0} 個引數，但此處指定了 {1} 個</target>
        <note />
      </trans-unit>
      <trans-unit id="csExpectTypeWithOperatorButGivenFunction">
        <source>Expecting a type supporting the operator '{0}' but given a function type. You may be missing an argument to a function.</source>
        <target state="translated">必須是支援運算子 '{0}' 的類型，但提供的卻是函式類型。您可能遺漏函式的引數。</target>
        <note />
      </trans-unit>
      <trans-unit id="csExpectTypeWithOperatorButGivenTuple">
        <source>Expecting a type supporting the operator '{0}' but given a tuple type</source>
        <target state="translated">必須是支援運算子 '{0}' 的型別，但指定的是元組型別</target>
        <note />
      </trans-unit>
      <trans-unit id="csTypesDoNotSupportOperator">
        <source>None of the types '{0}' support the operator '{1}'</source>
        <target state="translated">類型 '{0}' 都不支援運算子 '{1}'</target>
        <note />
      </trans-unit>
      <trans-unit id="csTypeDoesNotSupportOperator">
        <source>The type '{0}' does not support the operator '{1}'</source>
        <target state="translated">類型 '{0}' 不支援運算子 '{1}'</target>
        <note />
      </trans-unit>
      <trans-unit id="csTypesDoNotSupportOperatorNullable">
        <source>None of the types '{0}' support the operator '{1}'. Consider opening the module 'Microsoft.FSharp.Linq.NullableOperators'.</source>
        <target state="translated">類型 '{0}' 都不支援運算子 '{1}'。請考慮開啟模組 'Microsoft.FSharp.Linq.NullableOperators'。</target>
        <note />
      </trans-unit>
      <trans-unit id="csTypeDoesNotSupportOperatorNullable">
        <source>The type '{0}' does not support the operator '{1}'. Consider opening the module 'Microsoft.FSharp.Linq.NullableOperators'.</source>
        <target state="translated">類型 '{0}' 不支援運算子 '{1}'。請考慮開啟模組 'Microsoft.FSharp.Linq.NullableOperators'。</target>
        <note />
      </trans-unit>
      <trans-unit id="csTypeDoesNotSupportConversion">
        <source>The type '{0}' does not support a conversion to the type '{1}'</source>
        <target state="translated">類型 '{0}' 不支援轉換成類型 '{1}'</target>
        <note />
      </trans-unit>
      <trans-unit id="csMethodFoundButIsStatic">
        <source>The type '{0}' has a method '{1}' (full name '{2}'), but the method is static</source>
        <target state="translated">類型 '{0}' 有方法 '{1}' (完整名稱 '{2}')，但這個方法是靜態的</target>
        <note />
      </trans-unit>
      <trans-unit id="csMethodFoundButIsNotStatic">
        <source>The type '{0}' has a method '{1}' (full name '{2}'), but the method is not static</source>
        <target state="translated">類型 '{0}' 有方法 '{1}' (完整名稱 '{2}')，但這個方法不是靜態的</target>
        <note />
      </trans-unit>
      <trans-unit id="csStructConstraintInconsistent">
        <source>The constraints 'struct' and 'not struct' are inconsistent</source>
        <target state="translated">條件約束 'struct' 與 'not struct' 不一致</target>
        <note />
      </trans-unit>
      <trans-unit id="csTypeDoesNotHaveNull">
        <source>The type '{0}' does not have 'null' as a proper value</source>
        <target state="translated">類型 '{0}' 不是用 'null' 做為適當的值</target>
        <note />
      </trans-unit>
      <trans-unit id="csNullableTypeDoesNotHaveNull">
        <source>The type '{0}' does not have 'null' as a proper value. To create a null value for a Nullable type use 'System.Nullable()'.</source>
        <target state="translated">類型 '{0}' 不是用 'null' 做為適當的值。若要替可為 Null 的類型建立 null 值，請使用 'System.Nullable()'。</target>
        <note />
      </trans-unit>
      <trans-unit id="csTypeDoesNotSupportComparison1">
        <source>The type '{0}' does not support the 'comparison' constraint because it has the 'NoComparison' attribute</source>
        <target state="translated">類型 '{0}' 不支援 'comparison' 條件約束，因為它有 'NoComparison' 屬性</target>
        <note />
      </trans-unit>
      <trans-unit id="csTypeDoesNotSupportComparison2">
        <source>The type '{0}' does not support the 'comparison' constraint. For example, it does not support the 'System.IComparable' interface</source>
        <target state="translated">類型 '{0}' 不支援 'comparison' 條件約束。例如，它不支援 'System.IComparable' 介面</target>
        <note />
      </trans-unit>
      <trans-unit id="csTypeDoesNotSupportComparison3">
        <source>The type '{0}' does not support the 'comparison' constraint because it is a record, union or struct with one or more structural element types which do not support the 'comparison' constraint. Either avoid the use of comparison with this type, or add the 'StructuralComparison' attribute to the type to determine which field type does not support comparison</source>
        <target state="translated">類型 '{0}' 不支援 'comparison' 條件約束，因為它是記錄、等位或結構，且具有一個或多個不支援 'comparison' 條件約束的結構化項目類型。請避免使用這種類型的比較，或將 'StructuralComparison' 屬性加入類型，以判斷哪個欄位類型不支援比較</target>
        <note />
      </trans-unit>
      <trans-unit id="csTypeDoesNotSupportEquality1">
        <source>The type '{0}' does not support the 'equality' constraint because it has the 'NoEquality' attribute</source>
        <target state="translated">類型 '{0}' 不支援 'equality' 條件約束，因為它有 'NoEquality' 屬性</target>
        <note />
      </trans-unit>
      <trans-unit id="csTypeDoesNotSupportEquality2">
        <source>The type '{0}' does not support the 'equality' constraint because it is a function type</source>
        <target state="translated">類型 '{0}' 不支援 'equality' 條件約束，因為它是函式類型</target>
        <note />
      </trans-unit>
      <trans-unit id="csTypeDoesNotSupportEquality3">
        <source>The type '{0}' does not support the 'equality' constraint because it is a record, union or struct with one or more structural element types which do not support the 'equality' constraint. Either avoid the use of equality with this type, or add the 'StructuralEquality' attribute to the type to determine which field type does not support equality</source>
        <target state="translated">類型 '{0}' 不支援 'equality' 條件約束，因為它是記錄、等位或結構，且具有一個或多個不支援 'equality' 條件約束的結構化項目類型。請避免使用這種類型的相等，或將 'StructuralEquality' 屬性加入類型，以判斷哪個欄位類型不支援相等</target>
        <note />
      </trans-unit>
      <trans-unit id="csTypeIsNotEnumType">
        <source>The type '{0}' is not a CLI enum type</source>
        <target state="translated">類型 '{0}' 不是 CLI 列舉類型</target>
        <note />
      </trans-unit>
      <trans-unit id="csTypeHasNonStandardDelegateType">
        <source>The type '{0}' has a non-standard delegate type</source>
        <target state="translated">類型 '{0}' 有非標準的委派類型</target>
        <note />
      </trans-unit>
      <trans-unit id="csTypeIsNotDelegateType">
        <source>The type '{0}' is not a CLI delegate type</source>
        <target state="translated">類型 '{0}' 不是 CLI 委派類型</target>
        <note />
      </trans-unit>
      <trans-unit id="csTypeParameterCannotBeNullable">
        <source>This type parameter cannot be instantiated to 'Nullable'. This is a restriction imposed in order to ensure the meaning of 'null' in some CLI languages is not confusing when used in conjunction with 'Nullable' values.</source>
        <target state="translated">這個型別參數無法具現化成 'Nullable'。施加這個限制的原因是為了確保在某些 CLI 中，將 'null' 搭配 'Nullable' 值一起使用時意義不會混淆。</target>
        <note />
      </trans-unit>
      <trans-unit id="csGenericConstructRequiresStructType">
        <source>A generic construct requires that the type '{0}' is a CLI or F# struct type</source>
        <target state="translated">泛型建構要求類型 '{0}' 必須是 CLI 或 F# 結構類型</target>
        <note />
      </trans-unit>
      <trans-unit id="csGenericConstructRequiresUnmanagedType">
        <source>A generic construct requires that the type '{0}' is an unmanaged type</source>
        <target state="translated">泛型建構要求類型 '{0}' 必須是非受控類型</target>
        <note />
      </trans-unit>
      <trans-unit id="csTypeNotCompatibleBecauseOfPrintf">
        <source>The type '{0}' is not compatible with any of the types {1}, arising from the use of a printf-style format string</source>
        <target state="translated">類型 '{0}' 與任何類型 {1} 都不相容，原因是使用了 printf 樣式的格式字串</target>
        <note />
      </trans-unit>
      <trans-unit id="csGenericConstructRequiresReferenceSemantics">
        <source>A generic construct requires that the type '{0}' have reference semantics, but it does not, i.e. it is a struct</source>
        <target state="translated">泛型建構要求類型 '{0}' 必須有參考語意，但它卻沒有，也就是說它是結構</target>
        <note />
      </trans-unit>
      <trans-unit id="csGenericConstructRequiresNonAbstract">
        <source>A generic construct requires that the type '{0}' be non-abstract</source>
        <target state="translated">泛型建構要求類型 '{0}' 必須是非抽象的</target>
        <note />
      </trans-unit>
      <trans-unit id="csGenericConstructRequiresPublicDefaultConstructor">
        <source>A generic construct requires that the type '{0}' have a public default constructor</source>
        <target state="translated">泛型建構要求類型 '{0}' 必須有公用預設建構函式</target>
        <note />
      </trans-unit>
      <trans-unit id="csTypeInstantiationLengthMismatch">
        <source>Type instantiation length mismatch</source>
        <target state="translated">類型具現化長度不符</target>
        <note />
      </trans-unit>
      <trans-unit id="csOptionalArgumentNotPermittedHere">
        <source>Optional arguments not permitted here</source>
        <target state="translated">此處不允許選擇性引數</target>
        <note />
      </trans-unit>
      <trans-unit id="csMemberIsNotStatic">
        <source>{0} is not a static member</source>
        <target state="translated">{0} 不是靜態成員</target>
        <note />
      </trans-unit>
      <trans-unit id="csMemberIsNotInstance">
        <source>{0} is not an instance member</source>
        <target state="translated">{0} 不是執行個體成員</target>
        <note />
      </trans-unit>
      <trans-unit id="csArgumentLengthMismatch">
        <source>Argument length mismatch</source>
        <target state="translated">引數長度不符</target>
        <note />
      </trans-unit>
      <trans-unit id="csArgumentTypesDoNotMatch">
        <source>The argument types don't match</source>
        <target state="translated">引數類型不符</target>
        <note />
      </trans-unit>
      <trans-unit id="csMethodExpectsParams">
        <source>This method expects a CLI 'params' parameter in this position. 'params' is a way of passing a variable number of arguments to a method in languages such as C#. Consider passing an array for this argument</source>
        <target state="translated">這個方法預期這個位置是一個 CLI 'params' 參數。'params' 是一種傳遞變數的方法，可將可變數目的引數傳遞給 C# 一類語這的方法。請考慮傳遞這個引數的陣列</target>
        <note />
      </trans-unit>
      <trans-unit id="csMemberIsNotAccessible">
        <source>The member or object constructor '{0}' is not {1}</source>
        <target state="translated">成員或物件建構函式 '{0}' 不是 {1}</target>
        <note />
      </trans-unit>
      <trans-unit id="csMemberIsNotAccessible2">
        <source>The member or object constructor '{0}' is not {1}. Private members may only be accessed from within the declaring type. Protected members may only be accessed from an extending type and cannot be accessed from inner lambda expressions.</source>
        <target state="translated">成員或物件建構函式 '{0}' 不是 {1}。私用成員只能從宣告類型中存取。受保護的成員只能從擴充類型存取，無法從內部 Lambda 運算式存取。</target>
        <note />
      </trans-unit>
      <trans-unit id="csMethodIsNotAStaticMethod">
        <source>{0} is not a static method</source>
        <target state="translated">{0} 不是靜態方法</target>
        <note />
      </trans-unit>
      <trans-unit id="csMethodIsNotAnInstanceMethod">
        <source>{0} is not an instance method</source>
        <target state="translated">{0} 不是執行個體方法</target>
        <note />
      </trans-unit>
      <trans-unit id="csMemberHasNoArgumentOrReturnProperty">
        <source>The member or object constructor '{0}' has no argument or settable return property '{1}'. {2}.</source>
        <target state="translated">成員或物件建構函式 '{0}' 沒有引數或可設定的傳回屬性 '{1}'。{2}。</target>
        <note />
      </trans-unit>
      <trans-unit id="csCtorHasNoArgumentOrReturnProperty">
        <source>The object constructor '{0}' has no argument or settable return property '{1}'. {2}.</source>
        <target state="translated">物件建構函式 '{0}' 沒有引數或可設定的傳回屬性 '{1}'。{2}。</target>
        <note />
      </trans-unit>
      <trans-unit id="csRequiredSignatureIs">
        <source>The required signature is {0}</source>
        <target state="translated">需要的簽章是 {0}</target>
        <note />
      </trans-unit>
      <trans-unit id="csMemberSignatureMismatch">
        <source>The member or object constructor '{0}' requires {1} argument(s). The required signature is '{2}'.</source>
        <target state="translated">成員或物件建構函式 '{0}' 需要 {1} 個引數。需要的簽章是 '{2}'。</target>
        <note />
      </trans-unit>
      <trans-unit id="csMemberSignatureMismatch2">
        <source>The member or object constructor '{0}' requires {1} additional argument(s). The required signature is '{2}'.</source>
        <target state="translated">成員或物件建構函式 '{0}' 還需要 {1} 個其他引數。需要的簽章是 '{2}'。</target>
        <note />
      </trans-unit>
      <trans-unit id="csMemberSignatureMismatch3">
        <source>The member or object constructor '{0}' requires {1} argument(s). The required signature is '{2}'. Some names for missing arguments are {3}.</source>
        <target state="translated">成員或物件建構函式 '{0}' 需要 {1} 個引數。需要的簽章是 '{2}'。遺漏引數的部分名稱是 {3}。</target>
        <note />
      </trans-unit>
      <trans-unit id="csMemberSignatureMismatch4">
        <source>The member or object constructor '{0}' requires {1} additional argument(s). The required signature is '{2}'. Some names for missing arguments are {3}.</source>
        <target state="translated">成員或物件建構函式 '{0}' 還需要 {1} 個其他引數。需要的簽章是 '{2}'。遺漏引數的部分名稱是 {3}。</target>
        <note />
      </trans-unit>
      <trans-unit id="csMemberSignatureMismatchArityNamed">
        <source>The member or object constructor '{0}' requires {1} argument(s) but is here given {2} unnamed and {3} named argument(s). The required signature is '{4}'.</source>
        <target state="translated">成員或物件建構函式 '{0}' 需要 {1} 個引數，但此處指定了 {2} 個未命名和 {3} 個具名引數。需要的簽章是 '{4}'。</target>
        <note />
      </trans-unit>
      <trans-unit id="csMemberSignatureMismatchArity">
        <source>The member or object constructor '{0}' takes {1} argument(s) but is here given {2}. The required signature is '{3}'.</source>
        <target state="translated">成員或物件建構函式 '{0}' 接受 {1} 個引數，但此處指定了 {2} 個。需要的簽章是 '{3}'。</target>
        <note />
      </trans-unit>
      <trans-unit id="csCtorSignatureMismatchArity">
        <source>The object constructor '{0}' takes {1} argument(s) but is here given {2}. The required signature is '{3}'.</source>
        <target state="translated">物件建構函式 '{0}' 要用到 {1} 個引數，但此處提供了 {2} 個引數。需要的簽章是 '{3}'。</target>
        <note />
      </trans-unit>
      <trans-unit id="csCtorSignatureMismatchArityProp">
        <source>The object constructor '{0}' takes {1} argument(s) but is here given {2}. The required signature is '{3}'. If some of the arguments are meant to assign values to properties, consider separating those arguments with a comma (',').</source>
        <target state="translated">物件建構函式 '{0}' 要用到 {1} 個引數，但此處提供了 {2} 個引數。需要的簽章是 '{3}'。如果有部分引數是要為屬性指派值，請考慮以逗號 (',') 分隔這些引數。</target>
        <note />
      </trans-unit>
      <trans-unit id="csMemberSignatureMismatchArityType">
        <source>The member or object constructor '{0}' takes {1} type argument(s) but is here given {2}. The required signature is '{3}'.</source>
        <target state="translated">成員或物件建構函式 '{0}' 接受 {1} 個型別引數，但此處指定了 {2} 個。需要的簽章是 '{3}'。</target>
        <note />
      </trans-unit>
      <trans-unit id="csMemberNotAccessible">
        <source>A member or object constructor '{0}' taking {1} arguments is not accessible from this code location. All accessible versions of method '{2}' take {3} arguments.</source>
        <target state="translated">無法從這個程式碼位置存取接受 {1} 個引數的成員或物件建構函式 '{0}'。方法 '{2}' 的所有可存取版本都接受 {3} 個引數。</target>
        <note />
      </trans-unit>
      <trans-unit id="csIncorrectGenericInstantiation">
        <source>Incorrect generic instantiation. No {0} member named '{1}' takes {2} generic arguments.</source>
        <target state="translated">泛型具現化錯誤。沒有名稱為 '{1}' 的 {0} 成員接受 {2} 個泛型引數。</target>
        <note />
      </trans-unit>
      <trans-unit id="csMemberOverloadArityMismatch">
        <source>The member or object constructor '{0}' does not take {1} argument(s). An overload was found taking {2} arguments.</source>
        <target state="translated">成員或物件建構函式 '{0}' 不接受 {1} 個引數。找到接受 {2} 個引數的多載。</target>
        <note />
      </trans-unit>
      <trans-unit id="csNoMemberTakesTheseArguments">
        <source>No {0} member or object constructor named '{1}' takes {2} arguments</source>
        <target state="translated">沒有名稱為 '{1}' 的 {0} 成員或物件建構函式接受 {2} 個引數</target>
        <note />
      </trans-unit>
      <trans-unit id="csNoMemberTakesTheseArguments2">
        <source>No {0} member or object constructor named '{1}' takes {2} arguments. Note the call to this member also provides {3} named arguments.</source>
        <target state="translated">沒有名稱為 '{1}' 的 {0} 成員或物件建構函式接受 {2} 個引數。注意，呼叫這個成員也會提供 {3} 個具名引數。</target>
        <note />
      </trans-unit>
      <trans-unit id="csNoMemberTakesTheseArguments3">
        <source>No {0} member or object constructor named '{1}' takes {2} arguments. The named argument '{3}' doesn't correspond to any argument or settable return property for any overload.</source>
        <target state="translated">沒有名稱為 '{1}' 的 {0} 成員或物件建構函式接受 {2} 個引數。具名引數 '{3}' 未對應到任何引數或任何多載的可設定傳回屬性。</target>
        <note />
      </trans-unit>
      <trans-unit id="csMethodNotFound">
        <source>Method or object constructor '{0}' not found</source>
        <target state="translated">找不到方法或物件建構函式 '{0}'</target>
        <note />
      </trans-unit>
      <trans-unit id="csNoOverloadsFound">
        <source>No overloads match for method '{0}'.</source>
        <target state="translated">沒有符合方法 '{0}' 的多載。</target>
        <note />
      </trans-unit>
      <trans-unit id="csMethodIsOverloaded">
        <source>A unique overload for method '{0}' could not be determined based on type information prior to this program point. A type annotation may be needed.</source>
        <target state="translated">無法根據這個程式點之前的類型資訊，判斷方法 '{0}' 的唯一多載。可能需要有類型註釋。</target>
        <note />
      </trans-unit>
      <trans-unit id="csCandidates">
        <source>Candidates:\n{0}</source>
        <target state="translated">候選:\n{0}</target>
        <note />
      </trans-unit>
      <trans-unit id="parsDoCannotHaveVisibilityDeclarations">
        <source>Accessibility modifiers are not permitted on 'do' bindings, but '{0}' was given.</source>
        <target state="translated">'do' 繫結不得包含存取範圍修飾詞，但卻提供了 '{0}'。</target>
        <note />
      </trans-unit>
      <trans-unit id="parsEofInHashIf">
        <source>End of file in #if section begun at or after here</source>
        <target state="translated">#if 區段中的檔案結尾於此處或之後開始</target>
        <note />
      </trans-unit>
      <trans-unit id="parsEofInString">
        <source>End of file in string begun at or before here</source>
        <target state="translated">字串中的檔案結尾於此處或之前開始</target>
        <note />
      </trans-unit>
      <trans-unit id="parsEofInVerbatimString">
        <source>End of file in verbatim string begun at or before here</source>
        <target state="translated">逐字字串中的檔案結尾於此處或之前開始</target>
        <note />
      </trans-unit>
      <trans-unit id="parsEofInComment">
        <source>End of file in comment begun at or before here</source>
        <target state="translated">註解中的檔案結尾於此處或之前開始</target>
        <note />
      </trans-unit>
      <trans-unit id="parsEofInStringInComment">
        <source>End of file in string embedded in comment begun at or before here</source>
        <target state="translated">內嵌在註解中的字串中的檔案結尾於此處或之前開始</target>
        <note />
      </trans-unit>
      <trans-unit id="parsEofInVerbatimStringInComment">
        <source>End of file in verbatim string embedded in comment begun at or before here</source>
        <target state="translated">內嵌在註解中的逐字字串中的檔案結尾於此處或之前開始</target>
        <note />
      </trans-unit>
      <trans-unit id="parsEofInIfOcaml">
        <source>End of file in IF-OCAML section begun at or before here</source>
        <target state="translated">IF-OCAML 區段中的檔案結尾於此處或之前開始</target>
        <note />
      </trans-unit>
      <trans-unit id="parsEofInDirective">
        <source>End of file in directive begun at or before here</source>
        <target state="translated">指示詞中的檔案結尾於此處或之前開始</target>
        <note />
      </trans-unit>
      <trans-unit id="parsNoHashEndIfFound">
        <source>No #endif found for #if or #else</source>
        <target state="translated">找不到 #if 或 #else 的 #endif</target>
        <note />
      </trans-unit>
      <trans-unit id="parsAttributesIgnored">
        <source>Attributes have been ignored in this construct</source>
        <target state="translated">已忽略這個建構中的屬性</target>
        <note />
      </trans-unit>
      <trans-unit id="parsUseBindingsIllegalInImplicitClassConstructors">
        <source>'use' bindings are not permitted in primary constructors</source>
        <target state="translated">不允許在主要建構函式中使用 'use' 繫結</target>
        <note />
      </trans-unit>
      <trans-unit id="parsUseBindingsIllegalInModules">
        <source>'use' bindings are not permitted in modules and are treated as 'let' bindings</source>
        <target state="translated">不允許在模組中使用 'use' 繫結，將當做 'let' 繫結處理</target>
        <note />
      </trans-unit>
      <trans-unit id="parsIntegerForLoopRequiresSimpleIdentifier">
        <source>An integer for loop must use a simple identifier</source>
        <target state="translated">用於迴圈的整數必須使用簡單識別碼</target>
        <note />
      </trans-unit>
      <trans-unit id="parsOnlyOneWithAugmentationAllowed">
        <source>At most one 'with' augmentation is permitted</source>
        <target state="translated">最多只允許一個 'with' 增強指定</target>
        <note />
      </trans-unit>
      <trans-unit id="parsUnexpectedSemicolon">
        <source>A semicolon is not expected at this point</source>
        <target state="translated">目前不需要分號</target>
        <note />
      </trans-unit>
      <trans-unit id="parsUnexpectedEndOfFile">
        <source>Unexpected end of input</source>
        <target state="translated">未預期的輸入結束</target>
        <note />
      </trans-unit>
      <trans-unit id="parsUnexpectedVisibilityDeclaration">
        <source>Accessibility modifiers are not permitted here, but '{0}' was given.</source>
        <target state="translated">此處不得使用存取範圍修飾詞，但卻提供了 '{0}'。</target>
        <note />
      </trans-unit>
      <trans-unit id="parsOnlyHashDirectivesAllowed">
        <source>Only '#' compiler directives may occur prior to the first 'namespace' declaration</source>
        <target state="translated">在第一個 'namespace' 宣告前只能出現 '#' 編譯器指示詞</target>
        <note />
      </trans-unit>
      <trans-unit id="parsVisibilityDeclarationsShouldComePriorToIdentifier">
        <source>Accessibility modifiers should come immediately prior to the identifier naming a construct</source>
        <target state="translated">存取範圍修飾詞應該放在為建構命名的識別碼正前方</target>
        <note />
      </trans-unit>
      <trans-unit id="parsNamespaceOrModuleNotBoth">
        <source>Files should begin with either a namespace or module declaration, e.g. 'namespace SomeNamespace.SubNamespace' or 'module SomeNamespace.SomeModule', but not both. To define a module within a namespace use 'module SomeModule = ...'</source>
        <target state="translated">檔案應該以命名空間或模組宣告開始，例如 'namespace SomeNamespace.SubNamespace' 或 'module SomeNamespace.SomeModule'，但不能兩者都有。若要在命名空間中定義模組，請使用 'module SomeModule = ...'</target>
        <note />
      </trans-unit>
      <trans-unit id="parsModuleAbbreviationMustBeSimpleName">
        <source>A module abbreviation must be a simple name, not a path</source>
        <target state="translated">模組縮寫必須是簡單名稱，不是路徑</target>
        <note />
      </trans-unit>
      <trans-unit id="parsIgnoreAttributesOnModuleAbbreviation">
        <source>Ignoring attributes on module abbreviation</source>
        <target state="translated">即將忽略模組縮寫的屬性</target>
        <note />
      </trans-unit>
      <trans-unit id="parsIgnoreAttributesOnModuleAbbreviationAlwaysPrivate">
        <source>The '{0}' accessibility attribute is not allowed on module abbreviation. Module abbreviations are always private.</source>
        <target state="translated">模組縮寫不得包含 '{0}' 存取範圍屬性。模組縮寫一律為私用。</target>
        <note />
      </trans-unit>
      <trans-unit id="parsIgnoreVisibilityOnModuleAbbreviationAlwaysPrivate">
        <source>The '{0}' visibility attribute is not allowed on module abbreviation. Module abbreviations are always private.</source>
        <target state="translated">模組縮寫不得包含 '{0}' 可見度屬性。模組縮寫一律為私用。</target>
        <note />
      </trans-unit>
      <trans-unit id="parsUnClosedBlockInHashLight">
        <source>Unclosed block</source>
        <target state="translated">未封閉的區塊</target>
        <note />
      </trans-unit>
      <trans-unit id="parsUnmatchedBeginOrStruct">
        <source>Unmatched 'begin' or 'struct'</source>
        <target state="translated">無對應的 'begin' 或 'struct'</target>
        <note />
      </trans-unit>
      <trans-unit id="parsModuleDefnMustBeSimpleName">
        <source>A module name must be a simple name, not a path</source>
        <target state="translated">模組名稱必須是簡單名稱，不是路徑</target>
        <note />
      </trans-unit>
      <trans-unit id="parsUnexpectedEmptyModuleDefn">
        <source>Unexpected empty type moduleDefn list</source>
        <target state="translated">未預期的空白類型 moduleDefn 清單</target>
        <note />
      </trans-unit>
      <trans-unit id="parsAttributesMustComeBeforeVal">
        <source>Attributes should be placed before 'val'</source>
        <target state="translated">屬性應該放在 'val' 之前</target>
        <note />
      </trans-unit>
      <trans-unit id="parsAttributesAreNotPermittedOnInterfaceImplementations">
        <source>Attributes are not permitted on interface implementations</source>
        <target state="translated">不允許在介面實作上使用屬性</target>
        <note />
      </trans-unit>
      <trans-unit id="parsSyntaxError">
        <source>Syntax error</source>
        <target state="translated">語法錯誤</target>
        <note />
      </trans-unit>
      <trans-unit id="parsAugmentationsIllegalOnDelegateType">
        <source>Augmentations are not permitted on delegate type moduleDefns</source>
        <target state="translated">不允許在委派類型 moduleDefns 上使用增強指定</target>
        <note />
      </trans-unit>
      <trans-unit id="parsUnmatchedClassInterfaceOrStruct">
        <source>Unmatched 'class', 'interface' or 'struct'</source>
        <target state="translated">無對應的 'class'、'interface' 或 'struct'</target>
        <note />
      </trans-unit>
      <trans-unit id="parsEmptyTypeDefinition">
        <source>A type definition requires one or more members or other declarations. If you intend to define an empty class, struct or interface, then use 'type ... = class end', 'interface end' or 'struct end'.</source>
        <target state="translated">類型定義需要一個或多個成員或其他宣告。如果您打算定義空的類別、結構或介面，請使用 'type ... = class end'、'interface end' 或 'struct end'。</target>
        <note />
      </trans-unit>
      <trans-unit id="parsUnmatchedWith">
        <source>Unmatched 'with' or badly formatted 'with' block</source>
        <target state="translated">無對應的 'with'，或 'with' 區塊的格式錯誤</target>
        <note />
      </trans-unit>
      <trans-unit id="parsGetOrSetRequired">
        <source>'get', 'set' or 'get,set' required</source>
        <target state="translated">需要 'get'、'set' 或 'get,set'</target>
        <note />
      </trans-unit>
      <trans-unit id="parsOnlyClassCanTakeValueArguments">
        <source>Only class types may take value arguments</source>
        <target state="translated">只有類別類型可接受數值引數</target>
        <note />
      </trans-unit>
      <trans-unit id="parsUnmatchedBegin">
        <source>Unmatched 'begin'</source>
        <target state="translated">無對應的 'begin'</target>
        <note />
      </trans-unit>
      <trans-unit id="parsInvalidDeclarationSyntax">
        <source>Invalid declaration syntax</source>
        <target state="translated">無效的宣告語法</target>
        <note />
      </trans-unit>
      <trans-unit id="parsGetAndOrSetRequired">
        <source>'get' and/or 'set' required</source>
        <target state="translated">需要 'get' 和/或 'set'</target>
        <note />
      </trans-unit>
      <trans-unit id="parsTypeAnnotationsOnGetSet">
        <source>Type annotations on property getters and setters must be given after the 'get()' or 'set(v)', e.g. 'with get() : string = ...'</source>
        <target state="translated">屬性 getter 和 setter 的類型註釋必須在 'get()' 或 'set(v)' 之後指定，例如 'with get() : string = ...'</target>
        <note />
      </trans-unit>
      <trans-unit id="parsGetterMustHaveAtLeastOneArgument">
        <source>A getter property is expected to be a function, e.g. 'get() = ...' or 'get(index) = ...'</source>
        <target state="translated">getter 屬性必須是函式，例如 'get() = ...' 或 'get(index) = ...'</target>
        <note />
      </trans-unit>
      <trans-unit id="parsMultipleAccessibilitiesForGetSet">
        <source>Multiple accessibilities given for property getter or setter</source>
        <target state="translated">為屬性 getter 或 setter 指定了多個存取範圍</target>
        <note />
      </trans-unit>
      <trans-unit id="parsSetSyntax">
        <source>Property setters must be defined using 'set value = ', 'set idx value = ' or 'set (idx1,...,idxN) value = ... '</source>
        <target state="translated">必須使用 'set value = '、'set idx value = ' 或 'set (idx1,...,idxN) value = ... ' 定義屬性 setter</target>
        <note />
      </trans-unit>
      <trans-unit id="parsInterfacesHaveSameVisibilityAsEnclosingType">
        <source>Interfaces always have the same visibility as the enclosing type</source>
        <target state="translated">介面一定與封入類型採用相同的可見度</target>
        <note />
      </trans-unit>
      <trans-unit id="parsAccessibilityModsIllegalForAbstract">
        <source>Accessibility modifiers are not allowed on this member. Abstract slots always have the same visibility as the enclosing type.</source>
        <target state="translated">不允許在這個成員上使用存取範圍修飾詞。抽象位置一定與封入類型採用相同的可見度。</target>
        <note />
      </trans-unit>
      <trans-unit id="parsAttributesIllegalOnInherit">
        <source>Attributes are not permitted on 'inherit' declarations</source>
        <target state="translated">不允許在 'inherit' 宣告上使用屬性</target>
        <note />
      </trans-unit>
      <trans-unit id="parsVisibilityIllegalOnInherit">
        <source>Accessibility modifiers are not permitted on an 'inherits' declaration</source>
        <target state="translated">不允許在 'inherits' 宣告上使用存取範圍修飾詞</target>
        <note />
      </trans-unit>
      <trans-unit id="parsInheritDeclarationsCannotHaveAsBindings">
        <source>'inherit' declarations cannot have 'as' bindings. To access members of the base class when overriding a method, the syntax 'base.SomeMember' may be used; 'base' is a keyword. Remove this 'as' binding.</source>
        <target state="translated">'inherit' 宣告不能有 'as' 繫結。若要在覆寫方法時存取基底類別的成員，可以使用 'base.SomeMember' 語法，其中 'base' 是關鍵字。請移除這個 'as' 繫結。</target>
        <note />
      </trans-unit>
      <trans-unit id="parsAttributesIllegalHere">
        <source>Attributes are not allowed here</source>
        <target state="translated">這裡不允許屬性</target>
        <note />
      </trans-unit>
      <trans-unit id="parsTypeAbbreviationsCannotHaveVisibilityDeclarations">
        <source>Accessibility modifiers are not permitted in this position for type abbreviations</source>
        <target state="translated">不允許在類型縮寫的這個位置使用存取範圍修飾詞</target>
        <note />
      </trans-unit>
      <trans-unit id="parsEnumTypesCannotHaveVisibilityDeclarations">
        <source>Accessibility modifiers are not permitted in this position for enum types</source>
        <target state="translated">不允許在列舉類型的這個位置使用存取範圍修飾詞</target>
        <note />
      </trans-unit>
      <trans-unit id="parsAllEnumFieldsRequireValues">
        <source>All enum fields must be given values</source>
        <target state="translated">所有列舉欄位都必須指定值</target>
        <note />
      </trans-unit>
      <trans-unit id="parsInlineAssemblyCannotHaveVisibilityDeclarations">
        <source>Accessibility modifiers are not permitted on inline assembly code types</source>
        <target state="translated">不允許在內嵌組譯程式碼類型上使用存取範圍修飾詞</target>
        <note />
      </trans-unit>
      <trans-unit id="parsUnexpectedIdentifier">
        <source>Unexpected identifier: '{0}'</source>
        <target state="translated">未預期的識別碼: '{0}'</target>
        <note />
      </trans-unit>
      <trans-unit id="parsUnionCasesCannotHaveVisibilityDeclarations">
        <source>Accessibility modifiers are not permitted on union cases. Use 'type U = internal ...' or 'type U = private ...' to give an accessibility to the whole representation.</source>
        <target state="translated">不允許在聯集上使用存取範圍修飾詞。請使用 'type U = internal ...' 或 'type U = private ...' 為整個表示指定存取範圍。</target>
        <note />
      </trans-unit>
      <trans-unit id="parsEnumFieldsCannotHaveVisibilityDeclarations">
        <source>Accessibility modifiers are not permitted on enumeration fields</source>
        <target state="translated">不允許在列舉欄位上使用存取範圍修飾詞</target>
        <note />
      </trans-unit>
      <trans-unit id="parsConsiderUsingSeparateRecordType">
        <source>Consider using a separate record type instead</source>
        <target state="translated">請考慮改用不同的記錄類型</target>
        <note />
      </trans-unit>
      <trans-unit id="parsRecordFieldsCannotHaveVisibilityDeclarations">
        <source>Accessibility modifiers are not permitted on record fields. Use 'type R = internal ...' or 'type R = private ...' to give an accessibility to the whole representation.</source>
        <target state="translated">不允許在記錄欄位上使用存取範圍修飾詞。請使用 'type R = internal ...' 或 'type R = private ...' 為整個表示指定存取範圍。</target>
        <note />
      </trans-unit>
      <trans-unit id="parsLetAndForNonRecBindings">
        <source>The declaration form 'let ... and ...' for non-recursive bindings is not used in F# code. Consider using a sequence of 'let' bindings</source>
        <target state="translated">F# 程式碼中不使用非遞迴繫結的宣告形式 'let ... and ...'。請考慮使用 'let' 繫結序列</target>
        <note />
      </trans-unit>
      <trans-unit id="parsUnmatchedParen">
        <source>Unmatched '('</source>
        <target state="translated">無對應的 '('</target>
        <note />
      </trans-unit>
      <trans-unit id="parsSuccessivePatternsShouldBeSpacedOrTupled">
        <source>Successive patterns should be separated by spaces or tupled</source>
        <target state="translated">後續引數應該用空格分隔或採用 Tuple 形式</target>
        <note />
      </trans-unit>
      <trans-unit id="parsNoMatchingInForLet">
        <source>No matching 'in' found for this 'let'</source>
        <target state="translated">找不到這個 'let' 的對應 'in'</target>
        <note />
      </trans-unit>
      <trans-unit id="parsErrorInReturnForLetIncorrectIndentation">
        <source>Error in the return expression for this 'let'. Possible incorrect indentation.</source>
        <target state="translated">這個 'let' 的傳回運算式中有錯。可能是縮排不正確。</target>
        <note />
      </trans-unit>
      <trans-unit id="parsExpectedExpressionAfterLet">
        <source>The block following this '{0}' is unfinished. Every code block is an expression and must have a result. '{1}' cannot be the final code element in a block. Consider giving this block an explicit result.</source>
        <target state="translated">此 '{0}' 後跟隨的區塊未完成。每個程式碼區塊都是運算式，且必須要有結果。'{1}' 不得為區塊中最後一個程式碼項目。請考慮為此區塊提供明確結果。</target>
        <note />
      </trans-unit>
      <trans-unit id="parsIncompleteIf">
        <source>Incomplete conditional. Expected 'if &lt;expr&gt; then &lt;expr&gt;' or 'if &lt;expr&gt; then &lt;expr&gt; else &lt;expr&gt;'.</source>
        <target state="translated">條件不完整。應為 'if &lt;expr&gt; then &lt;expr&gt;' 或 'if &lt;expr&gt; then &lt;expr&gt; else &lt;expr&gt;'。</target>
        <note />
      </trans-unit>
      <trans-unit id="parsAssertIsNotFirstClassValue">
        <source>'assert' may not be used as a first class value. Use 'assert &lt;expr&gt;' instead.</source>
        <target state="translated">'assert' 不能用作第一個類別值。請改用 'assert &lt;expr&gt;'。</target>
        <note />
      </trans-unit>
      <trans-unit id="parsIdentifierExpected">
        <source>Identifier expected</source>
        <target state="translated">必須是識別項</target>
        <note />
      </trans-unit>
      <trans-unit id="parsInOrEqualExpected">
        <source>'in' or '=' expected</source>
        <target state="translated">必須是 'in' 或 '='</target>
        <note />
      </trans-unit>
      <trans-unit id="parsArrowUseIsLimited">
        <source>The use of '-&gt;' in sequence and computation expressions is limited to the form 'for pat in expr -&gt; expr'. Use the syntax 'for ... in ... do ... yield...' to generate elements in more complex sequence expressions.</source>
        <target state="translated">'-&gt;' 在序列和計算運算式中的用法只能是 'for pat in expr -&gt; expr' 形式。請使用 'for ... in ... do ... yield...' 語法在更複雜的序列運算式中產生元素。</target>
        <note />
      </trans-unit>
      <trans-unit id="parsSuccessiveArgsShouldBeSpacedOrTupled">
        <source>Successive arguments should be separated by spaces or tupled, and arguments involving function or method applications should be parenthesized</source>
        <target state="translated">後續引數應該用空格分隔或採用 Tuple 形式，而且涉及函式或方法應用程式的引數應該用括號括住</target>
        <note />
      </trans-unit>
      <trans-unit id="parsUnmatchedBracket">
        <source>Unmatched '['</source>
        <target state="translated">無對應的 '['</target>
        <note />
      </trans-unit>
      <trans-unit id="parsMissingQualificationAfterDot">
        <source>Missing qualification after '.'</source>
        <target state="translated">在 '.' 後遺漏限定性</target>
        <note />
      </trans-unit>
      <trans-unit id="parsParenFormIsForML">
        <source>In F# code you may use 'expr.[expr]'. A type annotation may be required to indicate the first expression is an array</source>
        <target state="translated">在 F# 程式碼中，您可使用 'expr.[expr]'。需要類型註釋來指示第一個運算式為陣列</target>
        <note />
      </trans-unit>
      <trans-unit id="parsMismatchedQuote">
        <source>Mismatched quotation, beginning with '{0}'</source>
        <target state="translated">不相符的引號，以 '{0}' 開頭</target>
        <note />
      </trans-unit>
      <trans-unit id="parsUnmatched">
        <source>Unmatched '{0}'</source>
        <target state="translated">無對應的 '{0}'</target>
        <note />
      </trans-unit>
      <trans-unit id="parsUnmatchedBracketBar">
        <source>Unmatched '[|'</source>
        <target state="translated">無對應的 '[|'</target>
        <note />
      </trans-unit>
      <trans-unit id="parsUnmatchedBrace">
        <source>Unmatched '{{'</source>
        <target state="translated">無對應的 '{{'</target>
        <note />
      </trans-unit>
      <trans-unit id="parsFieldBinding">
        <source>Field bindings must have the form 'id = expr;'</source>
        <target state="translated">欄位繫結必須具有 'id = expr;' 形式</target>
        <note />
      </trans-unit>
      <trans-unit id="parsMemberIllegalInObjectImplementation">
        <source>This member is not permitted in an object implementation</source>
        <target state="translated">不允許在物件實作中使用這個成員</target>
        <note />
      </trans-unit>
      <trans-unit id="parsMissingFunctionBody">
        <source>Missing function body</source>
        <target state="translated">遺漏函式主體</target>
        <note />
      </trans-unit>
      <trans-unit id="parsSyntaxErrorInLabeledType">
        <source>Syntax error in labelled type argument</source>
        <target state="translated">有標籤的型別引數中語法錯誤</target>
        <note />
      </trans-unit>
      <trans-unit id="parsUnexpectedInfixOperator">
        <source>Unexpected infix operator in type expression</source>
        <target state="translated">類型運算式中未預期的中置運算子</target>
        <note />
      </trans-unit>
      <trans-unit id="parsMultiArgumentGenericTypeFormDeprecated">
        <source>The syntax '(typ,...,typ) ident' is not used in F# code. Consider using 'ident&lt;typ,...,typ&gt;' instead</source>
        <target state="translated">F# 程式碼中未使用 '(typ,...,typ) ident' 語法。請考慮改用 'ident&lt;typ,...,typ&gt;'</target>
        <note />
      </trans-unit>
      <trans-unit id="parsInvalidLiteralInType">
        <source>Invalid literal in type</source>
        <target state="translated">類型中的常值無效</target>
        <note />
      </trans-unit>
      <trans-unit id="parsUnexpectedOperatorForUnitOfMeasure">
        <source>Unexpected infix operator in unit-of-measure expression. Legal operators are '*', '/' and '^'.</source>
        <target state="translated">測量單位運算式中未預期的中置運算子。合法的運算子為 '*'、'/' 和 '^'。</target>
        <note />
      </trans-unit>
      <trans-unit id="parsUnexpectedIntegerLiteralForUnitOfMeasure">
        <source>Unexpected integer literal in unit-of-measure expression</source>
        <target state="translated">測量單位運算式中未預期的整數常值</target>
        <note />
      </trans-unit>
      <trans-unit id="parsMismatchedQuotationName">
        <source>Mismatched quotation operator name, beginning with '{0}'</source>
        <target state="translated">不相符的引號運算子名稱，以 '{0}' 開頭</target>
        <note />
      </trans-unit>
      <trans-unit id="parsActivePatternCaseMustBeginWithUpperCase">
        <source>Active pattern case identifiers must begin with an uppercase letter</source>
        <target state="translated">現用模式大小寫識別項必須以大寫字母開頭</target>
        <note />
      </trans-unit>
      <trans-unit id="parsActivePatternCaseContainsPipe">
        <source>The '|' character is not permitted in active pattern case identifiers</source>
        <target state="translated">現用模式大小寫識別碼不得使用字元 '|'</target>
        <note />
      </trans-unit>
      <trans-unit id="parsIllegalDenominatorForMeasureExponent">
        <source>Denominator must not be 0 in unit-of-measure exponent</source>
        <target state="translated">度量單位指數的分母不得為 0</target>
        <note />
      </trans-unit>
      <trans-unit id="parsNoEqualShouldFollowNamespace">
        <source>No '=' symbol should follow a 'namespace' declaration</source>
        <target state="translated">不得將 '=' 符號跟在 'namespace' 宣告之後</target>
        <note />
      </trans-unit>
      <trans-unit id="parsSyntaxModuleStructEndDeprecated">
        <source>The syntax 'module ... = struct .. end' is not used in F# code. Consider using 'module ... = begin .. end'</source>
        <target state="translated">F# 程式碼中不使用語法 'module ... = struct .. end'。請考慮使用 'module ... = begin .. end'</target>
        <note />
      </trans-unit>
      <trans-unit id="parsSyntaxModuleSigEndDeprecated">
        <source>The syntax 'module ... : sig .. end' is not used in F# code. Consider using 'module ... = begin .. end'</source>
        <target state="translated">F# 程式碼中不使用語法 'module ... : sig .. end'。請考慮使用 'module ... = begin .. end'</target>
        <note />
      </trans-unit>
      <trans-unit id="tcStaticFieldUsedWhenInstanceFieldExpected">
        <source>A static field was used where an instance field is expected</source>
        <target state="translated">在需要執行個體欄位的地方使用了靜態欄位</target>
        <note />
      </trans-unit>
      <trans-unit id="tcMethodNotAccessible">
        <source>Method '{0}' is not accessible from this code location</source>
        <target state="translated">無法從這個程式碼位置存取方法 '{0}'</target>
        <note />
      </trans-unit>
      <trans-unit id="tcImplicitMeasureFollowingSlash">
        <source>Implicit product of measures following /</source>
        <target state="translated">在 / 後有隱含的測量乘積</target>
        <note />
      </trans-unit>
      <trans-unit id="tcUnexpectedMeasureAnon">
        <source>Unexpected SynMeasure.Anon</source>
        <target state="translated">未預期的 SynMeasure.Anon</target>
        <note />
      </trans-unit>
      <trans-unit id="tcNonZeroConstantCannotHaveGenericUnit">
        <source>Non-zero constants cannot have generic units. For generic zero, write 0.0&lt;_&gt;.</source>
        <target state="translated">非零常數不能有泛型單位。如需泛型的零，請寫成 0.0&lt;_&gt;。</target>
        <note />
      </trans-unit>
      <trans-unit id="tcSeqResultsUseYield">
        <source>In sequence expressions, results are generated using 'yield'</source>
        <target state="translated">在循序項運算式中，結果是使用 'yield' 產生的</target>
        <note />
      </trans-unit>
      <trans-unit id="tcUnexpectedBigRationalConstant">
        <source>Unexpected big rational constant</source>
        <target state="translated">未預期的大型有理數常數</target>
        <note />
      </trans-unit>
      <trans-unit id="tcInvalidTypeForUnitsOfMeasure">
        <source>Units-of-measure are only supported on float, float32, decimal, and integer types.</source>
        <target state="translated">只有浮點數、float32、十進位和整數類型支援測量單位。</target>
        <note />
      </trans-unit>
      <trans-unit id="tcUnexpectedConstUint16Array">
        <source>Unexpected Const_uint16array</source>
        <target state="translated">未預期的 Const_uint16array</target>
        <note />
      </trans-unit>
      <trans-unit id="tcUnexpectedConstByteArray">
        <source>Unexpected Const_bytearray</source>
        <target state="translated">未預期的 Const_bytearray</target>
        <note />
      </trans-unit>
      <trans-unit id="tcParameterRequiresName">
        <source>A parameter with attributes must also be given a name, e.g. '[&lt;Attribute&gt;] Name : Type'</source>
        <target state="translated">具有屬性的參數也必須有名稱，例如 '[&lt;Attribute&gt;] Name : Type'</target>
        <note />
      </trans-unit>
      <trans-unit id="tcReturnValuesCannotHaveNames">
        <source>Return values cannot have names</source>
        <target state="translated">傳回值不能有名稱</target>
        <note />
      </trans-unit>
      <trans-unit id="tcMemberKindPropertyGetSetNotExpected">
        <source>SynMemberKind.PropertyGetSet only expected in parse trees</source>
        <target state="translated">只有剖析樹狀目錄中需要 SynMemberKind.PropertyGetSet</target>
        <note />
      </trans-unit>
      <trans-unit id="tcNamespaceCannotContainValues">
        <source>Namespaces cannot contain values. Consider using a module to hold your value declarations.</source>
        <target state="translated">命名空間不能包含值。請考慮使用模組來存放值宣告。</target>
        <note />
      </trans-unit>
      <trans-unit id="tcNamespaceCannotContainExtensionMembers">
        <source>Namespaces cannot contain extension members except in the same file and namespace declaration group where the type is defined. Consider using a module to hold declarations of extension members.</source>
        <target state="translated">命名空間不能包含擴充成員，除非在已定義類型的相同檔案和命名空間宣告群組內。請考慮使用模組來保留擴充成員的宣告。</target>
        <note />
      </trans-unit>
      <trans-unit id="tcMultipleVisibilityAttributes">
        <source>Multiple visibility attributes have been specified for this identifier</source>
        <target state="translated">已經為這個識別碼指定多個可見度屬性</target>
        <note />
      </trans-unit>
      <trans-unit id="tcMultipleVisibilityAttributesWithLet">
        <source>Multiple visibility attributes have been specified for this identifier. 'let' bindings in classes are always private, as are any 'let' bindings inside expressions.</source>
        <target state="translated">已經為這個識別碼指定多個可見度屬性。類別中的 'let' 繫結一定是私用的，就如同運算式內的任何 'let' 繫結一樣。</target>
        <note />
      </trans-unit>
      <trans-unit id="tcInvalidMethodNameForRelationalOperator">
        <source>The name '({0})' should not be used as a member name. To define comparison semantics for a type, implement the 'System.IComparable' interface. If defining a static member for use from other CLI languages then use the name '{1}' instead.</source>
        <target state="translated">名稱 '({0})' 不應該做為成員名稱使用。若要定義類型的比較語意，請實作 'System.IComparable' 介面。如果要定義靜態成員以用於其他 CLI 語言，請改用名稱 '{1}'。</target>
        <note />
      </trans-unit>
      <trans-unit id="tcInvalidMethodNameForEquality">
        <source>The name '({0})' should not be used as a member name. To define equality semantics for a type, override the 'Object.Equals' member. If defining a static member for use from other CLI languages then use the name '{1}' instead.</source>
        <target state="translated">名稱 '({0})' 不應該做為成員名稱使用。若要定義類型的相等語意，請覆寫 'Object.Equals' 成員。如果要定義靜態成員以用於其他 CLI 語言，請改用名稱 '{1}'。</target>
        <note />
      </trans-unit>
      <trans-unit id="tcInvalidMemberName">
        <source>The name '({0})' should not be used as a member name. If defining a static member for use from other CLI languages then use the name '{1}' instead.</source>
        <target state="translated">名稱 '({0})' 不應該做為成員名稱使用。如果要定義靜態成員以用於其他 CLI 語言，請改用名稱 '{1}'。</target>
        <note />
      </trans-unit>
      <trans-unit id="tcInvalidMemberNameFixedTypes">
        <source>The name '({0})' should not be used as a member name because it is given a standard definition in the F# library over fixed types</source>
        <target state="translated">名稱 '({0})' 不應該做為成員名稱使用，因為已經在 F# 程式庫中透過固定類型為它指定標準定義</target>
        <note />
      </trans-unit>
      <trans-unit id="tcInvalidOperatorDefinitionRelational">
        <source>The '{0}' operator should not normally be redefined. To define overloaded comparison semantics for a particular type, implement the 'System.IComparable' interface in the definition of that type.</source>
        <target state="translated">通常不應該重新定義 '{0}' 運算子。若要定義特定類型的多載比較語意，請在該類型的定義中實作 'System.IComparable' 介面。</target>
        <note />
      </trans-unit>
      <trans-unit id="tcInvalidOperatorDefinitionEquality">
        <source>The '{0}' operator should not normally be redefined. To define equality semantics for a type, override the 'Object.Equals' member in the definition of that type.</source>
        <target state="translated">通常不應該重新定義 '{0}' 運算子。若要定義類型的相等語意，請在該類型的定義中覆寫 'Object.Equals' 成員。</target>
        <note />
      </trans-unit>
      <trans-unit id="tcInvalidOperatorDefinition">
        <source>The '{0}' operator should not normally be redefined. Consider using a different operator name</source>
        <target state="translated">通常不應該重新定義 '{0}' 運算子。請考慮使用其他運算子名稱</target>
        <note />
      </trans-unit>
      <trans-unit id="tcInvalidIndexOperatorDefinition">
        <source>The '{0}' operator cannot be redefined. Consider using a different operator name</source>
        <target state="translated">不能重新定義 '{0}' 運算子。請考慮使用其他運算子名稱</target>
        <note />
      </trans-unit>
      <trans-unit id="tcExpectModuleOrNamespaceParent">
        <source>Expected module or namespace parent {0}</source>
        <target state="translated">必須是模組或命名空間父代 {0}</target>
        <note />
      </trans-unit>
      <trans-unit id="tcImplementsIComparableExplicitly">
        <source>The struct, record or union type '{0}' implements the interface 'System.IComparable' explicitly. You must apply the 'CustomComparison' attribute to the type.</source>
        <target state="translated">結構、記錄或等位型別 '{0}' 明確實作了介面 'System.IComparable'。您必須將 'CustomComparison' 屬性套用到該型別。</target>
        <note />
      </trans-unit>
      <trans-unit id="tcImplementsGenericIComparableExplicitly">
        <source>The struct, record or union type '{0}' implements the interface 'System.IComparable&lt;_&gt;' explicitly. You must apply the 'CustomComparison' attribute to the type, and should also provide a consistent implementation of the non-generic interface System.IComparable.</source>
        <target state="translated">結構、記錄或等位型別 '{0}' 會明確實作介面 'System.IComparable&lt;_&gt;'。您必須將 'CustomComparison' 屬性套用到類型，也應提供一致的非泛型介面 System.IComparable 實作。</target>
        <note />
      </trans-unit>
      <trans-unit id="tcImplementsIStructuralComparableExplicitly">
        <source>The struct, record or union type '{0}' implements the interface 'System.IStructuralComparable' explicitly. Apply the 'CustomComparison' attribute to the type.</source>
        <target state="translated">結構、記錄或等位型別 '{0}' 明確實作了介面 'System.IStructuralComparable'。請將 'CustomComparison' 屬性套用到該型別。</target>
        <note />
      </trans-unit>
      <trans-unit id="tcRecordFieldInconsistentTypes">
        <source>This record contains fields from inconsistent types</source>
        <target state="translated">這個記錄包含來自不一致類型的欄位</target>
        <note />
      </trans-unit>
      <trans-unit id="tcDllImportStubsCannotBeInlined">
        <source>DLLImport stubs cannot be inlined</source>
        <target state="translated">無法內嵌 DLLImport Stub</target>
        <note />
      </trans-unit>
      <trans-unit id="tcStructsCanOnlyBindThisAtMemberDeclaration">
        <source>Structs may only bind a 'this' parameter at member declarations</source>
        <target state="translated">結構只能在成員宣告中繫結 'this' 參數</target>
        <note />
      </trans-unit>
      <trans-unit id="tcUnexpectedExprAtRecInfPoint">
        <source>Unexpected expression at recursive inference point</source>
        <target state="translated">於遞迴推斷點有未預期的運算式</target>
        <note />
      </trans-unit>
      <trans-unit id="tcLessGenericBecauseOfAnnotation">
        <source>This code is less generic than required by its annotations because the explicit type variable '{0}' could not be generalized. It was constrained to be '{1}'.</source>
        <target state="translated">這個程式碼的一般程度小於其註釋要求的程度，因為無法一般化明確類型變數 '{0}'。它受限於必須是 '{1}'。</target>
        <note />
      </trans-unit>
      <trans-unit id="tcConstrainedTypeVariableCannotBeGeneralized">
        <source>One or more of the explicit class or function type variables for this binding could not be generalized, because they were constrained to other types</source>
        <target state="translated">無法一般化這個繫結的一個或多個明確類別或函式類型變數，因為它們受限於其他類型</target>
        <note />
      </trans-unit>
      <trans-unit id="tcGenericParameterHasBeenConstrained">
        <source>A generic type parameter has been used in a way that constrains it to always be '{0}'</source>
        <target state="translated">泛型型別參數的使用方式導致它始終受限為 '{0}'</target>
        <note />
      </trans-unit>
      <trans-unit id="tcTypeParameterHasBeenConstrained">
        <source>This type parameter has been used in a way that constrains it to always be '{0}'</source>
        <target state="translated">這個型別參數的使用方式導致它始終受限為 '{0}'</target>
        <note />
      </trans-unit>
      <trans-unit id="tcTypeParametersInferredAreNotStable">
        <source>The type parameters inferred for this value are not stable under the erasure of type abbreviations. This is due to the use of type abbreviations which drop or reorder type parameters, e.g. \n\ttype taggedInt&lt;'a&gt; = int or\n\ttype swap&lt;'a,'b&gt; = 'b * 'a.\nConsider declaring the type parameters for this value explicitly, e.g.\n\tlet f&lt;'a,'b&gt; ((x,y) : swap&lt;'b,'a&gt;) : swap&lt;'a,'b&gt; = (y,x).</source>
        <target state="translated">為這個值推斷的類型參數在清除類型縮寫後會不穩定。這是因為使用了會卸除或重新排序類型參數的類型縮寫，例如 \n\ttype taggedInt&lt;'a&gt; = int or\n\ttype swap&lt;'a,'b&gt; = 'b * 'a。\n請考慮明確宣告類型參數，例如\n\tlet f&lt;'a,'b&gt; ((x,y) : swap&lt;'b,'a&gt;) : swap&lt;'a,'b&gt; = (y,x)。</target>
        <note />
      </trans-unit>
      <trans-unit id="tcExplicitTypeParameterInvalid">
        <source>Explicit type parameters may only be used on module or member bindings</source>
        <target state="translated">明確的類型參數只能用在模組或成員繫結上</target>
        <note />
      </trans-unit>
      <trans-unit id="tcOverridingMethodRequiresAllOrNoTypeParameters">
        <source>You must explicitly declare either all or no type parameters when overriding a generic abstract method</source>
        <target state="translated">覆寫泛型抽象方法時，必須明確宣告所有類型參數或不宣告任何類型參數</target>
        <note />
      </trans-unit>
      <trans-unit id="tcFieldsDoNotDetermineUniqueRecordType">
        <source>The field labels and expected type of this record expression or pattern do not uniquely determine a corresponding record type</source>
        <target state="translated">這個記錄運算式或模式的欄位標籤和預期類型無法唯一決定對應的記錄類型</target>
        <note />
      </trans-unit>
      <trans-unit id="tcFieldAppearsTwiceInRecord">
        <source>The field '{0}' appears twice in this record expression or pattern</source>
        <target state="translated">欄位 '{0}' 在這個記錄運算式或模式中出現兩次</target>
        <note />
      </trans-unit>
      <trans-unit id="tcUnknownUnion">
        <source>Unknown union case</source>
        <target state="translated">未知的聯集</target>
        <note />
      </trans-unit>
      <trans-unit id="tcNotSufficientlyGenericBecauseOfScope">
        <source>This code is not sufficiently generic. The type variable {0} could not be generalized because it would escape its scope.</source>
        <target state="translated">這個程式碼的一般程度不足。無法一般化類型變數 {0}，因為它會逸出其範圍。</target>
        <note />
      </trans-unit>
      <trans-unit id="tcPropertyRequiresExplicitTypeParameters">
        <source>A property cannot have explicit type parameters. Consider using a method instead.</source>
        <target state="translated">屬性不能有明確的類型參數。請考慮改用方法。</target>
        <note />
      </trans-unit>
      <trans-unit id="tcConstructorCannotHaveTypeParameters">
        <source>A constructor cannot have explicit type parameters. Consider using a static construction method instead.</source>
        <target state="translated">建構函式不能有明確的類型參數。請考慮改用靜態建構方法。</target>
        <note />
      </trans-unit>
      <trans-unit id="tcInstanceMemberRequiresTarget">
        <source>This instance member needs a parameter to represent the object being invoked. Make the member static or use the notation 'member x.Member(args) = ...'.</source>
        <target state="translated">這個執行個體成員需要參數來代表所叫用的物件。請將成員設為靜態成員，或使用 'member x.Member(args) = ...' 標記法。</target>
        <note />
      </trans-unit>
      <trans-unit id="tcUnexpectedPropertyInSyntaxTree">
        <source>Unexpected source-level property specification in syntax tree</source>
        <target state="translated">語法樹狀目錄中有未預期的來源層級屬性規格</target>
        <note />
      </trans-unit>
      <trans-unit id="tcStaticInitializerRequiresArgument">
        <source>A static initializer requires an argument</source>
        <target state="translated">靜態初始設定式需要引數</target>
        <note />
      </trans-unit>
      <trans-unit id="tcObjectConstructorRequiresArgument">
        <source>An object constructor requires an argument</source>
        <target state="translated">物件建構函式需要引數</target>
        <note />
      </trans-unit>
      <trans-unit id="tcStaticMemberShouldNotHaveThis">
        <source>This static member should not have a 'this' parameter. Consider using the notation 'member Member(args) = ...'.</source>
        <target state="translated">這個靜態成員不應該有 'this' 參數。請考慮使用 'member Member(args) = ...' 標記法。</target>
        <note />
      </trans-unit>
      <trans-unit id="tcExplicitStaticInitializerSyntax">
        <source>An explicit static initializer should use the syntax 'static new(args) = expr'</source>
        <target state="translated">明確的靜態初始設定式應該使用 'static new(args) = expr' 語法</target>
        <note />
      </trans-unit>
      <trans-unit id="tcExplicitObjectConstructorSyntax">
        <source>An explicit object constructor should use the syntax 'new(args) = expr'</source>
        <target state="translated">明確的物件建構函式應該使用 'new(args) = expr' 語法</target>
        <note />
      </trans-unit>
      <trans-unit id="tcUnexpectedPropertySpec">
        <source>Unexpected source-level property specification</source>
        <target state="translated">未預期的來源層級屬性規格</target>
        <note />
      </trans-unit>
      <trans-unit id="tcObjectExpressionFormDeprecated">
        <source>This form of object expression is not used in F#. Use 'member this.MemberName ... = ...' to define member implementations in object expressions.</source>
        <target state="translated">F# 中不使用這種形式的物件運算式。請使用 'member this.MemberName ... = ...' 來定義物件運算式中的成員實作。</target>
        <note />
      </trans-unit>
      <trans-unit id="tcInvalidDeclaration">
        <source>Invalid declaration</source>
        <target state="translated">無效的宣告</target>
        <note />
      </trans-unit>
      <trans-unit id="tcAttributesInvalidInPatterns">
        <source>Attributes are not allowed within patterns</source>
        <target state="translated">不允許在模式內使用屬性</target>
        <note />
      </trans-unit>
      <trans-unit id="tcFunctionRequiresExplicitTypeArguments">
        <source>The generic function '{0}' must be given explicit type argument(s)</source>
        <target state="translated">必須為泛型函式 '{0}' 指定明確的型別引數</target>
        <note />
      </trans-unit>
      <trans-unit id="tcDoesNotAllowExplicitTypeArguments">
        <source>The method or function '{0}' should not be given explicit type argument(s) because it does not declare its type parameters explicitly</source>
        <target state="translated">不應該為方法或函式 '{0}' 指定明確的型別引數，因為它未明確宣告其型別參數</target>
        <note />
      </trans-unit>
      <trans-unit id="tcTypeParameterArityMismatch">
        <source>This value, type or method expects {0} type parameter(s) but was given {1}</source>
        <target state="translated">這個值、型別或方法需要 {0} 個型別參數，卻指定了 {1} 個</target>
        <note />
      </trans-unit>
      <trans-unit id="tcDefaultStructConstructorCall">
        <source>The default, zero-initializing constructor of a struct type may only be used if all the fields of the struct type admit default initialization</source>
        <target state="translated">結構類型的預設、零初始化建構函式只能用在結構類型的所有欄位都允許預設初始化時</target>
        <note />
      </trans-unit>
      <trans-unit id="tcCouldNotFindIDisposable">
        <source>Couldn't find Dispose on IDisposable, or it was overloaded</source>
        <target state="translated">找不到 IDisposable 上的 Dispose，或已被多載</target>
        <note />
      </trans-unit>
      <trans-unit id="tcNonLiteralCannotBeUsedInPattern">
        <source>This value is not a literal and cannot be used in a pattern</source>
        <target state="translated">這個值不是常值，無法用在模式中</target>
        <note />
      </trans-unit>
      <trans-unit id="tcFieldIsReadonly">
        <source>This field is readonly</source>
        <target state="translated">這是唯讀欄位</target>
        <note />
      </trans-unit>
      <trans-unit id="tcNameArgumentsMustAppearLast">
        <source>Named arguments must appear after all other arguments</source>
        <target state="translated">具名引數必須出現在所有其他引數之後</target>
        <note />
      </trans-unit>
      <trans-unit id="tcFunctionRequiresExplicitLambda">
        <source>This function value is being used to construct a delegate type whose signature includes a byref argument. You must use an explicit lambda expression taking {0} arguments.</source>
        <target state="translated">這個函式值正用來建構簽章包含 ByRef 引數的委派類型。您必須使用接受 {0} 引數的明確 Lambda 運算式。</target>
        <note />
      </trans-unit>
      <trans-unit id="tcTypeCannotBeEnumerated">
        <source>The type '{0}' is not a type whose values can be enumerated with this syntax, i.e. is not compatible with either seq&lt;_&gt;, IEnumerable&lt;_&gt; or IEnumerable and does not have a GetEnumerator method</source>
        <target state="translated">類型 '{0}' 不是可透過此語法來列舉其值的類型，也就是與 seq&lt;_&gt;、IEnumerable&lt;_&gt; 或 IEnumerable 不相容，而且沒有 GetEnumerator 方法</target>
        <note />
      </trans-unit>
      <trans-unit id="tcInvalidMixtureOfRecursiveForms">
        <source>This recursive binding uses an invalid mixture of recursive forms</source>
        <target state="translated">這個遞迴繫結使用無效的混合遞迴形式</target>
        <note />
      </trans-unit>
      <trans-unit id="tcInvalidObjectConstructionExpression">
        <source>This is not a valid object construction expression. Explicit object constructors must either call an alternate constructor or initialize all fields of the object and specify a call to a super class constructor.</source>
        <target state="translated">這不是有效的物件建構運算式。明確物件建構函式必須呼叫替代建構函式，或初始化該物件的所有欄位並且指定超級類別建構函式的呼叫。</target>
        <note />
      </trans-unit>
      <trans-unit id="tcInvalidConstraint">
        <source>Invalid constraint</source>
        <target state="translated">無效的條件約束</target>
        <note />
      </trans-unit>
      <trans-unit id="tcInvalidConstraintTypeSealed">
        <source>Invalid constraint: the type used for the constraint is sealed, which means the constraint could only be satisfied by at most one solution</source>
        <target state="translated">無效的條件約束: 用於條件約束的類型是密封的，表示條件約束最多只能由一個方案滿足</target>
        <note />
      </trans-unit>
      <trans-unit id="tcInvalidEnumConstraint">
        <source>An 'enum' constraint must be of the form 'enum&lt;type&gt;'</source>
        <target state="translated">'enum' 條件約束的形式必須為 'enum&lt;類型&gt;'</target>
        <note />
      </trans-unit>
      <trans-unit id="tcInvalidNewConstraint">
        <source>'new' constraints must take one argument of type 'unit' and return the constructed type</source>
        <target state="translated">'new' 條件約束必須接受一個類型 'unit' 的引數，並傳回建構的類型</target>
        <note />
      </trans-unit>
      <trans-unit id="tcInvalidPropertyType">
        <source>This property has an invalid type. Properties taking multiple indexer arguments should have types of the form 'ty1 * ty2 -&gt; ty3'. Properties returning functions should have types of the form '(ty1 -&gt; ty2)'.</source>
        <target state="translated">此屬性的類型無效。採用多個索引子引數的屬性類型形式應為 'ty1 * ty2 -&gt; ty3'。傳回函式的屬性類型形式應為 '(ty1 -&gt; ty2)'。</target>
        <note />
      </trans-unit>
      <trans-unit id="tcExpectedUnitOfMeasureMarkWithAttribute">
        <source>Expected unit-of-measure parameter, not type parameter. Explicit unit-of-measure parameters must be marked with the [&lt;Measure&gt;] attribute.</source>
        <target state="translated">應為測量單位參數，而非類型參數。必須以 [&lt;Measure&gt;] 屬性標示明確的測量單位參數。</target>
        <note />
      </trans-unit>
      <trans-unit id="tcExpectedTypeParameter">
        <source>Expected type parameter, not unit-of-measure parameter</source>
        <target state="translated">必須是型別參數，不是測量單位參數</target>
        <note />
      </trans-unit>
      <trans-unit id="tcExpectedTypeNotUnitOfMeasure">
        <source>Expected type, not unit-of-measure</source>
        <target state="translated">必須是類型，不是測量單位</target>
        <note />
      </trans-unit>
      <trans-unit id="tcExpectedUnitOfMeasureNotType">
        <source>Expected unit-of-measure, not type</source>
        <target state="translated">必須是測量單位，不是類型</target>
        <note />
      </trans-unit>
      <trans-unit id="tcInvalidUnitsOfMeasurePrefix">
        <source>Units-of-measure cannot be used as prefix arguments to a type. Rewrite as postfix arguments in angle brackets.</source>
        <target state="translated">測量單位不能做為類型的前置引數使用。請重寫成括在角括號中的後置引數。</target>
        <note />
      </trans-unit>
      <trans-unit id="tcUnitsOfMeasureInvalidInTypeConstructor">
        <source>Unit-of-measure cannot be used in type constructor application</source>
        <target state="translated">測量單位不能用在類型建構函式應用程式中</target>
        <note />
      </trans-unit>
      <trans-unit id="tcRequireBuilderMethod">
        <source>This control construct may only be used if the computation expression builder defines a '{0}' method</source>
        <target state="translated">這個控制建構只能用在計算運算式產生器定義 '{0}' 方法時</target>
        <note />
      </trans-unit>
      <trans-unit id="tcTypeHasNoNestedTypes">
        <source>This type has no nested types</source>
        <target state="translated">這種類型沒有巢狀類型</target>
        <note />
      </trans-unit>
      <trans-unit id="tcUnexpectedSymbolInTypeExpression">
        <source>Unexpected {0} in type expression</source>
        <target state="translated">類型運算式中有未預期的 {0}</target>
        <note />
      </trans-unit>
      <trans-unit id="tcTypeParameterInvalidAsTypeConstructor">
        <source>Type parameter cannot be used as type constructor</source>
        <target state="translated">型別參數不能作為型別建構函式使用</target>
        <note />
      </trans-unit>
      <trans-unit id="tcIllegalSyntaxInTypeExpression">
        <source>Illegal syntax in type expression</source>
        <target state="translated">類型運算式中不合法的語法</target>
        <note />
      </trans-unit>
      <trans-unit id="tcAnonymousUnitsOfMeasureCannotBeNested">
        <source>Anonymous unit-of-measure cannot be nested inside another unit-of-measure expression</source>
        <target state="translated">匿名的測量單位無法巢狀於另一個測量單位運算式內</target>
        <note />
      </trans-unit>
      <trans-unit id="tcAnonymousTypeInvalidInDeclaration">
        <source>Anonymous type variables are not permitted in this declaration</source>
        <target state="translated">不允許在這個宣告中使用匿名的類型變數</target>
        <note />
      </trans-unit>
      <trans-unit id="tcUnexpectedSlashInType">
        <source>Unexpected / in type</source>
        <target state="translated">類型中有未預期的 /</target>
        <note />
      </trans-unit>
      <trans-unit id="tcUnexpectedTypeArguments">
        <source>Unexpected type arguments</source>
        <target state="translated">未預期的類型引數</target>
        <note />
      </trans-unit>
      <trans-unit id="tcOptionalArgsOnlyOnMembers">
        <source>Optional arguments are only permitted on type members</source>
        <target state="translated">只允許在類型成員上使用選擇性的引數</target>
        <note />
      </trans-unit>
      <trans-unit id="tcNameNotBoundInPattern">
        <source>Name '{0}' not bound in pattern context</source>
        <target state="translated">名稱 '{0}' 未在模式內容中繫結</target>
        <note />
      </trans-unit>
      <trans-unit id="tcInvalidNonPrimitiveLiteralInPatternMatch">
        <source>Non-primitive numeric literal constants cannot be used in pattern matches because they can be mapped to multiple different types through the use of a NumericLiteral module. Consider using replacing with a variable, and use 'when &lt;variable&gt; = &lt;constant&gt;' at the end of the match clause.</source>
        <target state="translated">因為非基本數值的常值常數可以透過使用 NumericLiteral 模組來對應到多個不同的類型，所以無法用於模式比對。請考慮以變數取代，並在比對子句的結尾使用 'when &lt;variable&gt; = &lt;constant&gt;'。</target>
        <note />
      </trans-unit>
      <trans-unit id="tcInvalidTypeArgumentUsage">
        <source>Type arguments cannot be specified here</source>
        <target state="translated">此處不能指定類型引數</target>
        <note />
      </trans-unit>
      <trans-unit id="tcRequireActivePatternWithOneResult">
        <source>Only active patterns returning exactly one result may accept arguments</source>
        <target state="translated">只有剛好傳回一個結果的現用模式可以接受引數</target>
        <note />
      </trans-unit>
      <trans-unit id="tcInvalidArgForParameterizedPattern">
        <source>Invalid argument to parameterized pattern label</source>
        <target state="translated">參數化模式標籤的引數無效</target>
        <note />
      </trans-unit>
      <trans-unit id="tcInvalidIndexIntoActivePatternArray">
        <source>Internal error. Invalid index into active pattern array</source>
        <target state="translated">內部錯誤。現用模式陣列的索引無效</target>
        <note />
      </trans-unit>
      <trans-unit id="tcUnionCaseDoesNotTakeArguments">
        <source>This union case does not take arguments</source>
        <target state="translated">這個聯集不接受引數</target>
        <note />
      </trans-unit>
      <trans-unit id="tcUnionCaseRequiresOneArgument">
        <source>This union case takes one argument</source>
        <target state="translated">這個聯集接受一個引數</target>
        <note />
      </trans-unit>
      <trans-unit id="tcUnionCaseExpectsTupledArguments">
        <source>This union case expects {0} arguments in tupled form, but was given {1}. The missing field arguments may be any of:{2}</source>
        <target state="translated">此聯集案例需要元組格式的 {0} 引數，但提供的是 {1}。遺漏的欄位引數可能是下列任一: {2}</target>
        <note />
      </trans-unit>
      <trans-unit id="tcFieldIsNotStatic">
        <source>Field '{0}' is not static</source>
        <target state="translated">欄位 '{0}' 不是靜態的</target>
        <note />
      </trans-unit>
      <trans-unit id="tcFieldNotLiteralCannotBeUsedInPattern">
        <source>This field is not a literal and cannot be used in a pattern</source>
        <target state="translated">這個欄位不是常值，無法用在模式中</target>
        <note />
      </trans-unit>
      <trans-unit id="tcRequireVarConstRecogOrLiteral">
        <source>This is not a variable, constant, active recognizer or literal</source>
        <target state="translated">這不是變數、常數、現用辨識器或常值</target>
        <note />
      </trans-unit>
      <trans-unit id="tcInvalidPattern">
        <source>This is not a valid pattern</source>
        <target state="translated">這不是有效的模式</target>
        <note />
      </trans-unit>
      <trans-unit id="tcUseWhenPatternGuard">
        <source>Character range matches have been removed in F#. Consider using a 'when' pattern guard instead.</source>
        <target state="translated">字元範圍比對已從 F# 中移除。請考慮改用 'when' 模式成立條件。</target>
        <note />
      </trans-unit>
      <trans-unit id="tcIllegalPattern">
        <source>Illegal pattern</source>
        <target state="translated">不合法的模式</target>
        <note />
      </trans-unit>
      <trans-unit id="tcSyntaxErrorUnexpectedQMark">
        <source>Syntax error - unexpected '?' symbol</source>
        <target state="translated">語法錯誤 - 未預期的 '?' 符號</target>
        <note />
      </trans-unit>
      <trans-unit id="tcExpressionCountMisMatch">
        <source>Expected {0} expressions, got {1}</source>
        <target state="translated">必須是 {0} 運算式，卻得到 {1}</target>
        <note />
      </trans-unit>
      <trans-unit id="tcExprUndelayed">
        <source>TcExprUndelayed: delayed</source>
        <target state="translated">TcExprUndelayed: 已延遲</target>
        <note />
      </trans-unit>
      <trans-unit id="tcExpressionRequiresSequence">
        <source>This expression form may only be used in sequence and computation expressions</source>
        <target state="translated">這種運算式形式只能用在循序項運算式和計算運算式中</target>
        <note />
      </trans-unit>
      <trans-unit id="tcInvalidObjectExpressionSyntaxForm">
        <source>Invalid object expression. Objects without overrides or interfaces should use the expression form 'new Type(args)' without braces.</source>
        <target state="translated">無效的物件運算式。沒有覆寫或介面的物件應該使用不加大括號的運算式形式 'new Type(args)'。</target>
        <note />
      </trans-unit>
      <trans-unit id="tcInvalidObjectSequenceOrRecordExpression">
        <source>Invalid object, sequence or record expression</source>
        <target state="translated">無效的物件、順序或記錄運算式</target>
        <note />
      </trans-unit>
      <trans-unit id="tcInvalidSequenceExpressionSyntaxForm">
        <source>Invalid record, sequence or computation expression. Sequence expressions should be of the form 'seq {{ ... }}'</source>
        <target state="translated">無效的記錄、循序項或計算運算式。循序項運算式應該是 'seq {{ ... }}' 形式。</target>
        <note />
      </trans-unit>
      <trans-unit id="tcExpressionWithIfRequiresParenthesis">
        <source>This list or array expression includes an element of the form 'if ... then ... else'. Parenthesize this expression to indicate it is an individual element of the list or array, to disambiguate this from a list generated using a sequence expression</source>
        <target state="translated">這個清單或陣列運算式包含 'if ... then ... else' 形式的項目。請將這個運算式括在括號內，表示它是清單或陣列的個別項目，以區別這一項與使用循序項運算式產生的清單</target>
        <note />
      </trans-unit>
      <trans-unit id="tcUnableToParseFormatString">
        <source>Unable to parse format string '{0}'</source>
        <target state="translated">無法剖析格式字串 '{0}'</target>
        <note />
      </trans-unit>
      <trans-unit id="tcListLiteralMaxSize">
        <source>This list expression exceeds the maximum size for list literals. Use an array for larger literals and call Array.ToList.</source>
        <target state="translated">這個清單運算式已超過清單常值的大小上限。請使用供較大常值使用的陣列，並呼叫 Array.ToList。</target>
        <note />
      </trans-unit>
      <trans-unit id="tcExpressionFormRequiresObjectConstructor">
        <source>The expression form 'expr then expr' may only be used as part of an explicit object constructor</source>
        <target state="translated">運算式形式 'expr then expr' 只能用來做為明確物件建構函式的一部分</target>
        <note />
      </trans-unit>
      <trans-unit id="tcNamedArgumentsCannotBeUsedInMemberTraits">
        <source>Named arguments cannot be given to member trait calls</source>
        <target state="translated">不能將具名引數指定給成員特性呼叫</target>
        <note />
      </trans-unit>
      <trans-unit id="tcNotValidEnumCaseName">
        <source>This is not a valid name for an enumeration case</source>
        <target state="translated">這不是列舉案例的有效名稱</target>
        <note />
      </trans-unit>
      <trans-unit id="tcFieldIsNotMutable">
        <source>This field is not mutable</source>
        <target state="translated">這個欄位不是可變動的欄位</target>
        <note />
      </trans-unit>
      <trans-unit id="tcConstructRequiresListArrayOrSequence">
        <source>This construct may only be used within list, array and sequence expressions, e.g. expressions of the form 'seq {{ ... }}', '[ ... ]' or '[| ... |]'. These use the syntax 'for ... in ... do ... yield...' to generate elements</source>
        <target state="translated">此建構只可用於清單、陣列以及循序項運算式內，例如 'seq {{ ... }}'、'[ ... ]' 或 '[| ... |]' 形式的運算式。這些運算式使用語法 'for ... in ... do ... yield...' 來產生元素</target>
        <note />
      </trans-unit>
      <trans-unit id="tcConstructRequiresComputationExpressions">
        <source>This construct may only be used within computation expressions. To return a value from an ordinary function simply write the expression without 'return'.</source>
        <target state="translated">這個建構只能用在計算運算式內。若要從一般函式傳回值，只要撰寫沒有的 'return' 運算式。</target>
        <note />
      </trans-unit>
      <trans-unit id="tcConstructRequiresSequenceOrComputations">
        <source>This construct may only be used within sequence or computation expressions</source>
        <target state="translated">這個建構只能用在循序項運算式或計算運算式內</target>
        <note />
      </trans-unit>
      <trans-unit id="tcConstructRequiresComputationExpression">
        <source>This construct may only be used within computation expressions</source>
        <target state="translated">這個建構只能用在計算運算式內</target>
        <note />
      </trans-unit>
      <trans-unit id="tcInvalidIndexerExpression">
        <source>Incomplete expression or invalid use of indexer syntax</source>
        <target state="translated">運算式不完整，或使用的索引子語法無效</target>
        <note />
      </trans-unit>
      <trans-unit id="tcObjectOfIndeterminateTypeUsedRequireTypeConstraint">
        <source>The operator 'expr.[idx]' has been used on an object of indeterminate type based on information prior to this program point. Consider adding further type constraints</source>
        <target state="translated">運算子 'expr.[idx]' 已依據此程式點之前的資訊，用於不定類型的物件。請考慮新增進一步的類型限制式</target>
        <note />
      </trans-unit>
      <trans-unit id="tcCannotInheritFromVariableType">
        <source>Cannot inherit from a variable type</source>
        <target state="translated">無法繼承自變數類型</target>
        <note />
      </trans-unit>
      <trans-unit id="tcObjectConstructorsOnTypeParametersCannotTakeArguments">
        <source>Calls to object constructors on type parameters cannot be given arguments</source>
        <target state="translated">呼叫類型參數的物件建構函式時不能指定引數</target>
        <note />
      </trans-unit>
      <trans-unit id="tcCompiledNameAttributeMisused">
        <source>The 'CompiledName' attribute cannot be used with this language element</source>
        <target state="translated">'CompiledName' 屬性不能搭配這個語言項目一起使用</target>
        <note />
      </trans-unit>
      <trans-unit id="tcNamedTypeRequired">
        <source>'{0}' may only be used with named types</source>
        <target state="translated">'{0}' 只能搭配具名類型一起使用</target>
        <note />
      </trans-unit>
      <trans-unit id="tcInheritCannotBeUsedOnInterfaceType">
        <source>'inherit' cannot be used on interface types. Consider implementing the interface by using 'interface ... with ... end' instead.</source>
        <target state="translated">'inherit' 不能用在介面類型上。請考慮改用 'interface ... with ... end' 來實作介面。</target>
        <note />
      </trans-unit>
      <trans-unit id="tcNewCannotBeUsedOnInterfaceType">
        <source>'new' cannot be used on interface types. Consider using an object expression '{{ new ... with ... }}' instead.</source>
        <target state="translated">'new' 不能用在介面類型上。請考慮改用物件運算式 '{{ new ... with ... }}'。</target>
        <note />
      </trans-unit>
      <trans-unit id="tcAbstractTypeCannotBeInstantiated">
        <source>Instances of this type cannot be created since it has been marked abstract or not all methods have been given implementations. Consider using an object expression '{{ new ... with ... }}' instead.</source>
        <target state="translated">無法建立這種類型的執行個體，因為它已標記為抽象或不是所有方法都有實作。請考慮改用物件運算式 '{{ new ... with ... }}'。</target>
        <note />
      </trans-unit>
      <trans-unit id="tcIDisposableTypeShouldUseNew">
        <source>It is recommended that objects supporting the IDisposable interface are created using the syntax 'new Type(args)', rather than 'Type(args)' or 'Type' as a function value representing the constructor, to indicate that resources may be owned by the generated value</source>
        <target state="translated">建議不要使用 'Type(args)' 或 'Type' 做為函式值來代表建構函式，而應使用 'new Type(args)' 來建立支援 IDisposable 介面的物件，以表示資源可由產生的值擁有</target>
        <note />
      </trans-unit>
      <trans-unit id="tcSyntaxCanOnlyBeUsedToCreateObjectTypes">
        <source>'{0}' may only be used to construct object types</source>
        <target state="translated">'{0}' 只能用來建構物件類型</target>
        <note />
      </trans-unit>
      <trans-unit id="tcConstructorRequiresCall">
        <source>Constructors for the type '{0}' must directly or indirectly call its implicit object constructor. Use a call to the implicit object constructor instead of a record expression.</source>
        <target state="translated">類型 '{0}' 的建構函式必須直接或間接呼叫其隱含物件建構函式。請不要使用記錄運算式，改為呼叫隱含物件建構函式。</target>
        <note />
      </trans-unit>
      <trans-unit id="tcUndefinedField">
        <source>The field '{0}' has been given a value, but is not present in the type '{1}'</source>
        <target state="translated">欄位 '{0}' 已經指定值，但是未出現在類型 '{1}' 中</target>
        <note />
      </trans-unit>
      <trans-unit id="tcFieldRequiresAssignment">
        <source>No assignment given for field '{0}' of type '{1}'</source>
        <target state="translated">未針對類型 '{1}' 的欄位 '{0}' 指定指派</target>
        <note />
      </trans-unit>
      <trans-unit id="tcExtraneousFieldsGivenValues">
        <source>Extraneous fields have been given values</source>
        <target state="translated">已經為沒有直接關聯的欄位指定值</target>
        <note />
      </trans-unit>
      <trans-unit id="tcObjectExpressionsCanOnlyOverrideAbstractOrVirtual">
        <source>Only overrides of abstract and virtual members may be specified in object expressions</source>
        <target state="translated">只有抽象和虛擬成員的覆寫可以在物件運算式中指定</target>
        <note />
      </trans-unit>
      <trans-unit id="tcNoAbstractOrVirtualMemberFound">
        <source>The member '{0}' does not correspond to any abstract or virtual method available to override or implement.</source>
        <target state="translated">成員 '{0}' 未對應到可用於覆寫或實作的任何抽象或虛擬方法。</target>
        <note />
      </trans-unit>
      <trans-unit id="tcMemberFoundIsNotAbstractOrVirtual">
        <source>The type {0} contains the member '{1}' but it is not a virtual or abstract method that is available to override or implement.</source>
        <target state="translated">類型 {0} 包含成員 '{1}'，但它不是可用於覆寫或實作的虛擬或抽象方法。</target>
        <note />
      </trans-unit>
      <trans-unit id="tcArgumentArityMismatch">
        <source>The member '{0}' does not accept the correct number of arguments. {1} argument(s) are expected, but {2} were given. The required signature is '{3}'.{4}</source>
        <target state="translated">成員 '{0}' 不接受正確數目的引數。應為 {1} 個引數，但提供了 {2} 個。必要特徵標記為 '{3}'。{4}</target>
        <note />
      </trans-unit>
      <trans-unit id="tcArgumentArityMismatchOneOverload">
        <source>The member '{0}' does not accept the correct number of arguments. One overload accepts {1} arguments, but {2} were given. The required signature is '{3}'.{4}</source>
        <target state="translated">成員 '{0}' 不接受正確數目的引數。一次多載接受 {1} 個引數，但提供了 {2} 個。必要特徵標記為 '{3}'。{4}</target>
        <note />
      </trans-unit>
      <trans-unit id="tcSimpleMethodNameRequired">
        <source>A simple method name is required here</source>
        <target state="translated">此處要有簡單方法名稱</target>
        <note />
      </trans-unit>
      <trans-unit id="tcPredefinedTypeCannotBeUsedAsSuperType">
        <source>The types System.ValueType, System.Enum, System.Delegate, System.MulticastDelegate and System.Array cannot be used as super types in an object expression or class</source>
        <target state="translated">類型 System.ValueType、System.Enum、System.Delegate、System.MulticastDelegate 和 System.Array 不能做為物件運算式或類別中的超級類型使用</target>
        <note />
      </trans-unit>
      <trans-unit id="tcNewMustBeUsedWithNamedType">
        <source>'new' must be used with a named type</source>
        <target state="translated">'new' 必須搭配具名類型一起使用</target>
        <note />
      </trans-unit>
      <trans-unit id="tcCannotCreateExtensionOfSealedType">
        <source>Cannot create an extension of a sealed type</source>
        <target state="translated">無法建立密封類型的擴充</target>
        <note />
      </trans-unit>
      <trans-unit id="tcNoArgumentsForRecordValue">
        <source>No arguments may be given when constructing a record value</source>
        <target state="translated">建構記錄值時未指定任何引數</target>
        <note />
      </trans-unit>
      <trans-unit id="tcNoInterfaceImplementationForConstructionExpression">
        <source>Interface implementations cannot be given on construction expressions</source>
        <target state="translated">不能在建構運算式中指定介面實作</target>
        <note />
      </trans-unit>
      <trans-unit id="tcObjectConstructionCanOnlyBeUsedInClassTypes">
        <source>Object construction expressions may only be used to implement constructors in class types</source>
        <target state="translated">物件建構運算式只能用來實作類別類型中的建構函式</target>
        <note />
      </trans-unit>
      <trans-unit id="tcOnlySimpleBindingsCanBeUsedInConstructionExpressions">
        <source>Only simple bindings of the form 'id = expr' can be used in construction expressions</source>
        <target state="translated">只有 'id = expr' 形式的簡單繫結可以用在建構運算式中</target>
        <note />
      </trans-unit>
      <trans-unit id="tcObjectsMustBeInitializedWithObjectExpression">
        <source>Objects must be initialized by an object construction expression that calls an inherited object constructor and assigns a value to each field</source>
        <target state="translated">物件必須用物件建構運算式初始化，該運算式必須呼叫繼承的物件建構函式，並為每個欄位指派值</target>
        <note />
      </trans-unit>
      <trans-unit id="tcExpectedInterfaceType">
        <source>Expected an interface type</source>
        <target state="translated">必須是介面類型</target>
        <note />
      </trans-unit>
      <trans-unit id="tcConstructorForInterfacesDoNotTakeArguments">
        <source>Constructor expressions for interfaces do not take arguments</source>
        <target state="translated">介面的建構函式運算式不接受引數</target>
        <note />
      </trans-unit>
      <trans-unit id="tcConstructorRequiresArguments">
        <source>This object constructor requires arguments</source>
        <target state="translated">這個物件建構函式需要引數</target>
        <note />
      </trans-unit>
      <trans-unit id="tcNewRequiresObjectConstructor">
        <source>'new' may only be used with object constructors</source>
        <target state="translated">'new' 只能搭配物件建構函式一起使用</target>
        <note />
      </trans-unit>
      <trans-unit id="tcAtLeastOneOverrideIsInvalid">
        <source>At least one override did not correctly implement its corresponding abstract member</source>
        <target state="translated">至少有一個覆寫未正確實作對應的抽象成員</target>
        <note />
      </trans-unit>
      <trans-unit id="tcNumericLiteralRequiresModule">
        <source>This numeric literal requires that a module '{0}' defining functions FromZero, FromOne, FromInt32, FromInt64 and FromString be in scope</source>
        <target state="translated">這個數值常值要求定義函式 FromZero、FromOne、FromInt32、FromInt64 和 FromString 的模組 '{0}' 必須在範圍內</target>
        <note />
      </trans-unit>
      <trans-unit id="tcInvalidRecordConstruction">
        <source>Invalid record construction</source>
        <target state="translated">無效的記錄建構</target>
        <note />
      </trans-unit>
      <trans-unit id="tcExpressionFormRequiresRecordTypes">
        <source>The expression form {{ expr with ... }} may only be used with record types. To build object types use {{ new Type(...) with ... }}</source>
        <target state="translated">運算式形式 {{ expr with ... }} 只能搭配記錄類型一起使用。若要建置物件類型，請使用 {{ new Type(...) with ... }}</target>
        <note />
      </trans-unit>
      <trans-unit id="tcInheritedTypeIsNotObjectModelType">
        <source>The inherited type is not an object model type</source>
        <target state="translated">繼承類型不是物件模型類型</target>
        <note />
      </trans-unit>
      <trans-unit id="tcObjectConstructionExpressionCanOnlyImplementConstructorsInObjectModelTypes">
        <source>Object construction expressions (i.e. record expressions with inheritance specifications) may only be used to implement constructors in object model types. Use 'new ObjectType(args)' to construct instances of object model types outside of constructors</source>
        <target state="translated">物件建構運算式 (亦即，含繼承規格的記錄運算式) 只能用來實作物件模型類型中的建構函式。請使用 'new ObjectType(args)' 來建構在建構函式外之物件模型類型的執行個體</target>
        <note />
      </trans-unit>
      <trans-unit id="tcEmptyRecordInvalid">
        <source>'{{ }}' is not a valid expression. Records must include at least one field. Empty sequences are specified by using Seq.empty or an empty list '[]'.</source>
        <target state="translated">'{{ }}' 不是有效的運算式。記錄至少必須包含一個欄位。使用 Seq.empty 或空白清單 '[]' 指定了空白順序。</target>
        <note />
      </trans-unit>
      <trans-unit id="tcTypeIsNotARecordTypeNeedConstructor">
        <source>This type is not a record type. Values of class and struct types must be created using calls to object constructors.</source>
        <target state="translated">這種類型不是記錄類型。類別和結構類型的值必須呼叫物件建構函式來建立。</target>
        <note />
      </trans-unit>
      <trans-unit id="tcTypeIsNotARecordType">
        <source>This type is not a record type</source>
        <target state="translated">這種類型不是記錄類型</target>
        <note />
      </trans-unit>
      <trans-unit id="tcConstructIsAmbiguousInComputationExpression">
        <source>This construct is ambiguous as part of a computation expression. Nested expressions may be written using 'let _ = (...)' and nested computations using 'let! res = builder {{ ... }}'.</source>
        <target state="translated">這個建構是計算運算式中模稜兩可的一部分。巢狀運算式可以使用 'let _ = (...)' 撰寫，巢狀計算則使用 'let! res = builder {{ ... }}'。</target>
        <note />
      </trans-unit>
      <trans-unit id="tcConstructIsAmbiguousInSequenceExpression">
        <source>This construct is ambiguous as part of a sequence expression. Nested expressions may be written using 'let _ = (...)' and nested sequences using 'yield! seq {{... }}'.</source>
        <target state="translated">這個建構是循序項運算式中模稜兩可的一部分。巢狀運算式可以使用 'let _ = (...)' 撰寫，巢狀順序則使用 'yield! seq {{... }}'。</target>
        <note />
      </trans-unit>
      <trans-unit id="tcDoBangIllegalInSequenceExpression">
        <source>'do!' cannot be used within sequence expressions</source>
        <target state="translated">無法在循序項運算式內使用 'do!'</target>
        <note />
      </trans-unit>
      <trans-unit id="tcUseForInSequenceExpression">
        <source>The use of 'let! x = coll' in sequence expressions is not permitted. Use 'for x in coll' instead.</source>
        <target state="translated">不允許在循序項運算式中使用 'let! x = coll'。請改用 'for x in coll'。</target>
        <note />
      </trans-unit>
      <trans-unit id="tcTryIllegalInSequenceExpression">
        <source>'try'/'with' cannot be used within sequence expressions</source>
        <target state="translated">'try'/'with' 不能搭配循序項運算式一起使用</target>
        <note />
      </trans-unit>
      <trans-unit id="tcUseYieldBangForMultipleResults">
        <source>In sequence expressions, multiple results are generated using 'yield!'</source>
        <target state="translated">在循序項運算式中，多個結果是使用 'yield!' 產生的</target>
        <note />
      </trans-unit>
      <trans-unit id="tcInvalidAssignment">
        <source>Invalid assignment</source>
        <target state="translated">無效的指派</target>
        <note />
      </trans-unit>
      <trans-unit id="tcInvalidUseOfTypeName">
        <source>Invalid use of a type name</source>
        <target state="translated">無效的類型名稱使用方式</target>
        <note />
      </trans-unit>
      <trans-unit id="tcTypeHasNoAccessibleConstructor">
        <source>This type has no accessible object constructors</source>
        <target state="translated">這種類型沒有可存取的物件建構函式</target>
        <note />
      </trans-unit>
      <trans-unit id="tcInvalidUseOfInterfaceType">
        <source>Invalid use of an interface type</source>
        <target state="translated">無效的介面類型使用方式</target>
        <note />
      </trans-unit>
      <trans-unit id="tcInvalidUseOfDelegate">
        <source>Invalid use of a delegate constructor. Use the syntax 'new Type(args)' or just 'Type(args)'.</source>
        <target state="translated">無效的委派建構函式使用方式。請使用 'new Type(args)' 語法或只用 'Type(args)'。</target>
        <note />
      </trans-unit>
      <trans-unit id="tcPropertyIsNotStatic">
        <source>Property '{0}' is not static</source>
        <target state="translated">屬性 '{0}' 不是靜態的</target>
        <note />
      </trans-unit>
      <trans-unit id="tcPropertyIsNotReadable">
        <source>Property '{0}' is not readable</source>
        <target state="translated">無法讀取屬性 '{0}'</target>
        <note />
      </trans-unit>
      <trans-unit id="tcLookupMayNotBeUsedHere">
        <source>This lookup cannot be used here</source>
        <target state="translated">此處不能使用這個查詢</target>
        <note />
      </trans-unit>
      <trans-unit id="tcPropertyIsStatic">
        <source>Property '{0}' is static</source>
        <target state="translated">屬性 '{0}' 是靜態的</target>
        <note />
      </trans-unit>
      <trans-unit id="tcPropertyCannotBeSet1">
        <source>Property '{0}' cannot be set</source>
        <target state="translated">無法設定屬性 '{0}'</target>
        <note />
      </trans-unit>
      <trans-unit id="tcConstructorsCannotBeFirstClassValues">
        <source>Constructors must be applied to arguments and cannot be used as first-class values. If necessary use an anonymous function '(fun arg1 ... argN -&gt; new Type(arg1,...,argN))'.</source>
        <target state="translated">建構函式必須套用到引數，且無法用作第一個類別值。如有必要，請使用匿名函式 '(fun arg1 ... argN -&gt; new Type(arg1,...,argN))'。</target>
        <note />
      </trans-unit>
      <trans-unit id="tcSyntaxFormUsedOnlyWithRecordLabelsPropertiesAndFields">
        <source>The syntax 'expr.id' may only be used with record labels, properties and fields</source>
        <target state="translated">語法 'expr.id' 只能搭配記錄標籤、屬性和欄位一起使用</target>
        <note />
      </trans-unit>
      <trans-unit id="tcEventIsStatic">
        <source>Event '{0}' is static</source>
        <target state="translated">事件 '{0}' 是靜態的</target>
        <note />
      </trans-unit>
      <trans-unit id="tcEventIsNotStatic">
        <source>Event '{0}' is not static</source>
        <target state="translated">事件 '{0}' 不是靜態的</target>
        <note />
      </trans-unit>
      <trans-unit id="tcNamedArgumentDidNotMatch">
        <source>The named argument '{0}' did not match any argument or mutable property</source>
        <target state="translated">具名引數 '{0}' 不符合任何引數或可變動的屬性</target>
        <note />
      </trans-unit>
      <trans-unit id="tcOverloadsCannotHaveCurriedArguments">
        <source>One or more of the overloads of this method has curried arguments. Consider redesigning these members to take arguments in tupled form.</source>
        <target state="translated">這個方法的一個或多個多載有局部調用引數。請考慮重新設計這些成員，以接受 Tuple 形式的引數。</target>
        <note />
      </trans-unit>
      <trans-unit id="tcUnnamedArgumentsDoNotFormPrefix">
        <source>The unnamed arguments do not form a prefix of the arguments of the method called</source>
        <target state="translated">未命名引數不會構成所呼叫方法的引數前置詞</target>
        <note />
      </trans-unit>
      <trans-unit id="tcStaticOptimizationConditionalsOnlyForFSharpLibrary">
        <source>Static optimization conditionals are only for use within the F# library</source>
        <target state="translated">靜態最佳化條件式只用於 F# 程式庫內</target>
        <note />
      </trans-unit>
      <trans-unit id="tcFormalArgumentIsNotOptional">
        <source>The corresponding formal argument is not optional</source>
        <target state="translated">對應的正式引數不是選擇性的</target>
        <note />
      </trans-unit>
      <trans-unit id="tcInvalidOptionalAssignmentToPropertyOrField">
        <source>Invalid optional assignment to a property or field</source>
        <target state="translated">無效的選擇性指派給屬性或欄位</target>
        <note />
      </trans-unit>
      <trans-unit id="tcDelegateConstructorMustBePassed">
        <source>A delegate constructor must be passed a single function value</source>
        <target state="translated">必須傳遞單一函式值給委派建構函式</target>
        <note />
      </trans-unit>
      <trans-unit id="tcBindingCannotBeUseAndRec">
        <source>A binding cannot be marked both 'use' and 'rec'</source>
        <target state="translated">無法同時將繫結標記為 'use' 和 'rec'</target>
        <note />
      </trans-unit>
      <trans-unit id="tcVolatileOnlyOnClassLetBindings">
        <source>The 'VolatileField' attribute may only be used on 'let' bindings in classes</source>
        <target state="translated">'VolatileField' 屬性只能用在類別的 'let' 繫結上</target>
        <note />
      </trans-unit>
      <trans-unit id="tcAttributesAreNotPermittedOnLetBindings">
        <source>Attributes are not permitted on 'let' bindings in expressions</source>
        <target state="translated">不允許在運算式的 'let' 繫結上使用屬性</target>
        <note />
      </trans-unit>
      <trans-unit id="tcDefaultValueAttributeRequiresVal">
        <source>The 'DefaultValue' attribute may only be used on 'val' declarations</source>
        <target state="translated">'DefaultValue' 屬性只能用在 'val' 宣告上</target>
        <note />
      </trans-unit>
      <trans-unit id="tcConditionalAttributeRequiresMembers">
        <source>The 'ConditionalAttribute' attribute may only be used on members</source>
        <target state="translated">'ConditionalAttribute' 屬性只能用在成員上</target>
        <note />
      </trans-unit>
      <trans-unit id="tcInvalidActivePatternName">
        <source>This is not a valid name for an active pattern</source>
        <target state="translated">這不是現用模式的有效名稱</target>
        <note />
      </trans-unit>
      <trans-unit id="tcEntryPointAttributeRequiresFunctionInModule">
        <source>The 'EntryPointAttribute' attribute may only be used on function definitions in modules</source>
        <target state="translated">'EntryPointAttribute' 屬性不能用在模組的函式定義上</target>
        <note />
      </trans-unit>
      <trans-unit id="tcMutableValuesCannotBeInline">
        <source>Mutable values cannot be marked 'inline'</source>
        <target state="translated">可變動的值不能標記為 'inline'</target>
        <note />
      </trans-unit>
      <trans-unit id="tcMutableValuesMayNotHaveGenericParameters">
        <source>Mutable values cannot have generic parameters</source>
        <target state="translated">可變動的值不能有泛型參數</target>
        <note />
      </trans-unit>
      <trans-unit id="tcMutableValuesSyntax">
        <source>Mutable function values should be written 'let mutable f = (fun args -&gt; ...)'</source>
        <target state="translated">可變動的函式值應寫成 'let mutable f = (fun args -&gt; ...)'</target>
        <note />
      </trans-unit>
      <trans-unit id="tcOnlyFunctionsCanBeInline">
        <source>Only functions may be marked 'inline'</source>
        <target state="translated">只有函式可以標記為 'inline'</target>
        <note />
      </trans-unit>
      <trans-unit id="tcIllegalAttributesForLiteral">
        <source>A literal value cannot be given the [&lt;ThreadStatic&gt;] or [&lt;ContextStatic&gt;] attributes</source>
        <target state="translated">不得為常值指定 [&lt;ThreadStatic&gt;] 或 [&lt;ContextStatic&gt;] 屬性</target>
        <note />
      </trans-unit>
      <trans-unit id="tcLiteralCannotBeMutable">
        <source>A literal value cannot be marked 'mutable'</source>
        <target state="translated">常值不能標記為 'mutable'</target>
        <note />
      </trans-unit>
      <trans-unit id="tcLiteralCannotBeInline">
        <source>A literal value cannot be marked 'inline'</source>
        <target state="translated">常值不能標記為 'inline'</target>
        <note />
      </trans-unit>
      <trans-unit id="tcLiteralCannotHaveGenericParameters">
        <source>Literal values cannot have generic parameters</source>
        <target state="translated">常值不能有泛型參數</target>
        <note />
      </trans-unit>
      <trans-unit id="tcInvalidConstantExpression">
        <source>This is not a valid constant expression</source>
        <target state="translated">這不是有效的常數運算式</target>
        <note />
      </trans-unit>
      <trans-unit id="tcTypeIsInaccessible">
        <source>This type is not accessible from this code location</source>
        <target state="translated">無法從這個程式碼位置存取這種類型</target>
        <note />
      </trans-unit>
      <trans-unit id="tcUnexpectedConditionInImportedAssembly">
        <source>Unexpected condition in imported assembly: failed to decode AttributeUsage attribute</source>
        <target state="translated">匯入的組件中有未預期的條件: 無法解碼 AttributeUsage 屬性</target>
        <note />
      </trans-unit>
      <trans-unit id="tcUnrecognizedAttributeTarget">
        <source>Unrecognized attribute target. Valid attribute targets are 'assembly', 'module', 'type', 'method', 'property', 'return', 'param', 'field', 'event', 'constructor'.</source>
        <target state="translated">無法辨識的屬性目標。有效的屬性目標為 'assembly'、'module'、'type'、'method'、'property'、'return'、'param'、'field'、'event'、'constructor'。</target>
        <note />
      </trans-unit>
      <trans-unit id="tcAttributeIsNotValidForLanguageElementUseDo">
        <source>This attribute is not valid for use on this language element. Assembly attributes should be attached to a 'do ()' declaration, if necessary within an F# module.</source>
        <target state="translated">這個屬性不能用在這個語言項目上。組件屬性應該附加到 'do ()' 宣告 (如果 F# 模組中需要的話)。</target>
        <note />
      </trans-unit>
      <trans-unit id="tcAttributeIsNotValidForLanguageElement">
        <source>This attribute is not valid for use on this language element</source>
        <target state="translated">這個屬性不能用在這個語言項目上</target>
        <note />
      </trans-unit>
      <trans-unit id="tcOptionalArgumentsCannotBeUsedInCustomAttribute">
        <source>Optional arguments cannot be used in custom attributes</source>
        <target state="translated">選擇性的引數不能用在自訂屬性中</target>
        <note />
      </trans-unit>
      <trans-unit id="tcPropertyCannotBeSet0">
        <source>This property cannot be set</source>
        <target state="translated">無法設定這個屬性</target>
        <note />
      </trans-unit>
      <trans-unit id="tcPropertyOrFieldNotFoundInAttribute">
        <source>This property or field was not found on this custom attribute type</source>
        <target state="translated">在這個自訂屬性類型上找不到這個屬性或欄位</target>
        <note />
      </trans-unit>
      <trans-unit id="tcCustomAttributeMustBeReferenceType">
        <source>A custom attribute must be a reference type</source>
        <target state="translated">自訂屬性必須是參考類型</target>
        <note />
      </trans-unit>
      <trans-unit id="tcCustomAttributeArgumentMismatch">
        <source>The number of args for a custom attribute does not match the expected number of args for the attribute constructor</source>
        <target state="translated">自訂屬性的引數數目不符合屬性建構函式預期的引數數目</target>
        <note />
      </trans-unit>
      <trans-unit id="tcCustomAttributeMustInvokeConstructor">
        <source>A custom attribute must invoke an object constructor</source>
        <target state="translated">自訂屬性必須叫用物件建構函式</target>
        <note />
      </trans-unit>
      <trans-unit id="tcAttributeExpressionsMustBeConstructorCalls">
        <source>Attribute expressions must be calls to object constructors</source>
        <target state="translated">屬性運算式必須是對物件建構函式的呼叫</target>
        <note />
      </trans-unit>
      <trans-unit id="tcUnsupportedAttribute">
        <source>This attribute cannot be used in this version of F#</source>
        <target state="translated">這個屬性不能用在這個版本的 F# 中</target>
        <note />
      </trans-unit>
      <trans-unit id="tcInvalidInlineSpecification">
        <source>Invalid inline specification</source>
        <target state="translated">無效的內嵌規格</target>
        <note />
      </trans-unit>
      <trans-unit id="tcInvalidUseBinding">
        <source>'use' bindings must be of the form 'use &lt;var&gt; = &lt;expr&gt;'</source>
        <target state="translated">'use' 繫結的形式必須為 'use &lt;var&gt; = &lt;expr&gt;'</target>
        <note />
      </trans-unit>
      <trans-unit id="tcAbstractMembersIllegalInAugmentation">
        <source>Abstract members are not permitted in an augmentation - they must be defined as part of the type itself</source>
        <target state="translated">不允許在增強指定中使用抽象成員，必須將它們定義為類型自身的一部分</target>
        <note />
      </trans-unit>
      <trans-unit id="tcMethodOverridesIllegalHere">
        <source>Method overrides and interface implementations are not permitted here</source>
        <target state="translated">此處不允許方法覆寫和介面實作</target>
        <note />
      </trans-unit>
      <trans-unit id="tcNoMemberFoundForOverride">
        <source>No abstract or interface member was found that corresponds to this override</source>
        <target state="translated">找不到對應到這個覆寫的抽象或介面成員</target>
        <note />
      </trans-unit>
      <trans-unit id="tcOverrideArityMismatch">
        <source>This override takes a different number of arguments to the corresponding abstract member. The following abstract members were found:{0}</source>
        <target state="translated">這項覆寫會針對對應的抽象成員，採用不同數目的引數。找到下列抽象成員: {0}</target>
        <note />
      </trans-unit>
      <trans-unit id="tcDefaultImplementationAlreadyExists">
        <source>This method already has a default implementation</source>
        <target state="translated">這個方法已經有預設實作</target>
        <note />
      </trans-unit>
      <trans-unit id="tcDefaultAmbiguous">
        <source>The method implemented by this default is ambiguous</source>
        <target state="translated">這個預設所實作的方法模稜兩可</target>
        <note />
      </trans-unit>
      <trans-unit id="tcNoPropertyFoundForOverride">
        <source>No abstract property was found that corresponds to this override</source>
        <target state="translated">找不到對應到這個覆寫的抽象屬性</target>
        <note />
      </trans-unit>
      <trans-unit id="tcAbstractPropertyMissingGetOrSet">
        <source>This property overrides or implements an abstract property but the abstract property doesn't have a corresponding {0}</source>
        <target state="translated">這個屬性會覆寫或實作抽象屬性，但抽象屬性沒有對應的 {0}</target>
        <note />
      </trans-unit>
      <trans-unit id="tcInvalidSignatureForSet">
        <source>Invalid signature for set member</source>
        <target state="translated">無效的集合成員簽章</target>
        <note />
      </trans-unit>
      <trans-unit id="tcNewMemberHidesAbstractMember">
        <source>This new member hides the abstract member '{0}'. Rename the member or use 'override' instead.</source>
        <target state="translated">這個新成員會隱藏抽象成員 '{0}'。請重新命名成員或改用 'override'。</target>
        <note />
      </trans-unit>
      <trans-unit id="tcNewMemberHidesAbstractMemberWithSuffix">
        <source>This new member hides the abstract member '{0}' once tuples, functions, units of measure and/or provided types are erased. Rename the member or use 'override' instead.</source>
        <target state="translated">這個新成員在清除元組、函式、測量單位和/或提供的類型後會隱藏抽象成員 '{0}'。請重新命名成員或改用 'override'。</target>
        <note />
      </trans-unit>
      <trans-unit id="tcStaticInitializersIllegalInInterface">
        <source>Interfaces cannot contain definitions of static initializers</source>
        <target state="translated">介面不能包含靜態初始設定式的定義</target>
        <note />
      </trans-unit>
      <trans-unit id="tcObjectConstructorsIllegalInInterface">
        <source>Interfaces cannot contain definitions of object constructors</source>
        <target state="translated">介面不能包含物件建構函式的定義</target>
        <note />
      </trans-unit>
      <trans-unit id="tcMemberOverridesIllegalInInterface">
        <source>Interfaces cannot contain definitions of member overrides</source>
        <target state="translated">介面不能包含成員覆寫的定義</target>
        <note />
      </trans-unit>
      <trans-unit id="tcConcreteMembersIllegalInInterface">
        <source>Interfaces cannot contain definitions of concrete instance members. You may need to define a constructor on your type to indicate that the type is a class.</source>
        <target state="translated">介面不能包含具體執行個體成員的定義。您必須在類型上定義建構函式，以指示類型是類別。</target>
        <note />
      </trans-unit>
      <trans-unit id="tcConstructorsDisallowedInExceptionAugmentation">
        <source>Constructors cannot be specified in exception augmentations</source>
        <target state="translated">建構函式不能在例外狀況增強指定中指定</target>
        <note />
      </trans-unit>
      <trans-unit id="tcStructsCannotHaveConstructorWithNoArguments">
        <source>Structs cannot have an object constructor with no arguments. This is a restriction imposed on all CLI languages as structs automatically support a default constructor.</source>
        <target state="translated">結構不能有不含引數的物件建構函式。這是對所有 CLI 語言施加的限制，因為結構會自動支援預設建構函式。</target>
        <note />
      </trans-unit>
      <trans-unit id="tcConstructorsIllegalForThisType">
        <source>Constructors cannot be defined for this type</source>
        <target state="translated">無法為這個類型定義建構函式</target>
        <note />
      </trans-unit>
      <trans-unit id="tcRecursiveBindingsWithMembersMustBeDirectAugmentation">
        <source>Recursive bindings that include member specifications can only occur as a direct augmentation of a type</source>
        <target state="translated">包含成員規格的遞迴繫結只能做為類型的直接增強指定</target>
        <note />
      </trans-unit>
      <trans-unit id="tcOnlySimplePatternsInLetRec">
        <source>Only simple variable patterns can be bound in 'let rec' constructs</source>
        <target state="translated">只有簡單的變數模式可以在 'let rec' 建構中繫結</target>
        <note />
      </trans-unit>
      <trans-unit id="tcOnlyRecordFieldsAndSimpleLetCanBeMutable">
        <source>Mutable 'let' bindings can't be recursive or defined in recursive modules or namespaces</source>
        <target state="translated">可變 'let' 繫結不能在遞迴模組或命名空間中遞迴或定義</target>
        <note />
      </trans-unit>
      <trans-unit id="tcMemberIsNotSufficientlyGeneric">
        <source>This member is not sufficiently generic</source>
        <target state="translated">這個成員的一般程度不足</target>
        <note />
      </trans-unit>
      <trans-unit id="tcLiteralAttributeRequiresConstantValue">
        <source>A declaration may only be the [&lt;Literal&gt;] attribute if a constant value is also given, e.g. 'val x: int = 1'</source>
        <target state="translated">若也提供了常數值，宣告就只能是 [&lt;Literal&gt;] 屬性，例如 'val x: int = 1'</target>
        <note />
      </trans-unit>
      <trans-unit id="tcValueInSignatureRequiresLiteralAttribute">
        <source>A declaration may only be given a value in a signature if the declaration has the [&lt;Literal&gt;] attribute</source>
        <target state="translated">若宣告有 [&lt;Literal&gt;] 屬性，宣告就只能有特徵標記中的值</target>
        <note />
      </trans-unit>
      <trans-unit id="tcThreadStaticAndContextStaticMustBeStatic">
        <source>Thread-static and context-static variables must be static and given the [&lt;DefaultValue&gt;] attribute to indicate that the value is initialized to the default value on each new thread</source>
        <target state="translated">靜態執行緒和環境變數必須是靜態的，且必須為其指定 [&lt;DefaultValue&gt;] 屬性，以指出值會在每個新的執行緒均初始化為預設值</target>
        <note />
      </trans-unit>
      <trans-unit id="tcVolatileFieldsMustBeMutable">
        <source>Volatile fields must be marked 'mutable' and cannot be thread-static</source>
        <target state="translated">Volatile 欄位必須標記為 'mutable'，而且不能是 Thread 靜態的</target>
        <note />
      </trans-unit>
      <trans-unit id="tcUninitializedValFieldsMustBeMutable">
        <source>Uninitialized 'val' fields must be mutable and marked with the '[&lt;DefaultValue&gt;]' attribute. Consider using a 'let' binding instead of a 'val' field.</source>
        <target state="translated">未初始化的 'val'欄位必須是可變的，並以 '[&lt;DefaultValue&gt;]' 屬性標示。請考慮使用 'let' 繫結，而不使用 'val' 欄位。</target>
        <note />
      </trans-unit>
      <trans-unit id="tcStaticValFieldsMustBeMutableAndPrivate">
        <source>Static 'val' fields in types must be mutable, private and marked with the '[&lt;DefaultValue&gt;]' attribute. They are initialized to the 'null' or 'zero' value for their type. Consider also using a 'static let mutable' binding in a class type.</source>
        <target state="translated">類型中的靜態 'val' 欄位必須是可變、私人的，並以 '[&lt;DefaultValue&gt;]' 標示。這些欄位會依據其類型，初始化為 'null' 或 'zero' 值。請考慮也在類別類型中使用 'static let mutable' 繫結。</target>
        <note />
      </trans-unit>
      <trans-unit id="tcFieldRequiresName">
        <source>This field requires a name</source>
        <target state="translated">這個欄位需要名稱</target>
        <note />
      </trans-unit>
      <trans-unit id="tcInvalidNamespaceModuleTypeUnionName">
        <source>Invalid namespace, module, type or union case name</source>
        <target state="translated">無效的命名空間、模組、類型或聯集名稱</target>
        <note />
      </trans-unit>
      <trans-unit id="tcIllegalFormForExplicitTypeDeclaration">
        <source>Explicit type declarations for constructors must be of the form 'ty1 * ... * tyN -&gt; resTy'. Parentheses may be required around 'resTy'</source>
        <target state="translated">建構函式的明確類型宣告形式必須為 'ty1 * ... * tyN -&gt; resTy'。'resTy' 前後可能需要括號</target>
        <note />
      </trans-unit>
      <trans-unit id="tcReturnTypesForUnionMustBeSameAsType">
        <source>Return types of union cases must be identical to the type being defined, up to abbreviations</source>
        <target state="translated">聯集的傳回類型必須與所定義的類型一樣，直到縮寫為止</target>
        <note />
      </trans-unit>
      <trans-unit id="tcInvalidEnumerationLiteral">
        <source>This is not a valid value for an enumeration literal</source>
        <target state="translated">這不是列舉常值的有效值</target>
        <note />
      </trans-unit>
      <trans-unit id="tcTypeIsNotInterfaceType1">
        <source>The type '{0}' is not an interface type</source>
        <target state="translated">類型 '{0}' 不是介面類型</target>
        <note />
      </trans-unit>
      <trans-unit id="tcDuplicateSpecOfInterface">
        <source>Duplicate specification of an interface</source>
        <target state="translated">介面有重複的規格</target>
        <note />
      </trans-unit>
      <trans-unit id="tcFieldValIllegalHere">
        <source>A field/val declaration is not permitted here</source>
        <target state="translated">此處不允許欄位/val 宣告</target>
        <note />
      </trans-unit>
      <trans-unit id="tcInheritIllegalHere">
        <source>A inheritance declaration is not permitted here</source>
        <target state="translated">此處不允許繼承宣告</target>
        <note />
      </trans-unit>
      <trans-unit id="tcModuleRequiresQualifiedAccess">
        <source>This declaration opens the module '{0}', which is marked as 'RequireQualifiedAccess'. Adjust your code to use qualified references to the elements of the module instead, e.g. 'List.map' instead of 'map'. This change will ensure that your code is robust as new constructs are added to libraries.</source>
        <target state="translated">這個宣告會開啟標記為 'RequireQualifiedAccess' 的模組 '{0}'。請將您的程式碼調整為改用模組項目的限定參考，例如 'List.map'，而不是 'map'。這項變更將確保在新建構加入至程式庫時，您的程式碼可以更為強固。</target>
        <note />
      </trans-unit>
      <trans-unit id="tcOpenUsedWithPartiallyQualifiedPath">
        <source>This declaration opens the namespace or module '{0}' through a partially qualified path. Adjust this code to use the full path of the namespace. This change will make your code more robust as new constructs are added to the F# and CLI libraries.</source>
        <target state="translated">這個宣告會透過部分限定名稱開啟命名空間或模組 '{0}'。請調整這個程式碼，使用命名空間的完整路徑。這項變更將確保在新建構加入至 F# 和 CLI 程式庫時，您的程式碼可以更為強固。</target>
        <note />
      </trans-unit>
      <trans-unit id="tcLocalClassBindingsCannotBeInline">
        <source>Local class bindings cannot be marked inline. Consider lifting the definition out of the class or else do not mark it as inline.</source>
        <target state="translated">區域類別繫結不能標記為內嵌。請考慮將定義移出類別，或不將它標記為內嵌。</target>
        <note />
      </trans-unit>
      <trans-unit id="tcTypeAbbreviationsMayNotHaveMembers">
        <source>Type abbreviations cannot have members</source>
        <target state="translated">類型縮寫不能有成員</target>
        <note />
      </trans-unit>
      <trans-unit id="tcTypeAbbreviationsCheckedAtCompileTime">
        <source>As of F# 4.1, the accessibility of type abbreviations is checked at compile-time. Consider changing the accessibility of the type abbreviation. Ignoring this warning might lead to runtime errors.</source>
        <target state="translated">自 F# 4.1 起，類型縮寫的協助工具會於編譯時期經過檢查。請考慮變更類型縮寫的協助工具。略過此警告會導致執行階段錯誤。</target>
        <note />
      </trans-unit>
      <trans-unit id="tcEnumerationsMayNotHaveMembers">
        <source>Enumerations cannot have members</source>
        <target state="translated">列舉值不能有成員</target>
        <note />
      </trans-unit>
      <trans-unit id="tcMeasureDeclarationsRequireStaticMembers">
        <source>Measure declarations may have only static members</source>
        <target state="translated">測量宣告只能有靜態成員</target>
        <note />
      </trans-unit>
      <trans-unit id="tcStructsMayNotContainDoBindings">
        <source>Structs cannot contain 'do' bindings because the default constructor for structs would not execute these bindings</source>
        <target state="translated">結構不能包含 'do' 繫結，因為結構的預設建構函式不會執行這些繫結</target>
        <note />
      </trans-unit>
      <trans-unit id="tcStructsMayNotContainLetBindings">
        <source>Structs cannot contain value definitions because the default constructor for structs will not execute these bindings. Consider adding additional arguments to the primary constructor for the type.</source>
        <target state="translated">結構不能包含值定義，因為結構的預設建構函式不會執行這些繫結。請考慮將其他引數加入類型的主要建構函式。</target>
        <note />
      </trans-unit>
      <trans-unit id="tcStaticLetBindingsRequireClassesWithImplicitConstructors">
        <source>Static value definitions may only be used in types with a primary constructor. Consider adding arguments to the type definition, e.g. 'type X(args) = ...'.</source>
        <target state="translated">靜態值定義只能用於含有主要建構函式的類型中。請考慮在類型定義加入引數，例如 'type X(args) = ...'。</target>
        <note />
      </trans-unit>
      <trans-unit id="tcMeasureDeclarationsRequireStaticMembersNotConstructors">
        <source>Measure declarations may have only static members: constructors are not available</source>
        <target state="translated">測量宣告只能有靜態成員: 無法使用建構函式</target>
        <note />
      </trans-unit>
      <trans-unit id="tcMemberAndLocalClassBindingHaveSameName">
        <source>A member and a local class binding both have the name '{0}'</source>
        <target state="translated">成員和區域類別繫結都有名稱 '{0}'</target>
        <note />
      </trans-unit>
      <trans-unit id="tcTypeAbbreviationsCannotHaveInterfaceDeclaration">
        <source>Type abbreviations cannot have interface declarations</source>
        <target state="translated">類型縮寫不能有介面宣告</target>
        <note />
      </trans-unit>
      <trans-unit id="tcEnumerationsCannotHaveInterfaceDeclaration">
        <source>Enumerations cannot have interface declarations</source>
        <target state="translated">列舉值不能有介面宣告</target>
        <note />
      </trans-unit>
      <trans-unit id="tcTypeIsNotInterfaceType0">
        <source>This type is not an interface type</source>
        <target state="translated">這種類型不是介面類型</target>
        <note />
      </trans-unit>
      <trans-unit id="tcAllImplementedInterfacesShouldBeDeclared">
        <source>All implemented interfaces should be declared on the initial declaration of the type</source>
        <target state="translated">所有實作的介面都應該在類型的初始宣告上宣告</target>
        <note />
      </trans-unit>
      <trans-unit id="tcDefaultImplementationForInterfaceHasAlreadyBeenAdded">
        <source>A default implementation of this interface has already been added because the explicit implementation of the interface was not specified at the definition of the type</source>
        <target state="translated">已經加入這個介面的預設實作，因為未在類型的定義指定介面的明確實作</target>
        <note />
      </trans-unit>
      <trans-unit id="tcMemberNotPermittedInInterfaceImplementation">
        <source>This member is not permitted in an interface implementation</source>
        <target state="translated">不允許在介面實作中使用這個成員</target>
        <note />
      </trans-unit>
      <trans-unit id="tcDeclarationElementNotPermittedInAugmentation">
        <source>This declaration element is not permitted in an augmentation</source>
        <target state="translated">不允許在增強指定中使用這個宣告項目</target>
        <note />
      </trans-unit>
      <trans-unit id="tcTypesCannotContainNestedTypes">
        <source>Types cannot contain nested type definitions</source>
        <target state="translated">類型不能包含巢狀類型定義</target>
        <note />
      </trans-unit>
      <trans-unit id="tcTypeExceptionOrModule">
        <source>type, exception or module</source>
        <target state="translated">類型、例外狀況或模組</target>
        <note />
      </trans-unit>
      <trans-unit id="tcTypeOrModule">
        <source>type or module</source>
        <target state="translated">類型或模組</target>
        <note />
      </trans-unit>
      <trans-unit id="tcImplementsIStructuralEquatableExplicitly">
        <source>The struct, record or union type '{0}' implements the interface 'System.IStructuralEquatable' explicitly. Apply the 'CustomEquality' attribute to the type.</source>
        <target state="translated">結構、記錄或等位型別 '{0}' 明確實作了介面 'System.IStructuralEquatable'。請將 'CustomEquality' 屬性套用到該型別。</target>
        <note />
      </trans-unit>
      <trans-unit id="tcImplementsIEquatableExplicitly">
        <source>The struct, record or union type '{0}' implements the interface 'System.IEquatable&lt;_&gt;' explicitly. Apply the 'CustomEquality' attribute to the type and provide a consistent implementation of the non-generic override 'System.Object.Equals(obj)'.</source>
        <target state="translated">結構、記錄或等位類型 '{0}' 會明確實作介面 'System.IEquatable&lt;_&gt;'。請將 'CustomEquality' 屬性套用到類型，並提供一致的非泛型覆寫 'System.Object.Equals(obj)' 實作。</target>
        <note />
      </trans-unit>
      <trans-unit id="tcExplicitTypeSpecificationCannotBeUsedForExceptionConstructors">
        <source>Explicit type specifications cannot be used for exception constructors</source>
        <target state="translated">明確的類型規格不能用於例外狀況建構函式</target>
        <note />
      </trans-unit>
      <trans-unit id="tcExceptionAbbreviationsShouldNotHaveArgumentList">
        <source>Exception abbreviations should not have argument lists</source>
        <target state="translated">例外狀況縮寫不應該有引數清單</target>
        <note />
      </trans-unit>
      <trans-unit id="tcAbbreviationsFordotNetExceptionsCannotTakeArguments">
        <source>Abbreviations for Common IL exceptions cannot take arguments</source>
        <target state="translated">Common IL 例外狀況的縮寫不能接受引數</target>
        <note />
      </trans-unit>
      <trans-unit id="tcExceptionAbbreviationsMustReferToValidExceptions">
        <source>Exception abbreviations must refer to existing exceptions or F# types deriving from System.Exception</source>
        <target state="translated">例外狀況縮寫必須參考現有的例外狀況，或衍生自 System.Exception 的 F# 類型</target>
        <note />
      </trans-unit>
      <trans-unit id="tcAbbreviationsFordotNetExceptionsMustHaveMatchingObjectConstructor">
        <source>Abbreviations for Common IL exception types must have a matching object constructor</source>
        <target state="translated">Common IL 例外狀況類型的縮寫必須有對應的物件建構函式</target>
        <note />
      </trans-unit>
      <trans-unit id="tcNotAnException">
        <source>Not an exception</source>
        <target state="translated">不是例外狀況</target>
        <note />
      </trans-unit>
      <trans-unit id="tcInvalidModuleName">
        <source>Invalid module name</source>
        <target state="translated">無效的模組名稱</target>
        <note />
      </trans-unit>
      <trans-unit id="tcInvalidTypeExtension">
        <source>Invalid type extension</source>
        <target state="translated">無效的類型擴充</target>
        <note />
      </trans-unit>
      <trans-unit id="tcAttributesOfTypeSpecifyMultipleKindsForType">
        <source>The attributes of this type specify multiple kinds for the type</source>
        <target state="translated">這種類型的屬性為類型指定了多種類型</target>
        <note />
      </trans-unit>
      <trans-unit id="tcKindOfTypeSpecifiedDoesNotMatchDefinition">
        <source>The kind of the type specified by its attributes does not match the kind implied by its definition</source>
        <target state="translated">由其屬性指定的類型類型不符合其定義所隱含的類型</target>
        <note />
      </trans-unit>
      <trans-unit id="tcMeasureDefinitionsCannotHaveTypeParameters">
        <source>Measure definitions cannot have type parameters</source>
        <target state="translated">測量定義不能有類型參數</target>
        <note />
      </trans-unit>
      <trans-unit id="tcTypeRequiresDefinition">
        <source>This type requires a definition</source>
        <target state="translated">這個類型需要定義</target>
        <note />
      </trans-unit>
      <trans-unit id="tcTypeAbbreviationHasTypeParametersMissingOnType">
        <source>This type abbreviation has one or more declared type parameters that do not appear in the type being abbreviated. Type abbreviations must use all declared type parameters in the type being abbreviated. Consider removing one or more type parameters, or use a concrete type definition that wraps an underlying type, such as 'type C&lt;'a&gt; = C of ...'.</source>
        <target state="translated">這個類型縮寫有一或多個已宣告的類型參數未出現在接受縮寫的類型中。類型縮寫必須使用接受縮寫的類型中所有已宣告的類型參數。請考慮移除一或多個類型參數，或使用會包裝基礎類型的實體類型定義，例如 'type C&lt;'a&gt; = C of ...'。</target>
        <note />
      </trans-unit>
      <trans-unit id="tcStructsInterfacesEnumsDelegatesMayNotInheritFromOtherTypes">
        <source>Structs, interfaces, enums and delegates cannot inherit from other types</source>
        <target state="translated">結構、介面、列舉和委派不能繼承自其他類型</target>
        <note />
      </trans-unit>
      <trans-unit id="tcTypesCannotInheritFromMultipleConcreteTypes">
        <source>Types cannot inherit from multiple concrete types</source>
        <target state="translated">類型不能繼承自多個具象類型</target>
        <note />
      </trans-unit>
      <trans-unit id="tcRecordsUnionsAbbreviationsStructsMayNotHaveAllowNullLiteralAttribute">
        <source>Records, union, abbreviations and struct types cannot have the 'AllowNullLiteral' attribute</source>
        <target state="translated">記錄、等位、縮寫和結構類型不能有 'AllowNullLiteral' 屬性</target>
        <note />
      </trans-unit>
      <trans-unit id="tcAllowNullTypesMayOnlyInheritFromAllowNullTypes">
        <source>Types with the 'AllowNullLiteral' attribute may only inherit from or implement types which also allow the use of the null literal</source>
        <target state="translated">具 'AllowNullLiteral' 屬性的類型只能繼承自或實作允許使用 null 常值的類型</target>
        <note />
      </trans-unit>
      <trans-unit id="tcGenericTypesCannotHaveStructLayout">
        <source>Generic types cannot be given the 'StructLayout' attribute</source>
        <target state="translated">不能為泛型類型指定 'StructLayout' 屬性</target>
        <note />
      </trans-unit>
      <trans-unit id="tcOnlyStructsCanHaveStructLayout">
        <source>Only structs and classes without primary constructors may be given the 'StructLayout' attribute</source>
        <target state="translated">只能為不含主要建構函式的結構和類別指定 'StructLayout' 屬性</target>
        <note />
      </trans-unit>
      <trans-unit id="tcRepresentationOfTypeHiddenBySignature">
        <source>The representation of this type is hidden by the signature. It must be given an attribute such as [&lt;Sealed&gt;], [&lt;Class&gt;] or [&lt;Interface&gt;] to indicate the characteristics of the type.</source>
        <target state="translated">特徵標記隱藏了此類型的表示法。必須賦予其 [&lt;Sealed&gt;]、[&lt;Class&gt;] 或 [&lt;Interface&gt;] 這類的屬性，以指出類型的特性。</target>
        <note />
      </trans-unit>
      <trans-unit id="tcOnlyClassesCanHaveAbstract">
        <source>Only classes may be given the 'AbstractClass' attribute</source>
        <target state="translated">只能為類別指定 'AbstractClass' 屬性</target>
        <note />
      </trans-unit>
      <trans-unit id="tcOnlyTypesRepresentingUnitsOfMeasureCanHaveMeasure">
        <source>Only types representing units-of-measure may be given the 'Measure' attribute</source>
        <target state="translated">只能為代表測量單位的類型指定 'Measure' 屬性</target>
        <note />
      </trans-unit>
      <trans-unit id="tcOverridesCannotHaveVisibilityDeclarations">
        <source>Accessibility modifiers are not permitted on overrides or interface implementations</source>
        <target state="translated">不允許在覆寫或介面實作上使用存取範圍修飾詞</target>
        <note />
      </trans-unit>
      <trans-unit id="tcTypesAreAlwaysSealedDU">
        <source>Discriminated union types are always sealed</source>
        <target state="translated">差別等位類型永遠是密封的</target>
        <note />
      </trans-unit>
      <trans-unit id="tcTypesAreAlwaysSealedRecord">
        <source>Record types are always sealed</source>
        <target state="translated">記錄類型永遠是密封的</target>
        <note />
      </trans-unit>
      <trans-unit id="tcTypesAreAlwaysSealedAssemblyCode">
        <source>Assembly code types are always sealed</source>
        <target state="translated">組譯程式碼類型永遠是密封的</target>
        <note />
      </trans-unit>
      <trans-unit id="tcTypesAreAlwaysSealedStruct">
        <source>Struct types are always sealed</source>
        <target state="translated">結構類型永遠是密封的</target>
        <note />
      </trans-unit>
      <trans-unit id="tcTypesAreAlwaysSealedDelegate">
        <source>Delegate types are always sealed</source>
        <target state="translated">委派類型永遠是密封的</target>
        <note />
      </trans-unit>
      <trans-unit id="tcTypesAreAlwaysSealedEnum">
        <source>Enum types are always sealed</source>
        <target state="translated">列舉類型永遠是密封的</target>
        <note />
      </trans-unit>
      <trans-unit id="tcInterfaceTypesAndDelegatesCannotContainFields">
        <source>Interface types and delegate types cannot contain fields</source>
        <target state="translated">介面類型和委派類型不能包含欄位</target>
        <note />
      </trans-unit>
      <trans-unit id="tcAbbreviatedTypesCannotBeSealed">
        <source>Abbreviated types cannot be given the 'Sealed' attribute</source>
        <target state="translated">不能為縮寫的類型指定 'Sealed' 屬性</target>
        <note />
      </trans-unit>
      <trans-unit id="tcCannotInheritFromSealedType">
        <source>Cannot inherit a sealed type</source>
        <target state="translated">無法繼承密封類型</target>
        <note />
      </trans-unit>
      <trans-unit id="tcCannotInheritFromInterfaceType">
        <source>Cannot inherit from interface type. Use interface ... with instead.</source>
        <target state="translated">無法繼承自介面類型。請改用 interface ... with。</target>
        <note />
      </trans-unit>
      <trans-unit id="tcStructTypesCannotContainAbstractMembers">
        <source>Struct types cannot contain abstract members</source>
        <target state="translated">結構類型不能包含抽象成員</target>
        <note />
      </trans-unit>
      <trans-unit id="tcInterfaceTypesCannotBeSealed">
        <source>Interface types cannot be sealed</source>
        <target state="translated">介面類型不可以是密封的</target>
        <note />
      </trans-unit>
      <trans-unit id="tcInvalidDelegateSpecification">
        <source>Delegate specifications must be of the form 'typ -&gt; typ'</source>
        <target state="translated">委派規格的形式必須為 'typ -&gt; typ'</target>
        <note />
      </trans-unit>
      <trans-unit id="tcDelegatesCannotBeCurried">
        <source>Delegate specifications must not be curried types. Use 'typ * ... * typ -&gt; typ' for multi-argument delegates, and 'typ -&gt; (typ -&gt; typ)' for delegates returning function values.</source>
        <target state="translated">委派規格不得為局部調用的類型。若為多引數委派，請使用 'typ * ... * typ -&gt; typ'; 若為傳回函式值的委派，則使用 'typ -&gt; (typ -&gt; typ)'。</target>
        <note />
      </trans-unit>
      <trans-unit id="tcInvalidTypeForLiteralEnumeration">
        <source>Literal enumerations must have type int, uint, int16, uint16, int64, uint64, byte, sbyte or char</source>
        <target state="translated">常值列舉值必須為類型 int、uint、int16、uint16、int64、uint64、byte、sbyte 或 char</target>
        <note />
      </trans-unit>
      <trans-unit id="tcTypeDefinitionIsCyclic">
        <source>This type definition involves an immediate cyclic reference through an abbreviation</source>
        <target state="translated">這個類型定義涉及透過縮寫的立即循環參考</target>
        <note />
      </trans-unit>
      <trans-unit id="tcTypeDefinitionIsCyclicThroughInheritance">
        <source>This type definition involves an immediate cyclic reference through a struct field or inheritance relation</source>
        <target state="translated">這個類型定義涉及透過結構欄位或繼承關係的立即循環參考</target>
        <note />
      </trans-unit>
      <trans-unit id="tcReservedSyntaxForAugmentation">
        <source>The syntax 'type X with ...' is reserved for augmentations. Types whose representations are hidden but which have members are now declared in signatures using 'type X = ...'. You may also need to add the '[&lt;Sealed&gt;] attribute to the type definition in the signature</source>
        <target state="translated">語法 'type X with ...' 已保留以用於擴增。已隱藏表示法但有成員的類型，現在會使用 'type X = ...' 在特徵標記中宣告。您也可能必須將 '[&lt;Sealed&gt;] 屬性新增到特徵標記中的類型定義</target>
        <note />
      </trans-unit>
      <trans-unit id="tcMembersThatExtendInterfaceMustBePlacedInSeparateModule">
        <source>Members that extend interface, delegate or enum types must be placed in a module separate to the definition of the type. This module must either have the AutoOpen attribute or be opened explicitly by client code to bring the extension members into scope.</source>
        <target state="translated">擴充介面、委派或列舉類型的成員必須放在模組中，與類型的定義分開。這個模組必須有 AutoOpen 屬性，或是由用戶端程式碼明確開啟，來將擴充成員帶入範圍內。</target>
        <note />
      </trans-unit>
      <trans-unit id="tcDeclaredTypeParametersForExtensionDoNotMatchOriginal">
        <source>One or more of the declared type parameters for this type extension have a missing or wrong type constraint not matching the original type constraints on '{0}'</source>
        <target state="translated">此類型延伸模組所宣告的型別參數中，有一或多個缺少類型條件約束，或類型條件約束不正確，不符合 '{0}' 的原始類型條件約束</target>
        <note />
      </trans-unit>
      <trans-unit id="tcTypeDefinitionsWithImplicitConstructionMustHaveOneInherit">
        <source>Type definitions may only have one 'inherit' specification and it must be the first declaration</source>
        <target state="translated">類型定義只能有一個 'inherit' 規格，而且必須是第一個宣告</target>
        <note />
      </trans-unit>
      <trans-unit id="tcTypeDefinitionsWithImplicitConstructionMustHaveLocalBindingsBeforeMembers">
        <source>'let' and 'do' bindings must come before member and interface definitions in type definitions</source>
        <target state="translated">'let' 和 'do' 繫結必須在類型定義中的成員和介面定義的前面</target>
        <note />
      </trans-unit>
      <trans-unit id="tcInheritDeclarationMissingArguments">
        <source>This 'inherit' declaration specifies the inherited type but no arguments. Consider supplying arguments, e.g. 'inherit BaseType(args)'.</source>
        <target state="translated">這個 'inherit' 宣告指定繼承類型，但沒有引數。請考慮提供引數，例如 'inherit BaseType(args)'。</target>
        <note />
      </trans-unit>
      <trans-unit id="tcInheritConstructionCallNotPartOfImplicitSequence">
        <source>This 'inherit' declaration has arguments, but is not in a type with a primary constructor. Consider adding arguments to your type definition, e.g. 'type X(args) = ...'.</source>
        <target state="translated">這個 'inherit' 宣告具有引數，但不在含有主要建構函式的類型中。請考慮在您的類型定義加入引數，例如 'type X(args) = ...'。</target>
        <note />
      </trans-unit>
      <trans-unit id="tcLetAndDoRequiresImplicitConstructionSequence">
        <source>This definition may only be used in a type with a primary constructor. Consider adding arguments to your type definition, e.g. 'type X(args) = ...'.</source>
        <target state="translated">這個定義只能用於含有主要建構函式的類型中。請考慮在您的類型定義加入引數，例如 'type X(args) = ...'。</target>
        <note />
      </trans-unit>
      <trans-unit id="tcTypeAbbreviationsCannotHaveAugmentations">
        <source>Type abbreviations cannot have augmentations</source>
        <target state="translated">類型縮寫不能有增強指定</target>
        <note />
      </trans-unit>
      <trans-unit id="tcModuleAbbreviationForNamespace">
        <source>The path '{0}' is a namespace. A module abbreviation may not abbreviate a namespace.</source>
        <target state="translated">路徑 '{0}' 是命名空間。模組縮寫不可用來縮寫命名空間。</target>
        <note />
      </trans-unit>
      <trans-unit id="tcTypeUsedInInvalidWay">
        <source>The type '{0}' is used in an invalid way. A value prior to '{1}' has an inferred type involving '{2}', which is an invalid forward reference.</source>
        <target state="translated">類型 '{0}' 的使用方式無效。在 '{1}' 之前的值具有涉及 '{2}' 的推斷類型，這是無效的向前參考。</target>
        <note />
      </trans-unit>
      <trans-unit id="tcMemberUsedInInvalidWay">
        <source>The member '{0}' is used in an invalid way. A use of '{1}' has been inferred prior to the definition of '{2}', which is an invalid forward reference.</source>
        <target state="translated">成員 '{0}' 的使用方式無效。系統推斷 '{1}' 在 '{2}' 的定義之前已經使用過，這是無效的向前參考。</target>
        <note />
      </trans-unit>
      <trans-unit id="tcAttributeAutoOpenWasIgnored">
        <source>The attribute 'AutoOpen(\"{0}\")' in the assembly '{1}' did not refer to a valid module or namespace in that assembly and has been ignored</source>
        <target state="translated">組件 '{1}' 中的 'AutoOpen(\"{0}\")' 屬性未參考該組件中有效的模組或命名空間，所以已予以忽略</target>
        <note />
      </trans-unit>
      <trans-unit id="ilUndefinedValue">
        <source>Undefined value '{0}'</source>
        <target state="translated">未定義的值 '{0}'</target>
        <note />
      </trans-unit>
      <trans-unit id="ilLabelNotFound">
        <source>Label {0} not found</source>
        <target state="translated">找不到標籤 {0}</target>
        <note />
      </trans-unit>
      <trans-unit id="ilIncorrectNumberOfTypeArguments">
        <source>Incorrect number of type arguments to local call</source>
        <target state="translated">區域呼叫的類型引數數目不正確</target>
        <note />
      </trans-unit>
      <trans-unit id="ilDynamicInvocationNotSupported">
        <source>Dynamic invocation of {0} is not supported</source>
        <target state="translated">不支援 {0} 的動態引動</target>
        <note />
      </trans-unit>
      <trans-unit id="ilAddressOfLiteralFieldIsInvalid">
        <source>Taking the address of a literal field is invalid</source>
        <target state="translated">接受常值欄位的位址無效</target>
        <note />
      </trans-unit>
      <trans-unit id="ilAddressOfValueHereIsInvalid">
        <source>This operation involves taking the address of a value '{0}' represented using a local variable or other special representation. This is invalid.</source>
        <target state="translated">這項作業涉及接受值 '{0}' 的位址，且這個值是使用區域變數或其他特殊表示方式表示。這種作法無效。</target>
        <note />
      </trans-unit>
      <trans-unit id="ilCustomMarshallersCannotBeUsedInFSharp">
        <source>Custom marshallers cannot be specified in F# code. Consider using a C# helper function.</source>
        <target state="translated">在 F# 程式碼中不能指定自訂封送處理器。請考慮使用 C# 協助程式函式。</target>
        <note />
      </trans-unit>
      <trans-unit id="ilMarshalAsAttributeCannotBeDecoded">
        <source>The MarshalAs attribute could not be decoded</source>
        <target state="translated">無法解碼 MarshalAs 屬性</target>
        <note />
      </trans-unit>
      <trans-unit id="ilSignatureForExternalFunctionContainsTypeParameters">
        <source>The signature for this external function contains type parameters. Constrain the argument and return types to indicate the types of the corresponding C function.</source>
        <target state="translated">這個外部函式的簽章包含型別參數。請限制引數和傳回型別，以指示對應 C 函式的類型。</target>
        <note />
      </trans-unit>
      <trans-unit id="ilDllImportAttributeCouldNotBeDecoded">
        <source>The DllImport attribute could not be decoded</source>
        <target state="translated">無法解碼 DllImport 屬性</target>
        <note />
      </trans-unit>
      <trans-unit id="ilLiteralFieldsCannotBeSet">
        <source>Literal fields cannot be set</source>
        <target state="translated">無法設定常值欄位</target>
        <note />
      </trans-unit>
      <trans-unit id="ilStaticMethodIsNotLambda">
        <source>GenSetStorage: {0} was represented as a static method but was not an appropriate lambda expression</source>
        <target state="translated">GenSetStorage: {0} 是以靜態方法表示，但它不是適當的 Lambda 運算式</target>
        <note />
      </trans-unit>
      <trans-unit id="ilMutableVariablesCannotEscapeMethod">
        <source>Mutable variables cannot escape their method</source>
        <target state="translated">可變動的變數無法逸出其方法</target>
        <note />
      </trans-unit>
      <trans-unit id="ilUnexpectedUnrealizedValue">
        <source>Compiler error: unexpected unrealized value</source>
        <target state="translated">編譯器錯誤: 非預期的未實現值</target>
        <note />
      </trans-unit>
      <trans-unit id="ilMainModuleEmpty">
        <source>Main module of program is empty: nothing will happen when it is run</source>
        <target state="translated">程式的主要模組是空的: 執行時不會產生任何作用</target>
        <note />
      </trans-unit>
      <trans-unit id="ilTypeCannotBeUsedForLiteralField">
        <source>This type cannot be used for a literal field</source>
        <target state="translated">這種類型不能做為常值欄位使用</target>
        <note />
      </trans-unit>
      <trans-unit id="ilUnexpectedGetSetAnnotation">
        <source>Unexpected GetSet annotation on a property</source>
        <target state="translated">屬性有非預期的 GetSet 註釋</target>
        <note />
      </trans-unit>
      <trans-unit id="ilFieldOffsetAttributeCouldNotBeDecoded">
        <source>The FieldOffset attribute could not be decoded</source>
        <target state="translated">無法解碼 FieldOffset 屬性</target>
        <note />
      </trans-unit>
      <trans-unit id="ilStructLayoutAttributeCouldNotBeDecoded">
        <source>The StructLayout attribute could not be decoded</source>
        <target state="translated">無法解碼 StructLayout 屬性</target>
        <note />
      </trans-unit>
      <trans-unit id="ilDefaultAugmentationAttributeCouldNotBeDecoded">
        <source>The DefaultAugmentation attribute could not be decoded</source>
        <target state="translated">無法解碼 DefaultAugmentation 屬性</target>
        <note />
      </trans-unit>
      <trans-unit id="ilReflectedDefinitionsCannotUseSliceOperator">
        <source>Reflected definitions cannot contain uses of the prefix splice operator '%'</source>
        <target state="translated">反映的定義不能含有前置接合運算子 '%' 的用法</target>
        <note />
      </trans-unit>
      <trans-unit id="optsProblemWithCodepage">
        <source>Problem with codepage '{0}': {1}</source>
        <target state="translated">字碼頁 '{0}' 有問題: {1}</target>
        <note />
      </trans-unit>
      <trans-unit id="optsCopyright">
        <source>Copyright (c) Microsoft Corporation. All Rights Reserved.</source>
        <target state="translated">Copyright (C) Microsoft Corporation. 著作權所有，並保留一切權利。</target>
        <note />
      </trans-unit>
      <trans-unit id="optsCopyrightCommunity">
        <source>Freely distributed under the MIT Open Source License.  https://github.com/Microsoft/visualfsharp/blob/master/License.txt</source>
        <target state="translated">依 MIT 開啟來源授權自由散發。https://github.com/Microsoft/visualfsharp/blob/master/License.txt</target>
        <note />
      </trans-unit>
      <trans-unit id="optsNameOfOutputFile">
        <source>Name of the output file (Short form: -o)</source>
        <target state="translated">輸出檔的名稱 (簡短形式: -o)</target>
        <note />
      </trans-unit>
      <trans-unit id="optsBuildConsole">
        <source>Build a console executable</source>
        <target state="translated">建置主控台可執行檔</target>
        <note />
      </trans-unit>
      <trans-unit id="optsBuildWindows">
        <source>Build a Windows executable</source>
        <target state="translated">建置 Windows 可執行檔</target>
        <note />
      </trans-unit>
      <trans-unit id="optsBuildLibrary">
        <source>Build a library (Short form: -a)</source>
        <target state="translated">建置程式庫 (簡短形式: -a)</target>
        <note />
      </trans-unit>
      <trans-unit id="optsBuildModule">
        <source>Build a module that can be added to another assembly</source>
        <target state="translated">建置可以加入至其他組件的模組</target>
        <note />
      </trans-unit>
      <trans-unit id="optsDelaySign">
        <source>Delay-sign the assembly using only the public portion of the strong name key</source>
        <target state="translated">只使用強式名稱金鑰的公開金鑰延遲簽署組件</target>
        <note />
      </trans-unit>
      <trans-unit id="optsPublicSign">
        <source>Public-sign the assembly using only the public portion of the strong name key, and mark the assembly as signed</source>
        <target state="translated">僅使用強式名稱金鑰的公開金鑰公開簽署組件，並將組件標記為已簽署</target>
        <note />
      </trans-unit>
      <trans-unit id="optsWriteXml">
        <source>Write the xmldoc of the assembly to the given file</source>
        <target state="translated">將組件的 xmldoc 寫入指定檔案</target>
        <note />
      </trans-unit>
      <trans-unit id="optsStrongKeyFile">
        <source>Specify a strong name key file</source>
        <target state="translated">指定強式名稱金鑰檔</target>
        <note />
      </trans-unit>
      <trans-unit id="optsStrongKeyContainer">
        <source>Specify a strong name key container</source>
        <target state="translated">指定強式名稱金鑰容器</target>
        <note />
      </trans-unit>
      <trans-unit id="optsPlatform">
        <source>Limit which platforms this code can run on: x86, x64, Arm, Arm64, Itanium, anycpu32bitpreferred, or anycpu. The default is anycpu.</source>
        <target state="translated">限制這個程式碼可以在哪些平台執行: x86、x64、Arm、Arm64、Itanium、anycpu32bitpreferred 或 anycpu。預設為 anycpu。</target>
        <note />
      </trans-unit>
      <trans-unit id="optsNoOpt">
        <source>Only include optimization information essential for implementing inlined constructs. Inhibits cross-module inlining but improves binary compatibility.</source>
        <target state="translated">只包含實作內嵌建構必要的最佳化資訊。禁止跨模組內嵌，但改進了二進位碼相容性。</target>
        <note />
      </trans-unit>
      <trans-unit id="optsNoInterface">
        <source>Don't add a resource to the generated assembly containing F#-specific metadata</source>
        <target state="translated">不將資源加入包含 F# 特有中繼資料的產生組件</target>
        <note />
      </trans-unit>
      <trans-unit id="optsSig">
        <source>Print the inferred interface of the assembly to a file</source>
        <target state="translated">將組件的推斷介面列印到檔案</target>
        <note />
      </trans-unit>
      <trans-unit id="optsReference">
        <source>Reference an assembly (Short form: -r)</source>
        <target state="translated">參考組件 (簡短形式: -r)</target>
        <note />
      </trans-unit>
      <trans-unit id="optsWin32res">
        <source>Specify a Win32 resource file (.res)</source>
        <target state="translated">指定 Win32 資源檔 (.res)</target>
        <note />
      </trans-unit>
      <trans-unit id="optsWin32manifest">
        <source>Specify a Win32 manifest file</source>
        <target state="translated">指定 Win32 資訊清單檔案</target>
        <note />
      </trans-unit>
      <trans-unit id="optsNowin32manifest">
        <source>Do not include the default Win32 manifest</source>
        <target state="translated">不要包含預設的 Win32 資訊清單</target>
        <note />
      </trans-unit>
      <trans-unit id="optsEmbedAllSource">
        <source>Embed all source files in the portable PDB file</source>
        <target state="translated">內嵌可攜式 PDB 檔案中的所有來源檔案</target>
        <note />
      </trans-unit>
      <trans-unit id="optsEmbedSource">
        <source>Embed specific source files in the portable PDB file</source>
        <target state="translated">內嵌可攜式 PDB 檔案中的特定來源檔案</target>
        <note />
      </trans-unit>
      <trans-unit id="optsSourceLink">
        <source>Source link information file to embed in the portable PDB file</source>
        <target state="translated">要內嵌於可攜式 PDB 檔案中的來源連結資訊檔案</target>
        <note />
      </trans-unit>
      <trans-unit id="srcFileTooLarge">
        <source>Source file is too large to embed in a portable PDB</source>
        <target state="translated">來源檔案過大，無法內嵌於可攜式 PDB 中</target>
        <note />
      </trans-unit>
      <trans-unit id="optsResource">
        <source>Embed the specified managed resource</source>
        <target state="translated">嵌入指定的受控資源</target>
        <note />
      </trans-unit>
      <trans-unit id="optsLinkresource">
        <source>Link the specified resource to this assembly where the resinfo format is &lt;file&gt;[,&lt;string name&gt;[,public|private]]</source>
        <target state="translated">將指定的資源連結到此組件，其中 resinfo 格式為 &lt;file&gt;[,&lt;string name&gt;[,public|private]]</target>
        <note />
      </trans-unit>
      <trans-unit id="optsDebugPM">
        <source>Emit debug information (Short form: -g)</source>
        <target state="translated">發出偵錯資訊 (簡短形式: -g)</target>
        <note />
      </trans-unit>
      <trans-unit id="optsDebug">
        <source>Specify debugging type: full, portable, embedded, pdbonly. ('{0}' is the default if no debuggging type specified and enables attaching a debugger to a running program, 'portable' is a cross-platform format, 'embedded' is a cross-platform format embedded into the output file).</source>
        <target state="translated">指定偵錯類型: full、portable、embedded、pdbonly。(如果未指定偵錯類型，即預設為 '{0}'，並允許將偵錯工具附加到正在執行的程式，'portable' 為跨平台格式，'embedded' 為輸出檔案內嵌的跨平台格式)。</target>
        <note />
      </trans-unit>
      <trans-unit id="optsOptimize">
        <source>Enable optimizations (Short form: -O)</source>
        <target state="translated">啟用最佳化 (簡短形式: -O)</target>
        <note />
      </trans-unit>
      <trans-unit id="optsTailcalls">
        <source>Enable or disable tailcalls</source>
        <target state="translated">啟用或停用 Tail 呼叫</target>
        <note />
      </trans-unit>
      <trans-unit id="optsDeterministic">
        <source>Produce a deterministic assembly (including module version GUID and timestamp)</source>
        <target state="translated">產生確定性組件 (包括模組版本 GUID 及時間戳記)</target>
        <note />
      </trans-unit>
      <trans-unit id="optsCrossoptimize">
        <source>Enable or disable cross-module optimizations</source>
        <target state="translated">啟用或停用跨模組最佳化</target>
        <note />
      </trans-unit>
      <trans-unit id="optsWarnaserrorPM">
        <source>Report all warnings as errors</source>
        <target state="translated">將所有警告回報為錯誤</target>
        <note />
      </trans-unit>
      <trans-unit id="optsWarnaserror">
        <source>Report specific warnings as errors</source>
        <target state="translated">將特定的警告回報為錯誤</target>
        <note />
      </trans-unit>
      <trans-unit id="optsWarn">
        <source>Set a warning level (0-5)</source>
        <target state="translated">設定警告層級 (0-5)</target>
        <note />
      </trans-unit>
      <trans-unit id="optsNowarn">
        <source>Disable specific warning messages</source>
        <target state="translated">停用特定的警告訊息</target>
        <note />
      </trans-unit>
      <trans-unit id="optsWarnOn">
        <source>Enable specific warnings that may be off by default</source>
        <target state="translated">啟用預設可能關閉的特定警告</target>
        <note />
      </trans-unit>
      <trans-unit id="optsChecked">
        <source>Generate overflow checks</source>
        <target state="translated">產生溢位核對</target>
        <note />
      </trans-unit>
      <trans-unit id="optsDefine">
        <source>Define conditional compilation symbols (Short form: -d)</source>
        <target state="translated">定義條件式編譯的符號 (簡短形式: -d)</target>
        <note />
      </trans-unit>
      <trans-unit id="optsMlcompatibility">
        <source>Ignore ML compatibility warnings</source>
        <target state="translated">忽略 ML 相容性警告</target>
        <note />
      </trans-unit>
      <trans-unit id="optsNologo">
        <source>Suppress compiler copyright message</source>
        <target state="translated">隱藏編譯器著作權訊息</target>
        <note />
      </trans-unit>
      <trans-unit id="optsHelp">
        <source>Display this usage message (Short form: -?)</source>
        <target state="translated">顯示此訊息 (簡短形式: -?)</target>
        <note />
      </trans-unit>
      <trans-unit id="optsResponseFile">
        <source>Read response file for more options</source>
        <target state="translated">如需了解更多選項，請參閱回應檔</target>
        <note />
      </trans-unit>
      <trans-unit id="optsCodepage">
        <source>Specify the codepage used to read source files</source>
        <target state="translated">指定用來讀取原始程式檔的字碼頁</target>
        <note />
      </trans-unit>
      <trans-unit id="optsUtf8output">
        <source>Output messages in UTF-8 encoding</source>
        <target state="translated">以 UTF-8 編碼輸出訊息</target>
        <note />
      </trans-unit>
      <trans-unit id="optsFullpaths">
        <source>Output messages with fully qualified paths</source>
        <target state="translated">輸出含完整路徑的訊息</target>
        <note />
      </trans-unit>
      <trans-unit id="optsLib">
        <source>Specify a directory for the include path which is used to resolve source files and assemblies (Short form: -I)</source>
        <target state="translated">指定用於 Include 路徑的目錄，它是用來解析原始程式檔和組件 (簡短形式: -I)</target>
        <note />
      </trans-unit>
      <trans-unit id="optsBaseaddress">
        <source>Base address for the library to be built</source>
        <target state="translated">要建置程式庫的基底位址</target>
        <note />
      </trans-unit>
      <trans-unit id="optsNoframework">
        <source>Do not reference the default CLI assemblies by default</source>
        <target state="translated">不預設參考預設的 CLI 組件</target>
        <note />
      </trans-unit>
      <trans-unit id="optsStandalone">
        <source>Statically link the F# library and all referenced DLLs that depend on it into the assembly being generated</source>
        <target state="translated">將 F# 程式庫和所有依存於它的被參考 DLL 靜態連結到所產生的組件中</target>
        <note />
      </trans-unit>
      <trans-unit id="optsStaticlink">
        <source>Statically link the given assembly and all referenced DLLs that depend on this assembly. Use an assembly name e.g. mylib, not a DLL name.</source>
        <target state="translated">靜態連結指定的組件和所有依存於這個組件的被參考 DLL。請使用組件名稱 (例如 mylib) 而不是 DLL 名稱。</target>
        <note />
      </trans-unit>
      <trans-unit id="optsResident">
        <source>Use a resident background compilation service to improve compiler startup times.</source>
        <target state="translated">使用常駐背景編譯服務改善編譯器的啟動時間。</target>
        <note />
      </trans-unit>
      <trans-unit id="optsPdb">
        <source>Name the output debug file</source>
        <target state="translated">為輸出偵錯檔命名</target>
        <note />
      </trans-unit>
      <trans-unit id="optsSimpleresolution">
        <source>Resolve assembly references using directory-based rules rather than MSBuild resolution</source>
        <target state="translated">使用以目錄為基礎的規則解析組件參考，而不使用 MSBuild 解析</target>
        <note />
      </trans-unit>
      <trans-unit id="optsUnrecognizedTarget">
        <source>Unrecognized target '{0}', expected 'exe', 'winexe', 'library' or 'module'</source>
        <target state="translated">無法辨識的目標 '{0}'，必須是 'exe'、'winexe'、'library' 或 'module'</target>
        <note />
      </trans-unit>
      <trans-unit id="optsUnrecognizedDebugType">
        <source>Unrecognized debug type '{0}', expected 'pdbonly' or 'full'</source>
        <target state="translated">無法辨識的偵錯類型 '{0}'，必須是 'pdbonly' 或 'full'</target>
        <note />
      </trans-unit>
      <trans-unit id="optsInvalidWarningLevel">
        <source>Invalid warning level '{0}'</source>
        <target state="translated">無效的警告層級 '{0}'</target>
        <note />
      </trans-unit>
      <trans-unit id="optsShortFormOf">
        <source>Short form of '{0}'</source>
        <target state="translated">'{0}' 的簡短形式</target>
        <note />
      </trans-unit>
      <trans-unit id="optsClirootDeprecatedMsg">
        <source>The command-line option '--cliroot' has been deprecated. Use an explicit reference to a specific copy of mscorlib.dll instead.</source>
        <target state="translated">命令列選項 '--cliroot' 已被取代。請改用明確參考，來指定 mscorlib.dll 的複本。</target>
        <note />
      </trans-unit>
      <trans-unit id="optsClirootDescription">
        <source>Use to override where the compiler looks for mscorlib.dll and framework components</source>
        <target state="translated">用來覆寫編譯器尋找 mscorlib.dll 和 Framework 元件的位置</target>
        <note />
      </trans-unit>
      <trans-unit id="optsHelpBannerOutputFiles">
        <source>- OUTPUT FILES -</source>
        <target state="translated">- 輸出檔 -</target>
        <note />
      </trans-unit>
      <trans-unit id="optsHelpBannerInputFiles">
        <source>- INPUT FILES -</source>
        <target state="translated">- 輸入檔 -</target>
        <note />
      </trans-unit>
      <trans-unit id="optsHelpBannerResources">
        <source>- RESOURCES -</source>
        <target state="translated">- 資源 -</target>
        <note />
      </trans-unit>
      <trans-unit id="optsHelpBannerCodeGen">
        <source>- CODE GENERATION -</source>
        <target state="translated">- 程式碼產生 -</target>
        <note />
      </trans-unit>
      <trans-unit id="optsHelpBannerAdvanced">
        <source>- ADVANCED -</source>
        <target state="translated">- 進階 -</target>
        <note />
      </trans-unit>
      <trans-unit id="optsHelpBannerMisc">
        <source>- MISCELLANEOUS -</source>
        <target state="translated">- 其他 -</target>
        <note />
      </trans-unit>
      <trans-unit id="optsHelpBannerLanguage">
        <source>- LANGUAGE -</source>
        <target state="translated">- 語言 -</target>
        <note />
      </trans-unit>
      <trans-unit id="optsHelpBannerErrsAndWarns">
        <source>- ERRORS AND WARNINGS -</source>
        <target state="translated">- 錯誤和警告 -</target>
        <note />
      </trans-unit>
      <trans-unit id="optsUnknownArgumentToTheTestSwitch">
        <source>Unknown --test argument: '{0}'</source>
        <target state="translated">未知的 --test 引數: '{0}'</target>
        <note />
      </trans-unit>
      <trans-unit id="optsUnknownPlatform">
        <source>Unrecognized platform '{0}', valid values are 'x86', 'x64', 'Arm', 'Arm64', 'Itanium', 'anycpu32bitpreferred', and 'anycpu'. The default is anycpu.</source>
        <target state="translated">無法辨識的平台 '{0}'，有效值為 'x86'、'x64'、'Arm'、'Arm64'、'Itanium'、'anycpu32bitpreferred' 和 'anycpu'。預設值為 anycpu。</target>
        <note />
      </trans-unit>
      <trans-unit id="optsInternalNoDescription">
        <source>The command-line option '{0}' is for test purposes only</source>
        <target state="translated">命令列選項 '{0}' 僅供測試用途</target>
        <note />
      </trans-unit>
      <trans-unit id="optsDCLONoDescription">
        <source>The command-line option '{0}' has been deprecated</source>
        <target state="translated">命令列選項 '{0}' 已被取代</target>
        <note />
      </trans-unit>
      <trans-unit id="optsDCLODeprecatedSuggestAlternative">
        <source>The command-line option '{0}' has been deprecated. Use '{1}' instead.</source>
        <target state="translated">命令列選項 '{0}' 已被取代。請改用 '{1}'。</target>
        <note />
      </trans-unit>
      <trans-unit id="optsDCLOHtmlDoc">
        <source>The command-line option '{0}' has been deprecated. HTML document generation is now part of the F# Power Pack, via the tool FsHtmlDoc.exe.</source>
        <target state="translated">命令列選項 '{0}' 已被取代。HTML 文件產生現在是 F# Power Pack 的一部分，會透過工具 FsHtmlDoc.exe 進行。</target>
        <note />
      </trans-unit>
      <trans-unit id="optsConsoleColors">
        <source>Output warning and error messages in color</source>
        <target state="translated">輸出彩色的警告和錯誤訊息</target>
        <note />
      </trans-unit>
      <trans-unit id="optsUseHighEntropyVA">
        <source>Enable high-entropy ASLR</source>
        <target state="translated">啟用高熵 ASLR</target>
        <note />
      </trans-unit>
      <trans-unit id="optsSubSystemVersion">
        <source>Specify subsystem version of this assembly</source>
        <target state="translated">指定這個組件的子系統版本</target>
        <note />
      </trans-unit>
      <trans-unit id="optsTargetProfile">
        <source>Specify target framework profile of this assembly. Valid values are mscorlib, netcore or netstandard. Default - mscorlib</source>
        <target state="translated">指定此組件的目標 Framework 設定檔。有效值為 mscorlib 或 netcore 或 netstandard。預設值 - mscorlib</target>
        <note />
      </trans-unit>
      <trans-unit id="optsEmitDebugInfoInQuotations">
        <source>Emit debug information in quotations</source>
        <target state="translated">發出在引號內的偵錯資訊</target>
        <note />
      </trans-unit>
      <trans-unit id="optsPreferredUiLang">
        <source>Specify the preferred output language culture name (e.g. es-ES, ja-JP)</source>
        <target state="translated">指定慣用輸出語言的文化特性名稱 (例如 es-ES、ja-JP)</target>
        <note />
      </trans-unit>
      <trans-unit id="optsNoCopyFsharpCore">
        <source>Don't copy FSharp.Core.dll along the produced binaries</source>
        <target state="translated">不同時複製 FSharp.Core.dll 及所產生的二進位檔案</target>
        <note />
      </trans-unit>
      <trans-unit id="optsInvalidSubSystemVersion">
        <source>Invalid version '{0}' for '--subsystemversion'. The version must be 4.00 or greater.</source>
        <target state="translated">'--subsystemversion' 的版本 '{0}' 無效。版本必須是 4.00 (含) 以上版本。</target>
        <note />
      </trans-unit>
      <trans-unit id="optsInvalidTargetProfile">
        <source>Invalid value '{0}' for '--targetprofile', valid values are 'mscorlib', 'netcore' or 'netstandard'.</source>
        <target state="translated">'--targetprofile' 的值 '{0}' 無效。有效值為 'mscorlib'、'netcore' 或 'netstandard'。</target>
        <note />
      </trans-unit>
      <trans-unit id="typeInfoFullName">
        <source>Full name</source>
        <target state="translated">完整名稱</target>
        <note />
      </trans-unit>
      <trans-unit id="typeInfoOtherOverloads">
        <source>and {0} other overloads</source>
        <target state="translated">和 {0} 個其他多載</target>
        <note />
      </trans-unit>
      <trans-unit id="typeInfoUnionCase">
        <source>union case</source>
        <target state="translated">聯集</target>
        <note />
      </trans-unit>
      <trans-unit id="typeInfoActivePatternResult">
        <source>active pattern result</source>
        <target state="translated">現用模式結果</target>
        <note />
      </trans-unit>
      <trans-unit id="typeInfoActiveRecognizer">
        <source>active recognizer</source>
        <target state="translated">現用辨識器</target>
        <note />
      </trans-unit>
      <trans-unit id="typeInfoField">
        <source>field</source>
        <target state="translated">欄位</target>
        <note />
      </trans-unit>
      <trans-unit id="typeInfoEvent">
        <source>event</source>
        <target state="translated">事件</target>
        <note />
      </trans-unit>
      <trans-unit id="typeInfoProperty">
        <source>property</source>
        <target state="translated">屬性</target>
        <note />
      </trans-unit>
      <trans-unit id="typeInfoExtension">
        <source>extension</source>
        <target state="translated">擴充功能</target>
        <note />
      </trans-unit>
      <trans-unit id="typeInfoCustomOperation">
        <source>custom operation</source>
        <target state="translated">自訂作業</target>
        <note />
      </trans-unit>
      <trans-unit id="typeInfoArgument">
        <source>argument</source>
        <target state="translated">引數</target>
        <note />
      </trans-unit>
      <trans-unit id="typeInfoPatternVariable">
        <source>patvar</source>
        <target state="translated">patvar</target>
        <note />
      </trans-unit>
      <trans-unit id="typeInfoNamespace">
        <source>namespace</source>
        <target state="translated">命名空間</target>
        <note />
      </trans-unit>
      <trans-unit id="typeInfoModule">
        <source>module</source>
        <target state="translated">模組</target>
        <note />
      </trans-unit>
      <trans-unit id="typeInfoNamespaceOrModule">
        <source>namespace/module</source>
        <target state="translated">命名空間/模組</target>
        <note />
      </trans-unit>
      <trans-unit id="typeInfoFromFirst">
        <source>from {0}</source>
        <target state="translated">來自 {0}</target>
        <note />
      </trans-unit>
      <trans-unit id="typeInfoFromNext">
        <source>also from {0}</source>
        <target state="translated">也來自 {0}</target>
        <note />
      </trans-unit>
      <trans-unit id="typeInfoGeneratedProperty">
        <source>generated property</source>
        <target state="translated">產生的屬性</target>
        <note />
      </trans-unit>
      <trans-unit id="typeInfoGeneratedType">
        <source>generated type</source>
        <target state="translated">產生的類型</target>
        <note />
      </trans-unit>
      <trans-unit id="recursiveClassHierarchy">
        <source>Recursive class hierarchy in type '{0}'</source>
        <target state="translated">類型 '{0}' 中有遞迴的類別階層</target>
        <note />
      </trans-unit>
      <trans-unit id="InvalidRecursiveReferenceToAbstractSlot">
        <source>Invalid recursive reference to an abstract slot</source>
        <target state="translated">抽象位置的遞迴參考無效</target>
        <note />
      </trans-unit>
      <trans-unit id="eventHasNonStandardType">
        <source>The event '{0}' has a non-standard type. If this event is declared in another CLI language, you may need to access this event using the explicit {1} and {2} methods for the event. If this event is declared in F#, make the type of the event an instantiation of either 'IDelegateEvent&lt;_&gt;' or 'IEvent&lt;_,_&gt;'.</source>
        <target state="translated">事件 '{0}' 有非標準的類型。若使用了另一種 CLI 語言宣告這個事件，您可能必須對這個事件使用明確的 {1} 和 {2} 方法加以存取。若使用了 F# 宣告這個事件，請讓事件類型成為 'IDelegateEvent&lt;_&gt;' 或 'IEvent&lt;_,_&gt;' 的具現化。</target>
        <note />
      </trans-unit>
      <trans-unit id="typeIsNotAccessible">
        <source>The type '{0}' is not accessible from this code location</source>
        <target state="translated">無法從這個程式碼位置存取類型 '{0}'</target>
        <note />
      </trans-unit>
      <trans-unit id="unionCasesAreNotAccessible">
        <source>The union cases or fields of the type '{0}' are not accessible from this code location</source>
        <target state="translated">無法從這個程式碼位置存取類型 '{0}' 的聯集或欄位</target>
        <note />
      </trans-unit>
      <trans-unit id="valueIsNotAccessible">
        <source>The value '{0}' is not accessible from this code location</source>
        <target state="translated">無法從這個程式碼位置存取值 '{0}'</target>
        <note />
      </trans-unit>
      <trans-unit id="unionCaseIsNotAccessible">
        <source>The union case '{0}' is not accessible from this code location</source>
        <target state="translated">無法從這個程式碼位置存取聯集 '{0}'</target>
        <note />
      </trans-unit>
      <trans-unit id="fieldIsNotAccessible">
        <source>The record, struct or class field '{0}' is not accessible from this code location</source>
        <target state="translated">無法從這個程式碼位置存取記錄、結構或類別欄位 '{0}'</target>
        <note />
      </trans-unit>
      <trans-unit id="structOrClassFieldIsNotAccessible">
        <source>The struct or class field '{0}' is not accessible from this code location</source>
        <target state="translated">無法從這個程式碼位置存取結構或類別欄位 '{0}'</target>
        <note />
      </trans-unit>
      <trans-unit id="experimentalConstruct">
        <source>This construct is experimental</source>
        <target state="translated">這個建構是實驗性質的</target>
        <note />
      </trans-unit>
      <trans-unit id="noInvokeMethodsFound">
        <source>No Invoke methods found for delegate type</source>
        <target state="translated">找不到委派類型的 Invoke 方法</target>
        <note />
      </trans-unit>
      <trans-unit id="moreThanOneInvokeMethodFound">
        <source>More than one Invoke method found for delegate type</source>
        <target state="translated">找到委派類型的多個 Invoke 方法</target>
        <note />
      </trans-unit>
      <trans-unit id="delegatesNotAllowedToHaveCurriedSignatures">
        <source>Delegates are not allowed to have curried signatures</source>
        <target state="translated">不允許委派有局部調用簽章</target>
        <note />
      </trans-unit>
      <trans-unit id="tlrUnexpectedTExpr">
        <source>Unexpected Expr.TyChoose</source>
        <target state="translated">未預期的 Expr.TyChoose</target>
        <note />
      </trans-unit>
      <trans-unit id="tlrLambdaLiftingOptimizationsNotApplied">
        <source>Note: Lambda-lifting optimizations have not been applied because of the use of this local constrained generic function as a first class value. Adding type constraints may resolve this condition.</source>
        <target state="translated">注意: 尚未套用 Lambda-lifting 最佳化，因為使用這個區域變數會將泛型函式限制為第一級值。加入類型條件約束或許可以解決這個狀況。</target>
        <note />
      </trans-unit>
      <trans-unit id="lexhlpIdentifiersContainingAtSymbolReserved">
        <source>Identifiers containing '@' are reserved for use in F# code generation</source>
        <target state="translated">包含 '@' 的識別碼已保留供 F# 程式碼產生使用</target>
        <note />
      </trans-unit>
      <trans-unit id="lexhlpIdentifierReserved">
        <source>The identifier '{0}' is reserved for future use by F#</source>
        <target state="translated">識別碼 '{0}' 已保留供 F# 未來使用</target>
        <note />
      </trans-unit>
      <trans-unit id="patcMissingVariable">
        <source>Missing variable '{0}'</source>
        <target state="translated">遺漏變數 '{0}'</target>
        <note />
      </trans-unit>
      <trans-unit id="patcPartialActivePatternsGenerateOneResult">
        <source>Partial active patterns may only generate one result</source>
        <target state="translated">部分現用模式只能產生一個結果</target>
        <note />
      </trans-unit>
      <trans-unit id="impTypeRequiredUnavailable">
        <source>The type '{0}' is required here and is unavailable. You must add a reference to assembly '{1}'.</source>
        <target state="translated">此處需要類型 '{0}'，但無法取得。您必須加入組件 '{1}' 的參考。</target>
        <note />
      </trans-unit>
      <trans-unit id="impReferencedTypeCouldNotBeFoundInAssembly">
        <source>A reference to the type '{0}' in assembly '{1}' was found, but the type could not be found in that assembly</source>
        <target state="translated">發現組件 '{1}' 中類型 '{0}' 的參考，但在該組件中找不到該類型</target>
        <note />
      </trans-unit>
      <trans-unit id="impNotEnoughTypeParamsInScopeWhileImporting">
        <source>Internal error or badly formed metadata: not enough type parameters were in scope while importing</source>
        <target state="translated">內部錯誤或形式不正確的中繼資料: 匯入時範圍中的型別參數不足</target>
        <note />
      </trans-unit>
      <trans-unit id="impReferenceToDllRequiredByAssembly">
        <source>A reference to the DLL {0} is required by assembly {1}. The imported type {2} is located in the first assembly and could not be resolved.</source>
        <target state="translated">組件 {1} 需要 DLL {0} 的參考。匯入的類型 {2} 位在第一個組件中，但無法解析。</target>
        <note />
      </trans-unit>
      <trans-unit id="impImportedAssemblyUsesNotPublicType">
        <source>An imported assembly uses the type '{0}' but that type is not public</source>
        <target state="translated">匯入的組件使用類型 '{0}'，但該類型不是公用類型</target>
        <note />
      </trans-unit>
      <trans-unit id="optValueMarkedInlineButIncomplete">
        <source>The value '{0}' was marked inline but its implementation makes use of an internal or private function which is not sufficiently accessible</source>
        <target state="translated">值 '{0}' 已標記為內嵌，但它的實作利用到無法存取的內部或私用函式</target>
        <note />
      </trans-unit>
      <trans-unit id="optValueMarkedInlineButWasNotBoundInTheOptEnv">
        <source>The value '{0}' was marked inline but was not bound in the optimization environment</source>
        <target state="translated">值 '{0}' 已標記為內嵌，但是未在最佳化環境中繫結</target>
        <note />
      </trans-unit>
      <trans-unit id="optLocalValueNotFoundDuringOptimization">
        <source>Local value {0} not found during optimization</source>
        <target state="translated">最佳化期間找不到區域數值 {0}</target>
        <note />
      </trans-unit>
      <trans-unit id="optValueMarkedInlineHasUnexpectedValue">
        <source>A value marked as 'inline' has an unexpected value</source>
        <target state="translated">標記為 'inline' 的值有未預期的值</target>
        <note />
      </trans-unit>
      <trans-unit id="optValueMarkedInlineCouldNotBeInlined">
        <source>A value marked as 'inline' could not be inlined</source>
        <target state="translated">無法內嵌標記為 'inline' 的值</target>
        <note />
      </trans-unit>
      <trans-unit id="optFailedToInlineValue">
        <source>Failed to inline the value '{0}' marked 'inline', perhaps because a recursive value was marked 'inline'</source>
        <target state="translated">無法內嵌標記為 'inline' 的值 '{0}'，可能是因為遞迴值標記了 'inline'</target>
        <note />
      </trans-unit>
      <trans-unit id="optRecursiveValValue">
        <source>Recursive ValValue {0}</source>
        <target state="translated">遞迴的 ValValue {0}</target>
        <note />
      </trans-unit>
      <trans-unit id="lexfltIncorrentIndentationOfIn">
        <source>The indentation of this 'in' token is incorrect with respect to the corresponding 'let'</source>
        <target state="translated">這個 'in' 語彙基元的縮排就對應的 'let' 而言並不正確</target>
        <note />
      </trans-unit>
      <trans-unit id="lexfltTokenIsOffsideOfContextStartedEarlier">
        <source>Possible incorrect indentation: this token is offside of context started at position {0}. Try indenting this token further or using standard formatting conventions.</source>
        <target state="translated">縮排可能不正確: 這個語彙基元於內容的位置 {0} 處開始越位。請嘗試進一步縮排這個語彙基元，或使用標準的格式設定慣例。</target>
        <note />
      </trans-unit>
      <trans-unit id="lexfltSeparatorTokensOfPatternMatchMisaligned">
        <source>The '|' tokens separating rules of this pattern match are misaligned by one column. Consider realigning your code or using further indentation.</source>
        <target state="translated">用以分隔這個模式比對之規則的 '|' 語彙基元有一欄未對齊。請考慮重新對齊程式碼或使用進一步的縮排。</target>
        <note />
      </trans-unit>
      <trans-unit id="nrInvalidModuleExprType">
        <source>Invalid module/expression/type</source>
        <target state="translated">無效的模組/運算式/類型</target>
        <note />
      </trans-unit>
      <trans-unit id="nrTypeInstantiationNeededToDisambiguateTypesWithSameName">
        <source>Multiple types exist called '{0}', taking different numbers of generic parameters. Provide a type instantiation to disambiguate the type resolution, e.g. '{1}'.</source>
        <target state="translated">有多個名稱為 '{0}' 的類型，各接受不同數目的泛型參數。請提供類型具現化，使類型解析意義清楚，例如 '{1}'。</target>
        <note />
      </trans-unit>
      <trans-unit id="nrTypeInstantiationIsMissingAndCouldNotBeInferred">
        <source>The instantiation of the generic type '{0}' is missing and can't be inferred from the arguments or return type of this member. Consider providing a type instantiation when accessing this type, e.g. '{1}'.</source>
        <target state="translated">遺漏泛型型別 '{0}' 的具現化，而且無法從這個成員的引數或傳回型別推斷。存取這種型別時，請考慮提供具現化，例如 '{1}'。</target>
        <note />
      </trans-unit>
      <trans-unit id="nrGlobalUsedOnlyAsFirstName">
        <source>'global' may only be used as the first name in a qualified path</source>
        <target state="translated">'global' 只能做為完整路徑的第一個名稱使用</target>
        <note />
      </trans-unit>
      <trans-unit id="nrIsNotConstructorOrLiteral">
        <source>This is not a constructor or literal, or a constructor is being used incorrectly</source>
        <target state="translated">這不是建構函式或常值，或者是建構函式的使用方式錯誤</target>
        <note />
      </trans-unit>
      <trans-unit id="nrUnexpectedEmptyLongId">
        <source>Unexpected empty long identifier</source>
        <target state="translated">未預期的空白長識別碼</target>
        <note />
      </trans-unit>
      <trans-unit id="nrRecordDoesNotContainSuchLabel">
        <source>The record type '{0}' does not contain a label '{1}'.</source>
        <target state="translated">記錄類型 '{0}' 未包含標籤 '{1}'。</target>
        <note />
      </trans-unit>
      <trans-unit id="nrInvalidFieldLabel">
        <source>Invalid field label</source>
        <target state="translated">無效的欄位標籤</target>
        <note />
      </trans-unit>
      <trans-unit id="nrInvalidExpression">
        <source>Invalid expression '{0}'</source>
        <target state="translated">無效的運算式 '{0}'</target>
        <note />
      </trans-unit>
      <trans-unit id="nrNoConstructorsAvailableForType">
        <source>No constructors are available for the type '{0}'</source>
        <target state="translated">沒有可供類型 '{0}' 使用的建構函式</target>
        <note />
      </trans-unit>
      <trans-unit id="nrUnionTypeNeedsQualifiedAccess">
        <source>The union type for union case '{0}' was defined with the RequireQualifiedAccessAttribute. Include the name of the union type ('{1}') in the name you are using.</source>
        <target state="translated">聯集 '{0}' 的等位型別由 RequireQualifiedAccessAttribute 定義。請在您使用的名稱中，加入等位型別 '{1}' 的名稱。</target>
        <note />
      </trans-unit>
      <trans-unit id="nrRecordTypeNeedsQualifiedAccess">
        <source>The record type for the record field '{0}' was defined with the RequireQualifiedAccessAttribute. Include the name of the record type ('{1}') in the name you are using.</source>
        <target state="translated">記錄欄位 '{0}' 的記錄類型定義有 RequireQualifiedAccessAttribute。請在您使用的名稱中，加入記錄類型 ('{1}') 的名稱。</target>
        <note />
      </trans-unit>
      <trans-unit id="ilwriteErrorCreatingPdb">
        <source>Unexpected error creating debug information file '{0}'</source>
        <target state="translated">建立偵錯資訊檔 '{0}' 時發生未預期的錯誤</target>
        <note />
      </trans-unit>
      <trans-unit id="lexOutsideIntegerRange">
        <source>This number is outside the allowable range for this integer type</source>
        <target state="translated">這個數字已經超出這個整數類型允許的範圍</target>
        <note />
      </trans-unit>
      <trans-unit id="lexCharNotAllowedInOperatorNames">
        <source>'{0}' is not permitted as a character in operator names and is reserved for future use</source>
        <target state="translated">不允許將 '{0}' 當做運算子名稱中的字元，它已保留供未來使用</target>
        <note />
      </trans-unit>
      <trans-unit id="lexUnexpectedChar">
        <source>Unexpected character '{0}'</source>
        <target state="translated">未預期的字元 '{0}'</target>
        <note />
      </trans-unit>
      <trans-unit id="lexByteArrayCannotEncode">
        <source>This byte array literal contains characters that do not encode as a single byte</source>
        <target state="translated">這個位元組陣列常值包含不會編碼成單一位元組的字元</target>
        <note />
      </trans-unit>
      <trans-unit id="lexIdentEndInMarkReserved">
        <source>Identifiers followed by '{0}' are reserved for future use</source>
        <target state="translated">後面接著 '{0}' 的識別碼已保留供未來使用</target>
        <note />
      </trans-unit>
      <trans-unit id="lexOutsideEightBitSigned">
        <source>This number is outside the allowable range for 8-bit signed integers</source>
        <target state="translated">這個數字已經超出 8 位元有正負號整數允許的範圍</target>
        <note />
      </trans-unit>
      <trans-unit id="lexOutsideEightBitSignedHex">
        <source>This number is outside the allowable range for hexadecimal 8-bit signed integers</source>
        <target state="translated">這個數字已經超出十六進位 8 位元有正負號整數允許的範圍</target>
        <note />
      </trans-unit>
      <trans-unit id="lexOutsideEightBitUnsigned">
        <source>This number is outside the allowable range for 8-bit unsigned integers</source>
        <target state="translated">這個數字已經超出 8 位元無正負號整數允許的範圍</target>
        <note />
      </trans-unit>
      <trans-unit id="lexOutsideSixteenBitSigned">
        <source>This number is outside the allowable range for 16-bit signed integers</source>
        <target state="translated">這個數字已經超出 16 位元有正負號整數允許的範圍</target>
        <note />
      </trans-unit>
      <trans-unit id="lexOutsideSixteenBitUnsigned">
        <source>This number is outside the allowable range for 16-bit unsigned integers</source>
        <target state="translated">這個數字已經超出 16 位元無正負號整數允許的範圍</target>
        <note />
      </trans-unit>
      <trans-unit id="lexOutsideThirtyTwoBitSigned">
        <source>This number is outside the allowable range for 32-bit signed integers</source>
        <target state="translated">這個數字已經超出 32 位元有正負號整數允許的範圍</target>
        <note />
      </trans-unit>
      <trans-unit id="lexOutsideThirtyTwoBitUnsigned">
        <source>This number is outside the allowable range for 32-bit unsigned integers</source>
        <target state="translated">這個數字已經超出 32 位元無正負號整數允許的範圍</target>
        <note />
      </trans-unit>
      <trans-unit id="lexOutsideSixtyFourBitSigned">
        <source>This number is outside the allowable range for 64-bit signed integers</source>
        <target state="translated">這個數字已經超出 64 位元有正負號整數允許的範圍</target>
        <note />
      </trans-unit>
      <trans-unit id="lexOutsideSixtyFourBitUnsigned">
        <source>This number is outside the allowable range for 64-bit unsigned integers</source>
        <target state="translated">這個數字已經超出 64 位元無正負號整數允許的範圍</target>
        <note />
      </trans-unit>
      <trans-unit id="lexOutsideNativeSigned">
        <source>This number is outside the allowable range for signed native integers</source>
        <target state="translated">這個數字已經超出有正負號原生整數允許的範圍</target>
        <note />
      </trans-unit>
      <trans-unit id="lexOutsideNativeUnsigned">
        <source>This number is outside the allowable range for unsigned native integers</source>
        <target state="translated">這個數字已經超出無正負號原生整數允許的範圍</target>
        <note />
      </trans-unit>
      <trans-unit id="lexInvalidFloat">
        <source>Invalid floating point number</source>
        <target state="translated">無效的浮點數</target>
        <note />
      </trans-unit>
      <trans-unit id="lexOusideDecimal">
        <source>This number is outside the allowable range for decimal literals</source>
        <target state="translated">這個數字已經超出十進位常值允許的範圍</target>
        <note />
      </trans-unit>
      <trans-unit id="lexOusideThirtyTwoBitFloat">
        <source>This number is outside the allowable range for 32-bit floats</source>
        <target state="translated">這個數字已經超出 32 位元浮點數允許的範圍</target>
        <note />
      </trans-unit>
      <trans-unit id="lexInvalidNumericLiteral">
        <source>This is not a valid numeric literal. Valid numeric literals include 1, 0x1, 0o1, 0b1, 1l (int/int32), 1u (uint/uint32), 1L (int64), 1UL (uint64), 1s (int16), 1us (uint16), 1y (int8/sbyte), 1uy (uint8/byte), 1.0 (float/double), 1.0f (float32/single), 1.0m (decimal), 1I (bigint).</source>
        <target state="translated">這不是有效的數值常值。有效的數值常值包括 1, 0x1、0o1、0b1、1l (int/int32)、1u (uint/uint32)、1L (int64)、1UL (uint64)、1s (int16)、1us (uint16)、1y (int8/sbyte)、1uy (uint8/byte)、1.0 (float/double)、1.0f (float32/single)、1.0m (decimal)、1I (bigint)。</target>
        <note />
      </trans-unit>
      <trans-unit id="lexInvalidByteLiteral">
        <source>This is not a valid byte literal</source>
        <target state="translated">這不是有效的位元組常值</target>
        <note />
      </trans-unit>
      <trans-unit id="lexInvalidCharLiteral">
        <source>This is not a valid character literal</source>
        <target state="translated">這不是有效的字元常值</target>
        <note />
      </trans-unit>
      <trans-unit id="lexThisUnicodeOnlyInStringLiterals">
        <source>This Unicode encoding is only valid in string literals</source>
        <target state="translated">這個 Unicode 編碼只在字串常值中才有效</target>
        <note />
      </trans-unit>
      <trans-unit id="lexTokenReserved">
        <source>This token is reserved for future use</source>
        <target state="translated">這個語彙基元已保留供未來使用</target>
        <note />
      </trans-unit>
      <trans-unit id="lexTabsNotAllowed">
        <source>TABs are not allowed in F# code unless the #indent \"off\" option is used</source>
        <target state="translated">F# 程式碼中不允許使用 TAB，除非使用 #indent \"off\" 選項</target>
        <note />
      </trans-unit>
      <trans-unit id="lexInvalidLineNumber">
        <source>Invalid line number: '{0}'</source>
        <target state="translated">無效的行號: '{0}'</target>
        <note />
      </trans-unit>
      <trans-unit id="lexHashIfMustBeFirst">
        <source>#if directive must appear as the first non-whitespace character on a line</source>
        <target state="translated">#if 指示詞必須顯示為一行的第一個非空白字元</target>
        <note />
      </trans-unit>
      <trans-unit id="lexHashElseNoMatchingIf">
        <source>#else has no matching #if</source>
        <target state="translated">#else 沒有對應的 #if</target>
        <note />
      </trans-unit>
      <trans-unit id="lexHashEndifRequiredForElse">
        <source>#endif required for #else</source>
        <target state="translated">#else 需要 #endif</target>
        <note />
      </trans-unit>
      <trans-unit id="lexHashElseMustBeFirst">
        <source>#else directive must appear as the first non-whitespace character on a line</source>
        <target state="translated">#else 指示詞必須顯示為一行的第一個非空白字元</target>
        <note />
      </trans-unit>
      <trans-unit id="lexHashEndingNoMatchingIf">
        <source>#endif has no matching #if</source>
        <target state="translated">#endif 沒有對應的 #if</target>
        <note />
      </trans-unit>
      <trans-unit id="lexHashEndifMustBeFirst">
        <source>#endif directive must appear as the first non-whitespace character on a line</source>
        <target state="translated">#endif 指示詞必須顯示為一行的第一個非空白字元</target>
        <note />
      </trans-unit>
      <trans-unit id="lexHashIfMustHaveIdent">
        <source>#if directive should be immediately followed by an identifier</source>
        <target state="translated">#if 指示詞後面應該緊接識別碼</target>
        <note />
      </trans-unit>
      <trans-unit id="lexWrongNestedHashEndif">
        <source>Syntax error. Wrong nested #endif, unexpected tokens before it.</source>
        <target state="translated">語法錯誤。錯誤的巢狀 #endif，它前面必須有語彙基元。</target>
        <note />
      </trans-unit>
      <trans-unit id="lexHashBangMustBeFirstInFile">
        <source>#! may only appear as the first line at the start of a file.</source>
        <target state="translated">#! 只能出現在檔案開頭的第一行。</target>
        <note />
      </trans-unit>
      <trans-unit id="pplexExpectedSingleLineComment">
        <source>Expected single line comment or end of line</source>
        <target state="translated">必須是單行註解或行結尾</target>
        <note />
      </trans-unit>
      <trans-unit id="memberOperatorDefinitionWithNoArguments">
        <source>Infix operator member '{0}' has no arguments. Expected a tuple of 2 arguments, e.g. static member (+) (x,y) = ...</source>
        <target state="translated">中置運算子成員 '{0}' 沒有引數。必須是 2 個引數的元組，例如，靜態成員 (+) (x,y) = ...</target>
        <note />
      </trans-unit>
      <trans-unit id="memberOperatorDefinitionWithNonPairArgument">
        <source>Infix operator member '{0}' has {1} initial argument(s). Expected a tuple of 2 arguments, e.g. static member (+) (x,y) = ...</source>
        <target state="translated">中置運算子成員 '{0}' 有 {1} 個初始引數。必須是 2 個引數的元組，例如，靜態成員 (+) (x,y) = ...</target>
        <note />
      </trans-unit>
      <trans-unit id="memberOperatorDefinitionWithCurriedArguments">
        <source>Infix operator member '{0}' has extra curried arguments. Expected a tuple of 2 arguments, e.g. static member (+) (x,y) = ...</source>
        <target state="translated">中置運算子成員 '{0}' 有額外的局部調用引數。必須是 2 個引數的元組，例如，靜態成員 (+) (x,y) = ...</target>
        <note />
      </trans-unit>
      <trans-unit id="tcFSharpCoreRequiresExplicit">
        <source>All record, union and struct types in FSharp.Core.dll must be explicitly labelled with 'StructuralComparison' or 'NoComparison'</source>
        <target state="translated">FSharp.Core.dll 中的所有記錄、等位和結構類型都必須明確標示 'StructuralComparison' 或 'NoComparison'</target>
        <note />
      </trans-unit>
      <trans-unit id="tcStructuralComparisonNotSatisfied1">
        <source>The struct, record or union type '{0}' has the 'StructuralComparison' attribute but the type parameter '{1}' does not satisfy the 'comparison' constraint. Consider adding the 'comparison' constraint to the type parameter</source>
        <target state="translated">結構、記錄或等位型別 '{0}' 有 'StructuralComparison' 屬性，但型別參數 '{1}' 不滿足 'comparison' 條件約束。請考慮將 'comparison' 條件約束加入型別參數</target>
        <note />
      </trans-unit>
      <trans-unit id="tcStructuralComparisonNotSatisfied2">
        <source>The struct, record or union type '{0}' has the 'StructuralComparison' attribute but the component type '{1}' does not satisfy the 'comparison' constraint</source>
        <target state="translated">結構、記錄或等位型別 '{0}' 有 'StructuralComparison' 屬性，但元件型別 '{1}' 不滿足 'comparison' 條件約束</target>
        <note />
      </trans-unit>
      <trans-unit id="tcNoComparisonNeeded1">
        <source>The struct, record or union type '{0}' is not structurally comparable because the type parameter {1} does not satisfy the 'comparison' constraint. Consider adding the 'NoComparison' attribute to the type '{2}' to clarify that the type is not comparable</source>
        <target state="translated">結構、記錄或等位型別 '{0}' 在結構上無法比較，因為型別參數 {1} 不滿足 'comparison' 條件約束。請考慮將 'NoComparison' 屬性加入型別 '{2}'，以釐清該型別為不可比較</target>
        <note />
      </trans-unit>
      <trans-unit id="tcNoComparisonNeeded2">
        <source>The struct, record or union type '{0}' is not structurally comparable because the type '{1}' does not satisfy the 'comparison' constraint. Consider adding the 'NoComparison' attribute to the type '{2}' to clarify that the type is not comparable</source>
        <target state="translated">結構、記錄或等位型別 '{0}' 在結構上無法比較，因為型別 '{1}' 不滿足 'comparison' 條件約束。請考慮將 'NoComparison' 屬性加入型別 '{2}'，以釐清該型別為不可比較</target>
        <note />
      </trans-unit>
      <trans-unit id="tcNoEqualityNeeded1">
        <source>The struct, record or union type '{0}' does not support structural equality because the type parameter {1} does not satisfy the 'equality' constraint. Consider adding the 'NoEquality' attribute to the type '{2}' to clarify that the type does not support structural equality</source>
        <target state="translated">結構、記錄或等位型別 '{0}' 不支援結構相等，因為型別參數 {1} 不滿足 'equality' 條件約束。請考慮將 'NoEquality' 屬性加入型別 '{2}'，以釐清該型別不支援結構相等</target>
        <note />
      </trans-unit>
      <trans-unit id="tcNoEqualityNeeded2">
        <source>The struct, record or union type '{0}' does not support structural equality because the type '{1}' does not satisfy the 'equality' constraint. Consider adding the 'NoEquality' attribute to the type '{2}' to clarify that the type does not support structural equality</source>
        <target state="translated">結構、記錄或等位型別 '{0}' 不支援結構相等，因為型別 '{1}' 不滿足 'equality' 條件約束。請考慮將 'NoEquality' 屬性加入型別 '{2}'，以釐清該型別不支援結構相等</target>
        <note />
      </trans-unit>
      <trans-unit id="tcStructuralEqualityNotSatisfied1">
        <source>The struct, record or union type '{0}' has the 'StructuralEquality' attribute but the type parameter '{1}' does not satisfy the 'equality' constraint. Consider adding the 'equality' constraint to the type parameter</source>
        <target state="translated">結構、記錄或等位型別 '{0}' 有 'StructuralEquality' 屬性，但型別參數 '{1}' 不滿足 'equality' 條件約束。請考慮將 'equality' 條件約束加入型別參數</target>
        <note />
      </trans-unit>
      <trans-unit id="tcStructuralEqualityNotSatisfied2">
        <source>The struct, record or union type '{0}' has the 'StructuralEquality' attribute but the component type '{1}' does not satisfy the 'equality' constraint</source>
        <target state="translated">結構、記錄或等位型別 '{0}' 有 'StructuralEquality' 屬性，但元件型別 '{1}' 不滿足 'equality' 條件約束</target>
        <note />
      </trans-unit>
      <trans-unit id="tcStructsMustDeclareTypesOfImplicitCtorArgsExplicitly">
        <source>Each argument of the primary constructor for a struct must be given a type, for example 'type S(x1:int, x2: int) = ...'. These arguments determine the fields of the struct.</source>
        <target state="translated">必須為類型的主要建構函式的每個引數指定類型，例如 'type S(x1:int, x2: int) = ...'。這些引數會決定結構的欄位。</target>
        <note />
      </trans-unit>
      <trans-unit id="chkUnusedValue">
        <source>The value '{0}' is unused</source>
        <target state="translated">值 '{0}' 未使用到</target>
        <note />
      </trans-unit>
      <trans-unit id="chkUnusedThisVariable">
        <source>The recursive object reference '{0}' is unused. The presence of a recursive object reference adds runtime initialization checks to members in this and derived types. Consider removing this recursive object reference.</source>
        <target state="translated">遞迴物件參考 '{0}' 未使用到。有了遞迴物件參考，就會在這個類型和衍生類型的成員中加入執行階段初始化檢查。請考慮移除這個遞迴物件參考。</target>
        <note />
      </trans-unit>
      <trans-unit id="parsGetterAtMostOneArgument">
        <source>A getter property may have at most one argument group</source>
        <target state="translated">getter 屬性最多只能有一個引數群組</target>
        <note />
      </trans-unit>
      <trans-unit id="parsSetterAtMostTwoArguments">
        <source>A setter property may have at most two argument groups</source>
        <target state="translated">屬性 setter 最多可以有兩個引數群組</target>
        <note />
      </trans-unit>
      <trans-unit id="parsInvalidProperty">
        <source>Invalid property getter or setter</source>
        <target state="translated">無效的屬性 getter 或 setter</target>
        <note />
      </trans-unit>
      <trans-unit id="parsIndexerPropertyRequiresAtLeastOneArgument">
        <source>An indexer property must be given at least one argument</source>
        <target state="translated">必須至少為索引子屬性指定一個引數</target>
        <note />
      </trans-unit>
      <trans-unit id="tastInvalidAddressOfMutableAcrossAssemblyBoundary">
        <source>This operation accesses a mutable top-level value defined in another assembly in an unsupported way. The value cannot be accessed through its address. Consider copying the expression to a mutable local, e.g. 'let mutable x = ...', and if necessary assigning the value back after the completion of the operation</source>
        <target state="translated">這項作業以不支援的方式存取另一個組件中定義的可變動最上層值。值無法透過其位址存取。請考慮將運算式複製到可變動的區域變數，例如 'let mutable x = ...'，並視需要在作業完成後將值指派回來</target>
        <note />
      </trans-unit>
      <trans-unit id="parsNonAdjacentTypars">
        <source>Remove spaces between the type name and type parameter, e.g. \"type C&lt;'T&gt;\", not type \"C   &lt;'T&gt;\". Type parameters must be placed directly adjacent to the type name.</source>
        <target state="translated">請移除類型名稱和類型參數之間的空格，例如 \"type C&lt;'T&gt;\" 而非 \"C   &lt;'T&gt;\"。類型參數必須緊接著類型名稱。</target>
        <note />
      </trans-unit>
      <trans-unit id="parsNonAdjacentTyargs">
        <source>Remove spaces between the type name and type parameter, e.g. \"C&lt;'T&gt;\", not \"C &lt;'T&gt;\". Type parameters must be placed directly adjacent to the type name.</source>
        <target state="translated">請移除類型名稱和類型參數之間的空格，例如 \"C&lt;'T&gt;\" 而非 \"C &lt;'T&gt;\"。類型參數必須緊接著類型名稱。</target>
        <note />
      </trans-unit>
      <trans-unit id="parsNonAtomicType">
        <source>The use of the type syntax 'int C' and 'C  &lt;int&gt;' is not permitted here. Consider adjusting this type to be written in the form 'C&lt;int&gt;'</source>
        <target state="translated">此處不允許使用類型語法 'int C' 和 'C &lt;int&gt;'。請考慮將此類型調整為以 'C&lt;int&gt;' 形式撰寫</target>
        <note />
      </trans-unit>
      <trans-unit id="tastUndefinedItemRefModuleNamespace">
        <source>The module/namespace '{0}' from compilation unit '{1}' did not contain the module/namespace '{2}'</source>
        <target state="translated">來自編譯單位 '{1}' 的模組/命名空間 '{0}' 不包含模組/命名空間 '{2}'</target>
        <note />
      </trans-unit>
      <trans-unit id="tastUndefinedItemRefVal">
        <source>The module/namespace '{0}' from compilation unit '{1}' did not contain the val '{2}'</source>
        <target state="translated">來自編譯單位 '{1}' 的模組/命名空間 '{0}' 不包含 val '{2}'</target>
        <note />
      </trans-unit>
      <trans-unit id="tastUndefinedItemRefModuleNamespaceType">
        <source>The module/namespace '{0}' from compilation unit '{1}' did not contain the namespace, module or type '{2}'</source>
        <target state="translated">來自編譯單位 '{1}' 的模組/命名空間 '{0}' 不包含命名空間、模組或類型 '{2}'</target>
        <note />
      </trans-unit>
      <trans-unit id="tcInvalidUseNullAsTrueValue">
        <source>The 'UseNullAsTrueValue' attribute flag may only be used with union types that have one nullary case and at least one non-nullary case</source>
        <target state="translated">'UseNullAsTrueValue' 屬性旗標只能搭配等位型別一起使用，該等位型別有一個零元案例和至少一個非零元案例</target>
        <note />
      </trans-unit>
      <trans-unit id="tcParameterInferredByref">
        <source>The parameter '{0}' was inferred to have byref type. Parameters of byref type must be given an explicit type annotation, e.g. 'x1: byref&lt;int&gt;'. When used, a byref parameter is implicitly dereferenced.</source>
        <target state="translated">已推斷出參數 '{0}' 擁有 byref 類型。必須為 byref 類型的參數提供明確的類型註釋，例如 'x1: byref&lt;int&gt;'。使用時，會對 byref 參數隱含取值。</target>
        <note />
      </trans-unit>
      <trans-unit id="tcNonUniformMemberUse">
        <source>The generic member '{0}' has been used at a non-uniform instantiation prior to this program point. Consider reordering the members so this member occurs first. Alternatively, specify the full type of the member explicitly, including argument types, return type and any additional generic parameters and constraints.</source>
        <target state="translated">在這個程式點之前，泛型成員 '{0}' 已用於非統一具現化。請考慮重新排列此成員，以便讓此成員最先出現。或者，明確指定此成員的完整型別，包括引數型別、傳回型別和任何其他泛型參數和條件約束。</target>
        <note />
      </trans-unit>
      <trans-unit id="tcAttribArgsDiffer">
        <source>The attribute '{0}' appears in both the implementation and the signature, but the attribute arguments differ. Only the attribute from the signature will be included in the compiled code.</source>
        <target state="translated">屬性 '{0}' 同時出現在實作和簽章中，但是屬性引數不同。編譯的程式碼中將只包含來自簽章的屬性。</target>
        <note />
      </trans-unit>
      <trans-unit id="tcCannotCallAbstractBaseMember">
        <source>Cannot call an abstract base member: '{0}'</source>
        <target state="translated">無法呼叫抽象基底成員: '{0}'</target>
        <note />
      </trans-unit>
      <trans-unit id="typrelCannotResolveAmbiguityInUnmanaged">
        <source>Could not resolve the ambiguity in the use of a generic construct with an 'unmanaged' constraint at or near this position</source>
        <target state="translated">無法解決在這個位置或附近使用具有 'unmanaged' 條件約束的泛型建構時造成的模稜兩可</target>
        <note />
      </trans-unit>
      <trans-unit id="mlCompatMessage">
        <source>This construct is for ML compatibility. {0}. You can disable this warning by using '--mlcompatibility' or '--nowarn:62'.</source>
        <target state="translated">這個建構是用於 ML 相容性。{0}。您可以使用 '--mlcompatibility' 或 '--nowarn:62' 停用這項警告</target>
        <note />
      </trans-unit>
      <trans-unit id="ilFieldDoesNotHaveValidOffsetForStructureLayout">
        <source>The type '{0}' has been marked as having an Explicit layout, but the field '{1}' has not been marked with the 'FieldOffset' attribute</source>
        <target state="translated">類型 '{0}' 已標記為有明確配置，但是 '{1}' 卻未以 'FieldOffset' 屬性標記</target>
        <note />
      </trans-unit>
      <trans-unit id="tcInterfacesShouldUseInheritNotInterface">
        <source>Interfaces inherited by other interfaces should be declared using 'inherit ...' instead of 'interface ...'</source>
        <target state="translated">由其他介面繼承的介面應該使用 'inherit ...' 宣告，不要使用 'interface ...'</target>
        <note />
      </trans-unit>
      <trans-unit id="parsInvalidPrefixOperator">
        <source>Invalid prefix operator</source>
        <target state="translated">無效的前置運算子</target>
        <note />
      </trans-unit>
      <trans-unit id="parsInvalidPrefixOperatorDefinition">
        <source>Invalid operator definition. Prefix operator definitions must use a valid prefix operator name.</source>
        <target state="translated">無效的運算子定義。前置運算子定義必須使用有效的前置運算子名稱。</target>
        <note />
      </trans-unit>
      <trans-unit id="buildCompilingExtensionIsForML">
        <source>The file extensions '.ml' and '.mli' are for ML compatibility</source>
        <target state="translated">副檔名 '.ml' 和 '.mli' 是使用於 ML 相容性</target>
        <note />
      </trans-unit>
      <trans-unit id="lexIndentOffForML">
        <source>Consider using a file with extension '.ml' or '.mli' instead</source>
        <target state="translated">請考慮改用副檔名為 '.ml' 或 '.mli' 的檔案</target>
        <note />
      </trans-unit>
      <trans-unit id="activePatternIdentIsNotFunctionTyped">
        <source>Active pattern '{0}' is not a function</source>
        <target state="translated">現用模式 '{0}' 不是函式</target>
        <note />
      </trans-unit>
      <trans-unit id="activePatternChoiceHasFreeTypars">
        <source>Active pattern '{0}' has a result type containing type variables that are not determined by the input. The common cause is a when a result case is not mentioned, e.g. 'let (|A|B|) (x:int) = A x'. This can be fixed with a type constraint, e.g. 'let (|A|B|) (x:int) : Choice&lt;int,unit&gt; = A x'</source>
        <target state="translated">使用中模式 '{0}' 的結果類型包含類型變數，但輸入無法予以判斷。最常見的原因是未提及結果案例，例如 'let (|A|B|) (x:int) = A x'。您可使用類型條件約束予以修正，例如 'let (|A|B|) (x:int) : Choice&lt;int,unit&gt; = A x'</target>
        <note />
      </trans-unit>
      <trans-unit id="ilFieldHasOffsetForSequentialLayout">
        <source>The FieldOffset attribute can only be placed on members of types marked with the StructLayout(LayoutKind.Explicit)</source>
        <target state="translated">FieldOffset 屬性僅能置於標記為 StructLayout(LayoutKind.Explicit) 類型的成員上</target>
        <note />
      </trans-unit>
      <trans-unit id="tcOptionalArgsMustComeAfterNonOptionalArgs">
        <source>Optional arguments must come at the end of the argument list, after any non-optional arguments</source>
        <target state="translated">選擇性引數必須位於引數清單末端，在所有非選擇性引數之後</target>
        <note />
      </trans-unit>
      <trans-unit id="tcConditionalAttributeUsage">
        <source>Attribute 'System.Diagnostics.ConditionalAttribute' is only valid on methods or attribute classes</source>
        <target state="translated">屬性 'System.Diagnostics.ConditionalAttribute' 只有在方法或屬性類別上才有效</target>
        <note />
      </trans-unit>
      <trans-unit id="tcMemberOperatorDefinitionInExtrinsic">
        <source>Extension members cannot provide operator overloads.  Consider defining the operator as part of the type definition instead.</source>
        <target state="translated">擴充成員無法提供運算子多載。請考慮將運算子改成定義為類型定義的一部分。</target>
        <note />
      </trans-unit>
      <trans-unit id="tcUnionCaseNameConflictsWithGeneratedType">
        <source>The union case named '{0}' conflicts with the generated type '{1}'</source>
        <target state="translated">名為 '{0}' 的聯集與產生的類型 '{1}' 衝突</target>
        <note />
      </trans-unit>
      <trans-unit id="chkNoReflectedDefinitionOnStructMember">
        <source>ReflectedDefinitionAttribute may not be applied to an instance member on a struct type, because the instance member takes an implicit 'this' byref parameter</source>
        <target state="translated">ReflectedDefinitionAttribute 不能套用到結構類型上的執行個體成員，因為執行個體成員接受隱含 'this' byref 參數</target>
        <note />
      </trans-unit>
      <trans-unit id="tcDllImportNotAllowed">
        <source>DLLImport bindings must be static members in a class or function definitions in a module</source>
        <target state="translated">DLLImport 繫結必須是類別中的靜態成員或模組中的函式定義</target>
        <note />
      </trans-unit>
      <trans-unit id="buildExpectedSigdataFile">
        <source>FSharp.Core.sigdata not found alongside FSharp.Core. File expected in {0}. Consider upgrading to a more recent version of FSharp.Core, where this file is no longer be required.</source>
        <target state="translated">找不到與 FSharp.Core 並存的 FSharp.Core.sigdata。檔案應位於 {0}。請考慮升級至最新版的 FSharp.Core，其中不再需要此檔案。</target>
        <note />
      </trans-unit>
      <trans-unit id="buildExpectedFileAlongSideFSharpCore">
        <source>File '{0}' not found alongside FSharp.Core. File expected in {1}. Consider upgrading to a more recent version of FSharp.Core, where this file is no longer be required.</source>
        <target state="translated">找不到與 FSharp.Core 並存的檔案 '{0}'。檔案應位於 {1}。請考慮升級至最新版的 FSharp.Core，其中不再需要此檔案。</target>
        <note />
      </trans-unit>
      <trans-unit id="buildUnexpectedFileNameCharacter">
        <source>Filename '{0}' contains invalid character '{1}'</source>
        <target state="translated">檔名 '{0}' 包含無效的字元 '{1}'</target>
        <note />
      </trans-unit>
      <trans-unit id="tcInvalidUseBangBinding">
        <source>'use!' bindings must be of the form 'use! &lt;var&gt; = &lt;expr&gt;'</source>
        <target state="translated">'use!' 繫結的形式必須為 'use! &lt;var&gt; = &lt;expr&gt;'</target>
        <note />
      </trans-unit>
      <trans-unit id="crefNoInnerGenericsInQuotations">
        <source>Inner generic functions are not permitted in quoted expressions. Consider adding some type constraints until this function is no longer generic.</source>
        <target state="translated">加引號的運算式中不允許內部泛型函式。請考慮加入一些類型條件約束，直到這個函式不是泛型為止。</target>
        <note />
      </trans-unit>
      <trans-unit id="tcEnumTypeCannotBeEnumerated">
        <source>The type '{0}' is not a valid enumerator type , i.e. does not have a 'MoveNext()' method returning a bool, and a 'Current' property</source>
        <target state="translated">類型 '{0}' 不是有效的列舉程式類型，例如，沒有傳回 bool 的 'MoveNext()' 方法，也沒有 'Current' 屬性</target>
        <note />
      </trans-unit>
      <trans-unit id="parsEofInTripleQuoteString">
        <source>End of file in triple-quote string begun at or before here</source>
        <target state="translated">三引號字串中的檔案結尾於此處或之前開始</target>
        <note />
      </trans-unit>
      <trans-unit id="parsEofInTripleQuoteStringInComment">
        <source>End of file in triple-quote string embedded in comment begun at or before here</source>
        <target state="translated">內嵌在註解中的三引號字串中的檔案結尾於此處或之前開始</target>
        <note />
      </trans-unit>
      <trans-unit id="tcTypeTestLosesMeasures">
        <source>This type test or downcast will ignore the unit-of-measure '{0}'</source>
        <target state="translated">這個類型測試或向下轉型將忽略測量單位 '{0}'</target>
        <note />
      </trans-unit>
      <trans-unit id="parsMissingTypeArgs">
        <source>Expected type argument or static argument</source>
        <target state="translated">必須是型別引數或靜態引數</target>
        <note />
      </trans-unit>
      <trans-unit id="parsMissingGreaterThan">
        <source>Unmatched '&lt;'. Expected closing '&gt;'</source>
        <target state="translated">'&lt;' 不對稱。應有右方的 '&gt;'</target>
        <note />
      </trans-unit>
      <trans-unit id="parsUnexpectedQuotationOperatorInTypeAliasDidYouMeanVerbatimString">
        <source>Unexpected quotation operator '&lt;@' in type definition. If you intend to pass a verbatim string as a static argument to a type provider, put a space between the '&lt;' and '@' characters.</source>
        <target state="translated">類型定義中有未預期的引號運算子 '&lt;@'。若您想要以靜態引數形式將逐字字串傳遞給類型提供者，請在 '&lt;' 和 '@' 字元之間加入空格。</target>
        <note />
      </trans-unit>
      <trans-unit id="parsErrorParsingAsOperatorName">
        <source>Attempted to parse this as an operator name, but failed</source>
        <target state="translated">嘗試將此剖析為運算子名稱，但是失敗</target>
        <note />
      </trans-unit>
      <trans-unit id="lexInvalidUnicodeLiteral">
        <source>\U{0} is not a valid Unicode character escape sequence</source>
        <target state="translated">\U{0} 不是有效的 Unicode 字元逸出序列</target>
        <note />
      </trans-unit>
      <trans-unit id="tcCallerInfoWrongType">
        <source>'{0}' must be applied to an argument of type '{1}', but has been applied to an argument of type '{2}'</source>
        <target state="translated">'{0}' 必須套用至類型 '{1}' 的引數，但卻套用至了類型 '{2}' 的引數</target>
        <note />
      </trans-unit>
      <trans-unit id="tcCallerInfoNotOptional">
        <source>'{0}' can only be applied to optional arguments</source>
        <target state="translated">'{0}' 只能套用至選擇性引數</target>
        <note />
      </trans-unit>
      <trans-unit id="toolLocationHelperUnsupportedFrameworkVersion">
        <source>The specified .NET Framework version '{0}' is not supported. Please specify a value from the enumeration Microsoft.Build.Utilities.TargetDotNetFrameworkVersion.</source>
        <target state="translated">不支援指定的 .NET Framework 版本 '{0}'。請從列舉 Microsoft.Build.Utilities.TargetDotNetFrameworkVersion 指定值。</target>
        <note />
      </trans-unit>
      <trans-unit id="ilSignInvalidMagicValue">
        <source>Invalid Magic value in CLR Header</source>
        <target state="translated">CLR 標頭中的 Magic 值無效</target>
        <note />
      </trans-unit>
      <trans-unit id="ilSignBadImageFormat">
        <source>Bad image format</source>
        <target state="translated">錯誤的影像格式</target>
        <note />
      </trans-unit>
      <trans-unit id="ilSignPrivateKeyExpected">
        <source>Private key expected</source>
        <target state="translated">必須是私密金鑰</target>
        <note />
      </trans-unit>
      <trans-unit id="ilSignRsaKeyExpected">
        <source>RSA key expected</source>
        <target state="translated">必須是 RSA 金鑰</target>
        <note />
      </trans-unit>
      <trans-unit id="ilSignInvalidBitLen">
        <source>Invalid bit Length</source>
        <target state="translated">位元長度無效</target>
        <note />
      </trans-unit>
      <trans-unit id="ilSignInvalidRSAParams">
        <source>Invalid RSAParameters structure - '{{0}}' expected</source>
        <target state="translated">RSAParameters 結構無效 - 必須是 '{{0}}'</target>
        <note />
      </trans-unit>
      <trans-unit id="ilSignInvalidAlgId">
        <source>Invalid algId - 'Exponent' expected</source>
        <target state="translated">algId 無效 - 必須是 'Exponent'</target>
        <note />
      </trans-unit>
      <trans-unit id="ilSignInvalidSignatureSize">
        <source>Invalid signature size</source>
        <target state="translated">簽章大小無效</target>
        <note />
      </trans-unit>
      <trans-unit id="ilSignNoSignatureDirectory">
        <source>No signature directory</source>
        <target state="translated">沒有簽章目錄</target>
        <note />
      </trans-unit>
      <trans-unit id="ilSignInvalidPKBlob">
        <source>Invalid Public Key blob</source>
        <target state="translated">公開金鑰 Blob 無效</target>
        <note />
      </trans-unit>
      <trans-unit id="fscTooManyErrors">
        <source>Exiting - too many errors</source>
        <target state="translated">正在結束 - 錯誤太多。</target>
        <note />
      </trans-unit>
      <trans-unit id="docfileNoXmlSuffix">
        <source>The documentation file has no .xml suffix</source>
        <target state="translated">此文件檔沒有 .xml 後置字元</target>
        <note />
      </trans-unit>
      <trans-unit id="fscNoImplementationFiles">
        <source>No implementation files specified</source>
        <target state="translated">未指定實作檔案</target>
        <note />
      </trans-unit>
      <trans-unit id="fscBadAssemblyVersion">
        <source>The attribute {0} specified version '{1}', but this value is invalid and has been ignored</source>
        <target state="translated">屬性 {0} 指定了版本 '{1}'，但該值無效，所以已忽略。</target>
        <note />
      </trans-unit>
      <trans-unit id="fscTwoResourceManifests">
        <source>Conflicting options specified: 'win32manifest' and 'win32res'. Only one of these can be used.</source>
        <target state="translated">指定了衝突的選項: 'win32manifest' 和 'win32res'。只能使用它們其中一個。</target>
        <note />
      </trans-unit>
      <trans-unit id="fscQuotationLiteralsStaticLinking">
        <source>The code in assembly '{0}' makes uses of quotation literals. Static linking may not include components that make use of quotation literals unless all assemblies are compiled with at least F# 4.0.</source>
        <target state="translated">組件 '{0}' 中的程式碼使用了引號常值。除非所有組件都使用 F# 4.0 (含) 以上的版本編譯，否則靜態連結不會包含使用引號常值的元件。</target>
        <note />
      </trans-unit>
      <trans-unit id="fscQuotationLiteralsStaticLinking0">
        <source>Code in this assembly makes uses of quotation literals. Static linking may not include components that make use of quotation literals unless all assemblies are compiled with at least F# 4.0.</source>
        <target state="translated">此組件中的程式碼使用引號常值。除非所有組件都使用 F# 4.0 (含) 以上的版本編譯，否則靜態連結不得包含使用引號常值的元件。</target>
        <note />
      </trans-unit>
      <trans-unit id="fscStaticLinkingNoEXE">
        <source>Static linking may not include a .EXE</source>
        <target state="translated">靜態連結不可包含 .EXE</target>
        <note />
      </trans-unit>
      <trans-unit id="fscStaticLinkingNoMixedDLL">
        <source>Static linking may not include a mixed managed/unmanaged DLL</source>
        <target state="translated">靜態連結不可包含混合的 Managed/Unmanaged DLL</target>
        <note />
      </trans-unit>
      <trans-unit id="fscIgnoringMixedWhenLinking">
        <source>Ignoring mixed managed/unmanaged assembly '{0}' during static linking</source>
        <target state="translated">在靜態連結期間忽略混合的受控/非受控組件 '{0}'</target>
        <note />
      </trans-unit>
      <trans-unit id="fscAssumeStaticLinkContainsNoDependencies">
        <source>Assembly '{0}' was referenced transitively and the assembly could not be resolved automatically. Static linking will assume this DLL has no dependencies on the F# library or other statically linked DLLs. Consider adding an explicit reference to this DLL.</source>
        <target state="translated">組件 '{0}' 是以可轉移方式被參考，而且此組件無法自動解析。靜態連結會假設這個 DLL 在 F# 程式庫或其他以靜態方式連結的 DLL 上沒有相依性。請考慮加入這個 DLL 的明確參考。</target>
        <note />
      </trans-unit>
      <trans-unit id="fscAssemblyNotFoundInDependencySet">
        <source>Assembly '{0}' not found in dependency set of target binary. Statically linked roots should be specified using an assembly name, without a DLL or EXE extension. If this assembly was referenced explicitly then it is possible the assembly was not actually required by the generated binary, in which case it should not be statically linked.</source>
        <target state="translated">在目標二進位檔的相依性集中找不到組件 '{0}'。以靜態方式連結的根應該使用組件名稱指定，不加 DLL 或 EXE 副檔名。如果以明確方式參考這個組件，那麼所產生的二進位檔可能實際上不一定需要這個組件，在這種情況下，它就不應該以靜態方式連結。</target>
        <note />
      </trans-unit>
      <trans-unit id="fscKeyFileCouldNotBeOpened">
        <source>The key file '{0}' could not be opened</source>
        <target state="translated">無法開啟金鑰檔 '{0}'</target>
        <note />
      </trans-unit>
      <trans-unit id="fscProblemWritingBinary">
        <source>A problem occurred writing the binary '{0}': {1}</source>
        <target state="translated">寫入二進位檔 '{0}' 時發生問題: {1}</target>
        <note />
      </trans-unit>
      <trans-unit id="fscAssemblyVersionAttributeIgnored">
        <source>The 'AssemblyVersionAttribute' has been ignored because a version was given using a command line option</source>
        <target state="translated">忽略 'AssemblyVersionAttribute'，因為已經使用命令列選項指定了版本</target>
        <note />
      </trans-unit>
      <trans-unit id="fscAssemblyCultureAttributeError">
        <source>Error emitting 'System.Reflection.AssemblyCultureAttribute' attribute -- 'Executables cannot be satellite assemblies, Culture should always be empty'</source>
        <target state="translated">發出 'System.Reflection.AssemblyCultureAttribute' 屬性時發生錯誤 -- '可執行檔不可以是附屬組件，文化特性需保持空白'</target>
        <note />
      </trans-unit>
      <trans-unit id="fscDelaySignWarning">
        <source>Option '--delaysign' overrides attribute 'System.Reflection.AssemblyDelaySignAttribute' given in a source file or added module</source>
        <target state="translated">選項 '--delaysign' 會覆寫原始程式檔或加入的模組中指定的屬性 'System.Reflection.AssemblyDelaySignAttribute'</target>
        <note />
      </trans-unit>
      <trans-unit id="fscKeyFileWarning">
        <source>Option '--keyfile' overrides attribute 'System.Reflection.AssemblyKeyFileAttribute' given in a source file or added module</source>
        <target state="translated">選項 '--keyfile' 會覆寫原始程式檔或加入的模組中指定的屬性 'System.Reflection.AssemblyKeyFileAttribute'</target>
        <note />
      </trans-unit>
      <trans-unit id="fscKeyNameWarning">
        <source>Option '--keycontainer' overrides attribute 'System.Reflection.AssemblyNameAttribute' given in a source file or added module</source>
        <target state="translated">選項 '--keycontainer' 會覆寫原始程式檔或加入的模組中指定的屬性 'System.Reflection.AssemblyNameAttribute'</target>
        <note />
      </trans-unit>
      <trans-unit id="fscReferenceOnCommandLine">
        <source>The assembly '{0}' is listed on the command line. Assemblies should be referenced using a command line flag such as '-r'.</source>
        <target state="translated">組件 '{0}' 列在命令列中。請使用命令列旗標 (例如 '-r') 來參考組件。</target>
        <note />
      </trans-unit>
      <trans-unit id="fscRemotingError">
        <source>The resident compilation service was not used because a problem occured in communicating with the server.</source>
        <target state="translated">未使用常駐編譯服務，因為伺服器發生通訊問題。</target>
        <note />
      </trans-unit>
      <trans-unit id="pathIsInvalid">
        <source>Problem with filename '{0}': Illegal characters in path.</source>
        <target state="translated">檔名 '{0}' 有問題: 路徑中有不合法的字元。</target>
        <note />
      </trans-unit>
      <trans-unit id="fscResxSourceFileDeprecated">
        <source>Passing a .resx file ({0}) as a source file to the compiler is deprecated. Use resgen.exe to transform the .resx file into a .resources file to pass as a --resource option. If you are using MSBuild, this can be done via an &lt;EmbeddedResource&gt; item in the .fsproj project file.</source>
        <target state="translated">以來源檔案形式將 .resx 檔案 ({0}) 傳遞到編譯器的行為已淘汰。請使用 resgen.exe 將 .resx 檔案轉換成 .resources 檔案，以 --resource 選項的形式傳遞。若您使用 MSBuild，可以透過 .fsproj 專案檔中的 &lt;EmbeddedResource&gt; 項目完成這個動作。</target>
        <note />
      </trans-unit>
      <trans-unit id="fscStaticLinkingNoProfileMismatches">
        <source>Static linking may not be used on an assembly referencing mscorlib (e.g. a .NET Framework assembly) when generating an assembly that references System.Runtime (e.g. a .NET Core or Portable assembly).</source>
        <target state="translated">產生參考 System.Runtime 的組件 (例如 .NET Core 或可攜式組件) 時，參考 mscorlib 的組件 (例如 .NET Framework 組件) 無法使用靜態連結。</target>
        <note />
      </trans-unit>
      <trans-unit id="fscAssemblyWildcardAndDeterminism">
        <source>An {0} specified version '{1}', but this value is a wildcard, and you have requested a deterministic build, these are in conflict.</source>
        <target state="translated">{0} 已指定版本 '{1}'，但這個值為萬用字元，且您已要求確定性組建，所以發生衝突。</target>
        <note />
      </trans-unit>
      <trans-unit id="etIllegalCharactersInNamespaceName">
        <source>Character '{0}' is not allowed in provided namespace name '{1}'</source>
        <target state="translated">提供的命名空間名稱 '{1}' 中不允許使用字元 '{0}'</target>
        <note />
      </trans-unit>
      <trans-unit id="etNullOrEmptyMemberName">
        <source>The provided type '{0}' returned a member with a null or empty member name</source>
        <target state="translated">提供的類型 '{0}' 傳回具有 null 或空白成員名稱的成員</target>
        <note />
      </trans-unit>
      <trans-unit id="etNullMember">
        <source>The provided type '{0}' returned a null member</source>
        <target state="translated">提供的類型 '{0}' 傳回 null 成員</target>
        <note />
      </trans-unit>
      <trans-unit id="etNullMemberDeclaringType">
        <source>The provided type '{0}' member info '{1}' has null declaring type</source>
        <target state="translated">提供的類型 '{0}' 成員資訊 '{1}' 具有 null 宣告類型</target>
        <note />
      </trans-unit>
      <trans-unit id="etNullMemberDeclaringTypeDifferentFromProvidedType">
        <source>The provided type '{0}' has member '{1}' which has declaring type '{2}'. Expected declaring type to be the same as provided type.</source>
        <target state="translated">提供之類型 '{0}' 的成員 '{1}' 具有宣告類型 '{2}'。宣告類型必須與提供的類型相同。</target>
        <note />
      </trans-unit>
      <trans-unit id="etHostingAssemblyFoundWithoutHosts">
        <source>Referenced assembly '{0}' has assembly level attribute '{1}' but no public type provider classes were found</source>
        <target state="translated">參考的組件 '{0}' 具有組件層級屬性 '{1}'，但找不到公用型別提供者類別</target>
        <note />
      </trans-unit>
      <trans-unit id="etEmptyNamespaceOfTypeNotAllowed">
        <source>Type '{0}' from type provider '{1}' has an empty namespace. Use 'null' for the global namespace.</source>
        <target state="translated">型別提供者 '{1}' 中的型別 '{0}' 具有空白命名空間。請將 'null' 用於全域命名空間。</target>
        <note />
      </trans-unit>
      <trans-unit id="etEmptyNamespaceNotAllowed">
        <source>Empty namespace found from the type provider '{0}'. Use 'null' for the global namespace.</source>
        <target state="translated">在型別提供者 '{0}' 中找到空白命名空間。請將 'null' 用於全域命名空間。</target>
        <note />
      </trans-unit>
      <trans-unit id="etMustNotBeGeneric">
        <source>Provided type '{0}' has 'IsGenericType' as true, but generic types are not supported.</source>
        <target state="translated">提供之類型 '{0}' 的 'IsGenericType' 為 true，但不支援泛型類型。</target>
        <note />
      </trans-unit>
      <trans-unit id="etMustNotBeAnArray">
        <source>Provided type '{0}' has 'IsArray' as true, but array types are not supported.</source>
        <target state="translated">提供之類型 '{0}' 的 'IsArray' 為 true，但不支援陣列類型。</target>
        <note />
      </trans-unit>
      <trans-unit id="etMethodHasRequirements">
        <source>Invalid member '{0}' on provided type '{1}'. Provided type members must be public, and not be generic, virtual, or abstract.</source>
        <target state="translated">提供之類型 '{1}' 上的成員 '{0}' 無效。提供之類型成員必須是公用，而不是泛型、虛擬或抽象。</target>
        <note />
      </trans-unit>
      <trans-unit id="etUnsupportedMemberKind">
        <source>Invalid member '{0}' on provided type '{1}'. Only properties, methods and constructors are allowed</source>
        <target state="translated">提供之類型 '{1}' 上的成員 '{0}' 無效。只允許屬性、方法和建構函式</target>
        <note />
      </trans-unit>
      <trans-unit id="etPropertyCanReadButHasNoGetter">
        <source>Property '{0}' on provided type '{1}' has CanRead=true but there was no value from GetGetMethod()</source>
        <target state="translated">提供之類型 '{1}' 上的屬性 '{0}' 具有 CanRead=true，但沒有來自 GetGetMethod() 的值</target>
        <note />
      </trans-unit>
      <trans-unit id="etPropertyHasGetterButNoCanRead">
        <source>Property '{0}' on provided type '{1}' has CanRead=false but GetGetMethod() returned a method</source>
        <target state="translated">提供之類型 '{1}' 上的屬性 '{0}' 具有 CanRead=false，但 GetGetMethod() 傳回了方法</target>
        <note />
      </trans-unit>
      <trans-unit id="etPropertyCanWriteButHasNoSetter">
        <source>Property '{0}' on provided type '{1}' has CanWrite=true but there was no value from GetSetMethod()</source>
        <target state="translated">提供之類型 '{1}' 上的屬性 '{0}' 具有 CanWrite=true，但沒有來自 GetSetMethod() 的值</target>
        <note />
      </trans-unit>
      <trans-unit id="etPropertyHasSetterButNoCanWrite">
        <source>Property '{0}' on provided type '{1}' has CanWrite=false but GetSetMethod() returned a method</source>
        <target state="translated">提供之類型 '{1}' 上的屬性 '{0}' 具有 CanWrite=false，但 GetSetMethod() 傳回了方法</target>
        <note />
      </trans-unit>
      <trans-unit id="etOneOrMoreErrorsSeenDuringExtensionTypeSetting">
        <source>One or more errors seen during provided type setup</source>
        <target state="translated">在設定提供的類型期間已發生一或多個錯誤</target>
        <note />
      </trans-unit>
      <trans-unit id="etUnexpectedExceptionFromProvidedTypeMember">
        <source>Unexpected exception from provided type '{0}' member '{1}': {2}</source>
        <target state="translated">提供之類型 '{0}' 成員 '{1}' 發生未預期的例外狀況: {2}</target>
        <note />
      </trans-unit>
      <trans-unit id="etUnsupportedConstantType">
        <source>Unsupported constant type '{0}'. Quotations provided by type providers can only contain simple constants. The implementation of the type provider may need to be adjusted by moving a value declared outside a provided quotation literal to be a 'let' binding inside the quotation literal.</source>
        <target state="translated">不支援的常數類型 '{0}'。型別提供者所提供的引號只能包含簡單的常數。實作型別提供者可能需要調整，方法是將在提供的引號外宣告的值移為引號常值內的 'let' 繫結。</target>
        <note />
      </trans-unit>
      <trans-unit id="etUnsupportedProvidedExpression">
        <source>Unsupported expression '{0}' from type provider. If you are the author of this type provider, consider adjusting it to provide a different provided expression.</source>
        <target state="translated">型別提供者有不支援的運算式 '{0}'。如果您是這個型別提供者的作者，請考慮進行調整以提供其他提供的運算式。</target>
        <note />
      </trans-unit>
      <trans-unit id="etProvidedTypeHasUnexpectedName">
        <source>Expected provided type named '{0}' but provided type has 'Name' with value '{1}'</source>
        <target state="translated">提供的類型必須命名為 '{0}' 但卻具有值為 '{1}' 的 'Name'</target>
        <note />
      </trans-unit>
      <trans-unit id="etEventNoAdd">
        <source>Event '{0}' on provided type '{1}' has no value from GetAddMethod()</source>
        <target state="translated">提供的類型 '{1}' 中的事件 '{0}' 沒有來自 GetAddMethod() 的值</target>
        <note />
      </trans-unit>
      <trans-unit id="etEventNoRemove">
        <source>Event '{0}' on provided type '{1}' has no value from GetRemoveMethod()</source>
        <target state="translated">提供的類型 '{1}' 中的事件 '{0}' 沒有來自 GetRemoveMethod() 的值</target>
        <note />
      </trans-unit>
      <trans-unit id="etProviderHasWrongDesignerAssembly">
        <source>Assembly attribute '{0}' refers to a designer assembly '{1}' which cannot be loaded from path '{2}'. The exception reported was: {3} - {4}</source>
        <target state="translated">無法從路徑 '{2}' 載入組件屬性 '{0}' 參考的設計工具組件 '{1}'。回報告的例外狀況: {3} - {4}</target>
        <note />
      </trans-unit>
      <trans-unit id="etProviderDoesNotHaveValidConstructor">
        <source>The type provider does not have a valid constructor. A constructor taking either no arguments or one argument of type 'TypeProviderConfig' was expected.</source>
        <target state="translated">型別提供者沒有有效的建構函式。建構函式必須不接受任何引數，或是接受型別 'TypeProviderConfig' 的一個引數。</target>
        <note />
      </trans-unit>
      <trans-unit id="etProviderError">
        <source>The type provider '{0}' reported an error: {1}</source>
        <target state="translated">型別提供者 '{0}' 已回報錯誤: {1}</target>
        <note />
      </trans-unit>
      <trans-unit id="etIncorrectParameterExpression">
        <source>The type provider '{0}' used an invalid parameter in the ParameterExpression: {1}</source>
        <target state="translated">型別提供者 '{0}' 在 ParameterExpression 中使用的參數無效: {1}</target>
        <note />
      </trans-unit>
      <trans-unit id="etIncorrectProvidedMethod">
        <source>The type provider '{0}' provided a method with a name '{1}' and metadata token '{2}', which is not reported among its methods of its declaring type '{3}'</source>
        <target state="translated">型別提供者 '{0}' 提供的方法具有名稱 '{1}'，以及中繼資料語彙基元 '{2}'，其中該語彙基元未在其宣告類型 '{3}' 的方法中報告</target>
        <note />
      </trans-unit>
      <trans-unit id="etIncorrectProvidedConstructor">
        <source>The type provider '{0}' provided a constructor which is not reported among the constructors of its declaring type '{1}'</source>
        <target state="translated">型別提供者 '{0}' 所提供的建構函式未在宣告類型 '{1}' 的任何建構函式中報告</target>
        <note />
      </trans-unit>
      <trans-unit id="etDirectReferenceToGeneratedTypeNotAllowed">
        <source>A direct reference to the generated type '{0}' is not permitted. Instead, use a type definition, e.g. 'type TypeAlias = &lt;path&gt;'. This indicates that a type provider adds generated types to your assembly.</source>
        <target state="translated">不允許直接參考所產生的類型 '{0}'。請改用類型定義 'type TypeAlias = &lt;path&gt;'。這表示類型提供者會將所產生的類型新增到您的組件。</target>
        <note />
      </trans-unit>
      <trans-unit id="etProvidedTypeHasUnexpectedPath">
        <source>Expected provided type with path '{0}' but provided type has path '{1}'</source>
        <target state="translated">提供之類型的路徑必須是 '{0}' 但卻具有路徑 '{1}'</target>
        <note />
      </trans-unit>
      <trans-unit id="etUnexpectedNullFromProvidedTypeMember">
        <source>Unexpected 'null' return value from provided type '{0}' member '{1}'</source>
        <target state="translated">提供之類型 '{0}' 成員 '{1}' 中有未預期的 'null' 傳回值</target>
        <note />
      </trans-unit>
      <trans-unit id="etUnexpectedExceptionFromProvidedMemberMember">
        <source>Unexpected exception from member '{0}' of provided type '{1}' member '{2}': {3}</source>
        <target state="translated">提供之類型 '{1}' 成員 '{2}' 的成員 '{0}' 發生未預期的例外狀況: {3}</target>
        <note />
      </trans-unit>
      <trans-unit id="etNestedProvidedTypesDoNotTakeStaticArgumentsOrGenericParameters">
        <source>Nested provided types do not take static arguments or generic parameters</source>
        <target state="translated">提供的巢狀類型不接受靜態引數或泛型參數</target>
        <note />
      </trans-unit>
      <trans-unit id="etInvalidStaticArgument">
        <source>Invalid static argument to provided type. Expected an argument of kind '{0}'.</source>
        <target state="translated">提供之類型的靜態引數無效。必須是 '{0}' 類型的引數。</target>
        <note />
      </trans-unit>
      <trans-unit id="etErrorApplyingStaticArgumentsToType">
        <source>An error occured applying the static arguments to a provided type</source>
        <target state="translated">將靜態引數套用至提供的類型時發生錯誤</target>
        <note />
      </trans-unit>
      <trans-unit id="etUnknownStaticArgumentKind">
        <source>Unknown static argument kind '{0}' when resolving a reference to a provided type or method '{1}'</source>
        <target state="translated">為所提供的類型或方法 '{1}' 解析參考時，發現未知的靜態引數類型 '{0}'</target>
        <note />
      </trans-unit>
      <trans-unit id="invalidNamespaceForProvidedType">
        <source>invalid namespace for provided type</source>
        <target state="translated">提供之類型的命名空間無效</target>
        <note />
      </trans-unit>
      <trans-unit id="invalidFullNameForProvidedType">
        <source>invalid full name for provided type</source>
        <target state="translated">提供之類型的完整名稱無效</target>
        <note />
      </trans-unit>
      <trans-unit id="etProviderReturnedNull">
        <source>The type provider returned 'null', which is not a valid return value from '{0}'</source>
        <target state="translated">型別提供者傳回的 'null' 不是 '{0}' 中的有效傳回值</target>
        <note />
      </trans-unit>
      <trans-unit id="etTypeProviderConstructorException">
        <source>The type provider constructor has thrown an exception: {0}</source>
        <target state="translated">型別提供者建構函式擲回例外狀況: {0}</target>
        <note />
      </trans-unit>
      <trans-unit id="etNullProvidedExpression">
        <source>Type provider '{0}' returned null from GetInvokerExpression.</source>
        <target state="translated">型別提供者 '{0}' 從 GetInvokerExpression 傳回 null。</target>
        <note />
      </trans-unit>
      <trans-unit id="etProvidedAppliedTypeHadWrongName">
        <source>The type provider '{0}' returned an invalid type from 'ApplyStaticArguments'. A type with name '{1}' was expected, but a type with name '{2}' was returned.</source>
        <target state="translated">型別提供者 '{0}' 從 'ApplyStaticArguments' 傳回的型別無效。必須是名為 '{1}' 的型別，但傳回名為 '{2}' 的型別。</target>
        <note />
      </trans-unit>
      <trans-unit id="etProvidedAppliedMethodHadWrongName">
        <source>The type provider '{0}' returned an invalid method from 'ApplyStaticArgumentsForMethod'. A method with name '{1}' was expected, but a method with name '{2}' was returned.</source>
        <target state="translated">型別提供者 '{0}' 從 'ApplyStaticArgumentsForMethod' 傳回的方法無效。必須是名為 '{1}' 的方法，但傳回名為 '{2}' 的方法。</target>
        <note />
      </trans-unit>
      <trans-unit id="tcTypeTestLossy">
        <source>This type test or downcast will erase the provided type '{0}' to the type '{1}'</source>
        <target state="translated">這個類型測試或向下轉型會將提供的類型 '{0}' 清除為類型 '{1}'。</target>
        <note />
      </trans-unit>
      <trans-unit id="tcTypeCastErased">
        <source>This downcast will erase the provided type '{0}' to the type '{1}'.</source>
        <target state="translated">這個向下轉型會將提供的類型 '{0}' 清除為類型 '{1}'。</target>
        <note />
      </trans-unit>
      <trans-unit id="tcTypeTestErased">
        <source>This type test with a provided type '{0}' is not allowed because this provided type will be erased to '{1}' at runtime.</source>
        <target state="translated">不允許這個含有提供之類型 '{0}' 的類型測試，因為這個提供的類型將在執行階段清除為 '{1}'。</target>
        <note />
      </trans-unit>
      <trans-unit id="tcCannotInheritFromErasedType">
        <source>Cannot inherit from erased provided type</source>
        <target state="translated">無法繼承自清除的提供類型</target>
        <note />
      </trans-unit>
      <trans-unit id="etInvalidTypeProviderAssemblyName">
        <source>Assembly '{0}' hase TypeProviderAssembly attribute with invalid value '{1}'. The value should be a valid assembly name</source>
        <target state="translated">組件 '{0}' 的 TypeProviderAssembly 屬性值 '{1}' 無效。此值必須是有效的屬性名稱</target>
        <note />
      </trans-unit>
      <trans-unit id="tcInvalidMemberNameCtor">
        <source>Invalid member name. Members may not have name '.ctor' or '.cctor'</source>
        <target state="translated">無效的成員名稱。成員不能有名稱 '.ctor' 或 '.cctor'</target>
        <note />
      </trans-unit>
      <trans-unit id="tcInferredGenericTypeGivesRiseToInconsistency">
        <source>The function or member '{0}' is used in a way that requires further type annotations at its definition to ensure consistency of inferred types. The inferred signature is '{1}'.</source>
        <target state="translated">函式或成員 '{0}' 的使用方式要求在定義處必須有進一步的類型註釋，才能確保推斷類型的一致性。推斷的簽章為 '{1}'。</target>
        <note />
      </trans-unit>
      <trans-unit id="tcInvalidTypeArgumentCount">
        <source>The number of type arguments did not match: '{0}' given, '{1}' expected. This may be related to a previously reported error.</source>
        <target state="translated">型別引數的數目不符: 提供了 '{0}'，但必須是 '{1}'。這可能與先前報告的錯誤有關。</target>
        <note />
      </trans-unit>
      <trans-unit id="tcCannotOverrideSealedMethod">
        <source>Cannot override inherited member '{0}' because it is sealed</source>
        <target state="translated">無法覆寫繼承的成員 '{0}'，因為它已密封</target>
        <note />
      </trans-unit>
      <trans-unit id="etProviderErrorWithContext">
        <source>The type provider '{0}' reported an error in the context of provided type '{1}', member '{2}'. The error: {3}</source>
        <target state="translated">型別提供者 '{0}' 已回報所提供型別 '{1}'，成員 '{2}' 的內容中出現錯誤。錯誤: {3}</target>
        <note />
      </trans-unit>
      <trans-unit id="etProvidedTypeWithNameException">
        <source>An exception occurred when accessing the '{0}' of a provided type: {1}</source>
        <target state="translated">存取提供之類型的 '{0}' 時發生例外狀況: {1}</target>
        <note />
      </trans-unit>
      <trans-unit id="etProvidedTypeWithNullOrEmptyName">
        <source>The '{0}' of a provided type was null or empty.</source>
        <target state="translated">提供之類型的 '{0}' 為 null 或空白。</target>
        <note />
      </trans-unit>
      <trans-unit id="etIllegalCharactersInTypeName">
        <source>Character '{0}' is not allowed in provided type name '{1}'</source>
        <target state="translated">提供的類型名稱 '{1}' 中不允許使用字元 '{0}'</target>
        <note />
      </trans-unit>
      <trans-unit id="tcJoinMustUseSimplePattern">
        <source>In queries, '{0}' must use a simple pattern</source>
        <target state="translated">在查詢中，'{0}' 必須使用簡單模式</target>
        <note />
      </trans-unit>
      <trans-unit id="tcMissingCustomOperation">
        <source>A custom query operation for '{0}' is required but not specified</source>
        <target state="translated">需要 '{0}' 的自訂查詢作業，但未指定</target>
        <note />
      </trans-unit>
      <trans-unit id="etBadUnnamedStaticArgs">
        <source>Named static arguments must come after all unnamed static arguments</source>
        <target state="translated">具名靜態引數必須在所有未命名靜態引數的後面</target>
        <note />
      </trans-unit>
      <trans-unit id="etStaticParameterRequiresAValue">
        <source>The static parameter '{0}' of the provided type or method '{1}' requires a value. Static parameters to type providers may be optionally specified using named arguments, e.g. '{2}&lt;{3}=...&gt;'.</source>
        <target state="translated">所提供類型的靜態參數 '{0}' 或方法 '{1}' 需要值。您可以使用具名引數，選擇性地指定類型提供者的靜態參數，例如 '{2}&lt;{3}=...&gt;'。</target>
        <note />
      </trans-unit>
      <trans-unit id="etNoStaticParameterWithName">
        <source>No static parameter exists with name '{0}'</source>
        <target state="translated">沒有名稱為 '{0}' 的靜態參數</target>
        <note />
      </trans-unit>
      <trans-unit id="etStaticParameterAlreadyHasValue">
        <source>The static parameter '{0}' has already been given a value</source>
        <target state="translated">已經為靜態參數 '{0}' 指定值</target>
        <note />
      </trans-unit>
      <trans-unit id="etMultipleStaticParameterWithName">
        <source>Multiple static parameters exist with name '{0}'</source>
        <target state="translated">有多個名稱為 '{0}' 的靜態參數</target>
        <note />
      </trans-unit>
      <trans-unit id="tcCustomOperationMayNotBeUsedInConjunctionWithNonSimpleLetBindings">
        <source>A custom operation may not be used in conjunction with a non-value or recursive 'let' binding in another part of this computation expression</source>
        <target state="translated">自訂作業不能與這個計算運算式另一部分中的非值或遞迴 'let' 繫結一起使用</target>
        <note />
      </trans-unit>
      <trans-unit id="tcCustomOperationMayNotBeUsedHere">
        <source>A custom operation may not be used in conjunction with 'use', 'try/with', 'try/finally', 'if/then/else' or 'match' operators within this computation expression</source>
        <target state="translated">自訂作業不能與這個計算運算式內的 'use'、'try/with'、'try/finally'、'if/then/else' 或 'match' 運算子一起使用</target>
        <note />
      </trans-unit>
      <trans-unit id="tcCustomOperationMayNotBeOverloaded">
        <source>The custom operation '{0}' refers to a method which is overloaded. The implementations of custom operations may not be overloaded.</source>
        <target state="translated">自訂作業 '{0}' 參考的方法已多載。可能無法多載自訂作業的實作。</target>
        <note />
      </trans-unit>
      <trans-unit id="tcIfThenElseMayNotBeUsedWithinQueries">
        <source>An if/then/else expression may not be used within queries. Consider using either an if/then expression, or use a sequence expression instead.</source>
        <target state="translated">不可以在查詢中使用 if/then/else 運算式。請考慮使用 if/then 運算式，或者改用循序項運算式。</target>
        <note />
      </trans-unit>
      <trans-unit id="ilxgenUnexpectedArgumentToMethodHandleOfDuringCodegen">
        <source>Invalid argument to 'methodhandleof' during codegen</source>
        <target state="translated">codegen 期間 'methodhandleof' 的引數無效</target>
        <note />
      </trans-unit>
      <trans-unit id="etProvidedTypeReferenceMissingArgument">
        <source>A reference to a provided type was missing a value for the static parameter '{0}'. You may need to recompile one or more referenced assemblies.</source>
        <target state="translated">提供之類型的參考遺漏靜態參數 '{0}' 的值。您可能需要重新編譯一或多個參考的組件。</target>
        <note />
      </trans-unit>
      <trans-unit id="etProvidedTypeReferenceInvalidText">
        <source>A reference to a provided type had an invalid value '{0}' for a static parameter. You may need to recompile one or more referenced assemblies.</source>
        <target state="translated">提供之類型的參考具有靜態參數的無效值 '{0}'。您可能需要重新編譯一或多個參考的組件。</target>
        <note />
      </trans-unit>
      <trans-unit id="tcCustomOperationNotUsedCorrectly">
        <source>'{0}' is not used correctly. This is a custom operation in this query or computation expression.</source>
        <target state="translated">'{0}' 未正確使用。這是這個查詢或計算運算式中的自訂作業。</target>
        <note />
      </trans-unit>
      <trans-unit id="tcCustomOperationNotUsedCorrectly2">
        <source>'{0}' is not used correctly. Usage: {1}. This is a custom operation in this query or computation expression.</source>
        <target state="translated">未正確使用 '{0}'。使用方式: {1}。此為這個查詢或計算運算式中的自訂作業。</target>
        <note />
      </trans-unit>
      <trans-unit id="customOperationTextLikeJoin">
        <source>{0} var in collection {1} (outerKey = innerKey). Note that parentheses are required after '{2}'</source>
        <target state="translated">集合 {1} 中的 {0} var (outerKey = innerKey)。請注意，'{2}' 後需要括弧</target>
        <note />
      </trans-unit>
      <trans-unit id="customOperationTextLikeGroupJoin">
        <source>{0} var in collection {1} (outerKey = innerKey) into group. Note that parentheses are required after '{2}'</source>
        <target state="translated">集合 {1} 中的 {0} var (outerKey = innerKey) 進入群組。請注意，'{2}' 後需要括弧。</target>
        <note />
      </trans-unit>
      <trans-unit id="customOperationTextLikeZip">
        <source>{0} var in collection</source>
        <target state="translated">{0} var in collection</target>
        <note />
      </trans-unit>
      <trans-unit id="tcBinaryOperatorRequiresVariable">
        <source>'{0}' must be followed by a variable name. Usage: {1}.</source>
        <target state="translated">'{0}' 之後必須接著變數名稱。使用方式: {1}。</target>
        <note />
      </trans-unit>
      <trans-unit id="tcOperatorIncorrectSyntax">
        <source>Incorrect syntax for '{0}'. Usage: {1}.</source>
        <target state="translated">{0}' 的語法不正確。使用方式: {1}。</target>
        <note />
      </trans-unit>
      <trans-unit id="tcBinaryOperatorRequiresBody">
        <source>'{0}' must come after a 'for' selection clause and be followed by the rest of the query. Syntax: ... {1} ...</source>
        <target state="translated">'{0}' 必須跟在 'for' 選取範圍子句後面，之後再接其餘的查詢。語法: ... {1} ...</target>
        <note />
      </trans-unit>
      <trans-unit id="tcCustomOperationHasIncorrectArgCount">
        <source>'{0}' is used with an incorrect number of arguments. This is a custom operation in this query or computation expression. Expected {1} argument(s), but given {2}.</source>
        <target state="translated">'{0}' 搭配使用的引數數目不正確。這是此查詢或計算運算式中的自訂作業。必須是 {1} 個引數，但提供了 {2} 個。</target>
        <note />
      </trans-unit>
      <trans-unit id="parsExpectedExpressionAfterToken">
        <source>Expected an expression after this point</source>
        <target state="translated">在這個點之後必須有運算式</target>
        <note />
      </trans-unit>
      <trans-unit id="parsExpectedTypeAfterToken">
        <source>Expected a type after this point</source>
        <target state="translated">在這個點之後必須有類型</target>
        <note />
      </trans-unit>
      <trans-unit id="parsUnmatchedLBrackLess">
        <source>Unmatched '[&lt;'. Expected closing '&gt;]'</source>
        <target state="translated">不對稱的 '[&lt;'。應有右方 '&gt;]'</target>
        <note />
      </trans-unit>
      <trans-unit id="parsUnexpectedEndOfFileMatch">
        <source>Unexpected end of input in 'match' expression. Expected 'match &lt;expr&gt; with | &lt;pat&gt; -&gt; &lt;expr&gt; | &lt;pat&gt; -&gt; &lt;expr&gt; ...'.</source>
        <target state="translated">'match' 運算式中有未預期的輸入結尾。應為 'match &lt;expr&gt; with | &lt;pat&gt; -&gt; &lt;expr&gt; | &lt;pat&gt; -&gt; &lt;expr&gt; ...'。</target>
        <note />
      </trans-unit>
      <trans-unit id="parsUnexpectedEndOfFileTry">
        <source>Unexpected end of input in 'try' expression. Expected 'try &lt;expr&gt; with &lt;rules&gt;' or 'try &lt;expr&gt; finally &lt;expr&gt;'.</source>
        <target state="translated">'try' 運算式中有未預期的輸入結尾。應為 'try &lt;expr&gt; with &lt;rules&gt;' 或 'try &lt;expr&gt; finally &lt;expr&gt;'。</target>
        <note />
      </trans-unit>
      <trans-unit id="parsUnexpectedEndOfFileWhile">
        <source>Unexpected end of input in 'while' expression. Expected 'while &lt;expr&gt; do &lt;expr&gt;'.</source>
        <target state="translated">'while' 運算式中有未預期的輸入結尾。應為 'while &lt;expr&gt; do &lt;expr&gt;'。</target>
        <note />
      </trans-unit>
      <trans-unit id="parsUnexpectedEndOfFileFor">
        <source>Unexpected end of input in 'for' expression. Expected 'for &lt;pat&gt; in &lt;expr&gt; do &lt;expr&gt;'.</source>
        <target state="translated">'for' 運算式中有未預期的輸入結尾。應為 'for &lt;pat&gt; in &lt;expr&gt; do &lt;expr&gt;'。</target>
        <note />
      </trans-unit>
      <trans-unit id="parsUnexpectedEndOfFileWith">
        <source>Unexpected end of input in 'match' or 'try' expression</source>
        <target state="translated">'match' 或 'try' 運算式中不能以輸入結尾</target>
        <note />
      </trans-unit>
      <trans-unit id="parsUnexpectedEndOfFileThen">
        <source>Unexpected end of input in 'then' branch of conditional expression. Expected 'if &lt;expr&gt; then &lt;expr&gt;' or 'if &lt;expr&gt; then &lt;expr&gt; else &lt;expr&gt;'.</source>
        <target state="translated">條件運算式的 'then' 分支中有未預期的輸入結尾。應為 'if &lt;expr&gt; then &lt;expr&gt;' 或 'if &lt;expr&gt; then &lt;expr&gt; else &lt;expr&gt;'。</target>
        <note />
      </trans-unit>
      <trans-unit id="parsUnexpectedEndOfFileElse">
        <source>Unexpected end of input in 'else' branch of conditional expression. Expected 'if &lt;expr&gt; then &lt;expr&gt;' or 'if &lt;expr&gt; then &lt;expr&gt; else &lt;expr&gt;'.</source>
        <target state="translated">條件運算式的 'else' 分支中有未預期的輸入結尾。應為 'if &lt;expr&gt; then &lt;expr&gt;' 或 'if &lt;expr&gt; then &lt;expr&gt; else &lt;expr&gt;'。</target>
        <note />
      </trans-unit>
      <trans-unit id="parsUnexpectedEndOfFileFunBody">
        <source>Unexpected end of input in body of lambda expression. Expected 'fun &lt;pat&gt; ... &lt;pat&gt; -&gt; &lt;expr&gt;'.</source>
        <target state="translated">Lambda 運算式的主體中有未預期的輸入結尾。應為 'fun &lt;pat&gt; ... &lt;pat&gt; -&gt; &lt;expr&gt;'。</target>
        <note />
      </trans-unit>
      <trans-unit id="parsUnexpectedEndOfFileTypeArgs">
        <source>Unexpected end of input in type arguments</source>
        <target state="translated">類型引數中不能以輸入結尾</target>
        <note />
      </trans-unit>
      <trans-unit id="parsUnexpectedEndOfFileTypeSignature">
        <source>Unexpected end of input in type signature</source>
        <target state="translated">類型簽章中不能以輸入結尾</target>
        <note />
      </trans-unit>
      <trans-unit id="parsUnexpectedEndOfFileTypeDefinition">
        <source>Unexpected end of input in type definition</source>
        <target state="translated">類型定義中不能以輸入結尾</target>
        <note />
      </trans-unit>
      <trans-unit id="parsUnexpectedEndOfFileObjectMembers">
        <source>Unexpected end of input in object members</source>
        <target state="translated">物件成員中不能以輸入結尾</target>
        <note />
      </trans-unit>
      <trans-unit id="parsUnexpectedEndOfFileDefinition">
        <source>Unexpected end of input in value, function or member definition</source>
        <target state="translated">值、函式或成員定義中不能以輸入結尾</target>
        <note />
      </trans-unit>
      <trans-unit id="parsUnexpectedEndOfFileExpression">
        <source>Unexpected end of input in expression</source>
        <target state="translated">運算式中不能以輸入結尾</target>
        <note />
      </trans-unit>
      <trans-unit id="parsExpectedNameAfterToken">
        <source>Unexpected end of type. Expected a name after this point.</source>
        <target state="translated">不能以類型結尾。在這個點之後必須有名稱。</target>
        <note />
      </trans-unit>
      <trans-unit id="parsUnmatchedLet">
        <source>Incomplete value or function definition. If this is in an expression, the body of the expression must be indented to the same column as the 'let' keyword.</source>
        <target state="translated">不完整的值或函式定義。如果這是運算式，運算式的主體必須縮排成與 'let' 關鍵字在同一欄。</target>
        <note />
      </trans-unit>
      <trans-unit id="parsUnmatchedLetBang">
        <source>Incomplete value definition. If this is in an expression, the body of the expression must be indented to the same column as the 'let!' keyword.</source>
        <target state="translated">不完整的值定義。如果這是運算式，運算式的主體必須縮排成與 'let!' 關鍵字在同一欄。</target>
        <note />
      </trans-unit>
      <trans-unit id="parsUnmatchedUseBang">
        <source>Incomplete value definition. If this is in an expression, the body of the expression must be indented to the same column as the 'use!' keyword.</source>
        <target state="translated">不完整的值定義。如果這是運算式，運算式的主體必須縮排成與 'use!' 關鍵字在同一欄。</target>
        <note />
      </trans-unit>
      <trans-unit id="parsUnmatchedUse">
        <source>Incomplete value definition. If this is in an expression, the body of the expression must be indented to the same column as the 'use' keyword.</source>
        <target state="translated">不完整的值定義。如果這是運算式，運算式的主體必須縮排成與 'use' 關鍵字在同一欄。</target>
        <note />
      </trans-unit>
      <trans-unit id="parsWhileDoExpected">
        <source>Missing 'do' in 'while' expression. Expected 'while &lt;expr&gt; do &lt;expr&gt;'.</source>
        <target state="translated">'while' 運算式中缺少 'do'。應為 'while &lt;expr&gt; do &lt;expr&gt;'。</target>
        <note />
      </trans-unit>
      <trans-unit id="parsForDoExpected">
        <source>Missing 'do' in 'for' expression. Expected 'for &lt;pat&gt; in &lt;expr&gt; do &lt;expr&gt;'.</source>
        <target state="translated">'for' 運算式中缺少 'do'。應為 'for &lt;pat&gt; in &lt;expr&gt; do &lt;expr&gt;'。</target>
        <note />
      </trans-unit>
      <trans-unit id="tcInvalidRelationInJoin">
        <source>Invalid join relation in '{0}'. Expected 'expr &lt;op&gt; expr', where &lt;op&gt; is =, =?, ?= or ?=?.</source>
        <target state="translated">'{0}' 中的連結關聯無效。應為 'expr &lt;op&gt; expr'，其中 &lt;op&gt; 為 =、=?、?= 或 ?=?。</target>
        <note />
      </trans-unit>
      <trans-unit id="typeInfoCallsWord">
        <source>Calls</source>
        <target state="translated">呼叫</target>
        <note />
      </trans-unit>
      <trans-unit id="impInvalidNumberOfGenericArguments">
        <source>Invalid number of generic arguments to type '{0}' in provided type. Expected '{1}' arguments, given '{2}'.</source>
        <target state="translated">提供之類型中類型 '{0}' 的泛型引數數目無效。必須是 '{1}' 個引數，但提供了 '{2}' 個。</target>
        <note />
      </trans-unit>
      <trans-unit id="impInvalidMeasureArgument1">
        <source>Invalid value '{0}' for unit-of-measure parameter '{1}'</source>
        <target state="translated">測量單位參數 '{1}' 的值 '{0}' 無效</target>
        <note />
      </trans-unit>
      <trans-unit id="impInvalidMeasureArgument2">
        <source>Invalid value unit-of-measure parameter '{0}'</source>
        <target state="translated">無效的測量單位參數 '{0}' 值</target>
        <note />
      </trans-unit>
      <trans-unit id="etPropertyNeedsCanWriteOrCanRead">
        <source>Property '{0}' on provided type '{1}' is neither readable nor writable as it has CanRead=false and CanWrite=false</source>
        <target state="translated">提供之類型 '{1}' 上的屬性 '{0}' 不是可讀取的，也不是可寫入的，因為它具有 CanRead=false 和 CanWrite=false</target>
        <note />
      </trans-unit>
      <trans-unit id="tcIntoNeedsRestOfQuery">
        <source>A use of 'into' must be followed by the remainder of the computation</source>
        <target state="translated">使用 'into' 時，之後必須接計算的其餘部分</target>
        <note />
      </trans-unit>
      <trans-unit id="tcOperatorDoesntAcceptInto">
        <source>The operator '{0}' does not accept the use of 'into'</source>
        <target state="translated">運算子 '{0}' 不接受使用 'into'</target>
        <note />
      </trans-unit>
      <trans-unit id="tcCustomOperationInvalid">
        <source>The definition of the custom operator '{0}' does not use a valid combination of attribute flags</source>
        <target state="translated">自訂運算子 '{0}' 的定義未使用屬性旗標的有效組合</target>
        <note />
      </trans-unit>
      <trans-unit id="tcThisTypeMayNotHaveACLIMutableAttribute">
        <source>This type definition may not have the 'CLIMutable' attribute. Only record types may have this attribute.</source>
        <target state="translated">這個類型定義不能有 'CLIMutable' 屬性。只有記錄類型可以有這個屬性。</target>
        <note />
      </trans-unit>
      <trans-unit id="tcAutoPropertyRequiresImplicitConstructionSequence">
        <source>'member val' definitions are only permitted in types with a primary constructor. Consider adding arguments to your type definition, e.g. 'type X(args) = ...'.</source>
        <target state="translated">'member val' 定義只能用於含有主要建構函式的類型中。請考慮在您的類型定義加入引數，例如 'type X(args) = ...'。</target>
        <note />
      </trans-unit>
      <trans-unit id="parsMutableOnAutoPropertyShouldBeGetSet">
        <source>Property definitions may not be declared mutable. To indicate that this property can be set, use 'member val PropertyName = expr with get,set'.</source>
        <target state="translated">屬性定義不可以宣告為可變動。若要表示這個屬性可以設定，請使用 'member val PropertyName = expr with get,set'。</target>
        <note />
      </trans-unit>
      <trans-unit id="parsMutableOnAutoPropertyShouldBeGetSetNotJustSet">
        <source>To indicate that this property can be set, use 'member val PropertyName = expr with get,set'.</source>
        <target state="translated">若要表示這個屬性可以設定，請使用 'member val PropertyName = expr with get,set'。</target>
        <note />
      </trans-unit>
      <trans-unit id="chkNoByrefsOfByrefs">
        <source>Type '{0}' is illegal because in byref&lt;T&gt;, T cannot contain byref types.</source>
        <target state="translated">因為在 byref&lt;T&gt; 中，T 不能包含 byref 類型，所以 '{0}' 類型不合法。</target>
        <note />
      </trans-unit>
      <trans-unit id="tastopsMaxArrayThirtyTwo">
        <source>F# supports array ranks between 1 and 32. The value {0} is not allowed.</source>
        <target state="translated">F# 支援 1 至 32 個陣列陣序。不允許值 {0}。</target>
        <note />
      </trans-unit>
      <trans-unit id="tcNoIntegerForLoopInQuery">
        <source>In queries, use the form 'for x in n .. m do ...' for ranging over integers</source>
        <target state="translated">在查詢中，請針對涵蓋的整數使用 'for x in n .. m do ...' 格式</target>
        <note />
      </trans-unit>
      <trans-unit id="tcNoWhileInQuery">
        <source>'while' expressions may not be used in queries</source>
        <target state="translated">'while' 運算式不可用於查詢中</target>
        <note />
      </trans-unit>
      <trans-unit id="tcNoTryFinallyInQuery">
        <source>'try/finally' expressions may not be used in queries</source>
        <target state="translated">'try/finally' 運算式不可用於查詢中</target>
        <note />
      </trans-unit>
      <trans-unit id="tcUseMayNotBeUsedInQueries">
        <source>'use' expressions may not be used in queries</source>
        <target state="translated">'use' 運算式不可用於查詢中</target>
        <note />
      </trans-unit>
      <trans-unit id="tcBindMayNotBeUsedInQueries">
        <source>'let!', 'use!' and 'do!' expressions may not be used in queries</source>
        <target state="translated">'let!'、'use!' 和 'do!' 運算式不可用於查詢</target>
        <note />
      </trans-unit>
      <trans-unit id="tcReturnMayNotBeUsedInQueries">
        <source>'return' and 'return!' may not be used in queries</source>
        <target state="translated">'return' 和 'return!' 不可用於查詢中</target>
        <note />
      </trans-unit>
      <trans-unit id="tcUnrecognizedQueryOperator">
        <source>This is not a known query operator. Query operators are identifiers such as 'select', 'where', 'sortBy', 'thenBy', 'groupBy', 'groupValBy', 'join', 'groupJoin', 'sumBy' and 'averageBy', defined using corresponding methods on the 'QueryBuilder' type.</source>
        <target state="translated">這不是已知的查詢運算子。查詢運算子是 'QueryBuilder' 類型上使用對應方法定義的識別碼，例如 'select'、'where'、'sortBy'、'thenBy'、'groupBy'、'groupValBy'、'join'、'groupJoin'、'sumBy' 和 'averageBy'。</target>
        <note />
      </trans-unit>
      <trans-unit id="tcTryWithMayNotBeUsedInQueries">
        <source>'try/with' expressions may not be used in queries</source>
        <target state="translated">不可以在查詢中使用 'try/with' 運算式</target>
        <note />
      </trans-unit>
      <trans-unit id="tcNonSimpleLetBindingInQuery">
        <source>This 'let' definition may not be used in a query. Only simple value definitions may be used in queries.</source>
        <target state="translated">這個 'let' 定義不可用於查詢中。只有簡單值定義可用於查詢中。</target>
        <note />
      </trans-unit>
      <trans-unit id="etTooManyStaticParameters">
        <source>Too many static parameters. Expected at most {0} parameters, but got {1} unnamed and {2} named parameters.</source>
        <target state="translated">靜態參數太多。最多必須有 {0} 個參數，但收到 {1} 個未命名參數及 {2} 個具名參數。</target>
        <note />
      </trans-unit>
      <trans-unit id="infosInvalidProvidedLiteralValue">
        <source>Invalid provided literal value '{0}'</source>
        <target state="translated">提供的常值 '{0}' 無效</target>
        <note />
      </trans-unit>
      <trans-unit id="invalidPlatformTarget">
        <source>The 'anycpu32bitpreferred' platform can only be used with EXE targets. You must use 'anycpu' instead.</source>
        <target state="translated">'anycpu32bitpreferred' 平台只能與 EXE 目標搭配使用。您必須改用 'anycpu'。</target>
        <note />
      </trans-unit>
      <trans-unit id="tcThisValueMayNotBeInlined">
        <source>This member, function or value declaration may not be declared 'inline'</source>
        <target state="translated">這個成員、函式或值宣告不能宣告為 'inline'</target>
        <note />
      </trans-unit>
      <trans-unit id="etErasedTypeUsedInGeneration">
        <source>The provider '{0}' returned a non-generated type '{1}' in the context of a set of generated types. Consider adjusting the type provider to only return generated types.</source>
        <target state="translated">提供者 '{0}' 在一組所產生型別的內容中，傳回非產生的型別 '{1}'。請考慮調整型別提供者以便僅傳回產生的型別。</target>
        <note />
      </trans-unit>
      <trans-unit id="tcUnrecognizedQueryBinaryOperator">
        <source>Arguments to query operators may require parentheses, e.g. 'where (x &gt; y)' or 'groupBy (x.Length / 10)'</source>
        <target state="translated">查詢運算子的引數可能需要括號，例如 'where (x &gt; y)' 或 'groupBy (x.Length / 10)'</target>
        <note />
      </trans-unit>
      <trans-unit id="crefNoSetOfHole">
        <source>A quotation may not involve an assignment to or taking the address of a captured local variable</source>
        <target state="translated">引號可能與指派無關或與採用擷取之區域變數的位址無關</target>
        <note />
      </trans-unit>
      <trans-unit id="nicePrintOtherOverloads1">
        <source>+ 1 overload</source>
        <target state="translated">+ 1 個多載</target>
        <note />
      </trans-unit>
      <trans-unit id="nicePrintOtherOverloadsN">
        <source>+ {0} overloads</source>
        <target state="translated">+ {0} 個多載</target>
        <note />
      </trans-unit>
      <trans-unit id="erasedTo">
        <source>Erased to</source>
        <target state="translated">清除為</target>
        <note />
      </trans-unit>
      <trans-unit id="parsUnfinishedExpression">
        <source>Unexpected token '{0}' or incomplete expression</source>
        <target state="translated">未預期的語彙基元 '{0}' 或不完整的運算式</target>
        <note />
      </trans-unit>
      <trans-unit id="parsAttributeOnIncompleteCode">
        <source>Cannot find code target for this attribute, possibly because the code after the attribute is incomplete.</source>
        <target state="translated">找不到以此屬性為目標的程式碼，可能是因為屬性之後的程式碼不完整。</target>
        <note />
      </trans-unit>
      <trans-unit id="parsTypeNameCannotBeEmpty">
        <source>Type name cannot be empty.</source>
        <target state="translated">類型名稱不可為空白。</target>
        <note />
      </trans-unit>
      <trans-unit id="buildProblemReadingAssembly">
        <source>Problem reading assembly '{0}': {1}</source>
        <target state="translated">讀取組件 '{0}' 時發生問題: {1}</target>
        <note />
      </trans-unit>
      <trans-unit id="tcTPFieldMustBeLiteral">
        <source>Invalid provided field. Provided fields of erased provided types must be literals.</source>
        <target state="translated">提供的欄位無效。所清除之提供類型的提供欄位必須為常值。</target>
        <note />
      </trans-unit>
      <trans-unit id="loadingDescription">
        <source>(loading description...)</source>
        <target state="translated">(正在載入描述...)</target>
        <note />
      </trans-unit>
      <trans-unit id="descriptionUnavailable">
        <source>(description unavailable...)</source>
        <target state="translated">(無法使用描述...)</target>
        <note />
      </trans-unit>
      <trans-unit id="chkTyparMultipleClassConstraints">
        <source>A type variable has been constrained by multiple different class types. A type variable may only have one class constraint.</source>
        <target state="translated">類型變數受到多種不同類別類型約束。類型變數只能有一個類別條件約束。</target>
        <note />
      </trans-unit>
      <trans-unit id="tcMatchMayNotBeUsedWithQuery">
        <source>'match' expressions may not be used in queries</source>
        <target state="translated">不可以在查詢中使用 'match' 運算式</target>
        <note />
      </trans-unit>
      <trans-unit id="memberOperatorDefinitionWithNonTripleArgument">
        <source>Infix operator member '{0}' has {1} initial argument(s). Expected a tuple of 3 arguments</source>
        <target state="translated">中置運算子成員 '{0}' 有 {1} 個初始引數。必須是 3 個引數的元組</target>
        <note />
      </trans-unit>
      <trans-unit id="cannotResolveNullableOperators">
        <source>The operator '{0}' cannot be resolved. Consider opening the module 'Microsoft.FSharp.Linq.NullableOperators'.</source>
        <target state="translated">無法解析運算子 '{0}'。請考慮開啟模組 'Microsoft.FSharp.Linq.NullableOperators'。</target>
        <note />
      </trans-unit>
      <trans-unit id="tcOperatorRequiresIn">
        <source>'{0}' must be followed by 'in'. Usage: {1}.</source>
        <target state="translated">’{0}' 之後必須是 'in'。使用方式: {1}。</target>
        <note />
      </trans-unit>
      <trans-unit id="parsIllegalMemberVarInObjectImplementation">
        <source>Neither 'member val' nor 'override val' definitions are permitted in object expressions.</source>
        <target state="translated">物件運算式中不允許使用 'member val' 和 'override val' 定義。</target>
        <note />
      </trans-unit>
      <trans-unit id="tcEmptyCopyAndUpdateRecordInvalid">
        <source>Copy-and-update record expressions must include at least one field.</source>
        <target state="translated">複製並更新記錄運算式必須至少包含一個欄位。</target>
        <note />
      </trans-unit>
      <trans-unit id="parsUnderscoreInvalidFieldName">
        <source>'_' cannot be used as field name</source>
        <target state="translated">'_' 不可做為欄位名稱</target>
        <note />
      </trans-unit>
      <trans-unit id="tcGeneratedTypesShouldBeInternalOrPrivate">
        <source>The provided types generated by this use of a type provider may not be used from other F# assemblies and should be marked internal or private. Consider using 'type internal TypeName = ...' or 'type private TypeName = ...'.</source>
        <target state="translated">以這種方式使用型別提供者所產生的提供型別不能在其他 F# 組件中使用，而且應該標記為內部或私用。請考慮使用 'type internal TypeName = ...' 或 'type private TypeName = ...'。</target>
        <note />
      </trans-unit>
      <trans-unit id="chkGetterAndSetterHaveSamePropertyType">
        <source>A property's getter and setter must have the same type. Property '{0}' has getter of type '{1}' but setter of type '{2}'.</source>
        <target state="translated">屬性的 getter 和 setter 必須具有相同類型。屬性 '{0}' 的 getter 類型為 '{1}'，但 setter 類型為 '{2}'。</target>
        <note />
      </trans-unit>
      <trans-unit id="tcRuntimeSuppliedMethodCannotBeUsedInUserCode">
        <source>Array method '{0}' is supplied by the runtime and cannot be directly used in code. For operations with array elements consider using family of GetArray/SetArray functions from LanguagePrimitives.IntrinsicFunctions module.</source>
        <target state="translated">陣列方法 '{0}' 是由執行階段所提供，無法直接用於程式碼中。對於含有陣列元素的作業，請考慮使用 LanguagePrimitives.IntrinsicFunctions 模組中的 GetArray/SetArray 函式系列。</target>
        <note />
      </trans-unit>
      <trans-unit id="tcUnionCaseConstructorDoesNotHaveFieldWithGivenName">
        <source>The union case '{0}' does not have a field named '{1}'.</source>
        <target state="translated">聯集 '{0}' 沒有名為 '{1}' 的欄位。</target>
        <note />
      </trans-unit>
      <trans-unit id="tcUnionCaseFieldCannotBeUsedMoreThanOnce">
        <source>Union case/exception field '{0}' cannot be used more than once.</source>
        <target state="translated">等位/例外狀況欄位 '{0}' 不可以重複使用。</target>
        <note />
      </trans-unit>
      <trans-unit id="tcFieldNameIsUsedModeThanOnce">
        <source>Named field '{0}' is used more than once.</source>
        <target state="translated">具名欄位 '{0}' 使用一次以上。</target>
        <note />
      </trans-unit>
      <trans-unit id="tcFieldNameConflictsWithGeneratedNameForAnonymousField">
        <source>Named field '{0}' conflicts with autogenerated name for anonymous field.</source>
        <target state="translated">具名欄位 '{0}' 與匿名欄位的自動產生名稱相衝突。</target>
        <note />
      </trans-unit>
      <trans-unit id="tastConstantExpressionOverflow">
        <source>This literal expression or attribute argument results in an arithmetic overflow.</source>
        <target state="translated">這個常值運算式或屬性引數會導致算術溢位。</target>
        <note />
      </trans-unit>
      <trans-unit id="tcIllegalStructTypeForConstantExpression">
        <source>This is not valid literal expression. The [&lt;Literal&gt;] attribute will be ignored.</source>
        <target state="translated">這不是有效的常值運算式。將會略過 [&lt;Literal&gt;] 屬性。</target>
        <note />
      </trans-unit>
      <trans-unit id="fscSystemRuntimeInteropServicesIsRequired">
        <source>System.Runtime.InteropServices assembly is required to use UnknownWrapper\DispatchWrapper classes.</source>
        <target state="translated">使用 UnknownWrapper\DispatchWrapper 類別需要 System.Runtime.InteropServices 組件。</target>
        <note />
      </trans-unit>
      <trans-unit id="abImplicitHeapAllocation">
        <source>The mutable local '{0}' is implicitly allocated as a reference cell because it has been captured by a closure. This warning is for informational purposes only to indicate where implicit allocations are performed.</source>
        <target state="translated">可變動的本機 '{0}' 已隱含地配置為參考儲存格，因為關閉符號已將其擷取。此警告僅供參考，目的是要指出執行隱含配置的位置。</target>
        <note />
      </trans-unit>
      <trans-unit id="estApplyStaticArgumentsForMethodNotImplemented">
        <source>A type provider implemented GetStaticParametersForMethod, but ApplyStaticArgumentsForMethod was not implemented or invalid</source>
        <target state="translated">型別提供者已實作 GetStaticParametersForMethod，但 ApplyStaticArgumentsForMethod 未實作或無效</target>
        <note />
      </trans-unit>
      <trans-unit id="etErrorApplyingStaticArgumentsToMethod">
        <source>An error occured applying the static arguments to a provided method</source>
        <target state="translated">將靜態引數套用至所提供的方法時，發生錯誤</target>
        <note />
      </trans-unit>
      <trans-unit id="pplexUnexpectedChar">
        <source>Unexpected character '{0}' in preprocessor expression</source>
        <target state="translated">前置處理器運算式包含未預期的字元 '{0}'</target>
        <note />
      </trans-unit>
      <trans-unit id="ppparsUnexpectedToken">
        <source>Unexpected token '{0}' in preprocessor expression</source>
        <target state="translated">前置處理器運算式包含未預期的語彙基元 '{0}'</target>
        <note />
      </trans-unit>
      <trans-unit id="ppparsIncompleteExpression">
        <source>Incomplete preprocessor expression</source>
        <target state="translated">前置處理器運算式不完整</target>
        <note />
      </trans-unit>
      <trans-unit id="ppparsMissingToken">
        <source>Missing token '{0}' in preprocessor expression</source>
        <target state="translated">前置處理器運算式缺少語彙基元 '{0}'</target>
        <note />
      </trans-unit>
      <trans-unit id="pickleMissingDefinition">
        <source>An error occurred while reading the F# metadata node at position {0} in table '{1}' of assembly '{2}'. The node had no matching declaration. Please report this warning. You may need to recompile the F# assembly you are using.</source>
        <target state="translated">讀取組件 '{2}' 的資料表 '{1}' 中位置 {0} 上之 F# 中繼資料節點時發生錯誤。節點沒有相符的宣告。請回報此警告。您可能需要重新編譯正在使用的 F# 組件。</target>
        <note />
      </trans-unit>
      <trans-unit id="checkNotSufficientlyGenericBecauseOfScope">
        <source>Type inference caused the type variable {0} to escape its scope. Consider adding an explicit type parameter declaration or adjusting your code to be less generic.</source>
        <target state="translated">型別推斷會造成型別變數 {0} 溢出其範圍。請考慮加入明確的型別參數宣告，或將您的程式碼調整到低於一般程度。</target>
        <note />
      </trans-unit>
      <trans-unit id="checkNotSufficientlyGenericBecauseOfScopeAnon">
        <source>Type inference caused an inference type variable to escape its scope. Consider adding type annotations to make your code less generic.</source>
        <target state="translated">型別推斷會造成推斷型別變數溢出其範圍。請考慮加入型別附註，可讓您的程式碼低於一般程度。</target>
        <note />
      </trans-unit>
      <trans-unit id="checkRaiseFamilyFunctionArgumentCount">
        <source>Redundant arguments are being ignored in function '{0}'. Expected {1} but got {2} arguments.</source>
        <target state="translated">正在忽略函式 '{0}' 中多餘的引數。預期為 {1} 個引數，但找到 {2} 個。</target>
        <note />
      </trans-unit>
      <trans-unit id="checkLowercaseLiteralBindingInPattern">
        <source>Lowercase literal '{0}' is being shadowed by a new pattern with the same name. Only uppercase and module-prefixed literals can be used as named patterns.</source>
        <target state="translated">小寫常值 '{0}' 正由名稱相同的新模式所遮蔽。只有大寫及模組前置的常值可做為具名的模式使用。</target>
        <note />
      </trans-unit>
      <trans-unit id="tcLiteralDoesNotTakeArguments">
        <source>This literal pattern does not take arguments</source>
        <target state="translated">此常值模式不接受引數</target>
        <note />
      </trans-unit>
      <trans-unit id="tcConstructorsIllegalInAugmentation">
        <source>Constructors are not permitted as extension members - they must be defined as part of the original definition of the type</source>
        <target state="translated">建構函式不得是擴充成員 - 其必須在類型的原始定義中定義</target>
        <note />
      </trans-unit>
      <trans-unit id="optsInvalidResponseFile">
        <source>Invalid response file '{0}' ( '{1}' )</source>
        <target state="translated">回應檔 '{0}' ( '{1}' ) 無效</target>
        <note />
      </trans-unit>
      <trans-unit id="optsResponseFileNotFound">
        <source>Response file '{0}' not found in '{1}'</source>
        <target state="translated">在 '{1}' 中找不到回應檔 '{0}'</target>
        <note />
      </trans-unit>
      <trans-unit id="optsResponseFileNameInvalid">
        <source>Response file name '{0}' is empty, contains invalid characters, has a drive specification without an absolute path, or is too long</source>
        <target state="translated">回應檔名稱 '{0}' 為空白、包含無效的字元、未使用絕對路徑指定磁碟機或太長</target>
        <note />
      </trans-unit>
      <trans-unit id="fsharpCoreNotFoundToBeCopied">
        <source>Cannot find FSharp.Core.dll in compiler's directory</source>
        <target state="translated">在編譯器的目錄中找不到 FSharp.Core.dll</target>
        <note />
      </trans-unit>
      <trans-unit id="tcTupleStructMismatch">
        <source>One tuple type is a struct tuple, the other is a reference tuple</source>
        <target state="translated">一個元組類型為結構元組，另一個則為參考元組</target>
        <note />
      </trans-unit>
      <trans-unit id="etMissingStaticArgumentsToMethod">
        <source>This provided method requires static parameters</source>
        <target state="translated">此提供的方法需要靜態參數</target>
        <note />
      </trans-unit>
      <trans-unit id="considerUpcast">
        <source>The conversion from {0} to {1} is a compile-time safe upcast, not a downcast. Consider using 'upcast' instead of 'downcast'.</source>
        <target state="translated">從 {0} 轉換為 {1} 屬於編譯時間安全的向上轉換，而非向下轉換。請考慮使用 'upcast' 而不使用 'downcast'。</target>
        <note />
      </trans-unit>
      <trans-unit id="considerUpcastOperator">
        <source>The conversion from {0} to {1} is a compile-time safe upcast, not a downcast. Consider using the :&gt; (upcast) operator instead of the :?&gt; (downcast) operator.</source>
        <target state="translated">從 {0} 到 {1} 的轉換在編譯時間會是安全的向上轉換，而不是向下轉換。請考慮使用 :&gt; (向上轉換) 運算子，而不要使用 :?&gt; (向下轉換) 運算子。</target>
        <note />
      </trans-unit>
      <trans-unit id="tcRecImplied">
        <source>The 'rec' on this module is implied by an outer 'rec' declaration and is being ignored</source>
        <target state="translated">此模組上的 'rec' 是由外部 'rec' 宣告所默示，已略過</target>
        <note />
      </trans-unit>
      <trans-unit id="tcOpenFirstInMutRec">
        <source>In a recursive declaration group, 'open' declarations must come first in each module</source>
        <target state="translated">在遞迴宣告群組中，'open' 宣告必須優先出現在每個模組中</target>
        <note />
      </trans-unit>
      <trans-unit id="tcModuleAbbrevFirstInMutRec">
        <source>In a recursive declaration group, module abbreviations must come after all 'open' declarations and before other declarations</source>
        <target state="translated">在遞迴宣告群組中，模組縮寫必須出現在所有 'open' 宣告之後、其他宣告之前</target>
        <note />
      </trans-unit>
      <trans-unit id="tcUnsupportedMutRecDecl">
        <source>This declaration is not supported in recursive declaration groups</source>
        <target state="translated">遞迴宣告群組中不支援此宣告</target>
        <note />
      </trans-unit>
      <trans-unit id="parsInvalidUseOfRec">
        <source>Invalid use of 'rec' keyword</source>
        <target state="translated">不當使用 'rec' 關鍵字</target>
        <note />
      </trans-unit>
      <trans-unit id="tcStructUnionMultiCaseDistinctFields">
        <source>If a multicase union type is a struct, then all union cases must have unique names. For example: 'type A = B of b: int | C of c: int'.</source>
        <target state="translated">如果多案例聯集類型是結構，則所有聯集案例都必須有唯一的名稱。例如: 'type A = B of b: int | C of c: int'。</target>
        <note />
      </trans-unit>
      <trans-unit id="CallerMemberNameIsOverriden">
        <source>The CallerMemberNameAttribute applied to parameter '{0}' will have no effect. It is overridden by the CallerFilePathAttribute.</source>
        <target state="translated">套用至參數 '{0}' 的 CallerMemberNameAttribute 將不會有作用。CallerFilePathAttribute 會加以覆寫。</target>
        <note />
      </trans-unit>
      <trans-unit id="tcFixedNotAllowed">
        <source>Invalid use of 'fixed'. 'fixed' may only be used in a declaration of the form 'use x = fixed expr' where the expression is an array, the address of a field, the address of an array element or a string'</source>
        <target state="translated">使用 'fixed' 無效。'fixed' 僅能用於格式為 'use x = fixed expr' 的宣告中，其中運算式為陣列、欄位的位址、陣列元素的位址或字串</target>
        <note />
      </trans-unit>
      <trans-unit id="tcCouldNotFindOffsetToStringData">
        <source>Could not find method System.Runtime.CompilerServices.OffsetToStringData in references when building 'fixed' expression.</source>
        <target state="translated">建置 'fixed' 運算式時，在參考中找不到方法 System.Runtime.CompilerServices.OffsetToStringData。</target>
        <note />
      </trans-unit>
      <trans-unit id="tcNamedActivePattern">
        <source>{0} is an active pattern and cannot be treated as a discriminated union case with named fields.</source>
        <target state="translated">{0} 是現用模式，無法視為具名欄位的差別聯集。</target>
        <note />
      </trans-unit>
      <trans-unit id="DefaultParameterValueNotAppropriateForArgument">
        <source>The default value does not have the same type as the argument. The DefaultParameterValue attribute and any Optional attribute will be ignored. Note: 'null' needs to be annotated with the correct type, e.g. 'DefaultParameterValue(null:obj)'.</source>
        <target state="translated">預設值並沒有與引數相同的類型。將略過 DefaultParameterValue 屬性及任何 Optional 屬性。注意: 'null' 需要加上正確的加註類型，例如 'DefaultParameterValue(null:obj)'。</target>
        <note />
      </trans-unit>
      <trans-unit id="tcGlobalsSystemTypeNotFound">
        <source>The system type '{0}' was required but no referenced system DLL contained this type</source>
        <target state="translated">需要系統類型 '{0}'，但參考的系統 DLL 均未包含此類型</target>
        <note />
      </trans-unit>
      <trans-unit id="typrelMemberHasMultiplePossibleDispatchSlots">
        <source>The member '{0}' matches multiple overloads of the same method.\nPlease restrict it to one of the following:{1}.</source>
        <target state="translated">成員 '{0}' 符合相同方法的多個多載。\n請將它限制為下列其中一項: {1}。</target>
        <note />
      </trans-unit>
      <trans-unit id="methodIsNotStatic">
        <source>Method or object constructor '{0}' is not static</source>
        <target state="translated">方法或物件建構函式 '{0}' 不是靜態的</target>
        <note />
      </trans-unit>
      <trans-unit id="parsUnexpectedSymbolEqualsInsteadOfIn">
        <source>Unexpected symbol '=' in expression. Did you intend to use 'for x in y .. z do' instead?</source>
        <target state="translated">運算式中有非預期的符號 '='。您其實要使用 'for x in y .. z do' 嗎?</target>
        <note />
      </trans-unit>
      <trans-unit id="keywordDescriptionAbstract">
        <source>Indicates a method that either has no implementation in the type in which it is declared or that is virtual and has a default implementation.</source>
        <target state="translated">指出方法，此方法可能在其宣告的類型中沒有實作，或者是虛擬方法而具有預設實作。</target>
        <note />
      </trans-unit>
      <trans-unit id="keywordDescriptionAs">
        <source>Used to give the current class object an object name. Also used to give a name to a whole pattern within a pattern match.</source>
        <target state="translated">用以提供物件名稱給目前的類別物件。也用以提供名稱給模式比對內的整個模式。</target>
        <note />
      </trans-unit>
      <trans-unit id="keywordDescriptionAssert">
        <source>Used to verify code during debugging.</source>
        <target state="translated">用以在偵錯期間驗證程式碼。</target>
        <note />
      </trans-unit>
      <trans-unit id="keywordDescriptionBase">
        <source>Used as the name of the base class object.</source>
        <target state="translated">用作基底類別物件的名稱。</target>
        <note />
      </trans-unit>
      <trans-unit id="keywordDescriptionBegin">
        <source>In verbose syntax, indicates the start of a code block.</source>
        <target state="translated">在詳細資訊語法中指定程式碼區塊的開頭。</target>
        <note />
      </trans-unit>
      <trans-unit id="keywordDescriptionClass">
        <source>In verbose syntax, indicates the start of a class definition.</source>
        <target state="translated">在詳細資訊語法中，指出類別定義的開頭。</target>
        <note />
      </trans-unit>
      <trans-unit id="keywordDescriptionDefault">
        <source>Indicates an implementation of an abstract method; used together with an abstract method declaration to create a virtual method.</source>
        <target state="translated">指出抽象方法的實作; 與抽象方法宣告一併使用，以建立虛擬方法。</target>
        <note />
      </trans-unit>
      <trans-unit id="keywordDescriptionDelegate">
        <source>Used to declare a delegate.</source>
        <target state="translated">用以宣告委派。</target>
        <note />
      </trans-unit>
      <trans-unit id="keywordDescriptionDo">
        <source>Used in looping constructs or to execute imperative code.</source>
        <target state="translated">用於重複的建構或用以執行命令式程式碼。</target>
        <note />
      </trans-unit>
      <trans-unit id="keywordDescriptionDone">
        <source>In verbose syntax, indicates the end of a block of code in a looping expression.</source>
        <target state="translated">在詳細資訊語法中，指出重複運算式中程式碼區塊的結尾。</target>
        <note />
      </trans-unit>
      <trans-unit id="keywordDescriptionDowncast">
        <source>Used to convert to a type that is lower in the inheritance chain.</source>
        <target state="translated">用以將類型轉換為繼承鏈結中較低的類型。</target>
        <note />
      </trans-unit>
      <trans-unit id="keywordDescriptionDownto">
        <source>In a for expression, used when counting in reverse.</source>
        <target state="translated">在 for 運算式中，在倒數時使用。</target>
        <note />
      </trans-unit>
      <trans-unit id="keywordDescriptionElif">
        <source>Used in conditional branching. A short form of else if.</source>
        <target state="translated">用於條件式分支。else if 的簡短形式。</target>
        <note />
      </trans-unit>
      <trans-unit id="keywordDescriptionElse">
        <source>Used in conditional branching.</source>
        <target state="translated">用於條件式分支。</target>
        <note />
      </trans-unit>
      <trans-unit id="keywordDescriptionEnd">
        <source>In type definitions and type extensions, indicates the end of a section of member definitions. In verbose syntax, used to specify the end of a code block that starts with the begin keyword.</source>
        <target state="translated">在類型定義及類型延伸模組中，指出成員定義區段的結尾。在詳細資訊語法中，用以指定開頭為 begin 關鍵字之程式碼區塊的結尾。</target>
        <note />
      </trans-unit>
      <trans-unit id="keywordDescriptionException">
        <source>Used to declare an exception type.</source>
        <target state="translated">用以宣告例外狀況類型。</target>
        <note />
      </trans-unit>
      <trans-unit id="keywordDescriptionExtern">
        <source>Indicates that a declared program element is defined in another binary or assembly.</source>
        <target state="translated">指出宣告的程式元素已在另一個二進位檔或組件中定義。</target>
        <note />
      </trans-unit>
      <trans-unit id="keywordDescriptionTrueFalse">
        <source>Used as a Boolean literal.</source>
        <target state="translated">用作布林值常數。</target>
        <note />
      </trans-unit>
      <trans-unit id="keywordDescriptionFinally">
        <source>Used together with try to introduce a block of code that executes regardless of whether an exception occurs.</source>
        <target state="translated">當與 with 並用時，可引入無論例外狀況發生與否皆會執行的程式碼區塊。</target>
        <note />
      </trans-unit>
      <trans-unit id="keywordDescriptionFor">
        <source>Used in looping constructs.</source>
        <target state="translated">用於重複的建構。</target>
        <note />
      </trans-unit>
      <trans-unit id="keywordDescriptionFun">
        <source>Used in lambda expressions, also known as anonymous functions.</source>
        <target state="translated">用於 Lambda 運算式，也稱作匿名函式。</target>
        <note />
      </trans-unit>
      <trans-unit id="keywordDescriptionFunction">
        <source>Used as a shorter alternative to the fun keyword and a match expression in a lambda expression that has pattern matching on a single argument.</source>
        <target state="translated">用作 fun 關鍵字的較短替代項，以及在單一引數有模式比對之 Lambda 運算式中的比對運算式。</target>
        <note />
      </trans-unit>
      <trans-unit id="keywordDescriptionGlobal">
        <source>Used to reference the top-level .NET namespace.</source>
        <target state="translated">用以參考頂層 .NET 命名空間。</target>
        <note />
      </trans-unit>
      <trans-unit id="keywordDescriptionIf">
        <source>Used in conditional branching constructs.</source>
        <target state="translated">用於條件式分支建構。</target>
        <note />
      </trans-unit>
      <trans-unit id="keywordDescriptionIn">
        <source>Used for sequence expressions and, in verbose syntax, to separate expressions from bindings.</source>
        <target state="translated">用於順序運算式及詳細資料語法中，以從繫結分隔運算式。</target>
        <note />
      </trans-unit>
      <trans-unit id="keywordDescriptionInherit">
        <source>Used to specify a base class or base interface.</source>
        <target state="translated">用以指定基底類別或基底介面。</target>
        <note />
      </trans-unit>
      <trans-unit id="keywordDescriptionInline">
        <source>Used to indicate a function that should be integrated directly into the caller's code.</source>
        <target state="translated">用以指出應直接整合到呼叫者程式碼中的函式。</target>
        <note />
      </trans-unit>
      <trans-unit id="keywordDescriptionInterface">
        <source>Used to declare and implement interfaces.</source>
        <target state="translated">用以宣告及實作介面。</target>
        <note />
      </trans-unit>
      <trans-unit id="keywordDescriptionInternal">
        <source>Used to specify that a member is visible inside an assembly but not outside it.</source>
        <target state="translated">用以指定在組件內可見，但在組件外不可見的成員。</target>
        <note />
      </trans-unit>
      <trans-unit id="keywordDescriptionLazy">
        <source>Used to specify a computation that is to be performed only when a result is needed.</source>
        <target state="translated">用以指定只會在需要結果時才執行的計算。</target>
        <note />
      </trans-unit>
      <trans-unit id="keywordDescriptionLet">
        <source>Used to associate, or bind, a name to a value or function.</source>
        <target state="translated">用以對值或函式建立名稱的關聯或繫結。</target>
        <note />
      </trans-unit>
      <trans-unit id="keywordDescriptionLetBang">
        <source>Used in computation expressions to bind a name to the result of another computation expression.</source>
        <target state="translated">在計算運算式中用來將名稱繫結到另一個計算運算式的結果。</target>
        <note />
      </trans-unit>
      <trans-unit id="keywordDescriptionMatch">
        <source>Used to branch by comparing a value to a pattern.</source>
        <target state="translated">用以對模式比較值，以進行分支。</target>
        <note />
      </trans-unit>
      <trans-unit id="keywordDescriptionMember">
        <source>Used to declare a property or method in an object type.</source>
        <target state="translated">用以宣告物件類型中的屬性或方法。</target>
        <note />
      </trans-unit>
      <trans-unit id="keywordDescriptionModule">
        <source>Used to associate a name with a group of related types, values, and functions, to logically separate it from other code.</source>
        <target state="translated">用以在名稱與相關類型、值及函式的群組之間建立關聯，以邏輯方式從其他程式碼分隔出名稱。</target>
        <note />
      </trans-unit>
      <trans-unit id="keywordDescriptionMutable">
        <source>Used to declare a variable, that is, a value that can be changed.</source>
        <target state="translated">用以宣告變數，亦即可變更的值。</target>
        <note />
      </trans-unit>
      <trans-unit id="keywordDescriptionNamespace">
        <source>Used to associate a name with a group of related types and modules, to logically separate it from other code.</source>
        <target state="translated">用以在名稱與相關類型及模組的群組之間建立關聯，以邏輯方式從其他程式碼分隔出名稱。</target>
        <note />
      </trans-unit>
      <trans-unit id="keywordDescriptionNew">
        <source>Used to declare, define, or invoke a constructor that creates or that can create an object. Also used in generic parameter constraints to indicate that a type must have a certain constructor.</source>
        <target state="translated">用以宣告、定義或叫用會建立或可建立物件的建構函式。也用於泛型參數條件約束，以指出類型必須有特定建構函式。</target>
        <note />
      </trans-unit>
      <trans-unit id="keywordDescriptionNot">
        <source>Not actually a keyword. However, not struct in combination is used as a generic parameter constraint.</source>
        <target state="translated">實際上不是關鍵字。不過，組合的 not struct 可用作泛型參數條件約束。</target>
        <note />
      </trans-unit>
      <trans-unit id="keywordDescriptionNull">
        <source>Indicates the absence of an object. Also used in generic parameter constraints.</source>
        <target state="translated">指出物件的缺少情形。也會用在泛型參數條件約束中。</target>
        <note />
      </trans-unit>
      <trans-unit id="keywordDescriptionOf">
        <source>Used in discriminated unions to indicate the type of categories of values, and in delegate and exception declarations.</source>
        <target state="translated">用於差別聯集以指出值分類的類型，並用於委派和例外狀況宣告。</target>
        <note />
      </trans-unit>
      <trans-unit id="keywordDescriptionOpen">
        <source>Used to make the contents of a namespace or module available without qualification.</source>
        <target state="translated">用以製作不需資格即可使用的命名空間或模組內容。</target>
        <note />
      </trans-unit>
      <trans-unit id="keywordDescriptionOr">
        <source>Used with Boolean conditions as a Boolean or operator. Equivalent to ||. Also used in member constraints.</source>
        <target state="translated">搭配布林值條件使用，作為布林值或運算子。相當於 ||。也用於成員條件約束。</target>
        <note />
      </trans-unit>
      <trans-unit id="keywordDescriptionOverride">
        <source>Used to implement a version of an abstract or virtual method that differs from the base version.</source>
        <target state="translated">用以實作不同於基底版本的抽象或虛擬方法版本。</target>
        <note />
      </trans-unit>
      <trans-unit id="keywordDescriptionPrivate">
        <source>Restricts access to a member to code in the same type or module.</source>
        <target state="translated">將成員的存取限制為類型或模組相同的程式碼。</target>
        <note />
      </trans-unit>
      <trans-unit id="keywordDescriptionPublic">
        <source>Allows access to a member from outside the type.</source>
        <target state="translated">允許存取來自類型外的成員。</target>
        <note />
      </trans-unit>
      <trans-unit id="keywordDescriptionRec">
        <source>Used to indicate that a function is recursive.</source>
        <target state="translated">用以指出函式是遞迴的。</target>
        <note />
      </trans-unit>
      <trans-unit id="keywordDescriptionReturn">
        <source>Used to provide a value for the result of the containing computation expression.</source>
        <target state="translated">用來為內含的計算運算式結果提供值。</target>
        <note />
      </trans-unit>
      <trans-unit id="keywordDescriptionReturnBang">
        <source>Used to provide a value for the result of the containing computation expression, where that value itself comes from the result another computation expression.</source>
        <target state="translated">用來為內含的計算運算式提供值，而該值本身來自另一個計算運算式的結果。</target>
        <note />
      </trans-unit>
      <trans-unit id="keywordDescriptionSelect">
        <source>Used in query expressions to specify what fields or columns to extract. Note that this is a contextual keyword, which means that it is not actually a reserved word and it only acts like a keyword in appropriate context.</source>
        <target state="translated">用於查詢運算式，以指定要擷取的欄位或資料行。請注意這是內容關鍵字，表示這實際上不是保留字，而只會在適當內容中以關鍵字形式運作。</target>
        <note />
      </trans-unit>
      <trans-unit id="keywordDescriptionStatic">
        <source>Used to indicate a method or property that can be called without an instance of a type, or a value member that is shared among all instances of a type.</source>
        <target state="translated">用以指出不需要類型執行個體即可呼叫的方法或屬性，或在所有類型執行個體間共用的值成員。</target>
        <note />
      </trans-unit>
      <trans-unit id="keywordDescriptionStruct">
        <source>Used to declare a structure type. Also used in generic parameter constraints.</source>
        <target state="translated">用來宣告結構類型。也用於泛型參數限制。</target>
        <note />
      </trans-unit>
      <trans-unit id="keywordDescriptionThen">
        <source>Used in conditional expressions. Also used to perform side effects after object construction.</source>
        <target state="translated">用於條件運算式。也可在物件建構後用來執行副作用。</target>
        <note />
      </trans-unit>
      <trans-unit id="keywordDescriptionTo">
        <source>Used in for loops to indicate a range.</source>
        <target state="translated">用於 for 迴圈以指出範圍。</target>
        <note />
      </trans-unit>
      <trans-unit id="keywordDescriptionTry">
        <source>Used to introduce a block of code that might generate an exception. Used together with with or finally.</source>
        <target state="translated">用於引入可能會產生例外狀況的程式碼區塊。這會與 with 或 finally 並用。</target>
        <note />
      </trans-unit>
      <trans-unit id="keywordDescriptionType">
        <source>Used to declare a class, record, structure, discriminated union, enumeration type, unit of measure, or type abbreviation.</source>
        <target state="translated">用以宣告類別、記錄、結構、差別聯集、列舉類型、測量單位或類型縮寫。</target>
        <note />
      </trans-unit>
      <trans-unit id="keywordDescriptionUpcast">
        <source>Used to convert to a type that is higher in the inheritance chain.</source>
        <target state="translated">用以將類型轉換為繼承鏈結中較高的類型。</target>
        <note />
      </trans-unit>
      <trans-unit id="keywordDescriptionUse">
        <source>Used instead of let for values that implement IDisposable</source>
        <target state="translated">對於實作 IDisposable 的值，會使用此項而非 let</target>
        <note />
      </trans-unit>
      <trans-unit id="keywordDescriptionUseBang">
        <source>Used instead of let! in computation expressions for computation expression results that implement IDisposable.</source>
        <target state="translated">在計算運算式中用來取代 let!，以得出會實作 IDisposable 的計算運算式結果。</target>
        <note />
      </trans-unit>
      <trans-unit id="keywordDescriptionVal">
        <source>Used in a signature to indicate a value, or in a type to declare a member, in limited situations.</source>
        <target state="translated">在有限的情形下用於簽章中以指出值，或於類型中以宣告成員。</target>
        <note />
      </trans-unit>
      <trans-unit id="keywordDescriptionVoid">
        <source>Indicates the .NET void type. Used when interoperating with other .NET languages.</source>
        <target state="translated">指出 .NET void 類型。在與其他 .NET 語言交互操作時使用。</target>
        <note />
      </trans-unit>
      <trans-unit id="keywordDescriptionWhen">
        <source>Used for Boolean conditions (when guards) on pattern matches and to introduce a constraint clause for a generic type parameter.</source>
        <target state="translated">用於模式比對時的布林值條件 (when 成立條件)，以及為泛型型別參數引入條件約束時用。</target>
        <note />
      </trans-unit>
      <trans-unit id="keywordDescriptionWhile">
        <source>Introduces a looping construct.</source>
        <target state="translated">引進重複的條件約束。</target>
        <note />
      </trans-unit>
      <trans-unit id="keywordDescriptionWith">
        <source>Used together with the match keyword in pattern matching expressions. Also used in object expressions, record copying expressions, and type extensions to introduce member definitions, and to introduce exception handlers.</source>
        <target state="translated">在模式比對運算式中搭配 match 關鍵字使用。也用在物件運算式、記錄複製運算式及類型運算時，以引入成員定義，並用以引入例外狀況處理常式。</target>
        <note />
      </trans-unit>
      <trans-unit id="keywordDescriptionYield">
        <source>Used in a sequence expression to produce a value for a sequence.</source>
        <target state="translated">用於順序運算式中，以產生順序的值。</target>
        <note />
      </trans-unit>
      <trans-unit id="keywordDescriptionYieldBang">
        <source>Used in a computation expression to append the result of a given computation expression to a collection of results for the containing computation expression.</source>
        <target state="translated">用於計算運算式中，以將指定計算運算式的結果附加到內含計算運算式的結果集合。</target>
        <note />
      </trans-unit>
      <trans-unit id="keywordDescriptionRightArrow">
        <source>In function types, delimits arguments and return values. Yields an expression (in sequence expressions); equivalent to the yield keyword. Used in match expressions</source>
        <target state="translated">在函式類型中，分隔引數並傳回值。產生運算式 (循序運算式); 相當於 yield 關鍵字。用於比對運算式</target>
        <note />
      </trans-unit>
      <trans-unit id="keywordDescriptionLeftArrow">
        <source>Assigns a value to a variable.</source>
        <target state="translated">將值指派給變數。</target>
        <note />
      </trans-unit>
      <trans-unit id="keywordDescriptionCast">
        <source>Converts a type to type that is higher in the hierarchy.</source>
        <target state="translated">將類型轉換為階層中較高的類型。</target>
        <note />
      </trans-unit>
      <trans-unit id="keywordDescriptionDynamicCast">
        <source>Converts a type to a type that is lower in the hierarchy.</source>
        <target state="translated">將類型轉換為階層中較低的類型。</target>
        <note />
      </trans-unit>
      <trans-unit id="keywordDescriptionTypedQuotation">
        <source>Delimits a typed code quotation.</source>
        <target state="translated">分隔具型別的程式碼引號。</target>
        <note />
      </trans-unit>
      <trans-unit id="keywordDescriptionUntypedQuotation">
        <source>Delimits a untyped code quotation.</source>
        <target state="translated">分隔不具型別的程式碼引號。</target>
        <note />
      </trans-unit>
      <trans-unit id="itemNotFoundDuringDynamicCodeGen">
        <source>{0} '{1}' not found in assembly '{2}'. A possible cause may be a version incompatibility. You may need to explicitly reference the correct version of this assembly to allow all referenced components to use the correct version.</source>
        <target state="translated">組件 '{2}' 中找不到 {0} '{1}'。可能的原因為版本不相容。您可能需要明確參考此組件的正確版本，以允許所有參考的元件使用正確的版本。</target>
        <note />
      </trans-unit>
      <trans-unit id="itemNotFoundInTypeDuringDynamicCodeGen">
        <source>{0} '{1}' not found in type '{2}' from assembly '{3}'. A possible cause may be a version incompatibility. You may need to explicitly reference the correct version of this assembly to allow all referenced components to use the correct version.</source>
        <target state="translated">組件 '{3}' 的類型 '{2}' 中找不到 {0} '{1}'。可能的原因為版本不相容。您可能需要明確參考此組件的正確版本，以允許所有參考的元件使用正確的版本。</target>
        <note />
      </trans-unit>
      <trans-unit id="descriptionWordIs">
        <source>is</source>
        <target state="translated">是</target>
        <note />
      </trans-unit>
      <trans-unit id="notAFunction">
        <source>This value is not a function and cannot be applied.</source>
        <target state="translated">此值不是函式，無法套用。</target>
        <note />
      </trans-unit>
      <trans-unit id="notAFunctionButMaybeIndexerWithName">
        <source>This value is not a function and cannot be applied. Did you intend to access the indexer via '{0}.[index]'?</source>
        <target state="translated">此值並非函式，因而無法套用。您要用 '{0}.[index]' 存取索引子嗎?</target>
        <note />
      </trans-unit>
      <trans-unit id="notAFunctionButMaybeIndexer">
        <source>This expression is not a function and cannot be applied. Did you intend to access the indexer via 'expr.[index]'?</source>
        <target state="translated">此運算式並非函式，因而無法套用。您要用 'expr.[index]' 存取索引子嗎?</target>
        <note />
      </trans-unit>
      <trans-unit id="notAFunctionButMaybeDeclaration">
        <source>This value is not a function and cannot be applied. Did you forget to terminate a declaration?</source>
        <target state="translated">這個值不是函式，無法套用。您是不是忘記終止宣告了?</target>
        <note />
      </trans-unit>
      <trans-unit id="ArgumentsInSigAndImplMismatch">
        <source>The argument names in the signature '{0}' and implementation '{1}' do not match. The argument name from the signature file will be used. This may cause problems when debugging or profiling.</source>
        <target state="translated">特徵標記 '{0}' 和實作 '{1}' 中的引數名稱不相符。將會使用特徵標記檔案中的引數名稱。這可能會在偵錯或分析時造成問題。</target>
        <note />
      </trans-unit>
      <trans-unit id="pickleUnexpectedNonZero">
        <source>An error occurred while reading the F# metadata of assembly '{0}'. A reserved construct was utilized. You may need to upgrade your F# compiler or use an earlier version of the assembly that doesn't make use of a specific construct.</source>
        <target state="translated">讀取組件 '{0}' 的 F# 中繼資料時發生錯誤。已使用保留的建構。建議您升級 F# 編譯器，或使用不會用特定建構的舊版組件。</target>
        <note />
      </trans-unit>
      <trans-unit id="tcTupleMemberNotNormallyUsed">
        <source>This method or property is not normally used from F# code, use an explicit tuple pattern for deconstruction instead.</source>
        <target state="translated">F# 程式碼不常使用這個方法或屬性，請改用明確的元組模式進行解構。</target>
        <note />
      </trans-unit>
      <trans-unit id="implicitlyDiscardedInSequenceExpression">
        <source>This expression returns a value of type '{0}' but is implicitly discarded. Consider using 'let' to bind the result to a name, e.g. 'let result = expression'. If you intended to use the expression as a value in the sequence then use an explicit 'yield'.</source>
        <target state="translated">此運算式會傳回類型為 '{0}' 的值，但會被間接捨棄。請考慮使用 'let' 將結果繫結到名稱。例如 'let result = expression'。若您想要在序列中，以值的形式使用運算式，請直接使用 'yield'。</target>
        <note />
      </trans-unit>
      <trans-unit id="implicitlyDiscardedSequenceInSequenceExpression">
        <source>This expression returns a value of type '{0}' but is implicitly discarded. Consider using 'let' to bind the result to a name, e.g. 'let result = expression'. If you intended to use the expression as a value in the sequence then use an explicit 'yield!'.</source>
        <target state="translated">此運算式會傳回類型為 '{0}' 的值，但會被間接捨棄。請考慮使用 'let' 將結果繫結到名稱。例如 'let result = expression'。若您想要在序列中，以值的形式使用運算式，請直接使用 'yield!'。</target>
        <note />
      </trans-unit>
      <trans-unit id="keywordDescriptionMatchBang">
        <source>Used in computation expressions to pattern match directly over the result of another computation expression.</source>
        <target state="translated">用於計算運算式中，直接對另一個計算運算式的結果進行模式比對。</target>
        <note />
      </trans-unit>
      <trans-unit id="ilreadFileChanged">
        <source>The file '{0}' changed on disk unexpectedly, please reload.</source>
        <target state="translated">檔案 '{0}' 在磁碟上意外變更，請重新載入。</target>
        <note />
      </trans-unit>
      <trans-unit id="writeToReadOnlyByref">
        <source>The byref pointer is readonly, so this write is not permitted.</source>
        <target state="translated">byref 指標為唯讀指標，所以不允許此寫入。</target>
        <note />
      </trans-unit>
      <trans-unit id="tastValueMustBeMutable">
        <source>A value must be mutable in order to mutate the contents or take the address of a value type, e.g. 'let mutable x = ...'</source>
        <target state="translated">值必須是可變動的，才能變動內容或接受實值類型的位址，例如 'let mutable x = ...'</target>
        <note />
      </trans-unit>
      <trans-unit id="readOnlyAttributeOnStructWithMutableField">
        <source>A ReadOnly attribute has been applied to a struct type with a mutable field.</source>
        <target state="translated">已將 ReadOnly 屬性套用至具備可變動欄位的結構類型。</target>
        <note />
      </trans-unit>
      <trans-unit id="tcByrefReturnImplicitlyDereferenced">
        <source>A byref pointer returned by a function or method is implicitly dereferenced as of F# 4.5. To acquire the return value as a pointer, use the address-of operator, e.g. '&amp;f(x)' or '&amp;obj.Method(arg1, arg2)'.</source>
        <target state="translated">自 F# 4.5 起，會對函式或方法所傳回的 byref 指標隱含取值。若要取得傳回值作為指標，請使用 address-of 運算子，例如 '&amp;f(x)' 或 '&amp;obj.Method(arg1, arg2)'。</target>
        <note />
      </trans-unit>
      <trans-unit id="tcByRefLikeNotStruct">
        <source>A type annotated with IsByRefLike must also be a struct. Consider adding the [&lt;Struct&gt;] attribute to the type.</source>
        <target state="translated">有 IsByRefLike 標註的類型也必須是結構。請考慮將 [&lt;Struct&gt;] 屬性新增到類型。</target>
        <note />
      </trans-unit>
      <trans-unit id="chkNoByrefAddressOfLocal">
        <source>The address of the variable '{0}' or a related expression cannot be used at this point. This is to ensure the address of the local value does not escape its scope.</source>
        <target state="translated">此時不可使用變數 '{0}' 或相關運算式的位址。如此可確保本機值的位址不會逸出其範圍。</target>
        <note />
      </trans-unit>
      <trans-unit id="chkNoWriteToLimitedSpan">
        <source>This value can't be assigned because the target '{0}' may refer to non-stack-local memory, while the expression being assigned is assessed to potentially refer to stack-local memory. This is to help prevent pointers to stack-bound memory escaping their scope.</source>
        <target state="translated">因為目標 '{0}' 會參考非本機堆疊的記憶體，所以無法指派此值。而目前所指派的運算式則評定為可能會參考本機堆疊的記憶體。如此可有助於避免進入受堆疊拘束記憶體的指標會逸出其範圍。</target>
        <note />
      </trans-unit>
      <trans-unit id="tastValueMustBeLocal">
        <source>A value defined in a module must be mutable in order to take its address, e.g. 'let mutable x = ...'</source>
        <target state="translated">模組中定義的值必須可以變動，才可取用其位址，例如 'let mutable x = ...'</target>
        <note />
      </trans-unit>
      <trans-unit id="tcIsReadOnlyNotStruct">
        <source>A type annotated with IsReadOnly must also be a struct. Consider adding the [&lt;Struct&gt;] attribute to the type.</source>
        <target state="translated">有 IsReadOnly 標註的類型也必須是結構。請考慮將 [&lt;Struct&gt;] 屬性新增到該類型。</target>
        <note />
      </trans-unit>
      <trans-unit id="chkStructsMayNotReturnAddressesOfContents">
        <source>Struct members cannot return the address of fields of the struct by reference</source>
        <target state="translated">結構成員無法經由參考方式，傳回結構欄位的位址</target>
        <note />
      </trans-unit>
      <trans-unit id="chkNoByrefLikeFunctionCall">
        <source>The function or method call cannot be used at this point, because one argument that is a byref of a non-stack-local Span or IsByRefLike type is used with another argument that is a stack-local Span or IsByRefLike type. This is to ensure the address of the local value does not escape its scope.</source>
        <target state="translated">此時不可使用函式或方法呼叫，原因是非本機堆疊 Span 或 IsByRefLike 類型的 byref 引數，目前與本機堆疊 Span 或 IsByRefLike 類型的引數一起使用。如此可確保本機值的位址不會逸出其範圍。</target>
        <note />
      </trans-unit>
      <trans-unit id="chkNoByrefAddressOfValueFromExpression">
        <source>The address of a value returned from the expression cannot be used at this point. This is to ensure the address of the local value does not escape its scope.</source>
        <target state="translated">此時不可使用運算式傳回值的位址。如此可確保本機值的位址不會逸出其範圍。</target>
        <note />
      </trans-unit>
      <trans-unit id="chkNoSpanLikeVariable">
        <source>The Span or IsByRefLike variable '{0}' cannot be used at this point. This is to ensure the address of the local value does not escape its scope.</source>
        <target state="translated">此時不可使用 Span 或 IsByRefLike 變數 '{0}'。如此可確保本機值的位址不會逸出其範圍。</target>
        <note />
      </trans-unit>
      <trans-unit id="chkNoSpanLikeValueFromExpression">
        <source>A Span or IsByRefLike value returned from the expression cannot be used at ths point. This is to ensure the address of the local value does not escape its scope.</source>
        <target state="translated">此時不可使用運算式傳回值的 Span 或 IsByRefLike。如此可確保本機值的位址不會逸出其範圍。</target>
        <note />
      </trans-unit>
      <trans-unit id="tastCantTakeAddressOfExpression">
        <source>Cannot take the address of the value returned from the expression. Assign the returned value to a let-bound value before taking the address.</source>
        <target state="translated">無法使用運算式傳回值的位址。在使用位址前，先將傳回值指派給以 let 繫結的值。</target>
        <note />
      </trans-unit>
      <trans-unit id="parsUnmatchedBraceBar">
        <source>Unmatched '{{|'</source>
        <target state="translated">不對稱的 '{{|'</target>
        <note />
      </trans-unit>
      <trans-unit id="typeInfoAnonRecdField">
        <source>anonymous record field</source>
        <target state="translated">匿名記錄欄位</target>
        <note />
      </trans-unit>
      <trans-unit id="tcExceptionConstructorDoesNotHaveFieldWithGivenName">
        <source>The exception '{0}' does not have a field named '{1}'.</source>
        <target state="translated">例外狀況 '{0}' 沒有名為 '{1}' 的欄位。</target>
        <note />
      </trans-unit>
      <trans-unit id="tcActivePatternsDoNotHaveFields">
        <source>Active patterns do not have fields. This syntax is invalid.</source>
        <target state="translated">使用中的模式沒有欄位。此語法無效。</target>
        <note />
      </trans-unit>
      <trans-unit id="tcConstructorDoesNotHaveFieldWithGivenName">
        <source>The constructor does not have a field named '{0}'.</source>
        <target state="translated">建構函式沒有名為 '{0}' 的欄位。</target>
        <note />
      </trans-unit>
      <trans-unit id="tcAnonRecdCcuMismatch">
        <source>Two anonymous record types are from different assemblies '{0}' and '{1}'</source>
        <target state="translated">有兩個匿名的記錄類型來自不同的組件 '{0}' 和 '{1}'</target>
        <note />
      </trans-unit>
      <trans-unit id="tcAnonRecdFieldNameMismatch">
        <source>This anonymous record does not exactly match the expected shape. Add the missing fields {0} and remove the extra fields {1}.</source>
        <target state="translated">此匿名記錄與預期的圖形未完全相符。請新增缺少的欄位 {0}，並移除額外的欄位 {1}。</target>
        <note />
      </trans-unit>
      <trans-unit id="tcCannotCallExtensionMethodInrefToByref">
        <source>Cannot call the byref extension method '{0}. The first parameter requires the value to be mutable or a non-readonly byref type.</source>
        <target state="translated">無法呼叫 byref 擴充方法 '{0}。第一個參數需要值可變動，或為非唯讀 byref 類型。</target>
        <note />
      </trans-unit>
      <trans-unit id="tcByrefsMayNotHaveTypeExtensions">
        <source>Byref types are not allowed to have optional type extensions.</source>
        <target state="translated">Byref 類型不得有選擇性類型延伸模組。</target>
        <note />
      </trans-unit>
      <trans-unit id="tcCannotPartiallyApplyExtensionMethodForByref">
        <source>Cannot partially apply the extension method '{0}' because the first parameter is a byref type.</source>
        <target state="translated">因為第一個參數是 byref 類型，所以無法部分套用擴充方法 '{0}'。</target>
        <note />
      </trans-unit>
      <trans-unit id="tcTypeDoesNotInheritAttribute">
        <source>This type does not inherit Attribute, it will not work correctly with other .NET languages.</source>
        <target state="translated">此類型不會繼承 Attribute，因此無法搭配其他 .NET 語言正確執行。</target>
        <note />
      </trans-unit>
      <trans-unit id="parsInvalidAnonRecdExpr">
        <source>Invalid anonymous record expression</source>
        <target state="translated">匿名記錄運算式無效</target>
        <note />
      </trans-unit>
      <trans-unit id="parsInvalidAnonRecdType">
        <source>Invalid anonymous record type</source>
        <target state="translated">匿名記錄類型無效</target>
        <note />
      </trans-unit>
      <trans-unit id="tcCopyAndUpdateNeedsRecordType">
        <source>The input to a copy-and-update expression that creates an anonymous record must be either an anonymous record or a record</source>
        <target state="translated">對於會建立匿名記錄的複製並更新運算式，必須輸入匿名記錄或記錄</target>
        <note />
      </trans-unit>
      <trans-unit id="chkInvalidFunctionParameterType">
        <source>The parameter '{0}' has an invalid type '{1}'. This is not permitted by the rules of Common IL.</source>
        <target state="translated">參數 '{0}' 的類型 '{1}' 無效。Common IL 的規則不允許此狀況。</target>
        <note />
      </trans-unit>
      <trans-unit id="chkInvalidFunctionReturnType">
        <source>The function or method has an invalid return type '{0}'. This is not permitted by the rules of Common IL.</source>
        <target state="translated">函式或方法的傳回型別 '{0}' 無效。Common IL 的規則不允許此狀況。</target>
        <note />
      </trans-unit>
      <trans-unit id="typrelNoImplementationGivenSeveral">
        <source>No implementation was given for those members: {0}</source>
        <target state="translated">未提供任何實作給這些成員: {0}</target>
        <note />
      </trans-unit>
      <trans-unit id="typrelNoImplementationGivenSeveralWithSuggestion">
        <source>No implementation was given for those members: {0}Note that all interface members must be implemented and listed under an appropriate 'interface' declaration, e.g. 'interface ... with member ...'.</source>
        <target state="translated">未提供任何實作給這些成員: {0}請注意，所有介面成員都必須經過實作，並列於適當的 'interface' 宣告下，例如 'interface ... with member ...'。</target>
        <note />
      </trans-unit>
      <trans-unit id="typrelNoImplementationGivenSeveralTruncated">
        <source>No implementation was given for those members (some results omitted): {0}</source>
        <target state="translated">未提供任何實作給這些成員 (部分結果已省略): {0}</target>
        <note />
      </trans-unit>
      <trans-unit id="typrelNoImplementationGivenSeveralTruncatedWithSuggestion">
        <source>No implementation was given for those members (some results omitted): {0}Note that all interface members must be implemented and listed under an appropriate 'interface' declaration, e.g. 'interface ... with member ...'.</source>
        <target state="translated">未提供任何實作給這些成員 (部分結果已省略): {0}請注意，所有介面成員都必須經過實作，並列於適當的 'interface' 宣告下，例如 'interface ... with member ...'。</target>
        <note />
      </trans-unit>
      <trans-unit id="expressionHasNoName">
        <source>Expression does not have a name.</source>
        <target state="translated">運算式沒有名稱。</target>
        <note />
      </trans-unit>
      <trans-unit id="chkNoFirstClassNameOf">
        <source>Using the 'nameof' operator as a first-class function value is not permitted.</source>
        <target state="translated">不允許使用"nameof" 運算子作為第一類函式值。</target>
        <note />
      </trans-unit>
      <trans-unit id="optsPathMap">
        <source>Maps physical paths to source path names output by the compiler</source>
        <target state="translated">將實體路徑對應至來源路徑名稱，由編譯器輸出</target>
        <note />
      </trans-unit>
      <trans-unit id="optsInvalidPathMapFormat">
        <source>Invalid path map. Mappings must be comma separated and of the format 'path=sourcePath'</source>
        <target state="translated">路徑對應無效。對應必須以逗號分隔，且格式應為 'path=sourcePath'</target>
        <note />
      </trans-unit>
      <trans-unit id="optsCompilerTool">
        <source>Reference an assembly or directory containing a design time tool (Short form: -t)</source>
        <target state="translated">參考包含設計階段工具的組件或目錄 (簡短形式: -t)</target>
        <note />
      </trans-unit>
      <trans-unit id="packageManagerUnknown">
        <source>Package manager key '{0}' was not registered in {1}. Currently registered: {2}</source>
        <target state="translated">套件管理員金鑰 '{0}' 未在 {1} 中註冊。目前已註冊: {2}</target>
        <note />
      </trans-unit>
      <trans-unit id="packageManagerError">
        <source>{0}</source>
        <target state="translated">{0}</target>
        <note />
      </trans-unit>
      <trans-unit id="couldNotLoadDependencyManagerExtension">
        <source>The dependency manager extension {0} could not be loaded. Message: {1}</source>
        <target state="translated">無法載入相依性管理員延伸模組 {0}。訊息: {1}</target>
        <note />
      </trans-unit>
    </body>
  </file>
</xliff><|MERGE_RESOLUTION|>--- conflicted
+++ resolved
@@ -407,11 +407,11 @@
         <target state="translated">現用模式的結構表示法</target>
         <note />
       </trans-unit>
-<<<<<<< HEAD
       <trans-unit id="featureUnionIsPropertiesVisible">
         <source>visible union case test properties</source>
         <target state="new">visible union case test properties</target>
-=======
+        <note />
+      </trans-unit>
       <trans-unit id="featureTryWithInSeqExpressions">
         <source>Support for try-with in sequence expressions</source>
         <target state="translated">支援循序運算式中的 try-with</target>
@@ -425,7 +425,6 @@
       <trans-unit id="featureWarningWhenInliningMethodImplNoInlineMarkedFunction">
         <source>Raises warnings when 'let inline ... =' is used together with [&lt;MethodImpl(MethodImplOptions.NoInlining)&gt;] attribute. Function is not getting inlined.</source>
         <target state="translated">當 'let inline ... =' 與 [&lt;MethodImpl(MethodImplOptions.NoInlining)&gt;] 屬性一起使用時引發警告。函數未內嵌。</target>
->>>>>>> 0eba8410
         <note />
       </trans-unit>
       <trans-unit id="featureWildCardInForLoop">
