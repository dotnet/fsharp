--- conflicted
+++ resolved
@@ -522,7 +522,6 @@
         <target state="translated">型別定義中出現非預期的權杖。類型 '{0}' 之後應該要有 '='。</target>
         <note />
       </trans-unit>
-<<<<<<< HEAD
       <trans-unit id="parsIncompleteTyparExpr1">
         <source>Incomplete character literal (example: 'Q') or qualified type invocation (example: 'T.Name)</source>
         <target state="new">Incomplete character literal (example: 'Q') or qualified type invocation (example: 'T.Name)</target>
@@ -531,11 +530,11 @@
       <trans-unit id="parsIncompleteTyparExpr2">
         <source>Incomplete operator expression (example a^b) or qualified type invocation (example: ^T.Name)</source>
         <target state="new">Incomplete operator expression (example a^b) or qualified type invocation (example: ^T.Name)</target>
-=======
+        <note />
+      </trans-unit>
       <trans-unit id="parsExpectingExpressionInTuple">
         <source>Expecting expression</source>
         <target state="new">Expecting expression</target>
->>>>>>> a901fe28
         <note />
       </trans-unit>
       <trans-unit id="parsNewExprMemberAccess">
