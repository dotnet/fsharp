--- conflicted
+++ resolved
@@ -187,15 +187,14 @@
         <target state="translated">用於編製索引和分割的 expr[idx] 註釋</target>
         <note />
       </trans-unit>
-<<<<<<< HEAD
       <trans-unit id="featureInterfacesWithAbstractStaticMembers">
         <source>static abstract interface members</source>
         <target state="new">static abstract interface members</target>
-=======
+        <note />
+      </trans-unit>
       <trans-unit id="featureInitProperties">
         <source>support for consuming init properties</source>
         <target state="new">support for consuming init properties</target>
->>>>>>> b9942004
         <note />
       </trans-unit>
       <trans-unit id="featureInterfacesWithMultipleGenericInstantiation">
