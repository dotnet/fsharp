--- conflicted
+++ resolved
@@ -2,20 +2,19 @@
 <xliff xmlns="urn:oasis:names:tc:xliff:document:1.2" xmlns:xsi="http://www.w3.org/2001/XMLSchema-instance" version="1.2" xsi:schemaLocation="urn:oasis:names:tc:xliff:document:1.2 xliff-core-1.2-transitional.xsd">
   <file datatype="xml" source-language="en" target-language="zh-Hant" original="../FSComp.resx">
     <body>
-<<<<<<< HEAD
+      <trans-unit id="arrayElementHasWrongTypeTuple">
+        <source>All elements of an array must be implicitly convertible to the type of the first element, which here is a tuple of length {0} of type\n    {1}    \nThis element is a tuple of length {2} of type\n    {3}    \n</source>
+        <target state="translated">陣列的所有元素必須以隱含方式轉換成第一個元素的類型，這是類型為\n    {1}    \n的元組長度 {0}此元素是類型為\n    {3}    \n的元組長度{2}</target>
+        <note />
+      </trans-unit>
+      <trans-unit id="buildDuplicateFile">
+        <source>The source file '{0}' (at position {1}/{2}) already appeared in the compilation list (at position {3}/{4}). Please verify that it is included only once in the project file.</source>
+        <target state="translated">來源檔案 '{0}' ( 位於位置 {1}/{2}) 已出現在編譯清單 ( 位於位置 {3}/{4})。請確認它在專案檔中只包含一次。</target>
+        <note />
+      </trans-unit>
       <trans-unit id="blockElementHasWrongType">
         <source>All elements of a block must be implicitly convertible to the type of the first element, which here is '{0}'. This element has type '{1}'.</source>
         <target state="new">All elements of a block must be implicitly convertible to the type of the first element, which here is '{0}'. This element has type '{1}'.</target>
-=======
-      <trans-unit id="arrayElementHasWrongTypeTuple">
-        <source>All elements of an array must be implicitly convertible to the type of the first element, which here is a tuple of length {0} of type\n    {1}    \nThis element is a tuple of length {2} of type\n    {3}    \n</source>
-        <target state="translated">陣列的所有元素必須以隱含方式轉換成第一個元素的類型，這是類型為\n    {1}    \n的元組長度 {0}此元素是類型為\n    {3}    \n的元組長度{2}</target>
-        <note />
-      </trans-unit>
-      <trans-unit id="buildDuplicateFile">
-        <source>The source file '{0}' (at position {1}/{2}) already appeared in the compilation list (at position {3}/{4}). Please verify that it is included only once in the project file.</source>
-        <target state="translated">來源檔案 '{0}' ( 位於位置 {1}/{2}) 已出現在編譯清單 ( 位於位置 {3}/{4})。請確認它在專案檔中只包含一次。</target>
->>>>>>> ec122d90
         <note />
       </trans-unit>
       <trans-unit id="buildInvalidSourceFileExtensionML">
@@ -838,15 +837,14 @@
         <target state="translated">不支援演算法 '{0}'</target>
         <note />
       </trans-unit>
-<<<<<<< HEAD
+      <trans-unit id="reprResumableCodeContainsConstrainedGenericLet">
+        <source>A constrained generic construct occured in the resumable code specification</source>
+        <target state="translated">可繼續的程式碼規格中出現了限制式泛型建構</target>
+        <note />
+      </trans-unit>
       <trans-unit id="parsUnmatchedBracketColon">
         <source>Unmatched '[:'</source>
         <target state="new">Unmatched '[:'</target>
-=======
-      <trans-unit id="reprResumableCodeContainsConstrainedGenericLet">
-        <source>A constrained generic construct occured in the resumable code specification</source>
-        <target state="translated">可繼續的程式碼規格中出現了限制式泛型建構</target>
->>>>>>> ec122d90
         <note />
       </trans-unit>
       <trans-unit id="reprResumableCodeContainsDynamicResumeAtInBody">
