﻿<?xml version="1.0" encoding="utf-8"?>
<xliff xmlns="urn:oasis:names:tc:xliff:document:1.2" xmlns:xsi="http://www.w3.org/2001/XMLSchema-instance" version="1.2" xsi:schemaLocation="urn:oasis:names:tc:xliff:document:1.2 xliff-core-1.2-transitional.xsd">
  <file datatype="xml" source-language="en" target-language="zh-Hant" original="../FSComp.resx">
    <body>
      <trans-unit id="arrayElementHasWrongTypeTuple">
        <source>All elements of an array must be implicitly convertible to the type of the first element, which here is a tuple of length {0} of type\n    {1}    \nThis element is a tuple of length {2} of type\n    {3}    \n</source>
        <target state="translated">陣列的所有元素必須以隱含方式轉換成第一個元素的類型，這是類型為\n    {1}    \n的元組長度 {0}此元素是類型為\n    {3}    \n的元組長度{2}</target>
        <note />
      </trans-unit>
      <trans-unit id="buildDuplicateFile">
        <source>The source file '{0}' (at position {1}/{2}) already appeared in the compilation list (at position {3}/{4}). Please verify that it is included only once in the project file.</source>
        <target state="translated">來源檔案 '{0}' ( 位於位置 {1}/{2}) 已出現在編譯清單 ( 位於位置 {3}/{4})。請確認它在專案檔中只包含一次。</target>
        <note />
      </trans-unit>
      <trans-unit id="buildInvalidSourceFileExtensionML">
        <source>The file extension of '{0}' is not recognized. Source files must have extension .fs, .fsi, .fsx or .fsscript. To enable the deprecated use of .ml or .mli extensions, use '--langversion:5.0' and '--mlcompatibility'.</source>
        <target state="translated">無法辨識 '{0}' 的副檔名。來源檔案的副檔名必須是 fsi、.fsx 或 .fsscript。若要啟用已被取代的 .ml 或 .mli 副檔名，請使用 '--langversion:5.0' and '--mlcompatibility'。</target>
        <note />
      </trans-unit>
      <trans-unit id="buildInvalidSourceFileExtensionUpdated">
        <source>The file extension of '{0}' is not recognized. Source files must have extension .fs, .fsi, .fsx or .fsscript</source>
        <target state="translated">無法辨識 '{0}' 的副檔名。來源檔案的副檔名必須是 .fs、.fsi、.fsx 或 .fsscript。</target>
        <note />
      </trans-unit>
      <trans-unit id="chkAbstractMembersDeclarationsOnStaticClasses">
        <source>If a type uses both [&lt;Sealed&gt;] and [&lt;AbstractClass&gt;] attributes, it means it is static. Abstract member declarations are not allowed.</source>
        <target state="new">If a type uses both [&lt;Sealed&gt;] and [&lt;AbstractClass&gt;] attributes, it means it is static. Abstract member declarations are not allowed.</target>
        <note />
      </trans-unit>
      <trans-unit id="chkAdditionalConstructorOnStaticClasses">
        <source>If a type uses both [&lt;Sealed&gt;] and [&lt;AbstractClass&gt;] attributes, it means it is static. Additional constructor is not allowed.</source>
        <target state="translated">如果類型同時使用 [&lt;Sealed&gt;] 和 [&lt;AbstractClass&gt;] 屬性，表示其為靜態。不允許其他建構函式。</target>
        <note />
      </trans-unit>
      <trans-unit id="chkConstructorWithArgumentsOnStaticClasses">
        <source>If a type uses both [&lt;Sealed&gt;] and [&lt;AbstractClass&gt;] attributes, it means it is static. Constructor with arguments is not allowed.</source>
        <target state="translated">如果類型同時使用 [&lt;Sealed&gt;] 和 [&lt;AbstractClass&gt;] 屬性，表示其為靜態。不允許具有引數的建構函式。</target>
        <note />
      </trans-unit>
      <trans-unit id="chkDuplicatedMethodParameter">
        <source>Duplicate parameter. The parameter '{0}' has been used more that once in this method.</source>
        <target state="translated">重複的參數。參數 '{0}' 在此方法中使用多次。</target>
        <note />
      </trans-unit>
      <trans-unit id="chkExplicitFieldsDeclarationsOnStaticClasses">
        <source>If a type uses both [&lt;Sealed&gt;] and [&lt;AbstractClass&gt;] attributes, it means it is static. Explicit field declarations are not allowed.</source>
        <target state="new">If a type uses both [&lt;Sealed&gt;] and [&lt;AbstractClass&gt;] attributes, it means it is static. Explicit field declarations are not allowed.</target>
        <note />
      </trans-unit>
      <trans-unit id="chkFeatureNotLanguageSupported">
        <source>Feature '{0}' is not available in F# {1}. Please use language version {2} or greater.</source>
        <target state="translated">F# {1} 中無法使用 '{0}' 功能。請使用語言版本 {2} 或更新的版本。</target>
        <note />
      </trans-unit>
      <trans-unit id="chkFeatureNotRuntimeSupported">
        <source>Feature '{0}' is not supported by target runtime.</source>
        <target state="translated">目標執行階段不支援功能 '{0}'。</target>
        <note />
      </trans-unit>
      <trans-unit id="chkFeatureNotSupportedInLibrary">
        <source>Feature '{0}' requires the F# library for language version {1} or greater.</source>
        <target state="translated">功能 '{0}' 需要語言版本 {1} 或更高的 F# 程式庫。</target>
        <note />
      </trans-unit>
      <trans-unit id="chkImplementingInterfacesOnStaticClasses">
        <source>If a type uses both [&lt;Sealed&gt;] and [&lt;AbstractClass&gt;] attributes, it means it is static. Implementing interfaces is not allowed.</source>
        <target state="new">If a type uses both [&lt;Sealed&gt;] and [&lt;AbstractClass&gt;] attributes, it means it is static. Implementing interfaces is not allowed.</target>
        <note />
      </trans-unit>
      <trans-unit id="chkInfoRefcellAssign">
        <source>The use of ':=' from the F# library is deprecated. See https://aka.ms/fsharp-refcell-ops. For example, please change 'cell := expr' to 'cell.Value &lt;- expr'.</source>
        <target state="translated">透過 F# 程式庫使用 ':=' 的方式已淘汰。請參閱 https://aka.ms/fsharp-refcell-ops。舉例來說，請將 'cell := expr' 變更為 'cell.Value &lt;- expr'。</target>
        <note />
      </trans-unit>
      <trans-unit id="chkInfoRefcellDecr">
        <source>The use of 'decr' from the F# library is deprecated. See https://aka.ms/fsharp-refcell-ops. For example, please change 'decr cell' to 'cell.Value &lt;- cell.Value - 1'.</source>
        <target state="translated">透過 F# 程式庫使用 'decr' 的方式已淘汰。請參閱 https://aka.ms/fsharp-refcell-ops。舉例來說，請將 'decr cell' 變更為 'cell.Value &lt;- cell.Value - 1'。</target>
        <note />
      </trans-unit>
      <trans-unit id="chkInfoRefcellDeref">
        <source>The use of '!' from the F# library is deprecated. See https://aka.ms/fsharp-refcell-ops. For example, please change '!cell' to 'cell.Value'.</source>
        <target state="translated">透過 F# 程式庫使用 '!' 的方式已淘汰。請參閱 https://aka.ms/fsharp-refcell-ops。舉例來說，請將 '!cell' 變更為 'cell.Value'。</target>
        <note />
      </trans-unit>
      <trans-unit id="chkInfoRefcellIncr">
        <source>The use of 'incr' from the F# library is deprecated. See https://aka.ms/fsharp-refcell-ops. For example, please change 'incr cell' to 'cell.Value &lt;- cell.Value + 1'.</source>
        <target state="translated">透過 F# 程式庫使用 'incr' 的方式已淘汰。請參閱 https://aka.ms/fsharp-refcell-ops。舉例來說，請將 'incr cell' 變更為 'cell.Value &lt;- cell.Value + 1'。</target>
        <note />
      </trans-unit>
      <trans-unit id="chkInstanceLetBindingOnStaticClasses">
        <source>If a type uses both [&lt;Sealed&gt;] and [&lt;AbstractClass&gt;] attributes, it means it is static. Instance let bindings are not allowed.</source>
        <target state="new">If a type uses both [&lt;Sealed&gt;] and [&lt;AbstractClass&gt;] attributes, it means it is static. Instance let bindings are not allowed.</target>
        <note />
      </trans-unit>
      <trans-unit id="chkInstanceMemberOnStaticClasses">
        <source>If a type uses both [&lt;Sealed&gt;] and [&lt;AbstractClass&gt;] attributes, it means it is static. Instance members are not allowed.</source>
        <target state="translated">如果類型同時使用 [&lt;Sealed&gt;] 和 [&lt;AbstractClass&gt;] 屬性，表示其為靜態。不允許執行個體成員。</target>
        <note />
      </trans-unit>
      <trans-unit id="containerDeprecated">
        <source>The 'AssemblyKeyNameAttribute' has been deprecated. Use 'AssemblyKeyFileAttribute' instead.</source>
        <target state="translated">'AssemblyKeyNameAttribute' 已淘汰。請改用 'AssemblyKeyFileAttribute'。</target>
        <note />
      </trans-unit>
      <trans-unit id="containerSigningUnsupportedOnThisPlatform">
        <source>Key container signing is not supported on this platform.</source>
        <target state="translated">此平台不支援金鑰容器簽署。</target>
        <note />
      </trans-unit>
      <trans-unit id="csAvailableOverloads">
        <source>Available overloads:\n{0}</source>
        <target state="translated">可用的多載:\n{0}</target>
        <note />
      </trans-unit>
      <trans-unit id="csGenericConstructRequiresStructOrReferenceConstraint">
        <source>A generic construct requires that a generic type parameter be known as a struct or reference type. Consider adding a type annotation.</source>
        <target state="translated">泛型建構要求泛型型別參數必須指定為結構或參考型別。請考慮新增型別註解。</target>
        <note />
      </trans-unit>
      <trans-unit id="csNoOverloadsFoundArgumentsPrefixPlural">
        <source>Known types of arguments: {0}</source>
        <target state="translated">已知的引數類型: {0}</target>
        <note />
      </trans-unit>
      <trans-unit id="csNoOverloadsFoundArgumentsPrefixSingular">
        <source>Known type of argument: {0}</source>
        <target state="translated">已知的引數類型: {0}</target>
        <note />
      </trans-unit>
      <trans-unit id="csNoOverloadsFoundReturnType">
        <source>Known return type: {0}</source>
        <target state="translated">已知的傳回型別: {0}</target>
        <note />
      </trans-unit>
      <trans-unit id="csNoOverloadsFoundTypeParametersPrefixPlural">
        <source>Known type parameters: {0}</source>
        <target state="translated">已知的類型參數: {0}</target>
        <note />
      </trans-unit>
      <trans-unit id="csNoOverloadsFoundTypeParametersPrefixSingular">
        <source>Known type parameter: {0}</source>
        <target state="translated">已知的型別參數: {0}</target>
        <note />
      </trans-unit>
      <trans-unit id="csOverloadCandidateIndexedArgumentTypeMismatch">
        <source>Argument at index {0} doesn't match</source>
        <target state="translated">位於索引 {0} 的引數不相符</target>
        <note />
      </trans-unit>
      <trans-unit id="csOverloadCandidateNamedArgumentTypeMismatch">
        <source>Argument '{0}' doesn't match</source>
        <target state="translated">引數 '{0}' 不相符</target>
        <note />
      </trans-unit>
      <trans-unit id="elseBranchHasWrongTypeTuple">
        <source>All branches of an 'if' expression must return values implicitly convertible to the type of the first branch, which here is a tuple of length {0} of type\n    {1}    \nThis branch returns a tuple of length {2} of type\n    {3}    \n</source>
        <target state="translated">'if' 運算式的所有分支都傳回可隱含轉換為第一個分支的類型的值，這是類型為\n    {1}    \n的元組長度 {0}此分支傳回的是類型為\n    {3}    \n的元組長度 {2}</target>
        <note />
      </trans-unit>
      <trans-unit id="etProviderHasDesignerAssemblyDependency">
        <source>The type provider designer assembly '{0}' could not be loaded from folder '{1}' because a dependency was missing or could not loaded. All dependencies of the type provider designer assembly must be located in the same folder as that assembly. The exception reported was: {2} - {3}</source>
        <target state="translated">因為缺少相依性或相依性無法載入，導致無法從資料夾 '{1}' 載入類型提供者設計工具組件 '{0}'。類型提供者設計工具組件的所有相依性都必須位於該組件所在的資料夾內。回報的例外狀況: {2} - {3}</target>
        <note />
      </trans-unit>
      <trans-unit id="etProviderHasDesignerAssemblyException">
        <source>The type provider designer assembly '{0}' could not be loaded from folder '{1}'. The exception reported was: {2} - {3}</source>
        <target state="translated">無法從資料夾 '{1}' 載入類型提供者設計工具組件 '{0}'。回報的例外狀況: {2} - {3}</target>
        <note />
      </trans-unit>
      <trans-unit id="etProviderHasWrongDesignerAssemblyNoPath">
        <source>Assembly attribute '{0}' refers to a designer assembly '{1}' which cannot be loaded or doesn't exist. The exception reported was: {2} - {3}</source>
        <target state="translated">無法載入組件屬性 '{0}' 參考的設計工具組件 '{1}' 或其不存在。回報的例外狀況: {2} - {3}</target>
        <note />
      </trans-unit>
      <trans-unit id="featureAdditionalImplicitConversions">
        <source>additional type-directed conversions</source>
        <target state="translated">其他類型導向轉換</target>
        <note />
      </trans-unit>
      <trans-unit id="featureAndBang">
        <source>applicative computation expressions</source>
        <target state="translated">適用的計算運算式</target>
        <note />
      </trans-unit>
      <trans-unit id="featureArithmeticInLiterals">
        <source>Allow arithmetic and logical operations in literals</source>
        <target state="translated">允許常值中的算術和邏輯運算</target>
        <note />
      </trans-unit>
      <trans-unit id="featureAttributesToRightOfModuleKeyword">
        <source>attributes to the right of the 'module' keyword</source>
        <target state="translated">'module' 關鍵字右邊的屬性</target>
        <note />
      </trans-unit>
      <trans-unit id="featureBetterExceptionPrinting">
        <source>automatic generation of 'Message' property for 'exception' declarations</source>
        <target state="translated">自動產生 'exception' 宣告的 'Message' 屬性</target>
        <note />
      </trans-unit>
      <trans-unit id="featureCSharpExtensionAttributeNotRequired">
        <source>Allow implicit Extension attribute on declaring types, modules</source>
        <target state="translated">允許宣告類型、模組上的隱含擴充屬性</target>
        <note />
      </trans-unit>
      <trans-unit id="featureDefaultInterfaceMemberConsumption">
        <source>default interface member consumption</source>
        <target state="translated">預設介面成員使用</target>
        <note />
      </trans-unit>
      <trans-unit id="featureDelegateTypeNameResolutionFix">
        <source>fix to resolution of delegate type names, see https://github.com/dotnet/fsharp/issues/10228</source>
        <target state="translated">修正委派類型名稱的解析，請參閱 https://github.com/dotnet/fsharp/issues/10228</target>
        <note />
      </trans-unit>
      <trans-unit id="featureDiscardUseValue">
        <source>discard pattern in use binding</source>
        <target state="translated">捨棄使用繫結中的模式</target>
        <note />
      </trans-unit>
      <trans-unit id="featureDotlessFloat32Literal">
        <source>dotless float32 literal</source>
        <target state="translated">無點號的 float32 常值</target>
        <note />
      </trans-unit>
      <trans-unit id="featureErrorForNonVirtualMembersOverrides">
        <source>Raises errors for non-virtual members overrides</source>
        <target state="translated">引發非虛擬成員覆寫的錯誤</target>
        <note />
      </trans-unit>
      <trans-unit id="featureErrorOnDeprecatedRequireQualifiedAccess">
        <source>give error on deprecated access of construct with RequireQualifiedAccess attribute</source>
        <target state="translated">對具有 RequireQualifiedAccess 屬性的建構的已取代存取發出錯誤</target>
        <note />
      </trans-unit>
      <trans-unit id="featureErrorReportingOnStaticClasses">
        <source>Error reporting on static classes</source>
        <target state="translated">報告靜態類別時發生錯誤</target>
        <note />
      </trans-unit>
      <trans-unit id="featureEscapeBracesInFormattableString">
        <source>Escapes curly braces before calling FormattableStringFactory.Create when interpolated string literal is typed as FormattableString</source>
        <target state="translated">當差補字串常值輸入為 FormattableString 時，在呼叫 FormattableStringFactory.Create 之前先逸出大括弧</target>
        <note />
      </trans-unit>
      <trans-unit id="featureExpandedMeasurables">
        <source>more types support units of measure</source>
        <target state="translated">更多支援測量單位的類型</target>
        <note />
      </trans-unit>
      <trans-unit id="featureFixedIndexSlice3d4d">
        <source>fixed-index slice 3d/4d</source>
        <target state="translated">固定索引切割 3d/4d</target>
        <note />
      </trans-unit>
      <trans-unit id="featureFromEndSlicing">
        <source>from-end slicing</source>
        <target state="translated">從尾端切割</target>
        <note />
      </trans-unit>
      <trans-unit id="featureImplicitYield">
        <source>implicit yield</source>
        <target state="translated">隱含 yield</target>
        <note />
      </trans-unit>
      <trans-unit id="featureIndexerNotationWithoutDot">
        <source>expr[idx] notation for indexing and slicing</source>
        <target state="translated">用於編製索引和分割的 expr[idx] 註釋</target>
        <note />
      </trans-unit>
      <trans-unit id="featureInitProperties">
        <source>support for consuming init properties</source>
        <target state="new">support for consuming init properties</target>
        <note />
      </trans-unit>
      <trans-unit id="featureInterfacesWithAbstractStaticMembers">
        <source>static abstract interface members</source>
        <target state="new">static abstract interface members</target>
        <note />
      </trans-unit>
      <trans-unit id="featureInterfacesWithMultipleGenericInstantiation">
        <source>interfaces with multiple generic instantiation</source>
        <target state="translated">具有多個泛型具現化的介面</target>
        <note />
      </trans-unit>
      <trans-unit id="featureLowercaseDUWhenRequireQualifiedAccess">
        <source>Allow lowercase DU when RequireQualifiedAccess attribute</source>
        <target state="new">Allow lowercase DU when RequireQualifiedAccess attribute</target>
        <note />
      </trans-unit>
      <trans-unit id="featureMLCompatRevisions">
        <source>ML compatibility revisions</source>
        <target state="translated">ML 相容性修訂</target>
        <note />
      </trans-unit>
      <trans-unit id="featureMatchNotAllowedForUnionCaseWithNoData">
        <source>Pattern match discard is not allowed for union case that takes no data.</source>
        <target state="translated">不接受資料的聯集案例不允許模式比對捨棄。</target>
        <note />
      </trans-unit>
      <trans-unit id="featureNameOf">
        <source>nameof</source>
        <target state="translated">nameof</target>
        <note />
      </trans-unit>
      <trans-unit id="featureNonVariablePatternsToRightOfAsPatterns">
        <source>non-variable patterns to the right of 'as' patterns</source>
        <target state="translated">'as' 模式右邊的非變數模式</target>
        <note />
      </trans-unit>
      <trans-unit id="featureNullableOptionalInterop">
        <source>nullable optional interop</source>
        <target state="translated">可為 Null 的選擇性 Interop</target>
        <note />
      </trans-unit>
      <trans-unit id="featureOpenTypeDeclaration">
        <source>open type declaration</source>
        <target state="translated">開放式類型宣告</target>
        <note />
      </trans-unit>
      <trans-unit id="featureOverloadsForCustomOperations">
        <source>overloads for custom operations</source>
        <target state="translated">為自訂作業多載</target>
        <note />
      </trans-unit>
      <trans-unit id="featurePackageManagement">
        <source>package management</source>
        <target state="translated">套件管理</target>
        <note />
      </trans-unit>
      <trans-unit id="featurePrintfBinaryFormat">
        <source>binary formatting for integers</source>
        <target state="translated">整數的二進位格式化</target>
        <note />
      </trans-unit>
      <trans-unit id="featureReallyLongList">
        <source>list literals of any size</source>
        <target state="translated">列出任何大小的常值</target>
        <note />
      </trans-unit>
      <trans-unit id="featureRefCellNotationInformationals">
        <source>informational messages related to reference cells</source>
        <target state="translated">與參考儲存格相關的資訊訊息</target>
        <note />
      </trans-unit>
      <trans-unit id="featureRelaxWhitespace">
        <source>whitespace relexation</source>
        <target state="translated">空白字元放寬</target>
        <note />
      </trans-unit>
      <trans-unit id="featureRelaxWhitespace2">
        <source>whitespace relaxation v2</source>
        <target state="translated">空格鍵放鬆 v2</target>
        <note />
      </trans-unit>
      <trans-unit id="featureRequiredProperties">
        <source>support for required properties</source>
        <target state="new">support for required properties</target>
        <note />
      </trans-unit>
      <trans-unit id="featureResumableStateMachines">
        <source>resumable state machines</source>
        <target state="translated">可繼續的狀態機器</target>
        <note />
      </trans-unit>
      <trans-unit id="featureSelfTypeConstraints">
        <source>self type constraints</source>
        <target state="new">self type constraints</target>
        <note />
      </trans-unit>
      <trans-unit id="featureSingleUnderscorePattern">
        <source>single underscore pattern</source>
        <target state="translated">單一底線模式</target>
        <note />
      </trans-unit>
      <trans-unit id="featureStringInterpolation">
        <source>string interpolation</source>
        <target state="translated">字串內插補點</target>
        <note />
      </trans-unit>
      <trans-unit id="featureStructActivePattern">
        <source>struct representation for active patterns</source>
        <target state="translated">現用模式的結構表示法</target>
        <note />
      </trans-unit>
      <trans-unit id="featureWarningWhenCopyAndUpdateRecordChangesAllFields">
        <source>Raises warnings when an copy-and-update record expression changes all fields of a record.</source>
        <target state="new">Raises warnings when an copy-and-update record expression changes all fields of a record.</target>
        <note />
      </trans-unit>
      <trans-unit id="featureWarningWhenInliningMethodImplNoInlineMarkedFunction">
        <source>Raises warnings when 'let inline ... =' is used together with [&lt;MethodImpl(MethodImplOptions.NoInlining)&gt;] attribute. Function is not getting inlined.</source>
        <target state="translated">當 'let inline ... =' 與 [&lt;MethodImpl(MethodImplOptions.NoInlining)&gt;] 屬性一起使用時引發警告。函數未內嵌。</target>
        <note />
      </trans-unit>
      <trans-unit id="featureWildCardInForLoop">
        <source>wild card in for loop</source>
        <target state="translated">for 迴圈中的萬用字元</target>
        <note />
      </trans-unit>
      <trans-unit id="featureWitnessPassing">
        <source>witness passing for trait constraints in F# quotations</source>
        <target state="translated">見證 F# 引號中特徵條件約束的傳遞</target>
        <note />
      </trans-unit>
      <trans-unit id="followingPatternMatchClauseHasWrongTypeTuple">
        <source>All branches of a pattern match expression must return values implicitly convertible to the type of the first branch, which here is a tuple of length {0} of type\n    {1}    \nThis branch returns a tuple of length {2} of type\n    {3}    \n</source>
        <target state="translated">模式比對運算式的所有分支都傳回可隱含轉換為第一個分支的類型的值，這是類型為\n    {1}    \n的元組長度 {0}此分支傳回的是類型為\n    {3}    \n的元組長度 {2}</target>
        <note />
      </trans-unit>
      <trans-unit id="forFormatInvalidForInterpolated">
        <source>Interpolated strings may not use '%' format specifiers unless each is given an expression, e.g. '%d{{1+1}}'.</source>
        <target state="translated">除非每個插補字串都有一個運算式，否則不可使用 '%' 格式指定名稱，例如 '%d{{1+1}}'。</target>
        <note />
      </trans-unit>
      <trans-unit id="forFormatInvalidForInterpolated2">
        <source>.NET-style format specifiers such as '{{x,3}}' or '{{x:N5}}' may not be mixed with '%' format specifiers.</source>
        <target state="translated">.NET 樣式格式指定名稱 (如 '{{x,3}}' 或 '{{x:N5}}') 不可與 '%' 格式指定名稱混用。</target>
        <note />
      </trans-unit>
      <trans-unit id="forFormatInvalidForInterpolated3">
        <source>The '%P' specifier may not be used explicitly.</source>
        <target state="translated">'%P' 指定名稱不可明確地使用。</target>
        <note />
      </trans-unit>
      <trans-unit id="forFormatInvalidForInterpolated4">
        <source>Interpolated strings used as type IFormattable or type FormattableString may not use '%' specifiers, only .NET-style interpolands such as '{{expr}}', '{{expr,3}}' or '{{expr:N5}}' may be used.</source>
        <target state="translated">用作類型 IFormattable 或類型 FormattableString 的插補字串不能使用 '%' 指定名稱，只能使用 .NET 樣式的插補值，例如 '{{expr}}'、'{{expr,3}}' 或 '{{expr:N5}}'。</target>
        <note />
      </trans-unit>
      <trans-unit id="forPercentAInReflectionFreeCode">
        <source>The '%A' format specifier may not be used in an assembly being compiled with option '--reflectionfree'. This construct implicitly uses reflection.</source>
        <target state="new">The '%A' format specifier may not be used in an assembly being compiled with option '--reflectionfree'. This construct implicitly uses reflection.</target>
        <note />
      </trans-unit>
      <trans-unit id="formatDashItem">
        <source> - {0}</source>
        <target state="translated"> - {0}</target>
        <note />
      </trans-unit>
      <trans-unit id="fromEndSlicingRequiresVFive">
        <source>The 'from the end slicing' feature requires language version 'preview'.</source>
        <target state="translated">「從末端分割」功能需要語言版本「預覽」。</target>
        <note />
      </trans-unit>
      <trans-unit id="fsiInvalidDirective">
        <source>Invalid directive '#{0} {1}'</source>
        <target state="translated">無效的指示詞 '#{0} {1}'</target>
        <note />
      </trans-unit>
      <trans-unit id="ifExpressionTuple">
        <source>The 'if' expression needs to return a tuple of length {0} of type\n    {1}    \nto satisfy context type requirements. It currently returns a tuple of length {2} of type\n    {3}    \n</source>
        <target state="translated">'if' 運算式必須傳回類型為\n    {1}    \n的元組長度{0}，才能滿足內容類型需求。目前傳回的是類型為\n    {3}    \n的元組長度 {2}</target>
        <note />
      </trans-unit>
      <trans-unit id="ilxGenUnknownDebugPoint">
        <source>Unknown debug point '{0}'. The available debug points are '{1}'.</source>
        <target state="translated">未知的偵錯點 '{0}'。可用的偵錯點為 '{1}'。</target>
        <note />
      </trans-unit>
      <trans-unit id="ilxgenInvalidConstructInStateMachineDuringCodegen">
        <source>The resumable code construct '{0}' may only be used in inlined code protected by 'if __useResumableCode then ...' and the overall composition must form valid resumable code.</source>
        <target state="translated">可繼續的程式碼構造 '{0}' 只能用於 'if __useResumableCode then ...' 所保護的內嵌程式碼中，且整體組合必須形成有效的可繼續程式碼。</target>
        <note />
      </trans-unit>
      <trans-unit id="implMissingInlineIfLambda">
        <source>The 'InlineIfLambda' attribute is present in the signature but not the implementation.</source>
        <target state="translated">'InlineIfLambda' 屬性存在於簽章中，但不存在於實作中。</target>
        <note />
      </trans-unit>
      <trans-unit id="invalidXmlDocPosition">
        <source>XML comment is not placed on a valid language element.</source>
        <target state="translated">XML 註解沒有放置在有效的語言元素上。</target>
        <note />
      </trans-unit>
      <trans-unit id="keywordDescriptionAnd">
        <source>Used in mutually recursive bindings, in property declarations, and with multiple constraints on generic parameters.</source>
        <target state="translated">用於互相遞迴的繫結、屬性宣告，以及搭配泛型參數的多個條件約束。</target>
        <note />
      </trans-unit>
      <trans-unit id="keywordDescriptionConst">
        <source>Keyword to specify a constant literal as a type parameter argument in Type Providers.</source>
        <target state="translated">用於在型別提供者中，將常數常值指定為型別參數引數的關鍵字。</target>
        <note />
      </trans-unit>
      <trans-unit id="keywordDescriptionTypeTest">
        <source>Used to check if an object is of the given type in a pattern or binding.</source>
        <target state="new">Used to check if an object is of the given type in a pattern or binding.</target>
        <note />
      </trans-unit>
      <trans-unit id="lexByteStringMayNotBeInterpolated">
        <source>a byte string may not be interpolated</source>
        <target state="translated">位元組字串不能是插補字串</target>
        <note />
      </trans-unit>
      <trans-unit id="lexIfOCaml">
        <source>IF-FSHARP/IF-CAML regions are no longer supported</source>
        <target state="translated">不再支援 IF-FSHARP/IF-CAML 區域</target>
        <note />
      </trans-unit>
      <trans-unit id="lexRBraceInInterpolatedString">
        <source>A '}}' character must be escaped (by doubling) in an interpolated string.</source>
        <target state="translated">在插補字串中，必須將 '}}' 字元逸出 (重複一次)。</target>
        <note />
      </trans-unit>
      <trans-unit id="lexSingleQuoteInSingleQuote">
        <source>Invalid interpolated string. Single quote or verbatim string literals may not be used in interpolated expressions in single quote or verbatim strings. Consider using an explicit 'let' binding for the interpolation expression or use a triple quote string as the outer string literal.</source>
        <target state="translated">插補字串無效。單引號或逐字字串常值不能用於單引號或逐字字串的插補運算式中。請考慮為內插補點運算式使用明確的 'let' 繫結，或使用三引號字串作為外部字串常值。</target>
        <note />
      </trans-unit>
      <trans-unit id="lexTripleQuoteInTripleQuote">
        <source>Invalid interpolated string. Triple quote string literals may not be used in interpolated expressions. Consider using an explicit 'let' binding for the interpolation expression.</source>
        <target state="translated">插補字串無效。三引號字串常值不可用於插補運算式。請考慮為內插補點運算式使用明確的 'let' 繫結。</target>
        <note />
      </trans-unit>
      <trans-unit id="listElementHasWrongTypeTuple">
        <source>All elements of a list must be implicitly convertible to the type of the first element, which here is a tuple of length {0} of type\n    {1}    \nThis element is a tuple of length {2} of type\n    {3}    \n</source>
        <target state="translated">清單的所有元素必須以隱含方式轉換成第一個元素的類型，這是類型為\n    {1}    \n的元組長度 {0}此元素是類型為\n    {3}    \n的元組長度 {2}</target>
        <note />
      </trans-unit>
      <trans-unit id="matchNotAllowedForUnionCaseWithNoData">
        <source>Pattern discard is not allowed for union case that takes no data.</source>
        <target state="translated">不接受資料的聯集案例不允許模式捨棄。</target>
        <note />
      </trans-unit>
      <trans-unit id="mlCompatError">
        <source>This construct is deprecated. {0}. You can enable this feature by using '--langversion:5.0' and '--mlcompatibility'.</source>
        <target state="translated">此建構已被取代。{0}。您可以使用 '--langversion:5.0' and '--mlcompatibility' 來啟用此功能。</target>
        <note />
      </trans-unit>
      <trans-unit id="mlCompatKeyword">
        <source>In previous versions of F# '{0}' was a reserved keyword but the use of this keyword is now deprecated</source>
        <target state="translated">在舊版本的 F# '{0}' 是保留關鍵字，但是使用此關鍵字現已被取代</target>
        <note />
      </trans-unit>
      <trans-unit id="mlCompatLightOffNoLongerSupported">
        <source>The use of '#light \"off\"' or '#indent \"off\"' was deprecated in F# 2.0 and is no longer supported</source>
        <target state="translated">在 F# 2.0 #light使用 'off\" 或 '#indent off\"'已被取代，而且已不再支援</target>
        <note />
      </trans-unit>
      <trans-unit id="mlCompatMultiPrefixTyparsNoLongerSupported">
        <source>The use of multiple parenthesized type parameters before a generic type name such as '(int, int) Map' was deprecated in F# 2.0 and is no longer supported</source>
        <target state="translated">在 F# 2.0 中，在泛型型別名稱前 (例如 '(int, int) Map') 使用多個小括號內的型別參數已被取代，而且已不再支援</target>
        <note />
      </trans-unit>
      <trans-unit id="mlCompatSigColonNoLongerSupported">
        <source>The use of 'module M: sig ... end ' was deprecated in F# 2.0 and is no longer supported. Change the ':' to an '=' and remove the 'sig' and 'end' and use indentation instead</source>
        <target state="translated">在 F# 2.0 中使用 'module M: sig ... end ' 已被取代，而且已不再支援。將 ':' 變更為 '=' 並移除 'sig' 和 'end' ，並改用縮排</target>
        <note />
      </trans-unit>
      <trans-unit id="mlCompatSigEndNoLongerSupported">
        <source>The use of 'module M = sig ... end ' was deprecated in F# 2.0 and is no longer supported. Remove the 'sig' and 'end' and use indentation instead</source>
        <target state="translated">在 F# 2.0 中使用 'module M = sig ... end ' 已被取代，而且已不再支援。移除 'sig' 和 'end' ，並改用縮排</target>
        <note />
      </trans-unit>
      <trans-unit id="mlCompatStructEndNoLongerSupported">
        <source>The use of 'module M = struct ... end ' was deprecated in F# 2.0 and is no longer supported. Remove the 'struct' and 'end' and use indentation instead</source>
        <target state="translated">在 F# 2.0 中使用 'module M = struct ... end ' 已被取代，而且已不再支援。移除 'struct' 和 'end'，並改用縮排</target>
        <note />
      </trans-unit>
      <trans-unit id="nativeResourceFormatError">
        <source>Stream does not begin with a null resource and is not in '.RES' format.</source>
        <target state="translated">資料流未以 null 資源開頭，並且未使用 '.RES' 格式。</target>
        <note />
      </trans-unit>
      <trans-unit id="nativeResourceHeaderMalformed">
        <source>Resource header beginning at offset {0} is malformed.</source>
        <target state="translated">從位移 {0} 開始的資源標頭格式錯誤。</target>
        <note />
      </trans-unit>
      <trans-unit id="notAFunctionButMaybeIndexer2">
        <source>This expression is not a function and cannot be applied. Did you intend to access the indexer via 'expr[index]'?</source>
        <target state="translated">此運算式並非函式，因而無法套用。您要用 'expr[index]' 存取索引子嗎?</target>
        <note />
      </trans-unit>
      <trans-unit id="notAFunctionButMaybeIndexerWithName2">
        <source>This value is not a function and cannot be applied. Did you intend to access the indexer via '{0}[index]'?</source>
        <target state="translated">此值並非函式，因而無法套用。您要用 '{0}[index]' 存取索引子嗎?</target>
        <note />
      </trans-unit>
      <trans-unit id="optFailedToInlineSuggestedValue">
        <source>The value '{0}' was marked 'InlineIfLambda' but was not determined to have a lambda value. This warning is for informational purposes only.</source>
        <target state="translated">值 '{0}' 已標示為 'InlineIfLambda'，但並未判定為 Lambda 值。此警告僅供參考。</target>
        <note />
      </trans-unit>
      <trans-unit id="optsAllSigs">
        <source>Print the inferred interfaces of all compilation files to associated signature files</source>
        <target state="translated">將所有編譯檔案的推斷介面列印至相關聯的簽章檔案</target>
        <note />
      </trans-unit>
      <trans-unit id="optsClearResultsCache">
        <source>Clear the package manager results cache</source>
        <target state="translated">清除封裝管理員結果快取</target>
        <note />
      </trans-unit>
      <trans-unit id="optsCompressMetadata">
        <source>Compress interface and optimization data files</source>
        <target state="new">Compress interface and optimization data files</target>
        <note />
      </trans-unit>
      <trans-unit id="optsGetLangVersions">
        <source>Display the allowed values for language version.</source>
        <target state="new">Display the allowed values for language version.</target>
        <note />
      </trans-unit>
      <trans-unit id="optsInvalidRefAssembly">
        <source>Invalid use of emitting a reference assembly, do not use '--standalone or --staticlink' with '--refonly or --refout'.</source>
        <target state="translated">發出參考組件的使用無效，請勿同時使用 '--standalone 或 '--refonly' 和 '--refout'。</target>
        <note />
      </trans-unit>
      <trans-unit id="optsInvalidRefOut">
        <source>Invalid reference assembly path'</source>
        <target state="translated">無效的參考組件路徑'</target>
        <note />
      </trans-unit>
      <trans-unit id="optsOptimizationData">
        <source>Specify included optimization information, the default is file. Important for distributed libraries.</source>
        <target state="new">Specify included optimization information, the default is file. Important for distributed libraries.</target>
        <note />
      </trans-unit>
      <trans-unit id="optsPdbMatchesOutputFileName">
        <source>The pdb output file name cannot match the build output filename use --pdb:filename.pdb</source>
        <target state="new">The pdb output file name cannot match the build output filename use --pdb:filename.pdb</target>
        <note />
      </trans-unit>
      <trans-unit id="optsRefOnly">
        <source>Produce a reference assembly, instead of a full assembly, as the primary output</source>
        <target state="translated">產生參考組件，而非完整組件作為主要輸出</target>
        <note />
      </trans-unit>
      <trans-unit id="optsRefOut">
        <source>Produce a reference assembly with the specified file path.</source>
        <target state="translated">使用指定的檔案路徑產生參考組件。</target>
        <note />
      </trans-unit>
      <trans-unit id="optsReflectionFree">
        <source>Disable implicit generation of constructs using reflection</source>
        <target state="new">Disable implicit generation of constructs using reflection</target>
        <note />
      </trans-unit>
      <trans-unit id="optsSetLangVersion">
        <source>Specify language version such as 'latest' or 'preview'.</source>
        <target state="new">Specify language version such as 'latest' or 'preview'.</target>
        <note />
      </trans-unit>
      <trans-unit id="optsSignatureData">
        <source>Include F# interface information, the default is file. Essential for distributing libraries.</source>
        <target state="new">Include F# interface information, the default is file. Essential for distributing libraries.</target>
        <note />
      </trans-unit>
      <trans-unit id="optsSupportedLangVersions">
        <source>Supported language versions:</source>
        <target state="translated">支援的語言版本:</target>
        <note />
      </trans-unit>
      <trans-unit id="optsUnknownOptimizationData">
        <source>Invalid value '{0}' for --optimizationdata, valid value are: none, file, compress.</source>
        <target state="new">Invalid value '{0}' for --optimizationdata, valid value are: none, file, compress.</target>
        <note />
      </trans-unit>
      <trans-unit id="optsUnknownSignatureData">
        <source>Invalid value '{0}' for --interfacedata, valid value are: none, file, compress.</source>
        <target state="new">Invalid value '{0}' for --interfacedata, valid value are: none, file, compress.</target>
        <note />
      </trans-unit>
      <trans-unit id="optsUnrecognizedLanguageVersion">
        <source>Unrecognized value '{0}' for --langversion use --langversion:? for complete list</source>
        <target state="translated">對 --langversion 為無法識別的值 '{0}'，對完整清單使用 --langversion:?</target>
        <note />
      </trans-unit>
      <trans-unit id="optsVersion">
        <source>Display compiler version banner and exit</source>
        <target state="translated">顯示編譯器版本橫幅並結束</target>
        <note />
      </trans-unit>
      <trans-unit id="optsWin32icon">
        <source>Specify a Win32 icon file (.ico)</source>
        <target state="translated">指定 Win32 圖示檔 (.ico)</target>
        <note />
      </trans-unit>
      <trans-unit id="packageManagementRequiresVFive">
        <source>The 'package management' feature requires language version 5.0 or above</source>
        <target state="translated">「套件管理」功能需要語言版本 5.0 或更新版本</target>
        <note />
      </trans-unit>
      <trans-unit id="parsEmptyFillInInterpolatedString">
        <source>Invalid interpolated string. This interpolated string expression fill is empty, an expression was expected.</source>
        <target state="translated">插補字串無效。此插補字串運算式填滿為空白，必須有運算式。</target>
        <note />
      </trans-unit>
      <trans-unit id="parsEofInInterpolatedString">
        <source>Incomplete interpolated string begun at or before here</source>
        <target state="translated">未完成的插補字串於此處或之前開始</target>
        <note />
      </trans-unit>
      <trans-unit id="parsEofInInterpolatedStringFill">
        <source>Incomplete interpolated string expression fill begun at or before here</source>
        <target state="translated">未完成的插補字串運算式填滿於此處或之前開始</target>
        <note />
      </trans-unit>
      <trans-unit id="parsEofInInterpolatedTripleQuoteString">
        <source>Incomplete interpolated triple-quote string begun at or before here</source>
        <target state="translated">未完成的插補三引號字串於此處或之前開始</target>
        <note />
      </trans-unit>
      <trans-unit id="parsEofInInterpolatedVerbatimString">
        <source>Incomplete interpolated verbatim string begun at or before here</source>
        <target state="translated">未完成的插補逐字字串於此處或之前開始</target>
        <note />
      </trans-unit>
      <trans-unit id="parsEqualsMissingInTypeDefinition">
        <source>Unexpected token in type definition. Expected '=' after the type '{0}'.</source>
        <target state="translated">型別定義中出現非預期的權杖。類型 '{0}' 之後應該要有 '='。</target>
        <note />
      </trans-unit>
      <trans-unit id="parsExpectedPatternAfterToken">
        <source>Expected a pattern after this point</source>
        <target state="translated">在這個點之後必須有模式</target>
        <note />
      </trans-unit>
      <trans-unit id="parsExpectingExpressionInTuple">
        <source>Expecting expression</source>
        <target state="translated">必須是運算式</target>
        <note />
      </trans-unit>
      <trans-unit id="parsExpectingPatternInTuple">
        <source>Expecting pattern</source>
        <target state="translated">必須是模式</target>
        <note />
      </trans-unit>
      <trans-unit id="parsIncompleteTyparExpr1">
        <source>Incomplete character literal (example: 'Q') or qualified type invocation (example: 'T.Name)</source>
        <target state="new">Incomplete character literal (example: 'Q') or qualified type invocation (example: 'T.Name)</target>
        <note />
      </trans-unit>
      <trans-unit id="parsIncompleteTyparExpr2">
        <source>Incomplete operator expression (example a^b) or qualified type invocation (example: ^T.Name)</source>
        <target state="new">Incomplete operator expression (example a^b) or qualified type invocation (example: ^T.Name)</target>
        <note />
      </trans-unit>
      <trans-unit id="parsNewExprMemberAccess">
        <source>This member access is ambiguous. Please use parentheses around the object creation, e.g. '(new SomeType(args)).MemberName'</source>
        <target state="translated">此成員存取不明確。請在物件建立前後加上括弧，例如「(new SomeType(args)).MemberName」</target>
        <note />
      </trans-unit>
      <trans-unit id="parsUnexpectedSymbolDot">
        <source>Unexpected symbol '.' in member definition. Expected 'with', '=' or other token.</source>
        <target state="translated">成員定義中的非預期符號 '.'。預期為 'with'、'=' 或其他語彙基元。</target>
        <note />
      </trans-unit>
      <trans-unit id="optsChecksumAlgorithm">
        <source>Specify algorithm for calculating source file checksum stored in PDB. Supported values are: SHA1 or SHA256 (default)</source>
        <target state="translated">請指定用來計算 PDB 中所儲存來源檔案總和檢查碼的演算法。支援的值為: SHA1 或 SHA256 (預設)</target>
        <note />
      </trans-unit>
      <trans-unit id="optsUnknownChecksumAlgorithm">
        <source>Algorithm '{0}' is not supported</source>
        <target state="translated">不支援演算法 '{0}'</target>
        <note />
      </trans-unit>
      <trans-unit id="reprResumableCodeContainsDynamicResumeAtInBody">
        <source>A target label for __resumeAt was not statically determined. A __resumeAt with a non-static target label may only appear at the start of a resumable code method</source>
        <target state="translated">未以靜態方式判斷 __resumeAt 的目標標籤。具有非靜態目標標籤的 __resumeAt 只能出現在可繼續程式碼方法的開頭</target>
        <note />
      </trans-unit>
      <trans-unit id="reprResumableCodeContainsFastIntegerForLoop">
        <source>A fast integer for loop may not contain resumption points</source>
        <target state="translated">迴圈的快速整數可能不包含復原點</target>
        <note />
      </trans-unit>
      <trans-unit id="reprResumableCodeContainsLetRec">
        <source>A 'let rec' occured in the resumable code specification</source>
        <target state="translated">可繼續的程式碼規格中發生 'let rec'</target>
        <note />
      </trans-unit>
      <trans-unit id="reprResumableCodeContainsResumptionInHandlerOrFilter">
        <source>The 'with' block of a try/with may not contain resumption points</source>
        <target state="translated">try/with 的 'with' 區塊可能不包含復原點</target>
        <note />
      </trans-unit>
      <trans-unit id="reprResumableCodeContainsResumptionInTryFinally">
        <source>A try/finally may not contain resumption points</source>
        <target state="translated">try/finally 可能不包含復原點</target>
        <note />
      </trans-unit>
      <trans-unit id="reprResumableCodeDefinitionWasGeneric">
        <source>A delegate or function producing resumable code in a state machine has type parameters</source>
        <target state="translated">狀態機器中產生可繼續程式碼的委派或函式具有類型參數</target>
        <note />
      </trans-unit>
      <trans-unit id="reprResumableCodeInvokeNotReduced">
        <source>A resumable code invocation at '{0}' could not be reduced</source>
        <target state="translated">無法減少在 '{0}' 的可繼續程式碼引動過程</target>
        <note />
      </trans-unit>
      <trans-unit id="reprResumableCodeValueHasNoDefinition">
        <source>The resumable code value(s) '{0}' does not have a definition</source>
        <target state="translated">可繼續的程式碼值 '{0}' 沒有定義</target>
        <note />
      </trans-unit>
      <trans-unit id="poundiNotSupportedByRegisteredDependencyManagers">
        <source>#i is not supported by the registered PackageManagers</source>
        <target state="translated">註冊的 PackageManagers 不支援 #i</target>
        <note />
      </trans-unit>
      <trans-unit id="reprStateMachineInvalidForm">
        <source>The state machine has an unexpected form</source>
        <target state="translated">狀態機器有未預期的表單</target>
        <note />
      </trans-unit>
      <trans-unit id="reprStateMachineNotCompilable">
        <source>This state machine is not statically compilable. {0}. An alternative dynamic implementation will be used, which may be slower. Consider adjusting your code to ensure this state machine is statically compilable, or else suppress this warning.</source>
        <target state="translated">此狀態電腦並非靜態可編譯。{0}。將會使用替代的動態實作，其速度可能會較慢。請考慮調整您的程式碼，以確保此狀態電腦為靜態可編譯，否則請隱藏此警告。</target>
        <note />
      </trans-unit>
      <trans-unit id="reprStateMachineNotCompilableNoAlternative">
        <source>This state machine is not statically compilable and no alternative is available. {0}. Use an 'if __useResumableCode then &lt;state-machine&gt; else &lt;alternative&gt;' to give an alternative.</source>
        <target state="translated">此狀態機器並非靜態可編譯，且沒有任何替代方法。{0}。請使用 'if __useResumableCode then &lt;state-machine&gt; else &lt;alternative&gt;' 以提供替代項。</target>
        <note />
      </trans-unit>
      <trans-unit id="scriptSdkNotDetermined">
        <source>The .NET SDK for this script could not be determined. If the script is in a directory using a 'global.json' then ensure the relevant .NET SDK is installed. The output from '{0} --version' in the directory '{1}' was: '{2}' and the exit code was '{3}'.</source>
        <target state="translated">無法判斷這個指令碼的 .NET SDK。如果指令碼位於使用 'global.json' 的目錄中，請確認已安裝相關的 .NET SDK。目錄 '{1}' 中 '{0} --version' 的輸出為: '{2}'，結束代碼為 '{3}'。</target>
        <note />
      </trans-unit>
      <trans-unit id="scriptSdkNotDeterminedNoHost">
        <source>The .NET SDK for this script could not be determined. dotnet.exe could not be found ensure a .NET SDK is installed.</source>
        <target state="translated">無法判斷此指令碼的 .NET SDK。找不到 dotnet.exe，請確保已安裝 .NET SDK。</target>
        <note />
      </trans-unit>
      <trans-unit id="scriptSdkNotDeterminedUnexpected">
        <source>The .NET SDK for this script could not be determined. If the script is in a directory using a 'global.json' then ensure the relevant .NET SDK is installed. Unexpected error '{0}'.</source>
        <target state="translated">無法判斷這個指令碼的 .NET SDK。如果指令碼位於使用 'global.json' 的目錄中，請確認已安裝相關的 .NET SDK。未預期的錯誤 '{0}'。</target>
        <note />
      </trans-unit>
      <trans-unit id="tcAmbiguousImplicitConversion">
        <source>This expression has type '{0}' and is only made compatible with type '{1}' through an ambiguous implicit conversion. Consider using an explicit call to 'op_Implicit'. The applicable implicit conversions are:{2}</source>
        <target state="translated">此運算式的類型為 '{0}'，僅可透過不明確的隱含轉換使其與類型 '{1}' 相容。請考慮使用明確呼叫 'op_Implicit'。適用的隱含轉換為: {2}</target>
        <note />
      </trans-unit>
      <trans-unit id="tcAndBangNotSupported">
        <source>This feature is not supported in this version of F#. You may need to add /langversion:preview to use this feature.</source>
        <target state="translated">此版本的 F# 不支援此功能。您可能需要新增 /langversion:preview 才能使用此功能。</target>
        <note />
      </trans-unit>
      <trans-unit id="tcAnonRecdDuplicateFieldId">
        <source>The field '{0}' appears multiple times in this record expression.</source>
        <target state="translated">欄位 '{0}' 在這個記錄運算式中出現多次。</target>
        <note />
      </trans-unit>
      <trans-unit id="tcAnonRecdFieldNameDifferent">
        <source>This is the wrong anonymous record. It should have the fields {0}.</source>
        <target state="translated">此為錯誤的匿名記錄。其應有欄位 {0}。</target>
        <note />
      </trans-unit>
      <trans-unit id="tcAnonRecdFieldNameSubset">
        <source>This anonymous record does not have enough fields. Add the missing fields {0}.</source>
        <target state="translated">此匿名記錄沒有足夠的欄位。請新增缺少的欄位 {0}。</target>
        <note />
      </trans-unit>
      <trans-unit id="tcAnonRecdFieldNameSuperset">
        <source>This anonymous record has too many fields. Remove the extra fields {0}.</source>
        <target state="translated">此匿名記錄有太多欄位。請移除額外的欄位 {0}。</target>
        <note />
      </trans-unit>
      <trans-unit id="tcAnonRecdInvalid">
        <source>Invalid Anonymous Record type declaration.</source>
        <target state="translated">匿名記錄型別宣告無效。</target>
        <note />
      </trans-unit>
      <trans-unit id="tcAnonRecdTypeDuplicateFieldId">
        <source>The field '{0}' appears multiple times in this anonymous record type.</source>
        <target state="translated">欄位 '{0}' 在這個匿名記錄類型中出現多次。</target>
        <note />
      </trans-unit>
      <trans-unit id="tcAugmentationsCannotHaveAttributes">
        <source>Attributes cannot be applied to type extensions.</source>
        <target state="translated">屬性無法套用到類型延伸模組。</target>
        <note />
      </trans-unit>
      <trans-unit id="tcCopyAndUpdateRecordChangesAllFields">
        <source>This copy-and-update record expression changes all fields of record type '{0}'. Consider using the record construction syntax instead.</source>
        <target state="new">This copy-and-update record expression changes all fields of record type '{0}'. Consider using the record construction syntax instead.</target>
        <note />
      </trans-unit>
      <trans-unit id="tcHighPrecedenceFunctionApplicationToListDeprecated">
        <source>The syntax 'expr1[expr2]' is used for indexing. Consider adding a type annotation to enable indexing, or if calling a function add a space, e.g. 'expr1 [expr2]'.</source>
        <target state="translated">語法 'expr1[expr2]' 已用於編製索引。請考慮新增類型註釋來啟用編製索引，或是呼叫函式並新增空格，例如 'expr1 [expr2]'。</target>
        <note />
      </trans-unit>
      <trans-unit id="tcHighPrecedenceFunctionApplicationToListReserved">
        <source>The syntax 'expr1[expr2]' is now reserved for indexing. See https://aka.ms/fsharp-index-notation. If calling a function, add a space between the function and argument, e.g. 'someFunction [expr]'.</source>
        <target state="translated">語法 'expr1[expr2]' 現已為編製索引保留。請參閱 https://aka.ms/fsharp-index-notation。如果要呼叫函式，請在函式與引數之間新增空格，例如 'someFunction [expr]'。</target>
        <note />
      </trans-unit>
      <trans-unit id="tcIllegalByrefsInOpenTypeDeclaration">
        <source>Byref types are not allowed in an open type declaration.</source>
        <target state="translated">開放式類型宣告中不允許 Byref 類型。</target>
        <note />
      </trans-unit>
      <trans-unit id="tcIndexNotationDeprecated">
        <source>The syntax 'arr.[idx]' is now revised to 'arr[idx]'. Please update your code.</source>
        <target state="translated">語法 'arr.[idx]' 現已修訂為 'arr[idx]'。請更新您的程式碼。</target>
        <note />
      </trans-unit>
      <trans-unit id="tcBuiltInImplicitConversionUsed">
        <source>This expression uses a built-in implicit conversion to convert type '{0}' to type '{1}'. See https://aka.ms/fsharp-implicit-convs.</source>
        <target state="translated">此運算式使用內建隱含轉換將類型 '{0}' 轉換為類型 '{1}'。請參閲 https://aka.ms/fsharp-implicit-convs。</target>
        <note />
      </trans-unit>
      <trans-unit id="tcImplicitConversionUsedForMethodArg">
        <source>This expression uses the implicit conversion '{0}' to convert type '{1}' to type '{2}'.</source>
        <target state="translated">此運算式使用隱含轉換 '{0}' 將類型 '{1}' 轉換為類型 '{2}'.。</target>
        <note />
      </trans-unit>
      <trans-unit id="tcImplicitConversionUsedForNonMethodArg">
        <source>This expression uses the implicit conversion '{0}' to convert type '{1}' to type '{2}'. See https://aka.ms/fsharp-implicit-convs. This warning may be disabled using '#nowarn \"3391\".</source>
        <target state="translated">此運算式使用隱含轉換 '{0}' 將類型 '{1}' 轉換為類型 '{2}'。請參閱 https://aka.ms/fsharp-implicit-convs。可使用 '#nowarn \"3391\" 停用此警告。</target>
        <note />
      </trans-unit>
      <trans-unit id="tcInitOnlyPropertyCannotBeSet1">
        <source>Init-only property '{0}' cannot be set outside the initialization code. See https://aka.ms/fsharp-assigning-values-to-properties-at-initialization</source>
        <target state="new">Init-only property '{0}' cannot be set outside the initialization code. See https://aka.ms/fsharp-assigning-values-to-properties-at-initialization</target>
        <note />
      </trans-unit>
      <trans-unit id="tcInlineIfLambdaUsedOnNonInlineFunctionOrMethod">
        <source>The 'InlineIfLambda' attribute may only be used on parameters of inlined functions of methods whose type is a function or F# delegate type.</source>
        <target state="translated">'InlineIfLambda' 屬性只能用於類型為函式或 F# 委派類型之方法的內嵌函式參數。</target>
        <note />
      </trans-unit>
      <trans-unit id="tcInterpolationMixedWithPercent">
        <source>Mismatch in interpolated string. Interpolated strings may not use '%' format specifiers unless each is given an expression, e.g. '%d{{1+1}}'</source>
        <target state="translated">插補字串不相符。除非每個插補字串都有一個運算式，否則不可使用 '%' 格式指定名稱，例如 '%d{{1+1}}'</target>
        <note />
      </trans-unit>
      <trans-unit id="tcInvalidAlignmentInInterpolatedString">
        <source>Invalid alignment in interpolated string</source>
        <target state="translated">插補字串中的對齊無效</target>
        <note />
      </trans-unit>
      <trans-unit id="tcInvalidMemberDeclNameMissingOrHasParen">
        <source>Invalid member declaration. The name of the member is missing or has parentheses.</source>
        <target state="translated">成員宣告無效。成員的名稱遺失或有括弧。</target>
        <note />
      </trans-unit>
      <trans-unit id="tcInvalidResumableConstruct">
        <source>The construct '{0}' may only be used in valid resumable code.</source>
        <target state="translated">建構 '{0}' 只能用於有效的可繼續程式碼。</target>
        <note />
      </trans-unit>
      <trans-unit id="tcInvalidSelfConstraint">
        <source>Invalid constraint. Valid constraint forms include \"'T :&gt; ISomeInterface\" for interface constraints and \"SomeConstrainingType&lt;'T&gt;\" for self-constraints. See https://aka.ms/fsharp-type-constraints.</source>
        <target state="new">Invalid constraint. Valid constraint forms include \"'T :&gt; ISomeInterface\" for interface constraints and \"SomeConstrainingType&lt;'T&gt;\" for self-constraints. See https://aka.ms/fsharp-type-constraints.</target>
        <note />
      </trans-unit>
      <trans-unit id="tcInvalidStructReturn">
        <source>The use of '[&lt;Struct&gt;]' on values, functions and methods is only allowed on partial active pattern definitions</source>
        <target state="translated">只允許在部分現用模式定義上對值、函式和方法使用 '[&lt;Struct&gt;]'</target>
        <note />
      </trans-unit>
      <trans-unit id="tcInvalidUseBangBindingNoAndBangs">
        <source>use! may not be combined with and!</source>
        <target state="translated">use! 不可與 and! 合併</target>
        <note />
      </trans-unit>
      <trans-unit id="tcInvalidUseOfReverseIndex">
        <source>Invalid use of reverse index in list expression.</source>
        <target state="translated">在清單運算式中使用反向索引無效。</target>
        <note />
      </trans-unit>
      <trans-unit id="tcListThenAdjacentListArgumentNeedsAdjustment">
        <source>The syntax '[expr1][expr2]' is ambiguous when used as an argument. See https://aka.ms/fsharp-index-notation. If you intend indexing or slicing then you must use '(expr1).[expr2]' in argument position. If calling a function with multiple curried arguments, add a space between them, e.g. 'someFunction [expr1] [expr2]'.</source>
        <target state="translated">語法 '[expr1][expr2]' 用作引數時不明確。請參閱 https://aka.ms/fsharp-index-notation。如果您要編製索引或切割，則必須在引數位置使用 '(expr1).[expr2]'。如果要呼叫具有多個調用引數的函式，請在它們之間新增空格，例如 'someFunction [expr1] [expr2]'。</target>
        <note />
      </trans-unit>
      <trans-unit id="tcListThenAdjacentListArgumentReserved">
        <source>The syntax '[expr1][expr2]' is now reserved for indexing and is ambiguous when used as an argument. See https://aka.ms/fsharp-index-notation. If calling a function with multiple curried arguments, add a space between them, e.g. 'someFunction [expr1] [expr2]'.</source>
        <target state="translated">語法 '[expr1][expr2]' 現已為編製索引保留，但用作引數時不明確。請參閱 https://aka.ms/fsharp-index-notation。如果要呼叫具有多個調用引數的函式，請在它們之間新增空格，例如 'someFunction [expr1] [expr2]'。</target>
        <note />
      </trans-unit>
      <trans-unit id="tcLiteralAttributeCannotUseActivePattern">
        <source>A [&lt;Literal&gt;] declaration cannot use an active pattern for its identifier</source>
        <target state="translated">[&lt;Literal&gt;] 宣告不能對其識別碼使用現用模式</target>
        <note />
      </trans-unit>
      <trans-unit id="tcLiteralFieldAssignmentNoArg">
        <source>Cannot assign a value to another value marked literal</source>
        <target state="translated">無法將值指派給標記為常值的其他值</target>
        <note />
      </trans-unit>
      <trans-unit id="tcLiteralFieldAssignmentWithArg">
        <source>Cannot assign '{0}' to a value marked literal</source>
        <target state="translated">無法將 '{0}' 指派給標記為常值的值</target>
        <note />
      </trans-unit>
      <trans-unit id="tcMissingRequiredMembers">
        <source>The following required properties have to be initalized:{0}</source>
        <target state="new">The following required properties have to be initalized:{0}</target>
        <note />
      </trans-unit>
      <trans-unit id="tcNoEagerConstraintApplicationAttribute">
        <source>Using methods with 'NoEagerConstraintApplicationAttribute' requires /langversion:6.0 or later</source>
        <target state="translated">使用具有 'NoEagerConstraintApplicationAttribute' 的方法需要 /langversion:6.0 或更新版本</target>
        <note />
      </trans-unit>
      <trans-unit id="tcNotAFunctionButIndexerIndexingNotYetEnabled">
        <source>This expression supports indexing, e.g. 'expr.[index]'. The syntax 'expr[index]' requires /langversion:preview. See https://aka.ms/fsharp-index-notation.</source>
        <target state="translated">此運算式支援編製索引，例如 'expr.[index]'。語法 'expr[index]' 需要 /langversion:preview。請參閱 https://aka.ms/fsharp-index-notation。</target>
        <note />
      </trans-unit>
      <trans-unit id="tcNotAFunctionButIndexerNamedIndexingNotYetEnabled">
        <source>This value supports indexing, e.g. '{0}.[index]'. The syntax '{1}[index]' requires /langversion:preview. See https://aka.ms/fsharp-index-notation.</source>
        <target state="translated">此值支援編製索引，例如 '{0}.[index]'。語法 '{1}[index]' 需要 /langversion:preview。請參閱 https://aka.ms/fsharp-index-notation。</target>
        <note />
      </trans-unit>
      <trans-unit id="tcNotAnIndexerIndexingNotYetEnabled">
        <source>This expression is not a function and does not support index notation.</source>
        <target state="translated">此運算式並非函式，不支援索引標記法。</target>
        <note />
      </trans-unit>
      <trans-unit id="tcNotAnIndexerNamedIndexingNotYetEnabled">
        <source>The value '{0}' is not a function and does not support index notation.</source>
        <target state="translated">值 '{0}' 並非函式，不支援索引標記法。</target>
        <note />
      </trans-unit>
      <trans-unit id="tcOtherThenAdjacentListArgumentNeedsAdjustment">
        <source>The syntax 'expr1[expr2]' is ambiguous when used as an argument. See https://aka.ms/fsharp-index-notation. If you intend indexing or slicing then you must use 'expr1.[expr2]' in argument position. If calling a function with multiple curried arguments, add a space between them, e.g. 'someFunction expr1 [expr2]'.</source>
        <target state="translated">語法 'expr1[expr2]' 用作引數時不明確。請參閱 https://aka.ms/fsharp-index-notation。如果您要編製索引或切割，則必須在引數位置使用 'expr1.[expr2]'。如果要呼叫具有多個調用引數的函式，請在它們之間新增空格，例如 'someFunction expr1 [expr2]'。</target>
        <note />
      </trans-unit>
      <trans-unit id="tcOtherThenAdjacentListArgumentReserved">
        <source>The syntax 'expr1[expr2]' is now reserved for indexing and is ambiguous when used as an argument. See https://aka.ms/fsharp-index-notation. If calling a function with multiple curried arguments, add a space between them, e.g. 'someFunction expr1 [expr2]'.</source>
        <target state="translated">語法 'expr1[expr2]' 現已為編製索引保留，但用作引數時不明確。請參閱 https://aka.ms/fsharp-index-notation。如果要呼叫具有多個調用引數的函式，請在它們之間新增空格，例如 'someFunction expr1 [expr2]'。</target>
        <note />
      </trans-unit>
      <trans-unit id="tcParenThenAdjacentListArgumentNeedsAdjustment">
        <source>The syntax '(expr1)[expr2]' is ambiguous when used as an argument. See https://aka.ms/fsharp-index-notation. If you intend indexing or slicing then you must use '(expr1).[expr2]' in argument position. If calling a function with multiple curried arguments, add a space between them, e.g. 'someFunction (expr1) [expr2]'.</source>
        <target state="translated">語法 '(expr1)[expr2]' 用作引數時不明確。請參閱 https://aka.ms/fsharp-index-notation。如果您要編製索引或切割，則必須在引數位置使用 '(expr1).[expr2]'。如果要呼叫具有多個調用引數的函式，請在它們之間新增空格，例如 'someFunction (expr1) [expr2]'。</target>
        <note />
      </trans-unit>
      <trans-unit id="tcParenThenAdjacentListArgumentReserved">
        <source>The syntax '(expr1)[expr2]' is now reserved for indexing and is ambiguous when used as an argument. See https://aka.ms/fsharp-index-notation. If calling a function with multiple curried arguments, add a space between them, e.g. 'someFunction (expr1) [expr2]'.</source>
        <target state="translated">語法 '(expr1)[expr2]' 現已為編製索引保留，但用作引數時不明確。請參閱 https://aka.ms/fsharp-index-notation。如果要呼叫具有多個調用引數的函式，請在它們之間新增空格，例如 'someFunction (expr1) [expr2]'。</target>
        <note />
      </trans-unit>
      <trans-unit id="tcRequireMergeSourcesOrBindN">
        <source>The 'let! ... and! ...' construct may only be used if the computation expression builder defines either a '{0}' method or appropriate 'MergeSource' and 'Bind' methods</source>
        <target state="translated">只有在計算運算式產生器定義 '{0}' 方法或正確的 'MergeSource' 和 'Bind' 方法時，才可使用 'let! ... and! ...' 建構</target>
        <note />
      </trans-unit>
      <trans-unit id="tcResumableCodeArgMustHaveRightKind">
        <source>Invalid resumable code. A resumable code parameter must be of delegate or function type</source>
        <target state="translated">可繼續的程式碼無效。可繼續的程式碼參數必須是委派或函式類型</target>
        <note />
      </trans-unit>
      <trans-unit id="tcResumableCodeArgMustHaveRightName">
        <source>Invalid resumable code. Resumable code parameter must have name beginning with '__expand'</source>
        <target state="translated">可繼續的程式碼無效。可繼續的程式碼參數的名稱必須以 '__expand' 開頭</target>
        <note />
      </trans-unit>
      <trans-unit id="tcResumableCodeContainsLetRec">
        <source>Invalid resumable code. A 'let rec' occured in the resumable code specification</source>
        <target state="translated">可繼續的程式碼無效。可繼續的程式碼規格中發生 'let rec'</target>
        <note />
      </trans-unit>
      <trans-unit id="tcResumableCodeFunctionMustBeInline">
        <source>Invalid resumable code. Any method of function accepting or returning resumable code must be marked 'inline'</source>
        <target state="translated">可繼續的程式碼無效。接受或傳回可繼續程式碼的任何函式方法都必須標記為「內嵌」</target>
        <note />
      </trans-unit>
      <trans-unit id="tcResumableCodeInvocation">
        <source>Resumable code invocation. Suppress this warning if you are defining new low-level resumable code in terms of existing resumable code.</source>
        <target state="translated">可繼續的程式碼調用。若要以現有可繼續的程式碼定義新的低層級可繼續代碼，請隱藏此警告。</target>
        <note />
      </trans-unit>
      <trans-unit id="tcResumableCodeNotSupported">
        <source>Using resumable code or resumable state machines requires /langversion:preview</source>
        <target state="translated">使用可繼續的程式碼或可繼續的狀態機器需要 /langversion:preview</target>
        <note />
      </trans-unit>
      <trans-unit id="tcSetterForInitOnlyPropertyCannotBeCalled1">
        <source>Cannot call '{0}' - a setter for init-only property, please use object initialization instead. See https://aka.ms/fsharp-assigning-values-to-properties-at-initialization</source>
        <target state="new">Cannot call '{0}' - a setter for init-only property, please use object initialization instead. See https://aka.ms/fsharp-assigning-values-to-properties-at-initialization</target>
        <note />
      </trans-unit>
      <trans-unit id="tcSubsumptionImplicitConversionUsed">
        <source>This expression implicitly converts type '{0}' to type '{1}'. See https://aka.ms/fsharp-implicit-convs.</source>
        <target state="translated">此運算式將類型 '{0}' 隱含轉換為類型 '{1}'。請參閱 https://aka.ms/fsharp-implicit-convs。</target>
        <note />
      </trans-unit>
      <trans-unit id="tcSynTypeOrInvalidInDeclaration">
        <source>SynType.Or is not permitted in this declaration</source>
        <target state="translated">此宣告中不允許 SynType.Or</target>
        <note />
      </trans-unit>
      <trans-unit id="tcTraitHasMultipleSupportTypes">
        <source>The trait '{0}' invoked by this call has multiple support types. This invocation syntax is not permitted for such traits. See https://aka.ms/fsharp-srtp for guidance.</source>
        <target state="new">The trait '{0}' invoked by this call has multiple support types. This invocation syntax is not permitted for such traits. See https://aka.ms/fsharp-srtp for guidance.</target>
        <note />
      </trans-unit>
      <trans-unit id="tcTraitInvocationShouldUseTick">
        <source>Invocation of a static constraint should use \"'T.Ident\" and not \"^T.Ident\", even for statically resolved type parameters.</source>
        <target state="new">Invocation of a static constraint should use \"'T.Ident\" and not \"^T.Ident\", even for statically resolved type parameters.</target>
        <note />
      </trans-unit>
      <trans-unit id="tcTraitIsNotStatic">
        <source>Trait '{0}' is not static</source>
        <target state="new">Trait '{0}' is not static</target>
        <note />
      </trans-unit>
      <trans-unit id="tcTraitIsStatic">
        <source>Trait '{0}' is static</source>
        <target state="new">Trait '{0}' is static</target>
        <note />
      </trans-unit>
      <trans-unit id="tcTraitMayNotUseComplexThings">
        <source>A trait may not specify optional, in, out, ParamArray, CallerInfo or Quote arguments</source>
        <target state="new">A trait may not specify optional, in, out, ParamArray, CallerInfo or Quote arguments</target>
        <note />
      </trans-unit>
      <trans-unit id="tcUnableToParseInterpolatedString">
        <source>Invalid interpolated string. {0}</source>
        <target state="translated">插補字串無效。{0}</target>
        <note />
      </trans-unit>
      <trans-unit id="tcUsingInterfaceWithStaticAbstractMethodAsType">
        <source>'{0}' is normally used as a type constraint in generic code, e.g. \"'T when ISomeInterface&lt;'T&gt;\" or \"let f (x: #ISomeInterface&lt;_&gt;)\". See https://aka.ms/fsharp-iwsams for guidance. You can disable this warning by using '#nowarn \"3536\"' or '--nowarn:3536'.</source>
        <target state="new">'{0}' is normally used as a type constraint in generic code, e.g. \"'T when ISomeInterface&lt;'T&gt;\" or \"let f (x: #ISomeInterface&lt;_&gt;)\". See https://aka.ms/fsharp-iwsams for guidance. You can disable this warning by using '#nowarn \"3536\"' or '--nowarn:3536'.</target>
        <note />
      </trans-unit>
      <trans-unit id="tcUsingInterfacesWithStaticAbstractMethods">
        <source>Declaring \"interfaces with static abstract methods\" is an advanced feature. See https://aka.ms/fsharp-iwsams for guidance. You can disable this warning by using '#nowarn \"3535\"' or '--nowarn:3535'.</source>
        <target state="new">Declaring \"interfaces with static abstract methods\" is an advanced feature. See https://aka.ms/fsharp-iwsams for guidance. You can disable this warning by using '#nowarn \"3535\"' or '--nowarn:3535'.</target>
        <note />
      </trans-unit>
      <trans-unit id="typrelInterfaceMemberNoMostSpecificImplementation">
        <source>Interface member '{0}' does not have a most specific implementation.</source>
        <target state="translated">介面成員 '{0}' 沒有最具體的實作。</target>
        <note />
      </trans-unit>
      <trans-unit id="typrelInterfaceWithConcreteAndVariable">
        <source>'{0}' cannot implement the interface '{1}' with the two instantiations '{2}' and '{3}' because they may unify.</source>
        <target state="translated">因為 '{2}' 和 '{3}' 兩者的具現化可能整合，所以 '{0}' 無法將其用於實作介面 '{1}'。</target>
        <note />
      </trans-unit>
      <trans-unit id="typrelInterfaceWithConcreteAndVariableObjectExpression">
        <source>You cannot implement the interface '{0}' with the two instantiations '{1}' and '{2}' because they may unify.</source>
        <target state="translated">因為 '{1}' 和 '{2}' 兩者的具現化可能整合，所以無法將其用於實作介面 '{0}'。</target>
        <note />
      </trans-unit>
      <trans-unit id="typrelNeverRefinedAwayFromTop">
<<<<<<< HEAD
        <source>A type inference variable has been implicitly inferred to have type `obj`. Consider adding explicit type annotations. This warning is off by default and has been explicitly enabled for this project. You may suppress this warning by using #nowarn \"3525\".</source>
        <target state="new">A type inference variable has been implicitly inferred to have type `obj`. Consider adding explicit type annotations. This warning is off by default and has been explicitly enabled for this project. You may suppress this warning by using #nowarn \"3525\".</target>
=======
        <source>A type has been implicitly inferred as 'obj', which may be unintended. Consider adding explicit type annotations. You can disable this warning by using '#nowarn \"3559\"' or '--nowarn:3559'.</source>
        <target state="new">A type has been implicitly inferred as 'obj', which may be unintended. Consider adding explicit type annotations. You can disable this warning by using '#nowarn \"3559\"' or '--nowarn:3559'.</target>
>>>>>>> 376466ce
        <note />
      </trans-unit>
      <trans-unit id="undefinedNameFieldConstructorOrMemberWhenTypeIsKnown">
        <source>The type '{0}' does not define the field, constructor or member '{1}'.</source>
        <target state="translated">類型 '{0}' 未定義欄位、建構函式或成員 '{1}'。</target>
        <note />
      </trans-unit>
      <trans-unit id="undefinedNameNamespace">
        <source>The namespace '{0}' is not defined.</source>
        <target state="translated">未定義命名空間 '{0}'。</target>
        <note />
      </trans-unit>
      <trans-unit id="undefinedNameNamespaceOrModule">
        <source>The namespace or module '{0}' is not defined.</source>
        <target state="translated">未定義命名空間或模組 '{0}'。</target>
        <note />
      </trans-unit>
      <trans-unit id="undefinedNameFieldConstructorOrMember">
        <source>The field, constructor or member '{0}' is not defined.</source>
        <target state="translated">未定義欄位、建構函式或成員 '{0}'。</target>
        <note />
      </trans-unit>
      <trans-unit id="undefinedNameValueConstructorNamespaceOrType">
        <source>The value, constructor, namespace or type '{0}' is not defined.</source>
        <target state="translated">未定義值、建構函式、命名空間或類型 '{0}'。</target>
        <note />
      </trans-unit>
      <trans-unit id="undefinedNameValueOfConstructor">
        <source>The value or constructor '{0}' is not defined.</source>
        <target state="translated">未定義值或建構函式 '{0}'。</target>
        <note />
      </trans-unit>
      <trans-unit id="undefinedNameValueNamespaceTypeOrModule">
        <source>The value, namespace, type or module '{0}' is not defined.</source>
        <target state="translated">未定義值、命名空間、類型或模組 '{0}'。</target>
        <note />
      </trans-unit>
      <trans-unit id="undefinedNameConstructorModuleOrNamespace">
        <source>The constructor, module or namespace '{0}' is not defined.</source>
        <target state="translated">未定義建構函式、模組或命名空間 '{0}'。</target>
        <note />
      </trans-unit>
      <trans-unit id="undefinedNameType">
        <source>The type '{0}' is not defined.</source>
        <target state="translated">未定義類型 '{0}'。</target>
        <note />
      </trans-unit>
      <trans-unit id="undefinedNameTypeIn">
        <source>The type '{0}' is not defined in '{1}'.</source>
        <target state="translated">{1}' 中未定義類型 '{0}'。</target>
        <note />
      </trans-unit>
      <trans-unit id="undefinedNameRecordLabelOrNamespace">
        <source>The record label or namespace '{0}' is not defined.</source>
        <target state="translated">未定義記錄標籤或命名空間 '{0}'。</target>
        <note />
      </trans-unit>
      <trans-unit id="undefinedNameRecordLabel">
        <source>The record label '{0}' is not defined.</source>
        <target state="translated">未定義記錄標籤 '{0}'。</target>
        <note />
      </trans-unit>
      <trans-unit id="undefinedNameSuggestionsIntro">
        <source>Maybe you want one of the following:</source>
        <target state="translated">您可能需要下列其中一項:</target>
        <note />
      </trans-unit>
      <trans-unit id="undefinedNameTypeParameter">
        <source>The type parameter {0} is not defined.</source>
        <target state="translated">未定義類型參數 {0}。</target>
        <note />
      </trans-unit>
      <trans-unit id="undefinedNamePatternDiscriminator">
        <source>The pattern discriminator '{0}' is not defined.</source>
        <target state="translated">未定義模式鑑別子 '{0}'。</target>
        <note />
      </trans-unit>
      <trans-unit id="replaceWithSuggestion">
        <source>Replace with '{0}'</source>
        <target state="translated">取代為 '{0}'</target>
        <note />
      </trans-unit>
      <trans-unit id="addIndexerDot">
        <source>Add . for indexer access.</source>
        <target state="translated">為索引子存取新增 .。</target>
        <note />
      </trans-unit>
      <trans-unit id="listElementHasWrongType">
        <source>All elements of a list must be implicitly convertible to the type of the first element, which here is '{0}'. This element has type '{1}'.</source>
        <target state="translated">清單建構函式運算式的所有項目都必須可隱含轉換成同一種類型。此運算式應具備類型 '{0}'，但卻是類型 '{1}'。</target>
        <note />
      </trans-unit>
      <trans-unit id="arrayElementHasWrongType">
        <source>All elements of an array must be implicitly convertible to the type of the first element, which here is '{0}'. This element has type '{1}'.</source>
        <target state="translated">陣列建構函式運算式的所有項目都必須可隱含轉換成同一種類型。此運算式應具備類型 '{0}'，但卻是類型 '{1}'。</target>
        <note />
      </trans-unit>
      <trans-unit id="missingElseBranch">
        <source>This 'if' expression is missing an 'else' branch. Because 'if' is an expression, and not a statement, add an 'else' branch which also returns a value of type '{0}'.</source>
        <target state="translated">'if' 運算式遺漏 'else' 分支。'then' 分支具有類型 '{0}'。因為 'if' 為運算式而非陳述式，所以請新增會傳回的值類型相同的 'else' 分支。</target>
        <note />
      </trans-unit>
      <trans-unit id="ifExpression">
        <source>The 'if' expression needs to have type '{0}' to satisfy context type requirements. It currently has type '{1}'.</source>
        <target state="translated">if' 運算式必須具備類型 '{0}'，才能滿足內容類型的需求。其目前的類型為 '{1}'。</target>
        <note />
      </trans-unit>
      <trans-unit id="elseBranchHasWrongType">
        <source>All branches of an 'if' expression must return values implicitly convertible to the type of the first branch, which here is '{0}'. This branch returns a value of type '{1}'.</source>
        <target state="translated">if 運算式的所有分支都傳回可隱含轉換為同一種類型的值。此運算式應具備類型 '{0}'，但卻是類型 '{1}'。</target>
        <note />
      </trans-unit>
      <trans-unit id="followingPatternMatchClauseHasWrongType">
        <source>All branches of a pattern match expression must return values implicitly convertible to the type of the first branch, which here is '{0}'. This branch returns a value of type '{1}'.</source>
        <target state="translated">模式比對運算式的所有分支都傳回可隱含轉換為同一種類型的值。此運算式應具備類型 '{0}'，但卻是類型 '{1}'。</target>
        <note />
      </trans-unit>
      <trans-unit id="patternMatchGuardIsNotBool">
        <source>A pattern match guard must be of type 'bool', but this 'when' expression is of type '{0}'.</source>
        <target state="translated">模式比對成立條件必須是類型 'bool'，但此 'when' 運算式卻是類型 '{0}'。</target>
        <note />
      </trans-unit>
      <trans-unit id="commaInsteadOfSemicolonInRecord">
        <source>A ';' is used to separate field values in records. Consider replacing ',' with ';'.</source>
        <target state="translated">記錄中使用 ';' 來分隔欄位值。請考慮以 ';' 取代 ','。</target>
        <note />
      </trans-unit>
      <trans-unit id="derefInsteadOfNot">
        <source>The '!' operator is used to dereference a ref cell. Consider using 'not expr' here.</source>
        <target state="translated">'!' 運算子用於將 ref 儲存格取值 (Dereference)。請考慮在此使用 'not expr'。</target>
        <note />
      </trans-unit>
      <trans-unit id="buildUnexpectedTypeArgs">
        <source>The non-generic type '{0}' does not expect any type arguments, but here is given {1} type argument(s)</source>
        <target state="translated">非泛型型別 '{0}' 不需要任何型別引數，但此處指定了 {1} 個型別引數</target>
        <note />
      </trans-unit>
      <trans-unit id="returnUsedInsteadOfReturnBang">
        <source>Consider using 'return!' instead of 'return'.</source>
        <target state="translated">請考慮使用 'return!'，而不使用 'return'。</target>
        <note />
      </trans-unit>
      <trans-unit id="unsupportedAttribute">
        <source>This attribute is currently unsupported by the F# compiler. Applying it will not achieve its intended effect.</source>
        <target state="translated">F# 編譯器目前不支援此屬性。套用此屬性並不會達到預期的效果。</target>
        <note />
      </trans-unit>
      <trans-unit id="useSdkRefs">
        <source>Use reference assemblies for .NET framework references when available (Enabled by default).</source>
        <target state="translated">請在可行的情況下使用適用於 .NET 架構參考的參考組件 (預設會啟用)。</target>
        <note />
      </trans-unit>
      <trans-unit id="xmlDocBadlyFormed">
        <source>This XML comment is invalid: '{0}'</source>
        <target state="translated">此 XML 註解無效: '{0}'</target>
        <note />
      </trans-unit>
      <trans-unit id="xmlDocDuplicateParameter">
        <source>This XML comment is invalid: multiple documentation entries for parameter '{0}'</source>
        <target state="translated">此 XML 註解無效: '{0}' 參數有多項文件輸入</target>
        <note />
      </trans-unit>
      <trans-unit id="xmlDocInvalidParameterName">
        <source>This XML comment is invalid: unknown parameter '{0}'</source>
        <target state="translated">此 XML 註解無效: 未知的參數 '{0}'</target>
        <note />
      </trans-unit>
      <trans-unit id="xmlDocMissingCrossReference">
        <source>This XML comment is invalid: missing 'cref' attribute for cross-reference</source>
        <target state="translated">此 XML 註解無效: 沒有 'cref' 屬性可用於交互參照</target>
        <note />
      </trans-unit>
      <trans-unit id="xmlDocMissingParameter">
        <source>This XML comment is incomplete: no documentation for parameter '{0}'</source>
        <target state="translated">此 XML 註解不完整: 參數 '{0}' 沒有文件</target>
        <note />
      </trans-unit>
      <trans-unit id="xmlDocMissingParameterName">
        <source>This XML comment is invalid: missing 'name' attribute for parameter or parameter reference</source>
        <target state="translated">此 XML 註解無效: 參數或參數參考沒有 'name' 屬性</target>
        <note />
      </trans-unit>
      <trans-unit id="xmlDocUnresolvedCrossReference">
        <source>This XML comment is invalid: unresolved cross-reference '{0}'</source>
        <target state="translated">此 XML 註解無效: 未解析的交互參照 '{0}'</target>
        <note />
      </trans-unit>
      <trans-unit id="yieldUsedInsteadOfYieldBang">
        <source>Consider using 'yield!' instead of 'yield'.</source>
        <target state="translated">請考慮使用 'yield!' 而不使用 'yield'。</target>
        <note />
      </trans-unit>
      <trans-unit id="tupleRequiredInAbstractMethod">
        <source>\nA tuple type is required for one or more arguments. Consider wrapping the given arguments in additional parentheses or review the definition of the interface.</source>
        <target state="translated">\n有一或多個引數需要元組類型。請考慮用額外的括弧括住提供的引數，或檢閱介面定義。</target>
        <note />
      </trans-unit>
      <trans-unit id="buildInvalidWarningNumber">
        <source>Invalid warning number '{0}'</source>
        <target state="translated">無效的警告編號 '{0}'</target>
        <note />
      </trans-unit>
      <trans-unit id="buildInvalidVersionString">
        <source>Invalid version string '{0}'</source>
        <target state="translated">無效的版本字串 '{0}'</target>
        <note />
      </trans-unit>
      <trans-unit id="buildInvalidVersionFile">
        <source>Invalid version file '{0}'</source>
        <target state="translated">無效的版本檔案 '{0}'</target>
        <note />
      </trans-unit>
      <trans-unit id="buildProblemWithFilename">
        <source>Problem with filename '{0}': {1}</source>
        <target state="translated">檔名 '{0}' 有問題: {1}</target>
        <note />
      </trans-unit>
      <trans-unit id="buildNoInputsSpecified">
        <source>No inputs specified</source>
        <target state="translated">未指定輸入</target>
        <note />
      </trans-unit>
      <trans-unit id="buildPdbRequiresDebug">
        <source>The '--pdb' option requires the '--debug' option to be used</source>
        <target state="translated">'--pdb' 選項要求必須使用 '--debug' 選項</target>
        <note />
      </trans-unit>
      <trans-unit id="buildInvalidSearchDirectory">
        <source>The search directory '{0}' is invalid</source>
        <target state="translated">搜尋目錄 '{0}' 無效。</target>
        <note />
      </trans-unit>
      <trans-unit id="buildSearchDirectoryNotFound">
        <source>The search directory '{0}' could not be found</source>
        <target state="translated">找不到搜尋目錄 '{0}'</target>
        <note />
      </trans-unit>
      <trans-unit id="buildInvalidFilename">
        <source>'{0}' is not a valid filename</source>
        <target state="translated">'{0}' 不是有效的檔名</target>
        <note />
      </trans-unit>
      <trans-unit id="buildInvalidAssemblyName">
        <source>'{0}' is not a valid assembly name</source>
        <target state="translated">'{0}' 不是有效的組件名稱</target>
        <note />
      </trans-unit>
      <trans-unit id="buildInvalidPrivacy">
        <source>Unrecognized privacy setting '{0}' for managed resource, valid options are 'public' and 'private'</source>
        <target state="translated">受控資源的無法辨識隱私設定 '{0}'，有效的選項是 'public' 和 'private'</target>
        <note />
      </trans-unit>
      <trans-unit id="buildCannotReadAssembly">
        <source>Unable to read assembly '{0}'</source>
        <target state="translated">無法讀取組件 '{0}'</target>
        <note />
      </trans-unit>
      <trans-unit id="buildAssemblyResolutionFailed">
        <source>Assembly resolution failure at or near this location</source>
        <target state="translated">組件解析在這個位置或附近失敗</target>
        <note />
      </trans-unit>
      <trans-unit id="buildImplicitModuleIsNotLegalIdentifier">
        <source>The declarations in this file will be placed in an implicit module '{0}' based on the file name '{1}'. However this is not a valid F# identifier, so the contents will not be accessible from other files. Consider renaming the file or adding a 'module' or 'namespace' declaration at the top of the file.</source>
        <target state="translated">這個檔案中的宣告將根據檔案名稱 '{1}' 放在隱含模組 '{0}' 中。但因為這並不是有效的 F# 識別碼，所以無法從其他檔案存取其內容。請考慮重新命名檔案，或在檔案最上方加入 'module' 或 'namespace' 宣告。</target>
        <note />
      </trans-unit>
      <trans-unit id="buildMultiFileRequiresNamespaceOrModule">
        <source>Files in libraries or multiple-file applications must begin with a namespace or module declaration, e.g. 'namespace SomeNamespace.SubNamespace' or 'module SomeNamespace.SomeModule'. Only the last source file of an application may omit such a declaration.</source>
        <target state="translated">程式庫或多檔案應用程式中的檔案應該以命名空間或模組宣告開頭，例如 'namespace SomeNamespace.SubNamespace' 或 'module SomeNamespace.SomeModule'。只有應用程式的最後一個原始程式檔可以省略這樣的宣告。</target>
        <note />
      </trans-unit>
      <trans-unit id="noEqualSignAfterModule">
        <source>Files in libraries or multiple-file applications must begin with a namespace or module declaration. When using a module declaration at the start of a file the '=' sign is not allowed. If this is a top-level module, consider removing the = to resolve this error.</source>
        <target state="translated">程式庫或多檔案應用程式中的檔案必須以命名空間或模組宣告為開頭。在檔案開頭使用模組宣告時，不允許 '=' 符號。如果這是頂層模組，請考慮移除 = 以解決此錯誤。</target>
        <note />
      </trans-unit>
      <trans-unit id="buildMultipleToplevelModules">
        <source>This file contains multiple declarations of the form 'module SomeNamespace.SomeModule'. Only one declaration of this form is permitted in a file. Change your file to use an initial namespace declaration and/or use 'module ModuleName = ...' to define your modules.</source>
        <target state="translated">這個檔案包含 'module SomeNamespace.SomeModule' 形式的多個宣告。一個檔案只允許一個這種形式的宣告。請將檔案變更成使用初始命名空間宣告，和/或使用 'module ModuleName = ...' 來定義模組。</target>
        <note />
      </trans-unit>
      <trans-unit id="buildOptionRequiresParameter">
        <source>Option requires parameter: {0}</source>
        <target state="translated">選項需要參數: {0}</target>
        <note />
      </trans-unit>
      <trans-unit id="buildCouldNotFindSourceFile">
        <source>Source file '{0}' could not be found</source>
        <target state="translated">找不到原始程式檔 '{0}'</target>
        <note />
      </trans-unit>
      <trans-unit id="buildInvalidSourceFileExtension">
        <source>The file extension of '{0}' is not recognized. Source files must have extension .fs, .fsi, .fsx, .fsscript, .ml or .mli.</source>
        <target state="translated">無法辨識 '{0}' 的副檔名。原始程式檔的副檔名必須是 .fs、.fsi、.fsx、.fsscript、.ml 或 .mli。</target>
        <note />
      </trans-unit>
      <trans-unit id="buildCouldNotResolveAssembly">
        <source>Could not resolve assembly '{0}'</source>
        <target state="translated">無法解析組件 '{0}'</target>
        <note />
      </trans-unit>
      <trans-unit id="buildErrorOpeningBinaryFile">
        <source>Error opening binary file '{0}': {1}</source>
        <target state="translated">開啟二進位檔案 '{0}' 時發生錯誤: {1}</target>
        <note />
      </trans-unit>
      <trans-unit id="buildDifferentVersionMustRecompile">
        <source>The F#-compiled DLL '{0}' needs to be recompiled to be used with this version of F#</source>
        <target state="translated">F# 編譯的 DLL '{0}' 必須重新編譯後，才能用於這個版本的 F#</target>
        <note />
      </trans-unit>
      <trans-unit id="buildInvalidHashIDirective">
        <source>Invalid directive. Expected '#I \"&lt;path&gt;\"'.</source>
        <target state="translated">指示詞無效。應為 '#I \"&lt;path&gt;\"'。</target>
        <note />
      </trans-unit>
      <trans-unit id="buildInvalidHashrDirective">
        <source>Invalid directive. Expected '#r \"&lt;file-or-assembly&gt;\"'.</source>
        <target state="translated">指示詞無效。應為 '#r \"&lt;file-or-assembly&gt;\"'。</target>
        <note />
      </trans-unit>
      <trans-unit id="buildInvalidHashloadDirective">
        <source>Invalid directive. Expected '#load \"&lt;file&gt;\" ... \"&lt;file&gt;\"'.</source>
        <target state="translated">指示詞無效。應為 '#load \"&lt;file&gt;\" ... \"&lt;file&gt;\"'。</target>
        <note />
      </trans-unit>
      <trans-unit id="buildInvalidHashtimeDirective">
        <source>Invalid directive. Expected '#time', '#time \"on\"' or '#time \"off\"'.</source>
        <target state="translated">無效的指示詞。必須是 '#time'、'#time \"on\"' 或 '#time \"off\"'。</target>
        <note />
      </trans-unit>
      <trans-unit id="buildDirectivesInModulesAreIgnored">
        <source>Directives inside modules are ignored</source>
        <target state="translated">已忽略模組內的指示詞</target>
        <note />
      </trans-unit>
      <trans-unit id="buildSignatureAlreadySpecified">
        <source>A signature for the file or module '{0}' has already been specified</source>
        <target state="translated">已經指定檔案或模組 '{0}' 的簽章</target>
        <note />
      </trans-unit>
      <trans-unit id="buildImplementationAlreadyGivenDetail">
        <source>An implementation of file or module '{0}' has already been given. Compilation order is significant in F# because of type inference. You may need to adjust the order of your files to place the signature file before the implementation. In Visual Studio files are type-checked in the order they appear in the project file, which can be edited manually or adjusted using the solution explorer.</source>
        <target state="translated">已經指定檔案或模組 '{0}' 的實作。因為類型推斷的關係，F# 中不同的編譯順序會有不同的結果。您必須調整檔案的順序，使簽章檔放在實作之前。在 Visual Studio 中，檔案會依照它們出現在專案檔中的順序進行類型檢查，這個順序可以用手動方式編輯，或使用方案總管調整。</target>
        <note />
      </trans-unit>
      <trans-unit id="buildImplementationAlreadyGiven">
        <source>An implementation of the file or module '{0}' has already been given</source>
        <target state="translated">已經指定檔案或模組 '{0}' 的實作</target>
        <note />
      </trans-unit>
      <trans-unit id="buildSignatureWithoutImplementation">
        <source>The signature file '{0}' does not have a corresponding implementation file. If an implementation file exists then check the 'module' and 'namespace' declarations in the signature and implementation files match.</source>
        <target state="translated">簽章檔 '{0}' 沒有對應的實作檔。如果實作檔的確存在，請檢查簽章檔與實作檔中的 'module' 和 'namespace' 宣告是否相符。</target>
        <note />
      </trans-unit>
      <trans-unit id="buildArgInvalidInt">
        <source>'{0}' is not a valid integer argument</source>
        <target state="translated">'{0}' 不是有效的整數引數</target>
        <note />
      </trans-unit>
      <trans-unit id="buildArgInvalidFloat">
        <source>'{0}' is not a valid floating point argument</source>
        <target state="translated">'{0}' 不是有效的浮點引數</target>
        <note />
      </trans-unit>
      <trans-unit id="buildUnrecognizedOption">
        <source>Unrecognized option: '{0}'</source>
        <target state="translated">選項無法辨認: '{0}'</target>
        <note />
      </trans-unit>
      <trans-unit id="buildInvalidModuleOrNamespaceName">
        <source>Invalid module or namespace name</source>
        <target state="translated">無效的模組或命名空間名稱</target>
        <note />
      </trans-unit>
      <trans-unit id="pickleErrorReadingWritingMetadata">
        <source>Error reading/writing metadata for the F# compiled DLL '{0}'. Was the DLL compiled with an earlier version of the F# compiler? (error: '{1}').</source>
        <target state="translated">讀取/寫入 F# 編譯的 DLL '{0}' 的中繼資料時發生錯誤。這個 DLL 是用舊版 F# 編譯器編譯的嗎? (錯誤: '{1}')</target>
        <note />
      </trans-unit>
      <trans-unit id="tastTypeOrModuleNotConcrete">
        <source>The type/module '{0}' is not a concrete module or type</source>
        <target state="translated">類型/模組 '{0}' 不是具象模組或類型</target>
        <note />
      </trans-unit>
      <trans-unit id="tastTypeHasAssemblyCodeRepresentation">
        <source>The type '{0}' has an inline assembly code representation</source>
        <target state="translated">類型 '{0}' 有內嵌組譯程式碼表示</target>
        <note />
      </trans-unit>
      <trans-unit id="tastNamespaceAndModuleWithSameNameInAssembly">
        <source>A namespace and a module named '{0}' both occur in two parts of this assembly</source>
        <target state="translated">名稱為 '{0}' 的命名空間和模組都出現在這個組件的兩個部分中</target>
        <note />
      </trans-unit>
      <trans-unit id="tastTwoModulesWithSameNameInAssembly">
        <source>Two modules named '{0}' occur in two parts of this assembly</source>
        <target state="translated">名稱為 '{0}' 的兩個模組出現在這個組件的兩個部分中</target>
        <note />
      </trans-unit>
      <trans-unit id="tastDuplicateTypeDefinitionInAssembly">
        <source>Two type definitions named '{0}' occur in namespace '{1}' in two parts of this assembly</source>
        <target state="translated">兩個名稱為 '{0}' 的類型定義出現在這個組件兩個部分的命名空間 '{1}' 中</target>
        <note />
      </trans-unit>
      <trans-unit id="tastConflictingModuleAndTypeDefinitionInAssembly">
        <source>A module and a type definition named '{0}' occur in namespace '{1}' in two parts of this assembly</source>
        <target state="translated">名稱為 '{0}' 的模組和類型定義出現在這個組件兩個部分的命名空間 '{1}' 中</target>
        <note />
      </trans-unit>
      <trans-unit id="tastInvalidMemberSignature">
        <source>Invalid member signature encountered because of an earlier error</source>
        <target state="translated">因為先前的錯誤，導致發生無效的成員簽章</target>
        <note />
      </trans-unit>
      <trans-unit id="tastValueDoesNotHaveSetterType">
        <source>This value does not have a valid property setter type</source>
        <target state="translated">這個值沒有有效的屬性 setter 類型</target>
        <note />
      </trans-unit>
      <trans-unit id="tastInvalidFormForPropertyGetter">
        <source>Invalid form for a property getter. At least one '()' argument is required when using the explicit syntax.</source>
        <target state="translated">屬性 getter 的形式無效。使用明確語法時至少要有一個 '()' 引數。</target>
        <note />
      </trans-unit>
      <trans-unit id="tastInvalidFormForPropertySetter">
        <source>Invalid form for a property setter. At least one argument is required.</source>
        <target state="translated">屬性 setter 的形式無效。至少要有一個引數。</target>
        <note />
      </trans-unit>
      <trans-unit id="tastUnexpectedByRef">
        <source>Unexpected use of a byref-typed variable</source>
        <target state="translated">未預期的 ByRef 類型變數用法</target>
        <note />
      </trans-unit>
      <trans-unit id="tastInvalidMutationOfConstant">
        <source>Invalid mutation of a constant expression. Consider copying the expression to a mutable local, e.g. 'let mutable x = ...'.</source>
        <target state="translated">常數運算式無效的變動。請考慮將運算式複製到可變動的區域變數，例如 'let mutable x = ...'。</target>
        <note />
      </trans-unit>
      <trans-unit id="tastValueHasBeenCopied">
        <source>The value has been copied to ensure the original is not mutated by this operation or because the copy is implicit when returning a struct from a member and another member is then accessed</source>
        <target state="translated">已複製值確保此作業不會變動原始值，或因為從成員傳回結構，再存取其他成員意味著已複製</target>
        <note />
      </trans-unit>
      <trans-unit id="tastRecursiveValuesMayNotBeInConstructionOfTuple">
        <source>Recursively defined values cannot appear directly as part of the construction of a tuple value within a recursive binding</source>
        <target state="translated">遞迴定義的值不能直接顯示為遞迴繫結內元組值的一部分建構</target>
        <note />
      </trans-unit>
      <trans-unit id="tastRecursiveValuesMayNotAppearInConstructionOfType">
        <source>Recursive values cannot appear directly as a construction of the type '{0}' within a recursive binding. This feature has been removed from the F# language. Consider using a record instead.</source>
        <target state="translated">遞迴值無法直接顯示為遞迴繫結內類型 '{0}' 的建構。這項功能已從 F# 語言移除。請考慮改用記錄。</target>
        <note />
      </trans-unit>
      <trans-unit id="tastRecursiveValuesMayNotBeAssignedToNonMutableField">
        <source>Recursive values cannot be directly assigned to the non-mutable field '{0}' of the type '{1}' within a recursive binding. Consider using a mutable field instead.</source>
        <target state="translated">遞迴值無法直接指派給遞迴繫結內類型 '{1}' 的不可變動欄位 '{0}'。請考慮改用可變動的欄位。</target>
        <note />
      </trans-unit>
      <trans-unit id="tastUnexpectedDecodeOfAutoOpenAttribute">
        <source>Unexpected decode of AutoOpenAttribute</source>
        <target state="translated">未預期的 AutoOpenAttribute 解碼</target>
        <note />
      </trans-unit>
      <trans-unit id="tastUnexpectedDecodeOfInternalsVisibleToAttribute">
        <source>Unexpected decode of InternalsVisibleToAttribute</source>
        <target state="translated">未預期的 InternalsVisibleToAttribute 解碼</target>
        <note />
      </trans-unit>
      <trans-unit id="tastUnexpectedDecodeOfInterfaceDataVersionAttribute">
        <source>Unexpected decode of InterfaceDataVersionAttribute</source>
        <target state="translated">未預期的 InterfaceDataVersionAttribute 解碼</target>
        <note />
      </trans-unit>
      <trans-unit id="tastActivePatternsLimitedToSeven">
        <source>Active patterns cannot return more than 7 possibilities</source>
        <target state="translated">現用模式不能傳回超過 7 種可能性</target>
        <note />
      </trans-unit>
      <trans-unit id="tastNotAConstantExpression">
        <source>This is not a valid constant expression or custom attribute value</source>
        <target state="translated">這不是有效的常數運算式或自訂屬性值</target>
        <note />
      </trans-unit>
      <trans-unit id="ValueNotContainedMutabilityAttributesDiffer">
        <source>Module '{0}' contains\n    {1}    \nbut its signature specifies\n    {2}    \nThe mutability attributes differ</source>
        <target state="translated">模組 '{0}' 包含\n    {1}    \n但它的簽章卻指定\n    {2}    \n可變動性屬性不同</target>
        <note />
      </trans-unit>
      <trans-unit id="ValueNotContainedMutabilityNamesDiffer">
        <source>Module '{0}' contains\n    {1}    \nbut its signature specifies\n    {2}    \nThe names differ</source>
        <target state="translated">模組 '{0}' 包含\n    {1}    \n但它的簽章卻指定\n    {2}    \n名稱不同</target>
        <note />
      </trans-unit>
      <trans-unit id="ValueNotContainedMutabilityCompiledNamesDiffer">
        <source>Module '{0}' contains\n    {1}    \nbut its signature specifies\n    {2}    \nThe compiled names differ</source>
        <target state="translated">模組 '{0}' 包含\n    {1}    \n但它的簽章卻指定\n    {2}    \n編譯的名稱不同</target>
        <note />
      </trans-unit>
      <trans-unit id="ValueNotContainedMutabilityDisplayNamesDiffer">
        <source>Module '{0}' contains\n    {1}    \nbut its signature specifies\n    {2}    \nThe display names differ</source>
        <target state="translated">模組 '{0}' 包含\n    {1}    \n但它的簽章卻指定\n    {2}    \n顯示名稱不同</target>
        <note />
      </trans-unit>
      <trans-unit id="ValueNotContainedMutabilityAccessibilityMore">
        <source>Module '{0}' contains\n    {1}    \nbut its signature specifies\n    {2}    \nThe accessibility specified in the signature is more than that specified in the implementation</source>
        <target state="translated">模組 '{0}' 包含\n    {1}    \n但它的簽章卻指定\n    {2}    \n簽章中指定的存取範圍大於實作中指定的存取範圍</target>
        <note />
      </trans-unit>
      <trans-unit id="ValueNotContainedMutabilityInlineFlagsDiffer">
        <source>Module '{0}' contains\n    {1}    \nbut its signature specifies\n    {2}    \nThe inline flags differ</source>
        <target state="translated">模組 '{0}' 包含\n    {1}    \n但它的簽章卻指定\n    {2}    \n內嵌旗標不同</target>
        <note />
      </trans-unit>
      <trans-unit id="ValueNotContainedMutabilityLiteralConstantValuesDiffer">
        <source>Module '{0}' contains\n    {1}    \nbut its signature specifies\n    {2}    \nThe literal constant values and/or attributes differ</source>
        <target state="translated">模組 '{0}' 包含\n    {1}    \n但它的簽章卻指定\n    {2}    \n常值常數值和/或屬性不同</target>
        <note />
      </trans-unit>
      <trans-unit id="ValueNotContainedMutabilityOneIsTypeFunction">
        <source>Module '{0}' contains\n    {1}    \nbut its signature specifies\n    {2}    \nOne is a type function and the other is not. The signature requires explicit type parameters if they are present in the implementation.</source>
        <target state="translated">模組 '{0}' 包含\n    {1}    \n但它的簽章卻指定\n    {2}    \n其中一個是類型函式，另一個卻不是。如果型別參數出現在實作中，簽章就需要明確的型別參數參數。</target>
        <note />
      </trans-unit>
      <trans-unit id="ValueNotContainedMutabilityParameterCountsDiffer">
        <source>Module '{0}' contains\n    {1}    \nbut its signature specifies\n    {2}    \nThe respective type parameter counts differ</source>
        <target state="translated">模組 '{0}' 包含\n    {1}    \n但其簽章卻指定\n    {2}    \n個別的型別參數計數不同</target>
        <note />
      </trans-unit>
      <trans-unit id="ValueNotContainedMutabilityTypesDiffer">
        <source>Module '{0}' contains\n    {1}    \nbut its signature specifies\n    {2}    \nThe types differ</source>
        <target state="translated">模組 '{0}' 包含\n    {1}    \n但它的簽章卻指定\n    {2}    \n類型不同</target>
        <note />
      </trans-unit>
      <trans-unit id="ValueNotContainedMutabilityExtensionsDiffer">
        <source>Module '{0}' contains\n    {1}    \nbut its signature specifies\n    {2}    \nOne is an extension member and the other is not</source>
        <target state="translated">模組 '{0}' 包含\n    {1}    \n但它的簽章卻指定\n    {2}    \n其中一個是擴充成員，另一個卻不是</target>
        <note />
      </trans-unit>
      <trans-unit id="ValueNotContainedMutabilityArityNotInferred">
        <source>Module '{0}' contains\n    {1}    \nbut its signature specifies\n    {2}    \nAn arity was not inferred for this value</source>
        <target state="translated">模組 '{0}' 包含\n    {1}    \n但它的簽章卻指定\n    {2}    \n未針對這個值推斷 Arity</target>
        <note />
      </trans-unit>
      <trans-unit id="ValueNotContainedMutabilityGenericParametersDiffer">
        <source>Module '{0}' contains\n    {1}    \nbut its signature specifies\n    {2}    \nThe number of generic parameters in the signature and implementation differ (the signature declares {3} but the implementation declares {4}</source>
        <target state="translated">模組 '{0}' 包含\n    {1}    \n但它的簽章卻指定\n    {2}    \n簽章與實作中泛型參數的數目不同 (簽章宣告了 {3} 個，但實作宣告了 {4} 個</target>
        <note />
      </trans-unit>
      <trans-unit id="ValueNotContainedMutabilityGenericParametersAreDifferentKinds">
        <source>Module '{0}' contains\n    {1}    \nbut its signature specifies\n    {2}    \nThe generic parameters in the signature and implementation have different kinds. Perhaps there is a missing [&lt;Measure&gt;] attribute.</source>
        <target state="translated">模組 '{0}' 包含\n {1} \n但其特徵標記指定了\n {2} \n特徵標記和實作中的泛型參數種類不同。可能缺少 [&lt;Measure&gt;] 屬性。</target>
        <note />
      </trans-unit>
      <trans-unit id="ValueNotContainedMutabilityAritiesDiffer">
        <source>Module '{0}' contains\n    {1}    \nbut its signature specifies\n    {2}    \nThe arities in the signature and implementation differ. The signature specifies that '{3}' is function definition or lambda expression accepting at least {4} argument(s), but the implementation is a computed function value. To declare that a computed function value is a permitted implementation simply parenthesize its type in the signature, e.g.\n\tval {5}: int -&gt; (int -&gt; int)\ninstead of\n\tval {6}: int -&gt; int -&gt; int.</source>
        <target state="translated">模組 '{0}' 包含\n    {1}    \n但其特徵標記指定了\n    {2}    \n特徵標記和實作中的發行項不同。特徵標記會指定 '{3}' 為函式定義或 lambda 運算式，並接受至少 {4} 個引數，但實作是計算函式值。若要宣告計算函式值為允許的實作，只要在特徵標記中將其類型括在括號內即可，例如\n\tval {5}: int -&gt; (int -&gt; int)\n而不是\n\tval {6}: int -&gt; int -&gt; int。</target>
        <note />
      </trans-unit>
      <trans-unit id="ValueNotContainedMutabilityDotNetNamesDiffer">
        <source>Module '{0}' contains\n    {1}    \nbut its signature specifies\n    {2}    \nThe CLI member names differ</source>
        <target state="translated">模組 '{0}' 包含\n    {1}    \n但它的簽章卻指定\n    {2}    \nCLI 成員名稱不同</target>
        <note />
      </trans-unit>
      <trans-unit id="ValueNotContainedMutabilityStaticsDiffer">
        <source>Module '{0}' contains\n    {1}    \nbut its signature specifies\n    {2}    \nOne is static and the other isn't</source>
        <target state="translated">模組 '{0}' 包含\n    {1}    \n但它的簽章卻指定\n    {2}    \n其中一個是靜態的，另一個卻不是</target>
        <note />
      </trans-unit>
      <trans-unit id="ValueNotContainedMutabilityVirtualsDiffer">
        <source>Module '{0}' contains\n    {1}    \nbut its signature specifies\n    {2}    \nOne is virtual and the other isn't</source>
        <target state="translated">模組 '{0}' 包含\n    {1}    \n但它的簽章卻指定\n    {2}    \n其中一個是虛擬的，另一個卻不是</target>
        <note />
      </trans-unit>
      <trans-unit id="ValueNotContainedMutabilityAbstractsDiffer">
        <source>Module '{0}' contains\n    {1}    \nbut its signature specifies\n    {2}    \nOne is abstract and the other isn't</source>
        <target state="translated">模組 '{0}' 包含\n    {1}    \n但它的簽章卻指定\n    {2}    \n其中一個是抽象的，另一個卻不是</target>
        <note />
      </trans-unit>
      <trans-unit id="ValueNotContainedMutabilityFinalsDiffer">
        <source>Module '{0}' contains\n    {1}    \nbut its signature specifies\n    {2}    \nOne is final and the other isn't</source>
        <target state="translated">模組 '{0}' 包含\n    {1}    \n但它的簽章卻指定\n    {2}    \n其中一個是最後的，另一個卻不是</target>
        <note />
      </trans-unit>
      <trans-unit id="ValueNotContainedMutabilityOverridesDiffer">
        <source>Module '{0}' contains\n    {1}    \nbut its signature specifies\n    {2}    \nOne is marked as an override and the other isn't</source>
        <target state="translated">模組 '{0}' 包含\n    {1}    \n但它的簽章卻指定\n    {2}    \n其中一個標記為覆寫，另一個卻不是</target>
        <note />
      </trans-unit>
      <trans-unit id="ValueNotContainedMutabilityOneIsConstructor">
        <source>Module '{0}' contains\n    {1}    \nbut its signature specifies\n    {2}    \nOne is a constructor/property and the other is not</source>
        <target state="translated">模組 '{0}' 包含\n    {1}    \n但它的簽章卻指定\n    {2}    \n其中一個是建構函式/屬性，另一個卻不是</target>
        <note />
      </trans-unit>
      <trans-unit id="ValueNotContainedMutabilityStaticButInstance">
        <source>Module '{0}' contains\n    {1}    \nbut its signature specifies\n    {2}    \nThe compiled representation of this method is as a static member but the signature indicates its compiled representation is as an instance member</source>
        <target state="translated">模組 '{0}' 包含\n    {1}    \n但它的簽章卻指定\n    {2}    \n這個方法的編譯表示是做為靜態成員，但簽章卻指示它的編譯表示是做為執行個體成員</target>
        <note />
      </trans-unit>
      <trans-unit id="ValueNotContainedMutabilityInstanceButStatic">
        <source>Module '{0}' contains\n    {1}    \nbut its signature specifies\n    {2}    \nThe compiled representation of this method is as an instance member, but the signature indicates its compiled representation is as a static member</source>
        <target state="translated">模組 '{0}' 包含\n    {1}    \n但它的簽章卻指定\n    {2}    \n這個方法的編譯表示是做為執行個體成員，但簽章卻指示它的編譯表示是做為靜態成員</target>
        <note />
      </trans-unit>
      <trans-unit id="DefinitionsInSigAndImplNotCompatibleNamesDiffer">
        <source>The {0} definitions in the signature and implementation are not compatible because the names differ. The type is called '{1}' in the signature file but '{2}' in implementation.</source>
        <target state="translated">簽章與名稱的 {0} 定義不相容，因為名稱不同。類型在簽名檔稱為 '{1}'，但在實作稱為 '{2}'。</target>
        <note />
      </trans-unit>
      <trans-unit id="DefinitionsInSigAndImplNotCompatibleParameterCountsDiffer">
        <source>The {0} definitions for type '{1}' in the signature and implementation are not compatible because the respective type parameter counts differ</source>
        <target state="translated">簽章與實作中類型 '{1}' 的 {0} 定義不相容，因為個別的型別參數計數不同</target>
        <note />
      </trans-unit>
      <trans-unit id="DefinitionsInSigAndImplNotCompatibleAccessibilityDiffer">
        <source>The {0} definitions for type '{1}' in the signature and implementation are not compatible because the accessibility specified in the signature is more than that specified in the implementation</source>
        <target state="translated">簽章與實作中類型 '{1}' 的 {0} 定義不相容，因為簽章中指定的存取範圍大於實作中指定的存取範圍</target>
        <note />
      </trans-unit>
      <trans-unit id="DefinitionsInSigAndImplNotCompatibleMissingInterface">
        <source>The {0} definitions for type '{1}' in the signature and implementation are not compatible because the signature requires that the type supports the interface {2} but the interface has not been implemented</source>
        <target state="translated">簽章與實作中類型 '{1}' 的 {0} 定義不相容，因為簽章要求類型必須支援介面 {2}，但這個介面尚未實作</target>
        <note />
      </trans-unit>
      <trans-unit id="DefinitionsInSigAndImplNotCompatibleImplementationSaysNull">
        <source>The {0} definitions for type '{1}' in the signature and implementation are not compatible because the implementation says this type may use nulls as a representation but the signature does not</source>
        <target state="translated">簽章與實作中類型 '{1}' 的 {0} 定義不相容，因為實作宣稱這個類型可以使用 null 作為表示法，但簽章未宣稱</target>
        <note />
      </trans-unit>
      <trans-unit id="DefinitionsInSigAndImplNotCompatibleImplementationSaysNull2">
        <source>The {0} definitions for type '{1}' in the signature and implementation are not compatible because the implementation says this type may use nulls as an extra value but the signature does not</source>
        <target state="translated">簽章與實作中類型 '{1}' 的 {0} 定義不相容，因為實作宣稱這個類型可以使用 null 作為額外值，但簽章未宣稱</target>
        <note />
      </trans-unit>
      <trans-unit id="DefinitionsInSigAndImplNotCompatibleSignatureSaysNull">
        <source>The {0} definitions for type '{1}' in the signature and implementation are not compatible because the signature says this type may use nulls as a representation but the implementation does not</source>
        <target state="translated">簽章與實作中類型 '{1}' 的 {0} 定義不相容，因為簽章宣稱這個類型可以使用 null 作為表示法，但實作未宣稱</target>
        <note />
      </trans-unit>
      <trans-unit id="DefinitionsInSigAndImplNotCompatibleSignatureSaysNull2">
        <source>The {0} definitions for type '{1}' in the signature and implementation are not compatible because the signature says this type may use nulls as an extra value but the implementation does not</source>
        <target state="translated">簽章與實作中類型 '{1}' 的 {0} 定義不相容，因為簽章宣稱這個類型可以使用 null 作為額外值，但實作未宣稱</target>
        <note />
      </trans-unit>
      <trans-unit id="DefinitionsInSigAndImplNotCompatibleImplementationSealed">
        <source>The {0} definitions for type '{1}' in the signature and implementation are not compatible because the implementation type is sealed but the signature implies it is not. Consider adding the [&lt;Sealed&gt;] attribute to the signature.</source>
        <target state="translated">因為實作類型已密封，特徵標記卻表示未密封，所以特徵標記和實作中類型 '{0}' 的 {1} 定義不相容。請考慮將 [&lt;Sealed&gt;] 屬性新增到特徵標記。</target>
        <note />
      </trans-unit>
      <trans-unit id="DefinitionsInSigAndImplNotCompatibleImplementationIsNotSealed">
        <source>The {0} definitions for type '{1}' in the signature and implementation are not compatible because the implementation type is not sealed but signature implies it is. Consider adding the [&lt;Sealed&gt;] attribute to the implementation.</source>
        <target state="translated">因為實作類型未密封，但特徵標記表示其已密封，所以特徵標記和實作中類型 '{0}' 的 {1} 定義不相容。請考慮將 [&lt;Sealed&gt;] 屬性新增到實作。</target>
        <note />
      </trans-unit>
      <trans-unit id="DefinitionsInSigAndImplNotCompatibleImplementationIsAbstract">
        <source>The {0} definitions for type '{1}' in the signature and implementation are not compatible because the implementation is an abstract class but the signature is not. Consider adding the [&lt;AbstractClass&gt;] attribute to the signature.</source>
        <target state="translated">因為實作是抽象類別，但特徵標記並不是，所以特徵標記和實作中類型 '{0}' 的 {1} 定義不相容。請考慮將 [&lt;AbstractClass&gt;] 屬性新增到特徵標記。</target>
        <note />
      </trans-unit>
      <trans-unit id="DefinitionsInSigAndImplNotCompatibleSignatureIsAbstract">
        <source>The {0} definitions for type '{1}' in the signature and implementation are not compatible because the signature is an abstract class but the implementation is not. Consider adding the [&lt;AbstractClass&gt;] attribute to the implementation.</source>
        <target state="translated">因為特徵標記是抽象類別。但實作並不是，所以特徵標記和實作中類型 '{0}' 的 {1} 定義不相容。請考慮將 [&lt;AbstractClass&gt;] 屬性新增到實作。</target>
        <note />
      </trans-unit>
      <trans-unit id="DefinitionsInSigAndImplNotCompatibleTypesHaveDifferentBaseTypes">
        <source>The {0} definitions for type '{1}' in the signature and implementation are not compatible because the types have different base types</source>
        <target state="translated">簽章與實作中類型 '{1}' 的 {0} 定義不相容，因為類型具有不同的基底類型</target>
        <note />
      </trans-unit>
      <trans-unit id="DefinitionsInSigAndImplNotCompatibleNumbersDiffer">
        <source>The {0} definitions for type '{1}' in the signature and implementation are not compatible because the number of {2}s differ</source>
        <target state="translated">簽章與實作中類型 '{1}' 的 {0} 定義不相容，因為 {2} 數目不同</target>
        <note />
      </trans-unit>
      <trans-unit id="DefinitionsInSigAndImplNotCompatibleSignatureDefinesButImplDoesNot">
        <source>The {0} definitions for type '{1}' in the signature and implementation are not compatible because the signature defines the {2} '{3}' but the implementation does not (or does, but not in the same order)</source>
        <target state="translated">簽章與實作中類型 '{1}' 的 {0} 定義不相容，因為簽章定義了 {2} '{3}'，但實作沒有 (或雖然定義了，但順序不同)</target>
        <note />
      </trans-unit>
      <trans-unit id="DefinitionsInSigAndImplNotCompatibleImplDefinesButSignatureDoesNot">
        <source>The {0} definitions for type '{1}' in the signature and implementation are not compatible because the implementation defines the {2} '{3}' but the signature does not (or does, but not in the same order)</source>
        <target state="translated">簽章與實作中類型 '{1}' 的 {0} 定義不相容，因為實作定義了 {2} '{3}'，但簽章沒有 (或雖然定義了，但順序不同)</target>
        <note />
      </trans-unit>
      <trans-unit id="DefinitionsInSigAndImplNotCompatibleImplDefinesStruct">
        <source>The {0} definitions for type '{1}' in the signature and implementation are not compatible because the implementation defines a struct but the signature defines a type with a hidden representation</source>
        <target state="translated">簽章與實作中類型 '{1}' 的 {0} 定義不相容，因為實作定義了結構，但簽章定義了具隱藏表示法的類型</target>
        <note />
      </trans-unit>
      <trans-unit id="DefinitionsInSigAndImplNotCompatibleDotNetTypeRepresentationIsHidden">
        <source>The {0} definitions for type '{1}' in the signature and implementation are not compatible because a CLI type representation is being hidden by a signature</source>
        <target state="translated">簽章與實作中類型 '{1}' 的 {0} 定義不相容，因為簽章隱藏了某 CLI 類型表示法</target>
        <note />
      </trans-unit>
      <trans-unit id="DefinitionsInSigAndImplNotCompatibleTypeIsHidden">
        <source>The {0} definitions for type '{1}' in the signature and implementation are not compatible because a type representation is being hidden by a signature</source>
        <target state="translated">簽章與實作中類型 '{1}' 的 {0} 定義不相容，因為簽章隱藏了某類型表示法</target>
        <note />
      </trans-unit>
      <trans-unit id="DefinitionsInSigAndImplNotCompatibleTypeIsDifferentKind">
        <source>The {0} definitions for type '{1}' in the signature and implementation are not compatible because the types are of different kinds</source>
        <target state="translated">簽章與實作中類型 '{1}' 的 {0} 定義不相容，因為類型屬於不同類型</target>
        <note />
      </trans-unit>
      <trans-unit id="DefinitionsInSigAndImplNotCompatibleILDiffer">
        <source>The {0} definitions for type '{1}' in the signature and implementation are not compatible because the IL representations differ</source>
        <target state="translated">簽章與實作中類型 '{1}' 的 {0} 定義不相容，因為 IL 表示法不同</target>
        <note />
      </trans-unit>
      <trans-unit id="DefinitionsInSigAndImplNotCompatibleRepresentationsDiffer">
        <source>The {0} definitions for type '{1}' in the signature and implementation are not compatible because the representations differ</source>
        <target state="translated">簽章與實作中類型 '{1}' 的 {0} 定義不相容，因為表示法不同</target>
        <note />
      </trans-unit>
      <trans-unit id="DefinitionsInSigAndImplNotCompatibleFieldWasPresent">
        <source>The {0} definitions for type '{1}' in the signature and implementation are not compatible because the field {2} was present in the implementation but not in the signature</source>
        <target state="translated">簽章與實作中類型 '{1}' 的 {0} 定義不相容，因為實作中有欄位 {2}，但簽章中沒有</target>
        <note />
      </trans-unit>
      <trans-unit id="DefinitionsInSigAndImplNotCompatibleFieldOrderDiffer">
        <source>The {0} definitions for type '{1}' in the signature and implementation are not compatible because the order of the fields is different in the signature and implementation</source>
        <target state="translated">簽章與實作中類型 '{1}' 的 {0} 定義不相容，因為簽章與實作中的欄位順序不同</target>
        <note />
      </trans-unit>
      <trans-unit id="DefinitionsInSigAndImplNotCompatibleFieldRequiredButNotSpecified">
        <source>The {0} definitions for type '{1}' in the signature and implementation are not compatible because the field {2} was required by the signature but was not specified by the implementation</source>
        <target state="translated">簽章與實作中類型 '{1}' 的 {0} 定義不相容，因為簽章需要欄位 {2}，但實作卻未指定</target>
        <note />
      </trans-unit>
      <trans-unit id="DefinitionsInSigAndImplNotCompatibleFieldIsInImplButNotSig">
        <source>The {0} definitions for type '{1}' in the signature and implementation are not compatible because the field '{2}' was present in the implementation but not in the signature. Struct types must now reveal their fields in the signature for the type, though the fields may still be labelled 'private' or 'internal'.</source>
        <target state="translated">簽章與實作中類型 '{1}' 的 {0} 定義不相容，因為實作中有欄位 '{2}'，但簽章中沒有。結構類型現在必須在類型的簽章中顯示其欄位，但欄位仍可以標示為 'private' 或 'internal'。</target>
        <note />
      </trans-unit>
      <trans-unit id="DefinitionsInSigAndImplNotCompatibleAbstractMemberMissingInImpl">
        <source>The {0} definitions for type '{1}' in the signature and implementation are not compatible because the abstract member '{2}' was required by the signature but was not specified by the implementation</source>
        <target state="translated">簽章與實作中類型 '{1}' 的 {0} 定義不相容，因為簽章需要抽象成員 '{2}'，但實作卻未指定</target>
        <note />
      </trans-unit>
      <trans-unit id="DefinitionsInSigAndImplNotCompatibleAbstractMemberMissingInSig">
        <source>The {0} definitions for type '{1}' in the signature and implementation are not compatible because the abstract member '{2}' was present in the implementation but not in the signature</source>
        <target state="translated">簽章與實作中類型 '{1}' 的 {0} 定義不相容，因為實作中有抽象成員 '{2}'，但簽章中沒有</target>
        <note />
      </trans-unit>
      <trans-unit id="DefinitionsInSigAndImplNotCompatibleSignatureDeclaresDiffer">
        <source>The {0} definitions for type '{1}' in the signature and implementation are not compatible because the signature declares a {2} while the implementation declares a {3}</source>
        <target state="translated">簽章與實作中類型 '{1}' 的 {0} 定義不相容，因為簽章宣告 {2}，而實作則宣告 {3}</target>
        <note />
      </trans-unit>
      <trans-unit id="DefinitionsInSigAndImplNotCompatibleAbbreviationsDiffer">
        <source>The {0} definitions for type '{1}' in the signature and implementation are not compatible because the abbreviations differ: {2} versus {3}</source>
        <target state="translated">簽章與實作中類型 '{1}' 的 {0} 定義不相容，因為縮寫不同: {2} 與 {3}</target>
        <note />
      </trans-unit>
      <trans-unit id="DefinitionsInSigAndImplNotCompatibleAbbreviationHiddenBySig">
        <source>The {0} definitions for type '{1}' in the signature and implementation are not compatible because an abbreviation is being hidden by a signature. The abbreviation must be visible to other CLI languages. Consider making the abbreviation visible in the signature.</source>
        <target state="translated">簽章與實作中類型 '{1}' 的 {0} 定義不相容，因為簽章隱藏了某縮寫。其他 CLI 語言必須可看見該縮寫。請考慮使縮寫在簽章中可見。</target>
        <note />
      </trans-unit>
      <trans-unit id="DefinitionsInSigAndImplNotCompatibleSigHasAbbreviation">
        <source>The {0} definitions for type '{1}' in the signature and implementation are not compatible because the signature has an abbreviation while the implementation does not</source>
        <target state="translated">簽章與實作中類型 '{1}' 的 {0} 定義不相容，因為簽章有縮寫，但實作沒有</target>
        <note />
      </trans-unit>
      <trans-unit id="ModuleContainsConstructorButNamesDiffer">
        <source>The module contains the constructor\n    {0}    \nbut its signature specifies\n    {1}    \nThe names differ</source>
        <target state="translated">模組包含建構函式\n    {0}    \n但它的簽章卻指定\n    {1}    \n名稱不同</target>
        <note />
      </trans-unit>
      <trans-unit id="ModuleContainsConstructorButDataFieldsDiffer">
        <source>The module contains the constructor\n    {0}    \nbut its signature specifies\n    {1}    \nThe respective number of data fields differ</source>
        <target state="translated">模組包含建構函式\n    {0}    \n但它的簽章卻指定\n    {1}    \n個別的資料欄位數不同</target>
        <note />
      </trans-unit>
      <trans-unit id="ModuleContainsConstructorButTypesOfFieldsDiffer">
        <source>The module contains the constructor\n    {0}    \nbut its signature specifies\n    {1}    \nThe types of the fields differ</source>
        <target state="translated">模組包含建構函式\n    {0}    \n但它的簽章卻指定\n    {1}    \n欄位的類型不同</target>
        <note />
      </trans-unit>
      <trans-unit id="ModuleContainsConstructorButAccessibilityDiffers">
        <source>The module contains the constructor\n    {0}    \nbut its signature specifies\n    {1}    \nthe accessibility specified in the signature is more than that specified in the implementation</source>
        <target state="translated">模組包含建構函式\n    {0}    \n但它的簽章卻指定\n    {1}    \n簽章中指定的存取範圍大於實作中指定的存取範圍</target>
        <note />
      </trans-unit>
      <trans-unit id="FieldNotContainedNamesDiffer">
        <source>The module contains the field\n    {0}    \nbut its signature specifies\n    {1}    \nThe names differ</source>
        <target state="translated">模組包含欄位\n    {0}    \n但它的簽章卻指定\n    {1}    \n名稱不同</target>
        <note />
      </trans-unit>
      <trans-unit id="FieldNotContainedAccessibilitiesDiffer">
        <source>The module contains the field\n    {0}    \nbut its signature specifies\n    {1}    \nthe accessibility specified in the signature is more than that specified in the implementation</source>
        <target state="translated">模組包含欄位\n    {0}    \n但它的簽章卻指定\n    {1}    \n簽章中指定的存取範圍大於實作中指定的存取範圍</target>
        <note />
      </trans-unit>
      <trans-unit id="FieldNotContainedStaticsDiffer">
        <source>The module contains the field\n    {0}    \nbut its signature specifies\n    {1}    \nThe 'static' modifiers differ</source>
        <target state="translated">模組包含欄位\n    {0}    \n但它的簽章卻指定\n    {1}    \n'static' 修飾詞不同</target>
        <note />
      </trans-unit>
      <trans-unit id="FieldNotContainedMutablesDiffer">
        <source>The module contains the field\n    {0}    \nbut its signature specifies\n    {1}    \nThe 'mutable' modifiers differ</source>
        <target state="translated">模組包含欄位\n    {0}    \n但它的簽章卻指定\n    {1}    \n'mutable' 修飾詞不同</target>
        <note />
      </trans-unit>
      <trans-unit id="FieldNotContainedLiteralsDiffer">
        <source>The module contains the field\n    {0}    \nbut its signature specifies\n    {1}    \nThe 'literal' modifiers differ</source>
        <target state="translated">模組包含欄位\n    {0}    \n但它的簽章卻指定\n    {1}    \n'literal' 修飾詞不同</target>
        <note />
      </trans-unit>
      <trans-unit id="FieldNotContainedTypesDiffer">
        <source>The module contains the field\n    {0}    \nbut its signature specifies\n    {1}    \nThe types differ</source>
        <target state="translated">模組包含欄位\n    {0}    \n但它的簽章卻指定\n    {1}    \n類型不同</target>
        <note />
      </trans-unit>
      <trans-unit id="typrelCannotResolveImplicitGenericInstantiation">
        <source>The implicit instantiation of a generic construct at or near this point could not be resolved because it could resolve to multiple unrelated types, e.g. '{0}' and '{1}'. Consider using type annotations to resolve the ambiguity</source>
        <target state="translated">無法解決在這個點或附近的泛型建構的隱含具現化，因為它可能解析成多個不相關的類型，例如 '{0}' 和 '{1}'。請考慮使用類型註釋來解決模稜兩可</target>
        <note />
      </trans-unit>
      <trans-unit id="typrelCannotResolveAmbiguityInPrintf">
        <source>Could not resolve the ambiguity inherent in the use of a 'printf'-style format string</source>
        <target state="translated">無法解決使用 'printf' 樣式的格式字串時固有的模稜兩可</target>
        <note />
      </trans-unit>
      <trans-unit id="typrelCannotResolveAmbiguityInEnum">
        <source>Could not resolve the ambiguity in the use of a generic construct with an 'enum' constraint at or near this position</source>
        <target state="translated">無法解決在這個位置或附近使用具有 'enum' 條件約束的泛型建構時造成的模稜兩可</target>
        <note />
      </trans-unit>
      <trans-unit id="typrelCannotResolveAmbiguityInDelegate">
        <source>Could not resolve the ambiguity in the use of a generic construct with a 'delegate' constraint at or near this position</source>
        <target state="translated">無法解決在這個位置或附近使用具有 'delegate' 條件約束的泛型建構時造成的模稜兩可</target>
        <note />
      </trans-unit>
      <trans-unit id="typrelInvalidValue">
        <source>Invalid value</source>
        <target state="translated">值無效</target>
        <note />
      </trans-unit>
      <trans-unit id="typrelSigImplNotCompatibleParamCountsDiffer">
        <source>The signature and implementation are not compatible because the respective type parameter counts differ</source>
        <target state="translated">簽章與實作不相容，因為個別的型別參數計數不同</target>
        <note />
      </trans-unit>
      <trans-unit id="typrelSigImplNotCompatibleCompileTimeRequirementsDiffer">
        <source>The signature and implementation are not compatible because the type parameter in the class/signature has a different compile-time requirement to the one in the member/implementation</source>
        <target state="translated">簽章與實作不相容，因為類別/簽章中的型別參數與成員/實作中的型別參數具有不同的編譯時間需求</target>
        <note />
      </trans-unit>
      <trans-unit id="typrelSigImplNotCompatibleConstraintsDiffer">
        <source>The signature and implementation are not compatible because the declaration of the type parameter '{0}' requires a constraint of the form {1}</source>
        <target state="translated">簽章與實作不相容，因為型別參數 '{0}' 的宣告需要 {1} 形式的條件約束</target>
        <note />
      </trans-unit>
      <trans-unit id="typrelSigImplNotCompatibleConstraintsDifferRemove">
        <source>The signature and implementation are not compatible because the type parameter '{0}' has a constraint of the form {1} but the implementation does not. Either remove this constraint from the signature or add it to the implementation.</source>
        <target state="translated">簽章與實作不相容，因為型別參數 '{0}' 有 {1} 形式的條件約束，但實作沒有。請從簽章移除這個條件約束，或將它加入實作。</target>
        <note />
      </trans-unit>
      <trans-unit id="typrelTypeImplementsIComparableShouldOverrideObjectEquals">
        <source>The type '{0}' implements 'System.IComparable'. Consider also adding an explicit override for 'Object.Equals'</source>
        <target state="translated">類型 '{0}' 實作了 'System.IComparable'。請考慮也加入 'Object.Equals' 的明確覆寫</target>
        <note />
      </trans-unit>
      <trans-unit id="typrelTypeImplementsIComparableDefaultObjectEqualsProvided">
        <source>The type '{0}' implements 'System.IComparable' explicitly but provides no corresponding override for 'Object.Equals'. An implementation of 'Object.Equals' has been automatically provided, implemented via 'System.IComparable'. Consider implementing the override 'Object.Equals' explicitly</source>
        <target state="translated">類型 '{0}' 明確實作了 'System.IComparable'，但是未提供 'Object.Equals' 的對應覆寫。系統已自動提供透過 'System.IComparable' 實作的 'Object.Equals' 的實作。請考慮明確實作覆寫 'Object.Equals'</target>
        <note />
      </trans-unit>
      <trans-unit id="typrelExplicitImplementationOfGetHashCodeOrEquals">
        <source>The struct, record or union type '{0}' has an explicit implementation of 'Object.GetHashCode' or 'Object.Equals'. You must apply the 'CustomEquality' attribute to the type</source>
        <target state="translated">結構、記錄或等位型別 '{0}' 有 'Object.GetHashCode' 或 'Object.Equals' 的明確實作。您必須將 'CustomEquality' 屬性套用到該型別</target>
        <note />
      </trans-unit>
      <trans-unit id="typrelExplicitImplementationOfGetHashCode">
        <source>The struct, record or union type '{0}' has an explicit implementation of 'Object.GetHashCode'. Consider implementing a matching override for 'Object.Equals(obj)'</source>
        <target state="translated">結構、記錄或等位型別 '{0}' 有 'Object.GetHashCode' 的明確實作。請考慮為 'Object.Equals(obj)' 實作對應的覆寫</target>
        <note />
      </trans-unit>
      <trans-unit id="typrelExplicitImplementationOfEquals">
        <source>The struct, record or union type '{0}' has an explicit implementation of 'Object.Equals'. Consider implementing a matching override for 'Object.GetHashCode()'</source>
        <target state="translated">結構、記錄或等位型別 '{0}' 有 'Object.Equals' 的明確實作。請考慮為 'Object.GetHashCode()' 實作對應的覆寫</target>
        <note />
      </trans-unit>
      <trans-unit id="ExceptionDefsNotCompatibleHiddenBySignature">
        <source>The exception definitions are not compatible because a CLI exception mapping is being hidden by a signature. The exception mapping must be visible to other modules. The module contains the exception definition\n    {0}    \nbut its signature specifies\n\t{1}</source>
        <target state="translated">例外狀況定義不相容，因為簽章隱藏了 CLI 例外狀況對應。例外狀況對應必須是其他模組可見的。模組包含例外狀況定義\n    {0}    \n但它的簽章卻指定\n\t{1}</target>
        <note />
      </trans-unit>
      <trans-unit id="ExceptionDefsNotCompatibleDotNetRepresentationsDiffer">
        <source>The exception definitions are not compatible because the CLI representations differ. The module contains the exception definition\n    {0}    \nbut its signature specifies\n\t{1}</source>
        <target state="translated">例外狀況定義不相容，因為 CLI 表示不同。模組包含例外狀況定義\n    {0}    \n但它的簽章卻指定\n\t{1}</target>
        <note />
      </trans-unit>
      <trans-unit id="ExceptionDefsNotCompatibleAbbreviationHiddenBySignature">
        <source>The exception definitions are not compatible because the exception abbreviation is being hidden by the signature. The abbreviation must be visible to other CLI languages. Consider making the abbreviation visible in the signature. The module contains the exception definition\n    {0}    \nbut its signature specifies\n\t{1}.</source>
        <target state="translated">例外狀況定義不相容，因為簽章隱藏了例外狀況縮寫。這個縮寫必須是其他 CLI 語言可見的。請考慮使縮寫在簽章中可見。模組包含例外狀況定義\n    {0}    \n但它的簽章卻指定\n\t{1}。</target>
        <note />
      </trans-unit>
      <trans-unit id="ExceptionDefsNotCompatibleSignaturesDiffer">
        <source>The exception definitions are not compatible because the exception abbreviations in the signature and implementation differ. The module contains the exception definition\n    {0}    \nbut its signature specifies\n\t{1}.</source>
        <target state="translated">例外狀況定義不相容，因為簽章與實作中的例外狀況縮寫不同。模組包含例外狀況定義\n    {0}    \n但它的簽章卻指定\n\t{1}。</target>
        <note />
      </trans-unit>
      <trans-unit id="ExceptionDefsNotCompatibleExceptionDeclarationsDiffer">
        <source>The exception definitions are not compatible because the exception declarations differ. The module contains the exception definition\n    {0}    \nbut its signature specifies\n\t{1}.</source>
        <target state="translated">例外狀況定義不相容，因為例外狀況宣告不同。模組包含例外狀況定義\n    {0}    \n但它的簽章卻指定\n\t{1}。</target>
        <note />
      </trans-unit>
      <trans-unit id="ExceptionDefsNotCompatibleFieldInSigButNotImpl">
        <source>The exception definitions are not compatible because the field '{0}' was required by the signature but was not specified by the implementation. The module contains the exception definition\n    {1}    \nbut its signature specifies\n\t{2}.</source>
        <target state="translated">例外狀況定義不相容，因為簽章需要欄位'{0}'，但實作卻未指定。模組包含例外狀況定義\n    {1}    \n但它的簽章卻指定\n\t{2}。</target>
        <note />
      </trans-unit>
      <trans-unit id="ExceptionDefsNotCompatibleFieldInImplButNotSig">
        <source>The exception definitions are not compatible because the field '{0}' was present in the implementation but not in the signature. The module contains the exception definition\n    {1}    \nbut its signature specifies\n\t{2}.</source>
        <target state="translated">例外狀況定義不相容，因為實作中有欄位 '{0}'，但簽章中沒有。模組包含例外狀況定義\n    {1}    \n但它的簽章卻指定\n\t{2}。</target>
        <note />
      </trans-unit>
      <trans-unit id="ExceptionDefsNotCompatibleFieldOrderDiffers">
        <source>The exception definitions are not compatible because the order of the fields is different in the signature and implementation. The module contains the exception definition\n    {0}    \nbut its signature specifies\n\t{1}.</source>
        <target state="translated">例外狀況定義不相容，因為簽章與實作中的欄位順序不同。模組包含例外狀況定義\n    {0}    \n但它的簽章卻指定\n\t{1}。</target>
        <note />
      </trans-unit>
      <trans-unit id="typrelModuleNamespaceAttributesDifferInSigAndImpl">
        <source>The namespace or module attributes differ between signature and implementation</source>
        <target state="translated">簽章與實作的命名空間或模組屬性不同</target>
        <note />
      </trans-unit>
      <trans-unit id="typrelMethodIsOverconstrained">
        <source>This method is over-constrained in its type parameters</source>
        <target state="translated">這個方法在其類型參數中被過度限制</target>
        <note />
      </trans-unit>
      <trans-unit id="typrelOverloadNotFound">
        <source>No implementations of '{0}' had the correct number of arguments and type parameters. The required signature is '{1}'.</source>
        <target state="translated">{0}' 的任何實作都沒有正確數目的引數和型別參數。需要的簽章是 '{1}'。</target>
        <note />
      </trans-unit>
      <trans-unit id="typrelOverrideWasAmbiguous">
        <source>The override for '{0}' was ambiguous</source>
        <target state="translated">'{0}' 的覆寫模稜兩可</target>
        <note />
      </trans-unit>
      <trans-unit id="typrelMoreThenOneOverride">
        <source>More than one override implements '{0}'</source>
        <target state="translated">有多個覆寫實作了 '{0}'</target>
        <note />
      </trans-unit>
      <trans-unit id="typrelMethodIsSealed">
        <source>The method '{0}' is sealed and cannot be overridden</source>
        <target state="translated">方法 '{0}' 是密封的，無法覆寫</target>
        <note />
      </trans-unit>
      <trans-unit id="typrelOverrideImplementsMoreThenOneSlot">
        <source>The override '{0}' implements more than one abstract slot, e.g. '{1}' and '{2}'</source>
        <target state="translated">覆寫 '{0}' 實作了多個抽象位置，例如 '{1}' 和 '{2}'</target>
        <note />
      </trans-unit>
      <trans-unit id="typrelDuplicateInterface">
        <source>Duplicate or redundant interface</source>
        <target state="translated">重複或多餘的介面</target>
        <note />
      </trans-unit>
      <trans-unit id="typrelNeedExplicitImplementation">
        <source>The interface '{0}' is included in multiple explicitly implemented interface types. Add an explicit implementation of this interface.</source>
        <target state="translated">介面 '{0}' 包含在多個明確實作的介面類型中。請加入這個介面的明確實作。</target>
        <note />
      </trans-unit>
      <trans-unit id="typrelNamedArgumentHasBeenAssignedMoreThenOnce">
        <source>The named argument '{0}' has been assigned more than one value</source>
        <target state="translated">為具名引數 '{0}' 指派了多個值</target>
        <note />
      </trans-unit>
      <trans-unit id="typrelNoImplementationGiven">
        <source>No implementation was given for '{0}'</source>
        <target state="translated">未指定 '{0}' 的任何實作</target>
        <note />
      </trans-unit>
      <trans-unit id="typrelNoImplementationGivenWithSuggestion">
        <source>No implementation was given for '{0}'. Note that all interface members must be implemented and listed under an appropriate 'interface' declaration, e.g. 'interface ... with member ...'.</source>
        <target state="translated">未指定 '{0}' 的任何實作。注意，所有介面成員都必須實作並列示在適當的 'interface' 宣告底下，例如 'interface ... with member ...'。</target>
        <note />
      </trans-unit>
      <trans-unit id="typrelMemberDoesNotHaveCorrectNumberOfArguments">
        <source>The member '{0}' does not have the correct number of arguments. The required signature is '{1}'.</source>
        <target state="translated">成員 '{0}' 沒有正確數目的引數。需要的簽章是 '{1}'。</target>
        <note />
      </trans-unit>
      <trans-unit id="typrelMemberDoesNotHaveCorrectNumberOfTypeParameters">
        <source>The member '{0}' does not have the correct number of method type parameters. The required signature is '{1}'.</source>
        <target state="translated">成員 '{0}' 沒有正確數目的方法型別參數。需要的簽章是 '{1}'。</target>
        <note />
      </trans-unit>
      <trans-unit id="typrelMemberDoesNotHaveCorrectKindsOfGenericParameters">
        <source>The member '{0}' does not have the correct kinds of generic parameters. The required signature is '{1}'.</source>
        <target state="translated">成員 '{0}' 沒有正確的泛型參數類型。需要的簽章是 '{1}'。</target>
        <note />
      </trans-unit>
      <trans-unit id="typrelMemberCannotImplement">
        <source>The member '{0}' cannot be used to implement '{1}'. The required signature is '{2}'.</source>
        <target state="translated">成員 '{0}' 不可用來實作 '{1}'。需要的簽章是 '{2}'。</target>
        <note />
      </trans-unit>
      <trans-unit id="astParseEmbeddedILError">
        <source>Error while parsing embedded IL</source>
        <target state="translated">剖析內嵌的 IL 時發生錯誤</target>
        <note />
      </trans-unit>
      <trans-unit id="astParseEmbeddedILTypeError">
        <source>Error while parsing embedded IL type</source>
        <target state="translated">剖析內嵌的 IL 類型時發生錯誤</target>
        <note />
      </trans-unit>
      <trans-unit id="astDeprecatedIndexerNotation">
        <source>This indexer notation has been removed from the F# language</source>
        <target state="translated">這個索引子標記法已從 F# 語言移除</target>
        <note />
      </trans-unit>
      <trans-unit id="astInvalidExprLeftHandOfAssignment">
        <source>Invalid expression on left of assignment</source>
        <target state="translated">指派左側的運算式無效</target>
        <note />
      </trans-unit>
      <trans-unit id="augNoRefEqualsOnStruct">
        <source>The 'ReferenceEquality' attribute cannot be used on structs. Consider using the 'StructuralEquality' attribute instead, or implement an override for 'System.Object.Equals(obj)'.</source>
        <target state="translated">'ReferenceEquality' 屬性無法用在結構上。請考慮改用 'StructuralEquality' 屬性，或實作 'System.Object.Equals(obj)' 的覆寫。</target>
        <note />
      </trans-unit>
      <trans-unit id="augInvalidAttrs">
        <source>This type uses an invalid mix of the attributes 'NoEquality', 'ReferenceEquality', 'StructuralEquality', 'NoComparison' and 'StructuralComparison'</source>
        <target state="translated">這個類型使用屬性 'NoEquality'、'ReferenceEquality'、'StructuralEquality'、'NoComparison' 和 'StructuralComparison' 的無效混合</target>
        <note />
      </trans-unit>
      <trans-unit id="augNoEqualityNeedsNoComparison">
        <source>The 'NoEquality' attribute must be used in conjunction with the 'NoComparison' attribute</source>
        <target state="translated">'NoEquality' 屬性必須搭配 'NoComparison' 屬性一起使用</target>
        <note />
      </trans-unit>
      <trans-unit id="augStructCompNeedsStructEquality">
        <source>The 'StructuralComparison' attribute must be used in conjunction with the 'StructuralEquality' attribute</source>
        <target state="translated">'StructuralComparison' 屬性必須搭配 'StructuralEquality' 屬性一起使用</target>
        <note />
      </trans-unit>
      <trans-unit id="augStructEqNeedsNoCompOrStructComp">
        <source>The 'StructuralEquality' attribute must be used in conjunction with the 'NoComparison' or 'StructuralComparison' attributes</source>
        <target state="translated">'StructuralEquality' 屬性必須搭配 'NoComparison' 或 'StructuralComparison' 屬性一起使用</target>
        <note />
      </trans-unit>
      <trans-unit id="augTypeCantHaveRefEqAndStructAttrs">
        <source>A type cannot have both the 'ReferenceEquality' and 'StructuralEquality' or 'StructuralComparison' attributes</source>
        <target state="translated">類型不能同時具有 'ReferenceEquality' 和 'StructuralEquality' 或 'StructuralComparison' 屬性</target>
        <note />
      </trans-unit>
      <trans-unit id="augOnlyCertainTypesCanHaveAttrs">
        <source>Only record, union, exception and struct types may be augmented with the 'ReferenceEquality', 'StructuralEquality' and 'StructuralComparison' attributes</source>
        <target state="translated">只有記錄、等位、例外狀況和結構類型可以用 'ReferenceEquality'、'StructuralEquality' 和 'StructuralComparison' 屬性增強</target>
        <note />
      </trans-unit>
      <trans-unit id="augRefEqCantHaveObjEquals">
        <source>A type with attribute 'ReferenceEquality' cannot have an explicit implementation of 'Object.Equals(obj)', 'System.IEquatable&lt;_&gt;' or 'System.Collections.IStructuralEquatable'</source>
        <target state="translated">屬性為 'ReferenceEquality' 的類型不能有 'Object.Equals(obj)'、'System.IEquatable&lt;_&gt;' 或 'System.Collections.IStructuralEquatable' 的明確實作</target>
        <note />
      </trans-unit>
      <trans-unit id="augCustomEqNeedsObjEquals">
        <source>A type with attribute 'CustomEquality' must have an explicit implementation of at least one of 'Object.Equals(obj)', 'System.IEquatable&lt;_&gt;' or 'System.Collections.IStructuralEquatable'</source>
        <target state="translated">屬性為 'CustomEquality' 的類型必須至少有 'Object.Equals(obj)'、'System.IEquatable&lt;_&gt;' 或 'System.Collections.IStructuralEquatable' 其中之一的明確實作</target>
        <note />
      </trans-unit>
      <trans-unit id="augCustomCompareNeedsIComp">
        <source>A type with attribute 'CustomComparison' must have an explicit implementation of at least one of 'System.IComparable' or 'System.Collections.IStructuralComparable'</source>
        <target state="translated">具 'CustomComparison' 屬性的類型必須至少有 'System.IComparable' 或 'System.Collections.IStructuralComparable' 其中之一的明確實作</target>
        <note />
      </trans-unit>
      <trans-unit id="augNoEqNeedsNoObjEquals">
        <source>A type with attribute 'NoEquality' should not usually have an explicit implementation of 'Object.Equals(obj)'. Disable this warning if this is intentional for interoperability purposes</source>
        <target state="translated">具 'NoEquality' 屬性的類型通常不應該有 'Object.Equals(obj)' 的明確實作。如果是為了互通性，請停用這個警告</target>
        <note />
      </trans-unit>
      <trans-unit id="augNoCompCantImpIComp">
        <source>A type with attribute 'NoComparison' should not usually have an explicit implementation of 'System.IComparable', 'System.IComparable&lt;_&gt;' or 'System.Collections.IStructuralComparable'. Disable this warning if this is intentional for interoperability purposes</source>
        <target state="translated">屬性為 'NoComparison' 的類型不應時常有 'System.IComparable'、'System.IComparable&lt;_&gt;' 或 'System.Collections.IStructuralComparable' 的明確實作。若是為了達成互通性而這樣做，則請停用此警示</target>
        <note />
      </trans-unit>
      <trans-unit id="augCustomEqNeedsNoCompOrCustomComp">
        <source>The 'CustomEquality' attribute must be used in conjunction with the 'NoComparison' or 'CustomComparison' attributes</source>
        <target state="translated">'CustomEquality' 屬性必須搭配 'NoComparison' 或 'CustomComparison' 屬性一起使用</target>
        <note />
      </trans-unit>
      <trans-unit id="forPositionalSpecifiersNotPermitted">
        <source>Positional specifiers are not permitted in format strings</source>
        <target state="translated">格式字串中不允許使用位置規範</target>
        <note />
      </trans-unit>
      <trans-unit id="forMissingFormatSpecifier">
        <source>Missing format specifier</source>
        <target state="translated">遺漏格式修飾詞</target>
        <note />
      </trans-unit>
      <trans-unit id="forFlagSetTwice">
        <source>'{0}' flag set twice</source>
        <target state="translated">'{0}' 旗標設定兩次</target>
        <note />
      </trans-unit>
      <trans-unit id="forPrefixFlagSpacePlusSetTwice">
        <source>Prefix flag (' ' or '+') set twice</source>
        <target state="translated">前置詞旗標 (' ' 或 '+') 設定兩次</target>
        <note />
      </trans-unit>
      <trans-unit id="forHashSpecifierIsInvalid">
        <source>The # formatting modifier is invalid in F#</source>
        <target state="translated"># 格式修飾詞在 F# 中無效</target>
        <note />
      </trans-unit>
      <trans-unit id="forBadPrecision">
        <source>Bad precision in format specifier</source>
        <target state="translated">格式規範中精確度不正確</target>
        <note />
      </trans-unit>
      <trans-unit id="forBadWidth">
        <source>Bad width in format specifier</source>
        <target state="translated">格式規範中寬度不正確</target>
        <note />
      </trans-unit>
      <trans-unit id="forDoesNotSupportZeroFlag">
        <source>'{0}' format does not support '0' flag</source>
        <target state="translated">'{0}' 格式不支援 '0' 旗標</target>
        <note />
      </trans-unit>
      <trans-unit id="forPrecisionMissingAfterDot">
        <source>Precision missing after the '.'</source>
        <target state="translated">在 '.' 後遺漏精確度</target>
        <note />
      </trans-unit>
      <trans-unit id="forFormatDoesntSupportPrecision">
        <source>'{0}' format does not support precision</source>
        <target state="translated">'{0}' 格式不支援精確度</target>
        <note />
      </trans-unit>
      <trans-unit id="forBadFormatSpecifier">
        <source>Bad format specifier (after l or L): Expected ld,li,lo,lu,lx or lX. In F# code you can use %d, %x, %o or %u instead, which are overloaded to work with all basic integer types.</source>
        <target state="translated">不正確的格式規範 (在 l 或 L 之後): 必須是 ld、li、lo、lu、lx 或 lX。在 F# 程式碼中，您可以改用 %d、%x、%o 或 %u，這些格式經過多載，可以搭配所有基本的整數類型使用。</target>
        <note />
      </trans-unit>
      <trans-unit id="forLIsUnnecessary">
        <source>The 'l' or 'L' in this format specifier is unnecessary. In F# code you can use %d, %x, %o or %u instead, which are overloaded to work with all basic integer types.</source>
        <target state="translated">這個格式規範中的 'l' 或 'L' 是不必要的。在 F# 程式碼中，您可以改用 %d、%x、%o 或 %u，這些格式經過多載，可以搭配所有基本的整數類型使用。</target>
        <note />
      </trans-unit>
      <trans-unit id="forHIsUnnecessary">
        <source>The 'h' or 'H' in this format specifier is unnecessary. You can use %d, %x, %o or %u instead, which are overloaded to work with all basic integer types.</source>
        <target state="translated">這個格式規範中的 'h' 或 'H' 為不必要。您可以改用 %d、%x、%o 或 %u，這些格式經過多載，可以搭配所有基本的整數類型使用。</target>
        <note />
      </trans-unit>
      <trans-unit id="forDoesNotSupportPrefixFlag">
        <source>'{0}' does not support prefix '{1}' flag</source>
        <target state="translated">{0}' 不支援前置詞 '{1}' 旗標</target>
        <note />
      </trans-unit>
      <trans-unit id="forBadFormatSpecifierGeneral">
        <source>Bad format specifier: '{0}'</source>
        <target state="translated">不正確的格式規範: '{0}'</target>
        <note />
      </trans-unit>
      <trans-unit id="elSysEnvExitDidntExit">
        <source>System.Environment.Exit did not exit</source>
        <target state="translated">System.Environment.Exit 未結束</target>
        <note />
      </trans-unit>
      <trans-unit id="elDeprecatedOperator">
        <source>The treatment of this operator is now handled directly by the F# compiler and its meaning cannot be redefined</source>
        <target state="translated">這個運算子的處理方式現在是直接由 F# 編譯器處理，其意義無法重新定義</target>
        <note />
      </trans-unit>
      <trans-unit id="chkProtectedOrBaseCalled">
        <source>A protected member is called or 'base' is being used. This is only allowed in the direct implementation of members since they could escape their object scope.</source>
        <target state="translated">呼叫受保護的成員，或使用 'base'。只有在成員的直接實作中才允許這種作法，因為它們可能會逸出其物件範圍。</target>
        <note />
      </trans-unit>
      <trans-unit id="chkByrefUsedInInvalidWay">
        <source>The byref-typed variable '{0}' is used in an invalid way. Byrefs cannot be captured by closures or passed to inner functions.</source>
        <target state="translated">ByRef 類型變數 '{0}' 的使用方式無效。ByRef 無法由關閉擷取或傳遞到內部函式。</target>
        <note />
      </trans-unit>
      <trans-unit id="chkBaseUsedInInvalidWay">
        <source>The 'base' keyword is used in an invalid way. Base calls cannot be used in closures. Consider using a private member to make base calls.</source>
        <target state="translated">'base' 關鍵字的使用方式無效。基本呼叫不能用在關閉中。請考慮使用私用成員來執行基本呼叫。</target>
        <note />
      </trans-unit>
      <trans-unit id="chkVariableUsedInInvalidWay">
        <source>The variable '{0}' is used in an invalid way</source>
        <target state="translated">變數 '{0}' 的使用方式無效</target>
        <note />
      </trans-unit>
      <trans-unit id="chkTypeLessAccessibleThanType">
        <source>The type '{0}' is less accessible than the value, member or type '{1}' it is used in.</source>
        <target state="translated">類型 '{0}' 比使用這個類型的值、成員或類型 '{1}' 更不容易存取。</target>
        <note />
      </trans-unit>
      <trans-unit id="chkSystemVoidOnlyInTypeof">
        <source>'System.Void' can only be used as 'typeof&lt;System.Void&gt;' in F#</source>
        <target state="translated">'System.Void' 在 F# 中只能用作 'typeof&lt;System.Void&gt;'</target>
        <note />
      </trans-unit>
      <trans-unit id="chkErrorUseOfByref">
        <source>A type instantiation involves a byref type. This is not permitted by the rules of Common IL.</source>
        <target state="translated">類型具現化涉及 ByRef 類型。這是 Common IL 的規則所不允許的作法。</target>
        <note />
      </trans-unit>
      <trans-unit id="chkErrorContainsCallToRethrow">
        <source>Calls to 'reraise' may only occur directly in a handler of a try-with</source>
        <target state="translated">呼叫 'reraise' 只能直接發生在 try-with 的處理常式中</target>
        <note />
      </trans-unit>
      <trans-unit id="chkSplicingOnlyInQuotations">
        <source>Expression-splicing operators may only be used within quotations</source>
        <target state="translated">運算式接合運算子只能用在引號內</target>
        <note />
      </trans-unit>
      <trans-unit id="chkNoFirstClassSplicing">
        <source>First-class uses of the expression-splicing operator are not permitted</source>
        <target state="translated">不允許運算式接合運算子的第一級用法</target>
        <note />
      </trans-unit>
      <trans-unit id="chkNoFirstClassAddressOf">
        <source>First-class uses of the address-of operators are not permitted</source>
        <target state="translated">不允許傳址運算子的第一級用法</target>
        <note />
      </trans-unit>
      <trans-unit id="chkNoFirstClassRethrow">
        <source>First-class uses of the 'reraise' function is not permitted</source>
        <target state="translated">不允許 'reraise' 函式的第一級用法</target>
        <note />
      </trans-unit>
      <trans-unit id="chkNoByrefAtThisPoint">
        <source>The byref typed value '{0}' cannot be used at this point</source>
        <target state="translated">目前無法使用 ByRef 類型的值 '{0}'</target>
        <note />
      </trans-unit>
      <trans-unit id="chkLimitationsOfBaseKeyword">
        <source>'base' values may only be used to make direct calls to the base implementations of overridden members</source>
        <target state="translated">'base' 值只能用來直接呼叫覆寫成員的基底實作</target>
        <note />
      </trans-unit>
      <trans-unit id="chkNoAddressOfAtThisPoint">
        <source>The address of the variable '{0}' cannot be used at this point</source>
        <target state="translated">目前無法使用變數 '{0}' 的位址</target>
        <note />
      </trans-unit>
      <trans-unit id="chkNoAddressStaticFieldAtThisPoint">
        <source>The address of the static field '{0}' cannot be used at this point</source>
        <target state="translated">目前無法使用靜態欄位 '{0}' 的位址</target>
        <note />
      </trans-unit>
      <trans-unit id="chkNoAddressFieldAtThisPoint">
        <source>The address of the field '{0}' cannot be used at this point</source>
        <target state="translated">目前無法使用欄位 '{0}' 的位址</target>
        <note />
      </trans-unit>
      <trans-unit id="chkNoAddressOfArrayElementAtThisPoint">
        <source>The address of an array element cannot be used at this point</source>
        <target state="translated">目前無法使用陣列元素的位址</target>
        <note />
      </trans-unit>
      <trans-unit id="chkFirstClassFuncNoByref">
        <source>The type of a first-class function cannot contain byrefs</source>
        <target state="translated">第一級函式的類型不能包含 ByRef</target>
        <note />
      </trans-unit>
      <trans-unit id="chkReturnTypeNoByref">
        <source>A method return type would contain byrefs which is not permitted</source>
        <target state="translated">方法傳回型別會包含不允許的 ByRef</target>
        <note />
      </trans-unit>
      <trans-unit id="chkInvalidCustAttrVal">
        <source>Invalid custom attribute value (not a constant or literal)</source>
        <target state="translated">無效的自訂屬性值 (不是常數或常值)</target>
        <note />
      </trans-unit>
      <trans-unit id="chkAttrHasAllowMultiFalse">
        <source>The attribute type '{0}' has 'AllowMultiple=false'. Multiple instances of this attribute cannot be attached to a single language element.</source>
        <target state="translated">屬性類型 '{0}' 有 'AllowMultiple=false'。無法將這個屬性的多個執行個體附加到單一語言項目。</target>
        <note />
      </trans-unit>
      <trans-unit id="chkMemberUsedInInvalidWay">
        <source>The member '{0}' is used in an invalid way. A use of '{1}' has been inferred prior to its definition at or near '{2}'. This is an invalid forward reference.</source>
        <target state="translated">成員 '{0}' 的使用方式無效。系統推斷 '{1}' 在其定義之前已在 '{2}' 或附近使用過。這是無效的向前參考。</target>
        <note />
      </trans-unit>
      <trans-unit id="chkNoByrefAsTopValue">
        <source>A byref typed value would be stored here. Top-level let-bound byref values are not permitted.</source>
        <target state="translated">ByRef 類型的值將儲存在這裡。不允許最上層 LET 繫結的 ByRef 值。</target>
        <note />
      </trans-unit>
      <trans-unit id="chkReflectedDefCantSplice">
        <source>[&lt;ReflectedDefinition&gt;] terms cannot contain uses of the prefix splice operator '%'</source>
        <target state="translated">[&lt;ReflectedDefinition&gt;] 字詞不能包含前置詞接合運算子 '%' 的用法</target>
        <note />
      </trans-unit>
      <trans-unit id="chkEntryPointUsage">
        <source>A function labeled with the 'EntryPointAttribute' attribute must be the last declaration in the last file in the compilation sequence.</source>
        <target state="translated">標記了 'EntryPointAttribute' 屬性的函式必須是編譯順序中最後一個檔案中的最後一個宣告。</target>
        <note />
      </trans-unit>
      <trans-unit id="chkUnionCaseCompiledForm">
        <source>compiled form of the union case</source>
        <target state="translated">聯集的編譯形式</target>
        <note />
      </trans-unit>
      <trans-unit id="chkUnionCaseDefaultAugmentation">
        <source>default augmentation of the union case</source>
        <target state="translated">聯集的預設增強指定</target>
        <note />
      </trans-unit>
      <trans-unit id="chkPropertySameNameMethod">
        <source>The property '{0}' has the same name as a method in type '{1}'.</source>
        <target state="translated">屬性 '{0}' 與類型 '{1}' 中的方法同名。</target>
        <note />
      </trans-unit>
      <trans-unit id="chkGetterSetterDoNotMatchAbstract">
        <source>The property '{0}' of type '{1}' has a getter and a setter that do not match. If one is abstract then the other must be as well.</source>
        <target state="translated">類型為 '{1}' 之屬性 '{0}' 的 getter 與 setter 不匹配。若其中一個為抽象，另一個也必須為抽象。</target>
        <note />
      </trans-unit>
      <trans-unit id="chkPropertySameNameIndexer">
        <source>The property '{0}' has the same name as another property in type '{1}', but one takes indexer arguments and the other does not. You may be missing an indexer argument to one of your properties.</source>
        <target state="translated">屬性 '{0}' 與類型 '{1}' 中的另一個屬性同名，但其中一個接受索引子引數，另一個不接受。您的其中一個屬性可能缺少了索引子引數。</target>
        <note />
      </trans-unit>
      <trans-unit id="chkCantStoreByrefValue">
        <source>A type would store a byref typed value. This is not permitted by Common IL.</source>
        <target state="translated">類型將儲存 ByRef 類型的值。這是 Common IL 所不允許的作法。</target>
        <note />
      </trans-unit>
      <trans-unit id="chkDuplicateMethod">
        <source>Duplicate method. The method '{0}' has the same name and signature as another method in type '{1}'.</source>
        <target state="translated">方法重複。方法 '{0}' 與類型 '{1}' 中另一個方法同名，且簽章也相同。</target>
        <note />
      </trans-unit>
      <trans-unit id="chkDuplicateMethodWithSuffix">
        <source>Duplicate method. The method '{0}' has the same name and signature as another method in type '{1}' once tuples, functions, units of measure and/or provided types are erased.</source>
        <target state="translated">方法重複。當元組、函式、測量單位及 (或) 提供的類型清除之後，方法 '{0}' 與類型 '{1}' 中另一個方法同名，且簽章也相同。</target>
        <note />
      </trans-unit>
      <trans-unit id="chkDuplicateMethodCurried">
        <source>The method '{0}' has curried arguments but has the same name as another method in type '{1}'. Methods with curried arguments cannot be overloaded. Consider using a method taking tupled arguments.</source>
        <target state="translated">方法 '{0}' 有局部調用引數，與類型 '{1}' 中另一個方法同名。具有局部調用引數的方法無法多載。請考慮使用接受元組引數的方法。</target>
        <note />
      </trans-unit>
      <trans-unit id="chkCurriedMethodsCantHaveOutParams">
        <source>Methods with curried arguments cannot declare 'out', 'ParamArray', 'optional', 'ReflectedDefinition', 'byref', 'CallerLineNumber', 'CallerMemberName', or 'CallerFilePath' arguments</source>
        <target state="translated">具有局部調用引數的方法不得宣告 'out'、'ParamArray'、'optional'、'ReflectedDefinition'、'byref'、'CallerLineNumber'、'CallerMemberName' 或 'CallerFilePath' 引數</target>
        <note />
      </trans-unit>
      <trans-unit id="chkDuplicateProperty">
        <source>Duplicate property. The property '{0}' has the same name and signature as another property in type '{1}'.</source>
        <target state="translated">屬性重複。屬性 '{0}' 與類型 '{1}' 中另一個屬性同名，且簽章也相同。</target>
        <note />
      </trans-unit>
      <trans-unit id="chkDuplicatePropertyWithSuffix">
        <source>Duplicate property. The property '{0}' has the same name and signature as another property in type '{1}' once tuples, functions, units of measure and/or provided types are erased.</source>
        <target state="translated">屬性重複。當元組、函式、測量單位及 (或) 提供的類型清除之後，屬性 '{0}' 與類型 '{1}' 中另一個屬性同名，且簽章也相同。</target>
        <note />
      </trans-unit>
      <trans-unit id="chkDuplicateMethodInheritedType">
        <source>Duplicate method. The abstract method '{0}' has the same name and signature as an abstract method in an inherited type.</source>
        <target state="translated">重複的方法。抽象方法 '{0}' 與繼承類型中的某抽象方法具有相同的名稱和簽章。</target>
        <note />
      </trans-unit>
      <trans-unit id="chkDuplicateMethodInheritedTypeWithSuffix">
        <source>Duplicate method. The abstract method '{0}' has the same name and signature as an abstract method in an inherited type once tuples, functions, units of measure and/or provided types are erased.</source>
        <target state="translated">重複的方法。抽象方法 '{0}' 在清除元組、函式、測量單位和/或提供的類型後，會與繼承類型中的某抽象方法具有相同的名稱和簽章。</target>
        <note />
      </trans-unit>
      <trans-unit id="chkMultipleGenericInterfaceInstantiations">
        <source>This type implements the same interface at different generic instantiations '{0}' and '{1}'. This is not permitted in this version of F#.</source>
        <target state="translated">此類型會在不同的泛型具現化 '{0}' 及 '{1}' 中實作相同的介面。本版 F# 不允許此作法。</target>
        <note />
      </trans-unit>
      <trans-unit id="chkValueWithDefaultValueMustHaveDefaultValue">
        <source>The type of a field using the 'DefaultValue' attribute must admit default initialization, i.e. have 'null' as a proper value or be a struct type whose fields all admit default initialization. You can use 'DefaultValue(false)' to disable this check</source>
        <target state="translated">使用 'DefaultValue' 屬性之欄位的類型必須允許預設初始化，即使用 'null' 做為適當的值或做為所有欄位都允許預設初始化的結構類型。您可以使用 'DefaultValue(false)' 停用這個檢查</target>
        <note />
      </trans-unit>
      <trans-unit id="chkNoByrefInTypeAbbrev">
        <source>The type abbreviation contains byrefs. This is not permitted by F#.</source>
        <target state="translated">類型縮寫包含 ByRef。F# 不允許這種作法。</target>
        <note />
      </trans-unit>
      <trans-unit id="crefBoundVarUsedInSplice">
        <source>The variable '{0}' is bound in a quotation but is used as part of a spliced expression. This is not permitted since it may escape its scope.</source>
        <target state="translated">變數 '{0}' 雖括在引號中，卻做為接合運算式的一部分使用。這是不允許的作法，因為這樣可能會逸出其範圍。</target>
        <note />
      </trans-unit>
      <trans-unit id="crefQuotationsCantContainGenericExprs">
        <source>Quotations cannot contain uses of generic expressions</source>
        <target state="translated">引號內不能使用泛型運算式</target>
        <note />
      </trans-unit>
      <trans-unit id="crefQuotationsCantContainGenericFunctions">
        <source>Quotations cannot contain function definitions that are inferred or declared to be generic. Consider adding some type constraints to make this a valid quoted expression.</source>
        <target state="translated">引號內不能包含推斷或宣告為泛型的函式定義。請考慮加入一些類型條件約束，使它成為有效的加引號運算式。</target>
        <note />
      </trans-unit>
      <trans-unit id="crefQuotationsCantContainObjExprs">
        <source>Quotations cannot contain object expressions</source>
        <target state="translated">引號內不能包含物件運算式</target>
        <note />
      </trans-unit>
      <trans-unit id="crefQuotationsCantContainAddressOf">
        <source>Quotations cannot contain expressions that take the address of a field</source>
        <target state="translated">引號內不能包含接受欄位位址的運算式</target>
        <note />
      </trans-unit>
      <trans-unit id="crefQuotationsCantContainStaticFieldRef">
        <source>Quotations cannot contain expressions that fetch static fields</source>
        <target state="translated">引號內不能包含擷取靜態欄位的運算式</target>
        <note />
      </trans-unit>
      <trans-unit id="crefQuotationsCantContainInlineIL">
        <source>Quotations cannot contain inline assembly code or pattern matching on arrays</source>
        <target state="translated">引號內不能包含內嵌組譯程式碼或陣列上的模式比對</target>
        <note />
      </trans-unit>
      <trans-unit id="crefQuotationsCantContainDescendingForLoops">
        <source>Quotations cannot contain descending for loops</source>
        <target state="translated">引號內不能包含迴圈的遞減</target>
        <note />
      </trans-unit>
      <trans-unit id="crefQuotationsCantFetchUnionIndexes">
        <source>Quotations cannot contain expressions that fetch union case indexes</source>
        <target state="translated">引號內不能包含擷取聯集索引的運算式</target>
        <note />
      </trans-unit>
      <trans-unit id="crefQuotationsCantSetUnionFields">
        <source>Quotations cannot contain expressions that set union case fields</source>
        <target state="translated">引號內不能包含設定聯集欄位的運算式</target>
        <note />
      </trans-unit>
      <trans-unit id="crefQuotationsCantSetExceptionFields">
        <source>Quotations cannot contain expressions that set fields in exception values</source>
        <target state="translated">引號內不能包含設定例外狀況值中欄位的運算式</target>
        <note />
      </trans-unit>
      <trans-unit id="crefQuotationsCantRequireByref">
        <source>Quotations cannot contain expressions that require byref pointers</source>
        <target state="translated">引號內不能包含需要 ByRef 指標的運算式</target>
        <note />
      </trans-unit>
      <trans-unit id="crefQuotationsCantCallTraitMembers">
        <source>Quotations cannot contain expressions that make member constraint calls, or uses of operators that implicitly resolve to a member constraint call</source>
        <target state="translated">引號內不能包含進行成員條件約束呼叫的運算式，或使用隱含解析成成員條件約束呼叫的運算子</target>
        <note />
      </trans-unit>
      <trans-unit id="crefQuotationsCantContainThisConstant">
        <source>Quotations cannot contain this kind of constant</source>
        <target state="translated">引號內不能包含這種常數</target>
        <note />
      </trans-unit>
      <trans-unit id="crefQuotationsCantContainThisPatternMatch">
        <source>Quotations cannot contain this kind of pattern match</source>
        <target state="translated">引號內不能包含這種模式比對</target>
        <note />
      </trans-unit>
      <trans-unit id="crefQuotationsCantContainArrayPatternMatching">
        <source>Quotations cannot contain array pattern matching</source>
        <target state="translated">引號內不能包含陣列模式比對</target>
        <note />
      </trans-unit>
      <trans-unit id="crefQuotationsCantContainThisType">
        <source>Quotations cannot contain this kind of type</source>
        <target state="translated">引號內不能包含這種類型</target>
        <note />
      </trans-unit>
      <trans-unit id="csTypeCannotBeResolvedAtCompileTime">
        <source>The declared type parameter '{0}' cannot be used here since the type parameter cannot be resolved at compile time</source>
        <target state="translated">此處不能使用宣告的型別參數 '{0}'，因為型別參數無法於編譯時間解析</target>
        <note />
      </trans-unit>
      <trans-unit id="csCodeLessGeneric">
        <source>This code is less generic than indicated by its annotations. A unit-of-measure specified using '_' has been determined to be '1', i.e. dimensionless. Consider making the code generic, or removing the use of '_'.</source>
        <target state="translated">這個程式碼的一般程度低於註釋所指示的程度。系統判定使用 '_' 指定的測量單位為 '1'，也就是無維度。請考慮使程式碼變成泛型程式碼，或移除 '_'。</target>
        <note />
      </trans-unit>
      <trans-unit id="csTypeInferenceMaxDepth">
        <source>Type inference problem too complicated (maximum iteration depth reached). Consider adding further type annotations.</source>
        <target state="translated">類型推斷問題太複雜 (已達到反覆項目深度上限)。請考慮加入進一步的類型註釋。</target>
        <note />
      </trans-unit>
      <trans-unit id="csExpectedArguments">
        <source>Expected arguments to an instance member</source>
        <target state="translated">引數必須是執行個體成員</target>
        <note />
      </trans-unit>
      <trans-unit id="csIndexArgumentMismatch">
        <source>This indexer expects {0} arguments but is here given {1}</source>
        <target state="translated">這個索引子需要 {0} 個引數，但此處指定了 {1} 個</target>
        <note />
      </trans-unit>
      <trans-unit id="csExpectTypeWithOperatorButGivenFunction">
        <source>Expecting a type supporting the operator '{0}' but given a function type. You may be missing an argument to a function.</source>
        <target state="translated">必須是支援運算子 '{0}' 的類型，但提供的卻是函式類型。您可能遺漏函式的引數。</target>
        <note />
      </trans-unit>
      <trans-unit id="csExpectTypeWithOperatorButGivenTuple">
        <source>Expecting a type supporting the operator '{0}' but given a tuple type</source>
        <target state="translated">必須是支援運算子 '{0}' 的型別，但指定的是元組型別</target>
        <note />
      </trans-unit>
      <trans-unit id="csTypesDoNotSupportOperator">
        <source>None of the types '{0}' support the operator '{1}'</source>
        <target state="translated">類型 '{0}' 都不支援運算子 '{1}'</target>
        <note />
      </trans-unit>
      <trans-unit id="csTypeDoesNotSupportOperator">
        <source>The type '{0}' does not support the operator '{1}'</source>
        <target state="translated">類型 '{0}' 不支援運算子 '{1}'</target>
        <note />
      </trans-unit>
      <trans-unit id="csTypesDoNotSupportOperatorNullable">
        <source>None of the types '{0}' support the operator '{1}'. Consider opening the module 'Microsoft.FSharp.Linq.NullableOperators'.</source>
        <target state="translated">類型 '{0}' 都不支援運算子 '{1}'。請考慮開啟模組 'Microsoft.FSharp.Linq.NullableOperators'。</target>
        <note />
      </trans-unit>
      <trans-unit id="csTypeDoesNotSupportOperatorNullable">
        <source>The type '{0}' does not support the operator '{1}'. Consider opening the module 'Microsoft.FSharp.Linq.NullableOperators'.</source>
        <target state="translated">類型 '{0}' 不支援運算子 '{1}'。請考慮開啟模組 'Microsoft.FSharp.Linq.NullableOperators'。</target>
        <note />
      </trans-unit>
      <trans-unit id="csTypeDoesNotSupportConversion">
        <source>The type '{0}' does not support a conversion to the type '{1}'</source>
        <target state="translated">類型 '{0}' 不支援轉換成類型 '{1}'</target>
        <note />
      </trans-unit>
      <trans-unit id="csMethodFoundButIsStatic">
        <source>The type '{0}' has a method '{1}' (full name '{2}'), but the method is static</source>
        <target state="translated">類型 '{0}' 有方法 '{1}' (完整名稱 '{2}')，但這個方法是靜態的</target>
        <note />
      </trans-unit>
      <trans-unit id="csMethodFoundButIsNotStatic">
        <source>The type '{0}' has a method '{1}' (full name '{2}'), but the method is not static</source>
        <target state="translated">類型 '{0}' 有方法 '{1}' (完整名稱 '{2}')，但這個方法不是靜態的</target>
        <note />
      </trans-unit>
      <trans-unit id="csStructConstraintInconsistent">
        <source>The constraints 'struct' and 'not struct' are inconsistent</source>
        <target state="translated">條件約束 'struct' 與 'not struct' 不一致</target>
        <note />
      </trans-unit>
      <trans-unit id="csTypeDoesNotHaveNull">
        <source>The type '{0}' does not have 'null' as a proper value</source>
        <target state="translated">類型 '{0}' 不是用 'null' 做為適當的值</target>
        <note />
      </trans-unit>
      <trans-unit id="csNullableTypeDoesNotHaveNull">
        <source>The type '{0}' does not have 'null' as a proper value. To create a null value for a Nullable type use 'System.Nullable()'.</source>
        <target state="translated">類型 '{0}' 不是用 'null' 做為適當的值。若要替可為 Null 的類型建立 null 值，請使用 'System.Nullable()'。</target>
        <note />
      </trans-unit>
      <trans-unit id="csTypeDoesNotSupportComparison1">
        <source>The type '{0}' does not support the 'comparison' constraint because it has the 'NoComparison' attribute</source>
        <target state="translated">類型 '{0}' 不支援 'comparison' 條件約束，因為它有 'NoComparison' 屬性</target>
        <note />
      </trans-unit>
      <trans-unit id="csTypeDoesNotSupportComparison2">
        <source>The type '{0}' does not support the 'comparison' constraint. For example, it does not support the 'System.IComparable' interface</source>
        <target state="translated">類型 '{0}' 不支援 'comparison' 條件約束。例如，它不支援 'System.IComparable' 介面</target>
        <note />
      </trans-unit>
      <trans-unit id="csTypeDoesNotSupportComparison3">
        <source>The type '{0}' does not support the 'comparison' constraint because it is a record, union or struct with one or more structural element types which do not support the 'comparison' constraint. Either avoid the use of comparison with this type, or add the 'StructuralComparison' attribute to the type to determine which field type does not support comparison</source>
        <target state="translated">類型 '{0}' 不支援 'comparison' 條件約束，因為它是記錄、等位或結構，且具有一個或多個不支援 'comparison' 條件約束的結構化項目類型。請避免使用這種類型的比較，或將 'StructuralComparison' 屬性加入類型，以判斷哪個欄位類型不支援比較</target>
        <note />
      </trans-unit>
      <trans-unit id="csTypeDoesNotSupportEquality1">
        <source>The type '{0}' does not support the 'equality' constraint because it has the 'NoEquality' attribute</source>
        <target state="translated">類型 '{0}' 不支援 'equality' 條件約束，因為它有 'NoEquality' 屬性</target>
        <note />
      </trans-unit>
      <trans-unit id="csTypeDoesNotSupportEquality2">
        <source>The type '{0}' does not support the 'equality' constraint because it is a function type</source>
        <target state="translated">類型 '{0}' 不支援 'equality' 條件約束，因為它是函式類型</target>
        <note />
      </trans-unit>
      <trans-unit id="csTypeDoesNotSupportEquality3">
        <source>The type '{0}' does not support the 'equality' constraint because it is a record, union or struct with one or more structural element types which do not support the 'equality' constraint. Either avoid the use of equality with this type, or add the 'StructuralEquality' attribute to the type to determine which field type does not support equality</source>
        <target state="translated">類型 '{0}' 不支援 'equality' 條件約束，因為它是記錄、等位或結構，且具有一個或多個不支援 'equality' 條件約束的結構化項目類型。請避免使用這種類型的相等，或將 'StructuralEquality' 屬性加入類型，以判斷哪個欄位類型不支援相等</target>
        <note />
      </trans-unit>
      <trans-unit id="csTypeIsNotEnumType">
        <source>The type '{0}' is not a CLI enum type</source>
        <target state="translated">類型 '{0}' 不是 CLI 列舉類型</target>
        <note />
      </trans-unit>
      <trans-unit id="csTypeHasNonStandardDelegateType">
        <source>The type '{0}' has a non-standard delegate type</source>
        <target state="translated">類型 '{0}' 有非標準的委派類型</target>
        <note />
      </trans-unit>
      <trans-unit id="csTypeIsNotDelegateType">
        <source>The type '{0}' is not a CLI delegate type</source>
        <target state="translated">類型 '{0}' 不是 CLI 委派類型</target>
        <note />
      </trans-unit>
      <trans-unit id="csTypeParameterCannotBeNullable">
        <source>This type parameter cannot be instantiated to 'Nullable'. This is a restriction imposed in order to ensure the meaning of 'null' in some CLI languages is not confusing when used in conjunction with 'Nullable' values.</source>
        <target state="translated">這個型別參數無法具現化成 'Nullable'。施加這個限制的原因是為了確保在某些 CLI 中，將 'null' 搭配 'Nullable' 值一起使用時意義不會混淆。</target>
        <note />
      </trans-unit>
      <trans-unit id="csGenericConstructRequiresStructType">
        <source>A generic construct requires that the type '{0}' is a CLI or F# struct type</source>
        <target state="translated">泛型建構要求類型 '{0}' 必須是 CLI 或 F# 結構類型</target>
        <note />
      </trans-unit>
      <trans-unit id="csGenericConstructRequiresUnmanagedType">
        <source>A generic construct requires that the type '{0}' is an unmanaged type</source>
        <target state="translated">泛型建構要求類型 '{0}' 必須是非受控類型</target>
        <note />
      </trans-unit>
      <trans-unit id="csTypeNotCompatibleBecauseOfPrintf">
        <source>The type '{0}' is not compatible with any of the types {1}, arising from the use of a printf-style format string</source>
        <target state="translated">類型 '{0}' 與任何類型 {1} 都不相容，原因是使用了 printf 樣式的格式字串</target>
        <note />
      </trans-unit>
      <trans-unit id="csGenericConstructRequiresReferenceSemantics">
        <source>A generic construct requires that the type '{0}' have reference semantics, but it does not, i.e. it is a struct</source>
        <target state="translated">泛型建構要求類型 '{0}' 必須有參考語意，但它卻沒有，也就是說它是結構</target>
        <note />
      </trans-unit>
      <trans-unit id="csGenericConstructRequiresNonAbstract">
        <source>A generic construct requires that the type '{0}' be non-abstract</source>
        <target state="translated">泛型建構要求類型 '{0}' 必須是非抽象的</target>
        <note />
      </trans-unit>
      <trans-unit id="csGenericConstructRequiresPublicDefaultConstructor">
        <source>A generic construct requires that the type '{0}' have a public default constructor</source>
        <target state="translated">泛型建構要求類型 '{0}' 必須有公用預設建構函式</target>
        <note />
      </trans-unit>
      <trans-unit id="csTypeInstantiationLengthMismatch">
        <source>Type instantiation length mismatch</source>
        <target state="translated">類型具現化長度不符</target>
        <note />
      </trans-unit>
      <trans-unit id="csOptionalArgumentNotPermittedHere">
        <source>Optional arguments not permitted here</source>
        <target state="translated">此處不允許選擇性引數</target>
        <note />
      </trans-unit>
      <trans-unit id="csMemberIsNotStatic">
        <source>{0} is not a static member</source>
        <target state="translated">{0} 不是靜態成員</target>
        <note />
      </trans-unit>
      <trans-unit id="csMemberIsNotInstance">
        <source>{0} is not an instance member</source>
        <target state="translated">{0} 不是執行個體成員</target>
        <note />
      </trans-unit>
      <trans-unit id="csArgumentLengthMismatch">
        <source>Argument length mismatch</source>
        <target state="translated">引數長度不符</target>
        <note />
      </trans-unit>
      <trans-unit id="csArgumentTypesDoNotMatch">
        <source>The argument types don't match</source>
        <target state="translated">引數類型不符</target>
        <note />
      </trans-unit>
      <trans-unit id="csMethodExpectsParams">
        <source>This method expects a CLI 'params' parameter in this position. 'params' is a way of passing a variable number of arguments to a method in languages such as C#. Consider passing an array for this argument</source>
        <target state="translated">這個方法預期這個位置是一個 CLI 'params' 參數。'params' 是一種傳遞變數的方法，可將可變數目的引數傳遞給 C# 一類語這的方法。請考慮傳遞這個引數的陣列</target>
        <note />
      </trans-unit>
      <trans-unit id="csMemberIsNotAccessible">
        <source>The member or object constructor '{0}' is not {1}</source>
        <target state="translated">成員或物件建構函式 '{0}' 不是 {1}</target>
        <note />
      </trans-unit>
      <trans-unit id="csMemberIsNotAccessible2">
        <source>The member or object constructor '{0}' is not {1}. Private members may only be accessed from within the declaring type. Protected members may only be accessed from an extending type and cannot be accessed from inner lambda expressions.</source>
        <target state="translated">成員或物件建構函式 '{0}' 不是 {1}。私用成員只能從宣告類型中存取。受保護的成員只能從擴充類型存取，無法從內部 Lambda 運算式存取。</target>
        <note />
      </trans-unit>
      <trans-unit id="csMethodIsNotAStaticMethod">
        <source>{0} is not a static method</source>
        <target state="translated">{0} 不是靜態方法</target>
        <note />
      </trans-unit>
      <trans-unit id="csMethodIsNotAnInstanceMethod">
        <source>{0} is not an instance method</source>
        <target state="translated">{0} 不是執行個體方法</target>
        <note />
      </trans-unit>
      <trans-unit id="csMemberHasNoArgumentOrReturnProperty">
        <source>The member or object constructor '{0}' has no argument or settable return property '{1}'. {2}.</source>
        <target state="translated">成員或物件建構函式 '{0}' 沒有引數或可設定的傳回屬性 '{1}'。{2}。</target>
        <note />
      </trans-unit>
      <trans-unit id="csCtorHasNoArgumentOrReturnProperty">
        <source>The object constructor '{0}' has no argument or settable return property '{1}'. {2}.</source>
        <target state="translated">物件建構函式 '{0}' 沒有引數或可設定的傳回屬性 '{1}'。{2}。</target>
        <note />
      </trans-unit>
      <trans-unit id="csRequiredSignatureIs">
        <source>The required signature is {0}</source>
        <target state="translated">需要的簽章是 {0}</target>
        <note />
      </trans-unit>
      <trans-unit id="csMemberSignatureMismatch">
        <source>The member or object constructor '{0}' requires {1} argument(s). The required signature is '{2}'.</source>
        <target state="translated">成員或物件建構函式 '{0}' 需要 {1} 個引數。需要的簽章是 '{2}'。</target>
        <note />
      </trans-unit>
      <trans-unit id="csMemberSignatureMismatch2">
        <source>The member or object constructor '{0}' requires {1} additional argument(s). The required signature is '{2}'.</source>
        <target state="translated">成員或物件建構函式 '{0}' 還需要 {1} 個其他引數。需要的簽章是 '{2}'。</target>
        <note />
      </trans-unit>
      <trans-unit id="csMemberSignatureMismatch3">
        <source>The member or object constructor '{0}' requires {1} argument(s). The required signature is '{2}'. Some names for missing arguments are {3}.</source>
        <target state="translated">成員或物件建構函式 '{0}' 需要 {1} 個引數。需要的簽章是 '{2}'。遺漏引數的部分名稱是 {3}。</target>
        <note />
      </trans-unit>
      <trans-unit id="csMemberSignatureMismatch4">
        <source>The member or object constructor '{0}' requires {1} additional argument(s). The required signature is '{2}'. Some names for missing arguments are {3}.</source>
        <target state="translated">成員或物件建構函式 '{0}' 還需要 {1} 個其他引數。需要的簽章是 '{2}'。遺漏引數的部分名稱是 {3}。</target>
        <note />
      </trans-unit>
      <trans-unit id="csMemberSignatureMismatchArityNamed">
        <source>The member or object constructor '{0}' requires {1} argument(s) but is here given {2} unnamed and {3} named argument(s). The required signature is '{4}'.</source>
        <target state="translated">成員或物件建構函式 '{0}' 需要 {1} 個引數，但此處指定了 {2} 個未命名和 {3} 個具名引數。需要的簽章是 '{4}'。</target>
        <note />
      </trans-unit>
      <trans-unit id="csMemberSignatureMismatchArity">
        <source>The member or object constructor '{0}' takes {1} argument(s) but is here given {2}. The required signature is '{3}'.</source>
        <target state="translated">成員或物件建構函式 '{0}' 接受 {1} 個引數，但此處指定了 {2} 個。需要的簽章是 '{3}'。</target>
        <note />
      </trans-unit>
      <trans-unit id="csCtorSignatureMismatchArity">
        <source>The object constructor '{0}' takes {1} argument(s) but is here given {2}. The required signature is '{3}'.</source>
        <target state="translated">物件建構函式 '{0}' 要用到 {1} 個引數，但此處提供了 {2} 個引數。需要的簽章是 '{3}'。</target>
        <note />
      </trans-unit>
      <trans-unit id="csCtorSignatureMismatchArityProp">
        <source>The object constructor '{0}' takes {1} argument(s) but is here given {2}. The required signature is '{3}'. If some of the arguments are meant to assign values to properties, consider separating those arguments with a comma (',').</source>
        <target state="translated">物件建構函式 '{0}' 要用到 {1} 個引數，但此處提供了 {2} 個引數。需要的簽章是 '{3}'。如果有部分引數是要為屬性指派值，請考慮以逗號 (',') 分隔這些引數。</target>
        <note />
      </trans-unit>
      <trans-unit id="csMemberSignatureMismatchArityType">
        <source>The member or object constructor '{0}' takes {1} type argument(s) but is here given {2}. The required signature is '{3}'.</source>
        <target state="translated">成員或物件建構函式 '{0}' 接受 {1} 個型別引數，但此處指定了 {2} 個。需要的簽章是 '{3}'。</target>
        <note />
      </trans-unit>
      <trans-unit id="csMemberNotAccessible">
        <source>A member or object constructor '{0}' taking {1} arguments is not accessible from this code location. All accessible versions of method '{2}' take {3} arguments.</source>
        <target state="translated">無法從這個程式碼位置存取接受 {1} 個引數的成員或物件建構函式 '{0}'。方法 '{2}' 的所有可存取版本都接受 {3} 個引數。</target>
        <note />
      </trans-unit>
      <trans-unit id="csIncorrectGenericInstantiation">
        <source>Incorrect generic instantiation. No {0} member named '{1}' takes {2} generic arguments.</source>
        <target state="translated">泛型具現化錯誤。沒有名稱為 '{1}' 的 {0} 成員接受 {2} 個泛型引數。</target>
        <note />
      </trans-unit>
      <trans-unit id="csMemberOverloadArityMismatch">
        <source>The member or object constructor '{0}' does not take {1} argument(s). An overload was found taking {2} arguments.</source>
        <target state="translated">成員或物件建構函式 '{0}' 不接受 {1} 個引數。找到接受 {2} 個引數的多載。</target>
        <note />
      </trans-unit>
      <trans-unit id="csNoMemberTakesTheseArguments">
        <source>No {0} member or object constructor named '{1}' takes {2} arguments</source>
        <target state="translated">沒有名稱為 '{1}' 的 {0} 成員或物件建構函式接受 {2} 個引數</target>
        <note />
      </trans-unit>
      <trans-unit id="csNoMemberTakesTheseArguments2">
        <source>No {0} member or object constructor named '{1}' takes {2} arguments. Note the call to this member also provides {3} named arguments.</source>
        <target state="translated">沒有名稱為 '{1}' 的 {0} 成員或物件建構函式接受 {2} 個引數。注意，呼叫這個成員也會提供 {3} 個具名引數。</target>
        <note />
      </trans-unit>
      <trans-unit id="csNoMemberTakesTheseArguments3">
        <source>No {0} member or object constructor named '{1}' takes {2} arguments. The named argument '{3}' doesn't correspond to any argument or settable return property for any overload.</source>
        <target state="translated">沒有名稱為 '{1}' 的 {0} 成員或物件建構函式接受 {2} 個引數。具名引數 '{3}' 未對應到任何引數或任何多載的可設定傳回屬性。</target>
        <note />
      </trans-unit>
      <trans-unit id="csMethodNotFound">
        <source>Method or object constructor '{0}' not found</source>
        <target state="translated">找不到方法或物件建構函式 '{0}'</target>
        <note />
      </trans-unit>
      <trans-unit id="csNoOverloadsFound">
        <source>No overloads match for method '{0}'.</source>
        <target state="translated">沒有符合方法 '{0}' 的多載。</target>
        <note />
      </trans-unit>
      <trans-unit id="csMethodIsOverloaded">
        <source>A unique overload for method '{0}' could not be determined based on type information prior to this program point. A type annotation may be needed.</source>
        <target state="translated">無法根據這個程式點之前的類型資訊，判斷方法 '{0}' 的唯一多載。可能需要有類型註釋。</target>
        <note />
      </trans-unit>
      <trans-unit id="csCandidates">
        <source>Candidates:\n{0}</source>
        <target state="translated">候選:\n{0}</target>
        <note />
      </trans-unit>
      <trans-unit id="parsDoCannotHaveVisibilityDeclarations">
        <source>Accessibility modifiers are not permitted on 'do' bindings, but '{0}' was given.</source>
        <target state="translated">'do' 繫結不得包含存取範圍修飾詞，但卻提供了 '{0}'。</target>
        <note />
      </trans-unit>
      <trans-unit id="parsEofInHashIf">
        <source>End of file in #if section begun at or after here</source>
        <target state="translated">#if 區段中的檔案結尾於此處或之後開始</target>
        <note />
      </trans-unit>
      <trans-unit id="parsEofInString">
        <source>End of file in string begun at or before here</source>
        <target state="translated">字串中的檔案結尾於此處或之前開始</target>
        <note />
      </trans-unit>
      <trans-unit id="parsEofInVerbatimString">
        <source>End of file in verbatim string begun at or before here</source>
        <target state="translated">逐字字串中的檔案結尾於此處或之前開始</target>
        <note />
      </trans-unit>
      <trans-unit id="parsEofInComment">
        <source>End of file in comment begun at or before here</source>
        <target state="translated">註解中的檔案結尾於此處或之前開始</target>
        <note />
      </trans-unit>
      <trans-unit id="parsEofInStringInComment">
        <source>End of file in string embedded in comment begun at or before here</source>
        <target state="translated">內嵌在註解中的字串中的檔案結尾於此處或之前開始</target>
        <note />
      </trans-unit>
      <trans-unit id="parsEofInVerbatimStringInComment">
        <source>End of file in verbatim string embedded in comment begun at or before here</source>
        <target state="translated">內嵌在註解中的逐字字串中的檔案結尾於此處或之前開始</target>
        <note />
      </trans-unit>
      <trans-unit id="parsEofInIfOcaml">
        <source>End of file in IF-OCAML section begun at or before here</source>
        <target state="translated">IF-OCAML 區段中的檔案結尾於此處或之前開始</target>
        <note />
      </trans-unit>
      <trans-unit id="parsEofInDirective">
        <source>End of file in directive begun at or before here</source>
        <target state="translated">指示詞中的檔案結尾於此處或之前開始</target>
        <note />
      </trans-unit>
      <trans-unit id="parsNoHashEndIfFound">
        <source>No #endif found for #if or #else</source>
        <target state="translated">找不到 #if 或 #else 的 #endif</target>
        <note />
      </trans-unit>
      <trans-unit id="parsAttributesIgnored">
        <source>Attributes have been ignored in this construct</source>
        <target state="translated">已忽略這個建構中的屬性</target>
        <note />
      </trans-unit>
      <trans-unit id="parsUseBindingsIllegalInImplicitClassConstructors">
        <source>'use' bindings are not permitted in primary constructors</source>
        <target state="translated">不允許在主要建構函式中使用 'use' 繫結</target>
        <note />
      </trans-unit>
      <trans-unit id="parsUseBindingsIllegalInModules">
        <source>'use' bindings are not permitted in modules and are treated as 'let' bindings</source>
        <target state="translated">不允許在模組中使用 'use' 繫結，將當做 'let' 繫結處理</target>
        <note />
      </trans-unit>
      <trans-unit id="parsIntegerForLoopRequiresSimpleIdentifier">
        <source>An integer for loop must use a simple identifier</source>
        <target state="translated">用於迴圈的整數必須使用簡單識別碼</target>
        <note />
      </trans-unit>
      <trans-unit id="parsOnlyOneWithAugmentationAllowed">
        <source>At most one 'with' augmentation is permitted</source>
        <target state="translated">最多只允許一個 'with' 增強指定</target>
        <note />
      </trans-unit>
      <trans-unit id="parsUnexpectedSemicolon">
        <source>A semicolon is not expected at this point</source>
        <target state="translated">目前不需要分號</target>
        <note />
      </trans-unit>
      <trans-unit id="parsUnexpectedEndOfFile">
        <source>Unexpected end of input</source>
        <target state="translated">未預期的輸入結束</target>
        <note />
      </trans-unit>
      <trans-unit id="parsUnexpectedVisibilityDeclaration">
        <source>Accessibility modifiers are not permitted here, but '{0}' was given.</source>
        <target state="translated">此處不得使用存取範圍修飾詞，但卻提供了 '{0}'。</target>
        <note />
      </trans-unit>
      <trans-unit id="parsOnlyHashDirectivesAllowed">
        <source>Only '#' compiler directives may occur prior to the first 'namespace' declaration</source>
        <target state="translated">在第一個 'namespace' 宣告前只能出現 '#' 編譯器指示詞</target>
        <note />
      </trans-unit>
      <trans-unit id="parsVisibilityDeclarationsShouldComePriorToIdentifier">
        <source>Accessibility modifiers should come immediately prior to the identifier naming a construct</source>
        <target state="translated">存取範圍修飾詞應該放在為建構命名的識別碼正前方</target>
        <note />
      </trans-unit>
      <trans-unit id="parsNamespaceOrModuleNotBoth">
        <source>Files should begin with either a namespace or module declaration, e.g. 'namespace SomeNamespace.SubNamespace' or 'module SomeNamespace.SomeModule', but not both. To define a module within a namespace use 'module SomeModule = ...'</source>
        <target state="translated">檔案應該以命名空間或模組宣告開始，例如 'namespace SomeNamespace.SubNamespace' 或 'module SomeNamespace.SomeModule'，但不能兩者都有。若要在命名空間中定義模組，請使用 'module SomeModule = ...'</target>
        <note />
      </trans-unit>
      <trans-unit id="parsModuleAbbreviationMustBeSimpleName">
        <source>A module abbreviation must be a simple name, not a path</source>
        <target state="translated">模組縮寫必須是簡單名稱，不是路徑</target>
        <note />
      </trans-unit>
      <trans-unit id="parsIgnoreAttributesOnModuleAbbreviation">
        <source>Ignoring attributes on module abbreviation</source>
        <target state="translated">即將忽略模組縮寫的屬性</target>
        <note />
      </trans-unit>
      <trans-unit id="parsIgnoreAttributesOnModuleAbbreviationAlwaysPrivate">
        <source>The '{0}' accessibility attribute is not allowed on module abbreviation. Module abbreviations are always private.</source>
        <target state="translated">模組縮寫不得包含 '{0}' 存取範圍屬性。模組縮寫一律為私用。</target>
        <note />
      </trans-unit>
      <trans-unit id="parsIgnoreVisibilityOnModuleAbbreviationAlwaysPrivate">
        <source>The '{0}' visibility attribute is not allowed on module abbreviation. Module abbreviations are always private.</source>
        <target state="translated">模組縮寫不得包含 '{0}' 可見度屬性。模組縮寫一律為私用。</target>
        <note />
      </trans-unit>
      <trans-unit id="parsUnClosedBlockInHashLight">
        <source>Unclosed block</source>
        <target state="translated">未封閉的區塊</target>
        <note />
      </trans-unit>
      <trans-unit id="parsUnmatchedBeginOrStruct">
        <source>Unmatched 'begin' or 'struct'</source>
        <target state="translated">無對應的 'begin' 或 'struct'</target>
        <note />
      </trans-unit>
      <trans-unit id="parsModuleDefnMustBeSimpleName">
        <source>A module name must be a simple name, not a path</source>
        <target state="translated">模組名稱必須是簡單名稱，不是路徑</target>
        <note />
      </trans-unit>
      <trans-unit id="parsUnexpectedEmptyModuleDefn">
        <source>Unexpected empty type moduleDefn list</source>
        <target state="translated">未預期的空白類型 moduleDefn 清單</target>
        <note />
      </trans-unit>
      <trans-unit id="parsAttributesMustComeBeforeVal">
        <source>Attributes should be placed before 'val'</source>
        <target state="translated">屬性應該放在 'val' 之前</target>
        <note />
      </trans-unit>
      <trans-unit id="parsAttributesAreNotPermittedOnInterfaceImplementations">
        <source>Attributes are not permitted on interface implementations</source>
        <target state="translated">不允許在介面實作上使用屬性</target>
        <note />
      </trans-unit>
      <trans-unit id="parsSyntaxError">
        <source>Syntax error</source>
        <target state="translated">語法錯誤</target>
        <note />
      </trans-unit>
      <trans-unit id="parsAugmentationsIllegalOnDelegateType">
        <source>Augmentations are not permitted on delegate type moduleDefns</source>
        <target state="translated">不允許在委派類型 moduleDefns 上使用增強指定</target>
        <note />
      </trans-unit>
      <trans-unit id="parsUnmatchedClassInterfaceOrStruct">
        <source>Unmatched 'class', 'interface' or 'struct'</source>
        <target state="translated">無對應的 'class'、'interface' 或 'struct'</target>
        <note />
      </trans-unit>
      <trans-unit id="parsEmptyTypeDefinition">
        <source>A type definition requires one or more members or other declarations. If you intend to define an empty class, struct or interface, then use 'type ... = class end', 'interface end' or 'struct end'.</source>
        <target state="translated">類型定義需要一個或多個成員或其他宣告。如果您打算定義空的類別、結構或介面，請使用 'type ... = class end'、'interface end' 或 'struct end'。</target>
        <note />
      </trans-unit>
      <trans-unit id="parsUnmatchedWith">
        <source>Unmatched 'with' or badly formatted 'with' block</source>
        <target state="translated">無對應的 'with'，或 'with' 區塊的格式錯誤</target>
        <note />
      </trans-unit>
      <trans-unit id="parsGetOrSetRequired">
        <source>'get', 'set' or 'get,set' required</source>
        <target state="translated">需要 'get'、'set' 或 'get,set'</target>
        <note />
      </trans-unit>
      <trans-unit id="parsOnlyClassCanTakeValueArguments">
        <source>Only class types may take value arguments</source>
        <target state="translated">只有類別類型可接受數值引數</target>
        <note />
      </trans-unit>
      <trans-unit id="parsUnmatchedBegin">
        <source>Unmatched 'begin'</source>
        <target state="translated">無對應的 'begin'</target>
        <note />
      </trans-unit>
      <trans-unit id="parsInvalidDeclarationSyntax">
        <source>Invalid declaration syntax</source>
        <target state="translated">無效的宣告語法</target>
        <note />
      </trans-unit>
      <trans-unit id="parsGetAndOrSetRequired">
        <source>'get' and/or 'set' required</source>
        <target state="translated">需要 'get' 和/或 'set'</target>
        <note />
      </trans-unit>
      <trans-unit id="parsTypeAnnotationsOnGetSet">
        <source>Type annotations on property getters and setters must be given after the 'get()' or 'set(v)', e.g. 'with get() : string = ...'</source>
        <target state="translated">屬性 getter 和 setter 的類型註釋必須在 'get()' 或 'set(v)' 之後指定，例如 'with get() : string = ...'</target>
        <note />
      </trans-unit>
      <trans-unit id="parsGetterMustHaveAtLeastOneArgument">
        <source>A getter property is expected to be a function, e.g. 'get() = ...' or 'get(index) = ...'</source>
        <target state="translated">getter 屬性必須是函式，例如 'get() = ...' 或 'get(index) = ...'</target>
        <note />
      </trans-unit>
      <trans-unit id="parsMultipleAccessibilitiesForGetSet">
        <source>Multiple accessibilities given for property getter or setter</source>
        <target state="translated">為屬性 getter 或 setter 指定了多個存取範圍</target>
        <note />
      </trans-unit>
      <trans-unit id="parsSetSyntax">
        <source>Property setters must be defined using 'set value = ', 'set idx value = ' or 'set (idx1,...,idxN) value = ... '</source>
        <target state="translated">必須使用 'set value = '、'set idx value = ' 或 'set (idx1,...,idxN) value = ... ' 定義屬性 setter</target>
        <note />
      </trans-unit>
      <trans-unit id="parsInterfacesHaveSameVisibilityAsEnclosingType">
        <source>Interfaces always have the same visibility as the enclosing type</source>
        <target state="translated">介面一定與封入類型採用相同的可見度</target>
        <note />
      </trans-unit>
      <trans-unit id="parsAccessibilityModsIllegalForAbstract">
        <source>Accessibility modifiers are not allowed on this member. Abstract slots always have the same visibility as the enclosing type.</source>
        <target state="translated">不允許在這個成員上使用存取範圍修飾詞。抽象位置一定與封入類型採用相同的可見度。</target>
        <note />
      </trans-unit>
      <trans-unit id="parsAttributesIllegalOnInherit">
        <source>Attributes are not permitted on 'inherit' declarations</source>
        <target state="translated">不允許在 'inherit' 宣告上使用屬性</target>
        <note />
      </trans-unit>
      <trans-unit id="parsVisibilityIllegalOnInherit">
        <source>Accessibility modifiers are not permitted on an 'inherits' declaration</source>
        <target state="translated">不允許在 'inherits' 宣告上使用存取範圍修飾詞</target>
        <note />
      </trans-unit>
      <trans-unit id="parsInheritDeclarationsCannotHaveAsBindings">
        <source>'inherit' declarations cannot have 'as' bindings. To access members of the base class when overriding a method, the syntax 'base.SomeMember' may be used; 'base' is a keyword. Remove this 'as' binding.</source>
        <target state="translated">'inherit' 宣告不能有 'as' 繫結。若要在覆寫方法時存取基底類別的成員，可以使用 'base.SomeMember' 語法，其中 'base' 是關鍵字。請移除這個 'as' 繫結。</target>
        <note />
      </trans-unit>
      <trans-unit id="parsAttributesIllegalHere">
        <source>Attributes are not allowed here</source>
        <target state="translated">這裡不允許屬性</target>
        <note />
      </trans-unit>
      <trans-unit id="parsTypeAbbreviationsCannotHaveVisibilityDeclarations">
        <source>Accessibility modifiers are not permitted in this position for type abbreviations</source>
        <target state="translated">不允許在類型縮寫的這個位置使用存取範圍修飾詞</target>
        <note />
      </trans-unit>
      <trans-unit id="parsEnumTypesCannotHaveVisibilityDeclarations">
        <source>Accessibility modifiers are not permitted in this position for enum types</source>
        <target state="translated">不允許在列舉類型的這個位置使用存取範圍修飾詞</target>
        <note />
      </trans-unit>
      <trans-unit id="parsAllEnumFieldsRequireValues">
        <source>All enum fields must be given values</source>
        <target state="translated">所有列舉欄位都必須指定值</target>
        <note />
      </trans-unit>
      <trans-unit id="parsInlineAssemblyCannotHaveVisibilityDeclarations">
        <source>Accessibility modifiers are not permitted on inline assembly code types</source>
        <target state="translated">不允許在內嵌組譯程式碼類型上使用存取範圍修飾詞</target>
        <note />
      </trans-unit>
      <trans-unit id="parsUnexpectedIdentifier">
        <source>Unexpected identifier: '{0}'</source>
        <target state="translated">未預期的識別碼: '{0}'</target>
        <note />
      </trans-unit>
      <trans-unit id="parsUnionCasesCannotHaveVisibilityDeclarations">
        <source>Accessibility modifiers are not permitted on union cases. Use 'type U = internal ...' or 'type U = private ...' to give an accessibility to the whole representation.</source>
        <target state="translated">不允許在聯集上使用存取範圍修飾詞。請使用 'type U = internal ...' 或 'type U = private ...' 為整個表示指定存取範圍。</target>
        <note />
      </trans-unit>
      <trans-unit id="parsEnumFieldsCannotHaveVisibilityDeclarations">
        <source>Accessibility modifiers are not permitted on enumeration fields</source>
        <target state="translated">不允許在列舉欄位上使用存取範圍修飾詞</target>
        <note />
      </trans-unit>
      <trans-unit id="parsConsiderUsingSeparateRecordType">
        <source>Consider using a separate record type instead</source>
        <target state="translated">請考慮改用不同的記錄類型</target>
        <note />
      </trans-unit>
      <trans-unit id="parsRecordFieldsCannotHaveVisibilityDeclarations">
        <source>Accessibility modifiers are not permitted on record fields. Use 'type R = internal ...' or 'type R = private ...' to give an accessibility to the whole representation.</source>
        <target state="translated">不允許在記錄欄位上使用存取範圍修飾詞。請使用 'type R = internal ...' 或 'type R = private ...' 為整個表示指定存取範圍。</target>
        <note />
      </trans-unit>
      <trans-unit id="parsLetAndForNonRecBindings">
        <source>The declaration form 'let ... and ...' for non-recursive bindings is not used in F# code. Consider using a sequence of 'let' bindings</source>
        <target state="translated">F# 程式碼中不使用非遞迴繫結的宣告形式 'let ... and ...'。請考慮使用 'let' 繫結序列</target>
        <note />
      </trans-unit>
      <trans-unit id="parsUnmatchedParen">
        <source>Unmatched '('</source>
        <target state="translated">無對應的 '('</target>
        <note />
      </trans-unit>
      <trans-unit id="parsSuccessivePatternsShouldBeSpacedOrTupled">
        <source>Successive patterns should be separated by spaces or tupled</source>
        <target state="translated">後續引數應該用空格分隔或採用 Tuple 形式</target>
        <note />
      </trans-unit>
      <trans-unit id="parsNoMatchingInForLet">
        <source>No matching 'in' found for this 'let'</source>
        <target state="translated">找不到這個 'let' 的對應 'in'</target>
        <note />
      </trans-unit>
      <trans-unit id="parsErrorInReturnForLetIncorrectIndentation">
        <source>Error in the return expression for this 'let'. Possible incorrect indentation.</source>
        <target state="translated">這個 'let' 的傳回運算式中有錯。可能是縮排不正確。</target>
        <note />
      </trans-unit>
      <trans-unit id="parsExpectedExpressionAfterLet">
        <source>The block following this '{0}' is unfinished. Every code block is an expression and must have a result. '{1}' cannot be the final code element in a block. Consider giving this block an explicit result.</source>
        <target state="translated">此 '{0}' 後跟隨的區塊未完成。每個程式碼區塊都是運算式，且必須要有結果。'{1}' 不得為區塊中最後一個程式碼項目。請考慮為此區塊提供明確結果。</target>
        <note />
      </trans-unit>
      <trans-unit id="parsIncompleteIf">
        <source>Incomplete conditional. Expected 'if &lt;expr&gt; then &lt;expr&gt;' or 'if &lt;expr&gt; then &lt;expr&gt; else &lt;expr&gt;'.</source>
        <target state="translated">條件不完整。應為 'if &lt;expr&gt; then &lt;expr&gt;' 或 'if &lt;expr&gt; then &lt;expr&gt; else &lt;expr&gt;'。</target>
        <note />
      </trans-unit>
      <trans-unit id="parsAssertIsNotFirstClassValue">
        <source>'assert' may not be used as a first class value. Use 'assert &lt;expr&gt;' instead.</source>
        <target state="translated">'assert' 不能用作第一個類別值。請改用 'assert &lt;expr&gt;'。</target>
        <note />
      </trans-unit>
      <trans-unit id="parsIdentifierExpected">
        <source>Identifier expected</source>
        <target state="translated">必須是識別項</target>
        <note />
      </trans-unit>
      <trans-unit id="parsInOrEqualExpected">
        <source>'in' or '=' expected</source>
        <target state="translated">必須是 'in' 或 '='</target>
        <note />
      </trans-unit>
      <trans-unit id="parsArrowUseIsLimited">
        <source>The use of '-&gt;' in sequence and computation expressions is limited to the form 'for pat in expr -&gt; expr'. Use the syntax 'for ... in ... do ... yield...' to generate elements in more complex sequence expressions.</source>
        <target state="translated">'-&gt;' 在序列和計算運算式中的用法只能是 'for pat in expr -&gt; expr' 形式。請使用 'for ... in ... do ... yield...' 語法在更複雜的序列運算式中產生元素。</target>
        <note />
      </trans-unit>
      <trans-unit id="parsSuccessiveArgsShouldBeSpacedOrTupled">
        <source>Successive arguments should be separated by spaces or tupled, and arguments involving function or method applications should be parenthesized</source>
        <target state="translated">後續引數應該用空格分隔或採用 Tuple 形式，而且涉及函式或方法應用程式的引數應該用括號括住</target>
        <note />
      </trans-unit>
      <trans-unit id="parsUnmatchedBracket">
        <source>Unmatched '['</source>
        <target state="translated">無對應的 '['</target>
        <note />
      </trans-unit>
      <trans-unit id="parsMissingQualificationAfterDot">
        <source>Missing qualification after '.'</source>
        <target state="translated">在 '.' 後遺漏限定性</target>
        <note />
      </trans-unit>
      <trans-unit id="parsParenFormIsForML">
        <source>In F# code you may use 'expr.[expr]'. A type annotation may be required to indicate the first expression is an array</source>
        <target state="translated">在 F# 程式碼中，您可使用 'expr.[expr]'。需要類型註釋來指示第一個運算式為陣列</target>
        <note />
      </trans-unit>
      <trans-unit id="parsMismatchedQuote">
        <source>Mismatched quotation, beginning with '{0}'</source>
        <target state="translated">不相符的引號，以 '{0}' 開頭</target>
        <note />
      </trans-unit>
      <trans-unit id="parsUnmatched">
        <source>Unmatched '{0}'</source>
        <target state="translated">無對應的 '{0}'</target>
        <note />
      </trans-unit>
      <trans-unit id="parsUnmatchedBracketBar">
        <source>Unmatched '[|'</source>
        <target state="translated">無對應的 '[|'</target>
        <note />
      </trans-unit>
      <trans-unit id="parsUnmatchedBrace">
        <source>Unmatched '{{'</source>
        <target state="translated">無對應的 '{{'</target>
        <note />
      </trans-unit>
      <trans-unit id="parsFieldBinding">
        <source>Field bindings must have the form 'id = expr;'</source>
        <target state="translated">欄位繫結必須具有 'id = expr;' 形式</target>
        <note />
      </trans-unit>
      <trans-unit id="parsMemberIllegalInObjectImplementation">
        <source>This member is not permitted in an object implementation</source>
        <target state="translated">不允許在物件實作中使用這個成員</target>
        <note />
      </trans-unit>
      <trans-unit id="parsMissingFunctionBody">
        <source>Missing function body</source>
        <target state="translated">遺漏函式主體</target>
        <note />
      </trans-unit>
      <trans-unit id="parsSyntaxErrorInLabeledType">
        <source>Syntax error in labelled type argument</source>
        <target state="translated">有標籤的型別引數中語法錯誤</target>
        <note />
      </trans-unit>
      <trans-unit id="parsUnexpectedInfixOperator">
        <source>Unexpected infix operator in type expression</source>
        <target state="translated">類型運算式中未預期的中置運算子</target>
        <note />
      </trans-unit>
      <trans-unit id="parsMultiArgumentGenericTypeFormDeprecated">
        <source>The syntax '(typ,...,typ) ident' is not used in F# code. Consider using 'ident&lt;typ,...,typ&gt;' instead</source>
        <target state="translated">F# 程式碼中未使用 '(typ,...,typ) ident' 語法。請考慮改用 'ident&lt;typ,...,typ&gt;'</target>
        <note />
      </trans-unit>
      <trans-unit id="parsInvalidLiteralInType">
        <source>Invalid literal in type</source>
        <target state="translated">類型中的常值無效</target>
        <note />
      </trans-unit>
      <trans-unit id="parsUnexpectedOperatorForUnitOfMeasure">
        <source>Unexpected infix operator in unit-of-measure expression. Legal operators are '*', '/' and '^'.</source>
        <target state="translated">測量單位運算式中未預期的中置運算子。合法的運算子為 '*'、'/' 和 '^'。</target>
        <note />
      </trans-unit>
      <trans-unit id="parsUnexpectedIntegerLiteralForUnitOfMeasure">
        <source>Unexpected integer literal in unit-of-measure expression</source>
        <target state="translated">測量單位運算式中未預期的整數常值</target>
        <note />
      </trans-unit>
      <trans-unit id="parsMismatchedQuotationName">
        <source>Mismatched quotation operator name, beginning with '{0}'</source>
        <target state="translated">不相符的引號運算子名稱，以 '{0}' 開頭</target>
        <note />
      </trans-unit>
      <trans-unit id="parsActivePatternCaseMustBeginWithUpperCase">
        <source>Active pattern case identifiers must begin with an uppercase letter</source>
        <target state="translated">現用模式大小寫識別項必須以大寫字母開頭</target>
        <note />
      </trans-unit>
      <trans-unit id="parsActivePatternCaseContainsPipe">
        <source>The '|' character is not permitted in active pattern case identifiers</source>
        <target state="translated">現用模式大小寫識別碼不得使用字元 '|'</target>
        <note />
      </trans-unit>
      <trans-unit id="parsIllegalDenominatorForMeasureExponent">
        <source>Denominator must not be 0 in unit-of-measure exponent</source>
        <target state="translated">度量單位指數的分母不得為 0</target>
        <note />
      </trans-unit>
      <trans-unit id="parsNoEqualShouldFollowNamespace">
        <source>No '=' symbol should follow a 'namespace' declaration</source>
        <target state="translated">不得將 '=' 符號跟在 'namespace' 宣告之後</target>
        <note />
      </trans-unit>
      <trans-unit id="parsSyntaxModuleStructEndDeprecated">
        <source>The syntax 'module ... = struct .. end' is not used in F# code. Consider using 'module ... = begin .. end'</source>
        <target state="translated">F# 程式碼中不使用語法 'module ... = struct .. end'。請考慮使用 'module ... = begin .. end'</target>
        <note />
      </trans-unit>
      <trans-unit id="parsSyntaxModuleSigEndDeprecated">
        <source>The syntax 'module ... : sig .. end' is not used in F# code. Consider using 'module ... = begin .. end'</source>
        <target state="translated">F# 程式碼中不使用語法 'module ... : sig .. end'。請考慮使用 'module ... = begin .. end'</target>
        <note />
      </trans-unit>
      <trans-unit id="tcStaticFieldUsedWhenInstanceFieldExpected">
        <source>A static field was used where an instance field is expected</source>
        <target state="translated">在需要執行個體欄位的地方使用了靜態欄位</target>
        <note />
      </trans-unit>
      <trans-unit id="tcMethodNotAccessible">
        <source>Method '{0}' is not accessible from this code location</source>
        <target state="translated">無法從這個程式碼位置存取方法 '{0}'</target>
        <note />
      </trans-unit>
      <trans-unit id="tcImplicitMeasureFollowingSlash">
        <source>Implicit product of measures following /</source>
        <target state="translated">在 / 後有隱含的測量乘積</target>
        <note />
      </trans-unit>
      <trans-unit id="tcUnexpectedMeasureAnon">
        <source>Unexpected SynMeasure.Anon</source>
        <target state="translated">未預期的 SynMeasure.Anon</target>
        <note />
      </trans-unit>
      <trans-unit id="tcNonZeroConstantCannotHaveGenericUnit">
        <source>Non-zero constants cannot have generic units. For generic zero, write 0.0&lt;_&gt;.</source>
        <target state="translated">非零常數不能有泛型單位。如需泛型的零，請寫成 0.0&lt;_&gt;。</target>
        <note />
      </trans-unit>
      <trans-unit id="tcSeqResultsUseYield">
        <source>In sequence expressions, results are generated using 'yield'</source>
        <target state="translated">在循序項運算式中，結果是使用 'yield' 產生的</target>
        <note />
      </trans-unit>
      <trans-unit id="tcUnexpectedBigRationalConstant">
        <source>Unexpected big rational constant</source>
        <target state="translated">未預期的大型有理數常數</target>
        <note />
      </trans-unit>
      <trans-unit id="tcInvalidTypeForUnitsOfMeasure">
        <source>Units-of-measure are only supported on float, float32, decimal, and integer types.</source>
        <target state="translated">只有浮點數、float32、十進位和整數類型支援測量單位。</target>
        <note />
      </trans-unit>
      <trans-unit id="tcUnexpectedConstUint16Array">
        <source>Unexpected Const_uint16array</source>
        <target state="translated">未預期的 Const_uint16array</target>
        <note />
      </trans-unit>
      <trans-unit id="tcUnexpectedConstByteArray">
        <source>Unexpected Const_bytearray</source>
        <target state="translated">未預期的 Const_bytearray</target>
        <note />
      </trans-unit>
      <trans-unit id="tcParameterRequiresName">
        <source>A parameter with attributes must also be given a name, e.g. '[&lt;Attribute&gt;] Name : Type'</source>
        <target state="translated">具有屬性的參數也必須有名稱，例如 '[&lt;Attribute&gt;] Name : Type'</target>
        <note />
      </trans-unit>
      <trans-unit id="tcReturnValuesCannotHaveNames">
        <source>Return values cannot have names</source>
        <target state="translated">傳回值不能有名稱</target>
        <note />
      </trans-unit>
      <trans-unit id="tcMemberKindPropertyGetSetNotExpected">
        <source>SynMemberKind.PropertyGetSet only expected in parse trees</source>
        <target state="translated">只有剖析樹狀目錄中需要 SynMemberKind.PropertyGetSet</target>
        <note />
      </trans-unit>
      <trans-unit id="tcNamespaceCannotContainValues">
        <source>Namespaces cannot contain values. Consider using a module to hold your value declarations.</source>
        <target state="translated">命名空間不能包含值。請考慮使用模組來存放值宣告。</target>
        <note />
      </trans-unit>
      <trans-unit id="tcNamespaceCannotContainExtensionMembers">
        <source>Namespaces cannot contain extension members except in the same file and namespace declaration group where the type is defined. Consider using a module to hold declarations of extension members.</source>
        <target state="translated">命名空間不能包含擴充成員，除非在已定義類型的相同檔案和命名空間宣告群組內。請考慮使用模組來保留擴充成員的宣告。</target>
        <note />
      </trans-unit>
      <trans-unit id="tcMultipleVisibilityAttributes">
        <source>Multiple visibility attributes have been specified for this identifier</source>
        <target state="translated">已經為這個識別碼指定多個可見度屬性</target>
        <note />
      </trans-unit>
      <trans-unit id="tcMultipleVisibilityAttributesWithLet">
        <source>Multiple visibility attributes have been specified for this identifier. 'let' bindings in classes are always private, as are any 'let' bindings inside expressions.</source>
        <target state="translated">已經為這個識別碼指定多個可見度屬性。類別中的 'let' 繫結一定是私用的，就如同運算式內的任何 'let' 繫結一樣。</target>
        <note />
      </trans-unit>
      <trans-unit id="tcInvalidMethodNameForRelationalOperator">
        <source>The name '({0})' should not be used as a member name. To define comparison semantics for a type, implement the 'System.IComparable' interface. If defining a static member for use from other CLI languages then use the name '{1}' instead.</source>
        <target state="translated">名稱 '({0})' 不應該做為成員名稱使用。若要定義類型的比較語意，請實作 'System.IComparable' 介面。如果要定義靜態成員以用於其他 CLI 語言，請改用名稱 '{1}'。</target>
        <note />
      </trans-unit>
      <trans-unit id="tcInvalidMethodNameForEquality">
        <source>The name '({0})' should not be used as a member name. To define equality semantics for a type, override the 'Object.Equals' member. If defining a static member for use from other CLI languages then use the name '{1}' instead.</source>
        <target state="translated">名稱 '({0})' 不應該做為成員名稱使用。若要定義類型的相等語意，請覆寫 'Object.Equals' 成員。如果要定義靜態成員以用於其他 CLI 語言，請改用名稱 '{1}'。</target>
        <note />
      </trans-unit>
      <trans-unit id="tcInvalidMemberName">
        <source>The name '({0})' should not be used as a member name. If defining a static member for use from other CLI languages then use the name '{1}' instead.</source>
        <target state="translated">名稱 '({0})' 不應該做為成員名稱使用。如果要定義靜態成員以用於其他 CLI 語言，請改用名稱 '{1}'。</target>
        <note />
      </trans-unit>
      <trans-unit id="tcInvalidMemberNameFixedTypes">
        <source>The name '({0})' should not be used as a member name because it is given a standard definition in the F# library over fixed types</source>
        <target state="translated">名稱 '({0})' 不應該做為成員名稱使用，因為已經在 F# 程式庫中透過固定類型為它指定標準定義</target>
        <note />
      </trans-unit>
      <trans-unit id="tcInvalidOperatorDefinitionRelational">
        <source>The '{0}' operator should not normally be redefined. To define overloaded comparison semantics for a particular type, implement the 'System.IComparable' interface in the definition of that type.</source>
        <target state="translated">通常不應該重新定義 '{0}' 運算子。若要定義特定類型的多載比較語意，請在該類型的定義中實作 'System.IComparable' 介面。</target>
        <note />
      </trans-unit>
      <trans-unit id="tcInvalidOperatorDefinitionEquality">
        <source>The '{0}' operator should not normally be redefined. To define equality semantics for a type, override the 'Object.Equals' member in the definition of that type.</source>
        <target state="translated">通常不應該重新定義 '{0}' 運算子。若要定義類型的相等語意，請在該類型的定義中覆寫 'Object.Equals' 成員。</target>
        <note />
      </trans-unit>
      <trans-unit id="tcInvalidOperatorDefinition">
        <source>The '{0}' operator should not normally be redefined. Consider using a different operator name</source>
        <target state="translated">通常不應該重新定義 '{0}' 運算子。請考慮使用其他運算子名稱</target>
        <note />
      </trans-unit>
      <trans-unit id="tcInvalidIndexOperatorDefinition">
        <source>The '{0}' operator cannot be redefined. Consider using a different operator name</source>
        <target state="translated">不能重新定義 '{0}' 運算子。請考慮使用其他運算子名稱</target>
        <note />
      </trans-unit>
      <trans-unit id="tcExpectModuleOrNamespaceParent">
        <source>Expected module or namespace parent {0}</source>
        <target state="translated">必須是模組或命名空間父代 {0}</target>
        <note />
      </trans-unit>
      <trans-unit id="tcImplementsIComparableExplicitly">
        <source>The struct, record or union type '{0}' implements the interface 'System.IComparable' explicitly. You must apply the 'CustomComparison' attribute to the type.</source>
        <target state="translated">結構、記錄或等位型別 '{0}' 明確實作了介面 'System.IComparable'。您必須將 'CustomComparison' 屬性套用到該型別。</target>
        <note />
      </trans-unit>
      <trans-unit id="tcImplementsGenericIComparableExplicitly">
        <source>The struct, record or union type '{0}' implements the interface 'System.IComparable&lt;_&gt;' explicitly. You must apply the 'CustomComparison' attribute to the type, and should also provide a consistent implementation of the non-generic interface System.IComparable.</source>
        <target state="translated">結構、記錄或等位型別 '{0}' 會明確實作介面 'System.IComparable&lt;_&gt;'。您必須將 'CustomComparison' 屬性套用到類型，也應提供一致的非泛型介面 System.IComparable 實作。</target>
        <note />
      </trans-unit>
      <trans-unit id="tcImplementsIStructuralComparableExplicitly">
        <source>The struct, record or union type '{0}' implements the interface 'System.IStructuralComparable' explicitly. Apply the 'CustomComparison' attribute to the type.</source>
        <target state="translated">結構、記錄或等位型別 '{0}' 明確實作了介面 'System.IStructuralComparable'。請將 'CustomComparison' 屬性套用到該型別。</target>
        <note />
      </trans-unit>
      <trans-unit id="tcRecordFieldInconsistentTypes">
        <source>This record contains fields from inconsistent types</source>
        <target state="translated">這個記錄包含來自不一致類型的欄位</target>
        <note />
      </trans-unit>
      <trans-unit id="tcDllImportStubsCannotBeInlined">
        <source>DLLImport stubs cannot be inlined</source>
        <target state="translated">無法內嵌 DLLImport Stub</target>
        <note />
      </trans-unit>
      <trans-unit id="tcStructsCanOnlyBindThisAtMemberDeclaration">
        <source>Structs may only bind a 'this' parameter at member declarations</source>
        <target state="translated">結構只能在成員宣告中繫結 'this' 參數</target>
        <note />
      </trans-unit>
      <trans-unit id="tcUnexpectedExprAtRecInfPoint">
        <source>Unexpected expression at recursive inference point</source>
        <target state="translated">於遞迴推斷點有未預期的運算式</target>
        <note />
      </trans-unit>
      <trans-unit id="tcLessGenericBecauseOfAnnotation">
        <source>This code is less generic than required by its annotations because the explicit type variable '{0}' could not be generalized. It was constrained to be '{1}'.</source>
        <target state="translated">這個程式碼的一般程度小於其註釋要求的程度，因為無法一般化明確類型變數 '{0}'。它受限於必須是 '{1}'。</target>
        <note />
      </trans-unit>
      <trans-unit id="tcConstrainedTypeVariableCannotBeGeneralized">
        <source>One or more of the explicit class or function type variables for this binding could not be generalized, because they were constrained to other types</source>
        <target state="translated">無法一般化這個繫結的一個或多個明確類別或函式類型變數，因為它們受限於其他類型</target>
        <note />
      </trans-unit>
      <trans-unit id="tcGenericParameterHasBeenConstrained">
        <source>A generic type parameter has been used in a way that constrains it to always be '{0}'</source>
        <target state="translated">泛型型別參數的使用方式導致它始終受限為 '{0}'</target>
        <note />
      </trans-unit>
      <trans-unit id="tcTypeParameterHasBeenConstrained">
        <source>This type parameter has been used in a way that constrains it to always be '{0}'</source>
        <target state="translated">這個型別參數的使用方式導致它始終受限為 '{0}'</target>
        <note />
      </trans-unit>
      <trans-unit id="tcTypeParametersInferredAreNotStable">
        <source>The type parameters inferred for this value are not stable under the erasure of type abbreviations. This is due to the use of type abbreviations which drop or reorder type parameters, e.g. \n\ttype taggedInt&lt;'a&gt; = int or\n\ttype swap&lt;'a,'b&gt; = 'b * 'a.\nConsider declaring the type parameters for this value explicitly, e.g.\n\tlet f&lt;'a,'b&gt; ((x,y) : swap&lt;'b,'a&gt;) : swap&lt;'a,'b&gt; = (y,x).</source>
        <target state="translated">為這個值推斷的類型參數在清除類型縮寫後會不穩定。這是因為使用了會卸除或重新排序類型參數的類型縮寫，例如 \n\ttype taggedInt&lt;'a&gt; = int or\n\ttype swap&lt;'a,'b&gt; = 'b * 'a。\n請考慮明確宣告類型參數，例如\n\tlet f&lt;'a,'b&gt; ((x,y) : swap&lt;'b,'a&gt;) : swap&lt;'a,'b&gt; = (y,x)。</target>
        <note />
      </trans-unit>
      <trans-unit id="tcExplicitTypeParameterInvalid">
        <source>Explicit type parameters may only be used on module or member bindings</source>
        <target state="translated">明確的類型參數只能用在模組或成員繫結上</target>
        <note />
      </trans-unit>
      <trans-unit id="tcOverridingMethodRequiresAllOrNoTypeParameters">
        <source>You must explicitly declare either all or no type parameters when overriding a generic abstract method</source>
        <target state="translated">覆寫泛型抽象方法時，必須明確宣告所有類型參數或不宣告任何類型參數</target>
        <note />
      </trans-unit>
      <trans-unit id="tcFieldsDoNotDetermineUniqueRecordType">
        <source>The field labels and expected type of this record expression or pattern do not uniquely determine a corresponding record type</source>
        <target state="translated">這個記錄運算式或模式的欄位標籤和預期類型無法唯一決定對應的記錄類型</target>
        <note />
      </trans-unit>
      <trans-unit id="tcFieldAppearsTwiceInRecord">
        <source>The field '{0}' appears twice in this record expression or pattern</source>
        <target state="translated">欄位 '{0}' 在這個記錄運算式或模式中出現兩次</target>
        <note />
      </trans-unit>
      <trans-unit id="tcUnknownUnion">
        <source>Unknown union case</source>
        <target state="translated">未知的聯集</target>
        <note />
      </trans-unit>
      <trans-unit id="tcNotSufficientlyGenericBecauseOfScope">
        <source>This code is not sufficiently generic. The type variable {0} could not be generalized because it would escape its scope.</source>
        <target state="translated">這個程式碼的一般程度不足。無法一般化類型變數 {0}，因為它會逸出其範圍。</target>
        <note />
      </trans-unit>
      <trans-unit id="tcPropertyRequiresExplicitTypeParameters">
        <source>A property cannot have explicit type parameters. Consider using a method instead.</source>
        <target state="translated">屬性不能有明確的類型參數。請考慮改用方法。</target>
        <note />
      </trans-unit>
      <trans-unit id="tcConstructorCannotHaveTypeParameters">
        <source>A constructor cannot have explicit type parameters. Consider using a static construction method instead.</source>
        <target state="translated">建構函式不能有明確的類型參數。請考慮改用靜態建構方法。</target>
        <note />
      </trans-unit>
      <trans-unit id="tcInstanceMemberRequiresTarget">
        <source>This instance member needs a parameter to represent the object being invoked. Make the member static or use the notation 'member x.Member(args) = ...'.</source>
        <target state="translated">這個執行個體成員需要參數來代表所叫用的物件。請將成員設為靜態成員，或使用 'member x.Member(args) = ...' 標記法。</target>
        <note />
      </trans-unit>
      <trans-unit id="tcUnexpectedPropertyInSyntaxTree">
        <source>Unexpected source-level property specification in syntax tree</source>
        <target state="translated">語法樹狀目錄中有未預期的來源層級屬性規格</target>
        <note />
      </trans-unit>
      <trans-unit id="tcStaticInitializerRequiresArgument">
        <source>A static initializer requires an argument</source>
        <target state="translated">靜態初始設定式需要引數</target>
        <note />
      </trans-unit>
      <trans-unit id="tcObjectConstructorRequiresArgument">
        <source>An object constructor requires an argument</source>
        <target state="translated">物件建構函式需要引數</target>
        <note />
      </trans-unit>
      <trans-unit id="tcStaticMemberShouldNotHaveThis">
        <source>This static member should not have a 'this' parameter. Consider using the notation 'member Member(args) = ...'.</source>
        <target state="translated">這個靜態成員不應該有 'this' 參數。請考慮使用 'member Member(args) = ...' 標記法。</target>
        <note />
      </trans-unit>
      <trans-unit id="tcExplicitStaticInitializerSyntax">
        <source>An explicit static initializer should use the syntax 'static new(args) = expr'</source>
        <target state="translated">明確的靜態初始設定式應該使用 'static new(args) = expr' 語法</target>
        <note />
      </trans-unit>
      <trans-unit id="tcExplicitObjectConstructorSyntax">
        <source>An explicit object constructor should use the syntax 'new(args) = expr'</source>
        <target state="translated">明確的物件建構函式應該使用 'new(args) = expr' 語法</target>
        <note />
      </trans-unit>
      <trans-unit id="tcUnexpectedPropertySpec">
        <source>Unexpected source-level property specification</source>
        <target state="translated">未預期的來源層級屬性規格</target>
        <note />
      </trans-unit>
      <trans-unit id="tcObjectExpressionFormDeprecated">
        <source>This form of object expression is not used in F#. Use 'member this.MemberName ... = ...' to define member implementations in object expressions.</source>
        <target state="translated">F# 中不使用這種形式的物件運算式。請使用 'member this.MemberName ... = ...' 來定義物件運算式中的成員實作。</target>
        <note />
      </trans-unit>
      <trans-unit id="tcInvalidDeclaration">
        <source>Invalid declaration</source>
        <target state="translated">無效的宣告</target>
        <note />
      </trans-unit>
      <trans-unit id="tcAttributesInvalidInPatterns">
        <source>Attributes are not allowed within patterns</source>
        <target state="translated">不允許在模式內使用屬性</target>
        <note />
      </trans-unit>
      <trans-unit id="tcFunctionRequiresExplicitTypeArguments">
        <source>The generic function '{0}' must be given explicit type argument(s)</source>
        <target state="translated">必須為泛型函式 '{0}' 指定明確的型別引數</target>
        <note />
      </trans-unit>
      <trans-unit id="tcDoesNotAllowExplicitTypeArguments">
        <source>The method or function '{0}' should not be given explicit type argument(s) because it does not declare its type parameters explicitly</source>
        <target state="translated">不應該為方法或函式 '{0}' 指定明確的型別引數，因為它未明確宣告其型別參數</target>
        <note />
      </trans-unit>
      <trans-unit id="tcTypeParameterArityMismatch">
        <source>This value, type or method expects {0} type parameter(s) but was given {1}</source>
        <target state="translated">這個值、型別或方法需要 {0} 個型別參數，卻指定了 {1} 個</target>
        <note />
      </trans-unit>
      <trans-unit id="tcDefaultStructConstructorCall">
        <source>The default, zero-initializing constructor of a struct type may only be used if all the fields of the struct type admit default initialization</source>
        <target state="translated">結構類型的預設、零初始化建構函式只能用在結構類型的所有欄位都允許預設初始化時</target>
        <note />
      </trans-unit>
      <trans-unit id="tcCouldNotFindIDisposable">
        <source>Couldn't find Dispose on IDisposable, or it was overloaded</source>
        <target state="translated">找不到 IDisposable 上的 Dispose，或已被多載</target>
        <note />
      </trans-unit>
      <trans-unit id="tcNonLiteralCannotBeUsedInPattern">
        <source>This value is not a literal and cannot be used in a pattern</source>
        <target state="translated">這個值不是常值，無法用在模式中</target>
        <note />
      </trans-unit>
      <trans-unit id="tcFieldIsReadonly">
        <source>This field is readonly</source>
        <target state="translated">這是唯讀欄位</target>
        <note />
      </trans-unit>
      <trans-unit id="tcNameArgumentsMustAppearLast">
        <source>Named arguments must appear after all other arguments</source>
        <target state="translated">具名引數必須出現在所有其他引數之後</target>
        <note />
      </trans-unit>
      <trans-unit id="tcFunctionRequiresExplicitLambda">
        <source>This function value is being used to construct a delegate type whose signature includes a byref argument. You must use an explicit lambda expression taking {0} arguments.</source>
        <target state="translated">這個函式值正用來建構簽章包含 ByRef 引數的委派類型。您必須使用接受 {0} 引數的明確 Lambda 運算式。</target>
        <note />
      </trans-unit>
      <trans-unit id="tcTypeCannotBeEnumerated">
        <source>The type '{0}' is not a type whose values can be enumerated with this syntax, i.e. is not compatible with either seq&lt;_&gt;, IEnumerable&lt;_&gt; or IEnumerable and does not have a GetEnumerator method</source>
        <target state="translated">類型 '{0}' 不是可透過此語法來列舉其值的類型，也就是與 seq&lt;_&gt;、IEnumerable&lt;_&gt; 或 IEnumerable 不相容，而且沒有 GetEnumerator 方法</target>
        <note />
      </trans-unit>
      <trans-unit id="tcInvalidMixtureOfRecursiveForms">
        <source>This recursive binding uses an invalid mixture of recursive forms</source>
        <target state="translated">這個遞迴繫結使用無效的混合遞迴形式</target>
        <note />
      </trans-unit>
      <trans-unit id="tcInvalidObjectConstructionExpression">
        <source>This is not a valid object construction expression. Explicit object constructors must either call an alternate constructor or initialize all fields of the object and specify a call to a super class constructor.</source>
        <target state="translated">這不是有效的物件建構運算式。明確物件建構函式必須呼叫替代建構函式，或初始化該物件的所有欄位並且指定超級類別建構函式的呼叫。</target>
        <note />
      </trans-unit>
      <trans-unit id="tcInvalidConstraint">
        <source>Invalid constraint</source>
        <target state="translated">無效的條件約束</target>
        <note />
      </trans-unit>
      <trans-unit id="tcInvalidConstraintTypeSealed">
        <source>Invalid constraint: the type used for the constraint is sealed, which means the constraint could only be satisfied by at most one solution</source>
        <target state="translated">無效的條件約束: 用於條件約束的類型是密封的，表示條件約束最多只能由一個方案滿足</target>
        <note />
      </trans-unit>
      <trans-unit id="tcInvalidEnumConstraint">
        <source>An 'enum' constraint must be of the form 'enum&lt;type&gt;'</source>
        <target state="translated">'enum' 條件約束的形式必須為 'enum&lt;類型&gt;'</target>
        <note />
      </trans-unit>
      <trans-unit id="tcInvalidNewConstraint">
        <source>'new' constraints must take one argument of type 'unit' and return the constructed type</source>
        <target state="translated">'new' 條件約束必須接受一個類型 'unit' 的引數，並傳回建構的類型</target>
        <note />
      </trans-unit>
      <trans-unit id="tcInvalidPropertyType">
        <source>This property has an invalid type. Properties taking multiple indexer arguments should have types of the form 'ty1 * ty2 -&gt; ty3'. Properties returning functions should have types of the form '(ty1 -&gt; ty2)'.</source>
        <target state="translated">此屬性的類型無效。採用多個索引子引數的屬性類型形式應為 'ty1 * ty2 -&gt; ty3'。傳回函式的屬性類型形式應為 '(ty1 -&gt; ty2)'。</target>
        <note />
      </trans-unit>
      <trans-unit id="tcExpectedUnitOfMeasureMarkWithAttribute">
        <source>Expected unit-of-measure parameter, not type parameter. Explicit unit-of-measure parameters must be marked with the [&lt;Measure&gt;] attribute.</source>
        <target state="translated">應為測量單位參數，而非類型參數。必須以 [&lt;Measure&gt;] 屬性標示明確的測量單位參數。</target>
        <note />
      </trans-unit>
      <trans-unit id="tcExpectedTypeParameter">
        <source>Expected type parameter, not unit-of-measure parameter</source>
        <target state="translated">必須是型別參數，不是測量單位參數</target>
        <note />
      </trans-unit>
      <trans-unit id="tcExpectedTypeNotUnitOfMeasure">
        <source>Expected type, not unit-of-measure</source>
        <target state="translated">必須是類型，不是測量單位</target>
        <note />
      </trans-unit>
      <trans-unit id="tcExpectedUnitOfMeasureNotType">
        <source>Expected unit-of-measure, not type</source>
        <target state="translated">必須是測量單位，不是類型</target>
        <note />
      </trans-unit>
      <trans-unit id="tcInvalidUnitsOfMeasurePrefix">
        <source>Units-of-measure cannot be used as prefix arguments to a type. Rewrite as postfix arguments in angle brackets.</source>
        <target state="translated">測量單位不能做為類型的前置引數使用。請重寫成括在角括號中的後置引數。</target>
        <note />
      </trans-unit>
      <trans-unit id="tcUnitsOfMeasureInvalidInTypeConstructor">
        <source>Unit-of-measure cannot be used in type constructor application</source>
        <target state="translated">測量單位不能用在類型建構函式應用程式中</target>
        <note />
      </trans-unit>
      <trans-unit id="tcRequireBuilderMethod">
        <source>This control construct may only be used if the computation expression builder defines a '{0}' method</source>
        <target state="translated">這個控制建構只能用在計算運算式產生器定義 '{0}' 方法時</target>
        <note />
      </trans-unit>
      <trans-unit id="tcTypeHasNoNestedTypes">
        <source>This type has no nested types</source>
        <target state="translated">這種類型沒有巢狀類型</target>
        <note />
      </trans-unit>
      <trans-unit id="tcUnexpectedSymbolInTypeExpression">
        <source>Unexpected {0} in type expression</source>
        <target state="translated">類型運算式中有未預期的 {0}</target>
        <note />
      </trans-unit>
      <trans-unit id="tcTypeParameterInvalidAsTypeConstructor">
        <source>Type parameter cannot be used as type constructor</source>
        <target state="translated">型別參數不能作為型別建構函式使用</target>
        <note />
      </trans-unit>
      <trans-unit id="tcIllegalSyntaxInTypeExpression">
        <source>Illegal syntax in type expression</source>
        <target state="translated">類型運算式中不合法的語法</target>
        <note />
      </trans-unit>
      <trans-unit id="tcAnonymousUnitsOfMeasureCannotBeNested">
        <source>Anonymous unit-of-measure cannot be nested inside another unit-of-measure expression</source>
        <target state="translated">匿名的測量單位無法巢狀於另一個測量單位運算式內</target>
        <note />
      </trans-unit>
      <trans-unit id="tcAnonymousTypeInvalidInDeclaration">
        <source>Anonymous type variables are not permitted in this declaration</source>
        <target state="translated">不允許在這個宣告中使用匿名的類型變數</target>
        <note />
      </trans-unit>
      <trans-unit id="tcUnexpectedSlashInType">
        <source>Unexpected / in type</source>
        <target state="translated">類型中有未預期的 /</target>
        <note />
      </trans-unit>
      <trans-unit id="tcUnexpectedTypeArguments">
        <source>Unexpected type arguments</source>
        <target state="translated">未預期的類型引數</target>
        <note />
      </trans-unit>
      <trans-unit id="tcOptionalArgsOnlyOnMembers">
        <source>Optional arguments are only permitted on type members</source>
        <target state="translated">只允許在類型成員上使用選擇性的引數</target>
        <note />
      </trans-unit>
      <trans-unit id="tcNameNotBoundInPattern">
        <source>Name '{0}' not bound in pattern context</source>
        <target state="translated">名稱 '{0}' 未在模式內容中繫結</target>
        <note />
      </trans-unit>
      <trans-unit id="tcInvalidNonPrimitiveLiteralInPatternMatch">
        <source>Non-primitive numeric literal constants cannot be used in pattern matches because they can be mapped to multiple different types through the use of a NumericLiteral module. Consider using replacing with a variable, and use 'when &lt;variable&gt; = &lt;constant&gt;' at the end of the match clause.</source>
        <target state="translated">因為非基本數值的常值常數可以透過使用 NumericLiteral 模組來對應到多個不同的類型，所以無法用於模式比對。請考慮以變數取代，並在比對子句的結尾使用 'when &lt;variable&gt; = &lt;constant&gt;'。</target>
        <note />
      </trans-unit>
      <trans-unit id="tcInvalidTypeArgumentUsage">
        <source>Type arguments cannot be specified here</source>
        <target state="translated">此處不能指定類型引數</target>
        <note />
      </trans-unit>
      <trans-unit id="tcRequireActivePatternWithOneResult">
        <source>Only active patterns returning exactly one result may accept arguments</source>
        <target state="translated">只有剛好傳回一個結果的現用模式可以接受引數</target>
        <note />
      </trans-unit>
      <trans-unit id="tcInvalidArgForParameterizedPattern">
        <source>Invalid argument to parameterized pattern label</source>
        <target state="translated">參數化模式標籤的引數無效</target>
        <note />
      </trans-unit>
      <trans-unit id="tcInvalidIndexIntoActivePatternArray">
        <source>Internal error. Invalid index into active pattern array</source>
        <target state="translated">內部錯誤。現用模式陣列的索引無效</target>
        <note />
      </trans-unit>
      <trans-unit id="tcUnionCaseDoesNotTakeArguments">
        <source>This union case does not take arguments</source>
        <target state="translated">這個聯集不接受引數</target>
        <note />
      </trans-unit>
      <trans-unit id="tcUnionCaseRequiresOneArgument">
        <source>This union case takes one argument</source>
        <target state="translated">這個聯集接受一個引數</target>
        <note />
      </trans-unit>
      <trans-unit id="tcUnionCaseExpectsTupledArguments">
        <source>This union case expects {0} arguments in tupled form, but was given {1}. The missing field arguments may be any of:{2}</source>
        <target state="translated">此聯集案例需要元組格式的 {0} 引數，但提供的是 {1}。遺漏的欄位引數可能是下列任一: {2}</target>
        <note />
      </trans-unit>
      <trans-unit id="tcFieldIsNotStatic">
        <source>Field '{0}' is not static</source>
        <target state="translated">欄位 '{0}' 不是靜態的</target>
        <note />
      </trans-unit>
      <trans-unit id="tcFieldNotLiteralCannotBeUsedInPattern">
        <source>This field is not a literal and cannot be used in a pattern</source>
        <target state="translated">這個欄位不是常值，無法用在模式中</target>
        <note />
      </trans-unit>
      <trans-unit id="tcRequireVarConstRecogOrLiteral">
        <source>This is not a variable, constant, active recognizer or literal</source>
        <target state="translated">這不是變數、常數、現用辨識器或常值</target>
        <note />
      </trans-unit>
      <trans-unit id="tcInvalidPattern">
        <source>This is not a valid pattern</source>
        <target state="translated">這不是有效的模式</target>
        <note />
      </trans-unit>
      <trans-unit id="tcUseWhenPatternGuard">
        <source>Character range matches have been removed in F#. Consider using a 'when' pattern guard instead.</source>
        <target state="translated">字元範圍比對已從 F# 中移除。請考慮改用 'when' 模式成立條件。</target>
        <note />
      </trans-unit>
      <trans-unit id="tcIllegalPattern">
        <source>Illegal pattern</source>
        <target state="translated">不合法的模式</target>
        <note />
      </trans-unit>
      <trans-unit id="tcSyntaxErrorUnexpectedQMark">
        <source>Syntax error - unexpected '?' symbol</source>
        <target state="translated">語法錯誤 - 未預期的 '?' 符號</target>
        <note />
      </trans-unit>
      <trans-unit id="tcExpressionCountMisMatch">
        <source>Expected {0} expressions, got {1}</source>
        <target state="translated">必須是 {0} 運算式，卻得到 {1}</target>
        <note />
      </trans-unit>
      <trans-unit id="tcExprUndelayed">
        <source>TcExprUndelayed: delayed</source>
        <target state="translated">TcExprUndelayed: 已延遲</target>
        <note />
      </trans-unit>
      <trans-unit id="tcExpressionRequiresSequence">
        <source>This expression form may only be used in sequence and computation expressions</source>
        <target state="translated">這種運算式形式只能用在循序項運算式和計算運算式中</target>
        <note />
      </trans-unit>
      <trans-unit id="tcInvalidObjectExpressionSyntaxForm">
        <source>Invalid object expression. Objects without overrides or interfaces should use the expression form 'new Type(args)' without braces.</source>
        <target state="translated">無效的物件運算式。沒有覆寫或介面的物件應該使用不加大括號的運算式形式 'new Type(args)'。</target>
        <note />
      </trans-unit>
      <trans-unit id="tcInvalidObjectSequenceOrRecordExpression">
        <source>Invalid object, sequence or record expression</source>
        <target state="translated">無效的物件、順序或記錄運算式</target>
        <note />
      </trans-unit>
      <trans-unit id="tcInvalidSequenceExpressionSyntaxForm">
        <source>Invalid record, sequence or computation expression. Sequence expressions should be of the form 'seq {{ ... }}'</source>
        <target state="translated">無效的記錄、循序項或計算運算式。循序項運算式應該是 'seq {{ ... }}' 形式。</target>
        <note />
      </trans-unit>
      <trans-unit id="tcExpressionWithIfRequiresParenthesis">
        <source>This list or array expression includes an element of the form 'if ... then ... else'. Parenthesize this expression to indicate it is an individual element of the list or array, to disambiguate this from a list generated using a sequence expression</source>
        <target state="translated">這個清單或陣列運算式包含 'if ... then ... else' 形式的項目。請將這個運算式括在括號內，表示它是清單或陣列的個別項目，以區別這一項與使用循序項運算式產生的清單</target>
        <note />
      </trans-unit>
      <trans-unit id="tcUnableToParseFormatString">
        <source>Unable to parse format string '{0}'</source>
        <target state="translated">無法剖析格式字串 '{0}'</target>
        <note />
      </trans-unit>
      <trans-unit id="tcListLiteralMaxSize">
        <source>This list expression exceeds the maximum size for list literals. Use an array for larger literals and call Array.ToList.</source>
        <target state="translated">這個清單運算式已超過清單常值的大小上限。請使用供較大常值使用的陣列，並呼叫 Array.ToList。</target>
        <note />
      </trans-unit>
      <trans-unit id="tcExpressionFormRequiresObjectConstructor">
        <source>The expression form 'expr then expr' may only be used as part of an explicit object constructor</source>
        <target state="translated">運算式形式 'expr then expr' 只能用來做為明確物件建構函式的一部分</target>
        <note />
      </trans-unit>
      <trans-unit id="tcNamedArgumentsCannotBeUsedInMemberTraits">
        <source>Named arguments cannot be given to member trait calls</source>
        <target state="translated">不能將具名引數指定給成員特性呼叫</target>
        <note />
      </trans-unit>
      <trans-unit id="tcNotValidEnumCaseName">
        <source>This is not a valid name for an enumeration case</source>
        <target state="translated">這不是列舉案例的有效名稱</target>
        <note />
      </trans-unit>
      <trans-unit id="tcFieldIsNotMutable">
        <source>This field is not mutable</source>
        <target state="translated">這個欄位不是可變動的欄位</target>
        <note />
      </trans-unit>
      <trans-unit id="tcConstructRequiresListArrayOrSequence">
        <source>This construct may only be used within list, array and sequence expressions, e.g. expressions of the form 'seq {{ ... }}', '[ ... ]' or '[| ... |]'. These use the syntax 'for ... in ... do ... yield...' to generate elements</source>
        <target state="translated">此建構只可用於清單、陣列以及循序項運算式內，例如 'seq {{ ... }}'、'[ ... ]' 或 '[| ... |]' 形式的運算式。這些運算式使用語法 'for ... in ... do ... yield...' 來產生元素</target>
        <note />
      </trans-unit>
      <trans-unit id="tcConstructRequiresComputationExpressions">
        <source>This construct may only be used within computation expressions. To return a value from an ordinary function simply write the expression without 'return'.</source>
        <target state="translated">這個建構只能用在計算運算式內。若要從一般函式傳回值，只要撰寫沒有的 'return' 運算式。</target>
        <note />
      </trans-unit>
      <trans-unit id="tcConstructRequiresSequenceOrComputations">
        <source>This construct may only be used within sequence or computation expressions</source>
        <target state="translated">這個建構只能用在循序項運算式或計算運算式內</target>
        <note />
      </trans-unit>
      <trans-unit id="tcConstructRequiresComputationExpression">
        <source>This construct may only be used within computation expressions</source>
        <target state="translated">這個建構只能用在計算運算式內</target>
        <note />
      </trans-unit>
      <trans-unit id="tcInvalidIndexerExpression">
        <source>Incomplete expression or invalid use of indexer syntax</source>
        <target state="translated">運算式不完整，或使用的索引子語法無效</target>
        <note />
      </trans-unit>
      <trans-unit id="tcObjectOfIndeterminateTypeUsedRequireTypeConstraint">
        <source>The operator 'expr.[idx]' has been used on an object of indeterminate type based on information prior to this program point. Consider adding further type constraints</source>
        <target state="translated">運算子 'expr.[idx]' 已依據此程式點之前的資訊，用於不定類型的物件。請考慮新增進一步的類型限制式</target>
        <note />
      </trans-unit>
      <trans-unit id="tcCannotInheritFromVariableType">
        <source>Cannot inherit from a variable type</source>
        <target state="translated">無法繼承自變數類型</target>
        <note />
      </trans-unit>
      <trans-unit id="tcObjectConstructorsOnTypeParametersCannotTakeArguments">
        <source>Calls to object constructors on type parameters cannot be given arguments</source>
        <target state="translated">呼叫類型參數的物件建構函式時不能指定引數</target>
        <note />
      </trans-unit>
      <trans-unit id="tcCompiledNameAttributeMisused">
        <source>The 'CompiledName' attribute cannot be used with this language element</source>
        <target state="translated">'CompiledName' 屬性不能搭配這個語言項目一起使用</target>
        <note />
      </trans-unit>
      <trans-unit id="tcNamedTypeRequired">
        <source>'{0}' may only be used with named types</source>
        <target state="translated">'{0}' 只能搭配具名類型一起使用</target>
        <note />
      </trans-unit>
      <trans-unit id="tcInheritCannotBeUsedOnInterfaceType">
        <source>'inherit' cannot be used on interface types. Consider implementing the interface by using 'interface ... with ... end' instead.</source>
        <target state="translated">'inherit' 不能用在介面類型上。請考慮改用 'interface ... with ... end' 來實作介面。</target>
        <note />
      </trans-unit>
      <trans-unit id="tcNewCannotBeUsedOnInterfaceType">
        <source>'new' cannot be used on interface types. Consider using an object expression '{{ new ... with ... }}' instead.</source>
        <target state="translated">'new' 不能用在介面類型上。請考慮改用物件運算式 '{{ new ... with ... }}'。</target>
        <note />
      </trans-unit>
      <trans-unit id="tcAbstractTypeCannotBeInstantiated">
        <source>Instances of this type cannot be created since it has been marked abstract or not all methods have been given implementations. Consider using an object expression '{{ new ... with ... }}' instead.</source>
        <target state="translated">無法建立這種類型的執行個體，因為它已標記為抽象或不是所有方法都有實作。請考慮改用物件運算式 '{{ new ... with ... }}'。</target>
        <note />
      </trans-unit>
      <trans-unit id="tcIDisposableTypeShouldUseNew">
        <source>It is recommended that objects supporting the IDisposable interface are created using the syntax 'new Type(args)', rather than 'Type(args)' or 'Type' as a function value representing the constructor, to indicate that resources may be owned by the generated value</source>
        <target state="translated">建議不要使用 'Type(args)' 或 'Type' 做為函式值來代表建構函式，而應使用 'new Type(args)' 來建立支援 IDisposable 介面的物件，以表示資源可由產生的值擁有</target>
        <note />
      </trans-unit>
      <trans-unit id="tcSyntaxCanOnlyBeUsedToCreateObjectTypes">
        <source>'{0}' may only be used to construct object types</source>
        <target state="translated">'{0}' 只能用來建構物件類型</target>
        <note />
      </trans-unit>
      <trans-unit id="tcConstructorRequiresCall">
        <source>Constructors for the type '{0}' must directly or indirectly call its implicit object constructor. Use a call to the implicit object constructor instead of a record expression.</source>
        <target state="translated">類型 '{0}' 的建構函式必須直接或間接呼叫其隱含物件建構函式。請不要使用記錄運算式，改為呼叫隱含物件建構函式。</target>
        <note />
      </trans-unit>
      <trans-unit id="tcUndefinedField">
        <source>The field '{0}' has been given a value, but is not present in the type '{1}'</source>
        <target state="translated">欄位 '{0}' 已經指定值，但是未出現在類型 '{1}' 中</target>
        <note />
      </trans-unit>
      <trans-unit id="tcFieldRequiresAssignment">
        <source>No assignment given for field '{0}' of type '{1}'</source>
        <target state="translated">未針對類型 '{1}' 的欄位 '{0}' 指定指派</target>
        <note />
      </trans-unit>
      <trans-unit id="tcExtraneousFieldsGivenValues">
        <source>Extraneous fields have been given values</source>
        <target state="translated">已經為沒有直接關聯的欄位指定值</target>
        <note />
      </trans-unit>
      <trans-unit id="tcObjectExpressionsCanOnlyOverrideAbstractOrVirtual">
        <source>Only overrides of abstract and virtual members may be specified in object expressions</source>
        <target state="translated">只有抽象和虛擬成員的覆寫可以在物件運算式中指定</target>
        <note />
      </trans-unit>
      <trans-unit id="tcNoAbstractOrVirtualMemberFound">
        <source>The member '{0}' does not correspond to any abstract or virtual method available to override or implement.</source>
        <target state="translated">成員 '{0}' 未對應到可用於覆寫或實作的任何抽象或虛擬方法。</target>
        <note />
      </trans-unit>
      <trans-unit id="tcMemberFoundIsNotAbstractOrVirtual">
        <source>The type {0} contains the member '{1}' but it is not a virtual or abstract method that is available to override or implement.</source>
        <target state="translated">類型 {0} 包含成員 '{1}'，但它不是可用於覆寫或實作的虛擬或抽象方法。</target>
        <note />
      </trans-unit>
      <trans-unit id="tcArgumentArityMismatch">
        <source>The member '{0}' does not accept the correct number of arguments. {1} argument(s) are expected, but {2} were given. The required signature is '{3}'.{4}</source>
        <target state="translated">成員 '{0}' 不接受正確數目的引數。應為 {1} 個引數，但提供了 {2} 個。必要特徵標記為 '{3}'。{4}</target>
        <note />
      </trans-unit>
      <trans-unit id="tcArgumentArityMismatchOneOverload">
        <source>The member '{0}' does not accept the correct number of arguments. One overload accepts {1} arguments, but {2} were given. The required signature is '{3}'.{4}</source>
        <target state="translated">成員 '{0}' 不接受正確數目的引數。一次多載接受 {1} 個引數，但提供了 {2} 個。必要特徵標記為 '{3}'。{4}</target>
        <note />
      </trans-unit>
      <trans-unit id="tcSimpleMethodNameRequired">
        <source>A simple method name is required here</source>
        <target state="translated">此處要有簡單方法名稱</target>
        <note />
      </trans-unit>
      <trans-unit id="tcPredefinedTypeCannotBeUsedAsSuperType">
        <source>The types System.ValueType, System.Enum, System.Delegate, System.MulticastDelegate and System.Array cannot be used as super types in an object expression or class</source>
        <target state="translated">類型 System.ValueType、System.Enum、System.Delegate、System.MulticastDelegate 和 System.Array 不能做為物件運算式或類別中的超級類型使用</target>
        <note />
      </trans-unit>
      <trans-unit id="tcNewMustBeUsedWithNamedType">
        <source>'new' must be used with a named type</source>
        <target state="translated">'new' 必須搭配具名類型一起使用</target>
        <note />
      </trans-unit>
      <trans-unit id="tcCannotCreateExtensionOfSealedType">
        <source>Cannot create an extension of a sealed type</source>
        <target state="translated">無法建立密封類型的擴充</target>
        <note />
      </trans-unit>
      <trans-unit id="tcNoArgumentsForRecordValue">
        <source>No arguments may be given when constructing a record value</source>
        <target state="translated">建構記錄值時未指定任何引數</target>
        <note />
      </trans-unit>
      <trans-unit id="tcNoInterfaceImplementationForConstructionExpression">
        <source>Interface implementations cannot be given on construction expressions</source>
        <target state="translated">不能在建構運算式中指定介面實作</target>
        <note />
      </trans-unit>
      <trans-unit id="tcObjectConstructionCanOnlyBeUsedInClassTypes">
        <source>Object construction expressions may only be used to implement constructors in class types</source>
        <target state="translated">物件建構運算式只能用來實作類別類型中的建構函式</target>
        <note />
      </trans-unit>
      <trans-unit id="tcOnlySimpleBindingsCanBeUsedInConstructionExpressions">
        <source>Only simple bindings of the form 'id = expr' can be used in construction expressions</source>
        <target state="translated">只有 'id = expr' 形式的簡單繫結可以用在建構運算式中</target>
        <note />
      </trans-unit>
      <trans-unit id="tcObjectsMustBeInitializedWithObjectExpression">
        <source>Objects must be initialized by an object construction expression that calls an inherited object constructor and assigns a value to each field</source>
        <target state="translated">物件必須用物件建構運算式初始化，該運算式必須呼叫繼承的物件建構函式，並為每個欄位指派值</target>
        <note />
      </trans-unit>
      <trans-unit id="tcExpectedInterfaceType">
        <source>Expected an interface type</source>
        <target state="translated">必須是介面類型</target>
        <note />
      </trans-unit>
      <trans-unit id="tcConstructorForInterfacesDoNotTakeArguments">
        <source>Constructor expressions for interfaces do not take arguments</source>
        <target state="translated">介面的建構函式運算式不接受引數</target>
        <note />
      </trans-unit>
      <trans-unit id="tcConstructorRequiresArguments">
        <source>This object constructor requires arguments</source>
        <target state="translated">這個物件建構函式需要引數</target>
        <note />
      </trans-unit>
      <trans-unit id="tcNewRequiresObjectConstructor">
        <source>'new' may only be used with object constructors</source>
        <target state="translated">'new' 只能搭配物件建構函式一起使用</target>
        <note />
      </trans-unit>
      <trans-unit id="tcAtLeastOneOverrideIsInvalid">
        <source>At least one override did not correctly implement its corresponding abstract member</source>
        <target state="translated">至少有一個覆寫未正確實作對應的抽象成員</target>
        <note />
      </trans-unit>
      <trans-unit id="tcNumericLiteralRequiresModule">
        <source>This numeric literal requires that a module '{0}' defining functions FromZero, FromOne, FromInt32, FromInt64 and FromString be in scope</source>
        <target state="translated">這個數值常值要求定義函式 FromZero、FromOne、FromInt32、FromInt64 和 FromString 的模組 '{0}' 必須在範圍內</target>
        <note />
      </trans-unit>
      <trans-unit id="tcInvalidRecordConstruction">
        <source>Invalid record construction</source>
        <target state="translated">無效的記錄建構</target>
        <note />
      </trans-unit>
      <trans-unit id="tcExpressionFormRequiresRecordTypes">
        <source>The expression form {{ expr with ... }} may only be used with record types. To build object types use {{ new Type(...) with ... }}</source>
        <target state="translated">運算式形式 {{ expr with ... }} 只能搭配記錄類型一起使用。若要建置物件類型，請使用 {{ new Type(...) with ... }}</target>
        <note />
      </trans-unit>
      <trans-unit id="tcInheritedTypeIsNotObjectModelType">
        <source>The inherited type is not an object model type</source>
        <target state="translated">繼承類型不是物件模型類型</target>
        <note />
      </trans-unit>
      <trans-unit id="tcObjectConstructionExpressionCanOnlyImplementConstructorsInObjectModelTypes">
        <source>Object construction expressions (i.e. record expressions with inheritance specifications) may only be used to implement constructors in object model types. Use 'new ObjectType(args)' to construct instances of object model types outside of constructors</source>
        <target state="translated">物件建構運算式 (亦即，含繼承規格的記錄運算式) 只能用來實作物件模型類型中的建構函式。請使用 'new ObjectType(args)' 來建構在建構函式外之物件模型類型的執行個體</target>
        <note />
      </trans-unit>
      <trans-unit id="tcEmptyRecordInvalid">
        <source>'{{ }}' is not a valid expression. Records must include at least one field. Empty sequences are specified by using Seq.empty or an empty list '[]'.</source>
        <target state="translated">'{{ }}' 不是有效的運算式。記錄至少必須包含一個欄位。使用 Seq.empty 或空白清單 '[]' 指定了空白順序。</target>
        <note />
      </trans-unit>
      <trans-unit id="tcTypeIsNotARecordTypeNeedConstructor">
        <source>This type is not a record type. Values of class and struct types must be created using calls to object constructors.</source>
        <target state="translated">這種類型不是記錄類型。類別和結構類型的值必須呼叫物件建構函式來建立。</target>
        <note />
      </trans-unit>
      <trans-unit id="tcTypeIsNotARecordType">
        <source>This type is not a record type</source>
        <target state="translated">這種類型不是記錄類型</target>
        <note />
      </trans-unit>
      <trans-unit id="tcConstructIsAmbiguousInComputationExpression">
        <source>This construct is ambiguous as part of a computation expression. Nested expressions may be written using 'let _ = (...)' and nested computations using 'let! res = builder {{ ... }}'.</source>
        <target state="translated">這個建構是計算運算式中模稜兩可的一部分。巢狀運算式可以使用 'let _ = (...)' 撰寫，巢狀計算則使用 'let! res = builder {{ ... }}'。</target>
        <note />
      </trans-unit>
      <trans-unit id="tcConstructIsAmbiguousInSequenceExpression">
        <source>This construct is ambiguous as part of a sequence expression. Nested expressions may be written using 'let _ = (...)' and nested sequences using 'yield! seq {{... }}'.</source>
        <target state="translated">這個建構是循序項運算式中模稜兩可的一部分。巢狀運算式可以使用 'let _ = (...)' 撰寫，巢狀順序則使用 'yield! seq {{... }}'。</target>
        <note />
      </trans-unit>
      <trans-unit id="tcDoBangIllegalInSequenceExpression">
        <source>'do!' cannot be used within sequence expressions</source>
        <target state="translated">無法在循序項運算式內使用 'do!'</target>
        <note />
      </trans-unit>
      <trans-unit id="tcUseForInSequenceExpression">
        <source>The use of 'let! x = coll' in sequence expressions is not permitted. Use 'for x in coll' instead.</source>
        <target state="translated">不允許在循序項運算式中使用 'let! x = coll'。請改用 'for x in coll'。</target>
        <note />
      </trans-unit>
      <trans-unit id="tcTryIllegalInSequenceExpression">
        <source>'try'/'with' cannot be used within sequence expressions</source>
        <target state="translated">'try'/'with' 不能搭配循序項運算式一起使用</target>
        <note />
      </trans-unit>
      <trans-unit id="tcUseYieldBangForMultipleResults">
        <source>In sequence expressions, multiple results are generated using 'yield!'</source>
        <target state="translated">在循序項運算式中，多個結果是使用 'yield!' 產生的</target>
        <note />
      </trans-unit>
      <trans-unit id="tcInvalidAssignment">
        <source>Invalid assignment</source>
        <target state="translated">無效的指派</target>
        <note />
      </trans-unit>
      <trans-unit id="tcInvalidUseOfTypeName">
        <source>Invalid use of a type name</source>
        <target state="translated">無效的類型名稱使用方式</target>
        <note />
      </trans-unit>
      <trans-unit id="tcTypeHasNoAccessibleConstructor">
        <source>This type has no accessible object constructors</source>
        <target state="translated">這種類型沒有可存取的物件建構函式</target>
        <note />
      </trans-unit>
      <trans-unit id="tcInvalidUseOfInterfaceType">
        <source>Invalid use of an interface type</source>
        <target state="translated">無效的介面類型使用方式</target>
        <note />
      </trans-unit>
      <trans-unit id="tcInvalidUseOfDelegate">
        <source>Invalid use of a delegate constructor. Use the syntax 'new Type(args)' or just 'Type(args)'.</source>
        <target state="translated">無效的委派建構函式使用方式。請使用 'new Type(args)' 語法或只用 'Type(args)'。</target>
        <note />
      </trans-unit>
      <trans-unit id="tcPropertyIsNotStatic">
        <source>Property '{0}' is not static</source>
        <target state="translated">屬性 '{0}' 不是靜態的</target>
        <note />
      </trans-unit>
      <trans-unit id="tcPropertyIsNotReadable">
        <source>Property '{0}' is not readable</source>
        <target state="translated">無法讀取屬性 '{0}'</target>
        <note />
      </trans-unit>
      <trans-unit id="tcLookupMayNotBeUsedHere">
        <source>This lookup cannot be used here</source>
        <target state="translated">此處不能使用這個查詢</target>
        <note />
      </trans-unit>
      <trans-unit id="tcPropertyIsStatic">
        <source>Property '{0}' is static</source>
        <target state="translated">屬性 '{0}' 是靜態的</target>
        <note />
      </trans-unit>
      <trans-unit id="tcPropertyCannotBeSet1">
        <source>Property '{0}' cannot be set</source>
        <target state="translated">無法設定屬性 '{0}'</target>
        <note />
      </trans-unit>
      <trans-unit id="tcConstructorsCannotBeFirstClassValues">
        <source>Constructors must be applied to arguments and cannot be used as first-class values. If necessary use an anonymous function '(fun arg1 ... argN -&gt; new Type(arg1,...,argN))'.</source>
        <target state="translated">建構函式必須套用到引數，且無法用作第一個類別值。如有必要，請使用匿名函式 '(fun arg1 ... argN -&gt; new Type(arg1,...,argN))'。</target>
        <note />
      </trans-unit>
      <trans-unit id="tcSyntaxFormUsedOnlyWithRecordLabelsPropertiesAndFields">
        <source>The syntax 'expr.id' may only be used with record labels, properties and fields</source>
        <target state="translated">語法 'expr.id' 只能搭配記錄標籤、屬性和欄位一起使用</target>
        <note />
      </trans-unit>
      <trans-unit id="tcEventIsStatic">
        <source>Event '{0}' is static</source>
        <target state="translated">事件 '{0}' 是靜態的</target>
        <note />
      </trans-unit>
      <trans-unit id="tcEventIsNotStatic">
        <source>Event '{0}' is not static</source>
        <target state="translated">事件 '{0}' 不是靜態的</target>
        <note />
      </trans-unit>
      <trans-unit id="tcNamedArgumentDidNotMatch">
        <source>The named argument '{0}' did not match any argument or mutable property</source>
        <target state="translated">具名引數 '{0}' 不符合任何引數或可變動的屬性</target>
        <note />
      </trans-unit>
      <trans-unit id="tcOverloadsCannotHaveCurriedArguments">
        <source>One or more of the overloads of this method has curried arguments. Consider redesigning these members to take arguments in tupled form.</source>
        <target state="translated">這個方法的一個或多個多載有局部調用引數。請考慮重新設計這些成員，以接受 Tuple 形式的引數。</target>
        <note />
      </trans-unit>
      <trans-unit id="tcUnnamedArgumentsDoNotFormPrefix">
        <source>The unnamed arguments do not form a prefix of the arguments of the method called</source>
        <target state="translated">未命名引數不會構成所呼叫方法的引數前置詞</target>
        <note />
      </trans-unit>
      <trans-unit id="tcStaticOptimizationConditionalsOnlyForFSharpLibrary">
        <source>Static optimization conditionals are only for use within the F# library</source>
        <target state="translated">靜態最佳化條件式只用於 F# 程式庫內</target>
        <note />
      </trans-unit>
      <trans-unit id="tcFormalArgumentIsNotOptional">
        <source>The corresponding formal argument is not optional</source>
        <target state="translated">對應的正式引數不是選擇性的</target>
        <note />
      </trans-unit>
      <trans-unit id="tcInvalidOptionalAssignmentToPropertyOrField">
        <source>Invalid optional assignment to a property or field</source>
        <target state="translated">無效的選擇性指派給屬性或欄位</target>
        <note />
      </trans-unit>
      <trans-unit id="tcDelegateConstructorMustBePassed">
        <source>A delegate constructor must be passed a single function value</source>
        <target state="translated">必須傳遞單一函式值給委派建構函式</target>
        <note />
      </trans-unit>
      <trans-unit id="tcBindingCannotBeUseAndRec">
        <source>A binding cannot be marked both 'use' and 'rec'</source>
        <target state="translated">無法同時將繫結標記為 'use' 和 'rec'</target>
        <note />
      </trans-unit>
      <trans-unit id="tcVolatileOnlyOnClassLetBindings">
        <source>The 'VolatileField' attribute may only be used on 'let' bindings in classes</source>
        <target state="translated">'VolatileField' 屬性只能用在類別的 'let' 繫結上</target>
        <note />
      </trans-unit>
      <trans-unit id="tcAttributesAreNotPermittedOnLetBindings">
        <source>Attributes are not permitted on 'let' bindings in expressions</source>
        <target state="translated">不允許在運算式的 'let' 繫結上使用屬性</target>
        <note />
      </trans-unit>
      <trans-unit id="tcDefaultValueAttributeRequiresVal">
        <source>The 'DefaultValue' attribute may only be used on 'val' declarations</source>
        <target state="translated">'DefaultValue' 屬性只能用在 'val' 宣告上</target>
        <note />
      </trans-unit>
      <trans-unit id="tcConditionalAttributeRequiresMembers">
        <source>The 'ConditionalAttribute' attribute may only be used on members</source>
        <target state="translated">'ConditionalAttribute' 屬性只能用在成員上</target>
        <note />
      </trans-unit>
      <trans-unit id="tcInvalidActivePatternName">
        <source>This is not a valid name for an active pattern</source>
        <target state="translated">這不是現用模式的有效名稱</target>
        <note />
      </trans-unit>
      <trans-unit id="tcEntryPointAttributeRequiresFunctionInModule">
        <source>The 'EntryPointAttribute' attribute may only be used on function definitions in modules</source>
        <target state="translated">'EntryPointAttribute' 屬性不能用在模組的函式定義上</target>
        <note />
      </trans-unit>
      <trans-unit id="tcMutableValuesCannotBeInline">
        <source>Mutable values cannot be marked 'inline'</source>
        <target state="translated">可變動的值不能標記為 'inline'</target>
        <note />
      </trans-unit>
      <trans-unit id="tcMutableValuesMayNotHaveGenericParameters">
        <source>Mutable values cannot have generic parameters</source>
        <target state="translated">可變動的值不能有泛型參數</target>
        <note />
      </trans-unit>
      <trans-unit id="tcMutableValuesSyntax">
        <source>Mutable function values should be written 'let mutable f = (fun args -&gt; ...)'</source>
        <target state="translated">可變動的函式值應寫成 'let mutable f = (fun args -&gt; ...)'</target>
        <note />
      </trans-unit>
      <trans-unit id="tcOnlyFunctionsCanBeInline">
        <source>Only functions may be marked 'inline'</source>
        <target state="translated">只有函式可以標記為 'inline'</target>
        <note />
      </trans-unit>
      <trans-unit id="tcIllegalAttributesForLiteral">
        <source>A literal value cannot be given the [&lt;ThreadStatic&gt;] or [&lt;ContextStatic&gt;] attributes</source>
        <target state="translated">不得為常值指定 [&lt;ThreadStatic&gt;] 或 [&lt;ContextStatic&gt;] 屬性</target>
        <note />
      </trans-unit>
      <trans-unit id="tcLiteralCannotBeMutable">
        <source>A literal value cannot be marked 'mutable'</source>
        <target state="translated">常值不能標記為 'mutable'</target>
        <note />
      </trans-unit>
      <trans-unit id="tcLiteralCannotBeInline">
        <source>A literal value cannot be marked 'inline'</source>
        <target state="translated">常值不能標記為 'inline'</target>
        <note />
      </trans-unit>
      <trans-unit id="tcLiteralCannotHaveGenericParameters">
        <source>Literal values cannot have generic parameters</source>
        <target state="translated">常值不能有泛型參數</target>
        <note />
      </trans-unit>
      <trans-unit id="tcInvalidConstantExpression">
        <source>This is not a valid constant expression</source>
        <target state="translated">這不是有效的常數運算式</target>
        <note />
      </trans-unit>
      <trans-unit id="tcTypeIsInaccessible">
        <source>This type is not accessible from this code location</source>
        <target state="translated">無法從這個程式碼位置存取這種類型</target>
        <note />
      </trans-unit>
      <trans-unit id="tcUnexpectedConditionInImportedAssembly">
        <source>Unexpected condition in imported assembly: failed to decode AttributeUsage attribute</source>
        <target state="translated">匯入的組件中有未預期的條件: 無法解碼 AttributeUsage 屬性</target>
        <note />
      </trans-unit>
      <trans-unit id="tcUnrecognizedAttributeTarget">
        <source>Unrecognized attribute target. Valid attribute targets are 'assembly', 'module', 'type', 'method', 'property', 'return', 'param', 'field', 'event', 'constructor'.</source>
        <target state="translated">無法辨識的屬性目標。有效的屬性目標為 'assembly'、'module'、'type'、'method'、'property'、'return'、'param'、'field'、'event'、'constructor'。</target>
        <note />
      </trans-unit>
      <trans-unit id="tcAttributeIsNotValidForLanguageElementUseDo">
        <source>This attribute is not valid for use on this language element. Assembly attributes should be attached to a 'do ()' declaration, if necessary within an F# module.</source>
        <target state="translated">這個屬性不能用在這個語言項目上。組件屬性應該附加到 'do ()' 宣告 (如果 F# 模組中需要的話)。</target>
        <note />
      </trans-unit>
      <trans-unit id="tcAttributeIsNotValidForLanguageElement">
        <source>This attribute is not valid for use on this language element</source>
        <target state="translated">這個屬性不能用在這個語言項目上</target>
        <note />
      </trans-unit>
      <trans-unit id="tcOptionalArgumentsCannotBeUsedInCustomAttribute">
        <source>Optional arguments cannot be used in custom attributes</source>
        <target state="translated">選擇性的引數不能用在自訂屬性中</target>
        <note />
      </trans-unit>
      <trans-unit id="tcPropertyCannotBeSet0">
        <source>This property cannot be set</source>
        <target state="translated">無法設定這個屬性</target>
        <note />
      </trans-unit>
      <trans-unit id="tcPropertyOrFieldNotFoundInAttribute">
        <source>This property or field was not found on this custom attribute type</source>
        <target state="translated">在這個自訂屬性類型上找不到這個屬性或欄位</target>
        <note />
      </trans-unit>
      <trans-unit id="tcCustomAttributeMustBeReferenceType">
        <source>A custom attribute must be a reference type</source>
        <target state="translated">自訂屬性必須是參考類型</target>
        <note />
      </trans-unit>
      <trans-unit id="tcCustomAttributeArgumentMismatch">
        <source>The number of args for a custom attribute does not match the expected number of args for the attribute constructor</source>
        <target state="translated">自訂屬性的引數數目不符合屬性建構函式預期的引數數目</target>
        <note />
      </trans-unit>
      <trans-unit id="tcCustomAttributeMustInvokeConstructor">
        <source>A custom attribute must invoke an object constructor</source>
        <target state="translated">自訂屬性必須叫用物件建構函式</target>
        <note />
      </trans-unit>
      <trans-unit id="tcAttributeExpressionsMustBeConstructorCalls">
        <source>Attribute expressions must be calls to object constructors</source>
        <target state="translated">屬性運算式必須是對物件建構函式的呼叫</target>
        <note />
      </trans-unit>
      <trans-unit id="tcUnsupportedAttribute">
        <source>This attribute cannot be used in this version of F#</source>
        <target state="translated">這個屬性不能用在這個版本的 F# 中</target>
        <note />
      </trans-unit>
      <trans-unit id="tcInvalidInlineSpecification">
        <source>Invalid inline specification</source>
        <target state="translated">無效的內嵌規格</target>
        <note />
      </trans-unit>
      <trans-unit id="tcInvalidUseBinding">
        <source>'use' bindings must be of the form 'use &lt;var&gt; = &lt;expr&gt;'</source>
        <target state="translated">'use' 繫結的形式必須為 'use &lt;var&gt; = &lt;expr&gt;'</target>
        <note />
      </trans-unit>
      <trans-unit id="tcAbstractMembersIllegalInAugmentation">
        <source>Abstract members are not permitted in an augmentation - they must be defined as part of the type itself</source>
        <target state="translated">不允許在增強指定中使用抽象成員，必須將它們定義為類型自身的一部分</target>
        <note />
      </trans-unit>
      <trans-unit id="tcMethodOverridesIllegalHere">
        <source>Method overrides and interface implementations are not permitted here</source>
        <target state="translated">此處不允許方法覆寫和介面實作</target>
        <note />
      </trans-unit>
      <trans-unit id="tcNoMemberFoundForOverride">
        <source>No abstract or interface member was found that corresponds to this override</source>
        <target state="translated">找不到對應到這個覆寫的抽象或介面成員</target>
        <note />
      </trans-unit>
      <trans-unit id="tcOverrideArityMismatch">
        <source>This override takes a different number of arguments to the corresponding abstract member. The following abstract members were found:{0}</source>
        <target state="translated">這項覆寫會針對對應的抽象成員，採用不同數目的引數。找到下列抽象成員: {0}</target>
        <note />
      </trans-unit>
      <trans-unit id="tcDefaultImplementationAlreadyExists">
        <source>This method already has a default implementation</source>
        <target state="translated">這個方法已經有預設實作</target>
        <note />
      </trans-unit>
      <trans-unit id="tcDefaultAmbiguous">
        <source>The method implemented by this default is ambiguous</source>
        <target state="translated">這個預設所實作的方法模稜兩可</target>
        <note />
      </trans-unit>
      <trans-unit id="tcNoPropertyFoundForOverride">
        <source>No abstract property was found that corresponds to this override</source>
        <target state="translated">找不到對應到這個覆寫的抽象屬性</target>
        <note />
      </trans-unit>
      <trans-unit id="tcAbstractPropertyMissingGetOrSet">
        <source>This property overrides or implements an abstract property but the abstract property doesn't have a corresponding {0}</source>
        <target state="translated">這個屬性會覆寫或實作抽象屬性，但抽象屬性沒有對應的 {0}</target>
        <note />
      </trans-unit>
      <trans-unit id="tcInvalidSignatureForSet">
        <source>Invalid signature for set member</source>
        <target state="translated">無效的集合成員簽章</target>
        <note />
      </trans-unit>
      <trans-unit id="tcNewMemberHidesAbstractMember">
        <source>This new member hides the abstract member '{0}'. Rename the member or use 'override' instead.</source>
        <target state="translated">這個新成員會隱藏抽象成員 '{0}'。請重新命名成員或改用 'override'。</target>
        <note />
      </trans-unit>
      <trans-unit id="tcNewMemberHidesAbstractMemberWithSuffix">
        <source>This new member hides the abstract member '{0}' once tuples, functions, units of measure and/or provided types are erased. Rename the member or use 'override' instead.</source>
        <target state="translated">這個新成員在清除元組、函式、測量單位和/或提供的類型後會隱藏抽象成員 '{0}'。請重新命名成員或改用 'override'。</target>
        <note />
      </trans-unit>
      <trans-unit id="tcStaticInitializersIllegalInInterface">
        <source>Interfaces cannot contain definitions of static initializers</source>
        <target state="translated">介面不能包含靜態初始設定式的定義</target>
        <note />
      </trans-unit>
      <trans-unit id="tcObjectConstructorsIllegalInInterface">
        <source>Interfaces cannot contain definitions of object constructors</source>
        <target state="translated">介面不能包含物件建構函式的定義</target>
        <note />
      </trans-unit>
      <trans-unit id="tcMemberOverridesIllegalInInterface">
        <source>Interfaces cannot contain definitions of member overrides</source>
        <target state="translated">介面不能包含成員覆寫的定義</target>
        <note />
      </trans-unit>
      <trans-unit id="tcConcreteMembersIllegalInInterface">
        <source>Interfaces cannot contain definitions of concrete members. You may need to define a constructor on your type to indicate that the type is a class.</source>
        <target state="translated">介面不能包含具象成員的定義。您必須在類型上定義建構函式，以指示類型是類別。</target>
        <note />
      </trans-unit>
      <trans-unit id="tcConstructorsDisallowedInExceptionAugmentation">
        <source>Constructors cannot be specified in exception augmentations</source>
        <target state="translated">建構函式不能在例外狀況增強指定中指定</target>
        <note />
      </trans-unit>
      <trans-unit id="tcStructsCannotHaveConstructorWithNoArguments">
        <source>Structs cannot have an object constructor with no arguments. This is a restriction imposed on all CLI languages as structs automatically support a default constructor.</source>
        <target state="translated">結構不能有不含引數的物件建構函式。這是對所有 CLI 語言施加的限制，因為結構會自動支援預設建構函式。</target>
        <note />
      </trans-unit>
      <trans-unit id="tcConstructorsIllegalForThisType">
        <source>Constructors cannot be defined for this type</source>
        <target state="translated">無法為這個類型定義建構函式</target>
        <note />
      </trans-unit>
      <trans-unit id="tcRecursiveBindingsWithMembersMustBeDirectAugmentation">
        <source>Recursive bindings that include member specifications can only occur as a direct augmentation of a type</source>
        <target state="translated">包含成員規格的遞迴繫結只能做為類型的直接增強指定</target>
        <note />
      </trans-unit>
      <trans-unit id="tcOnlySimplePatternsInLetRec">
        <source>Only simple variable patterns can be bound in 'let rec' constructs</source>
        <target state="translated">只有簡單的變數模式可以在 'let rec' 建構中繫結</target>
        <note />
      </trans-unit>
      <trans-unit id="tcOnlyRecordFieldsAndSimpleLetCanBeMutable">
        <source>Mutable 'let' bindings can't be recursive or defined in recursive modules or namespaces</source>
        <target state="translated">可變 'let' 繫結不能在遞迴模組或命名空間中遞迴或定義</target>
        <note />
      </trans-unit>
      <trans-unit id="tcMemberIsNotSufficientlyGeneric">
        <source>This member is not sufficiently generic</source>
        <target state="translated">這個成員的一般程度不足</target>
        <note />
      </trans-unit>
      <trans-unit id="tcLiteralAttributeRequiresConstantValue">
        <source>A declaration may only be the [&lt;Literal&gt;] attribute if a constant value is also given, e.g. 'val x: int = 1'</source>
        <target state="translated">若也提供了常數值，宣告就只能是 [&lt;Literal&gt;] 屬性，例如 'val x: int = 1'</target>
        <note />
      </trans-unit>
      <trans-unit id="tcValueInSignatureRequiresLiteralAttribute">
        <source>A declaration may only be given a value in a signature if the declaration has the [&lt;Literal&gt;] attribute</source>
        <target state="translated">若宣告有 [&lt;Literal&gt;] 屬性，宣告就只能有特徵標記中的值</target>
        <note />
      </trans-unit>
      <trans-unit id="tcThreadStaticAndContextStaticMustBeStatic">
        <source>Thread-static and context-static variables must be static and given the [&lt;DefaultValue&gt;] attribute to indicate that the value is initialized to the default value on each new thread</source>
        <target state="translated">靜態執行緒和環境變數必須是靜態的，且必須為其指定 [&lt;DefaultValue&gt;] 屬性，以指出值會在每個新的執行緒均初始化為預設值</target>
        <note />
      </trans-unit>
      <trans-unit id="tcVolatileFieldsMustBeMutable">
        <source>Volatile fields must be marked 'mutable' and cannot be thread-static</source>
        <target state="translated">Volatile 欄位必須標記為 'mutable'，而且不能是 Thread 靜態的</target>
        <note />
      </trans-unit>
      <trans-unit id="tcUninitializedValFieldsMustBeMutable">
        <source>Uninitialized 'val' fields must be mutable and marked with the '[&lt;DefaultValue&gt;]' attribute. Consider using a 'let' binding instead of a 'val' field.</source>
        <target state="translated">未初始化的 'val'欄位必須是可變的，並以 '[&lt;DefaultValue&gt;]' 屬性標示。請考慮使用 'let' 繫結，而不使用 'val' 欄位。</target>
        <note />
      </trans-unit>
      <trans-unit id="tcStaticValFieldsMustBeMutableAndPrivate">
        <source>Static 'val' fields in types must be mutable, private and marked with the '[&lt;DefaultValue&gt;]' attribute. They are initialized to the 'null' or 'zero' value for their type. Consider also using a 'static let mutable' binding in a class type.</source>
        <target state="translated">類型中的靜態 'val' 欄位必須是可變、私人的，並以 '[&lt;DefaultValue&gt;]' 標示。這些欄位會依據其類型，初始化為 'null' 或 'zero' 值。請考慮也在類別類型中使用 'static let mutable' 繫結。</target>
        <note />
      </trans-unit>
      <trans-unit id="tcFieldRequiresName">
        <source>This field requires a name</source>
        <target state="translated">這個欄位需要名稱</target>
        <note />
      </trans-unit>
      <trans-unit id="tcInvalidNamespaceModuleTypeUnionName">
        <source>Invalid namespace, module, type or union case name</source>
        <target state="translated">無效的命名空間、模組、類型或聯集名稱</target>
        <note />
      </trans-unit>
      <trans-unit id="tcIllegalFormForExplicitTypeDeclaration">
        <source>Explicit type declarations for constructors must be of the form 'ty1 * ... * tyN -&gt; resTy'. Parentheses may be required around 'resTy'</source>
        <target state="translated">建構函式的明確類型宣告形式必須為 'ty1 * ... * tyN -&gt; resTy'。'resTy' 前後可能需要括號</target>
        <note />
      </trans-unit>
      <trans-unit id="tcReturnTypesForUnionMustBeSameAsType">
        <source>Return types of union cases must be identical to the type being defined, up to abbreviations</source>
        <target state="translated">聯集的傳回類型必須與所定義的類型一樣，直到縮寫為止</target>
        <note />
      </trans-unit>
      <trans-unit id="tcInvalidEnumerationLiteral">
        <source>This is not a valid value for an enumeration literal</source>
        <target state="translated">這不是列舉常值的有效值</target>
        <note />
      </trans-unit>
      <trans-unit id="tcTypeIsNotInterfaceType1">
        <source>The type '{0}' is not an interface type</source>
        <target state="translated">類型 '{0}' 不是介面類型</target>
        <note />
      </trans-unit>
      <trans-unit id="tcDuplicateSpecOfInterface">
        <source>Duplicate specification of an interface</source>
        <target state="translated">介面有重複的規格</target>
        <note />
      </trans-unit>
      <trans-unit id="tcFieldValIllegalHere">
        <source>A field/val declaration is not permitted here</source>
        <target state="translated">此處不允許欄位/val 宣告</target>
        <note />
      </trans-unit>
      <trans-unit id="tcInheritIllegalHere">
        <source>A inheritance declaration is not permitted here</source>
        <target state="translated">此處不允許繼承宣告</target>
        <note />
      </trans-unit>
      <trans-unit id="tcModuleRequiresQualifiedAccess">
        <source>This declaration opens the module '{0}', which is marked as 'RequireQualifiedAccess'. Adjust your code to use qualified references to the elements of the module instead, e.g. 'List.map' instead of 'map'. This change will ensure that your code is robust as new constructs are added to libraries.</source>
        <target state="translated">這個宣告會開啟標記為 'RequireQualifiedAccess' 的模組 '{0}'。請將您的程式碼調整為改用模組項目的限定參考，例如 'List.map'，而不是 'map'。這項變更將確保在新建構加入至程式庫時，您的程式碼可以更為強固。</target>
        <note />
      </trans-unit>
      <trans-unit id="tcOpenUsedWithPartiallyQualifiedPath">
        <source>This declaration opens the namespace or module '{0}' through a partially qualified path. Adjust this code to use the full path of the namespace. This change will make your code more robust as new constructs are added to the F# and CLI libraries.</source>
        <target state="translated">這個宣告會透過部分限定名稱開啟命名空間或模組 '{0}'。請調整這個程式碼，使用命名空間的完整路徑。這項變更將確保在新建構加入至 F# 和 CLI 程式庫時，您的程式碼可以更為強固。</target>
        <note />
      </trans-unit>
      <trans-unit id="tcLocalClassBindingsCannotBeInline">
        <source>Local class bindings cannot be marked inline. Consider lifting the definition out of the class or else do not mark it as inline.</source>
        <target state="translated">區域類別繫結不能標記為內嵌。請考慮將定義移出類別，或不將它標記為內嵌。</target>
        <note />
      </trans-unit>
      <trans-unit id="tcTypeAbbreviationsMayNotHaveMembers">
        <source>Type abbreviations cannot have members</source>
        <target state="translated">類型縮寫不能有成員</target>
        <note />
      </trans-unit>
      <trans-unit id="tcTypeAbbreviationsCheckedAtCompileTime">
        <source>As of F# 4.1, the accessibility of type abbreviations is checked at compile-time. Consider changing the accessibility of the type abbreviation. Ignoring this warning might lead to runtime errors.</source>
        <target state="translated">自 F# 4.1 起，類型縮寫的協助工具會於編譯時期經過檢查。請考慮變更類型縮寫的協助工具。略過此警告會導致執行階段錯誤。</target>
        <note />
      </trans-unit>
      <trans-unit id="tcEnumerationsMayNotHaveMembers">
        <source>Enumerations cannot have members</source>
        <target state="translated">列舉值不能有成員</target>
        <note />
      </trans-unit>
      <trans-unit id="tcMeasureDeclarationsRequireStaticMembers">
        <source>Measure declarations may have only static members</source>
        <target state="translated">測量宣告只能有靜態成員</target>
        <note />
      </trans-unit>
      <trans-unit id="tcStructsMayNotContainDoBindings">
        <source>Structs cannot contain 'do' bindings because the default constructor for structs would not execute these bindings</source>
        <target state="translated">結構不能包含 'do' 繫結，因為結構的預設建構函式不會執行這些繫結</target>
        <note />
      </trans-unit>
      <trans-unit id="tcStructsMayNotContainLetBindings">
        <source>Structs cannot contain value definitions because the default constructor for structs will not execute these bindings. Consider adding additional arguments to the primary constructor for the type.</source>
        <target state="translated">結構不能包含值定義，因為結構的預設建構函式不會執行這些繫結。請考慮將其他引數加入類型的主要建構函式。</target>
        <note />
      </trans-unit>
      <trans-unit id="tcStaticLetBindingsRequireClassesWithImplicitConstructors">
        <source>Static value definitions may only be used in types with a primary constructor. Consider adding arguments to the type definition, e.g. 'type X(args) = ...'.</source>
        <target state="translated">靜態值定義只能用於含有主要建構函式的類型中。請考慮在類型定義加入引數，例如 'type X(args) = ...'。</target>
        <note />
      </trans-unit>
      <trans-unit id="tcMeasureDeclarationsRequireStaticMembersNotConstructors">
        <source>Measure declarations may have only static members: constructors are not available</source>
        <target state="translated">測量宣告只能有靜態成員: 無法使用建構函式</target>
        <note />
      </trans-unit>
      <trans-unit id="tcMemberAndLocalClassBindingHaveSameName">
        <source>A member and a local class binding both have the name '{0}'</source>
        <target state="translated">成員和區域類別繫結都有名稱 '{0}'</target>
        <note />
      </trans-unit>
      <trans-unit id="tcTypeAbbreviationsCannotHaveInterfaceDeclaration">
        <source>Type abbreviations cannot have interface declarations</source>
        <target state="translated">類型縮寫不能有介面宣告</target>
        <note />
      </trans-unit>
      <trans-unit id="tcEnumerationsCannotHaveInterfaceDeclaration">
        <source>Enumerations cannot have interface declarations</source>
        <target state="translated">列舉值不能有介面宣告</target>
        <note />
      </trans-unit>
      <trans-unit id="tcTypeIsNotInterfaceType0">
        <source>This type is not an interface type</source>
        <target state="translated">這種類型不是介面類型</target>
        <note />
      </trans-unit>
      <trans-unit id="tcAllImplementedInterfacesShouldBeDeclared">
        <source>All implemented interfaces should be declared on the initial declaration of the type</source>
        <target state="translated">所有實作的介面都應該在類型的初始宣告上宣告</target>
        <note />
      </trans-unit>
      <trans-unit id="tcDefaultImplementationForInterfaceHasAlreadyBeenAdded">
        <source>A default implementation of this interface has already been added because the explicit implementation of the interface was not specified at the definition of the type</source>
        <target state="translated">已經加入這個介面的預設實作，因為未在類型的定義指定介面的明確實作</target>
        <note />
      </trans-unit>
      <trans-unit id="tcMemberNotPermittedInInterfaceImplementation">
        <source>This member is not permitted in an interface implementation</source>
        <target state="translated">不允許在介面實作中使用這個成員</target>
        <note />
      </trans-unit>
      <trans-unit id="tcDeclarationElementNotPermittedInAugmentation">
        <source>This declaration element is not permitted in an augmentation</source>
        <target state="translated">不允許在增強指定中使用這個宣告項目</target>
        <note />
      </trans-unit>
      <trans-unit id="tcTypesCannotContainNestedTypes">
        <source>Types cannot contain nested type definitions</source>
        <target state="translated">類型不能包含巢狀類型定義</target>
        <note />
      </trans-unit>
      <trans-unit id="tcTypeExceptionOrModule">
        <source>type, exception or module</source>
        <target state="translated">類型、例外狀況或模組</target>
        <note />
      </trans-unit>
      <trans-unit id="tcTypeOrModule">
        <source>type or module</source>
        <target state="translated">類型或模組</target>
        <note />
      </trans-unit>
      <trans-unit id="tcImplementsIStructuralEquatableExplicitly">
        <source>The struct, record or union type '{0}' implements the interface 'System.IStructuralEquatable' explicitly. Apply the 'CustomEquality' attribute to the type.</source>
        <target state="translated">結構、記錄或等位型別 '{0}' 明確實作了介面 'System.IStructuralEquatable'。請將 'CustomEquality' 屬性套用到該型別。</target>
        <note />
      </trans-unit>
      <trans-unit id="tcImplementsIEquatableExplicitly">
        <source>The struct, record or union type '{0}' implements the interface 'System.IEquatable&lt;_&gt;' explicitly. Apply the 'CustomEquality' attribute to the type and provide a consistent implementation of the non-generic override 'System.Object.Equals(obj)'.</source>
        <target state="translated">結構、記錄或等位類型 '{0}' 會明確實作介面 'System.IEquatable&lt;_&gt;'。請將 'CustomEquality' 屬性套用到類型，並提供一致的非泛型覆寫 'System.Object.Equals(obj)' 實作。</target>
        <note />
      </trans-unit>
      <trans-unit id="tcExplicitTypeSpecificationCannotBeUsedForExceptionConstructors">
        <source>Explicit type specifications cannot be used for exception constructors</source>
        <target state="translated">明確的類型規格不能用於例外狀況建構函式</target>
        <note />
      </trans-unit>
      <trans-unit id="tcExceptionAbbreviationsShouldNotHaveArgumentList">
        <source>Exception abbreviations should not have argument lists</source>
        <target state="translated">例外狀況縮寫不應該有引數清單</target>
        <note />
      </trans-unit>
      <trans-unit id="tcAbbreviationsFordotNetExceptionsCannotTakeArguments">
        <source>Abbreviations for Common IL exceptions cannot take arguments</source>
        <target state="translated">Common IL 例外狀況的縮寫不能接受引數</target>
        <note />
      </trans-unit>
      <trans-unit id="tcExceptionAbbreviationsMustReferToValidExceptions">
        <source>Exception abbreviations must refer to existing exceptions or F# types deriving from System.Exception</source>
        <target state="translated">例外狀況縮寫必須參考現有的例外狀況，或衍生自 System.Exception 的 F# 類型</target>
        <note />
      </trans-unit>
      <trans-unit id="tcAbbreviationsFordotNetExceptionsMustHaveMatchingObjectConstructor">
        <source>Abbreviations for Common IL exception types must have a matching object constructor</source>
        <target state="translated">Common IL 例外狀況類型的縮寫必須有對應的物件建構函式</target>
        <note />
      </trans-unit>
      <trans-unit id="tcNotAnException">
        <source>Not an exception</source>
        <target state="translated">不是例外狀況</target>
        <note />
      </trans-unit>
      <trans-unit id="tcInvalidModuleName">
        <source>Invalid module name</source>
        <target state="translated">無效的模組名稱</target>
        <note />
      </trans-unit>
      <trans-unit id="tcInvalidTypeExtension">
        <source>Invalid type extension</source>
        <target state="translated">無效的類型擴充</target>
        <note />
      </trans-unit>
      <trans-unit id="tcAttributesOfTypeSpecifyMultipleKindsForType">
        <source>The attributes of this type specify multiple kinds for the type</source>
        <target state="translated">這種類型的屬性為類型指定了多種類型</target>
        <note />
      </trans-unit>
      <trans-unit id="tcKindOfTypeSpecifiedDoesNotMatchDefinition">
        <source>The kind of the type specified by its attributes does not match the kind implied by its definition</source>
        <target state="translated">由其屬性指定的類型類型不符合其定義所隱含的類型</target>
        <note />
      </trans-unit>
      <trans-unit id="tcMeasureDefinitionsCannotHaveTypeParameters">
        <source>Measure definitions cannot have type parameters</source>
        <target state="translated">測量定義不能有類型參數</target>
        <note />
      </trans-unit>
      <trans-unit id="tcTypeRequiresDefinition">
        <source>This type requires a definition</source>
        <target state="translated">這個類型需要定義</target>
        <note />
      </trans-unit>
      <trans-unit id="tcTypeAbbreviationHasTypeParametersMissingOnType">
        <source>This type abbreviation has one or more declared type parameters that do not appear in the type being abbreviated. Type abbreviations must use all declared type parameters in the type being abbreviated. Consider removing one or more type parameters, or use a concrete type definition that wraps an underlying type, such as 'type C&lt;'a&gt; = C of ...'.</source>
        <target state="translated">這個類型縮寫有一或多個已宣告的類型參數未出現在接受縮寫的類型中。類型縮寫必須使用接受縮寫的類型中所有已宣告的類型參數。請考慮移除一或多個類型參數，或使用會包裝基礎類型的實體類型定義，例如 'type C&lt;'a&gt; = C of ...'。</target>
        <note />
      </trans-unit>
      <trans-unit id="tcStructsInterfacesEnumsDelegatesMayNotInheritFromOtherTypes">
        <source>Structs, interfaces, enums and delegates cannot inherit from other types</source>
        <target state="translated">結構、介面、列舉和委派不能繼承自其他類型</target>
        <note />
      </trans-unit>
      <trans-unit id="tcTypesCannotInheritFromMultipleConcreteTypes">
        <source>Types cannot inherit from multiple concrete types</source>
        <target state="translated">類型不能繼承自多個具象類型</target>
        <note />
      </trans-unit>
      <trans-unit id="tcRecordsUnionsAbbreviationsStructsMayNotHaveAllowNullLiteralAttribute">
        <source>Records, union, abbreviations and struct types cannot have the 'AllowNullLiteral' attribute</source>
        <target state="translated">記錄、等位、縮寫和結構類型不能有 'AllowNullLiteral' 屬性</target>
        <note />
      </trans-unit>
      <trans-unit id="tcAllowNullTypesMayOnlyInheritFromAllowNullTypes">
        <source>Types with the 'AllowNullLiteral' attribute may only inherit from or implement types which also allow the use of the null literal</source>
        <target state="translated">具 'AllowNullLiteral' 屬性的類型只能繼承自或實作允許使用 null 常值的類型</target>
        <note />
      </trans-unit>
      <trans-unit id="tcGenericTypesCannotHaveStructLayout">
        <source>Generic types cannot be given the 'StructLayout' attribute</source>
        <target state="translated">不能為泛型類型指定 'StructLayout' 屬性</target>
        <note />
      </trans-unit>
      <trans-unit id="tcOnlyStructsCanHaveStructLayout">
        <source>Only structs and classes without primary constructors may be given the 'StructLayout' attribute</source>
        <target state="translated">只能為不含主要建構函式的結構和類別指定 'StructLayout' 屬性</target>
        <note />
      </trans-unit>
      <trans-unit id="tcRepresentationOfTypeHiddenBySignature">
        <source>The representation of this type is hidden by the signature. It must be given an attribute such as [&lt;Sealed&gt;], [&lt;Class&gt;] or [&lt;Interface&gt;] to indicate the characteristics of the type.</source>
        <target state="translated">特徵標記隱藏了此類型的表示法。必須賦予其 [&lt;Sealed&gt;]、[&lt;Class&gt;] 或 [&lt;Interface&gt;] 這類的屬性，以指出類型的特性。</target>
        <note />
      </trans-unit>
      <trans-unit id="tcOnlyClassesCanHaveAbstract">
        <source>Only classes may be given the 'AbstractClass' attribute</source>
        <target state="translated">只能為類別指定 'AbstractClass' 屬性</target>
        <note />
      </trans-unit>
      <trans-unit id="tcOnlyTypesRepresentingUnitsOfMeasureCanHaveMeasure">
        <source>Only types representing units-of-measure may be given the 'Measure' attribute</source>
        <target state="translated">只能為代表測量單位的類型指定 'Measure' 屬性</target>
        <note />
      </trans-unit>
      <trans-unit id="tcOverridesCannotHaveVisibilityDeclarations">
        <source>Accessibility modifiers are not permitted on overrides or interface implementations</source>
        <target state="translated">不允許在覆寫或介面實作上使用存取範圍修飾詞</target>
        <note />
      </trans-unit>
      <trans-unit id="tcTypesAreAlwaysSealedDU">
        <source>Discriminated union types are always sealed</source>
        <target state="translated">差別等位類型永遠是密封的</target>
        <note />
      </trans-unit>
      <trans-unit id="tcTypesAreAlwaysSealedRecord">
        <source>Record types are always sealed</source>
        <target state="translated">記錄類型永遠是密封的</target>
        <note />
      </trans-unit>
      <trans-unit id="tcTypesAreAlwaysSealedAssemblyCode">
        <source>Assembly code types are always sealed</source>
        <target state="translated">組譯程式碼類型永遠是密封的</target>
        <note />
      </trans-unit>
      <trans-unit id="tcTypesAreAlwaysSealedStruct">
        <source>Struct types are always sealed</source>
        <target state="translated">結構類型永遠是密封的</target>
        <note />
      </trans-unit>
      <trans-unit id="tcTypesAreAlwaysSealedDelegate">
        <source>Delegate types are always sealed</source>
        <target state="translated">委派類型永遠是密封的</target>
        <note />
      </trans-unit>
      <trans-unit id="tcTypesAreAlwaysSealedEnum">
        <source>Enum types are always sealed</source>
        <target state="translated">列舉類型永遠是密封的</target>
        <note />
      </trans-unit>
      <trans-unit id="tcInterfaceTypesAndDelegatesCannotContainFields">
        <source>Interface types and delegate types cannot contain fields</source>
        <target state="translated">介面類型和委派類型不能包含欄位</target>
        <note />
      </trans-unit>
      <trans-unit id="tcAbbreviatedTypesCannotBeSealed">
        <source>Abbreviated types cannot be given the 'Sealed' attribute</source>
        <target state="translated">不能為縮寫的類型指定 'Sealed' 屬性</target>
        <note />
      </trans-unit>
      <trans-unit id="tcCannotInheritFromSealedType">
        <source>Cannot inherit a sealed type</source>
        <target state="translated">無法繼承密封類型</target>
        <note />
      </trans-unit>
      <trans-unit id="tcCannotInheritFromInterfaceType">
        <source>Cannot inherit from interface type. Use interface ... with instead.</source>
        <target state="translated">無法繼承自介面類型。請改用 interface ... with。</target>
        <note />
      </trans-unit>
      <trans-unit id="tcStructTypesCannotContainAbstractMembers">
        <source>Struct types cannot contain abstract members</source>
        <target state="translated">結構類型不能包含抽象成員</target>
        <note />
      </trans-unit>
      <trans-unit id="tcInterfaceTypesCannotBeSealed">
        <source>Interface types cannot be sealed</source>
        <target state="translated">介面類型不可以是密封的</target>
        <note />
      </trans-unit>
      <trans-unit id="tcInvalidDelegateSpecification">
        <source>Delegate specifications must be of the form 'typ -&gt; typ'</source>
        <target state="translated">委派規格的形式必須為 'typ -&gt; typ'</target>
        <note />
      </trans-unit>
      <trans-unit id="tcDelegatesCannotBeCurried">
        <source>Delegate specifications must not be curried types. Use 'typ * ... * typ -&gt; typ' for multi-argument delegates, and 'typ -&gt; (typ -&gt; typ)' for delegates returning function values.</source>
        <target state="translated">委派規格不得為局部調用的類型。若為多引數委派，請使用 'typ * ... * typ -&gt; typ'; 若為傳回函式值的委派，則使用 'typ -&gt; (typ -&gt; typ)'。</target>
        <note />
      </trans-unit>
      <trans-unit id="tcInvalidTypeForLiteralEnumeration">
        <source>Literal enumerations must have type int, uint, int16, uint16, int64, uint64, byte, sbyte or char</source>
        <target state="translated">常值列舉值必須為類型 int、uint、int16、uint16、int64、uint64、byte、sbyte 或 char</target>
        <note />
      </trans-unit>
      <trans-unit id="tcTypeDefinitionIsCyclic">
        <source>This type definition involves an immediate cyclic reference through an abbreviation</source>
        <target state="translated">這個類型定義涉及透過縮寫的立即循環參考</target>
        <note />
      </trans-unit>
      <trans-unit id="tcTypeDefinitionIsCyclicThroughInheritance">
        <source>This type definition involves an immediate cyclic reference through a struct field or inheritance relation</source>
        <target state="translated">這個類型定義涉及透過結構欄位或繼承關係的立即循環參考</target>
        <note />
      </trans-unit>
      <trans-unit id="tcReservedSyntaxForAugmentation">
        <source>The syntax 'type X with ...' is reserved for augmentations. Types whose representations are hidden but which have members are now declared in signatures using 'type X = ...'. You may also need to add the '[&lt;Sealed&gt;] attribute to the type definition in the signature</source>
        <target state="translated">語法 'type X with ...' 已保留以用於擴增。已隱藏表示法但有成員的類型，現在會使用 'type X = ...' 在特徵標記中宣告。您也可能必須將 '[&lt;Sealed&gt;] 屬性新增到特徵標記中的類型定義</target>
        <note />
      </trans-unit>
      <trans-unit id="tcMembersThatExtendInterfaceMustBePlacedInSeparateModule">
        <source>Members that extend interface, delegate or enum types must be placed in a module separate to the definition of the type. This module must either have the AutoOpen attribute or be opened explicitly by client code to bring the extension members into scope.</source>
        <target state="translated">擴充介面、委派或列舉類型的成員必須放在模組中，與類型的定義分開。這個模組必須有 AutoOpen 屬性，或是由用戶端程式碼明確開啟，來將擴充成員帶入範圍內。</target>
        <note />
      </trans-unit>
      <trans-unit id="tcDeclaredTypeParametersForExtensionDoNotMatchOriginal">
        <source>One or more of the declared type parameters for this type extension have a missing or wrong type constraint not matching the original type constraints on '{0}'</source>
        <target state="translated">此類型延伸模組所宣告的型別參數中，有一或多個缺少類型條件約束，或類型條件約束不正確，不符合 '{0}' 的原始類型條件約束</target>
        <note />
      </trans-unit>
      <trans-unit id="tcTypeDefinitionsWithImplicitConstructionMustHaveOneInherit">
        <source>Type definitions may only have one 'inherit' specification and it must be the first declaration</source>
        <target state="translated">類型定義只能有一個 'inherit' 規格，而且必須是第一個宣告</target>
        <note />
      </trans-unit>
      <trans-unit id="tcTypeDefinitionsWithImplicitConstructionMustHaveLocalBindingsBeforeMembers">
        <source>'let' and 'do' bindings must come before member and interface definitions in type definitions</source>
        <target state="translated">'let' 和 'do' 繫結必須在類型定義中的成員和介面定義的前面</target>
        <note />
      </trans-unit>
      <trans-unit id="tcInheritDeclarationMissingArguments">
        <source>This 'inherit' declaration specifies the inherited type but no arguments. Consider supplying arguments, e.g. 'inherit BaseType(args)'.</source>
        <target state="translated">這個 'inherit' 宣告指定繼承類型，但沒有引數。請考慮提供引數，例如 'inherit BaseType(args)'。</target>
        <note />
      </trans-unit>
      <trans-unit id="tcInheritConstructionCallNotPartOfImplicitSequence">
        <source>This 'inherit' declaration has arguments, but is not in a type with a primary constructor. Consider adding arguments to your type definition, e.g. 'type X(args) = ...'.</source>
        <target state="translated">這個 'inherit' 宣告具有引數，但不在含有主要建構函式的類型中。請考慮在您的類型定義加入引數，例如 'type X(args) = ...'。</target>
        <note />
      </trans-unit>
      <trans-unit id="tcLetAndDoRequiresImplicitConstructionSequence">
        <source>This definition may only be used in a type with a primary constructor. Consider adding arguments to your type definition, e.g. 'type X(args) = ...'.</source>
        <target state="translated">這個定義只能用於含有主要建構函式的類型中。請考慮在您的類型定義加入引數，例如 'type X(args) = ...'。</target>
        <note />
      </trans-unit>
      <trans-unit id="tcTypeAbbreviationsCannotHaveAugmentations">
        <source>Type abbreviations cannot have augmentations</source>
        <target state="translated">類型縮寫不能有增強指定</target>
        <note />
      </trans-unit>
      <trans-unit id="tcModuleAbbreviationForNamespace">
        <source>The path '{0}' is a namespace. A module abbreviation may not abbreviate a namespace.</source>
        <target state="translated">路徑 '{0}' 是命名空間。模組縮寫不可用來縮寫命名空間。</target>
        <note />
      </trans-unit>
      <trans-unit id="tcTypeUsedInInvalidWay">
        <source>The type '{0}' is used in an invalid way. A value prior to '{1}' has an inferred type involving '{2}', which is an invalid forward reference.</source>
        <target state="translated">類型 '{0}' 的使用方式無效。在 '{1}' 之前的值具有涉及 '{2}' 的推斷類型，這是無效的向前參考。</target>
        <note />
      </trans-unit>
      <trans-unit id="tcMemberUsedInInvalidWay">
        <source>The member '{0}' is used in an invalid way. A use of '{1}' has been inferred prior to the definition of '{2}', which is an invalid forward reference.</source>
        <target state="translated">成員 '{0}' 的使用方式無效。系統推斷 '{1}' 在 '{2}' 的定義之前已經使用過，這是無效的向前參考。</target>
        <note />
      </trans-unit>
      <trans-unit id="tcAttributeAutoOpenWasIgnored">
        <source>The attribute 'AutoOpen(\"{0}\")' in the assembly '{1}' did not refer to a valid module or namespace in that assembly and has been ignored</source>
        <target state="translated">組件 '{1}' 中的 'AutoOpen(\"{0}\")' 屬性未參考該組件中有效的模組或命名空間，所以已予以忽略</target>
        <note />
      </trans-unit>
      <trans-unit id="ilUndefinedValue">
        <source>Undefined value '{0}'</source>
        <target state="translated">未定義的值 '{0}'</target>
        <note />
      </trans-unit>
      <trans-unit id="ilLabelNotFound">
        <source>Label {0} not found</source>
        <target state="translated">找不到標籤 {0}</target>
        <note />
      </trans-unit>
      <trans-unit id="ilIncorrectNumberOfTypeArguments">
        <source>Incorrect number of type arguments to local call</source>
        <target state="translated">區域呼叫的類型引數數目不正確</target>
        <note />
      </trans-unit>
      <trans-unit id="ilDynamicInvocationNotSupported">
        <source>Dynamic invocation of {0} is not supported</source>
        <target state="translated">不支援 {0} 的動態引動</target>
        <note />
      </trans-unit>
      <trans-unit id="ilAddressOfLiteralFieldIsInvalid">
        <source>Taking the address of a literal field is invalid</source>
        <target state="translated">接受常值欄位的位址無效</target>
        <note />
      </trans-unit>
      <trans-unit id="ilAddressOfValueHereIsInvalid">
        <source>This operation involves taking the address of a value '{0}' represented using a local variable or other special representation. This is invalid.</source>
        <target state="translated">這項作業涉及接受值 '{0}' 的位址，且這個值是使用區域變數或其他特殊表示方式表示。這種作法無效。</target>
        <note />
      </trans-unit>
      <trans-unit id="ilCustomMarshallersCannotBeUsedInFSharp">
        <source>Custom marshallers cannot be specified in F# code. Consider using a C# helper function.</source>
        <target state="translated">在 F# 程式碼中不能指定自訂封送處理器。請考慮使用 C# 協助程式函式。</target>
        <note />
      </trans-unit>
      <trans-unit id="ilMarshalAsAttributeCannotBeDecoded">
        <source>The MarshalAs attribute could not be decoded</source>
        <target state="translated">無法解碼 MarshalAs 屬性</target>
        <note />
      </trans-unit>
      <trans-unit id="ilSignatureForExternalFunctionContainsTypeParameters">
        <source>The signature for this external function contains type parameters. Constrain the argument and return types to indicate the types of the corresponding C function.</source>
        <target state="translated">這個外部函式的簽章包含型別參數。請限制引數和傳回型別，以指示對應 C 函式的類型。</target>
        <note />
      </trans-unit>
      <trans-unit id="ilDllImportAttributeCouldNotBeDecoded">
        <source>The DllImport attribute could not be decoded</source>
        <target state="translated">無法解碼 DllImport 屬性</target>
        <note />
      </trans-unit>
      <trans-unit id="ilLiteralFieldsCannotBeSet">
        <source>Literal fields cannot be set</source>
        <target state="translated">無法設定常值欄位</target>
        <note />
      </trans-unit>
      <trans-unit id="ilStaticMethodIsNotLambda">
        <source>GenSetStorage: {0} was represented as a static method but was not an appropriate lambda expression</source>
        <target state="translated">GenSetStorage: {0} 是以靜態方法表示，但它不是適當的 Lambda 運算式</target>
        <note />
      </trans-unit>
      <trans-unit id="ilMutableVariablesCannotEscapeMethod">
        <source>Mutable variables cannot escape their method</source>
        <target state="translated">可變動的變數無法逸出其方法</target>
        <note />
      </trans-unit>
      <trans-unit id="ilUnexpectedUnrealizedValue">
        <source>Compiler error: unexpected unrealized value</source>
        <target state="translated">編譯器錯誤: 非預期的未實現值</target>
        <note />
      </trans-unit>
      <trans-unit id="ilMainModuleEmpty">
        <source>Main module of program is empty: nothing will happen when it is run</source>
        <target state="translated">程式的主要模組是空的: 執行時不會產生任何作用</target>
        <note />
      </trans-unit>
      <trans-unit id="ilTypeCannotBeUsedForLiteralField">
        <source>This type cannot be used for a literal field</source>
        <target state="translated">這種類型不能做為常值欄位使用</target>
        <note />
      </trans-unit>
      <trans-unit id="ilUnexpectedGetSetAnnotation">
        <source>Unexpected GetSet annotation on a property</source>
        <target state="translated">屬性有非預期的 GetSet 註釋</target>
        <note />
      </trans-unit>
      <trans-unit id="ilFieldOffsetAttributeCouldNotBeDecoded">
        <source>The FieldOffset attribute could not be decoded</source>
        <target state="translated">無法解碼 FieldOffset 屬性</target>
        <note />
      </trans-unit>
      <trans-unit id="ilStructLayoutAttributeCouldNotBeDecoded">
        <source>The StructLayout attribute could not be decoded</source>
        <target state="translated">無法解碼 StructLayout 屬性</target>
        <note />
      </trans-unit>
      <trans-unit id="ilDefaultAugmentationAttributeCouldNotBeDecoded">
        <source>The DefaultAugmentation attribute could not be decoded</source>
        <target state="translated">無法解碼 DefaultAugmentation 屬性</target>
        <note />
      </trans-unit>
      <trans-unit id="ilReflectedDefinitionsCannotUseSliceOperator">
        <source>Reflected definitions cannot contain uses of the prefix splice operator '%'</source>
        <target state="translated">反映的定義不能含有前置接合運算子 '%' 的用法</target>
        <note />
      </trans-unit>
      <trans-unit id="optsProblemWithCodepage">
        <source>Problem with codepage '{0}': {1}</source>
        <target state="translated">字碼頁 '{0}' 有問題: {1}</target>
        <note />
      </trans-unit>
      <trans-unit id="optsCopyright">
        <source>Copyright (c) Microsoft Corporation. All Rights Reserved.</source>
        <target state="translated">Copyright (C) Microsoft Corporation. 著作權所有，並保留一切權利。</target>
        <note />
      </trans-unit>
      <trans-unit id="optsCopyrightCommunity">
        <source>Freely distributed under the MIT Open Source License.  https://github.com/Microsoft/visualfsharp/blob/master/License.txt</source>
        <target state="translated">依 MIT 開啟來源授權自由散發。https://github.com/Microsoft/visualfsharp/blob/master/License.txt</target>
        <note />
      </trans-unit>
      <trans-unit id="optsNameOfOutputFile">
        <source>Name of the output file (Short form: -o)</source>
        <target state="translated">輸出檔的名稱 (簡短形式: -o)</target>
        <note />
      </trans-unit>
      <trans-unit id="optsBuildConsole">
        <source>Build a console executable</source>
        <target state="translated">建置主控台可執行檔</target>
        <note />
      </trans-unit>
      <trans-unit id="optsBuildWindows">
        <source>Build a Windows executable</source>
        <target state="translated">建置 Windows 可執行檔</target>
        <note />
      </trans-unit>
      <trans-unit id="optsBuildLibrary">
        <source>Build a library (Short form: -a)</source>
        <target state="translated">建置程式庫 (簡短形式: -a)</target>
        <note />
      </trans-unit>
      <trans-unit id="optsBuildModule">
        <source>Build a module that can be added to another assembly</source>
        <target state="translated">建置可以加入至其他組件的模組</target>
        <note />
      </trans-unit>
      <trans-unit id="optsDelaySign">
        <source>Delay-sign the assembly using only the public portion of the strong name key</source>
        <target state="translated">只使用強式名稱金鑰的公開金鑰延遲簽署組件</target>
        <note />
      </trans-unit>
      <trans-unit id="optsPublicSign">
        <source>Public-sign the assembly using only the public portion of the strong name key, and mark the assembly as signed</source>
        <target state="translated">僅使用強式名稱金鑰的公開金鑰公開簽署組件，並將組件標記為已簽署</target>
        <note />
      </trans-unit>
      <trans-unit id="optsWriteXml">
        <source>Write the xmldoc of the assembly to the given file</source>
        <target state="translated">將組件的 xmldoc 寫入指定檔案</target>
        <note />
      </trans-unit>
      <trans-unit id="optsStrongKeyFile">
        <source>Specify a strong name key file</source>
        <target state="translated">指定強式名稱金鑰檔</target>
        <note />
      </trans-unit>
      <trans-unit id="optsStrongKeyContainer">
        <source>Specify a strong name key container</source>
        <target state="translated">指定強式名稱金鑰容器</target>
        <note />
      </trans-unit>
      <trans-unit id="optsPlatform">
        <source>Limit which platforms this code can run on: x86, x64, Arm, Arm64, Itanium, anycpu32bitpreferred, or anycpu. The default is anycpu.</source>
        <target state="translated">限制這個程式碼可以在哪些平台執行: x86、x64、Arm、Arm64、Itanium、anycpu32bitpreferred 或 anycpu。預設為 anycpu。</target>
        <note />
      </trans-unit>
      <trans-unit id="optsNoOpt">
        <source>Only include optimization information essential for implementing inlined constructs. Inhibits cross-module inlining but improves binary compatibility.</source>
        <target state="translated">只包含實作內嵌建構必要的最佳化資訊。禁止跨模組內嵌，但改進了二進位碼相容性。</target>
        <note />
      </trans-unit>
      <trans-unit id="optsNoInterface">
        <source>Don't add a resource to the generated assembly containing F#-specific metadata</source>
        <target state="translated">不將資源加入包含 F# 特有中繼資料的產生組件</target>
        <note />
      </trans-unit>
      <trans-unit id="optsSig">
        <source>Print the inferred interface of the assembly to a file</source>
        <target state="translated">將組件的推斷介面列印到檔案</target>
        <note />
      </trans-unit>
      <trans-unit id="optsReference">
        <source>Reference an assembly (Short form: -r)</source>
        <target state="translated">參考組件 (簡短形式: -r)</target>
        <note />
      </trans-unit>
      <trans-unit id="optsWin32res">
        <source>Specify a Win32 resource file (.res)</source>
        <target state="translated">指定 Win32 資源檔 (.res)</target>
        <note />
      </trans-unit>
      <trans-unit id="optsWin32manifest">
        <source>Specify a Win32 manifest file</source>
        <target state="translated">指定 Win32 資訊清單檔案</target>
        <note />
      </trans-unit>
      <trans-unit id="optsNowin32manifest">
        <source>Do not include the default Win32 manifest</source>
        <target state="translated">不要包含預設的 Win32 資訊清單</target>
        <note />
      </trans-unit>
      <trans-unit id="optsEmbedAllSource">
        <source>Embed all source files in the portable PDB file</source>
        <target state="translated">內嵌可攜式 PDB 檔案中的所有來源檔案</target>
        <note />
      </trans-unit>
      <trans-unit id="optsEmbedSource">
        <source>Embed specific source files in the portable PDB file</source>
        <target state="translated">內嵌可攜式 PDB 檔案中的特定來源檔案</target>
        <note />
      </trans-unit>
      <trans-unit id="optsSourceLink">
        <source>Source link information file to embed in the portable PDB file</source>
        <target state="translated">要內嵌於可攜式 PDB 檔案中的來源連結資訊檔案</target>
        <note />
      </trans-unit>
      <trans-unit id="srcFileTooLarge">
        <source>Source file is too large to embed in a portable PDB</source>
        <target state="translated">來源檔案過大，無法內嵌於可攜式 PDB 中</target>
        <note />
      </trans-unit>
      <trans-unit id="optsResource">
        <source>Embed the specified managed resource</source>
        <target state="translated">嵌入指定的受控資源</target>
        <note />
      </trans-unit>
      <trans-unit id="optsLinkresource">
        <source>Link the specified resource to this assembly where the resinfo format is &lt;file&gt;[,&lt;string name&gt;[,public|private]]</source>
        <target state="translated">將指定的資源連結到此組件，其中 resinfo 格式為 &lt;file&gt;[,&lt;string name&gt;[,public|private]]</target>
        <note />
      </trans-unit>
      <trans-unit id="optsDebugPM">
        <source>Emit debug information (Short form: -g)</source>
        <target state="translated">發出偵錯資訊 (簡短形式: -g)</target>
        <note />
      </trans-unit>
      <trans-unit id="optsDebug">
        <source>Specify debugging type: full, portable, embedded, pdbonly. ('{0}' is the default if no debuggging type specified and enables attaching a debugger to a running program, 'portable' is a cross-platform format, 'embedded' is a cross-platform format embedded into the output file).</source>
        <target state="translated">指定偵錯類型: full、portable、embedded、pdbonly。(如果未指定偵錯類型，即預設為 '{0}'，並允許將偵錯工具附加到正在執行的程式，'portable' 為跨平台格式，'embedded' 為輸出檔案內嵌的跨平台格式)。</target>
        <note />
      </trans-unit>
      <trans-unit id="optsOptimize">
        <source>Enable optimizations (Short form: -O)</source>
        <target state="translated">啟用最佳化 (簡短形式: -O)</target>
        <note />
      </trans-unit>
      <trans-unit id="optsTailcalls">
        <source>Enable or disable tailcalls</source>
        <target state="translated">啟用或停用 Tail 呼叫</target>
        <note />
      </trans-unit>
      <trans-unit id="optsDeterministic">
        <source>Produce a deterministic assembly (including module version GUID and timestamp)</source>
        <target state="translated">產生確定性組件 (包括模組版本 GUID 及時間戳記)</target>
        <note />
      </trans-unit>
      <trans-unit id="optsCrossoptimize">
        <source>Enable or disable cross-module optimizations</source>
        <target state="translated">啟用或停用跨模組最佳化</target>
        <note />
      </trans-unit>
      <trans-unit id="optsWarnaserrorPM">
        <source>Report all warnings as errors</source>
        <target state="translated">將所有警告回報為錯誤</target>
        <note />
      </trans-unit>
      <trans-unit id="optsWarnaserror">
        <source>Report specific warnings as errors</source>
        <target state="translated">將特定的警告回報為錯誤</target>
        <note />
      </trans-unit>
      <trans-unit id="optsWarn">
        <source>Set a warning level (0-5)</source>
        <target state="translated">設定警告層級 (0-5)</target>
        <note />
      </trans-unit>
      <trans-unit id="optsNowarn">
        <source>Disable specific warning messages</source>
        <target state="translated">停用特定的警告訊息</target>
        <note />
      </trans-unit>
      <trans-unit id="optsWarnOn">
        <source>Enable specific warnings that may be off by default</source>
        <target state="translated">啟用預設可能關閉的特定警告</target>
        <note />
      </trans-unit>
      <trans-unit id="optsChecked">
        <source>Generate overflow checks</source>
        <target state="translated">產生溢位核對</target>
        <note />
      </trans-unit>
      <trans-unit id="optsDefine">
        <source>Define conditional compilation symbols (Short form: -d)</source>
        <target state="translated">定義條件式編譯的符號 (簡短形式: -d)</target>
        <note />
      </trans-unit>
      <trans-unit id="optsMlcompatibility">
        <source>Ignore ML compatibility warnings</source>
        <target state="translated">忽略 ML 相容性警告</target>
        <note />
      </trans-unit>
      <trans-unit id="optsNologo">
        <source>Suppress compiler copyright message</source>
        <target state="translated">隱藏編譯器著作權訊息</target>
        <note />
      </trans-unit>
      <trans-unit id="optsHelp">
        <source>Display this usage message (Short form: -?)</source>
        <target state="translated">顯示此訊息 (簡短形式: -?)</target>
        <note />
      </trans-unit>
      <trans-unit id="optsResponseFile">
        <source>Read response file for more options</source>
        <target state="translated">如需了解更多選項，請參閱回應檔</target>
        <note />
      </trans-unit>
      <trans-unit id="optsCodepage">
        <source>Specify the codepage used to read source files</source>
        <target state="translated">指定用來讀取原始程式檔的字碼頁</target>
        <note />
      </trans-unit>
      <trans-unit id="optsUtf8output">
        <source>Output messages in UTF-8 encoding</source>
        <target state="translated">以 UTF-8 編碼輸出訊息</target>
        <note />
      </trans-unit>
      <trans-unit id="optsFullpaths">
        <source>Output messages with fully qualified paths</source>
        <target state="translated">輸出含完整路徑的訊息</target>
        <note />
      </trans-unit>
      <trans-unit id="optsLib">
        <source>Specify a directory for the include path which is used to resolve source files and assemblies (Short form: -I)</source>
        <target state="translated">指定用於 Include 路徑的目錄，它是用來解析原始程式檔和組件 (簡短形式: -I)</target>
        <note />
      </trans-unit>
      <trans-unit id="optsBaseaddress">
        <source>Base address for the library to be built</source>
        <target state="translated">要建置程式庫的基底位址</target>
        <note />
      </trans-unit>
      <trans-unit id="optsNoframework">
        <source>Do not reference the default CLI assemblies by default</source>
        <target state="translated">不預設參考預設的 CLI 組件</target>
        <note />
      </trans-unit>
      <trans-unit id="optsStandalone">
        <source>Statically link the F# library and all referenced DLLs that depend on it into the assembly being generated</source>
        <target state="translated">將 F# 程式庫和所有依存於它的被參考 DLL 靜態連結到所產生的組件中</target>
        <note />
      </trans-unit>
      <trans-unit id="optsStaticlink">
        <source>Statically link the given assembly and all referenced DLLs that depend on this assembly. Use an assembly name e.g. mylib, not a DLL name.</source>
        <target state="translated">靜態連結指定的組件和所有依存於這個組件的被參考 DLL。請使用組件名稱 (例如 mylib) 而不是 DLL 名稱。</target>
        <note />
      </trans-unit>
      <trans-unit id="optsResident">
        <source>Use a resident background compilation service to improve compiler startup times.</source>
        <target state="translated">使用常駐背景編譯服務改善編譯器的啟動時間。</target>
        <note />
      </trans-unit>
      <trans-unit id="optsPdb">
        <source>Name the output debug file</source>
        <target state="translated">為輸出偵錯檔命名</target>
        <note />
      </trans-unit>
      <trans-unit id="optsSimpleresolution">
        <source>Resolve assembly references using directory-based rules rather than MSBuild resolution</source>
        <target state="translated">使用以目錄為基礎的規則解析組件參考，而不使用 MSBuild 解析</target>
        <note />
      </trans-unit>
      <trans-unit id="optsUnrecognizedTarget">
        <source>Unrecognized target '{0}', expected 'exe', 'winexe', 'library' or 'module'</source>
        <target state="translated">無法辨識的目標 '{0}'，必須是 'exe'、'winexe'、'library' 或 'module'</target>
        <note />
      </trans-unit>
      <trans-unit id="optsUnrecognizedDebugType">
        <source>Unrecognized debug type '{0}', expected 'pdbonly' or 'full'</source>
        <target state="translated">無法辨識的偵錯類型 '{0}'，必須是 'pdbonly' 或 'full'</target>
        <note />
      </trans-unit>
      <trans-unit id="optsInvalidWarningLevel">
        <source>Invalid warning level '{0}'</source>
        <target state="translated">無效的警告層級 '{0}'</target>
        <note />
      </trans-unit>
      <trans-unit id="optsShortFormOf">
        <source>Short form of '{0}'</source>
        <target state="translated">'{0}' 的簡短形式</target>
        <note />
      </trans-unit>
      <trans-unit id="optsClirootDeprecatedMsg">
        <source>The command-line option '--cliroot' has been deprecated. Use an explicit reference to a specific copy of mscorlib.dll instead.</source>
        <target state="translated">命令列選項 '--cliroot' 已被取代。請改用明確參考，來指定 mscorlib.dll 的複本。</target>
        <note />
      </trans-unit>
      <trans-unit id="optsClirootDescription">
        <source>Use to override where the compiler looks for mscorlib.dll and framework components</source>
        <target state="translated">用來覆寫編譯器尋找 mscorlib.dll 和 Framework 元件的位置</target>
        <note />
      </trans-unit>
      <trans-unit id="optsHelpBannerOutputFiles">
        <source>- OUTPUT FILES -</source>
        <target state="translated">- 輸出檔 -</target>
        <note />
      </trans-unit>
      <trans-unit id="optsHelpBannerInputFiles">
        <source>- INPUT FILES -</source>
        <target state="translated">- 輸入檔 -</target>
        <note />
      </trans-unit>
      <trans-unit id="optsHelpBannerResources">
        <source>- RESOURCES -</source>
        <target state="translated">- 資源 -</target>
        <note />
      </trans-unit>
      <trans-unit id="optsHelpBannerCodeGen">
        <source>- CODE GENERATION -</source>
        <target state="translated">- 程式碼產生 -</target>
        <note />
      </trans-unit>
      <trans-unit id="optsHelpBannerAdvanced">
        <source>- ADVANCED -</source>
        <target state="translated">- 進階 -</target>
        <note />
      </trans-unit>
      <trans-unit id="optsHelpBannerMisc">
        <source>- MISCELLANEOUS -</source>
        <target state="translated">- 其他 -</target>
        <note />
      </trans-unit>
      <trans-unit id="optsHelpBannerLanguage">
        <source>- LANGUAGE -</source>
        <target state="translated">- 語言 -</target>
        <note />
      </trans-unit>
      <trans-unit id="optsHelpBannerErrsAndWarns">
        <source>- ERRORS AND WARNINGS -</source>
        <target state="translated">- 錯誤和警告 -</target>
        <note />
      </trans-unit>
      <trans-unit id="optsUnknownArgumentToTheTestSwitch">
        <source>Unknown --test argument: '{0}'</source>
        <target state="translated">未知的 --test 引數: '{0}'</target>
        <note />
      </trans-unit>
      <trans-unit id="optsUnknownPlatform">
        <source>Unrecognized platform '{0}', valid values are 'x86', 'x64', 'Arm', 'Arm64', 'Itanium', 'anycpu32bitpreferred', and 'anycpu'. The default is anycpu.</source>
        <target state="translated">無法辨識的平台 '{0}'，有效值為 'x86'、'x64'、'Arm'、'Arm64'、'Itanium'、'anycpu32bitpreferred' 和 'anycpu'。預設值為 anycpu。</target>
        <note />
      </trans-unit>
      <trans-unit id="optsInternalNoDescription">
        <source>The command-line option '{0}' is for test purposes only</source>
        <target state="translated">命令列選項 '{0}' 僅供測試用途</target>
        <note />
      </trans-unit>
      <trans-unit id="optsDCLONoDescription">
        <source>The command-line option '{0}' has been deprecated</source>
        <target state="translated">命令列選項 '{0}' 已被取代</target>
        <note />
      </trans-unit>
      <trans-unit id="optsDCLODeprecatedSuggestAlternative">
        <source>The command-line option '{0}' has been deprecated. Use '{1}' instead.</source>
        <target state="translated">命令列選項 '{0}' 已被取代。請改用 '{1}'。</target>
        <note />
      </trans-unit>
      <trans-unit id="optsDCLOHtmlDoc">
        <source>The command-line option '{0}' has been deprecated. HTML document generation is now part of the F# Power Pack, via the tool FsHtmlDoc.exe.</source>
        <target state="translated">命令列選項 '{0}' 已被取代。HTML 文件產生現在是 F# Power Pack 的一部分，會透過工具 FsHtmlDoc.exe 進行。</target>
        <note />
      </trans-unit>
      <trans-unit id="optsConsoleColors">
        <source>Output warning and error messages in color</source>
        <target state="translated">輸出彩色的警告和錯誤訊息</target>
        <note />
      </trans-unit>
      <trans-unit id="optsUseHighEntropyVA">
        <source>Enable high-entropy ASLR</source>
        <target state="translated">啟用高熵 ASLR</target>
        <note />
      </trans-unit>
      <trans-unit id="optsSubSystemVersion">
        <source>Specify subsystem version of this assembly</source>
        <target state="translated">指定這個組件的子系統版本</target>
        <note />
      </trans-unit>
      <trans-unit id="optsTargetProfile">
        <source>Specify target framework profile of this assembly. Valid values are mscorlib, netcore or netstandard. Default - mscorlib</source>
        <target state="translated">指定此組件的目標 Framework 設定檔。有效值為 mscorlib 或 netcore 或 netstandard。預設值 - mscorlib</target>
        <note />
      </trans-unit>
      <trans-unit id="optsEmitDebugInfoInQuotations">
        <source>Emit debug information in quotations</source>
        <target state="translated">發出在引號內的偵錯資訊</target>
        <note />
      </trans-unit>
      <trans-unit id="optsPreferredUiLang">
        <source>Specify the preferred output language culture name (e.g. es-ES, ja-JP)</source>
        <target state="translated">指定慣用輸出語言的文化特性名稱 (例如 es-ES、ja-JP)</target>
        <note />
      </trans-unit>
      <trans-unit id="optsNoCopyFsharpCore">
        <source>Don't copy FSharp.Core.dll along the produced binaries</source>
        <target state="translated">不同時複製 FSharp.Core.dll 及所產生的二進位檔案</target>
        <note />
      </trans-unit>
      <trans-unit id="optsInvalidSubSystemVersion">
        <source>Invalid version '{0}' for '--subsystemversion'. The version must be 4.00 or greater.</source>
        <target state="translated">'--subsystemversion' 的版本 '{0}' 無效。版本必須是 4.00 (含) 以上版本。</target>
        <note />
      </trans-unit>
      <trans-unit id="optsInvalidTargetProfile">
        <source>Invalid value '{0}' for '--targetprofile', valid values are 'mscorlib', 'netcore' or 'netstandard'.</source>
        <target state="translated">'--targetprofile' 的值 '{0}' 無效。有效值為 'mscorlib'、'netcore' 或 'netstandard'。</target>
        <note />
      </trans-unit>
      <trans-unit id="typeInfoFullName">
        <source>Full name</source>
        <target state="translated">完整名稱</target>
        <note />
      </trans-unit>
      <trans-unit id="typeInfoOtherOverloads">
        <source>and {0} other overloads</source>
        <target state="translated">和 {0} 個其他多載</target>
        <note />
      </trans-unit>
      <trans-unit id="typeInfoUnionCase">
        <source>union case</source>
        <target state="translated">聯集</target>
        <note />
      </trans-unit>
      <trans-unit id="typeInfoActivePatternResult">
        <source>active pattern result</source>
        <target state="translated">現用模式結果</target>
        <note />
      </trans-unit>
      <trans-unit id="typeInfoActiveRecognizer">
        <source>active recognizer</source>
        <target state="translated">現用辨識器</target>
        <note />
      </trans-unit>
      <trans-unit id="typeInfoField">
        <source>field</source>
        <target state="translated">欄位</target>
        <note />
      </trans-unit>
      <trans-unit id="typeInfoEvent">
        <source>event</source>
        <target state="translated">事件</target>
        <note />
      </trans-unit>
      <trans-unit id="typeInfoProperty">
        <source>property</source>
        <target state="translated">屬性</target>
        <note />
      </trans-unit>
      <trans-unit id="typeInfoExtension">
        <source>extension</source>
        <target state="translated">擴充功能</target>
        <note />
      </trans-unit>
      <trans-unit id="typeInfoCustomOperation">
        <source>custom operation</source>
        <target state="translated">自訂作業</target>
        <note />
      </trans-unit>
      <trans-unit id="typeInfoArgument">
        <source>argument</source>
        <target state="translated">引數</target>
        <note />
      </trans-unit>
      <trans-unit id="typeInfoPatternVariable">
        <source>patvar</source>
        <target state="translated">patvar</target>
        <note />
      </trans-unit>
      <trans-unit id="typeInfoNamespace">
        <source>namespace</source>
        <target state="translated">命名空間</target>
        <note />
      </trans-unit>
      <trans-unit id="typeInfoModule">
        <source>module</source>
        <target state="translated">模組</target>
        <note />
      </trans-unit>
      <trans-unit id="typeInfoNamespaceOrModule">
        <source>namespace/module</source>
        <target state="translated">命名空間/模組</target>
        <note />
      </trans-unit>
      <trans-unit id="typeInfoFromFirst">
        <source>from {0}</source>
        <target state="translated">來自 {0}</target>
        <note />
      </trans-unit>
      <trans-unit id="typeInfoFromNext">
        <source>also from {0}</source>
        <target state="translated">也來自 {0}</target>
        <note />
      </trans-unit>
      <trans-unit id="typeInfoGeneratedProperty">
        <source>generated property</source>
        <target state="translated">產生的屬性</target>
        <note />
      </trans-unit>
      <trans-unit id="typeInfoGeneratedType">
        <source>generated type</source>
        <target state="translated">產生的類型</target>
        <note />
      </trans-unit>
      <trans-unit id="recursiveClassHierarchy">
        <source>Recursive class hierarchy in type '{0}'</source>
        <target state="translated">類型 '{0}' 中有遞迴的類別階層</target>
        <note />
      </trans-unit>
      <trans-unit id="InvalidRecursiveReferenceToAbstractSlot">
        <source>Invalid recursive reference to an abstract slot</source>
        <target state="translated">抽象位置的遞迴參考無效</target>
        <note />
      </trans-unit>
      <trans-unit id="eventHasNonStandardType">
        <source>The event '{0}' has a non-standard type. If this event is declared in another CLI language, you may need to access this event using the explicit {1} and {2} methods for the event. If this event is declared in F#, make the type of the event an instantiation of either 'IDelegateEvent&lt;_&gt;' or 'IEvent&lt;_,_&gt;'.</source>
        <target state="translated">事件 '{0}' 有非標準的類型。若使用了另一種 CLI 語言宣告這個事件，您可能必須對這個事件使用明確的 {1} 和 {2} 方法加以存取。若使用了 F# 宣告這個事件，請讓事件類型成為 'IDelegateEvent&lt;_&gt;' 或 'IEvent&lt;_,_&gt;' 的具現化。</target>
        <note />
      </trans-unit>
      <trans-unit id="typeIsNotAccessible">
        <source>The type '{0}' is not accessible from this code location</source>
        <target state="translated">無法從這個程式碼位置存取類型 '{0}'</target>
        <note />
      </trans-unit>
      <trans-unit id="unionCasesAreNotAccessible">
        <source>The union cases or fields of the type '{0}' are not accessible from this code location</source>
        <target state="translated">無法從這個程式碼位置存取類型 '{0}' 的聯集或欄位</target>
        <note />
      </trans-unit>
      <trans-unit id="valueIsNotAccessible">
        <source>The value '{0}' is not accessible from this code location</source>
        <target state="translated">無法從這個程式碼位置存取值 '{0}'</target>
        <note />
      </trans-unit>
      <trans-unit id="unionCaseIsNotAccessible">
        <source>The union case '{0}' is not accessible from this code location</source>
        <target state="translated">無法從這個程式碼位置存取聯集 '{0}'</target>
        <note />
      </trans-unit>
      <trans-unit id="fieldIsNotAccessible">
        <source>The record, struct or class field '{0}' is not accessible from this code location</source>
        <target state="translated">無法從這個程式碼位置存取記錄、結構或類別欄位 '{0}'</target>
        <note />
      </trans-unit>
      <trans-unit id="structOrClassFieldIsNotAccessible">
        <source>The struct or class field '{0}' is not accessible from this code location</source>
        <target state="translated">無法從這個程式碼位置存取結構或類別欄位 '{0}'</target>
        <note />
      </trans-unit>
      <trans-unit id="experimentalConstruct">
        <source>This construct is experimental</source>
        <target state="translated">這個建構是實驗性質的</target>
        <note />
      </trans-unit>
      <trans-unit id="noInvokeMethodsFound">
        <source>No Invoke methods found for delegate type</source>
        <target state="translated">找不到委派類型的 Invoke 方法</target>
        <note />
      </trans-unit>
      <trans-unit id="moreThanOneInvokeMethodFound">
        <source>More than one Invoke method found for delegate type</source>
        <target state="translated">找到委派類型的多個 Invoke 方法</target>
        <note />
      </trans-unit>
      <trans-unit id="delegatesNotAllowedToHaveCurriedSignatures">
        <source>Delegates are not allowed to have curried signatures</source>
        <target state="translated">不允許委派有局部調用簽章</target>
        <note />
      </trans-unit>
      <trans-unit id="tlrUnexpectedTExpr">
        <source>Unexpected Expr.TyChoose</source>
        <target state="translated">未預期的 Expr.TyChoose</target>
        <note />
      </trans-unit>
      <trans-unit id="tlrLambdaLiftingOptimizationsNotApplied">
        <source>Note: Lambda-lifting optimizations have not been applied because of the use of this local constrained generic function as a first class value. Adding type constraints may resolve this condition.</source>
        <target state="translated">注意: 尚未套用 Lambda-lifting 最佳化，因為使用這個區域變數會將泛型函式限制為第一級值。加入類型條件約束或許可以解決這個狀況。</target>
        <note />
      </trans-unit>
      <trans-unit id="lexhlpIdentifiersContainingAtSymbolReserved">
        <source>Identifiers containing '@' are reserved for use in F# code generation</source>
        <target state="translated">包含 '@' 的識別碼已保留供 F# 程式碼產生使用</target>
        <note />
      </trans-unit>
      <trans-unit id="lexhlpIdentifierReserved">
        <source>The identifier '{0}' is reserved for future use by F#</source>
        <target state="translated">識別碼 '{0}' 已保留供 F# 未來使用</target>
        <note />
      </trans-unit>
      <trans-unit id="patcMissingVariable">
        <source>Missing variable '{0}'</source>
        <target state="translated">遺漏變數 '{0}'</target>
        <note />
      </trans-unit>
      <trans-unit id="patcPartialActivePatternsGenerateOneResult">
        <source>Partial active patterns may only generate one result</source>
        <target state="translated">部分現用模式只能產生一個結果</target>
        <note />
      </trans-unit>
      <trans-unit id="impTypeRequiredUnavailable">
        <source>The type '{0}' is required here and is unavailable. You must add a reference to assembly '{1}'.</source>
        <target state="translated">此處需要類型 '{0}'，但無法取得。您必須加入組件 '{1}' 的參考。</target>
        <note />
      </trans-unit>
      <trans-unit id="impReferencedTypeCouldNotBeFoundInAssembly">
        <source>A reference to the type '{0}' in assembly '{1}' was found, but the type could not be found in that assembly</source>
        <target state="translated">發現組件 '{1}' 中類型 '{0}' 的參考，但在該組件中找不到該類型</target>
        <note />
      </trans-unit>
      <trans-unit id="impNotEnoughTypeParamsInScopeWhileImporting">
        <source>Internal error or badly formed metadata: not enough type parameters were in scope while importing</source>
        <target state="translated">內部錯誤或形式不正確的中繼資料: 匯入時範圍中的型別參數不足</target>
        <note />
      </trans-unit>
      <trans-unit id="impReferenceToDllRequiredByAssembly">
        <source>A reference to the DLL {0} is required by assembly {1}. The imported type {2} is located in the first assembly and could not be resolved.</source>
        <target state="translated">組件 {1} 需要 DLL {0} 的參考。匯入的類型 {2} 位在第一個組件中，但無法解析。</target>
        <note />
      </trans-unit>
      <trans-unit id="impImportedAssemblyUsesNotPublicType">
        <source>An imported assembly uses the type '{0}' but that type is not public</source>
        <target state="translated">匯入的組件使用類型 '{0}'，但該類型不是公用類型</target>
        <note />
      </trans-unit>
      <trans-unit id="optValueMarkedInlineButIncomplete">
        <source>The value '{0}' was marked inline but its implementation makes use of an internal or private function which is not sufficiently accessible</source>
        <target state="translated">值 '{0}' 已標記為內嵌，但它的實作利用到無法存取的內部或私用函式</target>
        <note />
      </trans-unit>
      <trans-unit id="optValueMarkedInlineButWasNotBoundInTheOptEnv">
        <source>The value '{0}' was marked inline but was not bound in the optimization environment</source>
        <target state="translated">值 '{0}' 已標記為內嵌，但是未在最佳化環境中繫結</target>
        <note />
      </trans-unit>
      <trans-unit id="optLocalValueNotFoundDuringOptimization">
        <source>Local value {0} not found during optimization</source>
        <target state="translated">最佳化期間找不到區域數值 {0}</target>
        <note />
      </trans-unit>
      <trans-unit id="optValueMarkedInlineHasUnexpectedValue">
        <source>A value marked as 'inline' has an unexpected value</source>
        <target state="translated">標記為 'inline' 的值有未預期的值</target>
        <note />
      </trans-unit>
      <trans-unit id="optValueMarkedInlineCouldNotBeInlined">
        <source>A value marked as 'inline' could not be inlined</source>
        <target state="translated">無法內嵌標記為 'inline' 的值</target>
        <note />
      </trans-unit>
      <trans-unit id="optFailedToInlineValue">
        <source>Failed to inline the value '{0}' marked 'inline', perhaps because a recursive value was marked 'inline'</source>
        <target state="translated">無法內嵌標記為 'inline' 的值 '{0}'，可能是因為遞迴值標記了 'inline'</target>
        <note />
      </trans-unit>
      <trans-unit id="optRecursiveValValue">
        <source>Recursive ValValue {0}</source>
        <target state="translated">遞迴的 ValValue {0}</target>
        <note />
      </trans-unit>
      <trans-unit id="lexfltIncorrentIndentationOfIn">
        <source>The indentation of this 'in' token is incorrect with respect to the corresponding 'let'</source>
        <target state="translated">這個 'in' 語彙基元的縮排就對應的 'let' 而言並不正確</target>
        <note />
      </trans-unit>
      <trans-unit id="lexfltTokenIsOffsideOfContextStartedEarlier">
        <source>Possible incorrect indentation: this token is offside of context started at position {0}. Try indenting this token further or using standard formatting conventions.</source>
        <target state="translated">縮排可能不正確: 這個語彙基元於內容的位置 {0} 處開始越位。請嘗試進一步縮排這個語彙基元，或使用標準的格式設定慣例。</target>
        <note />
      </trans-unit>
      <trans-unit id="lexfltSeparatorTokensOfPatternMatchMisaligned">
        <source>The '|' tokens separating rules of this pattern match are misaligned by one column. Consider realigning your code or using further indentation.</source>
        <target state="translated">用以分隔這個模式比對之規則的 '|' 語彙基元有一欄未對齊。請考慮重新對齊程式碼或使用進一步的縮排。</target>
        <note />
      </trans-unit>
      <trans-unit id="nrInvalidModuleExprType">
        <source>Invalid module/expression/type</source>
        <target state="translated">無效的模組/運算式/類型</target>
        <note />
      </trans-unit>
      <trans-unit id="nrTypeInstantiationNeededToDisambiguateTypesWithSameName">
        <source>Multiple types exist called '{0}', taking different numbers of generic parameters. Provide a type instantiation to disambiguate the type resolution, e.g. '{1}'.</source>
        <target state="translated">有多個名稱為 '{0}' 的類型，各接受不同數目的泛型參數。請提供類型具現化，使類型解析意義清楚，例如 '{1}'。</target>
        <note />
      </trans-unit>
      <trans-unit id="nrTypeInstantiationIsMissingAndCouldNotBeInferred">
        <source>The instantiation of the generic type '{0}' is missing and can't be inferred from the arguments or return type of this member. Consider providing a type instantiation when accessing this type, e.g. '{1}'.</source>
        <target state="translated">遺漏泛型型別 '{0}' 的具現化，而且無法從這個成員的引數或傳回型別推斷。存取這種型別時，請考慮提供具現化，例如 '{1}'。</target>
        <note />
      </trans-unit>
      <trans-unit id="nrGlobalUsedOnlyAsFirstName">
        <source>'global' may only be used as the first name in a qualified path</source>
        <target state="translated">'global' 只能做為完整路徑的第一個名稱使用</target>
        <note />
      </trans-unit>
      <trans-unit id="nrIsNotConstructorOrLiteral">
        <source>This is not a constructor or literal, or a constructor is being used incorrectly</source>
        <target state="translated">這不是建構函式或常值，或者是建構函式的使用方式錯誤</target>
        <note />
      </trans-unit>
      <trans-unit id="nrUnexpectedEmptyLongId">
        <source>Unexpected empty long identifier</source>
        <target state="translated">未預期的空白長識別碼</target>
        <note />
      </trans-unit>
      <trans-unit id="nrRecordDoesNotContainSuchLabel">
        <source>The record type '{0}' does not contain a label '{1}'.</source>
        <target state="translated">記錄類型 '{0}' 未包含標籤 '{1}'。</target>
        <note />
      </trans-unit>
      <trans-unit id="nrInvalidFieldLabel">
        <source>Invalid field label</source>
        <target state="translated">無效的欄位標籤</target>
        <note />
      </trans-unit>
      <trans-unit id="nrInvalidExpression">
        <source>Invalid expression '{0}'</source>
        <target state="translated">無效的運算式 '{0}'</target>
        <note />
      </trans-unit>
      <trans-unit id="nrNoConstructorsAvailableForType">
        <source>No constructors are available for the type '{0}'</source>
        <target state="translated">沒有可供類型 '{0}' 使用的建構函式</target>
        <note />
      </trans-unit>
      <trans-unit id="nrUnionTypeNeedsQualifiedAccess">
        <source>The union type for union case '{0}' was defined with the RequireQualifiedAccessAttribute. Include the name of the union type ('{1}') in the name you are using.</source>
        <target state="translated">聯集 '{0}' 的等位型別由 RequireQualifiedAccessAttribute 定義。請在您使用的名稱中，加入等位型別 '{1}' 的名稱。</target>
        <note />
      </trans-unit>
      <trans-unit id="nrRecordTypeNeedsQualifiedAccess">
        <source>The record type for the record field '{0}' was defined with the RequireQualifiedAccessAttribute. Include the name of the record type ('{1}') in the name you are using.</source>
        <target state="translated">記錄欄位 '{0}' 的記錄類型定義有 RequireQualifiedAccessAttribute。請在您使用的名稱中，加入記錄類型 ('{1}') 的名稱。</target>
        <note />
      </trans-unit>
      <trans-unit id="ilwriteErrorCreatingPdb">
        <source>Unexpected error creating debug information file '{0}'</source>
        <target state="translated">建立偵錯資訊檔 '{0}' 時發生未預期的錯誤</target>
        <note />
      </trans-unit>
      <trans-unit id="lexOutsideIntegerRange">
        <source>This number is outside the allowable range for this integer type</source>
        <target state="translated">這個數字已經超出這個整數類型允許的範圍</target>
        <note />
      </trans-unit>
      <trans-unit id="lexCharNotAllowedInOperatorNames">
        <source>'{0}' is not permitted as a character in operator names and is reserved for future use</source>
        <target state="translated">不允許將 '{0}' 當做運算子名稱中的字元，它已保留供未來使用</target>
        <note />
      </trans-unit>
      <trans-unit id="lexUnexpectedChar">
        <source>Unexpected character '{0}'</source>
        <target state="translated">未預期的字元 '{0}'</target>
        <note />
      </trans-unit>
      <trans-unit id="lexByteArrayCannotEncode">
        <source>This byte array literal contains characters that do not encode as a single byte</source>
        <target state="translated">這個位元組陣列常值包含不會編碼成單一位元組的字元</target>
        <note />
      </trans-unit>
      <trans-unit id="lexIdentEndInMarkReserved">
        <source>Identifiers followed by '{0}' are reserved for future use</source>
        <target state="translated">後面接著 '{0}' 的識別碼已保留供未來使用</target>
        <note />
      </trans-unit>
      <trans-unit id="lexOutsideEightBitSigned">
        <source>This number is outside the allowable range for 8-bit signed integers</source>
        <target state="translated">這個數字已經超出 8 位元有正負號整數允許的範圍</target>
        <note />
      </trans-unit>
      <trans-unit id="lexOutsideEightBitSignedHex">
        <source>This number is outside the allowable range for hexadecimal 8-bit signed integers</source>
        <target state="translated">這個數字已經超出十六進位 8 位元有正負號整數允許的範圍</target>
        <note />
      </trans-unit>
      <trans-unit id="lexOutsideEightBitUnsigned">
        <source>This number is outside the allowable range for 8-bit unsigned integers</source>
        <target state="translated">這個數字已經超出 8 位元無正負號整數允許的範圍</target>
        <note />
      </trans-unit>
      <trans-unit id="lexOutsideSixteenBitSigned">
        <source>This number is outside the allowable range for 16-bit signed integers</source>
        <target state="translated">這個數字已經超出 16 位元有正負號整數允許的範圍</target>
        <note />
      </trans-unit>
      <trans-unit id="lexOutsideSixteenBitUnsigned">
        <source>This number is outside the allowable range for 16-bit unsigned integers</source>
        <target state="translated">這個數字已經超出 16 位元無正負號整數允許的範圍</target>
        <note />
      </trans-unit>
      <trans-unit id="lexOutsideThirtyTwoBitSigned">
        <source>This number is outside the allowable range for 32-bit signed integers</source>
        <target state="translated">這個數字已經超出 32 位元有正負號整數允許的範圍</target>
        <note />
      </trans-unit>
      <trans-unit id="lexOutsideThirtyTwoBitUnsigned">
        <source>This number is outside the allowable range for 32-bit unsigned integers</source>
        <target state="translated">這個數字已經超出 32 位元無正負號整數允許的範圍</target>
        <note />
      </trans-unit>
      <trans-unit id="lexOutsideSixtyFourBitSigned">
        <source>This number is outside the allowable range for 64-bit signed integers</source>
        <target state="translated">這個數字已經超出 64 位元有正負號整數允許的範圍</target>
        <note />
      </trans-unit>
      <trans-unit id="lexOutsideSixtyFourBitUnsigned">
        <source>This number is outside the allowable range for 64-bit unsigned integers</source>
        <target state="translated">這個數字已經超出 64 位元無正負號整數允許的範圍</target>
        <note />
      </trans-unit>
      <trans-unit id="lexOutsideNativeSigned">
        <source>This number is outside the allowable range for signed native integers</source>
        <target state="translated">這個數字已經超出有正負號原生整數允許的範圍</target>
        <note />
      </trans-unit>
      <trans-unit id="lexOutsideNativeUnsigned">
        <source>This number is outside the allowable range for unsigned native integers</source>
        <target state="translated">這個數字已經超出無正負號原生整數允許的範圍</target>
        <note />
      </trans-unit>
      <trans-unit id="lexInvalidFloat">
        <source>Invalid floating point number</source>
        <target state="translated">無效的浮點數</target>
        <note />
      </trans-unit>
      <trans-unit id="lexOusideDecimal">
        <source>This number is outside the allowable range for decimal literals</source>
        <target state="translated">這個數字已經超出十進位常值允許的範圍</target>
        <note />
      </trans-unit>
      <trans-unit id="lexOusideThirtyTwoBitFloat">
        <source>This number is outside the allowable range for 32-bit floats</source>
        <target state="translated">這個數字已經超出 32 位元浮點數允許的範圍</target>
        <note />
      </trans-unit>
      <trans-unit id="lexInvalidNumericLiteral">
        <source>This is not a valid numeric literal. Valid numeric literals include 1, 0x1, 0o1, 0b1, 1l (int/int32), 1u (uint/uint32), 1L (int64), 1UL (uint64), 1s (int16), 1us (uint16), 1y (int8/sbyte), 1uy (uint8/byte), 1.0 (float/double), 1.0f (float32/single), 1.0m (decimal), 1I (bigint).</source>
        <target state="translated">這不是有效的數值常值。有效的數值常值包括 1, 0x1、0o1、0b1、1l (int/int32)、1u (uint/uint32)、1L (int64)、1UL (uint64)、1s (int16)、1us (uint16)、1y (int8/sbyte)、1uy (uint8/byte)、1.0 (float/double)、1.0f (float32/single)、1.0m (decimal)、1I (bigint)。</target>
        <note />
      </trans-unit>
      <trans-unit id="lexInvalidByteLiteral">
        <source>This is not a valid byte literal</source>
        <target state="translated">這不是有效的位元組常值</target>
        <note />
      </trans-unit>
      <trans-unit id="lexInvalidCharLiteral">
        <source>This is not a valid character literal</source>
        <target state="translated">這不是有效的字元常值</target>
        <note />
      </trans-unit>
      <trans-unit id="lexThisUnicodeOnlyInStringLiterals">
        <source>This Unicode encoding is only valid in string literals</source>
        <target state="translated">這個 Unicode 編碼只在字串常值中才有效</target>
        <note />
      </trans-unit>
      <trans-unit id="lexTokenReserved">
        <source>This token is reserved for future use</source>
        <target state="translated">這個語彙基元已保留供未來使用</target>
        <note />
      </trans-unit>
      <trans-unit id="lexTabsNotAllowed">
        <source>TABs are not allowed in F# code unless the #indent \"off\" option is used</source>
        <target state="translated">F# 程式碼中不允許使用 TAB，除非使用 #indent \"off\" 選項</target>
        <note />
      </trans-unit>
      <trans-unit id="lexInvalidLineNumber">
        <source>Invalid line number: '{0}'</source>
        <target state="translated">無效的行號: '{0}'</target>
        <note />
      </trans-unit>
      <trans-unit id="lexHashIfMustBeFirst">
        <source>#if directive must appear as the first non-whitespace character on a line</source>
        <target state="translated">#if 指示詞必須顯示為一行的第一個非空白字元</target>
        <note />
      </trans-unit>
      <trans-unit id="lexHashElseNoMatchingIf">
        <source>#else has no matching #if</source>
        <target state="translated">#else 沒有對應的 #if</target>
        <note />
      </trans-unit>
      <trans-unit id="lexHashEndifRequiredForElse">
        <source>#endif required for #else</source>
        <target state="translated">#else 需要 #endif</target>
        <note />
      </trans-unit>
      <trans-unit id="lexHashElseMustBeFirst">
        <source>#else directive must appear as the first non-whitespace character on a line</source>
        <target state="translated">#else 指示詞必須顯示為一行的第一個非空白字元</target>
        <note />
      </trans-unit>
      <trans-unit id="lexHashEndingNoMatchingIf">
        <source>#endif has no matching #if</source>
        <target state="translated">#endif 沒有對應的 #if</target>
        <note />
      </trans-unit>
      <trans-unit id="lexHashEndifMustBeFirst">
        <source>#endif directive must appear as the first non-whitespace character on a line</source>
        <target state="translated">#endif 指示詞必須顯示為一行的第一個非空白字元</target>
        <note />
      </trans-unit>
      <trans-unit id="lexHashIfMustHaveIdent">
        <source>#if directive should be immediately followed by an identifier</source>
        <target state="translated">#if 指示詞後面應該緊接識別碼</target>
        <note />
      </trans-unit>
      <trans-unit id="lexWrongNestedHashEndif">
        <source>Syntax error. Wrong nested #endif, unexpected tokens before it.</source>
        <target state="translated">語法錯誤。錯誤的巢狀 #endif，它前面必須有語彙基元。</target>
        <note />
      </trans-unit>
      <trans-unit id="lexHashBangMustBeFirstInFile">
        <source>#! may only appear as the first line at the start of a file.</source>
        <target state="translated">#! 只能出現在檔案開頭的第一行。</target>
        <note />
      </trans-unit>
      <trans-unit id="pplexExpectedSingleLineComment">
        <source>Expected single line comment or end of line</source>
        <target state="translated">必須是單行註解或行結尾</target>
        <note />
      </trans-unit>
      <trans-unit id="memberOperatorDefinitionWithNoArguments">
        <source>Infix operator member '{0}' has no arguments. Expected a tuple of 2 arguments, e.g. static member (+) (x,y) = ...</source>
        <target state="translated">中置運算子成員 '{0}' 沒有引數。必須是 2 個引數的元組，例如，靜態成員 (+) (x,y) = ...</target>
        <note />
      </trans-unit>
      <trans-unit id="memberOperatorDefinitionWithNonPairArgument">
        <source>Infix operator member '{0}' has {1} initial argument(s). Expected a tuple of 2 arguments, e.g. static member (+) (x,y) = ...</source>
        <target state="translated">中置運算子成員 '{0}' 有 {1} 個初始引數。必須是 2 個引數的元組，例如，靜態成員 (+) (x,y) = ...</target>
        <note />
      </trans-unit>
      <trans-unit id="memberOperatorDefinitionWithCurriedArguments">
        <source>Infix operator member '{0}' has extra curried arguments. Expected a tuple of 2 arguments, e.g. static member (+) (x,y) = ...</source>
        <target state="translated">中置運算子成員 '{0}' 有額外的局部調用引數。必須是 2 個引數的元組，例如，靜態成員 (+) (x,y) = ...</target>
        <note />
      </trans-unit>
      <trans-unit id="tcFSharpCoreRequiresExplicit">
        <source>All record, union and struct types in FSharp.Core.dll must be explicitly labelled with 'StructuralComparison' or 'NoComparison'</source>
        <target state="translated">FSharp.Core.dll 中的所有記錄、等位和結構類型都必須明確標示 'StructuralComparison' 或 'NoComparison'</target>
        <note />
      </trans-unit>
      <trans-unit id="tcStructuralComparisonNotSatisfied1">
        <source>The struct, record or union type '{0}' has the 'StructuralComparison' attribute but the type parameter '{1}' does not satisfy the 'comparison' constraint. Consider adding the 'comparison' constraint to the type parameter</source>
        <target state="translated">結構、記錄或等位型別 '{0}' 有 'StructuralComparison' 屬性，但型別參數 '{1}' 不滿足 'comparison' 條件約束。請考慮將 'comparison' 條件約束加入型別參數</target>
        <note />
      </trans-unit>
      <trans-unit id="tcStructuralComparisonNotSatisfied2">
        <source>The struct, record or union type '{0}' has the 'StructuralComparison' attribute but the component type '{1}' does not satisfy the 'comparison' constraint</source>
        <target state="translated">結構、記錄或等位型別 '{0}' 有 'StructuralComparison' 屬性，但元件型別 '{1}' 不滿足 'comparison' 條件約束</target>
        <note />
      </trans-unit>
      <trans-unit id="tcNoComparisonNeeded1">
        <source>The struct, record or union type '{0}' is not structurally comparable because the type parameter {1} does not satisfy the 'comparison' constraint. Consider adding the 'NoComparison' attribute to the type '{2}' to clarify that the type is not comparable</source>
        <target state="translated">結構、記錄或等位型別 '{0}' 在結構上無法比較，因為型別參數 {1} 不滿足 'comparison' 條件約束。請考慮將 'NoComparison' 屬性加入型別 '{2}'，以釐清該型別為不可比較</target>
        <note />
      </trans-unit>
      <trans-unit id="tcNoComparisonNeeded2">
        <source>The struct, record or union type '{0}' is not structurally comparable because the type '{1}' does not satisfy the 'comparison' constraint. Consider adding the 'NoComparison' attribute to the type '{2}' to clarify that the type is not comparable</source>
        <target state="translated">結構、記錄或等位型別 '{0}' 在結構上無法比較，因為型別 '{1}' 不滿足 'comparison' 條件約束。請考慮將 'NoComparison' 屬性加入型別 '{2}'，以釐清該型別為不可比較</target>
        <note />
      </trans-unit>
      <trans-unit id="tcNoEqualityNeeded1">
        <source>The struct, record or union type '{0}' does not support structural equality because the type parameter {1} does not satisfy the 'equality' constraint. Consider adding the 'NoEquality' attribute to the type '{2}' to clarify that the type does not support structural equality</source>
        <target state="translated">結構、記錄或等位型別 '{0}' 不支援結構相等，因為型別參數 {1} 不滿足 'equality' 條件約束。請考慮將 'NoEquality' 屬性加入型別 '{2}'，以釐清該型別不支援結構相等</target>
        <note />
      </trans-unit>
      <trans-unit id="tcNoEqualityNeeded2">
        <source>The struct, record or union type '{0}' does not support structural equality because the type '{1}' does not satisfy the 'equality' constraint. Consider adding the 'NoEquality' attribute to the type '{2}' to clarify that the type does not support structural equality</source>
        <target state="translated">結構、記錄或等位型別 '{0}' 不支援結構相等，因為型別 '{1}' 不滿足 'equality' 條件約束。請考慮將 'NoEquality' 屬性加入型別 '{2}'，以釐清該型別不支援結構相等</target>
        <note />
      </trans-unit>
      <trans-unit id="tcStructuralEqualityNotSatisfied1">
        <source>The struct, record or union type '{0}' has the 'StructuralEquality' attribute but the type parameter '{1}' does not satisfy the 'equality' constraint. Consider adding the 'equality' constraint to the type parameter</source>
        <target state="translated">結構、記錄或等位型別 '{0}' 有 'StructuralEquality' 屬性，但型別參數 '{1}' 不滿足 'equality' 條件約束。請考慮將 'equality' 條件約束加入型別參數</target>
        <note />
      </trans-unit>
      <trans-unit id="tcStructuralEqualityNotSatisfied2">
        <source>The struct, record or union type '{0}' has the 'StructuralEquality' attribute but the component type '{1}' does not satisfy the 'equality' constraint</source>
        <target state="translated">結構、記錄或等位型別 '{0}' 有 'StructuralEquality' 屬性，但元件型別 '{1}' 不滿足 'equality' 條件約束</target>
        <note />
      </trans-unit>
      <trans-unit id="tcStructsMustDeclareTypesOfImplicitCtorArgsExplicitly">
        <source>Each argument of the primary constructor for a struct must be given a type, for example 'type S(x1:int, x2: int) = ...'. These arguments determine the fields of the struct.</source>
        <target state="translated">必須為類型的主要建構函式的每個引數指定類型，例如 'type S(x1:int, x2: int) = ...'。這些引數會決定結構的欄位。</target>
        <note />
      </trans-unit>
      <trans-unit id="chkUnusedValue">
        <source>The value '{0}' is unused</source>
        <target state="translated">值 '{0}' 未使用到</target>
        <note />
      </trans-unit>
      <trans-unit id="chkUnusedThisVariable">
        <source>The recursive object reference '{0}' is unused. The presence of a recursive object reference adds runtime initialization checks to members in this and derived types. Consider removing this recursive object reference.</source>
        <target state="translated">遞迴物件參考 '{0}' 未使用到。有了遞迴物件參考，就會在這個類型和衍生類型的成員中加入執行階段初始化檢查。請考慮移除這個遞迴物件參考。</target>
        <note />
      </trans-unit>
      <trans-unit id="parsGetterAtMostOneArgument">
        <source>A getter property may have at most one argument group</source>
        <target state="translated">getter 屬性最多只能有一個引數群組</target>
        <note />
      </trans-unit>
      <trans-unit id="parsSetterAtMostTwoArguments">
        <source>A setter property may have at most two argument groups</source>
        <target state="translated">屬性 setter 最多可以有兩個引數群組</target>
        <note />
      </trans-unit>
      <trans-unit id="parsInvalidProperty">
        <source>Invalid property getter or setter</source>
        <target state="translated">無效的屬性 getter 或 setter</target>
        <note />
      </trans-unit>
      <trans-unit id="parsIndexerPropertyRequiresAtLeastOneArgument">
        <source>An indexer property must be given at least one argument</source>
        <target state="translated">必須至少為索引子屬性指定一個引數</target>
        <note />
      </trans-unit>
      <trans-unit id="tastInvalidAddressOfMutableAcrossAssemblyBoundary">
        <source>This operation accesses a mutable top-level value defined in another assembly in an unsupported way. The value cannot be accessed through its address. Consider copying the expression to a mutable local, e.g. 'let mutable x = ...', and if necessary assigning the value back after the completion of the operation</source>
        <target state="translated">這項作業以不支援的方式存取另一個組件中定義的可變動最上層值。值無法透過其位址存取。請考慮將運算式複製到可變動的區域變數，例如 'let mutable x = ...'，並視需要在作業完成後將值指派回來</target>
        <note />
      </trans-unit>
      <trans-unit id="parsNonAdjacentTypars">
        <source>Remove spaces between the type name and type parameter, e.g. \"type C&lt;'T&gt;\", not type \"C   &lt;'T&gt;\". Type parameters must be placed directly adjacent to the type name.</source>
        <target state="translated">請移除類型名稱和類型參數之間的空格，例如 \"type C&lt;'T&gt;\" 而非 \"C   &lt;'T&gt;\"。類型參數必須緊接著類型名稱。</target>
        <note />
      </trans-unit>
      <trans-unit id="parsNonAdjacentTyargs">
        <source>Remove spaces between the type name and type parameter, e.g. \"C&lt;'T&gt;\", not \"C &lt;'T&gt;\". Type parameters must be placed directly adjacent to the type name.</source>
        <target state="translated">請移除類型名稱和類型參數之間的空格，例如 \"C&lt;'T&gt;\" 而非 \"C &lt;'T&gt;\"。類型參數必須緊接著類型名稱。</target>
        <note />
      </trans-unit>
      <trans-unit id="parsNonAtomicType">
        <source>The use of the type syntax 'int C' and 'C  &lt;int&gt;' is not permitted here. Consider adjusting this type to be written in the form 'C&lt;int&gt;'</source>
        <target state="translated">此處不允許使用類型語法 'int C' 和 'C &lt;int&gt;'。請考慮將此類型調整為以 'C&lt;int&gt;' 形式撰寫</target>
        <note />
      </trans-unit>
      <trans-unit id="tastUndefinedItemRefModuleNamespace">
        <source>The module/namespace '{0}' from compilation unit '{1}' did not contain the module/namespace '{2}'</source>
        <target state="translated">來自編譯單位 '{1}' 的模組/命名空間 '{0}' 不包含模組/命名空間 '{2}'</target>
        <note />
      </trans-unit>
      <trans-unit id="tastUndefinedItemRefVal">
        <source>The module/namespace '{0}' from compilation unit '{1}' did not contain the val '{2}'</source>
        <target state="translated">來自編譯單位 '{1}' 的模組/命名空間 '{0}' 不包含 val '{2}'</target>
        <note />
      </trans-unit>
      <trans-unit id="tastUndefinedItemRefModuleNamespaceType">
        <source>The module/namespace '{0}' from compilation unit '{1}' did not contain the namespace, module or type '{2}'</source>
        <target state="translated">來自編譯單位 '{1}' 的模組/命名空間 '{0}' 不包含命名空間、模組或類型 '{2}'</target>
        <note />
      </trans-unit>
      <trans-unit id="tcInvalidUseNullAsTrueValue">
        <source>The 'UseNullAsTrueValue' attribute flag may only be used with union types that have one nullary case and at least one non-nullary case</source>
        <target state="translated">'UseNullAsTrueValue' 屬性旗標只能搭配等位型別一起使用，該等位型別有一個零元案例和至少一個非零元案例</target>
        <note />
      </trans-unit>
      <trans-unit id="tcParameterInferredByref">
        <source>The parameter '{0}' was inferred to have byref type. Parameters of byref type must be given an explicit type annotation, e.g. 'x1: byref&lt;int&gt;'. When used, a byref parameter is implicitly dereferenced.</source>
        <target state="translated">已推斷出參數 '{0}' 擁有 byref 類型。必須為 byref 類型的參數提供明確的類型註釋，例如 'x1: byref&lt;int&gt;'。使用時，會對 byref 參數隱含取值。</target>
        <note />
      </trans-unit>
      <trans-unit id="tcNonUniformMemberUse">
        <source>The generic member '{0}' has been used at a non-uniform instantiation prior to this program point. Consider reordering the members so this member occurs first. Alternatively, specify the full type of the member explicitly, including argument types, return type and any additional generic parameters and constraints.</source>
        <target state="translated">在這個程式點之前，泛型成員 '{0}' 已用於非統一具現化。請考慮重新排列此成員，以便讓此成員最先出現。或者，明確指定此成員的完整型別，包括引數型別、傳回型別和任何其他泛型參數和條件約束。</target>
        <note />
      </trans-unit>
      <trans-unit id="tcAttribArgsDiffer">
        <source>The attribute '{0}' appears in both the implementation and the signature, but the attribute arguments differ. Only the attribute from the signature will be included in the compiled code.</source>
        <target state="translated">屬性 '{0}' 同時出現在實作和簽章中，但是屬性引數不同。編譯的程式碼中將只包含來自簽章的屬性。</target>
        <note />
      </trans-unit>
      <trans-unit id="tcCannotCallAbstractBaseMember">
        <source>Cannot call an abstract base member: '{0}'</source>
        <target state="translated">無法呼叫抽象基底成員: '{0}'</target>
        <note />
      </trans-unit>
      <trans-unit id="typrelCannotResolveAmbiguityInUnmanaged">
        <source>Could not resolve the ambiguity in the use of a generic construct with an 'unmanaged' constraint at or near this position</source>
        <target state="translated">無法解決在這個位置或附近使用具有 'unmanaged' 條件約束的泛型建構時造成的模稜兩可</target>
        <note />
      </trans-unit>
      <trans-unit id="mlCompatMessage">
        <source>This construct is for ML compatibility. {0}. You can disable this warning by using '--mlcompatibility' or '--nowarn:62'.</source>
        <target state="translated">這個建構是用於 ML 相容性。{0}。您可以使用 '--mlcompatibility' 或 '--nowarn:62' 停用這項警告</target>
        <note />
      </trans-unit>
      <trans-unit id="ilFieldDoesNotHaveValidOffsetForStructureLayout">
        <source>The type '{0}' has been marked as having an Explicit layout, but the field '{1}' has not been marked with the 'FieldOffset' attribute</source>
        <target state="translated">類型 '{0}' 已標記為有明確配置，但是 '{1}' 卻未以 'FieldOffset' 屬性標記</target>
        <note />
      </trans-unit>
      <trans-unit id="tcInterfacesShouldUseInheritNotInterface">
        <source>Interfaces inherited by other interfaces should be declared using 'inherit ...' instead of 'interface ...'</source>
        <target state="translated">由其他介面繼承的介面應該使用 'inherit ...' 宣告，不要使用 'interface ...'</target>
        <note />
      </trans-unit>
      <trans-unit id="parsInvalidPrefixOperator">
        <source>Invalid prefix operator</source>
        <target state="translated">無效的前置運算子</target>
        <note />
      </trans-unit>
      <trans-unit id="parsInvalidPrefixOperatorDefinition">
        <source>Invalid operator definition. Prefix operator definitions must use a valid prefix operator name.</source>
        <target state="translated">無效的運算子定義。前置運算子定義必須使用有效的前置運算子名稱。</target>
        <note />
      </trans-unit>
      <trans-unit id="buildCompilingExtensionIsForML">
        <source>The file extensions '.ml' and '.mli' are for ML compatibility</source>
        <target state="translated">副檔名 '.ml' 和 '.mli' 是使用於 ML 相容性</target>
        <note />
      </trans-unit>
      <trans-unit id="lexIndentOffForML">
        <source>Consider using a file with extension '.ml' or '.mli' instead</source>
        <target state="translated">請考慮改用副檔名為 '.ml' 或 '.mli' 的檔案</target>
        <note />
      </trans-unit>
      <trans-unit id="activePatternIdentIsNotFunctionTyped">
        <source>Active pattern '{0}' is not a function</source>
        <target state="translated">現用模式 '{0}' 不是函式</target>
        <note />
      </trans-unit>
      <trans-unit id="activePatternChoiceHasFreeTypars">
        <source>Active pattern '{0}' has a result type containing type variables that are not determined by the input. The common cause is a when a result case is not mentioned, e.g. 'let (|A|B|) (x:int) = A x'. This can be fixed with a type constraint, e.g. 'let (|A|B|) (x:int) : Choice&lt;int,unit&gt; = A x'</source>
        <target state="translated">使用中模式 '{0}' 的結果類型包含類型變數，但輸入無法予以判斷。最常見的原因是未提及結果案例，例如 'let (|A|B|) (x:int) = A x'。您可使用類型條件約束予以修正，例如 'let (|A|B|) (x:int) : Choice&lt;int,unit&gt; = A x'</target>
        <note />
      </trans-unit>
      <trans-unit id="ilFieldHasOffsetForSequentialLayout">
        <source>The FieldOffset attribute can only be placed on members of types marked with the StructLayout(LayoutKind.Explicit)</source>
        <target state="translated">FieldOffset 屬性僅能置於標記為 StructLayout(LayoutKind.Explicit) 類型的成員上</target>
        <note />
      </trans-unit>
      <trans-unit id="tcOptionalArgsMustComeAfterNonOptionalArgs">
        <source>Optional arguments must come at the end of the argument list, after any non-optional arguments</source>
        <target state="translated">選擇性引數必須位於引數清單末端，在所有非選擇性引數之後</target>
        <note />
      </trans-unit>
      <trans-unit id="tcConditionalAttributeUsage">
        <source>Attribute 'System.Diagnostics.ConditionalAttribute' is only valid on methods or attribute classes</source>
        <target state="translated">屬性 'System.Diagnostics.ConditionalAttribute' 只有在方法或屬性類別上才有效</target>
        <note />
      </trans-unit>
      <trans-unit id="tcMemberOperatorDefinitionInExtrinsic">
        <source>Extension members cannot provide operator overloads.  Consider defining the operator as part of the type definition instead.</source>
        <target state="translated">擴充成員無法提供運算子多載。請考慮將運算子改成定義為類型定義的一部分。</target>
        <note />
      </trans-unit>
      <trans-unit id="tcUnionCaseNameConflictsWithGeneratedType">
        <source>The union case named '{0}' conflicts with the generated type '{1}'</source>
        <target state="translated">名為 '{0}' 的聯集與產生的類型 '{1}' 衝突</target>
        <note />
      </trans-unit>
      <trans-unit id="chkNoReflectedDefinitionOnStructMember">
        <source>ReflectedDefinitionAttribute may not be applied to an instance member on a struct type, because the instance member takes an implicit 'this' byref parameter</source>
        <target state="translated">ReflectedDefinitionAttribute 不能套用到結構類型上的執行個體成員，因為執行個體成員接受隱含 'this' byref 參數</target>
        <note />
      </trans-unit>
      <trans-unit id="tcDllImportNotAllowed">
        <source>DLLImport bindings must be static members in a class or function definitions in a module</source>
        <target state="translated">DLLImport 繫結必須是類別中的靜態成員或模組中的函式定義</target>
        <note />
      </trans-unit>
      <trans-unit id="buildExpectedSigdataFile">
        <source>FSharp.Core.sigdata not found alongside FSharp.Core. File expected in {0}. Consider upgrading to a more recent version of FSharp.Core, where this file is no longer be required.</source>
        <target state="translated">找不到與 FSharp.Core 並存的 FSharp.Core.sigdata。檔案應位於 {0}。請考慮升級至最新版的 FSharp.Core，其中不再需要此檔案。</target>
        <note />
      </trans-unit>
      <trans-unit id="buildExpectedFileAlongSideFSharpCore">
        <source>File '{0}' not found alongside FSharp.Core. File expected in {1}. Consider upgrading to a more recent version of FSharp.Core, where this file is no longer be required.</source>
        <target state="translated">找不到與 FSharp.Core 並存的檔案 '{0}'。檔案應位於 {1}。請考慮升級至最新版的 FSharp.Core，其中不再需要此檔案。</target>
        <note />
      </trans-unit>
      <trans-unit id="buildUnexpectedFileNameCharacter">
        <source>Filename '{0}' contains invalid character '{1}'</source>
        <target state="translated">檔名 '{0}' 包含無效的字元 '{1}'</target>
        <note />
      </trans-unit>
      <trans-unit id="tcInvalidUseBangBinding">
        <source>'use!' bindings must be of the form 'use! &lt;var&gt; = &lt;expr&gt;'</source>
        <target state="translated">'use!' 繫結的形式必須為 'use! &lt;var&gt; = &lt;expr&gt;'</target>
        <note />
      </trans-unit>
      <trans-unit id="crefNoInnerGenericsInQuotations">
        <source>Inner generic functions are not permitted in quoted expressions. Consider adding some type constraints until this function is no longer generic.</source>
        <target state="translated">加引號的運算式中不允許內部泛型函式。請考慮加入一些類型條件約束，直到這個函式不是泛型為止。</target>
        <note />
      </trans-unit>
      <trans-unit id="tcEnumTypeCannotBeEnumerated">
        <source>The type '{0}' is not a valid enumerator type , i.e. does not have a 'MoveNext()' method returning a bool, and a 'Current' property</source>
        <target state="translated">類型 '{0}' 不是有效的列舉程式類型，例如，沒有傳回 bool 的 'MoveNext()' 方法，也沒有 'Current' 屬性</target>
        <note />
      </trans-unit>
      <trans-unit id="parsEofInTripleQuoteString">
        <source>End of file in triple-quote string begun at or before here</source>
        <target state="translated">三引號字串中的檔案結尾於此處或之前開始</target>
        <note />
      </trans-unit>
      <trans-unit id="parsEofInTripleQuoteStringInComment">
        <source>End of file in triple-quote string embedded in comment begun at or before here</source>
        <target state="translated">內嵌在註解中的三引號字串中的檔案結尾於此處或之前開始</target>
        <note />
      </trans-unit>
      <trans-unit id="tcTypeTestLosesMeasures">
        <source>This type test or downcast will ignore the unit-of-measure '{0}'</source>
        <target state="translated">這個類型測試或向下轉型將忽略測量單位 '{0}'</target>
        <note />
      </trans-unit>
      <trans-unit id="parsMissingTypeArgs">
        <source>Expected type argument or static argument</source>
        <target state="translated">必須是型別引數或靜態引數</target>
        <note />
      </trans-unit>
      <trans-unit id="parsMissingGreaterThan">
        <source>Unmatched '&lt;'. Expected closing '&gt;'</source>
        <target state="translated">'&lt;' 不對稱。應有右方的 '&gt;'</target>
        <note />
      </trans-unit>
      <trans-unit id="parsUnexpectedQuotationOperatorInTypeAliasDidYouMeanVerbatimString">
        <source>Unexpected quotation operator '&lt;@' in type definition. If you intend to pass a verbatim string as a static argument to a type provider, put a space between the '&lt;' and '@' characters.</source>
        <target state="translated">類型定義中有未預期的引號運算子 '&lt;@'。若您想要以靜態引數形式將逐字字串傳遞給類型提供者，請在 '&lt;' 和 '@' 字元之間加入空格。</target>
        <note />
      </trans-unit>
      <trans-unit id="parsErrorParsingAsOperatorName">
        <source>Attempted to parse this as an operator name, but failed</source>
        <target state="translated">嘗試將此剖析為運算子名稱，但是失敗</target>
        <note />
      </trans-unit>
      <trans-unit id="lexInvalidUnicodeLiteral">
        <source>\U{0} is not a valid Unicode character escape sequence</source>
        <target state="translated">\U{0} 不是有效的 Unicode 字元逸出序列</target>
        <note />
      </trans-unit>
      <trans-unit id="tcCallerInfoWrongType">
        <source>'{0}' must be applied to an argument of type '{1}', but has been applied to an argument of type '{2}'</source>
        <target state="translated">'{0}' 必須套用至類型 '{1}' 的引數，但卻套用至了類型 '{2}' 的引數</target>
        <note />
      </trans-unit>
      <trans-unit id="tcCallerInfoNotOptional">
        <source>'{0}' can only be applied to optional arguments</source>
        <target state="translated">'{0}' 只能套用至選擇性引數</target>
        <note />
      </trans-unit>
      <trans-unit id="toolLocationHelperUnsupportedFrameworkVersion">
        <source>The specified .NET Framework version '{0}' is not supported. Please specify a value from the enumeration Microsoft.Build.Utilities.TargetDotNetFrameworkVersion.</source>
        <target state="translated">不支援指定的 .NET Framework 版本 '{0}'。請從列舉 Microsoft.Build.Utilities.TargetDotNetFrameworkVersion 指定值。</target>
        <note />
      </trans-unit>
      <trans-unit id="ilSignInvalidMagicValue">
        <source>Invalid Magic value in CLR Header</source>
        <target state="translated">CLR 標頭中的 Magic 值無效</target>
        <note />
      </trans-unit>
      <trans-unit id="ilSignBadImageFormat">
        <source>Bad image format</source>
        <target state="translated">錯誤的影像格式</target>
        <note />
      </trans-unit>
      <trans-unit id="ilSignPrivateKeyExpected">
        <source>Private key expected</source>
        <target state="translated">必須是私密金鑰</target>
        <note />
      </trans-unit>
      <trans-unit id="ilSignRsaKeyExpected">
        <source>RSA key expected</source>
        <target state="translated">必須是 RSA 金鑰</target>
        <note />
      </trans-unit>
      <trans-unit id="ilSignInvalidBitLen">
        <source>Invalid bit Length</source>
        <target state="translated">位元長度無效</target>
        <note />
      </trans-unit>
      <trans-unit id="ilSignInvalidRSAParams">
        <source>Invalid RSAParameters structure - '{{0}}' expected</source>
        <target state="translated">RSAParameters 結構無效 - 必須是 '{{0}}'</target>
        <note />
      </trans-unit>
      <trans-unit id="ilSignInvalidAlgId">
        <source>Invalid algId - 'Exponent' expected</source>
        <target state="translated">algId 無效 - 必須是 'Exponent'</target>
        <note />
      </trans-unit>
      <trans-unit id="ilSignInvalidSignatureSize">
        <source>Invalid signature size</source>
        <target state="translated">簽章大小無效</target>
        <note />
      </trans-unit>
      <trans-unit id="ilSignNoSignatureDirectory">
        <source>No signature directory</source>
        <target state="translated">沒有簽章目錄</target>
        <note />
      </trans-unit>
      <trans-unit id="ilSignInvalidPKBlob">
        <source>Invalid Public Key blob</source>
        <target state="translated">公開金鑰 Blob 無效</target>
        <note />
      </trans-unit>
      <trans-unit id="fscTooManyErrors">
        <source>Exiting - too many errors</source>
        <target state="translated">正在結束 - 錯誤太多。</target>
        <note />
      </trans-unit>
      <trans-unit id="docfileNoXmlSuffix">
        <source>The documentation file has no .xml suffix</source>
        <target state="translated">此文件檔沒有 .xml 後置字元</target>
        <note />
      </trans-unit>
      <trans-unit id="fscNoImplementationFiles">
        <source>No implementation files specified</source>
        <target state="translated">未指定實作檔案</target>
        <note />
      </trans-unit>
      <trans-unit id="fscBadAssemblyVersion">
        <source>The attribute {0} specified version '{1}', but this value is invalid and has been ignored</source>
        <target state="translated">屬性 {0} 指定了版本 '{1}'，但該值無效，所以已忽略。</target>
        <note />
      </trans-unit>
      <trans-unit id="fscTwoResourceManifests">
        <source>Conflicting options specified: 'win32manifest' and 'win32res'. Only one of these can be used.</source>
        <target state="translated">指定了衝突的選項: 'win32manifest' 和 'win32res'。只能使用它們其中一個。</target>
        <note />
      </trans-unit>
      <trans-unit id="fscQuotationLiteralsStaticLinking">
        <source>The code in assembly '{0}' makes uses of quotation literals. Static linking may not include components that make use of quotation literals unless all assemblies are compiled with at least F# 4.0.</source>
        <target state="translated">組件 '{0}' 中的程式碼使用了引號常值。除非所有組件都使用 F# 4.0 (含) 以上的版本編譯，否則靜態連結不會包含使用引號常值的元件。</target>
        <note />
      </trans-unit>
      <trans-unit id="fscQuotationLiteralsStaticLinking0">
        <source>Code in this assembly makes uses of quotation literals. Static linking may not include components that make use of quotation literals unless all assemblies are compiled with at least F# 4.0.</source>
        <target state="translated">此組件中的程式碼使用引號常值。除非所有組件都使用 F# 4.0 (含) 以上的版本編譯，否則靜態連結不得包含使用引號常值的元件。</target>
        <note />
      </trans-unit>
      <trans-unit id="fscStaticLinkingNoEXE">
        <source>Static linking may not include a .EXE</source>
        <target state="translated">靜態連結不可包含 .EXE</target>
        <note />
      </trans-unit>
      <trans-unit id="fscStaticLinkingNoMixedDLL">
        <source>Static linking may not include a mixed managed/unmanaged DLL</source>
        <target state="translated">靜態連結不可包含混合的 Managed/Unmanaged DLL</target>
        <note />
      </trans-unit>
      <trans-unit id="fscIgnoringMixedWhenLinking">
        <source>Ignoring mixed managed/unmanaged assembly '{0}' during static linking</source>
        <target state="translated">在靜態連結期間忽略混合的受控/非受控組件 '{0}'</target>
        <note />
      </trans-unit>
      <trans-unit id="fscAssumeStaticLinkContainsNoDependencies">
        <source>Assembly '{0}' was referenced transitively and the assembly could not be resolved automatically. Static linking will assume this DLL has no dependencies on the F# library or other statically linked DLLs. Consider adding an explicit reference to this DLL.</source>
        <target state="translated">組件 '{0}' 是以可轉移方式被參考，而且此組件無法自動解析。靜態連結會假設這個 DLL 在 F# 程式庫或其他以靜態方式連結的 DLL 上沒有相依性。請考慮加入這個 DLL 的明確參考。</target>
        <note />
      </trans-unit>
      <trans-unit id="fscAssemblyNotFoundInDependencySet">
        <source>Assembly '{0}' not found in dependency set of target binary. Statically linked roots should be specified using an assembly name, without a DLL or EXE extension. If this assembly was referenced explicitly then it is possible the assembly was not actually required by the generated binary, in which case it should not be statically linked.</source>
        <target state="translated">在目標二進位檔的相依性集中找不到組件 '{0}'。以靜態方式連結的根應該使用組件名稱指定，不加 DLL 或 EXE 副檔名。如果以明確方式參考這個組件，那麼所產生的二進位檔可能實際上不一定需要這個組件，在這種情況下，它就不應該以靜態方式連結。</target>
        <note />
      </trans-unit>
      <trans-unit id="fscKeyFileCouldNotBeOpened">
        <source>The key file '{0}' could not be opened</source>
        <target state="translated">無法開啟金鑰檔 '{0}'</target>
        <note />
      </trans-unit>
      <trans-unit id="fscProblemWritingBinary">
        <source>A problem occurred writing the binary '{0}': {1}</source>
        <target state="translated">寫入二進位檔 '{0}' 時發生問題: {1}</target>
        <note />
      </trans-unit>
      <trans-unit id="fscAssemblyVersionAttributeIgnored">
        <source>The 'AssemblyVersionAttribute' has been ignored because a version was given using a command line option</source>
        <target state="translated">忽略 'AssemblyVersionAttribute'，因為已經使用命令列選項指定了版本</target>
        <note />
      </trans-unit>
      <trans-unit id="fscAssemblyCultureAttributeError">
        <source>Error emitting 'System.Reflection.AssemblyCultureAttribute' attribute -- 'Executables cannot be satellite assemblies, Culture should always be empty'</source>
        <target state="translated">發出 'System.Reflection.AssemblyCultureAttribute' 屬性時發生錯誤 -- '可執行檔不可以是附屬組件，文化特性需保持空白'</target>
        <note />
      </trans-unit>
      <trans-unit id="fscDelaySignWarning">
        <source>Option '--delaysign' overrides attribute 'System.Reflection.AssemblyDelaySignAttribute' given in a source file or added module</source>
        <target state="translated">選項 '--delaysign' 會覆寫原始程式檔或加入的模組中指定的屬性 'System.Reflection.AssemblyDelaySignAttribute'</target>
        <note />
      </trans-unit>
      <trans-unit id="fscKeyFileWarning">
        <source>Option '--keyfile' overrides attribute 'System.Reflection.AssemblyKeyFileAttribute' given in a source file or added module</source>
        <target state="translated">選項 '--keyfile' 會覆寫原始程式檔或加入的模組中指定的屬性 'System.Reflection.AssemblyKeyFileAttribute'</target>
        <note />
      </trans-unit>
      <trans-unit id="fscKeyNameWarning">
        <source>Option '--keycontainer' overrides attribute 'System.Reflection.AssemblyNameAttribute' given in a source file or added module</source>
        <target state="translated">選項 '--keycontainer' 會覆寫原始程式檔或加入的模組中指定的屬性 'System.Reflection.AssemblyNameAttribute'</target>
        <note />
      </trans-unit>
      <trans-unit id="fscReferenceOnCommandLine">
        <source>The assembly '{0}' is listed on the command line. Assemblies should be referenced using a command line flag such as '-r'.</source>
        <target state="translated">組件 '{0}' 列在命令列中。請使用命令列旗標 (例如 '-r') 來參考組件。</target>
        <note />
      </trans-unit>
      <trans-unit id="fscRemotingError">
        <source>The resident compilation service was not used because a problem occured in communicating with the server.</source>
        <target state="translated">未使用常駐編譯服務，因為伺服器發生通訊問題。</target>
        <note />
      </trans-unit>
      <trans-unit id="pathIsInvalid">
        <source>Problem with filename '{0}': Illegal characters in path.</source>
        <target state="translated">檔名 '{0}' 有問題: 路徑中有不合法的字元。</target>
        <note />
      </trans-unit>
      <trans-unit id="fscResxSourceFileDeprecated">
        <source>Passing a .resx file ({0}) as a source file to the compiler is deprecated. Use resgen.exe to transform the .resx file into a .resources file to pass as a --resource option. If you are using MSBuild, this can be done via an &lt;EmbeddedResource&gt; item in the .fsproj project file.</source>
        <target state="translated">以來源檔案形式將 .resx 檔案 ({0}) 傳遞到編譯器的行為已淘汰。請使用 resgen.exe 將 .resx 檔案轉換成 .resources 檔案，以 --resource 選項的形式傳遞。若您使用 MSBuild，可以透過 .fsproj 專案檔中的 &lt;EmbeddedResource&gt; 項目完成這個動作。</target>
        <note />
      </trans-unit>
      <trans-unit id="fscStaticLinkingNoProfileMismatches">
        <source>Static linking may not be used on an assembly referencing mscorlib (e.g. a .NET Framework assembly) when generating an assembly that references System.Runtime (e.g. a .NET Core or Portable assembly).</source>
        <target state="translated">產生參考 System.Runtime 的組件 (例如 .NET Core 或可攜式組件) 時，參考 mscorlib 的組件 (例如 .NET Framework 組件) 無法使用靜態連結。</target>
        <note />
      </trans-unit>
      <trans-unit id="fscAssemblyWildcardAndDeterminism">
        <source>An {0} specified version '{1}', but this value is a wildcard, and you have requested a deterministic build, these are in conflict.</source>
        <target state="translated">{0} 已指定版本 '{1}'，但這個值為萬用字元，且您已要求確定性組建，所以發生衝突。</target>
        <note />
      </trans-unit>
      <trans-unit id="etIllegalCharactersInNamespaceName">
        <source>Character '{0}' is not allowed in provided namespace name '{1}'</source>
        <target state="translated">提供的命名空間名稱 '{1}' 中不允許使用字元 '{0}'</target>
        <note />
      </trans-unit>
      <trans-unit id="etNullOrEmptyMemberName">
        <source>The provided type '{0}' returned a member with a null or empty member name</source>
        <target state="translated">提供的類型 '{0}' 傳回具有 null 或空白成員名稱的成員</target>
        <note />
      </trans-unit>
      <trans-unit id="etNullMember">
        <source>The provided type '{0}' returned a null member</source>
        <target state="translated">提供的類型 '{0}' 傳回 null 成員</target>
        <note />
      </trans-unit>
      <trans-unit id="etNullMemberDeclaringType">
        <source>The provided type '{0}' member info '{1}' has null declaring type</source>
        <target state="translated">提供的類型 '{0}' 成員資訊 '{1}' 具有 null 宣告類型</target>
        <note />
      </trans-unit>
      <trans-unit id="etNullMemberDeclaringTypeDifferentFromProvidedType">
        <source>The provided type '{0}' has member '{1}' which has declaring type '{2}'. Expected declaring type to be the same as provided type.</source>
        <target state="translated">提供之類型 '{0}' 的成員 '{1}' 具有宣告類型 '{2}'。宣告類型必須與提供的類型相同。</target>
        <note />
      </trans-unit>
      <trans-unit id="etHostingAssemblyFoundWithoutHosts">
        <source>Referenced assembly '{0}' has assembly level attribute '{1}' but no public type provider classes were found</source>
        <target state="translated">參考的組件 '{0}' 具有組件層級屬性 '{1}'，但找不到公用型別提供者類別</target>
        <note />
      </trans-unit>
      <trans-unit id="etEmptyNamespaceOfTypeNotAllowed">
        <source>Type '{0}' from type provider '{1}' has an empty namespace. Use 'null' for the global namespace.</source>
        <target state="translated">型別提供者 '{1}' 中的型別 '{0}' 具有空白命名空間。請將 'null' 用於全域命名空間。</target>
        <note />
      </trans-unit>
      <trans-unit id="etEmptyNamespaceNotAllowed">
        <source>Empty namespace found from the type provider '{0}'. Use 'null' for the global namespace.</source>
        <target state="translated">在型別提供者 '{0}' 中找到空白命名空間。請將 'null' 用於全域命名空間。</target>
        <note />
      </trans-unit>
      <trans-unit id="etMustNotBeGeneric">
        <source>Provided type '{0}' has 'IsGenericType' as true, but generic types are not supported.</source>
        <target state="translated">提供之類型 '{0}' 的 'IsGenericType' 為 true，但不支援泛型類型。</target>
        <note />
      </trans-unit>
      <trans-unit id="etMustNotBeAnArray">
        <source>Provided type '{0}' has 'IsArray' as true, but array types are not supported.</source>
        <target state="translated">提供之類型 '{0}' 的 'IsArray' 為 true，但不支援陣列類型。</target>
        <note />
      </trans-unit>
      <trans-unit id="etMethodHasRequirements">
        <source>Invalid member '{0}' on provided type '{1}'. Provided type members must be public, and not be generic, virtual, or abstract.</source>
        <target state="translated">提供之類型 '{1}' 上的成員 '{0}' 無效。提供之類型成員必須是公用，而不是泛型、虛擬或抽象。</target>
        <note />
      </trans-unit>
      <trans-unit id="etUnsupportedMemberKind">
        <source>Invalid member '{0}' on provided type '{1}'. Only properties, methods and constructors are allowed</source>
        <target state="translated">提供之類型 '{1}' 上的成員 '{0}' 無效。只允許屬性、方法和建構函式</target>
        <note />
      </trans-unit>
      <trans-unit id="etPropertyCanReadButHasNoGetter">
        <source>Property '{0}' on provided type '{1}' has CanRead=true but there was no value from GetGetMethod()</source>
        <target state="translated">提供之類型 '{1}' 上的屬性 '{0}' 具有 CanRead=true，但沒有來自 GetGetMethod() 的值</target>
        <note />
      </trans-unit>
      <trans-unit id="etPropertyHasGetterButNoCanRead">
        <source>Property '{0}' on provided type '{1}' has CanRead=false but GetGetMethod() returned a method</source>
        <target state="translated">提供之類型 '{1}' 上的屬性 '{0}' 具有 CanRead=false，但 GetGetMethod() 傳回了方法</target>
        <note />
      </trans-unit>
      <trans-unit id="etPropertyCanWriteButHasNoSetter">
        <source>Property '{0}' on provided type '{1}' has CanWrite=true but there was no value from GetSetMethod()</source>
        <target state="translated">提供之類型 '{1}' 上的屬性 '{0}' 具有 CanWrite=true，但沒有來自 GetSetMethod() 的值</target>
        <note />
      </trans-unit>
      <trans-unit id="etPropertyHasSetterButNoCanWrite">
        <source>Property '{0}' on provided type '{1}' has CanWrite=false but GetSetMethod() returned a method</source>
        <target state="translated">提供之類型 '{1}' 上的屬性 '{0}' 具有 CanWrite=false，但 GetSetMethod() 傳回了方法</target>
        <note />
      </trans-unit>
      <trans-unit id="etOneOrMoreErrorsSeenDuringExtensionTypeSetting">
        <source>One or more errors seen during provided type setup</source>
        <target state="translated">在設定提供的類型期間已發生一或多個錯誤</target>
        <note />
      </trans-unit>
      <trans-unit id="etUnexpectedExceptionFromProvidedTypeMember">
        <source>Unexpected exception from provided type '{0}' member '{1}': {2}</source>
        <target state="translated">提供之類型 '{0}' 成員 '{1}' 發生未預期的例外狀況: {2}</target>
        <note />
      </trans-unit>
      <trans-unit id="etUnsupportedConstantType">
        <source>Unsupported constant type '{0}'. Quotations provided by type providers can only contain simple constants. The implementation of the type provider may need to be adjusted by moving a value declared outside a provided quotation literal to be a 'let' binding inside the quotation literal.</source>
        <target state="translated">不支援的常數類型 '{0}'。型別提供者所提供的引號只能包含簡單的常數。實作型別提供者可能需要調整，方法是將在提供的引號外宣告的值移為引號常值內的 'let' 繫結。</target>
        <note />
      </trans-unit>
      <trans-unit id="etUnsupportedProvidedExpression">
        <source>Unsupported expression '{0}' from type provider. If you are the author of this type provider, consider adjusting it to provide a different provided expression.</source>
        <target state="translated">型別提供者有不支援的運算式 '{0}'。如果您是這個型別提供者的作者，請考慮進行調整以提供其他提供的運算式。</target>
        <note />
      </trans-unit>
      <trans-unit id="etProvidedTypeHasUnexpectedName">
        <source>Expected provided type named '{0}' but provided type has 'Name' with value '{1}'</source>
        <target state="translated">提供的類型必須命名為 '{0}' 但卻具有值為 '{1}' 的 'Name'</target>
        <note />
      </trans-unit>
      <trans-unit id="etEventNoAdd">
        <source>Event '{0}' on provided type '{1}' has no value from GetAddMethod()</source>
        <target state="translated">提供的類型 '{1}' 中的事件 '{0}' 沒有來自 GetAddMethod() 的值</target>
        <note />
      </trans-unit>
      <trans-unit id="etEventNoRemove">
        <source>Event '{0}' on provided type '{1}' has no value from GetRemoveMethod()</source>
        <target state="translated">提供的類型 '{1}' 中的事件 '{0}' 沒有來自 GetRemoveMethod() 的值</target>
        <note />
      </trans-unit>
      <trans-unit id="etProviderHasWrongDesignerAssembly">
        <source>Assembly attribute '{0}' refers to a designer assembly '{1}' which cannot be loaded from path '{2}'. The exception reported was: {3} - {4}</source>
        <target state="translated">無法從路徑 '{2}' 載入組件屬性 '{0}' 參考的設計工具組件 '{1}'。回報告的例外狀況: {3} - {4}</target>
        <note />
      </trans-unit>
      <trans-unit id="etProviderDoesNotHaveValidConstructor">
        <source>The type provider does not have a valid constructor. A constructor taking either no arguments or one argument of type 'TypeProviderConfig' was expected.</source>
        <target state="translated">型別提供者沒有有效的建構函式。建構函式必須不接受任何引數，或是接受型別 'TypeProviderConfig' 的一個引數。</target>
        <note />
      </trans-unit>
      <trans-unit id="etProviderError">
        <source>The type provider '{0}' reported an error: {1}</source>
        <target state="translated">型別提供者 '{0}' 已回報錯誤: {1}</target>
        <note />
      </trans-unit>
      <trans-unit id="etIncorrectParameterExpression">
        <source>The type provider '{0}' used an invalid parameter in the ParameterExpression: {1}</source>
        <target state="translated">型別提供者 '{0}' 在 ParameterExpression 中使用的參數無效: {1}</target>
        <note />
      </trans-unit>
      <trans-unit id="etIncorrectProvidedMethod">
        <source>The type provider '{0}' provided a method with a name '{1}' and metadata token '{2}', which is not reported among its methods of its declaring type '{3}'</source>
        <target state="translated">型別提供者 '{0}' 提供的方法具有名稱 '{1}'，以及中繼資料語彙基元 '{2}'，其中該語彙基元未在其宣告類型 '{3}' 的方法中報告</target>
        <note />
      </trans-unit>
      <trans-unit id="etIncorrectProvidedConstructor">
        <source>The type provider '{0}' provided a constructor which is not reported among the constructors of its declaring type '{1}'</source>
        <target state="translated">型別提供者 '{0}' 所提供的建構函式未在宣告類型 '{1}' 的任何建構函式中報告</target>
        <note />
      </trans-unit>
      <trans-unit id="etDirectReferenceToGeneratedTypeNotAllowed">
        <source>A direct reference to the generated type '{0}' is not permitted. Instead, use a type definition, e.g. 'type TypeAlias = &lt;path&gt;'. This indicates that a type provider adds generated types to your assembly.</source>
        <target state="translated">不允許直接參考所產生的類型 '{0}'。請改用類型定義 'type TypeAlias = &lt;path&gt;'。這表示類型提供者會將所產生的類型新增到您的組件。</target>
        <note />
      </trans-unit>
      <trans-unit id="etProvidedTypeHasUnexpectedPath">
        <source>Expected provided type with path '{0}' but provided type has path '{1}'</source>
        <target state="translated">提供之類型的路徑必須是 '{0}' 但卻具有路徑 '{1}'</target>
        <note />
      </trans-unit>
      <trans-unit id="etUnexpectedNullFromProvidedTypeMember">
        <source>Unexpected 'null' return value from provided type '{0}' member '{1}'</source>
        <target state="translated">提供之類型 '{0}' 成員 '{1}' 中有未預期的 'null' 傳回值</target>
        <note />
      </trans-unit>
      <trans-unit id="etUnexpectedExceptionFromProvidedMemberMember">
        <source>Unexpected exception from member '{0}' of provided type '{1}' member '{2}': {3}</source>
        <target state="translated">提供之類型 '{1}' 成員 '{2}' 的成員 '{0}' 發生未預期的例外狀況: {3}</target>
        <note />
      </trans-unit>
      <trans-unit id="etNestedProvidedTypesDoNotTakeStaticArgumentsOrGenericParameters">
        <source>Nested provided types do not take static arguments or generic parameters</source>
        <target state="translated">提供的巢狀類型不接受靜態引數或泛型參數</target>
        <note />
      </trans-unit>
      <trans-unit id="etInvalidStaticArgument">
        <source>Invalid static argument to provided type. Expected an argument of kind '{0}'.</source>
        <target state="translated">提供之類型的靜態引數無效。必須是 '{0}' 類型的引數。</target>
        <note />
      </trans-unit>
      <trans-unit id="etErrorApplyingStaticArgumentsToType">
        <source>An error occured applying the static arguments to a provided type</source>
        <target state="translated">將靜態引數套用至提供的類型時發生錯誤</target>
        <note />
      </trans-unit>
      <trans-unit id="etUnknownStaticArgumentKind">
        <source>Unknown static argument kind '{0}' when resolving a reference to a provided type or method '{1}'</source>
        <target state="translated">為所提供的類型或方法 '{1}' 解析參考時，發現未知的靜態引數類型 '{0}'</target>
        <note />
      </trans-unit>
      <trans-unit id="invalidNamespaceForProvidedType">
        <source>invalid namespace for provided type</source>
        <target state="translated">提供之類型的命名空間無效</target>
        <note />
      </trans-unit>
      <trans-unit id="invalidFullNameForProvidedType">
        <source>invalid full name for provided type</source>
        <target state="translated">提供之類型的完整名稱無效</target>
        <note />
      </trans-unit>
      <trans-unit id="etProviderReturnedNull">
        <source>The type provider returned 'null', which is not a valid return value from '{0}'</source>
        <target state="translated">型別提供者傳回的 'null' 不是 '{0}' 中的有效傳回值</target>
        <note />
      </trans-unit>
      <trans-unit id="etTypeProviderConstructorException">
        <source>The type provider constructor has thrown an exception: {0}</source>
        <target state="translated">型別提供者建構函式擲回例外狀況: {0}</target>
        <note />
      </trans-unit>
      <trans-unit id="etNullProvidedExpression">
        <source>Type provider '{0}' returned null from GetInvokerExpression.</source>
        <target state="translated">型別提供者 '{0}' 從 GetInvokerExpression 傳回 null。</target>
        <note />
      </trans-unit>
      <trans-unit id="etProvidedAppliedTypeHadWrongName">
        <source>The type provider '{0}' returned an invalid type from 'ApplyStaticArguments'. A type with name '{1}' was expected, but a type with name '{2}' was returned.</source>
        <target state="translated">型別提供者 '{0}' 從 'ApplyStaticArguments' 傳回的型別無效。必須是名為 '{1}' 的型別，但傳回名為 '{2}' 的型別。</target>
        <note />
      </trans-unit>
      <trans-unit id="etProvidedAppliedMethodHadWrongName">
        <source>The type provider '{0}' returned an invalid method from 'ApplyStaticArgumentsForMethod'. A method with name '{1}' was expected, but a method with name '{2}' was returned.</source>
        <target state="translated">型別提供者 '{0}' 從 'ApplyStaticArgumentsForMethod' 傳回的方法無效。必須是名為 '{1}' 的方法，但傳回名為 '{2}' 的方法。</target>
        <note />
      </trans-unit>
      <trans-unit id="tcTypeTestLossy">
        <source>This type test or downcast will erase the provided type '{0}' to the type '{1}'</source>
        <target state="translated">這個類型測試或向下轉型會將提供的類型 '{0}' 清除為類型 '{1}'。</target>
        <note />
      </trans-unit>
      <trans-unit id="tcTypeCastErased">
        <source>This downcast will erase the provided type '{0}' to the type '{1}'.</source>
        <target state="translated">這個向下轉型會將提供的類型 '{0}' 清除為類型 '{1}'。</target>
        <note />
      </trans-unit>
      <trans-unit id="tcTypeTestErased">
        <source>This type test with a provided type '{0}' is not allowed because this provided type will be erased to '{1}' at runtime.</source>
        <target state="translated">不允許這個含有提供之類型 '{0}' 的類型測試，因為這個提供的類型將在執行階段清除為 '{1}'。</target>
        <note />
      </trans-unit>
      <trans-unit id="tcCannotInheritFromErasedType">
        <source>Cannot inherit from erased provided type</source>
        <target state="translated">無法繼承自清除的提供類型</target>
        <note />
      </trans-unit>
      <trans-unit id="etInvalidTypeProviderAssemblyName">
        <source>Assembly '{0}' hase TypeProviderAssembly attribute with invalid value '{1}'. The value should be a valid assembly name</source>
        <target state="translated">組件 '{0}' 的 TypeProviderAssembly 屬性值 '{1}' 無效。此值必須是有效的屬性名稱</target>
        <note />
      </trans-unit>
      <trans-unit id="tcInvalidMemberNameCtor">
        <source>Invalid member name. Members may not have name '.ctor' or '.cctor'</source>
        <target state="translated">無效的成員名稱。成員不能有名稱 '.ctor' 或 '.cctor'</target>
        <note />
      </trans-unit>
      <trans-unit id="tcInferredGenericTypeGivesRiseToInconsistency">
        <source>The function or member '{0}' is used in a way that requires further type annotations at its definition to ensure consistency of inferred types. The inferred signature is '{1}'.</source>
        <target state="translated">函式或成員 '{0}' 的使用方式要求在定義處必須有進一步的類型註釋，才能確保推斷類型的一致性。推斷的簽章為 '{1}'。</target>
        <note />
      </trans-unit>
      <trans-unit id="tcInvalidTypeArgumentCount">
        <source>The number of type arguments did not match: '{0}' given, '{1}' expected. This may be related to a previously reported error.</source>
        <target state="translated">型別引數的數目不符: 提供了 '{0}'，但必須是 '{1}'。這可能與先前報告的錯誤有關。</target>
        <note />
      </trans-unit>
      <trans-unit id="tcCannotOverrideSealedMethod">
        <source>Cannot override inherited member '{0}' because it is sealed</source>
        <target state="translated">無法覆寫繼承的成員 '{0}'，因為它已密封</target>
        <note />
      </trans-unit>
      <trans-unit id="etProviderErrorWithContext">
        <source>The type provider '{0}' reported an error in the context of provided type '{1}', member '{2}'. The error: {3}</source>
        <target state="translated">型別提供者 '{0}' 已回報所提供型別 '{1}'，成員 '{2}' 的內容中出現錯誤。錯誤: {3}</target>
        <note />
      </trans-unit>
      <trans-unit id="etProvidedTypeWithNameException">
        <source>An exception occurred when accessing the '{0}' of a provided type: {1}</source>
        <target state="translated">存取提供之類型的 '{0}' 時發生例外狀況: {1}</target>
        <note />
      </trans-unit>
      <trans-unit id="etProvidedTypeWithNullOrEmptyName">
        <source>The '{0}' of a provided type was null or empty.</source>
        <target state="translated">提供之類型的 '{0}' 為 null 或空白。</target>
        <note />
      </trans-unit>
      <trans-unit id="etIllegalCharactersInTypeName">
        <source>Character '{0}' is not allowed in provided type name '{1}'</source>
        <target state="translated">提供的類型名稱 '{1}' 中不允許使用字元 '{0}'</target>
        <note />
      </trans-unit>
      <trans-unit id="tcJoinMustUseSimplePattern">
        <source>In queries, '{0}' must use a simple pattern</source>
        <target state="translated">在查詢中，'{0}' 必須使用簡單模式</target>
        <note />
      </trans-unit>
      <trans-unit id="tcMissingCustomOperation">
        <source>A custom query operation for '{0}' is required but not specified</source>
        <target state="translated">需要 '{0}' 的自訂查詢作業，但未指定</target>
        <note />
      </trans-unit>
      <trans-unit id="etBadUnnamedStaticArgs">
        <source>Named static arguments must come after all unnamed static arguments</source>
        <target state="translated">具名靜態引數必須在所有未命名靜態引數的後面</target>
        <note />
      </trans-unit>
      <trans-unit id="etStaticParameterRequiresAValue">
        <source>The static parameter '{0}' of the provided type or method '{1}' requires a value. Static parameters to type providers may be optionally specified using named arguments, e.g. '{2}&lt;{3}=...&gt;'.</source>
        <target state="translated">所提供類型的靜態參數 '{0}' 或方法 '{1}' 需要值。您可以使用具名引數，選擇性地指定類型提供者的靜態參數，例如 '{2}&lt;{3}=...&gt;'。</target>
        <note />
      </trans-unit>
      <trans-unit id="etNoStaticParameterWithName">
        <source>No static parameter exists with name '{0}'</source>
        <target state="translated">沒有名稱為 '{0}' 的靜態參數</target>
        <note />
      </trans-unit>
      <trans-unit id="etStaticParameterAlreadyHasValue">
        <source>The static parameter '{0}' has already been given a value</source>
        <target state="translated">已經為靜態參數 '{0}' 指定值</target>
        <note />
      </trans-unit>
      <trans-unit id="etMultipleStaticParameterWithName">
        <source>Multiple static parameters exist with name '{0}'</source>
        <target state="translated">有多個名稱為 '{0}' 的靜態參數</target>
        <note />
      </trans-unit>
      <trans-unit id="tcCustomOperationMayNotBeUsedInConjunctionWithNonSimpleLetBindings">
        <source>A custom operation may not be used in conjunction with a non-value or recursive 'let' binding in another part of this computation expression</source>
        <target state="translated">自訂作業不能與這個計算運算式另一部分中的非值或遞迴 'let' 繫結一起使用</target>
        <note />
      </trans-unit>
      <trans-unit id="tcCustomOperationMayNotBeUsedHere">
        <source>A custom operation may not be used in conjunction with 'use', 'try/with', 'try/finally', 'if/then/else' or 'match' operators within this computation expression</source>
        <target state="translated">自訂作業不能與這個計算運算式內的 'use'、'try/with'、'try/finally'、'if/then/else' 或 'match' 運算子一起使用</target>
        <note />
      </trans-unit>
      <trans-unit id="tcCustomOperationMayNotBeOverloaded">
        <source>The custom operation '{0}' refers to a method which is overloaded. The implementations of custom operations may not be overloaded.</source>
        <target state="translated">自訂作業 '{0}' 參考的方法已多載。可能無法多載自訂作業的實作。</target>
        <note />
      </trans-unit>
      <trans-unit id="tcIfThenElseMayNotBeUsedWithinQueries">
        <source>An if/then/else expression may not be used within queries. Consider using either an if/then expression, or use a sequence expression instead.</source>
        <target state="translated">不可以在查詢中使用 if/then/else 運算式。請考慮使用 if/then 運算式，或者改用循序項運算式。</target>
        <note />
      </trans-unit>
      <trans-unit id="ilxgenUnexpectedArgumentToMethodHandleOfDuringCodegen">
        <source>Invalid argument to 'methodhandleof' during codegen</source>
        <target state="translated">codegen 期間 'methodhandleof' 的引數無效</target>
        <note />
      </trans-unit>
      <trans-unit id="etProvidedTypeReferenceMissingArgument">
        <source>A reference to a provided type was missing a value for the static parameter '{0}'. You may need to recompile one or more referenced assemblies.</source>
        <target state="translated">提供之類型的參考遺漏靜態參數 '{0}' 的值。您可能需要重新編譯一或多個參考的組件。</target>
        <note />
      </trans-unit>
      <trans-unit id="etProvidedTypeReferenceInvalidText">
        <source>A reference to a provided type had an invalid value '{0}' for a static parameter. You may need to recompile one or more referenced assemblies.</source>
        <target state="translated">提供之類型的參考具有靜態參數的無效值 '{0}'。您可能需要重新編譯一或多個參考的組件。</target>
        <note />
      </trans-unit>
      <trans-unit id="tcCustomOperationNotUsedCorrectly">
        <source>'{0}' is not used correctly. This is a custom operation in this query or computation expression.</source>
        <target state="translated">'{0}' 未正確使用。這是這個查詢或計算運算式中的自訂作業。</target>
        <note />
      </trans-unit>
      <trans-unit id="tcCustomOperationNotUsedCorrectly2">
        <source>'{0}' is not used correctly. Usage: {1}. This is a custom operation in this query or computation expression.</source>
        <target state="translated">未正確使用 '{0}'。使用方式: {1}。此為這個查詢或計算運算式中的自訂作業。</target>
        <note />
      </trans-unit>
      <trans-unit id="customOperationTextLikeJoin">
        <source>{0} var in collection {1} (outerKey = innerKey). Note that parentheses are required after '{2}'</source>
        <target state="translated">集合 {1} 中的 {0} var (outerKey = innerKey)。請注意，'{2}' 後需要括弧</target>
        <note />
      </trans-unit>
      <trans-unit id="customOperationTextLikeGroupJoin">
        <source>{0} var in collection {1} (outerKey = innerKey) into group. Note that parentheses are required after '{2}'</source>
        <target state="translated">集合 {1} 中的 {0} var (outerKey = innerKey) 進入群組。請注意，'{2}' 後需要括弧。</target>
        <note />
      </trans-unit>
      <trans-unit id="customOperationTextLikeZip">
        <source>{0} var in collection</source>
        <target state="translated">{0} var in collection</target>
        <note />
      </trans-unit>
      <trans-unit id="tcBinaryOperatorRequiresVariable">
        <source>'{0}' must be followed by a variable name. Usage: {1}.</source>
        <target state="translated">'{0}' 之後必須接著變數名稱。使用方式: {1}。</target>
        <note />
      </trans-unit>
      <trans-unit id="tcOperatorIncorrectSyntax">
        <source>Incorrect syntax for '{0}'. Usage: {1}.</source>
        <target state="translated">{0}' 的語法不正確。使用方式: {1}。</target>
        <note />
      </trans-unit>
      <trans-unit id="tcBinaryOperatorRequiresBody">
        <source>'{0}' must come after a 'for' selection clause and be followed by the rest of the query. Syntax: ... {1} ...</source>
        <target state="translated">'{0}' 必須跟在 'for' 選取範圍子句後面，之後再接其餘的查詢。語法: ... {1} ...</target>
        <note />
      </trans-unit>
      <trans-unit id="tcCustomOperationHasIncorrectArgCount">
        <source>'{0}' is used with an incorrect number of arguments. This is a custom operation in this query or computation expression. Expected {1} argument(s), but given {2}.</source>
        <target state="translated">'{0}' 搭配使用的引數數目不正確。這是此查詢或計算運算式中的自訂作業。必須是 {1} 個引數，但提供了 {2} 個。</target>
        <note />
      </trans-unit>
      <trans-unit id="parsExpectedExpressionAfterToken">
        <source>Expected an expression after this point</source>
        <target state="translated">在這個點之後必須有運算式</target>
        <note />
      </trans-unit>
      <trans-unit id="parsExpectedTypeAfterToken">
        <source>Expected a type after this point</source>
        <target state="translated">在這個點之後必須有類型</target>
        <note />
      </trans-unit>
      <trans-unit id="parsUnmatchedLBrackLess">
        <source>Unmatched '[&lt;'. Expected closing '&gt;]'</source>
        <target state="translated">不對稱的 '[&lt;'。應有右方 '&gt;]'</target>
        <note />
      </trans-unit>
      <trans-unit id="parsUnexpectedEndOfFileMatch">
        <source>Unexpected end of input in 'match' expression. Expected 'match &lt;expr&gt; with | &lt;pat&gt; -&gt; &lt;expr&gt; | &lt;pat&gt; -&gt; &lt;expr&gt; ...'.</source>
        <target state="translated">'match' 運算式中有未預期的輸入結尾。應為 'match &lt;expr&gt; with | &lt;pat&gt; -&gt; &lt;expr&gt; | &lt;pat&gt; -&gt; &lt;expr&gt; ...'。</target>
        <note />
      </trans-unit>
      <trans-unit id="parsUnexpectedEndOfFileTry">
        <source>Unexpected end of input in 'try' expression. Expected 'try &lt;expr&gt; with &lt;rules&gt;' or 'try &lt;expr&gt; finally &lt;expr&gt;'.</source>
        <target state="translated">'try' 運算式中有未預期的輸入結尾。應為 'try &lt;expr&gt; with &lt;rules&gt;' 或 'try &lt;expr&gt; finally &lt;expr&gt;'。</target>
        <note />
      </trans-unit>
      <trans-unit id="parsUnexpectedEndOfFileWhile">
        <source>Unexpected end of input in 'while' expression. Expected 'while &lt;expr&gt; do &lt;expr&gt;'.</source>
        <target state="translated">'while' 運算式中有未預期的輸入結尾。應為 'while &lt;expr&gt; do &lt;expr&gt;'。</target>
        <note />
      </trans-unit>
      <trans-unit id="parsUnexpectedEndOfFileFor">
        <source>Unexpected end of input in 'for' expression. Expected 'for &lt;pat&gt; in &lt;expr&gt; do &lt;expr&gt;'.</source>
        <target state="translated">'for' 運算式中有未預期的輸入結尾。應為 'for &lt;pat&gt; in &lt;expr&gt; do &lt;expr&gt;'。</target>
        <note />
      </trans-unit>
      <trans-unit id="parsUnexpectedEndOfFileWith">
        <source>Unexpected end of input in 'match' or 'try' expression</source>
        <target state="translated">'match' 或 'try' 運算式中不能以輸入結尾</target>
        <note />
      </trans-unit>
      <trans-unit id="parsUnexpectedEndOfFileThen">
        <source>Unexpected end of input in 'then' branch of conditional expression. Expected 'if &lt;expr&gt; then &lt;expr&gt;' or 'if &lt;expr&gt; then &lt;expr&gt; else &lt;expr&gt;'.</source>
        <target state="translated">條件運算式的 'then' 分支中有未預期的輸入結尾。應為 'if &lt;expr&gt; then &lt;expr&gt;' 或 'if &lt;expr&gt; then &lt;expr&gt; else &lt;expr&gt;'。</target>
        <note />
      </trans-unit>
      <trans-unit id="parsUnexpectedEndOfFileElse">
        <source>Unexpected end of input in 'else' branch of conditional expression. Expected 'if &lt;expr&gt; then &lt;expr&gt;' or 'if &lt;expr&gt; then &lt;expr&gt; else &lt;expr&gt;'.</source>
        <target state="translated">條件運算式的 'else' 分支中有未預期的輸入結尾。應為 'if &lt;expr&gt; then &lt;expr&gt;' 或 'if &lt;expr&gt; then &lt;expr&gt; else &lt;expr&gt;'。</target>
        <note />
      </trans-unit>
      <trans-unit id="parsUnexpectedEndOfFileFunBody">
        <source>Unexpected end of input in body of lambda expression. Expected 'fun &lt;pat&gt; ... &lt;pat&gt; -&gt; &lt;expr&gt;'.</source>
        <target state="translated">Lambda 運算式的主體中有未預期的輸入結尾。應為 'fun &lt;pat&gt; ... &lt;pat&gt; -&gt; &lt;expr&gt;'。</target>
        <note />
      </trans-unit>
      <trans-unit id="parsUnexpectedEndOfFileTypeArgs">
        <source>Unexpected end of input in type arguments</source>
        <target state="translated">類型引數中不能以輸入結尾</target>
        <note />
      </trans-unit>
      <trans-unit id="parsUnexpectedEndOfFileTypeSignature">
        <source>Unexpected end of input in type signature</source>
        <target state="translated">類型簽章中不能以輸入結尾</target>
        <note />
      </trans-unit>
      <trans-unit id="parsUnexpectedEndOfFileTypeDefinition">
        <source>Unexpected end of input in type definition</source>
        <target state="translated">類型定義中不能以輸入結尾</target>
        <note />
      </trans-unit>
      <trans-unit id="parsUnexpectedEndOfFileObjectMembers">
        <source>Unexpected end of input in object members</source>
        <target state="translated">物件成員中不能以輸入結尾</target>
        <note />
      </trans-unit>
      <trans-unit id="parsUnexpectedEndOfFileDefinition">
        <source>Unexpected end of input in value, function or member definition</source>
        <target state="translated">值、函式或成員定義中不能以輸入結尾</target>
        <note />
      </trans-unit>
      <trans-unit id="parsUnexpectedEndOfFileExpression">
        <source>Unexpected end of input in expression</source>
        <target state="translated">運算式中不能以輸入結尾</target>
        <note />
      </trans-unit>
      <trans-unit id="parsExpectedNameAfterToken">
        <source>Unexpected end of type. Expected a name after this point.</source>
        <target state="translated">不能以類型結尾。在這個點之後必須有名稱。</target>
        <note />
      </trans-unit>
      <trans-unit id="parsUnmatchedLet">
        <source>Incomplete value or function definition. If this is in an expression, the body of the expression must be indented to the same column as the 'let' keyword.</source>
        <target state="translated">不完整的值或函式定義。如果這是運算式，運算式的主體必須縮排成與 'let' 關鍵字在同一欄。</target>
        <note />
      </trans-unit>
      <trans-unit id="parsUnmatchedLetBang">
        <source>Incomplete value definition. If this is in an expression, the body of the expression must be indented to the same column as the 'let!' keyword.</source>
        <target state="translated">不完整的值定義。如果這是運算式，運算式的主體必須縮排成與 'let!' 關鍵字在同一欄。</target>
        <note />
      </trans-unit>
      <trans-unit id="parsUnmatchedUseBang">
        <source>Incomplete value definition. If this is in an expression, the body of the expression must be indented to the same column as the 'use!' keyword.</source>
        <target state="translated">不完整的值定義。如果這是運算式，運算式的主體必須縮排成與 'use!' 關鍵字在同一欄。</target>
        <note />
      </trans-unit>
      <trans-unit id="parsUnmatchedUse">
        <source>Incomplete value definition. If this is in an expression, the body of the expression must be indented to the same column as the 'use' keyword.</source>
        <target state="translated">不完整的值定義。如果這是運算式，運算式的主體必須縮排成與 'use' 關鍵字在同一欄。</target>
        <note />
      </trans-unit>
      <trans-unit id="parsWhileDoExpected">
        <source>Missing 'do' in 'while' expression. Expected 'while &lt;expr&gt; do &lt;expr&gt;'.</source>
        <target state="translated">'while' 運算式中缺少 'do'。應為 'while &lt;expr&gt; do &lt;expr&gt;'。</target>
        <note />
      </trans-unit>
      <trans-unit id="parsForDoExpected">
        <source>Missing 'do' in 'for' expression. Expected 'for &lt;pat&gt; in &lt;expr&gt; do &lt;expr&gt;'.</source>
        <target state="translated">'for' 運算式中缺少 'do'。應為 'for &lt;pat&gt; in &lt;expr&gt; do &lt;expr&gt;'。</target>
        <note />
      </trans-unit>
      <trans-unit id="tcInvalidRelationInJoin">
        <source>Invalid join relation in '{0}'. Expected 'expr &lt;op&gt; expr', where &lt;op&gt; is =, =?, ?= or ?=?.</source>
        <target state="translated">'{0}' 中的連結關聯無效。應為 'expr &lt;op&gt; expr'，其中 &lt;op&gt; 為 =、=?、?= 或 ?=?。</target>
        <note />
      </trans-unit>
      <trans-unit id="typeInfoCallsWord">
        <source>Calls</source>
        <target state="translated">呼叫</target>
        <note />
      </trans-unit>
      <trans-unit id="impInvalidNumberOfGenericArguments">
        <source>Invalid number of generic arguments to type '{0}' in provided type. Expected '{1}' arguments, given '{2}'.</source>
        <target state="translated">提供之類型中類型 '{0}' 的泛型引數數目無效。必須是 '{1}' 個引數，但提供了 '{2}' 個。</target>
        <note />
      </trans-unit>
      <trans-unit id="impInvalidMeasureArgument1">
        <source>Invalid value '{0}' for unit-of-measure parameter '{1}'</source>
        <target state="translated">測量單位參數 '{1}' 的值 '{0}' 無效</target>
        <note />
      </trans-unit>
      <trans-unit id="impInvalidMeasureArgument2">
        <source>Invalid value unit-of-measure parameter '{0}'</source>
        <target state="translated">無效的測量單位參數 '{0}' 值</target>
        <note />
      </trans-unit>
      <trans-unit id="etPropertyNeedsCanWriteOrCanRead">
        <source>Property '{0}' on provided type '{1}' is neither readable nor writable as it has CanRead=false and CanWrite=false</source>
        <target state="translated">提供之類型 '{1}' 上的屬性 '{0}' 不是可讀取的，也不是可寫入的，因為它具有 CanRead=false 和 CanWrite=false</target>
        <note />
      </trans-unit>
      <trans-unit id="tcIntoNeedsRestOfQuery">
        <source>A use of 'into' must be followed by the remainder of the computation</source>
        <target state="translated">使用 'into' 時，之後必須接計算的其餘部分</target>
        <note />
      </trans-unit>
      <trans-unit id="tcOperatorDoesntAcceptInto">
        <source>The operator '{0}' does not accept the use of 'into'</source>
        <target state="translated">運算子 '{0}' 不接受使用 'into'</target>
        <note />
      </trans-unit>
      <trans-unit id="tcCustomOperationInvalid">
        <source>The definition of the custom operator '{0}' does not use a valid combination of attribute flags</source>
        <target state="translated">自訂運算子 '{0}' 的定義未使用屬性旗標的有效組合</target>
        <note />
      </trans-unit>
      <trans-unit id="tcThisTypeMayNotHaveACLIMutableAttribute">
        <source>This type definition may not have the 'CLIMutable' attribute. Only record types may have this attribute.</source>
        <target state="translated">這個類型定義不能有 'CLIMutable' 屬性。只有記錄類型可以有這個屬性。</target>
        <note />
      </trans-unit>
      <trans-unit id="tcAutoPropertyRequiresImplicitConstructionSequence">
        <source>'member val' definitions are only permitted in types with a primary constructor. Consider adding arguments to your type definition, e.g. 'type X(args) = ...'.</source>
        <target state="translated">'member val' 定義只能用於含有主要建構函式的類型中。請考慮在您的類型定義加入引數，例如 'type X(args) = ...'。</target>
        <note />
      </trans-unit>
      <trans-unit id="parsMutableOnAutoPropertyShouldBeGetSet">
        <source>Property definitions may not be declared mutable. To indicate that this property can be set, use 'member val PropertyName = expr with get,set'.</source>
        <target state="translated">屬性定義不可以宣告為可變動。若要表示這個屬性可以設定，請使用 'member val PropertyName = expr with get,set'。</target>
        <note />
      </trans-unit>
      <trans-unit id="parsMutableOnAutoPropertyShouldBeGetSetNotJustSet">
        <source>To indicate that this property can be set, use 'member val PropertyName = expr with get,set'.</source>
        <target state="translated">若要表示這個屬性可以設定，請使用 'member val PropertyName = expr with get,set'。</target>
        <note />
      </trans-unit>
      <trans-unit id="chkNoByrefsOfByrefs">
        <source>Type '{0}' is illegal because in byref&lt;T&gt;, T cannot contain byref types.</source>
        <target state="translated">因為在 byref&lt;T&gt; 中，T 不能包含 byref 類型，所以 '{0}' 類型不合法。</target>
        <note />
      </trans-unit>
      <trans-unit id="tastopsMaxArrayThirtyTwo">
        <source>F# supports array ranks between 1 and 32. The value {0} is not allowed.</source>
        <target state="translated">F# 支援 1 至 32 個陣列陣序。不允許值 {0}。</target>
        <note />
      </trans-unit>
      <trans-unit id="tcNoIntegerForLoopInQuery">
        <source>In queries, use the form 'for x in n .. m do ...' for ranging over integers</source>
        <target state="translated">在查詢中，請針對涵蓋的整數使用 'for x in n .. m do ...' 格式</target>
        <note />
      </trans-unit>
      <trans-unit id="tcNoWhileInQuery">
        <source>'while' expressions may not be used in queries</source>
        <target state="translated">'while' 運算式不可用於查詢中</target>
        <note />
      </trans-unit>
      <trans-unit id="tcNoTryFinallyInQuery">
        <source>'try/finally' expressions may not be used in queries</source>
        <target state="translated">'try/finally' 運算式不可用於查詢中</target>
        <note />
      </trans-unit>
      <trans-unit id="tcUseMayNotBeUsedInQueries">
        <source>'use' expressions may not be used in queries</source>
        <target state="translated">'use' 運算式不可用於查詢中</target>
        <note />
      </trans-unit>
      <trans-unit id="tcBindMayNotBeUsedInQueries">
        <source>'let!', 'use!' and 'do!' expressions may not be used in queries</source>
        <target state="translated">'let!'、'use!' 和 'do!' 運算式不可用於查詢</target>
        <note />
      </trans-unit>
      <trans-unit id="tcReturnMayNotBeUsedInQueries">
        <source>'return' and 'return!' may not be used in queries</source>
        <target state="translated">'return' 和 'return!' 不可用於查詢中</target>
        <note />
      </trans-unit>
      <trans-unit id="tcUnrecognizedQueryOperator">
        <source>This is not a known query operator. Query operators are identifiers such as 'select', 'where', 'sortBy', 'thenBy', 'groupBy', 'groupValBy', 'join', 'groupJoin', 'sumBy' and 'averageBy', defined using corresponding methods on the 'QueryBuilder' type.</source>
        <target state="translated">這不是已知的查詢運算子。查詢運算子是 'QueryBuilder' 類型上使用對應方法定義的識別碼，例如 'select'、'where'、'sortBy'、'thenBy'、'groupBy'、'groupValBy'、'join'、'groupJoin'、'sumBy' 和 'averageBy'。</target>
        <note />
      </trans-unit>
      <trans-unit id="tcTryWithMayNotBeUsedInQueries">
        <source>'try/with' expressions may not be used in queries</source>
        <target state="translated">不可以在查詢中使用 'try/with' 運算式</target>
        <note />
      </trans-unit>
      <trans-unit id="tcNonSimpleLetBindingInQuery">
        <source>This 'let' definition may not be used in a query. Only simple value definitions may be used in queries.</source>
        <target state="translated">這個 'let' 定義不可用於查詢中。只有簡單值定義可用於查詢中。</target>
        <note />
      </trans-unit>
      <trans-unit id="etTooManyStaticParameters">
        <source>Too many static parameters. Expected at most {0} parameters, but got {1} unnamed and {2} named parameters.</source>
        <target state="translated">靜態參數太多。最多必須有 {0} 個參數，但收到 {1} 個未命名參數及 {2} 個具名參數。</target>
        <note />
      </trans-unit>
      <trans-unit id="infosInvalidProvidedLiteralValue">
        <source>Invalid provided literal value '{0}'</source>
        <target state="translated">提供的常值 '{0}' 無效</target>
        <note />
      </trans-unit>
      <trans-unit id="invalidPlatformTarget">
        <source>The 'anycpu32bitpreferred' platform can only be used with EXE targets. You must use 'anycpu' instead.</source>
        <target state="translated">'anycpu32bitpreferred' 平台只能與 EXE 目標搭配使用。您必須改用 'anycpu'。</target>
        <note />
      </trans-unit>
      <trans-unit id="tcThisValueMayNotBeInlined">
        <source>This member, function or value declaration may not be declared 'inline'</source>
        <target state="translated">這個成員、函式或值宣告不能宣告為 'inline'</target>
        <note />
      </trans-unit>
      <trans-unit id="etErasedTypeUsedInGeneration">
        <source>The provider '{0}' returned a non-generated type '{1}' in the context of a set of generated types. Consider adjusting the type provider to only return generated types.</source>
        <target state="translated">提供者 '{0}' 在一組所產生型別的內容中，傳回非產生的型別 '{1}'。請考慮調整型別提供者以便僅傳回產生的型別。</target>
        <note />
      </trans-unit>
      <trans-unit id="tcUnrecognizedQueryBinaryOperator">
        <source>Arguments to query operators may require parentheses, e.g. 'where (x &gt; y)' or 'groupBy (x.Length / 10)'</source>
        <target state="translated">查詢運算子的引數可能需要括號，例如 'where (x &gt; y)' 或 'groupBy (x.Length / 10)'</target>
        <note />
      </trans-unit>
      <trans-unit id="crefNoSetOfHole">
        <source>A quotation may not involve an assignment to or taking the address of a captured local variable</source>
        <target state="translated">引號可能與指派無關或與採用擷取之區域變數的位址無關</target>
        <note />
      </trans-unit>
      <trans-unit id="nicePrintOtherOverloads1">
        <source>+ 1 overload</source>
        <target state="translated">+ 1 個多載</target>
        <note />
      </trans-unit>
      <trans-unit id="nicePrintOtherOverloadsN">
        <source>+ {0} overloads</source>
        <target state="translated">+ {0} 個多載</target>
        <note />
      </trans-unit>
      <trans-unit id="erasedTo">
        <source>Erased to</source>
        <target state="translated">清除為</target>
        <note />
      </trans-unit>
      <trans-unit id="parsUnfinishedExpression">
        <source>Unexpected token '{0}' or incomplete expression</source>
        <target state="translated">未預期的語彙基元 '{0}' 或不完整的運算式</target>
        <note />
      </trans-unit>
      <trans-unit id="parsAttributeOnIncompleteCode">
        <source>Cannot find code target for this attribute, possibly because the code after the attribute is incomplete.</source>
        <target state="translated">找不到以此屬性為目標的程式碼，可能是因為屬性之後的程式碼不完整。</target>
        <note />
      </trans-unit>
      <trans-unit id="parsTypeNameCannotBeEmpty">
        <source>Type name cannot be empty.</source>
        <target state="translated">類型名稱不可為空白。</target>
        <note />
      </trans-unit>
      <trans-unit id="buildProblemReadingAssembly">
        <source>Problem reading assembly '{0}': {1}</source>
        <target state="translated">讀取組件 '{0}' 時發生問題: {1}</target>
        <note />
      </trans-unit>
      <trans-unit id="tcTPFieldMustBeLiteral">
        <source>Invalid provided field. Provided fields of erased provided types must be literals.</source>
        <target state="translated">提供的欄位無效。所清除之提供類型的提供欄位必須為常值。</target>
        <note />
      </trans-unit>
      <trans-unit id="loadingDescription">
        <source>(loading description...)</source>
        <target state="translated">(正在載入描述...)</target>
        <note />
      </trans-unit>
      <trans-unit id="descriptionUnavailable">
        <source>(description unavailable...)</source>
        <target state="translated">(無法使用描述...)</target>
        <note />
      </trans-unit>
      <trans-unit id="chkTyparMultipleClassConstraints">
        <source>A type variable has been constrained by multiple different class types. A type variable may only have one class constraint.</source>
        <target state="translated">類型變數受到多種不同類別類型約束。類型變數只能有一個類別條件約束。</target>
        <note />
      </trans-unit>
      <trans-unit id="tcMatchMayNotBeUsedWithQuery">
        <source>'match' expressions may not be used in queries</source>
        <target state="translated">不可以在查詢中使用 'match' 運算式</target>
        <note />
      </trans-unit>
      <trans-unit id="memberOperatorDefinitionWithNonTripleArgument">
        <source>Infix operator member '{0}' has {1} initial argument(s). Expected a tuple of 3 arguments</source>
        <target state="translated">中置運算子成員 '{0}' 有 {1} 個初始引數。必須是 3 個引數的元組</target>
        <note />
      </trans-unit>
      <trans-unit id="cannotResolveNullableOperators">
        <source>The operator '{0}' cannot be resolved. Consider opening the module 'Microsoft.FSharp.Linq.NullableOperators'.</source>
        <target state="translated">無法解析運算子 '{0}'。請考慮開啟模組 'Microsoft.FSharp.Linq.NullableOperators'。</target>
        <note />
      </trans-unit>
      <trans-unit id="tcOperatorRequiresIn">
        <source>'{0}' must be followed by 'in'. Usage: {1}.</source>
        <target state="translated">’{0}' 之後必須是 'in'。使用方式: {1}。</target>
        <note />
      </trans-unit>
      <trans-unit id="parsIllegalMemberVarInObjectImplementation">
        <source>Neither 'member val' nor 'override val' definitions are permitted in object expressions.</source>
        <target state="translated">物件運算式中不允許使用 'member val' 和 'override val' 定義。</target>
        <note />
      </trans-unit>
      <trans-unit id="tcEmptyCopyAndUpdateRecordInvalid">
        <source>Copy-and-update record expressions must include at least one field.</source>
        <target state="translated">複製並更新記錄運算式必須至少包含一個欄位。</target>
        <note />
      </trans-unit>
      <trans-unit id="parsUnderscoreInvalidFieldName">
        <source>'_' cannot be used as field name</source>
        <target state="translated">'_' 不可做為欄位名稱</target>
        <note />
      </trans-unit>
      <trans-unit id="tcGeneratedTypesShouldBeInternalOrPrivate">
        <source>The provided types generated by this use of a type provider may not be used from other F# assemblies and should be marked internal or private. Consider using 'type internal TypeName = ...' or 'type private TypeName = ...'.</source>
        <target state="translated">以這種方式使用型別提供者所產生的提供型別不能在其他 F# 組件中使用，而且應該標記為內部或私用。請考慮使用 'type internal TypeName = ...' 或 'type private TypeName = ...'。</target>
        <note />
      </trans-unit>
      <trans-unit id="chkGetterAndSetterHaveSamePropertyType">
        <source>A property's getter and setter must have the same type. Property '{0}' has getter of type '{1}' but setter of type '{2}'.</source>
        <target state="translated">屬性的 getter 和 setter 必須具有相同類型。屬性 '{0}' 的 getter 類型為 '{1}'，但 setter 類型為 '{2}'。</target>
        <note />
      </trans-unit>
      <trans-unit id="tcRuntimeSuppliedMethodCannotBeUsedInUserCode">
        <source>Array method '{0}' is supplied by the runtime and cannot be directly used in code. For operations with array elements consider using family of GetArray/SetArray functions from LanguagePrimitives.IntrinsicFunctions module.</source>
        <target state="translated">陣列方法 '{0}' 是由執行階段所提供，無法直接用於程式碼中。對於含有陣列元素的作業，請考慮使用 LanguagePrimitives.IntrinsicFunctions 模組中的 GetArray/SetArray 函式系列。</target>
        <note />
      </trans-unit>
      <trans-unit id="tcUnionCaseConstructorDoesNotHaveFieldWithGivenName">
        <source>The union case '{0}' does not have a field named '{1}'.</source>
        <target state="translated">聯集 '{0}' 沒有名為 '{1}' 的欄位。</target>
        <note />
      </trans-unit>
      <trans-unit id="tcUnionCaseFieldCannotBeUsedMoreThanOnce">
        <source>Union case/exception field '{0}' cannot be used more than once.</source>
        <target state="translated">等位/例外狀況欄位 '{0}' 不可以重複使用。</target>
        <note />
      </trans-unit>
      <trans-unit id="tcFieldNameIsUsedModeThanOnce">
        <source>Named field '{0}' is used more than once.</source>
        <target state="translated">具名欄位 '{0}' 使用一次以上。</target>
        <note />
      </trans-unit>
      <trans-unit id="tcFieldNameConflictsWithGeneratedNameForAnonymousField">
        <source>Named field '{0}' conflicts with autogenerated name for anonymous field.</source>
        <target state="translated">具名欄位 '{0}' 與匿名欄位的自動產生名稱相衝突。</target>
        <note />
      </trans-unit>
      <trans-unit id="tastConstantExpressionOverflow">
        <source>This literal expression or attribute argument results in an arithmetic overflow.</source>
        <target state="translated">這個常值運算式或屬性引數會導致算術溢位。</target>
        <note />
      </trans-unit>
      <trans-unit id="tcIllegalStructTypeForConstantExpression">
        <source>This is not valid literal expression. The [&lt;Literal&gt;] attribute will be ignored.</source>
        <target state="translated">這不是有效的常值運算式。將會略過 [&lt;Literal&gt;] 屬性。</target>
        <note />
      </trans-unit>
      <trans-unit id="fscSystemRuntimeInteropServicesIsRequired">
        <source>System.Runtime.InteropServices assembly is required to use UnknownWrapper\DispatchWrapper classes.</source>
        <target state="translated">使用 UnknownWrapper\DispatchWrapper 類別需要 System.Runtime.InteropServices 組件。</target>
        <note />
      </trans-unit>
      <trans-unit id="abImplicitHeapAllocation">
        <source>The mutable local '{0}' is implicitly allocated as a reference cell because it has been captured by a closure. This warning is for informational purposes only to indicate where implicit allocations are performed.</source>
        <target state="translated">可變動的本機 '{0}' 已隱含地配置為參考儲存格，因為關閉符號已將其擷取。此警告僅供參考，目的是要指出執行隱含配置的位置。</target>
        <note />
      </trans-unit>
      <trans-unit id="estApplyStaticArgumentsForMethodNotImplemented">
        <source>A type provider implemented GetStaticParametersForMethod, but ApplyStaticArgumentsForMethod was not implemented or invalid</source>
        <target state="translated">型別提供者已實作 GetStaticParametersForMethod，但 ApplyStaticArgumentsForMethod 未實作或無效</target>
        <note />
      </trans-unit>
      <trans-unit id="etErrorApplyingStaticArgumentsToMethod">
        <source>An error occured applying the static arguments to a provided method</source>
        <target state="translated">將靜態引數套用至所提供的方法時，發生錯誤</target>
        <note />
      </trans-unit>
      <trans-unit id="pplexUnexpectedChar">
        <source>Unexpected character '{0}' in preprocessor expression</source>
        <target state="translated">前置處理器運算式包含未預期的字元 '{0}'</target>
        <note />
      </trans-unit>
      <trans-unit id="ppparsUnexpectedToken">
        <source>Unexpected token '{0}' in preprocessor expression</source>
        <target state="translated">前置處理器運算式包含未預期的語彙基元 '{0}'</target>
        <note />
      </trans-unit>
      <trans-unit id="ppparsIncompleteExpression">
        <source>Incomplete preprocessor expression</source>
        <target state="translated">前置處理器運算式不完整</target>
        <note />
      </trans-unit>
      <trans-unit id="ppparsMissingToken">
        <source>Missing token '{0}' in preprocessor expression</source>
        <target state="translated">前置處理器運算式缺少語彙基元 '{0}'</target>
        <note />
      </trans-unit>
      <trans-unit id="pickleMissingDefinition">
        <source>An error occurred while reading the F# metadata node at position {0} in table '{1}' of assembly '{2}'. The node had no matching declaration. Please report this warning. You may need to recompile the F# assembly you are using.</source>
        <target state="translated">讀取組件 '{2}' 的資料表 '{1}' 中位置 {0} 上之 F# 中繼資料節點時發生錯誤。節點沒有相符的宣告。請回報此警告。您可能需要重新編譯正在使用的 F# 組件。</target>
        <note />
      </trans-unit>
      <trans-unit id="checkNotSufficientlyGenericBecauseOfScope">
        <source>Type inference caused the type variable {0} to escape its scope. Consider adding an explicit type parameter declaration or adjusting your code to be less generic.</source>
        <target state="translated">型別推斷會造成型別變數 {0} 溢出其範圍。請考慮加入明確的型別參數宣告，或將您的程式碼調整到低於一般程度。</target>
        <note />
      </trans-unit>
      <trans-unit id="checkNotSufficientlyGenericBecauseOfScopeAnon">
        <source>Type inference caused an inference type variable to escape its scope. Consider adding type annotations to make your code less generic.</source>
        <target state="translated">型別推斷會造成推斷型別變數溢出其範圍。請考慮加入型別附註，可讓您的程式碼低於一般程度。</target>
        <note />
      </trans-unit>
      <trans-unit id="checkRaiseFamilyFunctionArgumentCount">
        <source>Redundant arguments are being ignored in function '{0}'. Expected {1} but got {2} arguments.</source>
        <target state="translated">正在忽略函式 '{0}' 中多餘的引數。預期為 {1} 個引數，但找到 {2} 個。</target>
        <note />
      </trans-unit>
      <trans-unit id="checkLowercaseLiteralBindingInPattern">
        <source>Lowercase literal '{0}' is being shadowed by a new pattern with the same name. Only uppercase and module-prefixed literals can be used as named patterns.</source>
        <target state="translated">小寫常值 '{0}' 正由名稱相同的新模式所遮蔽。只有大寫及模組前置的常值可做為具名的模式使用。</target>
        <note />
      </trans-unit>
      <trans-unit id="tcLiteralDoesNotTakeArguments">
        <source>This literal pattern does not take arguments</source>
        <target state="translated">此常值模式不接受引數</target>
        <note />
      </trans-unit>
      <trans-unit id="tcConstructorsIllegalInAugmentation">
        <source>Constructors are not permitted as extension members - they must be defined as part of the original definition of the type</source>
        <target state="translated">建構函式不得是擴充成員 - 其必須在類型的原始定義中定義</target>
        <note />
      </trans-unit>
      <trans-unit id="optsInvalidResponseFile">
        <source>Invalid response file '{0}' ( '{1}' )</source>
        <target state="translated">回應檔 '{0}' ( '{1}' ) 無效</target>
        <note />
      </trans-unit>
      <trans-unit id="optsResponseFileNotFound">
        <source>Response file '{0}' not found in '{1}'</source>
        <target state="translated">在 '{1}' 中找不到回應檔 '{0}'</target>
        <note />
      </trans-unit>
      <trans-unit id="optsResponseFileNameInvalid">
        <source>Response file name '{0}' is empty, contains invalid characters, has a drive specification without an absolute path, or is too long</source>
        <target state="translated">回應檔名稱 '{0}' 為空白、包含無效的字元、未使用絕對路徑指定磁碟機或太長</target>
        <note />
      </trans-unit>
      <trans-unit id="fsharpCoreNotFoundToBeCopied">
        <source>Cannot find FSharp.Core.dll in compiler's directory</source>
        <target state="translated">在編譯器的目錄中找不到 FSharp.Core.dll</target>
        <note />
      </trans-unit>
      <trans-unit id="tcTupleStructMismatch">
        <source>One tuple type is a struct tuple, the other is a reference tuple</source>
        <target state="translated">一個元組類型為結構元組，另一個則為參考元組</target>
        <note />
      </trans-unit>
      <trans-unit id="etMissingStaticArgumentsToMethod">
        <source>This provided method requires static parameters</source>
        <target state="translated">此提供的方法需要靜態參數</target>
        <note />
      </trans-unit>
      <trans-unit id="considerUpcast">
        <source>The conversion from {0} to {1} is a compile-time safe upcast, not a downcast. Consider using 'upcast' instead of 'downcast'.</source>
        <target state="translated">從 {0} 轉換為 {1} 屬於編譯時間安全的向上轉換，而非向下轉換。請考慮使用 'upcast' 而不使用 'downcast'。</target>
        <note />
      </trans-unit>
      <trans-unit id="considerUpcastOperator">
        <source>The conversion from {0} to {1} is a compile-time safe upcast, not a downcast. Consider using the :&gt; (upcast) operator instead of the :?&gt; (downcast) operator.</source>
        <target state="translated">從 {0} 到 {1} 的轉換在編譯時間會是安全的向上轉換，而不是向下轉換。請考慮使用 :&gt; (向上轉換) 運算子，而不要使用 :?&gt; (向下轉換) 運算子。</target>
        <note />
      </trans-unit>
      <trans-unit id="tcRecImplied">
        <source>The 'rec' on this module is implied by an outer 'rec' declaration and is being ignored</source>
        <target state="translated">此模組上的 'rec' 是由外部 'rec' 宣告所默示，已略過</target>
        <note />
      </trans-unit>
      <trans-unit id="tcOpenFirstInMutRec">
        <source>In a recursive declaration group, 'open' declarations must come first in each module</source>
        <target state="translated">在遞迴宣告群組中，'open' 宣告必須優先出現在每個模組中</target>
        <note />
      </trans-unit>
      <trans-unit id="tcModuleAbbrevFirstInMutRec">
        <source>In a recursive declaration group, module abbreviations must come after all 'open' declarations and before other declarations</source>
        <target state="translated">在遞迴宣告群組中，模組縮寫必須出現在所有 'open' 宣告之後、其他宣告之前</target>
        <note />
      </trans-unit>
      <trans-unit id="tcUnsupportedMutRecDecl">
        <source>This declaration is not supported in recursive declaration groups</source>
        <target state="translated">遞迴宣告群組中不支援此宣告</target>
        <note />
      </trans-unit>
      <trans-unit id="parsInvalidUseOfRec">
        <source>Invalid use of 'rec' keyword</source>
        <target state="translated">不當使用 'rec' 關鍵字</target>
        <note />
      </trans-unit>
      <trans-unit id="tcStructUnionMultiCaseDistinctFields">
        <source>If a multicase union type is a struct, then all union cases must have unique names. For example: 'type A = B of b: int | C of c: int'.</source>
        <target state="translated">如果多案例聯集類型是結構，則所有聯集案例都必須有唯一的名稱。例如: 'type A = B of b: int | C of c: int'。</target>
        <note />
      </trans-unit>
      <trans-unit id="CallerMemberNameIsOverriden">
        <source>The CallerMemberNameAttribute applied to parameter '{0}' will have no effect. It is overridden by the CallerFilePathAttribute.</source>
        <target state="translated">套用至參數 '{0}' 的 CallerMemberNameAttribute 將不會有作用。CallerFilePathAttribute 會加以覆寫。</target>
        <note />
      </trans-unit>
      <trans-unit id="tcFixedNotAllowed">
        <source>Invalid use of 'fixed'. 'fixed' may only be used in a declaration of the form 'use x = fixed expr' where the expression is an array, the address of a field, the address of an array element or a string'</source>
        <target state="translated">使用 'fixed' 無效。'fixed' 僅能用於格式為 'use x = fixed expr' 的宣告中，其中運算式為陣列、欄位的位址、陣列元素的位址或字串</target>
        <note />
      </trans-unit>
      <trans-unit id="tcCouldNotFindOffsetToStringData">
        <source>Could not find method System.Runtime.CompilerServices.OffsetToStringData in references when building 'fixed' expression.</source>
        <target state="translated">建置 'fixed' 運算式時，在參考中找不到方法 System.Runtime.CompilerServices.OffsetToStringData。</target>
        <note />
      </trans-unit>
      <trans-unit id="tcNamedActivePattern">
        <source>{0} is an active pattern and cannot be treated as a discriminated union case with named fields.</source>
        <target state="translated">{0} 是現用模式，無法視為具名欄位的差別聯集。</target>
        <note />
      </trans-unit>
      <trans-unit id="DefaultParameterValueNotAppropriateForArgument">
        <source>The default value does not have the same type as the argument. The DefaultParameterValue attribute and any Optional attribute will be ignored. Note: 'null' needs to be annotated with the correct type, e.g. 'DefaultParameterValue(null:obj)'.</source>
        <target state="translated">預設值並沒有與引數相同的類型。將略過 DefaultParameterValue 屬性及任何 Optional 屬性。注意: 'null' 需要加上正確的加註類型，例如 'DefaultParameterValue(null:obj)'。</target>
        <note />
      </trans-unit>
      <trans-unit id="tcGlobalsSystemTypeNotFound">
        <source>The system type '{0}' was required but no referenced system DLL contained this type</source>
        <target state="translated">需要系統類型 '{0}'，但參考的系統 DLL 均未包含此類型</target>
        <note />
      </trans-unit>
      <trans-unit id="typrelMemberHasMultiplePossibleDispatchSlots">
        <source>The member '{0}' matches multiple overloads of the same method.\nPlease restrict it to one of the following:{1}.</source>
        <target state="translated">成員 '{0}' 符合相同方法的多個多載。\n請將它限制為下列其中一項: {1}。</target>
        <note />
      </trans-unit>
      <trans-unit id="methodIsNotStatic">
        <source>Method or object constructor '{0}' is not static</source>
        <target state="translated">方法或物件建構函式 '{0}' 不是靜態的</target>
        <note />
      </trans-unit>
      <trans-unit id="parsUnexpectedSymbolEqualsInsteadOfIn">
        <source>Unexpected symbol '=' in expression. Did you intend to use 'for x in y .. z do' instead?</source>
        <target state="translated">運算式中有非預期的符號 '='。您其實要使用 'for x in y .. z do' 嗎?</target>
        <note />
      </trans-unit>
      <trans-unit id="keywordDescriptionAbstract">
        <source>Indicates a method that either has no implementation in the type in which it is declared or that is virtual and has a default implementation.</source>
        <target state="translated">指出方法，此方法可能在其宣告的類型中沒有實作，或者是虛擬方法而具有預設實作。</target>
        <note />
      </trans-unit>
      <trans-unit id="keywordDescriptionAs">
        <source>Used to give the current class object an object name. Also used to give a name to a whole pattern within a pattern match.</source>
        <target state="translated">用以提供物件名稱給目前的類別物件。也用以提供名稱給模式比對內的整個模式。</target>
        <note />
      </trans-unit>
      <trans-unit id="keywordDescriptionAssert">
        <source>Used to verify code during debugging.</source>
        <target state="translated">用以在偵錯期間驗證程式碼。</target>
        <note />
      </trans-unit>
      <trans-unit id="keywordDescriptionBase">
        <source>Used as the name of the base class object.</source>
        <target state="translated">用作基底類別物件的名稱。</target>
        <note />
      </trans-unit>
      <trans-unit id="keywordDescriptionBegin">
        <source>In verbose syntax, indicates the start of a code block.</source>
        <target state="translated">在詳細資訊語法中指定程式碼區塊的開頭。</target>
        <note />
      </trans-unit>
      <trans-unit id="keywordDescriptionClass">
        <source>In verbose syntax, indicates the start of a class definition.</source>
        <target state="translated">在詳細資訊語法中，指出類別定義的開頭。</target>
        <note />
      </trans-unit>
      <trans-unit id="keywordDescriptionDefault">
        <source>Indicates an implementation of an abstract method; used together with an abstract method declaration to create a virtual method.</source>
        <target state="translated">指出抽象方法的實作; 與抽象方法宣告一併使用，以建立虛擬方法。</target>
        <note />
      </trans-unit>
      <trans-unit id="keywordDescriptionDelegate">
        <source>Used to declare a delegate.</source>
        <target state="translated">用以宣告委派。</target>
        <note />
      </trans-unit>
      <trans-unit id="keywordDescriptionDo">
        <source>Used in looping constructs or to execute imperative code.</source>
        <target state="translated">用於重複的建構或用以執行命令式程式碼。</target>
        <note />
      </trans-unit>
      <trans-unit id="keywordDescriptionDone">
        <source>In verbose syntax, indicates the end of a block of code in a looping expression.</source>
        <target state="translated">在詳細資訊語法中，指出重複運算式中程式碼區塊的結尾。</target>
        <note />
      </trans-unit>
      <trans-unit id="keywordDescriptionDowncast">
        <source>Used to convert to a type that is lower in the inheritance chain.</source>
        <target state="translated">用以將類型轉換為繼承鏈結中較低的類型。</target>
        <note />
      </trans-unit>
      <trans-unit id="keywordDescriptionDownto">
        <source>In a for expression, used when counting in reverse.</source>
        <target state="translated">在 for 運算式中，在倒數時使用。</target>
        <note />
      </trans-unit>
      <trans-unit id="keywordDescriptionElif">
        <source>Used in conditional branching. A short form of else if.</source>
        <target state="translated">用於條件式分支。else if 的簡短形式。</target>
        <note />
      </trans-unit>
      <trans-unit id="keywordDescriptionElse">
        <source>Used in conditional branching.</source>
        <target state="translated">用於條件式分支。</target>
        <note />
      </trans-unit>
      <trans-unit id="keywordDescriptionEnd">
        <source>In type definitions and type extensions, indicates the end of a section of member definitions. In verbose syntax, used to specify the end of a code block that starts with the begin keyword.</source>
        <target state="translated">在類型定義及類型延伸模組中，指出成員定義區段的結尾。在詳細資訊語法中，用以指定開頭為 begin 關鍵字之程式碼區塊的結尾。</target>
        <note />
      </trans-unit>
      <trans-unit id="keywordDescriptionException">
        <source>Used to declare an exception type.</source>
        <target state="translated">用以宣告例外狀況類型。</target>
        <note />
      </trans-unit>
      <trans-unit id="keywordDescriptionExtern">
        <source>Indicates that a declared program element is defined in another binary or assembly.</source>
        <target state="translated">指出宣告的程式元素已在另一個二進位檔或組件中定義。</target>
        <note />
      </trans-unit>
      <trans-unit id="keywordDescriptionTrueFalse">
        <source>Used as a Boolean literal.</source>
        <target state="translated">用作布林值常數。</target>
        <note />
      </trans-unit>
      <trans-unit id="keywordDescriptionFinally">
        <source>Used together with try to introduce a block of code that executes regardless of whether an exception occurs.</source>
        <target state="translated">當與 with 並用時，可引入無論例外狀況發生與否皆會執行的程式碼區塊。</target>
        <note />
      </trans-unit>
      <trans-unit id="keywordDescriptionFor">
        <source>Used in looping constructs.</source>
        <target state="translated">用於重複的建構。</target>
        <note />
      </trans-unit>
      <trans-unit id="keywordDescriptionFun">
        <source>Used in lambda expressions, also known as anonymous functions.</source>
        <target state="translated">用於 Lambda 運算式，也稱作匿名函式。</target>
        <note />
      </trans-unit>
      <trans-unit id="keywordDescriptionFunction">
        <source>Used as a shorter alternative to the fun keyword and a match expression in a lambda expression that has pattern matching on a single argument.</source>
        <target state="translated">用作 fun 關鍵字的較短替代項，以及在單一引數有模式比對之 Lambda 運算式中的比對運算式。</target>
        <note />
      </trans-unit>
      <trans-unit id="keywordDescriptionGlobal">
        <source>Used to reference the top-level .NET namespace.</source>
        <target state="translated">用以參考頂層 .NET 命名空間。</target>
        <note />
      </trans-unit>
      <trans-unit id="keywordDescriptionIf">
        <source>Used in conditional branching constructs.</source>
        <target state="translated">用於條件式分支建構。</target>
        <note />
      </trans-unit>
      <trans-unit id="keywordDescriptionIn">
        <source>Used for sequence expressions and, in verbose syntax, to separate expressions from bindings.</source>
        <target state="translated">用於順序運算式及詳細資料語法中，以從繫結分隔運算式。</target>
        <note />
      </trans-unit>
      <trans-unit id="keywordDescriptionInherit">
        <source>Used to specify a base class or base interface.</source>
        <target state="translated">用以指定基底類別或基底介面。</target>
        <note />
      </trans-unit>
      <trans-unit id="keywordDescriptionInline">
        <source>Used to indicate a function that should be integrated directly into the caller's code.</source>
        <target state="translated">用以指出應直接整合到呼叫者程式碼中的函式。</target>
        <note />
      </trans-unit>
      <trans-unit id="keywordDescriptionInterface">
        <source>Used to declare and implement interfaces.</source>
        <target state="translated">用以宣告及實作介面。</target>
        <note />
      </trans-unit>
      <trans-unit id="keywordDescriptionInternal">
        <source>Used to specify that a member is visible inside an assembly but not outside it.</source>
        <target state="translated">用以指定在組件內可見，但在組件外不可見的成員。</target>
        <note />
      </trans-unit>
      <trans-unit id="keywordDescriptionLazy">
        <source>Used to specify a computation that is to be performed only when a result is needed.</source>
        <target state="translated">用以指定只會在需要結果時才執行的計算。</target>
        <note />
      </trans-unit>
      <trans-unit id="keywordDescriptionLet">
        <source>Used to associate, or bind, a name to a value or function.</source>
        <target state="translated">用以對值或函式建立名稱的關聯或繫結。</target>
        <note />
      </trans-unit>
      <trans-unit id="keywordDescriptionLetBang">
        <source>Used in computation expressions to bind a name to the result of another computation expression.</source>
        <target state="translated">在計算運算式中用來將名稱繫結到另一個計算運算式的結果。</target>
        <note />
      </trans-unit>
      <trans-unit id="keywordDescriptionMatch">
        <source>Used to branch by comparing a value to a pattern.</source>
        <target state="translated">用以對模式比較值，以進行分支。</target>
        <note />
      </trans-unit>
      <trans-unit id="keywordDescriptionMember">
        <source>Used to declare a property or method in an object type.</source>
        <target state="translated">用以宣告物件類型中的屬性或方法。</target>
        <note />
      </trans-unit>
      <trans-unit id="keywordDescriptionModule">
        <source>Used to associate a name with a group of related types, values, and functions, to logically separate it from other code.</source>
        <target state="translated">用以在名稱與相關類型、值及函式的群組之間建立關聯，以邏輯方式從其他程式碼分隔出名稱。</target>
        <note />
      </trans-unit>
      <trans-unit id="keywordDescriptionMutable">
        <source>Used to declare a variable, that is, a value that can be changed.</source>
        <target state="translated">用以宣告變數，亦即可變更的值。</target>
        <note />
      </trans-unit>
      <trans-unit id="keywordDescriptionNamespace">
        <source>Used to associate a name with a group of related types and modules, to logically separate it from other code.</source>
        <target state="translated">用以在名稱與相關類型及模組的群組之間建立關聯，以邏輯方式從其他程式碼分隔出名稱。</target>
        <note />
      </trans-unit>
      <trans-unit id="keywordDescriptionNew">
        <source>Used to declare, define, or invoke a constructor that creates or that can create an object. Also used in generic parameter constraints to indicate that a type must have a certain constructor.</source>
        <target state="translated">用以宣告、定義或叫用會建立或可建立物件的建構函式。也用於泛型參數條件約束，以指出類型必須有特定建構函式。</target>
        <note />
      </trans-unit>
      <trans-unit id="keywordDescriptionNot">
        <source>Not actually a keyword. However, not struct in combination is used as a generic parameter constraint.</source>
        <target state="translated">實際上不是關鍵字。不過，組合的 not struct 可用作泛型參數條件約束。</target>
        <note />
      </trans-unit>
      <trans-unit id="keywordDescriptionNull">
        <source>Indicates the absence of an object. Also used in generic parameter constraints.</source>
        <target state="translated">指出物件的缺少情形。也會用在泛型參數條件約束中。</target>
        <note />
      </trans-unit>
      <trans-unit id="keywordDescriptionOf">
        <source>Used in discriminated unions to indicate the type of categories of values, and in delegate and exception declarations.</source>
        <target state="translated">用於差別聯集以指出值分類的類型，並用於委派和例外狀況宣告。</target>
        <note />
      </trans-unit>
      <trans-unit id="keywordDescriptionOpen">
        <source>Used to make the contents of a namespace or module available without qualification.</source>
        <target state="translated">用以製作不需資格即可使用的命名空間或模組內容。</target>
        <note />
      </trans-unit>
      <trans-unit id="keywordDescriptionOr">
        <source>Used with Boolean conditions as a Boolean or operator. Equivalent to ||. Also used in member constraints.</source>
        <target state="translated">搭配布林值條件使用，作為布林值或運算子。相當於 ||。也用於成員條件約束。</target>
        <note />
      </trans-unit>
      <trans-unit id="keywordDescriptionOverride">
        <source>Used to implement a version of an abstract or virtual method that differs from the base version.</source>
        <target state="translated">用以實作不同於基底版本的抽象或虛擬方法版本。</target>
        <note />
      </trans-unit>
      <trans-unit id="keywordDescriptionPrivate">
        <source>Restricts access to a member to code in the same type or module.</source>
        <target state="translated">將成員的存取限制為類型或模組相同的程式碼。</target>
        <note />
      </trans-unit>
      <trans-unit id="keywordDescriptionPublic">
        <source>Allows access to a member from outside the type.</source>
        <target state="translated">允許存取來自類型外的成員。</target>
        <note />
      </trans-unit>
      <trans-unit id="keywordDescriptionRec">
        <source>Used to indicate that a function is recursive.</source>
        <target state="translated">用以指出函式是遞迴的。</target>
        <note />
      </trans-unit>
      <trans-unit id="keywordDescriptionReturn">
        <source>Used to provide a value for the result of the containing computation expression.</source>
        <target state="translated">用來為內含的計算運算式結果提供值。</target>
        <note />
      </trans-unit>
      <trans-unit id="keywordDescriptionReturnBang">
        <source>Used to provide a value for the result of the containing computation expression, where that value itself comes from the result another computation expression.</source>
        <target state="translated">用來為內含的計算運算式提供值，而該值本身來自另一個計算運算式的結果。</target>
        <note />
      </trans-unit>
      <trans-unit id="keywordDescriptionSelect">
        <source>Used in query expressions to specify what fields or columns to extract. Note that this is a contextual keyword, which means that it is not actually a reserved word and it only acts like a keyword in appropriate context.</source>
        <target state="translated">用於查詢運算式，以指定要擷取的欄位或資料行。請注意這是內容關鍵字，表示這實際上不是保留字，而只會在適當內容中以關鍵字形式運作。</target>
        <note />
      </trans-unit>
      <trans-unit id="keywordDescriptionStatic">
        <source>Used to indicate a method or property that can be called without an instance of a type, or a value member that is shared among all instances of a type.</source>
        <target state="translated">用以指出不需要類型執行個體即可呼叫的方法或屬性，或在所有類型執行個體間共用的值成員。</target>
        <note />
      </trans-unit>
      <trans-unit id="keywordDescriptionStruct">
        <source>Used to declare a structure type. Also used in generic parameter constraints.</source>
        <target state="translated">用來宣告結構類型。也用於泛型參數限制。</target>
        <note />
      </trans-unit>
      <trans-unit id="keywordDescriptionThen">
        <source>Used in conditional expressions. Also used to perform side effects after object construction.</source>
        <target state="translated">用於條件運算式。也可在物件建構後用來執行副作用。</target>
        <note />
      </trans-unit>
      <trans-unit id="keywordDescriptionTo">
        <source>Used in for loops to indicate a range.</source>
        <target state="translated">用於 for 迴圈以指出範圍。</target>
        <note />
      </trans-unit>
      <trans-unit id="keywordDescriptionTry">
        <source>Used to introduce a block of code that might generate an exception. Used together with with or finally.</source>
        <target state="translated">用於引入可能會產生例外狀況的程式碼區塊。這會與 with 或 finally 並用。</target>
        <note />
      </trans-unit>
      <trans-unit id="keywordDescriptionType">
        <source>Used to declare a class, record, structure, discriminated union, enumeration type, unit of measure, or type abbreviation.</source>
        <target state="translated">用以宣告類別、記錄、結構、差別聯集、列舉類型、測量單位或類型縮寫。</target>
        <note />
      </trans-unit>
      <trans-unit id="keywordDescriptionUpcast">
        <source>Used to convert to a type that is higher in the inheritance chain.</source>
        <target state="translated">用以將類型轉換為繼承鏈結中較高的類型。</target>
        <note />
      </trans-unit>
      <trans-unit id="keywordDescriptionUse">
        <source>Used instead of let for values that implement IDisposable</source>
        <target state="translated">對於實作 IDisposable 的值，會使用此項而非 let</target>
        <note />
      </trans-unit>
      <trans-unit id="keywordDescriptionUseBang">
        <source>Used instead of let! in computation expressions for computation expression results that implement IDisposable.</source>
        <target state="translated">在計算運算式中用來取代 let!，以得出會實作 IDisposable 的計算運算式結果。</target>
        <note />
      </trans-unit>
      <trans-unit id="keywordDescriptionVal">
        <source>Used in a signature to indicate a value, or in a type to declare a member, in limited situations.</source>
        <target state="translated">在有限的情形下用於簽章中以指出值，或於類型中以宣告成員。</target>
        <note />
      </trans-unit>
      <trans-unit id="keywordDescriptionVoid">
        <source>Indicates the .NET void type. Used when interoperating with other .NET languages.</source>
        <target state="translated">指出 .NET void 類型。在與其他 .NET 語言交互操作時使用。</target>
        <note />
      </trans-unit>
      <trans-unit id="keywordDescriptionWhen">
        <source>Used for Boolean conditions (when guards) on pattern matches and to introduce a constraint clause for a generic type parameter.</source>
        <target state="translated">用於模式比對時的布林值條件 (when 成立條件)，以及為泛型型別參數引入條件約束時用。</target>
        <note />
      </trans-unit>
      <trans-unit id="keywordDescriptionWhile">
        <source>Introduces a looping construct.</source>
        <target state="translated">引進重複的條件約束。</target>
        <note />
      </trans-unit>
      <trans-unit id="keywordDescriptionWith">
        <source>Used together with the match keyword in pattern matching expressions. Also used in object expressions, record copying expressions, and type extensions to introduce member definitions, and to introduce exception handlers.</source>
        <target state="translated">在模式比對運算式中搭配 match 關鍵字使用。也用在物件運算式、記錄複製運算式及類型運算時，以引入成員定義，並用以引入例外狀況處理常式。</target>
        <note />
      </trans-unit>
      <trans-unit id="keywordDescriptionYield">
        <source>Used in a sequence expression to produce a value for a sequence.</source>
        <target state="translated">用於順序運算式中，以產生順序的值。</target>
        <note />
      </trans-unit>
      <trans-unit id="keywordDescriptionYieldBang">
        <source>Used in a computation expression to append the result of a given computation expression to a collection of results for the containing computation expression.</source>
        <target state="translated">用於計算運算式中，以將指定計算運算式的結果附加到內含計算運算式的結果集合。</target>
        <note />
      </trans-unit>
      <trans-unit id="keywordDescriptionRightArrow">
        <source>In function types, delimits arguments and return values. Yields an expression (in sequence expressions); equivalent to the yield keyword. Used in match expressions</source>
        <target state="translated">在函式類型中，分隔引數並傳回值。產生運算式 (循序運算式); 相當於 yield 關鍵字。用於比對運算式</target>
        <note />
      </trans-unit>
      <trans-unit id="keywordDescriptionLeftArrow">
        <source>Assigns a value to a variable.</source>
        <target state="translated">將值指派給變數。</target>
        <note />
      </trans-unit>
      <trans-unit id="keywordDescriptionCast">
        <source>Converts a type to type that is higher in the hierarchy.</source>
        <target state="translated">將類型轉換為階層中較高的類型。</target>
        <note />
      </trans-unit>
      <trans-unit id="keywordDescriptionDynamicCast">
        <source>Converts a type to a type that is lower in the hierarchy.</source>
        <target state="translated">將類型轉換為階層中較低的類型。</target>
        <note />
      </trans-unit>
      <trans-unit id="keywordDescriptionTypedQuotation">
        <source>Delimits a typed code quotation.</source>
        <target state="translated">分隔具型別的程式碼引號。</target>
        <note />
      </trans-unit>
      <trans-unit id="keywordDescriptionUntypedQuotation">
        <source>Delimits a untyped code quotation.</source>
        <target state="translated">分隔不具型別的程式碼引號。</target>
        <note />
      </trans-unit>
      <trans-unit id="itemNotFoundDuringDynamicCodeGen">
        <source>{0} '{1}' not found in assembly '{2}'. A possible cause may be a version incompatibility. You may need to explicitly reference the correct version of this assembly to allow all referenced components to use the correct version.</source>
        <target state="translated">組件 '{2}' 中找不到 {0} '{1}'。可能的原因為版本不相容。您可能需要明確參考此組件的正確版本，以允許所有參考的元件使用正確的版本。</target>
        <note />
      </trans-unit>
      <trans-unit id="itemNotFoundInTypeDuringDynamicCodeGen">
        <source>{0} '{1}' not found in type '{2}' from assembly '{3}'. A possible cause may be a version incompatibility. You may need to explicitly reference the correct version of this assembly to allow all referenced components to use the correct version.</source>
        <target state="translated">組件 '{3}' 的類型 '{2}' 中找不到 {0} '{1}'。可能的原因為版本不相容。您可能需要明確參考此組件的正確版本，以允許所有參考的元件使用正確的版本。</target>
        <note />
      </trans-unit>
      <trans-unit id="descriptionWordIs">
        <source>is</source>
        <target state="translated">是</target>
        <note />
      </trans-unit>
      <trans-unit id="notAFunction">
        <source>This value is not a function and cannot be applied.</source>
        <target state="translated">此值不是函式，無法套用。</target>
        <note />
      </trans-unit>
      <trans-unit id="notAFunctionButMaybeIndexerWithName">
        <source>This value is not a function and cannot be applied. Did you intend to access the indexer via '{0}.[index]'?</source>
        <target state="translated">此值並非函式，因而無法套用。您要用 '{0}.[index]' 存取索引子嗎?</target>
        <note />
      </trans-unit>
      <trans-unit id="notAFunctionButMaybeIndexer">
        <source>This expression is not a function and cannot be applied. Did you intend to access the indexer via 'expr.[index]'?</source>
        <target state="translated">此運算式並非函式，因而無法套用。您要用 'expr.[index]' 存取索引子嗎?</target>
        <note />
      </trans-unit>
      <trans-unit id="notAFunctionButMaybeDeclaration">
        <source>This value is not a function and cannot be applied. Did you forget to terminate a declaration?</source>
        <target state="translated">這個值不是函式，無法套用。您是不是忘記終止宣告了?</target>
        <note />
      </trans-unit>
      <trans-unit id="ArgumentsInSigAndImplMismatch">
        <source>The argument names in the signature '{0}' and implementation '{1}' do not match. The argument name from the signature file will be used. This may cause problems when debugging or profiling.</source>
        <target state="translated">特徵標記 '{0}' 和實作 '{1}' 中的引數名稱不相符。將會使用特徵標記檔案中的引數名稱。這可能會在偵錯或分析時造成問題。</target>
        <note />
      </trans-unit>
      <trans-unit id="pickleUnexpectedNonZero">
        <source>An error occurred while reading the F# metadata of assembly '{0}'. A reserved construct was utilized. You may need to upgrade your F# compiler or use an earlier version of the assembly that doesn't make use of a specific construct.</source>
        <target state="translated">讀取組件 '{0}' 的 F# 中繼資料時發生錯誤。已使用保留的建構。建議您升級 F# 編譯器，或使用不會用特定建構的舊版組件。</target>
        <note />
      </trans-unit>
      <trans-unit id="tcTupleMemberNotNormallyUsed">
        <source>This method or property is not normally used from F# code, use an explicit tuple pattern for deconstruction instead.</source>
        <target state="translated">F# 程式碼不常使用這個方法或屬性，請改用明確的元組模式進行解構。</target>
        <note />
      </trans-unit>
      <trans-unit id="implicitlyDiscardedInSequenceExpression">
        <source>This expression returns a value of type '{0}' but is implicitly discarded. Consider using 'let' to bind the result to a name, e.g. 'let result = expression'. If you intended to use the expression as a value in the sequence then use an explicit 'yield'.</source>
        <target state="translated">此運算式會傳回類型為 '{0}' 的值，但會被間接捨棄。請考慮使用 'let' 將結果繫結到名稱。例如 'let result = expression'。若您想要在序列中，以值的形式使用運算式，請直接使用 'yield'。</target>
        <note />
      </trans-unit>
      <trans-unit id="implicitlyDiscardedSequenceInSequenceExpression">
        <source>This expression returns a value of type '{0}' but is implicitly discarded. Consider using 'let' to bind the result to a name, e.g. 'let result = expression'. If you intended to use the expression as a value in the sequence then use an explicit 'yield!'.</source>
        <target state="translated">此運算式會傳回類型為 '{0}' 的值，但會被間接捨棄。請考慮使用 'let' 將結果繫結到名稱。例如 'let result = expression'。若您想要在序列中，以值的形式使用運算式，請直接使用 'yield!'。</target>
        <note />
      </trans-unit>
      <trans-unit id="keywordDescriptionMatchBang">
        <source>Used in computation expressions to pattern match directly over the result of another computation expression.</source>
        <target state="translated">用於計算運算式中，直接對另一個計算運算式的結果進行模式比對。</target>
        <note />
      </trans-unit>
      <trans-unit id="ilreadFileChanged">
        <source>The file '{0}' changed on disk unexpectedly, please reload.</source>
        <target state="translated">檔案 '{0}' 在磁碟上意外變更，請重新載入。</target>
        <note />
      </trans-unit>
      <trans-unit id="writeToReadOnlyByref">
        <source>The byref pointer is readonly, so this write is not permitted.</source>
        <target state="translated">byref 指標為唯讀指標，所以不允許此寫入。</target>
        <note />
      </trans-unit>
      <trans-unit id="tastValueMustBeMutable">
        <source>A value must be mutable in order to mutate the contents or take the address of a value type, e.g. 'let mutable x = ...'</source>
        <target state="translated">值必須是可變動的，才能變動內容或接受實值類型的位址，例如 'let mutable x = ...'</target>
        <note />
      </trans-unit>
      <trans-unit id="readOnlyAttributeOnStructWithMutableField">
        <source>A ReadOnly attribute has been applied to a struct type with a mutable field.</source>
        <target state="translated">已將 ReadOnly 屬性套用至具備可變動欄位的結構類型。</target>
        <note />
      </trans-unit>
      <trans-unit id="tcByrefReturnImplicitlyDereferenced">
        <source>A byref pointer returned by a function or method is implicitly dereferenced as of F# 4.5. To acquire the return value as a pointer, use the address-of operator, e.g. '&amp;f(x)' or '&amp;obj.Method(arg1, arg2)'.</source>
        <target state="translated">自 F# 4.5 起，會對函式或方法所傳回的 byref 指標隱含取值。若要取得傳回值作為指標，請使用 address-of 運算子，例如 '&amp;f(x)' 或 '&amp;obj.Method(arg1, arg2)'。</target>
        <note />
      </trans-unit>
      <trans-unit id="tcByRefLikeNotStruct">
        <source>A type annotated with IsByRefLike must also be a struct. Consider adding the [&lt;Struct&gt;] attribute to the type.</source>
        <target state="translated">有 IsByRefLike 標註的類型也必須是結構。請考慮將 [&lt;Struct&gt;] 屬性新增到類型。</target>
        <note />
      </trans-unit>
      <trans-unit id="chkNoByrefAddressOfLocal">
        <source>The address of the variable '{0}' or a related expression cannot be used at this point. This is to ensure the address of the local value does not escape its scope.</source>
        <target state="translated">此時不可使用變數 '{0}' 或相關運算式的位址。如此可確保本機值的位址不會逸出其範圍。</target>
        <note />
      </trans-unit>
      <trans-unit id="chkNoWriteToLimitedSpan">
        <source>This value can't be assigned because the target '{0}' may refer to non-stack-local memory, while the expression being assigned is assessed to potentially refer to stack-local memory. This is to help prevent pointers to stack-bound memory escaping their scope.</source>
        <target state="translated">因為目標 '{0}' 會參考非本機堆疊的記憶體，所以無法指派此值。而目前所指派的運算式則評定為可能會參考本機堆疊的記憶體。如此可有助於避免進入受堆疊拘束記憶體的指標會逸出其範圍。</target>
        <note />
      </trans-unit>
      <trans-unit id="tastValueMustBeLocal">
        <source>A value defined in a module must be mutable in order to take its address, e.g. 'let mutable x = ...'</source>
        <target state="translated">模組中定義的值必須可以變動，才可取用其位址，例如 'let mutable x = ...'</target>
        <note />
      </trans-unit>
      <trans-unit id="tcIsReadOnlyNotStruct">
        <source>A type annotated with IsReadOnly must also be a struct. Consider adding the [&lt;Struct&gt;] attribute to the type.</source>
        <target state="translated">有 IsReadOnly 標註的類型也必須是結構。請考慮將 [&lt;Struct&gt;] 屬性新增到該類型。</target>
        <note />
      </trans-unit>
      <trans-unit id="chkStructsMayNotReturnAddressesOfContents">
        <source>Struct members cannot return the address of fields of the struct by reference</source>
        <target state="translated">結構成員無法經由參考方式，傳回結構欄位的位址</target>
        <note />
      </trans-unit>
      <trans-unit id="chkNoByrefLikeFunctionCall">
        <source>The function or method call cannot be used at this point, because one argument that is a byref of a non-stack-local Span or IsByRefLike type is used with another argument that is a stack-local Span or IsByRefLike type. This is to ensure the address of the local value does not escape its scope.</source>
        <target state="translated">此時不可使用函式或方法呼叫，原因是非本機堆疊 Span 或 IsByRefLike 類型的 byref 引數，目前與本機堆疊 Span 或 IsByRefLike 類型的引數一起使用。如此可確保本機值的位址不會逸出其範圍。</target>
        <note />
      </trans-unit>
      <trans-unit id="chkNoByrefAddressOfValueFromExpression">
        <source>The address of a value returned from the expression cannot be used at this point. This is to ensure the address of the local value does not escape its scope.</source>
        <target state="translated">此時不可使用運算式傳回值的位址。如此可確保本機值的位址不會逸出其範圍。</target>
        <note />
      </trans-unit>
      <trans-unit id="chkNoSpanLikeVariable">
        <source>The Span or IsByRefLike variable '{0}' cannot be used at this point. This is to ensure the address of the local value does not escape its scope.</source>
        <target state="translated">此時不可使用 Span 或 IsByRefLike 變數 '{0}'。如此可確保本機值的位址不會逸出其範圍。</target>
        <note />
      </trans-unit>
      <trans-unit id="chkNoSpanLikeValueFromExpression">
        <source>A Span or IsByRefLike value returned from the expression cannot be used at ths point. This is to ensure the address of the local value does not escape its scope.</source>
        <target state="translated">此時不可使用運算式傳回值的 Span 或 IsByRefLike。如此可確保本機值的位址不會逸出其範圍。</target>
        <note />
      </trans-unit>
      <trans-unit id="tastCantTakeAddressOfExpression">
        <source>Cannot take the address of the value returned from the expression. Assign the returned value to a let-bound value before taking the address.</source>
        <target state="translated">無法使用運算式傳回值的位址。在使用位址前，先將傳回值指派給以 let 繫結的值。</target>
        <note />
      </trans-unit>
      <trans-unit id="parsUnmatchedBraceBar">
        <source>Unmatched '{{|'</source>
        <target state="translated">不對稱的 '{{|'</target>
        <note />
      </trans-unit>
      <trans-unit id="typeInfoAnonRecdField">
        <source>anonymous record field</source>
        <target state="translated">匿名記錄欄位</target>
        <note />
      </trans-unit>
      <trans-unit id="tcExceptionConstructorDoesNotHaveFieldWithGivenName">
        <source>The exception '{0}' does not have a field named '{1}'.</source>
        <target state="translated">例外狀況 '{0}' 沒有名為 '{1}' 的欄位。</target>
        <note />
      </trans-unit>
      <trans-unit id="tcActivePatternsDoNotHaveFields">
        <source>Active patterns do not have fields. This syntax is invalid.</source>
        <target state="translated">使用中的模式沒有欄位。此語法無效。</target>
        <note />
      </trans-unit>
      <trans-unit id="tcConstructorDoesNotHaveFieldWithGivenName">
        <source>The constructor does not have a field named '{0}'.</source>
        <target state="translated">建構函式沒有名為 '{0}' 的欄位。</target>
        <note />
      </trans-unit>
      <trans-unit id="tcAnonRecdCcuMismatch">
        <source>Two anonymous record types are from different assemblies '{0}' and '{1}'</source>
        <target state="translated">有兩個匿名的記錄類型來自不同的組件 '{0}' 和 '{1}'</target>
        <note />
      </trans-unit>
      <trans-unit id="tcAnonRecdFieldNameMismatch">
        <source>This anonymous record does not exactly match the expected shape. Add the missing fields {0} and remove the extra fields {1}.</source>
        <target state="translated">此匿名記錄與預期的圖形未完全相符。請新增缺少的欄位 {0}，並移除額外的欄位 {1}。</target>
        <note />
      </trans-unit>
      <trans-unit id="tcCannotCallExtensionMethodInrefToByref">
        <source>Cannot call the byref extension method '{0}. The first parameter requires the value to be mutable or a non-readonly byref type.</source>
        <target state="translated">無法呼叫 byref 擴充方法 '{0}。第一個參數需要值可變動，或為非唯讀 byref 類型。</target>
        <note />
      </trans-unit>
      <trans-unit id="tcByrefsMayNotHaveTypeExtensions">
        <source>Byref types are not allowed to have optional type extensions.</source>
        <target state="translated">Byref 類型不得有選擇性類型延伸模組。</target>
        <note />
      </trans-unit>
      <trans-unit id="tcCannotPartiallyApplyExtensionMethodForByref">
        <source>Cannot partially apply the extension method '{0}' because the first parameter is a byref type.</source>
        <target state="translated">因為第一個參數是 byref 類型，所以無法部分套用擴充方法 '{0}'。</target>
        <note />
      </trans-unit>
      <trans-unit id="tcTypeDoesNotInheritAttribute">
        <source>This type does not inherit Attribute, it will not work correctly with other .NET languages.</source>
        <target state="translated">此類型不會繼承 Attribute，因此無法搭配其他 .NET 語言正確執行。</target>
        <note />
      </trans-unit>
      <trans-unit id="parsInvalidAnonRecdExpr">
        <source>Invalid anonymous record expression</source>
        <target state="translated">匿名記錄運算式無效</target>
        <note />
      </trans-unit>
      <trans-unit id="parsInvalidAnonRecdType">
        <source>Invalid anonymous record type</source>
        <target state="translated">匿名記錄類型無效</target>
        <note />
      </trans-unit>
      <trans-unit id="tcCopyAndUpdateNeedsRecordType">
        <source>The input to a copy-and-update expression that creates an anonymous record must be either an anonymous record or a record</source>
        <target state="translated">對於會建立匿名記錄的複製並更新運算式，必須輸入匿名記錄或記錄</target>
        <note />
      </trans-unit>
      <trans-unit id="chkInvalidFunctionParameterType">
        <source>The parameter '{0}' has an invalid type '{1}'. This is not permitted by the rules of Common IL.</source>
        <target state="translated">參數 '{0}' 的類型 '{1}' 無效。Common IL 的規則不允許此狀況。</target>
        <note />
      </trans-unit>
      <trans-unit id="chkInvalidFunctionReturnType">
        <source>The function or method has an invalid return type '{0}'. This is not permitted by the rules of Common IL.</source>
        <target state="translated">函式或方法的傳回型別 '{0}' 無效。Common IL 的規則不允許此狀況。</target>
        <note />
      </trans-unit>
      <trans-unit id="typrelNoImplementationGivenSeveral">
        <source>No implementation was given for those members: {0}</source>
        <target state="translated">未提供任何實作給這些成員: {0}</target>
        <note />
      </trans-unit>
      <trans-unit id="typrelNoImplementationGivenSeveralWithSuggestion">
        <source>No implementation was given for those members: {0}Note that all interface members must be implemented and listed under an appropriate 'interface' declaration, e.g. 'interface ... with member ...'.</source>
        <target state="translated">未提供任何實作給這些成員: {0}請注意，所有介面成員都必須經過實作，並列於適當的 'interface' 宣告下，例如 'interface ... with member ...'。</target>
        <note />
      </trans-unit>
      <trans-unit id="typrelNoImplementationGivenSeveralTruncated">
        <source>No implementation was given for those members (some results omitted): {0}</source>
        <target state="translated">未提供任何實作給這些成員 (部分結果已省略): {0}</target>
        <note />
      </trans-unit>
      <trans-unit id="typrelNoImplementationGivenSeveralTruncatedWithSuggestion">
        <source>No implementation was given for those members (some results omitted): {0}Note that all interface members must be implemented and listed under an appropriate 'interface' declaration, e.g. 'interface ... with member ...'.</source>
        <target state="translated">未提供任何實作給這些成員 (部分結果已省略): {0}請注意，所有介面成員都必須經過實作，並列於適當的 'interface' 宣告下，例如 'interface ... with member ...'。</target>
        <note />
      </trans-unit>
      <trans-unit id="expressionHasNoName">
        <source>Expression does not have a name.</source>
        <target state="translated">運算式沒有名稱。</target>
        <note />
      </trans-unit>
      <trans-unit id="chkNoFirstClassNameOf">
        <source>Using the 'nameof' operator as a first-class function value is not permitted.</source>
        <target state="translated">不允許使用"nameof" 運算子作為第一類函式值。</target>
        <note />
      </trans-unit>
      <trans-unit id="optsPathMap">
        <source>Maps physical paths to source path names output by the compiler</source>
        <target state="translated">將實體路徑對應至來源路徑名稱，由編譯器輸出</target>
        <note />
      </trans-unit>
      <trans-unit id="optsInvalidPathMapFormat">
        <source>Invalid path map. Mappings must be comma separated and of the format 'path=sourcePath'</source>
        <target state="translated">路徑對應無效。對應必須以逗號分隔，且格式應為 'path=sourcePath'</target>
        <note />
      </trans-unit>
      <trans-unit id="optsCompilerTool">
        <source>Reference an assembly or directory containing a design time tool (Short form: -t)</source>
        <target state="translated">參考包含設計階段工具的組件或目錄 (簡短形式: -t)</target>
        <note />
      </trans-unit>
      <trans-unit id="packageManagerUnknown">
        <source>Package manager key '{0}' was not registered in {1}. Currently registered: {2}</source>
        <target state="translated">套件管理員金鑰 '{0}' 未在 {1} 中註冊。目前已註冊: {2}</target>
        <note />
      </trans-unit>
      <trans-unit id="packageManagerError">
        <source>{0}</source>
        <target state="translated">{0}</target>
        <note />
      </trans-unit>
      <trans-unit id="couldNotLoadDependencyManagerExtension">
        <source>The dependency manager extension {0} could not be loaded. Message: {1}</source>
        <target state="translated">無法載入相依性管理員延伸模組 {0}。訊息: {1}</target>
        <note />
      </trans-unit>
    </body>
  </file>
</xliff><|MERGE_RESOLUTION|>--- conflicted
+++ resolved
@@ -1148,13 +1148,8 @@
         <note />
       </trans-unit>
       <trans-unit id="typrelNeverRefinedAwayFromTop">
-<<<<<<< HEAD
-        <source>A type inference variable has been implicitly inferred to have type `obj`. Consider adding explicit type annotations. This warning is off by default and has been explicitly enabled for this project. You may suppress this warning by using #nowarn \"3525\".</source>
-        <target state="new">A type inference variable has been implicitly inferred to have type `obj`. Consider adding explicit type annotations. This warning is off by default and has been explicitly enabled for this project. You may suppress this warning by using #nowarn \"3525\".</target>
-=======
         <source>A type has been implicitly inferred as 'obj', which may be unintended. Consider adding explicit type annotations. You can disable this warning by using '#nowarn \"3559\"' or '--nowarn:3559'.</source>
         <target state="new">A type has been implicitly inferred as 'obj', which may be unintended. Consider adding explicit type annotations. You can disable this warning by using '#nowarn \"3559\"' or '--nowarn:3559'.</target>
->>>>>>> 376466ce
         <note />
       </trans-unit>
       <trans-unit id="undefinedNameFieldConstructorOrMemberWhenTypeIsKnown">
