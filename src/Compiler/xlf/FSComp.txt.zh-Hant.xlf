﻿<?xml version="1.0" encoding="utf-8"?>
<xliff xmlns="urn:oasis:names:tc:xliff:document:1.2" xmlns:xsi="http://www.w3.org/2001/XMLSchema-instance" version="1.2" xsi:schemaLocation="urn:oasis:names:tc:xliff:document:1.2 xliff-core-1.2-transitional.xsd">
  <file datatype="xml" source-language="en" target-language="zh-Hant" original="../FSComp.resx">
    <body>
      <trans-unit id="arrayElementHasWrongTypeTuple">
        <source>All elements of an array must be implicitly convertible to the type of the first element, which here is a tuple of length {0} of type\n    {1}    \nThis element is a tuple of length {2} of type\n    {3}    \n</source>
        <target state="translated">陣列的所有元素必須以隱含方式轉換成第一個元素的類型，這是類型為\n    {1}    \n的元組長度 {0}此元素是類型為\n    {3}    \n的元組長度{2}</target>
        <note />
      </trans-unit>
      <trans-unit id="buildDuplicateFile">
        <source>The source file '{0}' (at position {1}/{2}) already appeared in the compilation list (at position {3}/{4}). Please verify that it is included only once in the project file.</source>
        <target state="translated">來源檔案 '{0}' ( 位於位置 {1}/{2}) 已出現在編譯清單 ( 位於位置 {3}/{4})。請確認它在專案檔中只包含一次。</target>
        <note />
      </trans-unit>
      <trans-unit id="buildInvalidSourceFileExtensionML">
        <source>The file extension of '{0}' is not recognized. Source files must have extension .fs, .fsi, .fsx or .fsscript. To enable the deprecated use of .ml or .mli extensions, use '--langversion:5.0' and '--mlcompatibility'.</source>
        <target state="translated">無法辨識 '{0}' 的副檔名。來源檔案的副檔名必須是 fsi、.fsx 或 .fsscript。若要啟用已被取代的 .ml 或 .mli 副檔名，請使用 '--langversion:5.0' and '--mlcompatibility'。</target>
        <note />
      </trans-unit>
      <trans-unit id="buildInvalidSourceFileExtensionUpdated">
        <source>The file extension of '{0}' is not recognized. Source files must have extension .fs, .fsi, .fsx or .fsscript</source>
        <target state="translated">無法辨識 '{0}' 的副檔名。來源檔案的副檔名必須是 .fs、.fsi、.fsx 或 .fsscript。</target>
        <note />
      </trans-unit>
      <trans-unit id="chkAbstractMembersDeclarationsOnStaticClasses">
        <source>If a type uses both [&lt;Sealed&gt;] and [&lt;AbstractClass&gt;] attributes, it means it is static. Abstract member declarations are not allowed.</source>
        <target state="translated">如果類型同時使用 [&lt;Sealed&gt;] 和 [&lt;AbstractClass&gt;] 屬性，表示其為靜態。不允許使用抽象成員宣告。</target>
        <note />
      </trans-unit>
      <trans-unit id="chkAdditionalConstructorOnStaticClasses">
        <source>If a type uses both [&lt;Sealed&gt;] and [&lt;AbstractClass&gt;] attributes, it means it is static. Additional constructor is not allowed.</source>
        <target state="translated">如果類型同時使用 [&lt;Sealed&gt;] 和 [&lt;AbstractClass&gt;] 屬性，表示其為靜態。不允許其他建構函式。</target>
        <note />
      </trans-unit>
      <trans-unit id="chkAutoOpenAttributeInTypeAbbrev">
        <source>FSharp.Core.AutoOpenAttribute should not be aliased.</source>
        <target state="translated">不應別名化 FSharp.Core.AutoOpenAttribute。</target>
        <note />
      </trans-unit>
      <trans-unit id="chkConstructorWithArgumentsOnStaticClasses">
        <source>If a type uses both [&lt;Sealed&gt;] and [&lt;AbstractClass&gt;] attributes, it means it is static. Constructor with arguments is not allowed.</source>
        <target state="translated">如果類型同時使用 [&lt;Sealed&gt;] 和 [&lt;AbstractClass&gt;] 屬性，表示其為靜態。不允許具有引數的建構函式。</target>
        <note />
      </trans-unit>
      <trans-unit id="chkDuplicatedMethodParameter">
        <source>Duplicate parameter. The parameter '{0}' has been used more that once in this method.</source>
        <target state="translated">重複的參數。參數 '{0}' 在此方法中使用多次。</target>
        <note />
      </trans-unit>
      <trans-unit id="chkExplicitFieldsDeclarationsOnStaticClasses">
        <source>If a type uses both [&lt;Sealed&gt;] and [&lt;AbstractClass&gt;] attributes, it means it is static. Explicit field declarations are not allowed.</source>
        <target state="translated">如果類型同時使用 [&lt;Sealed&gt;] 和 [&lt;AbstractClass&gt;] 屬性，表示其為靜態。不允許使用明確欄位宣告。</target>
        <note />
      </trans-unit>
      <trans-unit id="chkFeatureNotLanguageSupported">
        <source>Feature '{0}' is not available in F# {1}. Please use language version {2} or greater.</source>
        <target state="translated">F# {1} 中無法使用 '{0}' 功能。請使用語言版本 {2} 或更新的版本。</target>
        <note />
      </trans-unit>
      <trans-unit id="chkFeatureNotRuntimeSupported">
        <source>Feature '{0}' is not supported by target runtime.</source>
        <target state="translated">目標執行階段不支援功能 '{0}'。</target>
        <note />
      </trans-unit>
      <trans-unit id="chkFeatureNotSupportedInLibrary">
        <source>Feature '{0}' requires the F# library for language version {1} or greater.</source>
        <target state="translated">功能 '{0}' 需要語言版本 {1} 或更高的 F# 程式庫。</target>
        <note />
      </trans-unit>
      <trans-unit id="chkImplementingInterfacesOnStaticClasses">
        <source>If a type uses both [&lt;Sealed&gt;] and [&lt;AbstractClass&gt;] attributes, it means it is static. Implementing interfaces is not allowed.</source>
        <target state="translated">如果類型同時使用 [&lt;Sealed&gt;] 和 [&lt;AbstractClass&gt;] 屬性，表示其為靜態。不允許實作介面。</target>
        <note />
      </trans-unit>
      <trans-unit id="chkInfoRefcellAssign">
        <source>The use of ':=' from the F# library is deprecated. See https://aka.ms/fsharp-refcell-ops. For example, please change 'cell := expr' to 'cell.Value &lt;- expr'.</source>
        <target state="translated">透過 F# 程式庫使用 ':=' 的方式已淘汰。請參閱 https://aka.ms/fsharp-refcell-ops。舉例來說，請將 'cell := expr' 變更為 'cell.Value &lt;- expr'。</target>
        <note />
      </trans-unit>
      <trans-unit id="chkInfoRefcellDecr">
        <source>The use of 'decr' from the F# library is deprecated. See https://aka.ms/fsharp-refcell-ops. For example, please change 'decr cell' to 'cell.Value &lt;- cell.Value - 1'.</source>
        <target state="translated">透過 F# 程式庫使用 'decr' 的方式已淘汰。請參閱 https://aka.ms/fsharp-refcell-ops。舉例來說，請將 'decr cell' 變更為 'cell.Value &lt;- cell.Value - 1'。</target>
        <note />
      </trans-unit>
      <trans-unit id="chkInfoRefcellDeref">
        <source>The use of '!' from the F# library is deprecated. See https://aka.ms/fsharp-refcell-ops. For example, please change '!cell' to 'cell.Value'.</source>
        <target state="translated">透過 F# 程式庫使用 '!' 的方式已淘汰。請參閱 https://aka.ms/fsharp-refcell-ops。舉例來說，請將 '!cell' 變更為 'cell.Value'。</target>
        <note />
      </trans-unit>
      <trans-unit id="chkInfoRefcellIncr">
        <source>The use of 'incr' from the F# library is deprecated. See https://aka.ms/fsharp-refcell-ops. For example, please change 'incr cell' to 'cell.Value &lt;- cell.Value + 1'.</source>
        <target state="translated">透過 F# 程式庫使用 'incr' 的方式已淘汰。請參閱 https://aka.ms/fsharp-refcell-ops。舉例來說，請將 'incr cell' 變更為 'cell.Value &lt;- cell.Value + 1'。</target>
        <note />
      </trans-unit>
<<<<<<< HEAD
      <trans-unit id="chkValueWithDefaultValueMustHaveDefaultValueNulls">
        <source>Nullness warning. The 'DefaultValue' attribute is used but the type (or one of its fields if a struct) is non-nullable.</source>
        <target state="new">Nullness warning. The 'DefaultValue' attribute is used but the type (or one of its fields if a struct) is non-nullable.</target>
=======
      <trans-unit id="chkInstanceLetBindingOnStaticClasses">
        <source>If a type uses both [&lt;Sealed&gt;] and [&lt;AbstractClass&gt;] attributes, it means it is static. Instance let bindings are not allowed.</source>
        <target state="translated">如果類型同時使用 [&lt;Sealed&gt;] 和 [&lt;AbstractClass&gt;] 屬性，表示其為靜態。不允許執行個體 'let' 繫結。</target>
        <note />
      </trans-unit>
      <trans-unit id="chkInstanceMemberOnStaticClasses">
        <source>If a type uses both [&lt;Sealed&gt;] and [&lt;AbstractClass&gt;] attributes, it means it is static. Instance members are not allowed.</source>
        <target state="translated">如果類型同時使用 [&lt;Sealed&gt;] 和 [&lt;AbstractClass&gt;] 屬性，表示其為靜態。不允許執行個體成員。</target>
>>>>>>> ab42a322
        <note />
      </trans-unit>
      <trans-unit id="containerDeprecated">
        <source>The 'AssemblyKeyNameAttribute' has been deprecated. Use 'AssemblyKeyFileAttribute' instead.</source>
        <target state="translated">'AssemblyKeyNameAttribute' 已淘汰。請改用 'AssemblyKeyFileAttribute'。</target>
        <note />
      </trans-unit>
      <trans-unit id="containerSigningUnsupportedOnThisPlatform">
        <source>Key container signing is not supported on this platform.</source>
        <target state="translated">此平台不支援金鑰容器簽署。</target>
        <note />
      </trans-unit>
      <trans-unit id="csAvailableOverloads">
        <source>Available overloads:\n{0}</source>
        <target state="translated">可用的多載:\n{0}</target>
        <note />
      </trans-unit>
      <trans-unit id="csDelegateComparisonConstraintInconsistent">
        <source>The constraints 'delegate' and 'comparison' are inconsistent</source>
        <target state="new">The constraints 'delegate' and 'comparison' are inconsistent</target>
        <note />
      </trans-unit>
      <trans-unit id="csGenericConstructRequiresStructOrReferenceConstraint">
        <source>A generic construct requires that a generic type parameter be known as a struct or reference type. Consider adding a type annotation.</source>
        <target state="translated">泛型建構要求泛型型別參數必須指定為結構或參考型別。請考慮新增型別註解。</target>
        <note />
      </trans-unit>
      <trans-unit id="csNoOverloadsFoundArgumentsPrefixPlural">
        <source>Known types of arguments: {0}</source>
        <target state="translated">已知的引數類型: {0}</target>
        <note />
      </trans-unit>
      <trans-unit id="csNoOverloadsFoundArgumentsPrefixSingular">
        <source>Known type of argument: {0}</source>
        <target state="translated">已知的引數類型: {0}</target>
        <note />
      </trans-unit>
      <trans-unit id="csNoOverloadsFoundReturnType">
        <source>Known return type: {0}</source>
        <target state="translated">已知的傳回型別: {0}</target>
        <note />
      </trans-unit>
      <trans-unit id="csNoOverloadsFoundTypeParametersPrefixPlural">
        <source>Known type parameters: {0}</source>
        <target state="translated">已知的類型參數: {0}</target>
        <note />
      </trans-unit>
      <trans-unit id="csNoOverloadsFoundTypeParametersPrefixSingular">
        <source>Known type parameter: {0}</source>
        <target state="translated">已知的型別參數: {0}</target>
        <note />
      </trans-unit>
      <trans-unit id="csNullNotNullConstraintInconsistent">
        <source>The constraints 'null' and 'not null' are inconsistent</source>
        <target state="new">The constraints 'null' and 'not null' are inconsistent</target>
        <note />
      </trans-unit>
      <trans-unit id="csOverloadCandidateIndexedArgumentTypeMismatch">
        <source>Argument at index {0} doesn't match</source>
        <target state="translated">位於索引 {0} 的引數不相符</target>
        <note />
      </trans-unit>
      <trans-unit id="csOverloadCandidateNamedArgumentTypeMismatch">
        <source>Argument '{0}' doesn't match</source>
        <target state="translated">引數 '{0}' 不相符</target>
        <note />
      </trans-unit>
      <trans-unit id="csStructNullConstraintInconsistent">
        <source>The constraints 'struct' and 'null' are inconsistent</source>
        <target state="new">The constraints 'struct' and 'null' are inconsistent</target>
        <note />
      </trans-unit>
      <trans-unit id="csTypeHasNullAsExtraValue">
        <source>The type '{0}' has 'null' as an extra value but a constraint does not permit this</source>
        <target state="new">The type '{0}' has 'null' as an extra value but a constraint does not permit this</target>
        <note />
      </trans-unit>
      <trans-unit id="csTypeHasNullAsTrueValue">
        <source>The type '{0}' has 'null' as a true representation value but a constraint does not permit this</source>
        <target state="new">The type '{0}' has 'null' as a true representation value but a constraint does not permit this</target>
        <note />
      </trans-unit>
      <trans-unit id="elseBranchHasWrongTypeTuple">
        <source>All branches of an 'if' expression must return values implicitly convertible to the type of the first branch, which here is a tuple of length {0} of type\n    {1}    \nThis branch returns a tuple of length {2} of type\n    {3}    \n</source>
        <target state="translated">'if' 運算式的所有分支都傳回可隱含轉換為第一個分支的類型的值，這是類型為\n    {1}    \n的元組長度 {0}此分支傳回的是類型為\n    {3}    \n的元組長度 {2}</target>
        <note />
      </trans-unit>
      <trans-unit id="etProviderHasDesignerAssemblyDependency">
        <source>The type provider designer assembly '{0}' could not be loaded from folder '{1}' because a dependency was missing or could not loaded. All dependencies of the type provider designer assembly must be located in the same folder as that assembly. The exception reported was: {2} - {3}</source>
        <target state="translated">因為缺少相依性或相依性無法載入，導致無法從資料夾 '{1}' 載入類型提供者設計工具組件 '{0}'。類型提供者設計工具組件的所有相依性都必須位於該組件所在的資料夾內。回報的例外狀況: {2} - {3}</target>
        <note />
      </trans-unit>
      <trans-unit id="etProviderHasDesignerAssemblyException">
        <source>The type provider designer assembly '{0}' could not be loaded from folder '{1}'. The exception reported was: {2} - {3}</source>
        <target state="translated">無法從資料夾 '{1}' 載入類型提供者設計工具組件 '{0}'。回報的例外狀況: {2} - {3}</target>
        <note />
      </trans-unit>
      <trans-unit id="etProviderHasWrongDesignerAssemblyNoPath">
        <source>Assembly attribute '{0}' refers to a designer assembly '{1}' which cannot be loaded or doesn't exist. The exception reported was: {2} - {3}</source>
        <target state="translated">無法載入組件屬性 '{0}' 參考的設計工具組件 '{1}' 或其不存在。回報的例外狀況: {2} - {3}</target>
        <note />
      </trans-unit>
      <trans-unit id="fSharpBannerVersion">
        <source>{0} for F# {1}</source>
        <target state="new">{0} for F# {1}</target>
        <note />
      </trans-unit>
      <trans-unit id="featureAdditionalImplicitConversions">
        <source>additional type-directed conversions</source>
        <target state="translated">其他類型導向轉換</target>
        <note />
      </trans-unit>
      <trans-unit id="featureAndBang">
        <source>applicative computation expressions</source>
        <target state="translated">適用的計算運算式</target>
        <note />
      </trans-unit>
      <trans-unit id="featureArithmeticInLiterals">
        <source>Arithmetic and logical operations in literals, enum definitions and attributes</source>
        <target state="translated">常值、列舉定義和屬性中的算術和邏輯作業</target>
        <note />
      </trans-unit>
      <trans-unit id="featureAttributesToRightOfModuleKeyword">
        <source>attributes to the right of the 'module' keyword</source>
        <target state="translated">'module' 關鍵字右邊的屬性</target>
        <note />
      </trans-unit>
      <trans-unit id="featureBetterExceptionPrinting">
        <source>automatic generation of 'Message' property for 'exception' declarations</source>
        <target state="translated">自動產生 'exception' 宣告的 'Message' 屬性</target>
        <note />
      </trans-unit>
      <trans-unit id="featureCSharpExtensionAttributeNotRequired">
        <source>Allow implicit Extension attribute on declaring types, modules</source>
        <target state="translated">允許宣告類型、模組上的隱含擴充屬性</target>
        <note />
      </trans-unit>
      <trans-unit id="featureDefaultInterfaceMemberConsumption">
        <source>default interface member consumption</source>
        <target state="translated">預設介面成員使用</target>
        <note />
      </trans-unit>
      <trans-unit id="featureDelegateTypeNameResolutionFix">
        <source>fix to resolution of delegate type names, see https://github.com/dotnet/fsharp/issues/10228</source>
        <target state="translated">修正委派類型名稱的解析，請參閱 https://github.com/dotnet/fsharp/issues/10228</target>
        <note />
      </trans-unit>
      <trans-unit id="featureDiscardUseValue">
        <source>discard pattern in use binding</source>
        <target state="translated">捨棄使用繫結中的模式</target>
        <note />
      </trans-unit>
      <trans-unit id="featureDotlessFloat32Literal">
        <source>dotless float32 literal</source>
        <target state="translated">無點號的 float32 常值</target>
        <note />
      </trans-unit>
      <trans-unit id="featureErrorForNonVirtualMembersOverrides">
        <source>Raises errors for non-virtual members overrides</source>
        <target state="translated">引發非虛擬成員覆寫的錯誤</target>
        <note />
      </trans-unit>
      <trans-unit id="featureErrorOnDeprecatedRequireQualifiedAccess">
        <source>give error on deprecated access of construct with RequireQualifiedAccess attribute</source>
        <target state="translated">對具有 RequireQualifiedAccess 屬性的建構的已取代存取發出錯誤</target>
        <note />
      </trans-unit>
      <trans-unit id="featureErrorReportingOnStaticClasses">
        <source>Error reporting on static classes</source>
        <target state="translated">報告靜態類別時發生錯誤</target>
        <note />
      </trans-unit>
      <trans-unit id="featureEscapeBracesInFormattableString">
        <source>Escapes curly braces before calling FormattableStringFactory.Create when interpolated string literal is typed as FormattableString</source>
        <target state="translated">當差補字串常值輸入為 FormattableString 時，在呼叫 FormattableStringFactory.Create 之前先逸出大括弧</target>
        <note />
      </trans-unit>
      <trans-unit id="featureExpandedMeasurables">
        <source>more types support units of measure</source>
        <target state="translated">更多支援測量單位的類型</target>
        <note />
      </trans-unit>
      <trans-unit id="featureFixedIndexSlice3d4d">
        <source>fixed-index slice 3d/4d</source>
        <target state="translated">固定索引切割 3d/4d</target>
        <note />
      </trans-unit>
      <trans-unit id="featureFromEndSlicing">
        <source>from-end slicing</source>
        <target state="translated">從尾端切割</target>
        <note />
      </trans-unit>
      <trans-unit id="featureImplicitYield">
        <source>implicit yield</source>
        <target state="translated">隱含 yield</target>
        <note />
      </trans-unit>
      <trans-unit id="featureIndexerNotationWithoutDot">
        <source>expr[idx] notation for indexing and slicing</source>
        <target state="translated">用於編製索引和分割的 expr[idx] 註釋</target>
        <note />
      </trans-unit>
      <trans-unit id="featureInitProperties">
        <source>support for consuming init properties</source>
        <target state="translated">支援使用 init 屬性</target>
        <note />
      </trans-unit>
      <trans-unit id="featureInterfacesWithAbstractStaticMembers">
        <source>static abstract interface members</source>
        <target state="translated">靜態抽象介面成員</target>
        <note />
      </trans-unit>
      <trans-unit id="featureInterfacesWithMultipleGenericInstantiation">
        <source>interfaces with multiple generic instantiation</source>
        <target state="translated">具有多個泛型具現化的介面</target>
        <note />
      </trans-unit>
      <trans-unit id="featureLowercaseDUWhenRequireQualifiedAccess">
        <source>Allow lowercase DU when RequireQualifiedAccess attribute</source>
        <target state="translated">RequireQualifiedAccess 屬性時允許小寫 DU</target>
        <note />
      </trans-unit>
      <trans-unit id="featureMLCompatRevisions">
        <source>ML compatibility revisions</source>
        <target state="translated">ML 相容性修訂</target>
        <note />
      </trans-unit>
      <trans-unit id="featureMatchNotAllowedForUnionCaseWithNoData">
        <source>Pattern match discard is not allowed for union case that takes no data.</source>
        <target state="translated">不接受資料的聯集案例不允許模式比對捨棄。</target>
        <note />
      </trans-unit>
      <trans-unit id="featureNameOf">
        <source>nameof</source>
        <target state="translated">nameof</target>
        <note />
      </trans-unit>
      <trans-unit id="featureNestedCopyAndUpdate">
        <source>Nested record field copy-and-update</source>
        <target state="translated">巢狀記錄欄位複製和更新</target>
        <note />
      </trans-unit>
      <trans-unit id="featureNonInlineLiteralsAsPrintfFormat">
        <source>String values marked as literals and IL constants as printf format</source>
        <target state="translated">標記為常值的字串值和標記為 printf 格式的 IL 常數</target>
        <note />
      </trans-unit>
      <trans-unit id="featureNonVariablePatternsToRightOfAsPatterns">
        <source>non-variable patterns to the right of 'as' patterns</source>
        <target state="translated">'as' 模式右邊的非變數模式</target>
        <note />
      </trans-unit>
      <trans-unit id="featureNullableOptionalInterop">
        <source>nullable optional interop</source>
        <target state="translated">可為 Null 的選擇性 Interop</target>
        <note />
      </trans-unit>
      <trans-unit id="featureNullnessChecking">
        <source>nullness checking</source>
        <target state="new">nullness checking</target>
        <note />
      </trans-unit>
      <trans-unit id="featureOpenTypeDeclaration">
        <source>open type declaration</source>
        <target state="translated">開放式類型宣告</target>
        <note />
      </trans-unit>
      <trans-unit id="featureOverloadsForCustomOperations">
        <source>overloads for custom operations</source>
        <target state="translated">為自訂作業多載</target>
        <note />
      </trans-unit>
      <trans-unit id="featurePackageManagement">
        <source>package management</source>
        <target state="translated">套件管理</target>
        <note />
      </trans-unit>
      <trans-unit id="featurePrintfBinaryFormat">
        <source>binary formatting for integers</source>
        <target state="translated">整數的二進位格式化</target>
        <note />
      </trans-unit>
      <trans-unit id="featureReallyLongList">
        <source>list literals of any size</source>
        <target state="translated">列出任何大小的常值</target>
        <note />
      </trans-unit>
      <trans-unit id="featureRefCellNotationInformationals">
        <source>informational messages related to reference cells</source>
        <target state="translated">與參考儲存格相關的資訊訊息</target>
        <note />
      </trans-unit>
      <trans-unit id="featureRelaxWhitespace">
        <source>whitespace relexation</source>
        <target state="translated">空白字元放寬</target>
        <note />
      </trans-unit>
      <trans-unit id="featureRelaxWhitespace2">
        <source>whitespace relaxation v2</source>
        <target state="translated">空格鍵放鬆 v2</target>
        <note />
      </trans-unit>
      <trans-unit id="featureRequiredProperties">
        <source>support for required properties</source>
        <target state="translated">對所需屬性的支援</target>
        <note />
      </trans-unit>
      <trans-unit id="featureResumableStateMachines">
        <source>resumable state machines</source>
        <target state="translated">可繼續的狀態機器</target>
        <note />
      </trans-unit>
      <trans-unit id="featureSelfTypeConstraints">
        <source>self type constraints</source>
        <target state="translated">自我類型限制式</target>
        <note />
      </trans-unit>
      <trans-unit id="featureSingleUnderscorePattern">
        <source>single underscore pattern</source>
        <target state="translated">單一底線模式</target>
        <note />
      </trans-unit>
      <trans-unit id="featureStaticMembersInInterfaces">
        <source>Static members in interfaces</source>
        <target state="translated">介面中的靜態成員</target>
        <note />
      </trans-unit>
      <trans-unit id="featureStringInterpolation">
        <source>string interpolation</source>
        <target state="translated">字串內插補點</target>
        <note />
      </trans-unit>
      <trans-unit id="featureStructActivePattern">
        <source>struct representation for active patterns</source>
        <target state="translated">現用模式的結構表示法</target>
        <note />
      </trans-unit>
      <trans-unit id="featureTryWithInSeqExpressions">
        <source>Support for try-with in sequence expressions</source>
        <target state="translated">支援循序運算式中的 try-with</target>
        <note />
      </trans-unit>
      <trans-unit id="featureWarningWhenCopyAndUpdateRecordChangesAllFields">
        <source>Raises warnings when an copy-and-update record expression changes all fields of a record.</source>
        <target state="translated">當複製和更新記錄運算式變更記錄的所有欄位時引發警告。</target>
        <note />
      </trans-unit>
      <trans-unit id="featureWarningWhenInliningMethodImplNoInlineMarkedFunction">
        <source>Raises warnings when 'let inline ... =' is used together with [&lt;MethodImpl(MethodImplOptions.NoInlining)&gt;] attribute. Function is not getting inlined.</source>
        <target state="translated">當 'let inline ... =' 與 [&lt;MethodImpl(MethodImplOptions.NoInlining)&gt;] 屬性一起使用時引發警告。函數未內嵌。</target>
        <note />
      </trans-unit>
      <trans-unit id="featureWildCardInForLoop">
        <source>wild card in for loop</source>
        <target state="translated">for 迴圈中的萬用字元</target>
        <note />
      </trans-unit>
      <trans-unit id="featureWitnessPassing">
        <source>witness passing for trait constraints in F# quotations</source>
        <target state="translated">見證 F# 引號中特徵條件約束的傳遞</target>
        <note />
      </trans-unit>
      <trans-unit id="followingPatternMatchClauseHasWrongTypeTuple">
        <source>All branches of a pattern match expression must return values implicitly convertible to the type of the first branch, which here is a tuple of length {0} of type\n    {1}    \nThis branch returns a tuple of length {2} of type\n    {3}    \n</source>
        <target state="translated">模式比對運算式的所有分支都傳回可隱含轉換為第一個分支的類型的值，這是類型為\n    {1}    \n的元組長度 {0}此分支傳回的是類型為\n    {3}    \n的元組長度 {2}</target>
        <note />
      </trans-unit>
      <trans-unit id="forFormatInvalidForInterpolated">
        <source>Interpolated strings may not use '%' format specifiers unless each is given an expression, e.g. '%d{{1+1}}'.</source>
        <target state="translated">除非每個插補字串都有一個運算式，否則不可使用 '%' 格式指定名稱，例如 '%d{{1+1}}'。</target>
        <note />
      </trans-unit>
      <trans-unit id="forFormatInvalidForInterpolated2">
        <source>.NET-style format specifiers such as '{{x,3}}' or '{{x:N5}}' may not be mixed with '%' format specifiers.</source>
        <target state="translated">.NET 樣式格式指定名稱 (如 '{{x,3}}' 或 '{{x:N5}}') 不可與 '%' 格式指定名稱混用。</target>
        <note />
      </trans-unit>
      <trans-unit id="forFormatInvalidForInterpolated3">
        <source>The '%P' specifier may not be used explicitly.</source>
        <target state="translated">'%P' 指定名稱不可明確地使用。</target>
        <note />
      </trans-unit>
      <trans-unit id="forFormatInvalidForInterpolated4">
        <source>Interpolated strings used as type IFormattable or type FormattableString may not use '%' specifiers, only .NET-style interpolands such as '{{expr}}', '{{expr,3}}' or '{{expr:N5}}' may be used.</source>
        <target state="translated">用作類型 IFormattable 或類型 FormattableString 的插補字串不能使用 '%' 指定名稱，只能使用 .NET 樣式的插補值，例如 '{{expr}}'、'{{expr,3}}' 或 '{{expr:N5}}'。</target>
        <note />
      </trans-unit>
      <trans-unit id="forPercentAInReflectionFreeCode">
        <source>The '%A' format specifier may not be used in an assembly being compiled with option '--reflectionfree'. This construct implicitly uses reflection.</source>
        <target state="translated">'%A' 格式指定元不能用於使用選項 '--reflectionfree' 編譯的元件中。此建構隱含地使用反射。</target>
        <note />
      </trans-unit>
      <trans-unit id="formatDashItem">
        <source> - {0}</source>
        <target state="translated"> - {0}</target>
        <note />
      </trans-unit>
      <trans-unit id="fromEndSlicingRequiresVFive">
        <source>The 'from the end slicing' feature requires language version 'preview'.</source>
        <target state="translated">「從末端分割」功能需要語言版本「預覽」。</target>
        <note />
      </trans-unit>
      <trans-unit id="fsiInvalidDirective">
        <source>Invalid directive '#{0} {1}'</source>
        <target state="translated">無效的指示詞 '#{0} {1}'</target>
        <note />
      </trans-unit>
      <trans-unit id="ifExpressionTuple">
        <source>The 'if' expression needs to return a tuple of length {0} of type\n    {1}    \nto satisfy context type requirements. It currently returns a tuple of length {2} of type\n    {3}    \n</source>
        <target state="translated">'if' 運算式必須傳回類型為\n    {1}    \n的元組長度{0}，才能滿足內容類型需求。目前傳回的是類型為\n    {3}    \n的元組長度 {2}</target>
        <note />
      </trans-unit>
      <trans-unit id="ilxGenUnknownDebugPoint">
        <source>Unknown debug point '{0}'. The available debug points are '{1}'.</source>
        <target state="translated">未知的偵錯點 '{0}'。可用的偵錯點為 '{1}'。</target>
        <note />
      </trans-unit>
      <trans-unit id="ilxgenInvalidConstructInStateMachineDuringCodegen">
        <source>The resumable code construct '{0}' may only be used in inlined code protected by 'if __useResumableCode then ...' and the overall composition must form valid resumable code.</source>
        <target state="translated">可繼續的程式碼構造 '{0}' 只能用於 'if __useResumableCode then ...' 所保護的內嵌程式碼中，且整體組合必須形成有效的可繼續程式碼。</target>
        <note />
      </trans-unit>
      <trans-unit id="implMissingInlineIfLambda">
        <source>The 'InlineIfLambda' attribute is present in the signature but not the implementation.</source>
        <target state="translated">'InlineIfLambda' 屬性存在於簽章中，但不存在於實作中。</target>
        <note />
      </trans-unit>
      <trans-unit id="invalidXmlDocPosition">
        <source>XML comment is not placed on a valid language element.</source>
        <target state="translated">XML 註解沒有放置在有效的語言元素上。</target>
        <note />
      </trans-unit>
      <trans-unit id="keywordDescriptionAnd">
        <source>Used in mutually recursive bindings, in property declarations, and with multiple constraints on generic parameters.</source>
        <target state="translated">用於互相遞迴的繫結、屬性宣告，以及搭配泛型參數的多個條件約束。</target>
        <note />
      </trans-unit>
      <trans-unit id="keywordDescriptionConst">
        <source>Keyword to specify a constant literal as a type parameter argument in Type Providers.</source>
        <target state="translated">用於在型別提供者中，將常數常值指定為型別參數引數的關鍵字。</target>
        <note />
      </trans-unit>
      <trans-unit id="keywordDescriptionSig">
        <source>Keyword reserved for ML-compatibility.</source>
        <target state="translated">為 ML 相容性保留的關鍵字。</target>
        <note />
      </trans-unit>
      <trans-unit id="keywordDescriptionTypeTest">
        <source>Used to check if an object is of the given type in a pattern or binding.</source>
        <target state="translated">用來檢查物件是否位於模式或綁定中的給定類型。</target>
        <note />
      </trans-unit>
      <trans-unit id="lexByteStringMayNotBeInterpolated">
        <source>a byte string may not be interpolated</source>
        <target state="translated">位元組字串不能是插補字串</target>
        <note />
      </trans-unit>
      <trans-unit id="lexIfOCaml">
        <source>IF-FSHARP/IF-CAML regions are no longer supported</source>
        <target state="translated">不再支援 IF-FSHARP/IF-CAML 區域</target>
        <note />
      </trans-unit>
      <trans-unit id="lexInvalidIdentifier">
        <source>This is not a valid identifier</source>
        <target state="new">This is not a valid identifier</target>
        <note />
      </trans-unit>
      <trans-unit id="lexRBraceInInterpolatedString">
        <source>A '}}' character must be escaped (by doubling) in an interpolated string.</source>
        <target state="translated">在插補字串中，必須將 '}}' 字元逸出 (重複一次)。</target>
        <note />
      </trans-unit>
      <trans-unit id="lexSingleQuoteInSingleQuote">
        <source>Invalid interpolated string. Single quote or verbatim string literals may not be used in interpolated expressions in single quote or verbatim strings. Consider using an explicit 'let' binding for the interpolation expression or use a triple quote string as the outer string literal.</source>
        <target state="translated">插補字串無效。單引號或逐字字串常值不能用於單引號或逐字字串的插補運算式中。請考慮為內插補點運算式使用明確的 'let' 繫結，或使用三引號字串作為外部字串常值。</target>
        <note />
      </trans-unit>
      <trans-unit id="lexTripleQuoteInTripleQuote">
        <source>Invalid interpolated string. Triple quote string literals may not be used in interpolated expressions. Consider using an explicit 'let' binding for the interpolation expression.</source>
        <target state="translated">插補字串無效。三引號字串常值不可用於插補運算式。請考慮為內插補點運算式使用明確的 'let' 繫結。</target>
        <note />
      </trans-unit>
      <trans-unit id="listElementHasWrongTypeTuple">
        <source>All elements of a list must be implicitly convertible to the type of the first element, which here is a tuple of length {0} of type\n    {1}    \nThis element is a tuple of length {2} of type\n    {3}    \n</source>
        <target state="translated">清單的所有元素必須以隱含方式轉換成第一個元素的類型，這是類型為\n    {1}    \n的元組長度 {0}此元素是類型為\n    {3}    \n的元組長度 {2}</target>
        <note />
      </trans-unit>
      <trans-unit id="matchNotAllowedForUnionCaseWithNoData">
        <source>Pattern discard is not allowed for union case that takes no data.</source>
        <target state="translated">不接受資料的聯集案例不允許模式捨棄。</target>
        <note />
      </trans-unit>
      <trans-unit id="mlCompatError">
        <source>This construct is deprecated. {0}. You can enable this feature by using '--langversion:5.0' and '--mlcompatibility'.</source>
        <target state="translated">此建構已被取代。{0}。您可以使用 '--langversion:5.0' and '--mlcompatibility' 來啟用此功能。</target>
        <note />
      </trans-unit>
      <trans-unit id="mlCompatKeyword">
        <source>In previous versions of F# '{0}' was a reserved keyword but the use of this keyword is now deprecated</source>
        <target state="translated">在舊版本的 F# '{0}' 是保留關鍵字，但是使用此關鍵字現已被取代</target>
        <note />
      </trans-unit>
      <trans-unit id="mlCompatLightOffNoLongerSupported">
        <source>The use of '#light \"off\"' or '#indent \"off\"' was deprecated in F# 2.0 and is no longer supported</source>
        <target state="translated">在 F# 2.0 #light使用 'off\" 或 '#indent off\"'已被取代，而且已不再支援</target>
        <note />
      </trans-unit>
      <trans-unit id="mlCompatMultiPrefixTyparsNoLongerSupported">
        <source>The use of multiple parenthesized type parameters before a generic type name such as '(int, int) Map' was deprecated in F# 2.0 and is no longer supported</source>
        <target state="translated">在 F# 2.0 中，在泛型型別名稱前 (例如 '(int, int) Map') 使用多個小括號內的型別參數已被取代，而且已不再支援</target>
        <note />
      </trans-unit>
      <trans-unit id="mlCompatSigColonNoLongerSupported">
        <source>The use of 'module M: sig ... end ' was deprecated in F# 2.0 and is no longer supported. Change the ':' to an '=' and remove the 'sig' and 'end' and use indentation instead</source>
        <target state="translated">在 F# 2.0 中使用 'module M: sig ... end ' 已被取代，而且已不再支援。將 ':' 變更為 '=' 並移除 'sig' 和 'end' ，並改用縮排</target>
        <note />
      </trans-unit>
      <trans-unit id="mlCompatSigEndNoLongerSupported">
        <source>The use of 'module M = sig ... end ' was deprecated in F# 2.0 and is no longer supported. Remove the 'sig' and 'end' and use indentation instead</source>
        <target state="translated">在 F# 2.0 中使用 'module M = sig ... end ' 已被取代，而且已不再支援。移除 'sig' 和 'end' ，並改用縮排</target>
        <note />
      </trans-unit>
      <trans-unit id="mlCompatStructEndNoLongerSupported">
        <source>The use of 'module M = struct ... end ' was deprecated in F# 2.0 and is no longer supported. Remove the 'struct' and 'end' and use indentation instead</source>
        <target state="translated">在 F# 2.0 中使用 'module M = struct ... end ' 已被取代，而且已不再支援。移除 'struct' 和 'end'，並改用縮排</target>
        <note />
      </trans-unit>
      <trans-unit id="nativeResourceFormatError">
        <source>Stream does not begin with a null resource and is not in '.RES' format.</source>
        <target state="translated">資料流未以 null 資源開頭，並且未使用 '.RES' 格式。</target>
        <note />
      </trans-unit>
      <trans-unit id="nativeResourceHeaderMalformed">
        <source>Resource header beginning at offset {0} is malformed.</source>
        <target state="translated">從位移 {0} 開始的資源標頭格式錯誤。</target>
        <note />
      </trans-unit>
      <trans-unit id="notAFunctionButMaybeIndexer2">
        <source>This expression is not a function and cannot be applied. Did you intend to access the indexer via 'expr[index]'?</source>
        <target state="translated">此運算式並非函式，因而無法套用。您要用 'expr[index]' 存取索引子嗎?</target>
        <note />
      </trans-unit>
      <trans-unit id="notAFunctionButMaybeIndexerWithName2">
        <source>This value is not a function and cannot be applied. Did you intend to access the indexer via '{0}[index]'?</source>
        <target state="translated">此值並非函式，因而無法套用。您要用 '{0}[index]' 存取索引子嗎?</target>
        <note />
      </trans-unit>
      <trans-unit id="optFailedToInlineSuggestedValue">
        <source>The value '{0}' was marked 'InlineIfLambda' but was not determined to have a lambda value. This warning is for informational purposes only.</source>
        <target state="translated">值 '{0}' 已標示為 'InlineIfLambda'，但並未判定為 Lambda 值。此警告僅供參考。</target>
        <note />
      </trans-unit>
      <trans-unit id="optsAllSigs">
        <source>Print the inferred interfaces of all compilation files to associated signature files</source>
        <target state="translated">將所有編譯檔案的推斷介面列印至相關聯的簽章檔案</target>
        <note />
      </trans-unit>
      <trans-unit id="optsCheckNulls">
        <source>Enable nullness declarations and checks</source>
        <target state="new">Enable nullness declarations and checks</target>
        <note />
      </trans-unit>
      <trans-unit id="optsClearResultsCache">
        <source>Clear the package manager results cache</source>
        <target state="translated">清除封裝管理員結果快取</target>
        <note />
      </trans-unit>
      <trans-unit id="optsCompressMetadata">
        <source>Compress interface and optimization data files</source>
        <target state="translated">壓縮介面和最佳化資料檔案</target>
        <note />
      </trans-unit>
      <trans-unit id="optsGetLangVersions">
        <source>Display the allowed values for language version.</source>
        <target state="translated">顯示語言版本的允許值。</target>
        <note />
      </trans-unit>
      <trans-unit id="optsInvalidRefAssembly">
        <source>Invalid use of emitting a reference assembly, do not use '--standalone or --staticlink' with '--refonly or --refout'.</source>
        <target state="translated">發出參考組件的使用無效，請勿同時使用 '--standalone 或 '--refonly' 和 '--refout'。</target>
        <note />
      </trans-unit>
      <trans-unit id="optsInvalidRefOut">
        <source>Invalid reference assembly path'</source>
        <target state="translated">無效的參考組件路徑'</target>
        <note />
      </trans-unit>
      <trans-unit id="optsOptimizationData">
        <source>Specify included optimization information, the default is file. Important for distributed libraries.</source>
        <target state="translated">指定包含的最佳化資訊，預設值為檔案。對於分散式文件庫很重要。</target>
        <note />
      </trans-unit>
      <trans-unit id="optsPdbMatchesOutputFileName">
        <source>The pdb output file name cannot match the build output filename use --pdb:filename.pdb</source>
        <target state="translated">pdb 輸出檔案名與使用 --pdb:filename.pdb 的建置輸出檔案名不相符</target>
        <note />
      </trans-unit>
      <trans-unit id="optsRefOnly">
        <source>Produce a reference assembly, instead of a full assembly, as the primary output</source>
        <target state="translated">產生參考組件，而非完整組件作為主要輸出</target>
        <note />
      </trans-unit>
      <trans-unit id="optsRefOut">
        <source>Produce a reference assembly with the specified file path.</source>
        <target state="translated">使用指定的檔案路徑產生參考組件。</target>
        <note />
      </trans-unit>
      <trans-unit id="optsReflectionFree">
        <source>Disable implicit generation of constructs using reflection</source>
        <target state="translated">停用使用反射的隱含產生建構</target>
        <note />
      </trans-unit>
      <trans-unit id="optsSetLangVersion">
        <source>Specify language version such as 'latest' or 'preview'.</source>
        <target state="translated">指定語言版本，例如 'latest' 或 'preview'。</target>
        <note />
      </trans-unit>
      <trans-unit id="optsSignatureData">
        <source>Include F# interface information, the default is file. Essential for distributing libraries.</source>
        <target state="translated">包含 F# 介面資訊，預設值為檔案。發佈程式庫的基本功能。</target>
        <note />
      </trans-unit>
      <trans-unit id="optsSupportedLangVersions">
        <source>Supported language versions:</source>
        <target state="translated">支援的語言版本:</target>
        <note />
      </trans-unit>
      <trans-unit id="optsUnknownOptimizationData">
        <source>Invalid value '{0}' for --optimizationdata, valid value are: none, file, compress.</source>
        <target state="translated">--optimizationdata 的 '{0}' 值無效，有效值為: none、file、compress。</target>
        <note />
      </trans-unit>
      <trans-unit id="optsUnknownSignatureData">
        <source>Invalid value '{0}' for --interfacedata, valid value are: none, file, compress.</source>
        <target state="translated">--interfacedata 的 '{0}' 值無效，有效值為: none、file、compress。</target>
        <note />
      </trans-unit>
      <trans-unit id="optsUnrecognizedLanguageVersion">
        <source>Unrecognized value '{0}' for --langversion use --langversion:? for complete list</source>
        <target state="translated">對 --langversion 為無法識別的值 '{0}'，對完整清單使用 --langversion:?</target>
        <note />
      </trans-unit>
      <trans-unit id="optsVersion">
        <source>Display compiler version banner and exit</source>
        <target state="translated">顯示編譯器版本橫幅並結束</target>
        <note />
      </trans-unit>
      <trans-unit id="optsWin32icon">
        <source>Specify a Win32 icon file (.ico)</source>
        <target state="translated">指定 Win32 圖示檔 (.ico)</target>
        <note />
      </trans-unit>
      <trans-unit id="packageManagementRequiresVFive">
        <source>The 'package management' feature requires language version 5.0 or above</source>
        <target state="translated">「套件管理」功能需要語言版本 5.0 或更新版本</target>
        <note />
      </trans-unit>
      <trans-unit id="parsEmptyFillInInterpolatedString">
        <source>Invalid interpolated string. This interpolated string expression fill is empty, an expression was expected.</source>
        <target state="translated">插補字串無效。此插補字串運算式填滿為空白，必須有運算式。</target>
        <note />
      </trans-unit>
      <trans-unit id="parsEofInInterpolatedString">
        <source>Incomplete interpolated string begun at or before here</source>
        <target state="translated">未完成的插補字串於此處或之前開始</target>
        <note />
      </trans-unit>
      <trans-unit id="parsEofInInterpolatedStringFill">
        <source>Incomplete interpolated string expression fill begun at or before here</source>
        <target state="translated">未完成的插補字串運算式填滿於此處或之前開始</target>
        <note />
      </trans-unit>
      <trans-unit id="parsEofInInterpolatedTripleQuoteString">
        <source>Incomplete interpolated triple-quote string begun at or before here</source>
        <target state="translated">未完成的插補三引號字串於此處或之前開始</target>
        <note />
      </trans-unit>
      <trans-unit id="parsEofInInterpolatedVerbatimString">
        <source>Incomplete interpolated verbatim string begun at or before here</source>
        <target state="translated">未完成的插補逐字字串於此處或之前開始</target>
        <note />
      </trans-unit>
      <trans-unit id="parsEqualsMissingInTypeDefinition">
        <source>Unexpected token in type definition. Expected '=' after the type '{0}'.</source>
        <target state="translated">型別定義中出現非預期的權杖。類型 '{0}' 之後應該要有 '='。</target>
        <note />
      </trans-unit>
      <trans-unit id="parsExpectedPatternAfterToken">
        <source>Expected a pattern after this point</source>
        <target state="translated">在這個點之後必須有模式</target>
        <note />
      </trans-unit>
      <trans-unit id="parsExpectingExpressionInTuple">
        <source>Expecting expression</source>
        <target state="translated">必須是運算式</target>
        <note />
      </trans-unit>
      <trans-unit id="parsExpectingPatternInTuple">
        <source>Expecting pattern</source>
        <target state="translated">必須是模式</target>
        <note />
      </trans-unit>
      <trans-unit id="parsExpectingType">
        <source>Expecting type</source>
        <target state="new">Expecting type</target>
        <note />
      </trans-unit>
      <trans-unit id="parsIncompleteTyparExpr1">
        <source>Incomplete character literal (example: 'Q') or qualified type invocation (example: 'T.Name)</source>
        <target state="translated">不完整的字元文字 (範例: 'Q') 或限定類型調用 (範例: 'T.Name)</target>
        <note />
      </trans-unit>
      <trans-unit id="parsIncompleteTyparExpr2">
        <source>Incomplete operator expression (example a^b) or qualified type invocation (example: ^T.Name)</source>
        <target state="translated">不完整的運算子運算式 (範例 a^b) 或限定類型調用 (範例: ^T.Name)</target>
        <note />
      </trans-unit>
      <trans-unit id="parsMissingUnionCaseName">
        <source>Missing union case name</source>
        <target state="new">Missing union case name</target>
        <note />
      </trans-unit>
      <trans-unit id="parsNewExprMemberAccess">
        <source>This member access is ambiguous. Please use parentheses around the object creation, e.g. '(new SomeType(args)).MemberName'</source>
        <target state="translated">此成員存取不明確。請在物件建立前後加上括弧，例如「(new SomeType(args)).MemberName」</target>
        <note />
      </trans-unit>
      <trans-unit id="parsUnexpectedEndOfFileElif">
        <source>Unexpected end of input in 'else if' or 'elif' branch of conditional expression. Expected 'elif &lt;expr&gt; then &lt;expr&gt;' or 'else if &lt;expr&gt; then &lt;expr&gt;'.</source>
        <target state="translated">條件運算式的 'else if' 或 'elif' 分支中出現未預期的輸入結尾。 預期為 'elif &lt;expr&gt; then &lt;expr&gt;' 或 'else if &lt;expr&gt; then &lt;expr&gt;'.</target>
        <note />
      </trans-unit>
      <trans-unit id="parsUnexpectedSymbolDot">
        <source>Unexpected symbol '.' in member definition. Expected 'with', '=' or other token.</source>
        <target state="translated">成員定義中的非預期符號 '.'。預期為 'with'、'=' 或其他語彙基元。</target>
        <note />
      </trans-unit>
      <trans-unit id="optsChecksumAlgorithm">
        <source>Specify algorithm for calculating source file checksum stored in PDB. Supported values are: SHA1 or SHA256 (default)</source>
        <target state="translated">請指定用來計算 PDB 中所儲存來源檔案總和檢查碼的演算法。支援的值為: SHA1 或 SHA256 (預設)</target>
        <note />
      </trans-unit>
      <trans-unit id="optsUnknownChecksumAlgorithm">
        <source>Algorithm '{0}' is not supported</source>
        <target state="translated">不支援演算法 '{0}'</target>
        <note />
      </trans-unit>
      <trans-unit id="reprResumableCodeContainsConstrainedGenericLet">
        <source>A constrained generic construct occured in the resumable code specification</source>
        <target state="translated">可繼續的程式碼規格中出現了限制式泛型建構</target>
        <note />
      </trans-unit>
      <trans-unit id="reprResumableCodeContainsDynamicResumeAtInBody">
        <source>A target label for __resumeAt was not statically determined. A __resumeAt with a non-static target label may only appear at the start of a resumable code method</source>
        <target state="translated">未以靜態方式判斷 __resumeAt 的目標標籤。具有非靜態目標標籤的 __resumeAt 只能出現在可繼續程式碼方法的開頭</target>
        <note />
      </trans-unit>
      <trans-unit id="reprResumableCodeContainsFastIntegerForLoop">
        <source>A fast integer for loop may not contain resumption points</source>
        <target state="translated">迴圈的快速整數可能不包含復原點</target>
        <note />
      </trans-unit>
      <trans-unit id="reprResumableCodeContainsLetRec">
        <source>A 'let rec' occured in the resumable code specification</source>
        <target state="translated">可繼續的程式碼規格中發生 'let rec'</target>
        <note />
      </trans-unit>
      <trans-unit id="reprResumableCodeContainsResumptionInHandlerOrFilter">
        <source>The 'with' block of a try/with may not contain resumption points</source>
        <target state="translated">try/with 的 'with' 區塊可能不包含復原點</target>
        <note />
      </trans-unit>
      <trans-unit id="reprResumableCodeContainsResumptionInTryFinally">
        <source>A try/finally may not contain resumption points</source>
        <target state="translated">try/finally 可能不包含復原點</target>
        <note />
      </trans-unit>
      <trans-unit id="reprResumableCodeDefinitionWasGeneric">
        <source>A delegate or function producing resumable code in a state machine has type parameters</source>
        <target state="translated">狀態機器中產生可繼續程式碼的委派或函式具有類型參數</target>
        <note />
      </trans-unit>
      <trans-unit id="reprResumableCodeInvokeNotReduced">
        <source>A resumable code invocation at '{0}' could not be reduced</source>
        <target state="translated">無法減少在 '{0}' 的可繼續程式碼引動過程</target>
        <note />
      </trans-unit>
      <trans-unit id="reprResumableCodeValueHasNoDefinition">
        <source>The resumable code value(s) '{0}' does not have a definition</source>
        <target state="translated">可繼續的程式碼值 '{0}' 沒有定義</target>
        <note />
      </trans-unit>
      <trans-unit id="poundiNotSupportedByRegisteredDependencyManagers">
        <source>#i is not supported by the registered PackageManagers</source>
        <target state="translated">註冊的 PackageManagers 不支援 #i</target>
        <note />
      </trans-unit>
      <trans-unit id="reprStateMachineInvalidForm">
        <source>The state machine has an unexpected form</source>
        <target state="translated">狀態機器有未預期的表單</target>
        <note />
      </trans-unit>
      <trans-unit id="reprStateMachineNotCompilable">
        <source>This state machine is not statically compilable. {0}. An alternative dynamic implementation will be used, which may be slower. Consider adjusting your code to ensure this state machine is statically compilable, or else suppress this warning.</source>
        <target state="translated">此狀態電腦並非靜態可編譯。{0}。將會使用替代的動態實作，其速度可能會較慢。請考慮調整您的程式碼，以確保此狀態電腦為靜態可編譯，否則請隱藏此警告。</target>
        <note />
      </trans-unit>
      <trans-unit id="reprStateMachineNotCompilableNoAlternative">
        <source>This state machine is not statically compilable and no alternative is available. {0}. Use an 'if __useResumableCode then &lt;state-machine&gt; else &lt;alternative&gt;' to give an alternative.</source>
        <target state="translated">此狀態機器並非靜態可編譯，且沒有任何替代方法。{0}。請使用 'if __useResumableCode then &lt;state-machine&gt; else &lt;alternative&gt;' 以提供替代項。</target>
        <note />
      </trans-unit>
      <trans-unit id="scriptSdkNotDetermined">
        <source>The .NET SDK for this script could not be determined. If the script is in a directory using a 'global.json' then ensure the relevant .NET SDK is installed. The output from '{0} --version' in the directory '{1}' was: '{2}' and the exit code was '{3}'.</source>
        <target state="translated">無法判斷這個指令碼的 .NET SDK。如果指令碼位於使用 'global.json' 的目錄中，請確認已安裝相關的 .NET SDK。目錄 '{1}' 中 '{0} --version' 的輸出為: '{2}'，結束代碼為 '{3}'。</target>
        <note />
      </trans-unit>
      <trans-unit id="scriptSdkNotDeterminedNoHost">
        <source>The .NET SDK for this script could not be determined. dotnet.exe could not be found ensure a .NET SDK is installed.</source>
        <target state="translated">無法判斷此指令碼的 .NET SDK。找不到 dotnet.exe，請確保已安裝 .NET SDK。</target>
        <note />
      </trans-unit>
      <trans-unit id="scriptSdkNotDeterminedUnexpected">
        <source>The .NET SDK for this script could not be determined. If the script is in a directory using a 'global.json' then ensure the relevant .NET SDK is installed. Unexpected error '{0}'.</source>
        <target state="translated">無法判斷這個指令碼的 .NET SDK。如果指令碼位於使用 'global.json' 的目錄中，請確認已安裝相關的 .NET SDK。未預期的錯誤 '{0}'。</target>
        <note />
      </trans-unit>
      <trans-unit id="tcAmbiguousImplicitConversion">
        <source>This expression has type '{0}' and is only made compatible with type '{1}' through an ambiguous implicit conversion. Consider using an explicit call to 'op_Implicit'. The applicable implicit conversions are:{2}</source>
        <target state="translated">此運算式的類型為 '{0}'，僅可透過不明確的隱含轉換使其與類型 '{1}' 相容。請考慮使用明確呼叫 'op_Implicit'。適用的隱含轉換為: {2}</target>
        <note />
      </trans-unit>
      <trans-unit id="tcAndBangNotSupported">
        <source>This feature is not supported in this version of F#. You may need to add /langversion:preview to use this feature.</source>
        <target state="translated">此版本的 F# 不支援此功能。您可能需要新增 /langversion:preview 才能使用此功能。</target>
        <note />
      </trans-unit>
      <trans-unit id="tcAnonRecdDuplicateFieldId">
        <source>The field '{0}' appears multiple times in this record expression.</source>
        <target state="translated">欄位 '{0}' 在這個記錄運算式中出現多次。</target>
        <note />
      </trans-unit>
      <trans-unit id="tcAnonRecdFieldNameDifferent">
        <source>This is the wrong anonymous record. It should have the fields {0}.</source>
        <target state="translated">此為錯誤的匿名記錄。其應有欄位 {0}。</target>
        <note />
      </trans-unit>
      <trans-unit id="tcAnonRecdFieldNameSubset">
        <source>This anonymous record does not have enough fields. Add the missing fields {0}.</source>
        <target state="translated">此匿名記錄沒有足夠的欄位。請新增缺少的欄位 {0}。</target>
        <note />
      </trans-unit>
      <trans-unit id="tcAnonRecdFieldNameSuperset">
        <source>This anonymous record has too many fields. Remove the extra fields {0}.</source>
        <target state="translated">此匿名記錄有太多欄位。請移除額外的欄位 {0}。</target>
        <note />
      </trans-unit>
      <trans-unit id="tcAnonRecdInvalid">
        <source>Invalid Anonymous Record type declaration.</source>
        <target state="translated">匿名記錄型別宣告無效。</target>
        <note />
      </trans-unit>
      <trans-unit id="tcAnonRecdTypeDuplicateFieldId">
        <source>The field '{0}' appears multiple times in this anonymous record type.</source>
        <target state="translated">欄位 '{0}' 在這個匿名記錄類型中出現多次。</target>
        <note />
      </trans-unit>
      <trans-unit id="tcAugmentationsCannotHaveAttributes">
        <source>Attributes cannot be applied to type extensions.</source>
        <target state="translated">屬性無法套用到類型延伸模組。</target>
        <note />
      </trans-unit>
<<<<<<< HEAD
      <trans-unit id="tcDefaultStructConstructorCallNulls">
        <source>Nullness warning. The default constructor of a struct type is required but one of the fields of struct type is non-nullable.</source>
        <target state="new">Nullness warning. The default constructor of a struct type is required but one of the fields of struct type is non-nullable.</target>
=======
      <trans-unit id="tcCopyAndUpdateRecordChangesAllFields">
        <source>This copy-and-update record expression changes all fields of record type '{0}'. Consider using the record construction syntax instead.</source>
        <target state="translated">此複製和更新記錄運算式將變更記錄類型為 '{0}' 的所有欄位。請考慮改用記錄建構語法。</target>
>>>>>>> ab42a322
        <note />
      </trans-unit>
      <trans-unit id="tcHighPrecedenceFunctionApplicationToListDeprecated">
        <source>The syntax 'expr1[expr2]' is used for indexing. Consider adding a type annotation to enable indexing, or if calling a function add a space, e.g. 'expr1 [expr2]'.</source>
        <target state="translated">語法 'expr1[expr2]' 已用於編製索引。請考慮新增類型註釋來啟用編製索引，或是呼叫函式並新增空格，例如 'expr1 [expr2]'。</target>
        <note />
      </trans-unit>
      <trans-unit id="tcHighPrecedenceFunctionApplicationToListReserved">
        <source>The syntax 'expr1[expr2]' is now reserved for indexing. See https://aka.ms/fsharp-index-notation. If calling a function, add a space between the function and argument, e.g. 'someFunction [expr]'.</source>
        <target state="translated">語法 'expr1[expr2]' 現已為編製索引保留。請參閱 https://aka.ms/fsharp-index-notation。如果要呼叫函式，請在函式與引數之間新增空格，例如 'someFunction [expr]'。</target>
        <note />
      </trans-unit>
      <trans-unit id="tcIllegalByrefsInOpenTypeDeclaration">
        <source>Byref types are not allowed in an open type declaration.</source>
        <target state="translated">開放式類型宣告中不允許 Byref 類型。</target>
        <note />
      </trans-unit>
      <trans-unit id="tcIndexNotationDeprecated">
        <source>The syntax 'arr.[idx]' is now revised to 'arr[idx]'. Please update your code.</source>
        <target state="translated">語法 'arr.[idx]' 現已修訂為 'arr[idx]'。請更新您的程式碼。</target>
        <note />
      </trans-unit>
      <trans-unit id="tcBuiltInImplicitConversionUsed">
        <source>This expression uses a built-in implicit conversion to convert type '{0}' to type '{1}'. See https://aka.ms/fsharp-implicit-convs.</source>
        <target state="translated">此運算式使用內建隱含轉換將類型 '{0}' 轉換為類型 '{1}'。請參閲 https://aka.ms/fsharp-implicit-convs。</target>
        <note />
      </trans-unit>
      <trans-unit id="tcImplicitConversionUsedForMethodArg">
        <source>This expression uses the implicit conversion '{0}' to convert type '{1}' to type '{2}'.</source>
        <target state="translated">此運算式使用隱含轉換 '{0}' 將類型 '{1}' 轉換為類型 '{2}'.。</target>
        <note />
      </trans-unit>
      <trans-unit id="tcImplicitConversionUsedForNonMethodArg">
        <source>This expression uses the implicit conversion '{0}' to convert type '{1}' to type '{2}'. See https://aka.ms/fsharp-implicit-convs. This warning may be disabled using '#nowarn \"3391\".</source>
        <target state="translated">此運算式使用隱含轉換 '{0}' 將類型 '{1}' 轉換為類型 '{2}'。請參閱 https://aka.ms/fsharp-implicit-convs。可使用 '#nowarn \"3391\" 停用此警告。</target>
        <note />
      </trans-unit>
      <trans-unit id="tcInitOnlyPropertyCannotBeSet1">
        <source>Init-only property '{0}' cannot be set outside the initialization code. See https://aka.ms/fsharp-assigning-values-to-properties-at-initialization</source>
        <target state="translated">初始化程式碼之外不能設定僅初始化屬性 '{0}'。請參閱 https://aka.ms/fsharp-assigning-values-to-properties-at-initialization</target>
        <note />
      </trans-unit>
      <trans-unit id="tcInlineIfLambdaUsedOnNonInlineFunctionOrMethod">
        <source>The 'InlineIfLambda' attribute may only be used on parameters of inlined functions of methods whose type is a function or F# delegate type.</source>
        <target state="translated">'InlineIfLambda' 屬性只能用於類型為函式或 F# 委派類型之方法的內嵌函式參數。</target>
        <note />
      </trans-unit>
      <trans-unit id="tcInterpolationMixedWithPercent">
        <source>Mismatch in interpolated string. Interpolated strings may not use '%' format specifiers unless each is given an expression, e.g. '%d{{1+1}}'</source>
        <target state="translated">插補字串不相符。除非每個插補字串都有一個運算式，否則不可使用 '%' 格式指定名稱，例如 '%d{{1+1}}'</target>
        <note />
      </trans-unit>
      <trans-unit id="tcInvalidAlignmentInInterpolatedString">
        <source>Invalid alignment in interpolated string</source>
        <target state="translated">插補字串中的對齊無效</target>
        <note />
      </trans-unit>
      <trans-unit id="tcInvalidMemberDeclNameMissingOrHasParen">
        <source>Invalid member declaration. The name of the member is missing or has parentheses.</source>
        <target state="translated">成員宣告無效。成員的名稱遺失或有括弧。</target>
        <note />
      </trans-unit>
      <trans-unit id="tcInvalidResumableConstruct">
        <source>The construct '{0}' may only be used in valid resumable code.</source>
        <target state="translated">建構 '{0}' 只能用於有效的可繼續程式碼。</target>
        <note />
      </trans-unit>
      <trans-unit id="tcInvalidSelfConstraint">
        <source>Invalid constraint. Valid constraint forms include \"'T :&gt; ISomeInterface\" for interface constraints and \"SomeConstrainingType&lt;'T&gt;\" for self-constraints. See https://aka.ms/fsharp-type-constraints.</source>
        <target state="translated">限制無效。有效的限制式表單包括 \「'T :&gt;ISomeInterface\」介面限制和 \」SomeConstrainingType&lt;'T&gt;\」自我限制式。請參閱 https://aka.ms/fsharp-type-constraints。</target>
        <note />
      </trans-unit>
      <trans-unit id="tcInvalidStructReturn">
        <source>The use of '[&lt;Struct&gt;]' on values, functions and methods is only allowed on partial active pattern definitions</source>
        <target state="translated">只允許在部分現用模式定義上對值、函式和方法使用 '[&lt;Struct&gt;]'</target>
        <note />
      </trans-unit>
      <trans-unit id="tcInvalidUseBangBindingNoAndBangs">
        <source>use! may not be combined with and!</source>
        <target state="translated">use! 不可與 and! 合併</target>
        <note />
      </trans-unit>
      <trans-unit id="tcInvalidUseOfReverseIndex">
        <source>Invalid use of reverse index in list expression.</source>
        <target state="translated">在清單運算式中使用反向索引無效。</target>
        <note />
      </trans-unit>
      <trans-unit id="tcListThenAdjacentListArgumentNeedsAdjustment">
        <source>The syntax '[expr1][expr2]' is ambiguous when used as an argument. See https://aka.ms/fsharp-index-notation. If you intend indexing or slicing then you must use '(expr1).[expr2]' in argument position. If calling a function with multiple curried arguments, add a space between them, e.g. 'someFunction [expr1] [expr2]'.</source>
        <target state="translated">語法 '[expr1][expr2]' 用作引數時不明確。請參閱 https://aka.ms/fsharp-index-notation。如果您要編製索引或切割，則必須在引數位置使用 '(expr1).[expr2]'。如果要呼叫具有多個調用引數的函式，請在它們之間新增空格，例如 'someFunction [expr1] [expr2]'。</target>
        <note />
      </trans-unit>
      <trans-unit id="tcListThenAdjacentListArgumentReserved">
        <source>The syntax '[expr1][expr2]' is now reserved for indexing and is ambiguous when used as an argument. See https://aka.ms/fsharp-index-notation. If calling a function with multiple curried arguments, add a space between them, e.g. 'someFunction [expr1] [expr2]'.</source>
        <target state="translated">語法 '[expr1][expr2]' 現已為編製索引保留，但用作引數時不明確。請參閱 https://aka.ms/fsharp-index-notation。如果要呼叫具有多個調用引數的函式，請在它們之間新增空格，例如 'someFunction [expr1] [expr2]'。</target>
        <note />
      </trans-unit>
      <trans-unit id="tcLiteralAttributeCannotUseActivePattern">
        <source>A [&lt;Literal&gt;] declaration cannot use an active pattern for its identifier</source>
        <target state="translated">[&lt;Literal&gt;] 宣告不能對其識別碼使用現用模式</target>
        <note />
      </trans-unit>
      <trans-unit id="tcLiteralFieldAssignmentNoArg">
        <source>Cannot assign a value to another value marked literal</source>
        <target state="translated">無法將值指派給標記為常值的其他值</target>
        <note />
      </trans-unit>
      <trans-unit id="tcLiteralFieldAssignmentWithArg">
        <source>Cannot assign '{0}' to a value marked literal</source>
        <target state="translated">無法將 '{0}' 指派給標記為常值的值</target>
        <note />
      </trans-unit>
      <trans-unit id="tcMissingRequiredMembers">
        <source>The following required properties have to be initalized:{0}</source>
        <target state="translated">下列必要的屬性必須初始化:{0}</target>
        <note />
      </trans-unit>
      <trans-unit id="tcNoEagerConstraintApplicationAttribute">
        <source>Using methods with 'NoEagerConstraintApplicationAttribute' requires /langversion:6.0 or later</source>
        <target state="translated">使用具有 'NoEagerConstraintApplicationAttribute' 的方法需要 /langversion:6.0 或更新版本</target>
        <note />
      </trans-unit>
      <trans-unit id="tcNotAFunctionButIndexerIndexingNotYetEnabled">
        <source>This expression supports indexing, e.g. 'expr.[index]'. The syntax 'expr[index]' requires /langversion:preview. See https://aka.ms/fsharp-index-notation.</source>
        <target state="translated">此運算式支援編製索引，例如 'expr.[index]'。語法 'expr[index]' 需要 /langversion:preview。請參閱 https://aka.ms/fsharp-index-notation。</target>
        <note />
      </trans-unit>
      <trans-unit id="tcNotAFunctionButIndexerNamedIndexingNotYetEnabled">
        <source>This value supports indexing, e.g. '{0}.[index]'. The syntax '{1}[index]' requires /langversion:preview. See https://aka.ms/fsharp-index-notation.</source>
        <target state="translated">此值支援編製索引，例如 '{0}.[index]'。語法 '{1}[index]' 需要 /langversion:preview。請參閱 https://aka.ms/fsharp-index-notation。</target>
        <note />
      </trans-unit>
      <trans-unit id="tcNotAnIndexerIndexingNotYetEnabled">
        <source>This expression is not a function and does not support index notation.</source>
        <target state="translated">此運算式並非函式，不支援索引標記法。</target>
        <note />
      </trans-unit>
      <trans-unit id="tcNotAnIndexerNamedIndexingNotYetEnabled">
        <source>The value '{0}' is not a function and does not support index notation.</source>
        <target state="translated">值 '{0}' 並非函式，不支援索引標記法。</target>
        <note />
      </trans-unit>
      <trans-unit id="tcNullnessCheckingNotEnabled">
        <source>The 'nullness checking' language feature is not enabled. This use of a nullness checking construct will be ignored.</source>
        <target state="new">The 'nullness checking' language feature is not enabled. This use of a nullness checking construct will be ignored.</target>
        <note />
      </trans-unit>
      <trans-unit id="tcOtherThenAdjacentListArgumentNeedsAdjustment">
        <source>The syntax 'expr1[expr2]' is ambiguous when used as an argument. See https://aka.ms/fsharp-index-notation. If you intend indexing or slicing then you must use 'expr1.[expr2]' in argument position. If calling a function with multiple curried arguments, add a space between them, e.g. 'someFunction expr1 [expr2]'.</source>
        <target state="translated">語法 'expr1[expr2]' 用作引數時不明確。請參閱 https://aka.ms/fsharp-index-notation。如果您要編製索引或切割，則必須在引數位置使用 'expr1.[expr2]'。如果要呼叫具有多個調用引數的函式，請在它們之間新增空格，例如 'someFunction expr1 [expr2]'。</target>
        <note />
      </trans-unit>
      <trans-unit id="tcOtherThenAdjacentListArgumentReserved">
        <source>The syntax 'expr1[expr2]' is now reserved for indexing and is ambiguous when used as an argument. See https://aka.ms/fsharp-index-notation. If calling a function with multiple curried arguments, add a space between them, e.g. 'someFunction expr1 [expr2]'.</source>
        <target state="translated">語法 'expr1[expr2]' 現已為編製索引保留，但用作引數時不明確。請參閱 https://aka.ms/fsharp-index-notation。如果要呼叫具有多個調用引數的函式，請在它們之間新增空格，例如 'someFunction expr1 [expr2]'。</target>
        <note />
      </trans-unit>
      <trans-unit id="tcParenThenAdjacentListArgumentNeedsAdjustment">
        <source>The syntax '(expr1)[expr2]' is ambiguous when used as an argument. See https://aka.ms/fsharp-index-notation. If you intend indexing or slicing then you must use '(expr1).[expr2]' in argument position. If calling a function with multiple curried arguments, add a space between them, e.g. 'someFunction (expr1) [expr2]'.</source>
        <target state="translated">語法 '(expr1)[expr2]' 用作引數時不明確。請參閱 https://aka.ms/fsharp-index-notation。如果您要編製索引或切割，則必須在引數位置使用 '(expr1).[expr2]'。如果要呼叫具有多個調用引數的函式，請在它們之間新增空格，例如 'someFunction (expr1) [expr2]'。</target>
        <note />
      </trans-unit>
      <trans-unit id="tcParenThenAdjacentListArgumentReserved">
        <source>The syntax '(expr1)[expr2]' is now reserved for indexing and is ambiguous when used as an argument. See https://aka.ms/fsharp-index-notation. If calling a function with multiple curried arguments, add a space between them, e.g. 'someFunction (expr1) [expr2]'.</source>
        <target state="translated">語法 '(expr1)[expr2]' 現已為編製索引保留，但用作引數時不明確。請參閱 https://aka.ms/fsharp-index-notation。如果要呼叫具有多個調用引數的函式，請在它們之間新增空格，例如 'someFunction (expr1) [expr2]'。</target>
        <note />
      </trans-unit>
      <trans-unit id="tcRequireMergeSourcesOrBindN">
        <source>The 'let! ... and! ...' construct may only be used if the computation expression builder defines either a '{0}' method or appropriate 'MergeSource' and 'Bind' methods</source>
        <target state="translated">只有在計算運算式產生器定義 '{0}' 方法或正確的 'MergeSource' 和 'Bind' 方法時，才可使用 'let! ... and! ...' 建構</target>
        <note />
      </trans-unit>
      <trans-unit id="tcResumableCodeArgMustHaveRightKind">
        <source>Invalid resumable code. A resumable code parameter must be of delegate or function type</source>
        <target state="translated">可繼續的程式碼無效。可繼續的程式碼參數必須是委派或函式類型</target>
        <note />
      </trans-unit>
      <trans-unit id="tcResumableCodeArgMustHaveRightName">
        <source>Invalid resumable code. Resumable code parameter must have name beginning with '__expand'</source>
        <target state="translated">可繼續的程式碼無效。可繼續的程式碼參數的名稱必須以 '__expand' 開頭</target>
        <note />
      </trans-unit>
      <trans-unit id="tcResumableCodeContainsLetRec">
        <source>Invalid resumable code. A 'let rec' occured in the resumable code specification</source>
        <target state="translated">可繼續的程式碼無效。可繼續的程式碼規格中發生 'let rec'</target>
        <note />
      </trans-unit>
      <trans-unit id="tcResumableCodeFunctionMustBeInline">
        <source>Invalid resumable code. Any method of function accepting or returning resumable code must be marked 'inline'</source>
        <target state="translated">可繼續的程式碼無效。接受或傳回可繼續程式碼的任何函式方法都必須標記為「內嵌」</target>
        <note />
      </trans-unit>
      <trans-unit id="tcResumableCodeInvocation">
        <source>Resumable code invocation. Suppress this warning if you are defining new low-level resumable code in terms of existing resumable code.</source>
        <target state="translated">可繼續的程式碼調用。若要以現有可繼續的程式碼定義新的低層級可繼續代碼，請隱藏此警告。</target>
        <note />
      </trans-unit>
      <trans-unit id="tcResumableCodeNotSupported">
        <source>Using resumable code or resumable state machines requires /langversion:preview</source>
        <target state="translated">使用可繼續的程式碼或可繼續的狀態機器需要 /langversion:preview</target>
        <note />
      </trans-unit>
      <trans-unit id="tcSetterForInitOnlyPropertyCannotBeCalled1">
        <source>Cannot call '{0}' - a setter for init-only property, please use object initialization instead. See https://aka.ms/fsharp-assigning-values-to-properties-at-initialization</source>
        <target state="translated">無法呼叫 '{0}' - 僅初始化屬性的 setter，請改為使用物件初始化。請參閱 https://aka.ms/fsharp-assigning-values-to-properties-at-initialization</target>
        <note />
      </trans-unit>
      <trans-unit id="tcSubsumptionImplicitConversionUsed">
        <source>This expression implicitly converts type '{0}' to type '{1}'. See https://aka.ms/fsharp-implicit-convs.</source>
        <target state="translated">此運算式將類型 '{0}' 隱含轉換為類型 '{1}'。請參閱 https://aka.ms/fsharp-implicit-convs。</target>
        <note />
      </trans-unit>
      <trans-unit id="tcTypeDoesNotHaveAnyNull">
        <source>The type '{0}' does not support a nullness qualitification.</source>
        <target state="new">The type '{0}' does not support a nullness qualitification.</target>
        <note />
      </trans-unit>
      <trans-unit id="tcSynTypeOrInvalidInDeclaration">
        <source>SynType.Or is not permitted in this declaration</source>
        <target state="translated">此宣告中不允許 SynType.Or</target>
        <note />
      </trans-unit>
      <trans-unit id="tcTraitHasMultipleSupportTypes">
        <source>The trait '{0}' invoked by this call has multiple support types. This invocation syntax is not permitted for such traits. See https://aka.ms/fsharp-srtp for guidance.</source>
        <target state="translated">此呼叫叫用的特性 '{0}' 有多個支援類型。這類特徵不允許使用這個調用語法。請參閱 https://aka.ms/fsharp-srtp 以尋求指引。</target>
        <note />
      </trans-unit>
      <trans-unit id="tcTraitInvocationShouldUseTick">
        <source>Invocation of a static constraint should use \"'T.Ident\" and not \"^T.Ident\", even for statically resolved type parameters.</source>
        <target state="translated">靜態限制調用應該使用 \"'T.Ident\" 而不是 \"^T.Ident\"，即使是靜態解析的類型參數。</target>
        <note />
      </trans-unit>
      <trans-unit id="tcTraitIsNotStatic">
        <source>Trait '{0}' is not static</source>
        <target state="translated">特徵 '{0}' 不是靜態</target>
        <note />
      </trans-unit>
      <trans-unit id="tcTraitIsStatic">
        <source>Trait '{0}' is static</source>
        <target state="translated">特徵 '{0}' 是靜態的</target>
        <note />
      </trans-unit>
      <trans-unit id="tcTraitMayNotUseComplexThings">
        <source>A trait may not specify optional, in, out, ParamArray, CallerInfo or Quote arguments</source>
        <target state="translated">特徵不能指定選擇性、in、out、ParamArray、CallerInfo 或 Quote 引數</target>
        <note />
      </trans-unit>
      <trans-unit id="tcUnableToParseInterpolatedString">
        <source>Invalid interpolated string. {0}</source>
        <target state="translated">插補字串無效。{0}</target>
        <note />
      </trans-unit>
      <trans-unit id="tcUsingInterfaceWithStaticAbstractMethodAsType">
        <source>'{0}' is normally used as a type constraint in generic code, e.g. \"'T when ISomeInterface&lt;'T&gt;\" or \"let f (x: #ISomeInterface&lt;_&gt;)\". See https://aka.ms/fsharp-iwsams for guidance. You can disable this warning by using '#nowarn \"3536\"' or '--nowarn:3536'.</source>
        <target state="translated">'{0}' 通常做為一般程式碼中的類型限制式，例如 \"'T when ISomeInterface&lt;'T&gt;\" 或 \"let f (x: #ISomeInterface&lt;_&gt;)\"。請參閱 https://aka.ms/fsharp-iwsams 以尋求指引。您可以使用 '#nowarn \"3536\"' 或 '--nowarn:3536' 來停用此警告。</target>
        <note />
      </trans-unit>
      <trans-unit id="tcUsingInterfacesWithStaticAbstractMethods">
        <source>Declaring \"interfaces with static abstract methods\" is an advanced feature. See https://aka.ms/fsharp-iwsams for guidance. You can disable this warning by using '#nowarn \"3535\"' or '--nowarn:3535'.</source>
        <target state="translated">使用「靜態抽象方法宣告介面」是進階的功能。請參閱 https://aka.ms/fsharp-iwsams 以尋求指引。您可以使用 '#nowarn \"3535\"' 或 '--nowarn:3535' 來停用此警告。</target>
        <note />
      </trans-unit>
      <trans-unit id="typrelInterfaceMemberNoMostSpecificImplementation">
        <source>Interface member '{0}' does not have a most specific implementation.</source>
        <target state="translated">介面成員 '{0}' 沒有最具體的實作。</target>
        <note />
      </trans-unit>
      <trans-unit id="typrelInterfaceWithConcreteAndVariable">
        <source>'{0}' cannot implement the interface '{1}' with the two instantiations '{2}' and '{3}' because they may unify.</source>
        <target state="translated">因為 '{2}' 和 '{3}' 兩者的具現化可能整合，所以 '{0}' 無法將其用於實作介面 '{1}'。</target>
        <note />
      </trans-unit>
      <trans-unit id="typrelInterfaceWithConcreteAndVariableObjectExpression">
        <source>You cannot implement the interface '{0}' with the two instantiations '{1}' and '{2}' because they may unify.</source>
        <target state="translated">因為 '{1}' 和 '{2}' 兩者的具現化可能整合，所以無法將其用於實作介面 '{0}'。</target>
        <note />
      </trans-unit>
      <trans-unit id="typrelNeverRefinedAwayFromTop">
        <source>A type has been implicitly inferred as 'obj', which may be unintended. Consider adding explicit type annotations. You can disable this warning by using '#nowarn \"3559\"' or '--nowarn:3559'.</source>
        <target state="translated">類型已隱含推斷為 'obj'，這可能是意外的。請考慮新增明確類型註釋。您可以使用 '#nowarn \"3559\" 或 '--nowarn:3559' 停用此警告。</target>
        <note />
      </trans-unit>
      <trans-unit id="undefinedNameFieldConstructorOrMemberWhenTypeIsKnown">
        <source>The type '{0}' does not define the field, constructor or member '{1}'.</source>
        <target state="translated">類型 '{0}' 未定義欄位、建構函式或成員 '{1}'。</target>
        <note />
      </trans-unit>
      <trans-unit id="undefinedNameNamespace">
        <source>The namespace '{0}' is not defined.</source>
        <target state="translated">未定義命名空間 '{0}'。</target>
        <note />
      </trans-unit>
      <trans-unit id="undefinedNameNamespaceOrModule">
        <source>The namespace or module '{0}' is not defined.</source>
        <target state="translated">未定義命名空間或模組 '{0}'。</target>
        <note />
      </trans-unit>
      <trans-unit id="undefinedNameFieldConstructorOrMember">
        <source>The field, constructor or member '{0}' is not defined.</source>
        <target state="translated">未定義欄位、建構函式或成員 '{0}'。</target>
        <note />
      </trans-unit>
      <trans-unit id="undefinedNameValueConstructorNamespaceOrType">
        <source>The value, constructor, namespace or type '{0}' is not defined.</source>
        <target state="translated">未定義值、建構函式、命名空間或類型 '{0}'。</target>
        <note />
      </trans-unit>
      <trans-unit id="undefinedNameValueOfConstructor">
        <source>The value or constructor '{0}' is not defined.</source>
        <target state="translated">未定義值或建構函式 '{0}'。</target>
        <note />
      </trans-unit>
      <trans-unit id="undefinedNameValueNamespaceTypeOrModule">
        <source>The value, namespace, type or module '{0}' is not defined.</source>
        <target state="translated">未定義值、命名空間、類型或模組 '{0}'。</target>
        <note />
      </trans-unit>
      <trans-unit id="undefinedNameConstructorModuleOrNamespace">
        <source>The constructor, module or namespace '{0}' is not defined.</source>
        <target state="translated">未定義建構函式、模組或命名空間 '{0}'。</target>
        <note />
      </trans-unit>
      <trans-unit id="undefinedNameType">
        <source>The type '{0}' is not defined.</source>
        <target state="translated">未定義類型 '{0}'。</target>
        <note />
      </trans-unit>
      <trans-unit id="undefinedNameTypeIn">
        <source>The type '{0}' is not defined in '{1}'.</source>
        <target state="translated">{1}' 中未定義類型 '{0}'。</target>
        <note />
      </trans-unit>
      <trans-unit id="undefinedNameRecordLabelOrNamespace">
        <source>The record label or namespace '{0}' is not defined.</source>
        <target state="translated">未定義記錄標籤或命名空間 '{0}'。</target>
        <note />
      </trans-unit>
      <trans-unit id="undefinedNameRecordLabel">
        <source>The record label '{0}' is not defined.</source>
        <target state="translated">未定義記錄標籤 '{0}'。</target>
        <note />
      </trans-unit>
      <trans-unit id="undefinedNameSuggestionsIntro">
        <source>Maybe you want one of the following:</source>
        <target state="translated">您可能需要下列其中一項:</target>
        <note />
      </trans-unit>
      <trans-unit id="undefinedNameTypeParameter">
        <source>The type parameter {0} is not defined.</source>
        <target state="translated">未定義類型參數 {0}。</target>
        <note />
      </trans-unit>
      <trans-unit id="undefinedNamePatternDiscriminator">
        <source>The pattern discriminator '{0}' is not defined.</source>
        <target state="translated">未定義模式鑑別子 '{0}'。</target>
        <note />
      </trans-unit>
      <trans-unit id="replaceWithSuggestion">
        <source>Replace with '{0}'</source>
        <target state="translated">取代為 '{0}'</target>
        <note />
      </trans-unit>
      <trans-unit id="addIndexerDot">
        <source>Add . for indexer access.</source>
        <target state="translated">為索引子存取新增 .。</target>
        <note />
      </trans-unit>
      <trans-unit id="listElementHasWrongType">
        <source>All elements of a list must be implicitly convertible to the type of the first element, which here is '{0}'. This element has type '{1}'.</source>
        <target state="translated">清單建構函式運算式的所有項目都必須可隱含轉換成同一種類型。此運算式應具備類型 '{0}'，但卻是類型 '{1}'。</target>
        <note />
      </trans-unit>
      <trans-unit id="arrayElementHasWrongType">
        <source>All elements of an array must be implicitly convertible to the type of the first element, which here is '{0}'. This element has type '{1}'.</source>
        <target state="translated">陣列建構函式運算式的所有項目都必須可隱含轉換成同一種類型。此運算式應具備類型 '{0}'，但卻是類型 '{1}'。</target>
        <note />
      </trans-unit>
      <trans-unit id="missingElseBranch">
        <source>This 'if' expression is missing an 'else' branch. Because 'if' is an expression, and not a statement, add an 'else' branch which also returns a value of type '{0}'.</source>
        <target state="translated">'if' 運算式遺漏 'else' 分支。'then' 分支具有類型 '{0}'。因為 'if' 為運算式而非陳述式，所以請新增會傳回的值類型相同的 'else' 分支。</target>
        <note />
      </trans-unit>
      <trans-unit id="ifExpression">
        <source>The 'if' expression needs to have type '{0}' to satisfy context type requirements. It currently has type '{1}'.</source>
        <target state="translated">if' 運算式必須具備類型 '{0}'，才能滿足內容類型的需求。其目前的類型為 '{1}'。</target>
        <note />
      </trans-unit>
      <trans-unit id="elseBranchHasWrongType">
        <source>All branches of an 'if' expression must return values implicitly convertible to the type of the first branch, which here is '{0}'. This branch returns a value of type '{1}'.</source>
        <target state="translated">if 運算式的所有分支都傳回可隱含轉換為同一種類型的值。此運算式應具備類型 '{0}'，但卻是類型 '{1}'。</target>
        <note />
      </trans-unit>
      <trans-unit id="followingPatternMatchClauseHasWrongType">
        <source>All branches of a pattern match expression must return values implicitly convertible to the type of the first branch, which here is '{0}'. This branch returns a value of type '{1}'.</source>
        <target state="translated">模式比對運算式的所有分支都傳回可隱含轉換為同一種類型的值。此運算式應具備類型 '{0}'，但卻是類型 '{1}'。</target>
        <note />
      </trans-unit>
      <trans-unit id="patternMatchGuardIsNotBool">
        <source>A pattern match guard must be of type 'bool', but this 'when' expression is of type '{0}'.</source>
        <target state="translated">模式比對成立條件必須是類型 'bool'，但此 'when' 運算式卻是類型 '{0}'。</target>
        <note />
      </trans-unit>
      <trans-unit id="commaInsteadOfSemicolonInRecord">
        <source>A ';' is used to separate field values in records. Consider replacing ',' with ';'.</source>
        <target state="translated">記錄中使用 ';' 來分隔欄位值。請考慮以 ';' 取代 ','。</target>
        <note />
      </trans-unit>
      <trans-unit id="derefInsteadOfNot">
        <source>The '!' operator is used to dereference a ref cell. Consider using 'not expr' here.</source>
        <target state="translated">'!' 運算子用於將 ref 儲存格取值 (Dereference)。請考慮在此使用 'not expr'。</target>
        <note />
      </trans-unit>
      <trans-unit id="buildUnexpectedTypeArgs">
        <source>The non-generic type '{0}' does not expect any type arguments, but here is given {1} type argument(s)</source>
        <target state="translated">非泛型型別 '{0}' 不需要任何型別引數，但此處指定了 {1} 個型別引數</target>
        <note />
      </trans-unit>
      <trans-unit id="returnUsedInsteadOfReturnBang">
        <source>Consider using 'return!' instead of 'return'.</source>
        <target state="translated">請考慮使用 'return!'，而不使用 'return'。</target>
        <note />
      </trans-unit>
      <trans-unit id="unsupportedAttribute">
        <source>This attribute is currently unsupported by the F# compiler. Applying it will not achieve its intended effect.</source>
        <target state="translated">F# 編譯器目前不支援此屬性。套用此屬性並不會達到預期的效果。</target>
        <note />
      </trans-unit>
      <trans-unit id="useSdkRefs">
        <source>Use reference assemblies for .NET framework references when available (Enabled by default).</source>
        <target state="translated">請在可行的情況下使用適用於 .NET 架構參考的參考組件 (預設會啟用)。</target>
        <note />
      </trans-unit>
      <trans-unit id="xmlDocBadlyFormed">
        <source>This XML comment is invalid: '{0}'</source>
        <target state="translated">此 XML 註解無效: '{0}'</target>
        <note />
      </trans-unit>
      <trans-unit id="xmlDocDuplicateParameter">
        <source>This XML comment is invalid: multiple documentation entries for parameter '{0}'</source>
        <target state="translated">此 XML 註解無效: '{0}' 參數有多項文件輸入</target>
        <note />
      </trans-unit>
      <trans-unit id="xmlDocInvalidParameterName">
        <source>This XML comment is invalid: unknown parameter '{0}'</source>
        <target state="translated">此 XML 註解無效: 未知的參數 '{0}'</target>
        <note />
      </trans-unit>
      <trans-unit id="xmlDocMissingCrossReference">
        <source>This XML comment is invalid: missing 'cref' attribute for cross-reference</source>
        <target state="translated">此 XML 註解無效: 沒有 'cref' 屬性可用於交互參照</target>
        <note />
      </trans-unit>
      <trans-unit id="xmlDocMissingParameter">
        <source>This XML comment is incomplete: no documentation for parameter '{0}'</source>
        <target state="translated">此 XML 註解不完整: 參數 '{0}' 沒有文件</target>
        <note />
      </trans-unit>
      <trans-unit id="xmlDocMissingParameterName">
        <source>This XML comment is invalid: missing 'name' attribute for parameter or parameter reference</source>
        <target state="translated">此 XML 註解無效: 參數或參數參考沒有 'name' 屬性</target>
        <note />
      </trans-unit>
      <trans-unit id="xmlDocUnresolvedCrossReference">
        <source>This XML comment is invalid: unresolved cross-reference '{0}'</source>
        <target state="translated">此 XML 註解無效: 未解析的交互參照 '{0}'</target>
        <note />
      </trans-unit>
      <trans-unit id="yieldUsedInsteadOfYieldBang">
        <source>Consider using 'yield!' instead of 'yield'.</source>
        <target state="translated">請考慮使用 'yield!' 而不使用 'yield'。</target>
        <note />
      </trans-unit>
      <trans-unit id="tupleRequiredInAbstractMethod">
        <source>\nA tuple type is required for one or more arguments. Consider wrapping the given arguments in additional parentheses or review the definition of the interface.</source>
        <target state="translated">\n有一或多個引數需要元組類型。請考慮用額外的括弧括住提供的引數，或檢閱介面定義。</target>
        <note />
      </trans-unit>
      <trans-unit id="buildInvalidWarningNumber">
        <source>Invalid warning number '{0}'</source>
        <target state="translated">無效的警告編號 '{0}'</target>
        <note />
      </trans-unit>
      <trans-unit id="buildInvalidVersionString">
        <source>Invalid version string '{0}'</source>
        <target state="translated">無效的版本字串 '{0}'</target>
        <note />
      </trans-unit>
      <trans-unit id="buildInvalidVersionFile">
        <source>Invalid version file '{0}'</source>
        <target state="translated">無效的版本檔案 '{0}'</target>
        <note />
      </trans-unit>
      <trans-unit id="buildProblemWithFilename">
        <source>Problem with filename '{0}': {1}</source>
        <target state="translated">檔名 '{0}' 有問題: {1}</target>
        <note />
      </trans-unit>
      <trans-unit id="buildNoInputsSpecified">
        <source>No inputs specified</source>
        <target state="translated">未指定輸入</target>
        <note />
      </trans-unit>
      <trans-unit id="buildPdbRequiresDebug">
        <source>The '--pdb' option requires the '--debug' option to be used</source>
        <target state="translated">'--pdb' 選項要求必須使用 '--debug' 選項</target>
        <note />
      </trans-unit>
      <trans-unit id="buildInvalidSearchDirectory">
        <source>The search directory '{0}' is invalid</source>
        <target state="translated">搜尋目錄 '{0}' 無效。</target>
        <note />
      </trans-unit>
      <trans-unit id="buildSearchDirectoryNotFound">
        <source>The search directory '{0}' could not be found</source>
        <target state="translated">找不到搜尋目錄 '{0}'</target>
        <note />
      </trans-unit>
      <trans-unit id="buildInvalidFilename">
        <source>'{0}' is not a valid filename</source>
        <target state="translated">'{0}' 不是有效的檔名</target>
        <note />
      </trans-unit>
      <trans-unit id="buildInvalidAssemblyName">
        <source>'{0}' is not a valid assembly name</source>
        <target state="translated">'{0}' 不是有效的組件名稱</target>
        <note />
      </trans-unit>
      <trans-unit id="buildInvalidPrivacy">
        <source>Unrecognized privacy setting '{0}' for managed resource, valid options are 'public' and 'private'</source>
        <target state="translated">受控資源的無法辨識隱私設定 '{0}'，有效的選項是 'public' 和 'private'</target>
        <note />
      </trans-unit>
      <trans-unit id="buildCannotReadAssembly">
        <source>Unable to read assembly '{0}'</source>
        <target state="translated">無法讀取組件 '{0}'</target>
        <note />
      </trans-unit>
      <trans-unit id="buildAssemblyResolutionFailed">
        <source>Assembly resolution failure at or near this location</source>
        <target state="translated">組件解析在這個位置或附近失敗</target>
        <note />
      </trans-unit>
      <trans-unit id="buildImplicitModuleIsNotLegalIdentifier">
        <source>The declarations in this file will be placed in an implicit module '{0}' based on the file name '{1}'. However this is not a valid F# identifier, so the contents will not be accessible from other files. Consider renaming the file or adding a 'module' or 'namespace' declaration at the top of the file.</source>
        <target state="translated">這個檔案中的宣告將根據檔案名稱 '{1}' 放在隱含模組 '{0}' 中。但因為這並不是有效的 F# 識別碼，所以無法從其他檔案存取其內容。請考慮重新命名檔案，或在檔案最上方加入 'module' 或 'namespace' 宣告。</target>
        <note />
      </trans-unit>
      <trans-unit id="buildMultiFileRequiresNamespaceOrModule">
        <source>Files in libraries or multiple-file applications must begin with a namespace or module declaration, e.g. 'namespace SomeNamespace.SubNamespace' or 'module SomeNamespace.SomeModule'. Only the last source file of an application may omit such a declaration.</source>
        <target state="translated">程式庫或多檔案應用程式中的檔案應該以命名空間或模組宣告開頭，例如 'namespace SomeNamespace.SubNamespace' 或 'module SomeNamespace.SomeModule'。只有應用程式的最後一個原始程式檔可以省略這樣的宣告。</target>
        <note />
      </trans-unit>
      <trans-unit id="noEqualSignAfterModule">
        <source>Files in libraries or multiple-file applications must begin with a namespace or module declaration. When using a module declaration at the start of a file the '=' sign is not allowed. If this is a top-level module, consider removing the = to resolve this error.</source>
        <target state="translated">程式庫或多檔案應用程式中的檔案必須以命名空間或模組宣告為開頭。在檔案開頭使用模組宣告時，不允許 '=' 符號。如果這是頂層模組，請考慮移除 = 以解決此錯誤。</target>
        <note />
      </trans-unit>
      <trans-unit id="buildMultipleToplevelModules">
        <source>This file contains multiple declarations of the form 'module SomeNamespace.SomeModule'. Only one declaration of this form is permitted in a file. Change your file to use an initial namespace declaration and/or use 'module ModuleName = ...' to define your modules.</source>
        <target state="translated">這個檔案包含 'module SomeNamespace.SomeModule' 形式的多個宣告。一個檔案只允許一個這種形式的宣告。請將檔案變更成使用初始命名空間宣告，和/或使用 'module ModuleName = ...' 來定義模組。</target>
        <note />
      </trans-unit>
      <trans-unit id="buildOptionRequiresParameter">
        <source>Option requires parameter: {0}</source>
        <target state="translated">選項需要參數: {0}</target>
        <note />
      </trans-unit>
      <trans-unit id="buildCouldNotFindSourceFile">
        <source>Source file '{0}' could not be found</source>
        <target state="translated">找不到原始程式檔 '{0}'</target>
        <note />
      </trans-unit>
      <trans-unit id="buildInvalidSourceFileExtension">
        <source>The file extension of '{0}' is not recognized. Source files must have extension .fs, .fsi, .fsx, .fsscript, .ml or .mli.</source>
        <target state="translated">無法辨識 '{0}' 的副檔名。原始程式檔的副檔名必須是 .fs、.fsi、.fsx、.fsscript、.ml 或 .mli。</target>
        <note />
      </trans-unit>
      <trans-unit id="buildCouldNotResolveAssembly">
        <source>Could not resolve assembly '{0}'</source>
        <target state="translated">無法解析組件 '{0}'</target>
        <note />
      </trans-unit>
      <trans-unit id="buildErrorOpeningBinaryFile">
        <source>Error opening binary file '{0}': {1}</source>
        <target state="translated">開啟二進位檔案 '{0}' 時發生錯誤: {1}</target>
        <note />
      </trans-unit>
      <trans-unit id="buildDifferentVersionMustRecompile">
        <source>The F#-compiled DLL '{0}' needs to be recompiled to be used with this version of F#</source>
        <target state="translated">F# 編譯的 DLL '{0}' 必須重新編譯後，才能用於這個版本的 F#</target>
        <note />
      </trans-unit>
      <trans-unit id="buildInvalidHashIDirective">
        <source>Invalid directive. Expected '#I \"&lt;path&gt;\"'.</source>
        <target state="translated">指示詞無效。應為 '#I \"&lt;path&gt;\"'。</target>
        <note />
      </trans-unit>
      <trans-unit id="buildInvalidHashrDirective">
        <source>Invalid directive. Expected '#r \"&lt;file-or-assembly&gt;\"'.</source>
        <target state="translated">指示詞無效。應為 '#r \"&lt;file-or-assembly&gt;\"'。</target>
        <note />
      </trans-unit>
      <trans-unit id="buildInvalidHashloadDirective">
        <source>Invalid directive. Expected '#load \"&lt;file&gt;\" ... \"&lt;file&gt;\"'.</source>
        <target state="translated">指示詞無效。應為 '#load \"&lt;file&gt;\" ... \"&lt;file&gt;\"'。</target>
        <note />
      </trans-unit>
      <trans-unit id="buildInvalidHashtimeDirective">
        <source>Invalid directive. Expected '#time', '#time \"on\"' or '#time \"off\"'.</source>
        <target state="translated">無效的指示詞。必須是 '#time'、'#time \"on\"' 或 '#time \"off\"'。</target>
        <note />
      </trans-unit>
      <trans-unit id="buildDirectivesInModulesAreIgnored">
        <source>Directives inside modules are ignored</source>
        <target state="translated">已忽略模組內的指示詞</target>
        <note />
      </trans-unit>
      <trans-unit id="buildSignatureAlreadySpecified">
        <source>A signature for the file or module '{0}' has already been specified</source>
        <target state="translated">已經指定檔案或模組 '{0}' 的簽章</target>
        <note />
      </trans-unit>
      <trans-unit id="buildImplementationAlreadyGivenDetail">
        <source>An implementation of file or module '{0}' has already been given. Compilation order is significant in F# because of type inference. You may need to adjust the order of your files to place the signature file before the implementation. In Visual Studio files are type-checked in the order they appear in the project file, which can be edited manually or adjusted using the solution explorer.</source>
        <target state="translated">已經指定檔案或模組 '{0}' 的實作。因為類型推斷的關係，F# 中不同的編譯順序會有不同的結果。您必須調整檔案的順序，使簽章檔放在實作之前。在 Visual Studio 中，檔案會依照它們出現在專案檔中的順序進行類型檢查，這個順序可以用手動方式編輯，或使用方案總管調整。</target>
        <note />
      </trans-unit>
      <trans-unit id="buildImplementationAlreadyGiven">
        <source>An implementation of the file or module '{0}' has already been given</source>
        <target state="translated">已經指定檔案或模組 '{0}' 的實作</target>
        <note />
      </trans-unit>
      <trans-unit id="buildSignatureWithoutImplementation">
        <source>The signature file '{0}' does not have a corresponding implementation file. If an implementation file exists then check the 'module' and 'namespace' declarations in the signature and implementation files match.</source>
        <target state="translated">簽章檔 '{0}' 沒有對應的實作檔。如果實作檔的確存在，請檢查簽章檔與實作檔中的 'module' 和 'namespace' 宣告是否相符。</target>
        <note />
      </trans-unit>
      <trans-unit id="buildArgInvalidInt">
        <source>'{0}' is not a valid integer argument</source>
        <target state="translated">'{0}' 不是有效的整數引數</target>
        <note />
      </trans-unit>
      <trans-unit id="buildArgInvalidFloat">
        <source>'{0}' is not a valid floating point argument</source>
        <target state="translated">'{0}' 不是有效的浮點引數</target>
        <note />
      </trans-unit>
      <trans-unit id="buildUnrecognizedOption">
        <source>Unrecognized option: '{0}'</source>
        <target state="translated">選項無法辨認: '{0}'</target>
        <note />
      </trans-unit>
      <trans-unit id="buildInvalidModuleOrNamespaceName">
        <source>Invalid module or namespace name</source>
        <target state="translated">無效的模組或命名空間名稱</target>
        <note />
      </trans-unit>
      <trans-unit id="pickleErrorReadingWritingMetadata">
        <source>Error reading/writing metadata for the F# compiled DLL '{0}'. Was the DLL compiled with an earlier version of the F# compiler? (error: '{1}').</source>
        <target state="translated">讀取/寫入 F# 編譯的 DLL '{0}' 的中繼資料時發生錯誤。這個 DLL 是用舊版 F# 編譯器編譯的嗎? (錯誤: '{1}')</target>
        <note />
      </trans-unit>
      <trans-unit id="tastTypeOrModuleNotConcrete">
        <source>The type/module '{0}' is not a concrete module or type</source>
        <target state="translated">類型/模組 '{0}' 不是具象模組或類型</target>
        <note />
      </trans-unit>
      <trans-unit id="tastTypeHasAssemblyCodeRepresentation">
        <source>The type '{0}' has an inline assembly code representation</source>
        <target state="translated">類型 '{0}' 有內嵌組譯程式碼表示</target>
        <note />
      </trans-unit>
      <trans-unit id="tastNamespaceAndModuleWithSameNameInAssembly">
        <source>A namespace and a module named '{0}' both occur in two parts of this assembly</source>
        <target state="translated">名稱為 '{0}' 的命名空間和模組都出現在這個組件的兩個部分中</target>
        <note />
      </trans-unit>
      <trans-unit id="tastTwoModulesWithSameNameInAssembly">
        <source>Two modules named '{0}' occur in two parts of this assembly</source>
        <target state="translated">名稱為 '{0}' 的兩個模組出現在這個組件的兩個部分中</target>
        <note />
      </trans-unit>
      <trans-unit id="tastDuplicateTypeDefinitionInAssembly">
        <source>Two type definitions named '{0}' occur in namespace '{1}' in two parts of this assembly</source>
        <target state="translated">兩個名稱為 '{0}' 的類型定義出現在這個組件兩個部分的命名空間 '{1}' 中</target>
        <note />
      </trans-unit>
      <trans-unit id="tastConflictingModuleAndTypeDefinitionInAssembly">
        <source>A module and a type definition named '{0}' occur in namespace '{1}' in two parts of this assembly</source>
        <target state="translated">名稱為 '{0}' 的模組和類型定義出現在這個組件兩個部分的命名空間 '{1}' 中</target>
        <note />
      </trans-unit>
      <trans-unit id="tastInvalidMemberSignature">
        <source>Invalid member signature encountered because of an earlier error</source>
        <target state="translated">因為先前的錯誤，導致發生無效的成員簽章</target>
        <note />
      </trans-unit>
      <trans-unit id="tastValueDoesNotHaveSetterType">
        <source>This value does not have a valid property setter type</source>
        <target state="translated">這個值沒有有效的屬性 setter 類型</target>
        <note />
      </trans-unit>
      <trans-unit id="tastInvalidFormForPropertyGetter">
        <source>Invalid form for a property getter. At least one '()' argument is required when using the explicit syntax.</source>
        <target state="translated">屬性 getter 的形式無效。使用明確語法時至少要有一個 '()' 引數。</target>
        <note />
      </trans-unit>
      <trans-unit id="tastInvalidFormForPropertySetter">
        <source>Invalid form for a property setter. At least one argument is required.</source>
        <target state="translated">屬性 setter 的形式無效。至少要有一個引數。</target>
        <note />
      </trans-unit>
      <trans-unit id="tastUnexpectedByRef">
        <source>Unexpected use of a byref-typed variable</source>
        <target state="translated">未預期的 ByRef 類型變數用法</target>
        <note />
      </trans-unit>
      <trans-unit id="tastInvalidMutationOfConstant">
        <source>Invalid mutation of a constant expression. Consider copying the expression to a mutable local, e.g. 'let mutable x = ...'.</source>
        <target state="translated">常數運算式無效的變動。請考慮將運算式複製到可變動的區域變數，例如 'let mutable x = ...'。</target>
        <note />
      </trans-unit>
      <trans-unit id="tastValueHasBeenCopied">
        <source>The value has been copied to ensure the original is not mutated by this operation or because the copy is implicit when returning a struct from a member and another member is then accessed</source>
        <target state="translated">已複製值確保此作業不會變動原始值，或因為從成員傳回結構，再存取其他成員意味著已複製</target>
        <note />
      </trans-unit>
      <trans-unit id="tastRecursiveValuesMayNotBeInConstructionOfTuple">
        <source>Recursively defined values cannot appear directly as part of the construction of a tuple value within a recursive binding</source>
        <target state="translated">遞迴定義的值不能直接顯示為遞迴繫結內元組值的一部分建構</target>
        <note />
      </trans-unit>
      <trans-unit id="tastRecursiveValuesMayNotAppearInConstructionOfType">
        <source>Recursive values cannot appear directly as a construction of the type '{0}' within a recursive binding. This feature has been removed from the F# language. Consider using a record instead.</source>
        <target state="translated">遞迴值無法直接顯示為遞迴繫結內類型 '{0}' 的建構。這項功能已從 F# 語言移除。請考慮改用記錄。</target>
        <note />
      </trans-unit>
      <trans-unit id="tastRecursiveValuesMayNotBeAssignedToNonMutableField">
        <source>Recursive values cannot be directly assigned to the non-mutable field '{0}' of the type '{1}' within a recursive binding. Consider using a mutable field instead.</source>
        <target state="translated">遞迴值無法直接指派給遞迴繫結內類型 '{1}' 的不可變動欄位 '{0}'。請考慮改用可變動的欄位。</target>
        <note />
      </trans-unit>
      <trans-unit id="tastUnexpectedDecodeOfAutoOpenAttribute">
        <source>Unexpected decode of AutoOpenAttribute</source>
        <target state="translated">未預期的 AutoOpenAttribute 解碼</target>
        <note />
      </trans-unit>
      <trans-unit id="tastUnexpectedDecodeOfInternalsVisibleToAttribute">
        <source>Unexpected decode of InternalsVisibleToAttribute</source>
        <target state="translated">未預期的 InternalsVisibleToAttribute 解碼</target>
        <note />
      </trans-unit>
      <trans-unit id="tastUnexpectedDecodeOfInterfaceDataVersionAttribute">
        <source>Unexpected decode of InterfaceDataVersionAttribute</source>
        <target state="translated">未預期的 InterfaceDataVersionAttribute 解碼</target>
        <note />
      </trans-unit>
      <trans-unit id="tastActivePatternsLimitedToSeven">
        <source>Active patterns cannot return more than 7 possibilities</source>
        <target state="translated">現用模式不能傳回超過 7 種可能性</target>
        <note />
      </trans-unit>
      <trans-unit id="tastNotAConstantExpression">
        <source>This is not a valid constant expression or custom attribute value</source>
        <target state="translated">這不是有效的常數運算式或自訂屬性值</target>
        <note />
      </trans-unit>
      <trans-unit id="ValueNotContainedMutabilityAttributesDiffer">
        <source>Module '{0}' contains\n    {1}    \nbut its signature specifies\n    {2}    \nThe mutability attributes differ</source>
        <target state="translated">模組 '{0}' 包含\n    {1}    \n但它的簽章卻指定\n    {2}    \n可變動性屬性不同</target>
        <note />
      </trans-unit>
      <trans-unit id="ValueNotContainedMutabilityNamesDiffer">
        <source>Module '{0}' contains\n    {1}    \nbut its signature specifies\n    {2}    \nThe names differ</source>
        <target state="translated">模組 '{0}' 包含\n    {1}    \n但它的簽章卻指定\n    {2}    \n名稱不同</target>
        <note />
      </trans-unit>
      <trans-unit id="ValueNotContainedMutabilityCompiledNamesDiffer">
        <source>Module '{0}' contains\n    {1}    \nbut its signature specifies\n    {2}    \nThe compiled names differ</source>
        <target state="translated">模組 '{0}' 包含\n    {1}    \n但它的簽章卻指定\n    {2}    \n編譯的名稱不同</target>
        <note />
      </trans-unit>
      <trans-unit id="ValueNotContainedMutabilityDisplayNamesDiffer">
        <source>Module '{0}' contains\n    {1}    \nbut its signature specifies\n    {2}    \nThe display names differ</source>
        <target state="translated">模組 '{0}' 包含\n    {1}    \n但它的簽章卻指定\n    {2}    \n顯示名稱不同</target>
        <note />
      </trans-unit>
      <trans-unit id="ValueNotContainedMutabilityAccessibilityMore">
        <source>Module '{0}' contains\n    {1}    \nbut its signature specifies\n    {2}    \nThe accessibility specified in the signature is more than that specified in the implementation</source>
        <target state="translated">模組 '{0}' 包含\n    {1}    \n但它的簽章卻指定\n    {2}    \n簽章中指定的存取範圍大於實作中指定的存取範圍</target>
        <note />
      </trans-unit>
      <trans-unit id="ValueNotContainedMutabilityInlineFlagsDiffer">
        <source>Module '{0}' contains\n    {1}    \nbut its signature specifies\n    {2}    \nThe inline flags differ</source>
        <target state="translated">模組 '{0}' 包含\n    {1}    \n但它的簽章卻指定\n    {2}    \n內嵌旗標不同</target>
        <note />
      </trans-unit>
      <trans-unit id="ValueNotContainedMutabilityLiteralConstantValuesDiffer">
        <source>Module '{0}' contains\n    {1}    \nbut its signature specifies\n    {2}    \nThe literal constant values and/or attributes differ</source>
        <target state="translated">模組 '{0}' 包含\n    {1}    \n但它的簽章卻指定\n    {2}    \n常值常數值和/或屬性不同</target>
        <note />
      </trans-unit>
      <trans-unit id="ValueNotContainedMutabilityOneIsTypeFunction">
        <source>Module '{0}' contains\n    {1}    \nbut its signature specifies\n    {2}    \nOne is a type function and the other is not. The signature requires explicit type parameters if they are present in the implementation.</source>
        <target state="translated">模組 '{0}' 包含\n    {1}    \n但它的簽章卻指定\n    {2}    \n其中一個是類型函式，另一個卻不是。如果型別參數出現在實作中，簽章就需要明確的型別參數參數。</target>
        <note />
      </trans-unit>
      <trans-unit id="ValueNotContainedMutabilityParameterCountsDiffer">
        <source>Module '{0}' contains\n    {1}    \nbut its signature specifies\n    {2}    \nThe respective type parameter counts differ</source>
        <target state="translated">模組 '{0}' 包含\n    {1}    \n但其簽章卻指定\n    {2}    \n個別的型別參數計數不同</target>
        <note />
      </trans-unit>
      <trans-unit id="ValueNotContainedMutabilityTypesDiffer">
        <source>Module '{0}' contains\n    {1}    \nbut its signature specifies\n    {2}    \nThe types differ</source>
        <target state="translated">模組 '{0}' 包含\n    {1}    \n但它的簽章卻指定\n    {2}    \n類型不同</target>
        <note />
      </trans-unit>
      <trans-unit id="ValueNotContainedMutabilityExtensionsDiffer">
        <source>Module '{0}' contains\n    {1}    \nbut its signature specifies\n    {2}    \nOne is an extension member and the other is not</source>
        <target state="translated">模組 '{0}' 包含\n    {1}    \n但它的簽章卻指定\n    {2}    \n其中一個是擴充成員，另一個卻不是</target>
        <note />
      </trans-unit>
      <trans-unit id="ValueNotContainedMutabilityArityNotInferred">
        <source>Module '{0}' contains\n    {1}    \nbut its signature specifies\n    {2}    \nAn arity was not inferred for this value</source>
        <target state="translated">模組 '{0}' 包含\n    {1}    \n但它的簽章卻指定\n    {2}    \n未針對這個值推斷 Arity</target>
        <note />
      </trans-unit>
      <trans-unit id="ValueNotContainedMutabilityGenericParametersDiffer">
        <source>Module '{0}' contains\n    {1}    \nbut its signature specifies\n    {2}    \nThe number of generic parameters in the signature and implementation differ (the signature declares {3} but the implementation declares {4}</source>
        <target state="translated">模組 '{0}' 包含\n    {1}    \n但它的簽章卻指定\n    {2}    \n簽章與實作中泛型參數的數目不同 (簽章宣告了 {3} 個，但實作宣告了 {4} 個</target>
        <note />
      </trans-unit>
      <trans-unit id="ValueNotContainedMutabilityGenericParametersAreDifferentKinds">
        <source>Module '{0}' contains\n    {1}    \nbut its signature specifies\n    {2}    \nThe generic parameters in the signature and implementation have different kinds. Perhaps there is a missing [&lt;Measure&gt;] attribute.</source>
        <target state="translated">模組 '{0}' 包含\n {1} \n但其特徵標記指定了\n {2} \n特徵標記和實作中的泛型參數種類不同。可能缺少 [&lt;Measure&gt;] 屬性。</target>
        <note />
      </trans-unit>
      <trans-unit id="ValueNotContainedMutabilityAritiesDiffer">
        <source>Module '{0}' contains\n    {1}    \nbut its signature specifies\n    {2}    \nThe arities in the signature and implementation differ. The signature specifies that '{3}' is function definition or lambda expression accepting at least {4} argument(s), but the implementation is a computed function value. To declare that a computed function value is a permitted implementation simply parenthesize its type in the signature, e.g.\n\tval {5}: int -&gt; (int -&gt; int)\ninstead of\n\tval {6}: int -&gt; int -&gt; int.</source>
        <target state="translated">模組 '{0}' 包含\n    {1}    \n但其特徵標記指定了\n    {2}    \n特徵標記和實作中的發行項不同。特徵標記會指定 '{3}' 為函式定義或 lambda 運算式，並接受至少 {4} 個引數，但實作是計算函式值。若要宣告計算函式值為允許的實作，只要在特徵標記中將其類型括在括號內即可，例如\n\tval {5}: int -&gt; (int -&gt; int)\n而不是\n\tval {6}: int -&gt; int -&gt; int。</target>
        <note />
      </trans-unit>
      <trans-unit id="ValueNotContainedMutabilityDotNetNamesDiffer">
        <source>Module '{0}' contains\n    {1}    \nbut its signature specifies\n    {2}    \nThe CLI member names differ</source>
        <target state="translated">模組 '{0}' 包含\n    {1}    \n但它的簽章卻指定\n    {2}    \nCLI 成員名稱不同</target>
        <note />
      </trans-unit>
      <trans-unit id="ValueNotContainedMutabilityStaticsDiffer">
        <source>Module '{0}' contains\n    {1}    \nbut its signature specifies\n    {2}    \nOne is static and the other isn't</source>
        <target state="translated">模組 '{0}' 包含\n    {1}    \n但它的簽章卻指定\n    {2}    \n其中一個是靜態的，另一個卻不是</target>
        <note />
      </trans-unit>
      <trans-unit id="ValueNotContainedMutabilityVirtualsDiffer">
        <source>Module '{0}' contains\n    {1}    \nbut its signature specifies\n    {2}    \nOne is virtual and the other isn't</source>
        <target state="translated">模組 '{0}' 包含\n    {1}    \n但它的簽章卻指定\n    {2}    \n其中一個是虛擬的，另一個卻不是</target>
        <note />
      </trans-unit>
      <trans-unit id="ValueNotContainedMutabilityAbstractsDiffer">
        <source>Module '{0}' contains\n    {1}    \nbut its signature specifies\n    {2}    \nOne is abstract and the other isn't</source>
        <target state="translated">模組 '{0}' 包含\n    {1}    \n但它的簽章卻指定\n    {2}    \n其中一個是抽象的，另一個卻不是</target>
        <note />
      </trans-unit>
      <trans-unit id="ValueNotContainedMutabilityFinalsDiffer">
        <source>Module '{0}' contains\n    {1}    \nbut its signature specifies\n    {2}    \nOne is final and the other isn't</source>
        <target state="translated">模組 '{0}' 包含\n    {1}    \n但它的簽章卻指定\n    {2}    \n其中一個是最後的，另一個卻不是</target>
        <note />
      </trans-unit>
      <trans-unit id="ValueNotContainedMutabilityOverridesDiffer">
        <source>Module '{0}' contains\n    {1}    \nbut its signature specifies\n    {2}    \nOne is marked as an override and the other isn't</source>
        <target state="translated">模組 '{0}' 包含\n    {1}    \n但它的簽章卻指定\n    {2}    \n其中一個標記為覆寫，另一個卻不是</target>
        <note />
      </trans-unit>
      <trans-unit id="ValueNotContainedMutabilityOneIsConstructor">
        <source>Module '{0}' contains\n    {1}    \nbut its signature specifies\n    {2}    \nOne is a constructor/property and the other is not</source>
        <target state="translated">模組 '{0}' 包含\n    {1}    \n但它的簽章卻指定\n    {2}    \n其中一個是建構函式/屬性，另一個卻不是</target>
        <note />
      </trans-unit>
      <trans-unit id="ValueNotContainedMutabilityStaticButInstance">
        <source>Module '{0}' contains\n    {1}    \nbut its signature specifies\n    {2}    \nThe compiled representation of this method is as a static member but the signature indicates its compiled representation is as an instance member</source>
        <target state="translated">模組 '{0}' 包含\n    {1}    \n但它的簽章卻指定\n    {2}    \n這個方法的編譯表示是做為靜態成員，但簽章卻指示它的編譯表示是做為執行個體成員</target>
        <note />
      </trans-unit>
      <trans-unit id="ValueNotContainedMutabilityInstanceButStatic">
        <source>Module '{0}' contains\n    {1}    \nbut its signature specifies\n    {2}    \nThe compiled representation of this method is as an instance member, but the signature indicates its compiled representation is as a static member</source>
        <target state="translated">模組 '{0}' 包含\n    {1}    \n但它的簽章卻指定\n    {2}    \n這個方法的編譯表示是做為執行個體成員，但簽章卻指示它的編譯表示是做為靜態成員</target>
        <note />
      </trans-unit>
      <trans-unit id="DefinitionsInSigAndImplNotCompatibleNamesDiffer">
        <source>The {0} definitions in the signature and implementation are not compatible because the names differ. The type is called '{1}' in the signature file but '{2}' in implementation.</source>
        <target state="translated">簽章與名稱的 {0} 定義不相容，因為名稱不同。類型在簽名檔稱為 '{1}'，但在實作稱為 '{2}'。</target>
        <note />
      </trans-unit>
      <trans-unit id="DefinitionsInSigAndImplNotCompatibleParameterCountsDiffer">
        <source>The {0} definitions for type '{1}' in the signature and implementation are not compatible because the respective type parameter counts differ</source>
        <target state="translated">簽章與實作中類型 '{1}' 的 {0} 定義不相容，因為個別的型別參數計數不同</target>
        <note />
      </trans-unit>
      <trans-unit id="DefinitionsInSigAndImplNotCompatibleAccessibilityDiffer">
        <source>The {0} definitions for type '{1}' in the signature and implementation are not compatible because the accessibility specified in the signature is more than that specified in the implementation</source>
        <target state="translated">簽章與實作中類型 '{1}' 的 {0} 定義不相容，因為簽章中指定的存取範圍大於實作中指定的存取範圍</target>
        <note />
      </trans-unit>
      <trans-unit id="DefinitionsInSigAndImplNotCompatibleMissingInterface">
        <source>The {0} definitions for type '{1}' in the signature and implementation are not compatible because the signature requires that the type supports the interface {2} but the interface has not been implemented</source>
        <target state="translated">簽章與實作中類型 '{1}' 的 {0} 定義不相容，因為簽章要求類型必須支援介面 {2}，但這個介面尚未實作</target>
        <note />
      </trans-unit>
      <trans-unit id="DefinitionsInSigAndImplNotCompatibleImplementationSaysNull">
        <source>The {0} definitions for type '{1}' in the signature and implementation are not compatible because the implementation says this type may use nulls as a representation but the signature does not</source>
        <target state="translated">簽章與實作中類型 '{1}' 的 {0} 定義不相容，因為實作宣稱這個類型可以使用 null 作為表示法，但簽章未宣稱</target>
        <note />
      </trans-unit>
      <trans-unit id="DefinitionsInSigAndImplNotCompatibleImplementationSaysNull2">
        <source>The {0} definitions for type '{1}' in the signature and implementation are not compatible because the implementation says this type may use nulls as an extra value but the signature does not</source>
        <target state="translated">簽章與實作中類型 '{1}' 的 {0} 定義不相容，因為實作宣稱這個類型可以使用 null 作為額外值，但簽章未宣稱</target>
        <note />
      </trans-unit>
      <trans-unit id="DefinitionsInSigAndImplNotCompatibleSignatureSaysNull">
        <source>The {0} definitions for type '{1}' in the signature and implementation are not compatible because the signature says this type may use nulls as a representation but the implementation does not</source>
        <target state="translated">簽章與實作中類型 '{1}' 的 {0} 定義不相容，因為簽章宣稱這個類型可以使用 null 作為表示法，但實作未宣稱</target>
        <note />
      </trans-unit>
      <trans-unit id="DefinitionsInSigAndImplNotCompatibleSignatureSaysNull2">
        <source>The {0} definitions for type '{1}' in the signature and implementation are not compatible because the signature says this type may use nulls as an extra value but the implementation does not</source>
        <target state="translated">簽章與實作中類型 '{1}' 的 {0} 定義不相容，因為簽章宣稱這個類型可以使用 null 作為額外值，但實作未宣稱</target>
        <note />
      </trans-unit>
      <trans-unit id="DefinitionsInSigAndImplNotCompatibleImplementationSealed">
        <source>The {0} definitions for type '{1}' in the signature and implementation are not compatible because the implementation type is sealed but the signature implies it is not. Consider adding the [&lt;Sealed&gt;] attribute to the signature.</source>
        <target state="translated">因為實作類型已密封，特徵標記卻表示未密封，所以特徵標記和實作中類型 '{0}' 的 {1} 定義不相容。請考慮將 [&lt;Sealed&gt;] 屬性新增到特徵標記。</target>
        <note />
      </trans-unit>
      <trans-unit id="DefinitionsInSigAndImplNotCompatibleImplementationIsNotSealed">
        <source>The {0} definitions for type '{1}' in the signature and implementation are not compatible because the implementation type is not sealed but signature implies it is. Consider adding the [&lt;Sealed&gt;] attribute to the implementation.</source>
        <target state="translated">因為實作類型未密封，但特徵標記表示其已密封，所以特徵標記和實作中類型 '{0}' 的 {1} 定義不相容。請考慮將 [&lt;Sealed&gt;] 屬性新增到實作。</target>
        <note />
      </trans-unit>
      <trans-unit id="DefinitionsInSigAndImplNotCompatibleImplementationIsAbstract">
        <source>The {0} definitions for type '{1}' in the signature and implementation are not compatible because the implementation is an abstract class but the signature is not. Consider adding the [&lt;AbstractClass&gt;] attribute to the signature.</source>
        <target state="translated">因為實作是抽象類別，但特徵標記並不是，所以特徵標記和實作中類型 '{0}' 的 {1} 定義不相容。請考慮將 [&lt;AbstractClass&gt;] 屬性新增到特徵標記。</target>
        <note />
      </trans-unit>
      <trans-unit id="DefinitionsInSigAndImplNotCompatibleSignatureIsAbstract">
        <source>The {0} definitions for type '{1}' in the signature and implementation are not compatible because the signature is an abstract class but the implementation is not. Consider adding the [&lt;AbstractClass&gt;] attribute to the implementation.</source>
        <target state="translated">因為特徵標記是抽象類別。但實作並不是，所以特徵標記和實作中類型 '{0}' 的 {1} 定義不相容。請考慮將 [&lt;AbstractClass&gt;] 屬性新增到實作。</target>
        <note />
      </trans-unit>
      <trans-unit id="DefinitionsInSigAndImplNotCompatibleTypesHaveDifferentBaseTypes">
        <source>The {0} definitions for type '{1}' in the signature and implementation are not compatible because the types have different base types</source>
        <target state="translated">簽章與實作中類型 '{1}' 的 {0} 定義不相容，因為類型具有不同的基底類型</target>
        <note />
      </trans-unit>
      <trans-unit id="DefinitionsInSigAndImplNotCompatibleNumbersDiffer">
        <source>The {0} definitions for type '{1}' in the signature and implementation are not compatible because the number of {2}s differ</source>
        <target state="translated">簽章與實作中類型 '{1}' 的 {0} 定義不相容，因為 {2} 數目不同</target>
        <note />
      </trans-unit>
      <trans-unit id="DefinitionsInSigAndImplNotCompatibleSignatureDefinesButImplDoesNot">
        <source>The {0} definitions for type '{1}' in the signature and implementation are not compatible because the signature defines the {2} '{3}' but the implementation does not (or does, but not in the same order)</source>
        <target state="translated">簽章與實作中類型 '{1}' 的 {0} 定義不相容，因為簽章定義了 {2} '{3}'，但實作沒有 (或雖然定義了，但順序不同)</target>
        <note />
      </trans-unit>
      <trans-unit id="DefinitionsInSigAndImplNotCompatibleImplDefinesButSignatureDoesNot">
        <source>The {0} definitions for type '{1}' in the signature and implementation are not compatible because the implementation defines the {2} '{3}' but the signature does not (or does, but not in the same order)</source>
        <target state="translated">簽章與實作中類型 '{1}' 的 {0} 定義不相容，因為實作定義了 {2} '{3}'，但簽章沒有 (或雖然定義了，但順序不同)</target>
        <note />
      </trans-unit>
      <trans-unit id="DefinitionsInSigAndImplNotCompatibleImplDefinesStruct">
        <source>The {0} definitions for type '{1}' in the signature and implementation are not compatible because the implementation defines a struct but the signature defines a type with a hidden representation</source>
        <target state="translated">簽章與實作中類型 '{1}' 的 {0} 定義不相容，因為實作定義了結構，但簽章定義了具隱藏表示法的類型</target>
        <note />
      </trans-unit>
      <trans-unit id="DefinitionsInSigAndImplNotCompatibleDotNetTypeRepresentationIsHidden">
        <source>The {0} definitions for type '{1}' in the signature and implementation are not compatible because a CLI type representation is being hidden by a signature</source>
        <target state="translated">簽章與實作中類型 '{1}' 的 {0} 定義不相容，因為簽章隱藏了某 CLI 類型表示法</target>
        <note />
      </trans-unit>
      <trans-unit id="DefinitionsInSigAndImplNotCompatibleTypeIsHidden">
        <source>The {0} definitions for type '{1}' in the signature and implementation are not compatible because a type representation is being hidden by a signature</source>
        <target state="translated">簽章與實作中類型 '{1}' 的 {0} 定義不相容，因為簽章隱藏了某類型表示法</target>
        <note />
      </trans-unit>
      <trans-unit id="DefinitionsInSigAndImplNotCompatibleTypeIsDifferentKind">
        <source>The {0} definitions for type '{1}' in the signature and implementation are not compatible because the types are of different kinds</source>
        <target state="translated">簽章與實作中類型 '{1}' 的 {0} 定義不相容，因為類型屬於不同類型</target>
        <note />
      </trans-unit>
      <trans-unit id="DefinitionsInSigAndImplNotCompatibleILDiffer">
        <source>The {0} definitions for type '{1}' in the signature and implementation are not compatible because the IL representations differ</source>
        <target state="translated">簽章與實作中類型 '{1}' 的 {0} 定義不相容，因為 IL 表示法不同</target>
        <note />
      </trans-unit>
      <trans-unit id="DefinitionsInSigAndImplNotCompatibleRepresentationsDiffer">
        <source>The {0} definitions for type '{1}' in the signature and implementation are not compatible because the representations differ</source>
        <target state="translated">簽章與實作中類型 '{1}' 的 {0} 定義不相容，因為表示法不同</target>
        <note />
      </trans-unit>
      <trans-unit id="DefinitionsInSigAndImplNotCompatibleFieldWasPresent">
        <source>The {0} definitions for type '{1}' in the signature and implementation are not compatible because the field {2} was present in the implementation but not in the signature</source>
        <target state="translated">簽章與實作中類型 '{1}' 的 {0} 定義不相容，因為實作中有欄位 {2}，但簽章中沒有</target>
        <note />
      </trans-unit>
      <trans-unit id="DefinitionsInSigAndImplNotCompatibleFieldOrderDiffer">
        <source>The {0} definitions for type '{1}' in the signature and implementation are not compatible because the order of the fields is different in the signature and implementation</source>
        <target state="translated">簽章與實作中類型 '{1}' 的 {0} 定義不相容，因為簽章與實作中的欄位順序不同</target>
        <note />
      </trans-unit>
      <trans-unit id="DefinitionsInSigAndImplNotCompatibleFieldRequiredButNotSpecified">
        <source>The {0} definitions for type '{1}' in the signature and implementation are not compatible because the field {2} was required by the signature but was not specified by the implementation</source>
        <target state="translated">簽章與實作中類型 '{1}' 的 {0} 定義不相容，因為簽章需要欄位 {2}，但實作卻未指定</target>
        <note />
      </trans-unit>
      <trans-unit id="DefinitionsInSigAndImplNotCompatibleFieldIsInImplButNotSig">
        <source>The {0} definitions for type '{1}' in the signature and implementation are not compatible because the field '{2}' was present in the implementation but not in the signature. Struct types must now reveal their fields in the signature for the type, though the fields may still be labelled 'private' or 'internal'.</source>
        <target state="translated">簽章與實作中類型 '{1}' 的 {0} 定義不相容，因為實作中有欄位 '{2}'，但簽章中沒有。結構類型現在必須在類型的簽章中顯示其欄位，但欄位仍可以標示為 'private' 或 'internal'。</target>
        <note />
      </trans-unit>
      <trans-unit id="DefinitionsInSigAndImplNotCompatibleAbstractMemberMissingInImpl">
        <source>The {0} definitions for type '{1}' in the signature and implementation are not compatible because the abstract member '{2}' was required by the signature but was not specified by the implementation</source>
        <target state="translated">簽章與實作中類型 '{1}' 的 {0} 定義不相容，因為簽章需要抽象成員 '{2}'，但實作卻未指定</target>
        <note />
      </trans-unit>
      <trans-unit id="DefinitionsInSigAndImplNotCompatibleAbstractMemberMissingInSig">
        <source>The {0} definitions for type '{1}' in the signature and implementation are not compatible because the abstract member '{2}' was present in the implementation but not in the signature</source>
        <target state="translated">簽章與實作中類型 '{1}' 的 {0} 定義不相容，因為實作中有抽象成員 '{2}'，但簽章中沒有</target>
        <note />
      </trans-unit>
      <trans-unit id="DefinitionsInSigAndImplNotCompatibleSignatureDeclaresDiffer">
        <source>The {0} definitions for type '{1}' in the signature and implementation are not compatible because the signature declares a {2} while the implementation declares a {3}</source>
        <target state="translated">簽章與實作中類型 '{1}' 的 {0} 定義不相容，因為簽章宣告 {2}，而實作則宣告 {3}</target>
        <note />
      </trans-unit>
      <trans-unit id="DefinitionsInSigAndImplNotCompatibleAbbreviationsDiffer">
        <source>The {0} definitions for type '{1}' in the signature and implementation are not compatible because the abbreviations differ: {2} versus {3}</source>
        <target state="translated">簽章與實作中類型 '{1}' 的 {0} 定義不相容，因為縮寫不同: {2} 與 {3}</target>
        <note />
      </trans-unit>
      <trans-unit id="DefinitionsInSigAndImplNotCompatibleAbbreviationHiddenBySig">
        <source>The {0} definitions for type '{1}' in the signature and implementation are not compatible because an abbreviation is being hidden by a signature. The abbreviation must be visible to other CLI languages. Consider making the abbreviation visible in the signature.</source>
        <target state="translated">簽章與實作中類型 '{1}' 的 {0} 定義不相容，因為簽章隱藏了某縮寫。其他 CLI 語言必須可看見該縮寫。請考慮使縮寫在簽章中可見。</target>
        <note />
      </trans-unit>
      <trans-unit id="DefinitionsInSigAndImplNotCompatibleSigHasAbbreviation">
        <source>The {0} definitions for type '{1}' in the signature and implementation are not compatible because the signature has an abbreviation while the implementation does not</source>
        <target state="translated">簽章與實作中類型 '{1}' 的 {0} 定義不相容，因為簽章有縮寫，但實作沒有</target>
        <note />
      </trans-unit>
      <trans-unit id="ModuleContainsConstructorButNamesDiffer">
        <source>The module contains the constructor\n    {0}    \nbut its signature specifies\n    {1}    \nThe names differ</source>
        <target state="translated">模組包含建構函式\n    {0}    \n但它的簽章卻指定\n    {1}    \n名稱不同</target>
        <note />
      </trans-unit>
      <trans-unit id="ModuleContainsConstructorButDataFieldsDiffer">
        <source>The module contains the constructor\n    {0}    \nbut its signature specifies\n    {1}    \nThe respective number of data fields differ</source>
        <target state="translated">模組包含建構函式\n    {0}    \n但它的簽章卻指定\n    {1}    \n個別的資料欄位數不同</target>
        <note />
      </trans-unit>
      <trans-unit id="ModuleContainsConstructorButTypesOfFieldsDiffer">
        <source>The module contains the constructor\n    {0}    \nbut its signature specifies\n    {1}    \nThe types of the fields differ</source>
        <target state="translated">模組包含建構函式\n    {0}    \n但它的簽章卻指定\n    {1}    \n欄位的類型不同</target>
        <note />
      </trans-unit>
      <trans-unit id="ModuleContainsConstructorButAccessibilityDiffers">
        <source>The module contains the constructor\n    {0}    \nbut its signature specifies\n    {1}    \nthe accessibility specified in the signature is more than that specified in the implementation</source>
        <target state="translated">模組包含建構函式\n    {0}    \n但它的簽章卻指定\n    {1}    \n簽章中指定的存取範圍大於實作中指定的存取範圍</target>
        <note />
      </trans-unit>
      <trans-unit id="FieldNotContainedNamesDiffer">
        <source>The module contains the field\n    {0}    \nbut its signature specifies\n    {1}    \nThe names differ</source>
        <target state="translated">模組包含欄位\n    {0}    \n但它的簽章卻指定\n    {1}    \n名稱不同</target>
        <note />
      </trans-unit>
      <trans-unit id="FieldNotContainedAccessibilitiesDiffer">
        <source>The module contains the field\n    {0}    \nbut its signature specifies\n    {1}    \nthe accessibility specified in the signature is more than that specified in the implementation</source>
        <target state="translated">模組包含欄位\n    {0}    \n但它的簽章卻指定\n    {1}    \n簽章中指定的存取範圍大於實作中指定的存取範圍</target>
        <note />
      </trans-unit>
      <trans-unit id="FieldNotContainedStaticsDiffer">
        <source>The module contains the field\n    {0}    \nbut its signature specifies\n    {1}    \nThe 'static' modifiers differ</source>
        <target state="translated">模組包含欄位\n    {0}    \n但它的簽章卻指定\n    {1}    \n'static' 修飾詞不同</target>
        <note />
      </trans-unit>
      <trans-unit id="FieldNotContainedMutablesDiffer">
        <source>The module contains the field\n    {0}    \nbut its signature specifies\n    {1}    \nThe 'mutable' modifiers differ</source>
        <target state="translated">模組包含欄位\n    {0}    \n但它的簽章卻指定\n    {1}    \n'mutable' 修飾詞不同</target>
        <note />
      </trans-unit>
      <trans-unit id="FieldNotContainedLiteralsDiffer">
        <source>The module contains the field\n    {0}    \nbut its signature specifies\n    {1}    \nThe 'literal' modifiers differ</source>
        <target state="translated">模組包含欄位\n    {0}    \n但它的簽章卻指定\n    {1}    \n'literal' 修飾詞不同</target>
        <note />
      </trans-unit>
      <trans-unit id="FieldNotContainedTypesDiffer">
        <source>The module contains the field\n    {0}    \nbut its signature specifies\n    {1}    \nThe types differ</source>
        <target state="translated">模組包含欄位\n    {0}    \n但它的簽章卻指定\n    {1}    \n類型不同</target>
        <note />
      </trans-unit>
      <trans-unit id="typrelCannotResolveImplicitGenericInstantiation">
        <source>The implicit instantiation of a generic construct at or near this point could not be resolved because it could resolve to multiple unrelated types, e.g. '{0}' and '{1}'. Consider using type annotations to resolve the ambiguity</source>
        <target state="translated">無法解決在這個點或附近的泛型建構的隱含具現化，因為它可能解析成多個不相關的類型，例如 '{0}' 和 '{1}'。請考慮使用類型註釋來解決模稜兩可</target>
        <note />
      </trans-unit>
      <trans-unit id="typrelCannotResolveAmbiguityInPrintf">
        <source>Could not resolve the ambiguity inherent in the use of a 'printf'-style format string</source>
        <target state="translated">無法解決使用 'printf' 樣式的格式字串時固有的模稜兩可</target>
        <note />
      </trans-unit>
      <trans-unit id="typrelCannotResolveAmbiguityInEnum">
        <source>Could not resolve the ambiguity in the use of a generic construct with an 'enum' constraint at or near this position</source>
        <target state="translated">無法解決在這個位置或附近使用具有 'enum' 條件約束的泛型建構時造成的模稜兩可</target>
        <note />
      </trans-unit>
      <trans-unit id="typrelCannotResolveAmbiguityInDelegate">
        <source>Could not resolve the ambiguity in the use of a generic construct with a 'delegate' constraint at or near this position</source>
        <target state="translated">無法解決在這個位置或附近使用具有 'delegate' 條件約束的泛型建構時造成的模稜兩可</target>
        <note />
      </trans-unit>
      <trans-unit id="typrelInvalidValue">
        <source>Invalid value</source>
        <target state="translated">值無效</target>
        <note />
      </trans-unit>
      <trans-unit id="typrelSigImplNotCompatibleParamCountsDiffer">
        <source>The signature and implementation are not compatible because the respective type parameter counts differ</source>
        <target state="translated">簽章與實作不相容，因為個別的型別參數計數不同</target>
        <note />
      </trans-unit>
      <trans-unit id="typrelSigImplNotCompatibleCompileTimeRequirementsDiffer">
        <source>The signature and implementation are not compatible because the type parameter in the class/signature has a different compile-time requirement to the one in the member/implementation</source>
        <target state="translated">簽章與實作不相容，因為類別/簽章中的型別參數與成員/實作中的型別參數具有不同的編譯時間需求</target>
        <note />
      </trans-unit>
      <trans-unit id="typrelSigImplNotCompatibleConstraintsDiffer">
        <source>The signature and implementation are not compatible because the declaration of the type parameter '{0}' requires a constraint of the form {1}</source>
        <target state="translated">簽章與實作不相容，因為型別參數 '{0}' 的宣告需要 {1} 形式的條件約束</target>
        <note />
      </trans-unit>
      <trans-unit id="typrelSigImplNotCompatibleConstraintsDifferRemove">
        <source>The signature and implementation are not compatible because the type parameter '{0}' has a constraint of the form {1} but the implementation does not. Either remove this constraint from the signature or add it to the implementation.</source>
        <target state="translated">簽章與實作不相容，因為型別參數 '{0}' 有 {1} 形式的條件約束，但實作沒有。請從簽章移除這個條件約束，或將它加入實作。</target>
        <note />
      </trans-unit>
      <trans-unit id="typrelTypeImplementsIComparableShouldOverrideObjectEquals">
        <source>The type '{0}' implements 'System.IComparable'. Consider also adding an explicit override for 'Object.Equals'</source>
        <target state="translated">類型 '{0}' 實作了 'System.IComparable'。請考慮也加入 'Object.Equals' 的明確覆寫</target>
        <note />
      </trans-unit>
      <trans-unit id="typrelTypeImplementsIComparableDefaultObjectEqualsProvided">
        <source>The type '{0}' implements 'System.IComparable' explicitly but provides no corresponding override for 'Object.Equals'. An implementation of 'Object.Equals' has been automatically provided, implemented via 'System.IComparable'. Consider implementing the override 'Object.Equals' explicitly</source>
        <target state="translated">類型 '{0}' 明確實作了 'System.IComparable'，但是未提供 'Object.Equals' 的對應覆寫。系統已自動提供透過 'System.IComparable' 實作的 'Object.Equals' 的實作。請考慮明確實作覆寫 'Object.Equals'</target>
        <note />
      </trans-unit>
      <trans-unit id="typrelExplicitImplementationOfGetHashCodeOrEquals">
        <source>The struct, record or union type '{0}' has an explicit implementation of 'Object.GetHashCode' or 'Object.Equals'. You must apply the 'CustomEquality' attribute to the type</source>
        <target state="translated">結構、記錄或等位型別 '{0}' 有 'Object.GetHashCode' 或 'Object.Equals' 的明確實作。您必須將 'CustomEquality' 屬性套用到該型別</target>
        <note />
      </trans-unit>
      <trans-unit id="typrelExplicitImplementationOfGetHashCode">
        <source>The struct, record or union type '{0}' has an explicit implementation of 'Object.GetHashCode'. Consider implementing a matching override for 'Object.Equals(obj)'</source>
        <target state="translated">結構、記錄或等位型別 '{0}' 有 'Object.GetHashCode' 的明確實作。請考慮為 'Object.Equals(obj)' 實作對應的覆寫</target>
        <note />
      </trans-unit>
      <trans-unit id="typrelExplicitImplementationOfEquals">
        <source>The struct, record or union type '{0}' has an explicit implementation of 'Object.Equals'. Consider implementing a matching override for 'Object.GetHashCode()'</source>
        <target state="translated">結構、記錄或等位型別 '{0}' 有 'Object.Equals' 的明確實作。請考慮為 'Object.GetHashCode()' 實作對應的覆寫</target>
        <note />
      </trans-unit>
      <trans-unit id="ExceptionDefsNotCompatibleHiddenBySignature">
        <source>The exception definitions are not compatible because a CLI exception mapping is being hidden by a signature. The exception mapping must be visible to other modules. The module contains the exception definition\n    {0}    \nbut its signature specifies\n\t{1}</source>
        <target state="translated">例外狀況定義不相容，因為簽章隱藏了 CLI 例外狀況對應。例外狀況對應必須是其他模組可見的。模組包含例外狀況定義\n    {0}    \n但它的簽章卻指定\n\t{1}</target>
        <note />
      </trans-unit>
      <trans-unit id="ExceptionDefsNotCompatibleDotNetRepresentationsDiffer">
        <source>The exception definitions are not compatible because the CLI representations differ. The module contains the exception definition\n    {0}    \nbut its signature specifies\n\t{1}</source>
        <target state="translated">例外狀況定義不相容，因為 CLI 表示不同。模組包含例外狀況定義\n    {0}    \n但它的簽章卻指定\n\t{1}</target>
        <note />
      </trans-unit>
      <trans-unit id="ExceptionDefsNotCompatibleAbbreviationHiddenBySignature">
        <source>The exception definitions are not compatible because the exception abbreviation is being hidden by the signature. The abbreviation must be visible to other CLI languages. Consider making the abbreviation visible in the signature. The module contains the exception definition\n    {0}    \nbut its signature specifies\n\t{1}.</source>
        <target state="translated">例外狀況定義不相容，因為簽章隱藏了例外狀況縮寫。這個縮寫必須是其他 CLI 語言可見的。請考慮使縮寫在簽章中可見。模組包含例外狀況定義\n    {0}    \n但它的簽章卻指定\n\t{1}。</target>
        <note />
      </trans-unit>
      <trans-unit id="ExceptionDefsNotCompatibleSignaturesDiffer">
        <source>The exception definitions are not compatible because the exception abbreviations in the signature and implementation differ. The module contains the exception definition\n    {0}    \nbut its signature specifies\n\t{1}.</source>
        <target state="translated">例外狀況定義不相容，因為簽章與實作中的例外狀況縮寫不同。模組包含例外狀況定義\n    {0}    \n但它的簽章卻指定\n\t{1}。</target>
        <note />
      </trans-unit>
      <trans-unit id="ExceptionDefsNotCompatibleExceptionDeclarationsDiffer">
        <source>The exception definitions are not compatible because the exception declarations differ. The module contains the exception definition\n    {0}    \nbut its signature specifies\n\t{1}.</source>
        <target state="translated">例外狀況定義不相容，因為例外狀況宣告不同。模組包含例外狀況定義\n    {0}    \n但它的簽章卻指定\n\t{1}。</target>
        <note />
      </trans-unit>
      <trans-unit id="ExceptionDefsNotCompatibleFieldInSigButNotImpl">
        <source>The exception definitions are not compatible because the field '{0}' was required by the signature but was not specified by the implementation. The module contains the exception definition\n    {1}    \nbut its signature specifies\n\t{2}.</source>
        <target state="translated">例外狀況定義不相容，因為簽章需要欄位'{0}'，但實作卻未指定。模組包含例外狀況定義\n    {1}    \n但它的簽章卻指定\n\t{2}。</target>
        <note />
      </trans-unit>
      <trans-unit id="ExceptionDefsNotCompatibleFieldInImplButNotSig">
        <source>The exception definitions are not compatible because the field '{0}' was present in the implementation but not in the signature. The module contains the exception definition\n    {1}    \nbut its signature specifies\n\t{2}.</source>
        <target state="translated">例外狀況定義不相容，因為實作中有欄位 '{0}'，但簽章中沒有。模組包含例外狀況定義\n    {1}    \n但它的簽章卻指定\n\t{2}。</target>
        <note />
      </trans-unit>
      <trans-unit id="ExceptionDefsNotCompatibleFieldOrderDiffers">
        <source>The exception definitions are not compatible because the order of the fields is different in the signature and implementation. The module contains the exception definition\n    {0}    \nbut its signature specifies\n\t{1}.</source>
        <target state="translated">例外狀況定義不相容，因為簽章與實作中的欄位順序不同。模組包含例外狀況定義\n    {0}    \n但它的簽章卻指定\n\t{1}。</target>
        <note />
      </trans-unit>
      <trans-unit id="typrelModuleNamespaceAttributesDifferInSigAndImpl">
        <source>The namespace or module attributes differ between signature and implementation</source>
        <target state="translated">簽章與實作的命名空間或模組屬性不同</target>
        <note />
      </trans-unit>
      <trans-unit id="typrelMethodIsOverconstrained">
        <source>This method is over-constrained in its type parameters</source>
        <target state="translated">這個方法在其類型參數中被過度限制</target>
        <note />
      </trans-unit>
      <trans-unit id="typrelOverloadNotFound">
        <source>No implementations of '{0}' had the correct number of arguments and type parameters. The required signature is '{1}'.</source>
        <target state="translated">{0}' 的任何實作都沒有正確數目的引數和型別參數。需要的簽章是 '{1}'。</target>
        <note />
      </trans-unit>
      <trans-unit id="typrelOverrideWasAmbiguous">
        <source>The override for '{0}' was ambiguous</source>
        <target state="translated">'{0}' 的覆寫模稜兩可</target>
        <note />
      </trans-unit>
      <trans-unit id="typrelMoreThenOneOverride">
        <source>More than one override implements '{0}'</source>
        <target state="translated">有多個覆寫實作了 '{0}'</target>
        <note />
      </trans-unit>
      <trans-unit id="typrelMethodIsSealed">
        <source>The method '{0}' is sealed and cannot be overridden</source>
        <target state="translated">方法 '{0}' 是密封的，無法覆寫</target>
        <note />
      </trans-unit>
      <trans-unit id="typrelOverrideImplementsMoreThenOneSlot">
        <source>The override '{0}' implements more than one abstract slot, e.g. '{1}' and '{2}'</source>
        <target state="translated">覆寫 '{0}' 實作了多個抽象位置，例如 '{1}' 和 '{2}'</target>
        <note />
      </trans-unit>
      <trans-unit id="typrelDuplicateInterface">
        <source>Duplicate or redundant interface</source>
        <target state="translated">重複或多餘的介面</target>
        <note />
      </trans-unit>
      <trans-unit id="typrelNeedExplicitImplementation">
        <source>The interface '{0}' is included in multiple explicitly implemented interface types. Add an explicit implementation of this interface.</source>
        <target state="translated">介面 '{0}' 包含在多個明確實作的介面類型中。請加入這個介面的明確實作。</target>
        <note />
      </trans-unit>
      <trans-unit id="typrelNamedArgumentHasBeenAssignedMoreThenOnce">
        <source>The named argument '{0}' has been assigned more than one value</source>
        <target state="translated">為具名引數 '{0}' 指派了多個值</target>
        <note />
      </trans-unit>
      <trans-unit id="typrelNoImplementationGiven">
        <source>No implementation was given for '{0}'</source>
        <target state="translated">未指定 '{0}' 的任何實作</target>
        <note />
      </trans-unit>
      <trans-unit id="typrelNoImplementationGivenWithSuggestion">
        <source>No implementation was given for '{0}'. Note that all interface members must be implemented and listed under an appropriate 'interface' declaration, e.g. 'interface ... with member ...'.</source>
        <target state="translated">未指定 '{0}' 的任何實作。注意，所有介面成員都必須實作並列示在適當的 'interface' 宣告底下，例如 'interface ... with member ...'。</target>
        <note />
      </trans-unit>
      <trans-unit id="typrelMemberDoesNotHaveCorrectNumberOfArguments">
        <source>The member '{0}' does not have the correct number of arguments. The required signature is '{1}'.</source>
        <target state="translated">成員 '{0}' 沒有正確數目的引數。需要的簽章是 '{1}'。</target>
        <note />
      </trans-unit>
      <trans-unit id="typrelMemberDoesNotHaveCorrectNumberOfTypeParameters">
        <source>The member '{0}' does not have the correct number of method type parameters. The required signature is '{1}'.</source>
        <target state="translated">成員 '{0}' 沒有正確數目的方法型別參數。需要的簽章是 '{1}'。</target>
        <note />
      </trans-unit>
      <trans-unit id="typrelMemberDoesNotHaveCorrectKindsOfGenericParameters">
        <source>The member '{0}' does not have the correct kinds of generic parameters. The required signature is '{1}'.</source>
        <target state="translated">成員 '{0}' 沒有正確的泛型參數類型。需要的簽章是 '{1}'。</target>
        <note />
      </trans-unit>
      <trans-unit id="typrelMemberCannotImplement">
        <source>The member '{0}' cannot be used to implement '{1}'. The required signature is '{2}'.</source>
        <target state="translated">成員 '{0}' 不可用來實作 '{1}'。需要的簽章是 '{2}'。</target>
        <note />
      </trans-unit>
      <trans-unit id="astParseEmbeddedILError">
        <source>Error while parsing embedded IL</source>
        <target state="translated">剖析內嵌的 IL 時發生錯誤</target>
        <note />
      </trans-unit>
      <trans-unit id="astParseEmbeddedILTypeError">
        <source>Error while parsing embedded IL type</source>
        <target state="translated">剖析內嵌的 IL 類型時發生錯誤</target>
        <note />
      </trans-unit>
      <trans-unit id="astDeprecatedIndexerNotation">
        <source>This indexer notation has been removed from the F# language</source>
        <target state="translated">這個索引子標記法已從 F# 語言移除</target>
        <note />
      </trans-unit>
      <trans-unit id="astInvalidExprLeftHandOfAssignment">
        <source>Invalid expression on left of assignment</source>
        <target state="translated">指派左側的運算式無效</target>
        <note />
      </trans-unit>
      <trans-unit id="augNoRefEqualsOnStruct">
        <source>The 'ReferenceEquality' attribute cannot be used on structs. Consider using the 'StructuralEquality' attribute instead, or implement an override for 'System.Object.Equals(obj)'.</source>
        <target state="translated">'ReferenceEquality' 屬性無法用在結構上。請考慮改用 'StructuralEquality' 屬性，或實作 'System.Object.Equals(obj)' 的覆寫。</target>
        <note />
      </trans-unit>
      <trans-unit id="augInvalidAttrs">
        <source>This type uses an invalid mix of the attributes 'NoEquality', 'ReferenceEquality', 'StructuralEquality', 'NoComparison' and 'StructuralComparison'</source>
        <target state="translated">這個類型使用屬性 'NoEquality'、'ReferenceEquality'、'StructuralEquality'、'NoComparison' 和 'StructuralComparison' 的無效混合</target>
        <note />
      </trans-unit>
      <trans-unit id="augNoEqualityNeedsNoComparison">
        <source>The 'NoEquality' attribute must be used in conjunction with the 'NoComparison' attribute</source>
        <target state="translated">'NoEquality' 屬性必須搭配 'NoComparison' 屬性一起使用</target>
        <note />
      </trans-unit>
      <trans-unit id="augStructCompNeedsStructEquality">
        <source>The 'StructuralComparison' attribute must be used in conjunction with the 'StructuralEquality' attribute</source>
        <target state="translated">'StructuralComparison' 屬性必須搭配 'StructuralEquality' 屬性一起使用</target>
        <note />
      </trans-unit>
      <trans-unit id="augStructEqNeedsNoCompOrStructComp">
        <source>The 'StructuralEquality' attribute must be used in conjunction with the 'NoComparison' or 'StructuralComparison' attributes</source>
        <target state="translated">'StructuralEquality' 屬性必須搭配 'NoComparison' 或 'StructuralComparison' 屬性一起使用</target>
        <note />
      </trans-unit>
      <trans-unit id="augTypeCantHaveRefEqAndStructAttrs">
        <source>A type cannot have both the 'ReferenceEquality' and 'StructuralEquality' or 'StructuralComparison' attributes</source>
        <target state="translated">類型不能同時具有 'ReferenceEquality' 和 'StructuralEquality' 或 'StructuralComparison' 屬性</target>
        <note />
      </trans-unit>
      <trans-unit id="augOnlyCertainTypesCanHaveAttrs">
        <source>Only record, union, exception and struct types may be augmented with the 'ReferenceEquality', 'StructuralEquality' and 'StructuralComparison' attributes</source>
        <target state="translated">只有記錄、等位、例外狀況和結構類型可以用 'ReferenceEquality'、'StructuralEquality' 和 'StructuralComparison' 屬性增強</target>
        <note />
      </trans-unit>
      <trans-unit id="augRefEqCantHaveObjEquals">
        <source>A type with attribute 'ReferenceEquality' cannot have an explicit implementation of 'Object.Equals(obj)', 'System.IEquatable&lt;_&gt;' or 'System.Collections.IStructuralEquatable'</source>
        <target state="translated">屬性為 'ReferenceEquality' 的類型不能有 'Object.Equals(obj)'、'System.IEquatable&lt;_&gt;' 或 'System.Collections.IStructuralEquatable' 的明確實作</target>
        <note />
      </trans-unit>
      <trans-unit id="augCustomEqNeedsObjEquals">
        <source>A type with attribute 'CustomEquality' must have an explicit implementation of at least one of 'Object.Equals(obj)', 'System.IEquatable&lt;_&gt;' or 'System.Collections.IStructuralEquatable'</source>
        <target state="translated">屬性為 'CustomEquality' 的類型必須至少有 'Object.Equals(obj)'、'System.IEquatable&lt;_&gt;' 或 'System.Collections.IStructuralEquatable' 其中之一的明確實作</target>
        <note />
      </trans-unit>
      <trans-unit id="augCustomCompareNeedsIComp">
        <source>A type with attribute 'CustomComparison' must have an explicit implementation of at least one of 'System.IComparable' or 'System.Collections.IStructuralComparable'</source>
        <target state="translated">具 'CustomComparison' 屬性的類型必須至少有 'System.IComparable' 或 'System.Collections.IStructuralComparable' 其中之一的明確實作</target>
        <note />
      </trans-unit>
      <trans-unit id="augNoEqNeedsNoObjEquals">
        <source>A type with attribute 'NoEquality' should not usually have an explicit implementation of 'Object.Equals(obj)'. Disable this warning if this is intentional for interoperability purposes</source>
        <target state="translated">具 'NoEquality' 屬性的類型通常不應該有 'Object.Equals(obj)' 的明確實作。如果是為了互通性，請停用這個警告</target>
        <note />
      </trans-unit>
      <trans-unit id="augNoCompCantImpIComp">
        <source>A type with attribute 'NoComparison' should not usually have an explicit implementation of 'System.IComparable', 'System.IComparable&lt;_&gt;' or 'System.Collections.IStructuralComparable'. Disable this warning if this is intentional for interoperability purposes</source>
        <target state="translated">屬性為 'NoComparison' 的類型不應時常有 'System.IComparable'、'System.IComparable&lt;_&gt;' 或 'System.Collections.IStructuralComparable' 的明確實作。若是為了達成互通性而這樣做，則請停用此警示</target>
        <note />
      </trans-unit>
      <trans-unit id="augCustomEqNeedsNoCompOrCustomComp">
        <source>The 'CustomEquality' attribute must be used in conjunction with the 'NoComparison' or 'CustomComparison' attributes</source>
        <target state="translated">'CustomEquality' 屬性必須搭配 'NoComparison' 或 'CustomComparison' 屬性一起使用</target>
        <note />
      </trans-unit>
      <trans-unit id="forPositionalSpecifiersNotPermitted">
        <source>Positional specifiers are not permitted in format strings</source>
        <target state="translated">格式字串中不允許使用位置規範</target>
        <note />
      </trans-unit>
      <trans-unit id="forMissingFormatSpecifier">
        <source>Missing format specifier</source>
        <target state="translated">遺漏格式修飾詞</target>
        <note />
      </trans-unit>
      <trans-unit id="forFlagSetTwice">
        <source>'{0}' flag set twice</source>
        <target state="translated">'{0}' 旗標設定兩次</target>
        <note />
      </trans-unit>
      <trans-unit id="forPrefixFlagSpacePlusSetTwice">
        <source>Prefix flag (' ' or '+') set twice</source>
        <target state="translated">前置詞旗標 (' ' 或 '+') 設定兩次</target>
        <note />
      </trans-unit>
      <trans-unit id="forHashSpecifierIsInvalid">
        <source>The # formatting modifier is invalid in F#</source>
        <target state="translated"># 格式修飾詞在 F# 中無效</target>
        <note />
      </trans-unit>
      <trans-unit id="forBadPrecision">
        <source>Bad precision in format specifier</source>
        <target state="translated">格式規範中精確度不正確</target>
        <note />
      </trans-unit>
      <trans-unit id="forBadWidth">
        <source>Bad width in format specifier</source>
        <target state="translated">格式規範中寬度不正確</target>
        <note />
      </trans-unit>
      <trans-unit id="forDoesNotSupportZeroFlag">
        <source>'{0}' format does not support '0' flag</source>
        <target state="translated">'{0}' 格式不支援 '0' 旗標</target>
        <note />
      </trans-unit>
      <trans-unit id="forPrecisionMissingAfterDot">
        <source>Precision missing after the '.'</source>
        <target state="translated">在 '.' 後遺漏精確度</target>
        <note />
      </trans-unit>
      <trans-unit id="forFormatDoesntSupportPrecision">
        <source>'{0}' format does not support precision</source>
        <target state="translated">'{0}' 格式不支援精確度</target>
        <note />
      </trans-unit>
      <trans-unit id="forBadFormatSpecifier">
        <source>Bad format specifier (after l or L): Expected ld,li,lo,lu,lx or lX. In F# code you can use %d, %x, %o or %u instead, which are overloaded to work with all basic integer types.</source>
        <target state="translated">不正確的格式規範 (在 l 或 L 之後): 必須是 ld、li、lo、lu、lx 或 lX。在 F# 程式碼中，您可以改用 %d、%x、%o 或 %u，這些格式經過多載，可以搭配所有基本的整數類型使用。</target>
        <note />
      </trans-unit>
      <trans-unit id="forLIsUnnecessary">
        <source>The 'l' or 'L' in this format specifier is unnecessary. In F# code you can use %d, %x, %o or %u instead, which are overloaded to work with all basic integer types.</source>
        <target state="translated">這個格式規範中的 'l' 或 'L' 是不必要的。在 F# 程式碼中，您可以改用 %d、%x、%o 或 %u，這些格式經過多載，可以搭配所有基本的整數類型使用。</target>
        <note />
      </trans-unit>
      <trans-unit id="forHIsUnnecessary">
        <source>The 'h' or 'H' in this format specifier is unnecessary. You can use %d, %x, %o or %u instead, which are overloaded to work with all basic integer types.</source>
        <target state="translated">這個格式規範中的 'h' 或 'H' 為不必要。您可以改用 %d、%x、%o 或 %u，這些格式經過多載，可以搭配所有基本的整數類型使用。</target>
        <note />
      </trans-unit>
      <trans-unit id="forDoesNotSupportPrefixFlag">
        <source>'{0}' does not support prefix '{1}' flag</source>
        <target state="translated">{0}' 不支援前置詞 '{1}' 旗標</target>
        <note />
      </trans-unit>
      <trans-unit id="forBadFormatSpecifierGeneral">
        <source>Bad format specifier: '{0}'</source>
        <target state="translated">不正確的格式規範: '{0}'</target>
        <note />
      </trans-unit>
      <trans-unit id="elSysEnvExitDidntExit">
        <source>System.Environment.Exit did not exit</source>
        <target state="translated">System.Environment.Exit 未結束</target>
        <note />
      </trans-unit>
      <trans-unit id="elDeprecatedOperator">
        <source>The treatment of this operator is now handled directly by the F# compiler and its meaning cannot be redefined</source>
        <target state="translated">這個運算子的處理方式現在是直接由 F# 編譯器處理，其意義無法重新定義</target>
        <note />
      </trans-unit>
      <trans-unit id="chkProtectedOrBaseCalled">
        <source>A protected member is called or 'base' is being used. This is only allowed in the direct implementation of members since they could escape their object scope.</source>
        <target state="translated">呼叫受保護的成員，或使用 'base'。只有在成員的直接實作中才允許這種作法，因為它們可能會逸出其物件範圍。</target>
        <note />
      </trans-unit>
      <trans-unit id="chkByrefUsedInInvalidWay">
        <source>The byref-typed variable '{0}' is used in an invalid way. Byrefs cannot be captured by closures or passed to inner functions.</source>
        <target state="translated">ByRef 類型變數 '{0}' 的使用方式無效。ByRef 無法由關閉擷取或傳遞到內部函式。</target>
        <note />
      </trans-unit>
      <trans-unit id="chkBaseUsedInInvalidWay">
        <source>The 'base' keyword is used in an invalid way. Base calls cannot be used in closures. Consider using a private member to make base calls.</source>
        <target state="translated">'base' 關鍵字的使用方式無效。基本呼叫不能用在關閉中。請考慮使用私用成員來執行基本呼叫。</target>
        <note />
      </trans-unit>
      <trans-unit id="chkVariableUsedInInvalidWay">
        <source>The variable '{0}' is used in an invalid way</source>
        <target state="translated">變數 '{0}' 的使用方式無效</target>
        <note />
      </trans-unit>
      <trans-unit id="chkTypeLessAccessibleThanType">
        <source>The type '{0}' is less accessible than the value, member or type '{1}' it is used in.</source>
        <target state="translated">類型 '{0}' 比使用這個類型的值、成員或類型 '{1}' 更不容易存取。</target>
        <note />
      </trans-unit>
      <trans-unit id="chkSystemVoidOnlyInTypeof">
        <source>'System.Void' can only be used as 'typeof&lt;System.Void&gt;' in F#</source>
        <target state="translated">'System.Void' 在 F# 中只能用作 'typeof&lt;System.Void&gt;'</target>
        <note />
      </trans-unit>
      <trans-unit id="chkErrorUseOfByref">
        <source>A type instantiation involves a byref type. This is not permitted by the rules of Common IL.</source>
        <target state="translated">類型具現化涉及 ByRef 類型。這是 Common IL 的規則所不允許的作法。</target>
        <note />
      </trans-unit>
      <trans-unit id="chkErrorContainsCallToRethrow">
        <source>Calls to 'reraise' may only occur directly in a handler of a try-with</source>
        <target state="translated">呼叫 'reraise' 只能直接發生在 try-with 的處理常式中</target>
        <note />
      </trans-unit>
      <trans-unit id="chkSplicingOnlyInQuotations">
        <source>Expression-splicing operators may only be used within quotations</source>
        <target state="translated">運算式接合運算子只能用在引號內</target>
        <note />
      </trans-unit>
      <trans-unit id="chkNoFirstClassSplicing">
        <source>First-class uses of the expression-splicing operator are not permitted</source>
        <target state="translated">不允許運算式接合運算子的第一級用法</target>
        <note />
      </trans-unit>
      <trans-unit id="chkNoFirstClassAddressOf">
        <source>First-class uses of the address-of operators are not permitted</source>
        <target state="translated">不允許傳址運算子的第一級用法</target>
        <note />
      </trans-unit>
      <trans-unit id="chkNoFirstClassRethrow">
        <source>First-class uses of the 'reraise' function is not permitted</source>
        <target state="translated">不允許 'reraise' 函式的第一級用法</target>
        <note />
      </trans-unit>
      <trans-unit id="chkNoByrefAtThisPoint">
        <source>The byref typed value '{0}' cannot be used at this point</source>
        <target state="translated">目前無法使用 ByRef 類型的值 '{0}'</target>
        <note />
      </trans-unit>
      <trans-unit id="chkLimitationsOfBaseKeyword">
        <source>'base' values may only be used to make direct calls to the base implementations of overridden members</source>
        <target state="translated">'base' 值只能用來直接呼叫覆寫成員的基底實作</target>
        <note />
      </trans-unit>
      <trans-unit id="chkNoAddressOfAtThisPoint">
        <source>The address of the variable '{0}' cannot be used at this point</source>
        <target state="translated">目前無法使用變數 '{0}' 的位址</target>
        <note />
      </trans-unit>
      <trans-unit id="chkNoAddressStaticFieldAtThisPoint">
        <source>The address of the static field '{0}' cannot be used at this point</source>
        <target state="translated">目前無法使用靜態欄位 '{0}' 的位址</target>
        <note />
      </trans-unit>
      <trans-unit id="chkNoAddressFieldAtThisPoint">
        <source>The address of the field '{0}' cannot be used at this point</source>
        <target state="translated">目前無法使用欄位 '{0}' 的位址</target>
        <note />
      </trans-unit>
      <trans-unit id="chkNoAddressOfArrayElementAtThisPoint">
        <source>The address of an array element cannot be used at this point</source>
        <target state="translated">目前無法使用陣列元素的位址</target>
        <note />
      </trans-unit>
      <trans-unit id="chkFirstClassFuncNoByref">
        <source>The type of a first-class function cannot contain byrefs</source>
        <target state="translated">第一級函式的類型不能包含 ByRef</target>
        <note />
      </trans-unit>
      <trans-unit id="chkReturnTypeNoByref">
        <source>A method return type would contain byrefs which is not permitted</source>
        <target state="translated">方法傳回型別會包含不允許的 ByRef</target>
        <note />
      </trans-unit>
      <trans-unit id="chkInvalidCustAttrVal">
        <source>Invalid custom attribute value (not a constant or literal)</source>
        <target state="translated">無效的自訂屬性值 (不是常數或常值)</target>
        <note />
      </trans-unit>
      <trans-unit id="chkAttrHasAllowMultiFalse">
        <source>The attribute type '{0}' has 'AllowMultiple=false'. Multiple instances of this attribute cannot be attached to a single language element.</source>
        <target state="translated">屬性類型 '{0}' 有 'AllowMultiple=false'。無法將這個屬性的多個執行個體附加到單一語言項目。</target>
        <note />
      </trans-unit>
      <trans-unit id="chkMemberUsedInInvalidWay">
        <source>The member '{0}' is used in an invalid way. A use of '{1}' has been inferred prior to its definition at or near '{2}'. This is an invalid forward reference.</source>
        <target state="translated">成員 '{0}' 的使用方式無效。系統推斷 '{1}' 在其定義之前已在 '{2}' 或附近使用過。這是無效的向前參考。</target>
        <note />
      </trans-unit>
      <trans-unit id="chkNoByrefAsTopValue">
        <source>A byref typed value would be stored here. Top-level let-bound byref values are not permitted.</source>
        <target state="translated">ByRef 類型的值將儲存在這裡。不允許最上層 LET 繫結的 ByRef 值。</target>
        <note />
      </trans-unit>
      <trans-unit id="chkReflectedDefCantSplice">
        <source>[&lt;ReflectedDefinition&gt;] terms cannot contain uses of the prefix splice operator '%'</source>
        <target state="translated">[&lt;ReflectedDefinition&gt;] 字詞不能包含前置詞接合運算子 '%' 的用法</target>
        <note />
      </trans-unit>
      <trans-unit id="chkEntryPointUsage">
        <source>A function labeled with the 'EntryPointAttribute' attribute must be the last declaration in the last file in the compilation sequence.</source>
        <target state="translated">標記了 'EntryPointAttribute' 屬性的函式必須是編譯順序中最後一個檔案中的最後一個宣告。</target>
        <note />
      </trans-unit>
      <trans-unit id="chkUnionCaseCompiledForm">
        <source>compiled form of the union case</source>
        <target state="translated">聯集的編譯形式</target>
        <note />
      </trans-unit>
      <trans-unit id="chkUnionCaseDefaultAugmentation">
        <source>default augmentation of the union case</source>
        <target state="translated">聯集的預設增強指定</target>
        <note />
      </trans-unit>
      <trans-unit id="chkPropertySameNameMethod">
        <source>The property '{0}' has the same name as a method in type '{1}'.</source>
        <target state="translated">屬性 '{0}' 與類型 '{1}' 中的方法同名。</target>
        <note />
      </trans-unit>
      <trans-unit id="chkGetterSetterDoNotMatchAbstract">
        <source>The property '{0}' of type '{1}' has a getter and a setter that do not match. If one is abstract then the other must be as well.</source>
        <target state="translated">類型為 '{1}' 之屬性 '{0}' 的 getter 與 setter 不匹配。若其中一個為抽象，另一個也必須為抽象。</target>
        <note />
      </trans-unit>
      <trans-unit id="chkPropertySameNameIndexer">
        <source>The property '{0}' has the same name as another property in type '{1}', but one takes indexer arguments and the other does not. You may be missing an indexer argument to one of your properties.</source>
        <target state="translated">屬性 '{0}' 與類型 '{1}' 中的另一個屬性同名，但其中一個接受索引子引數，另一個不接受。您的其中一個屬性可能缺少了索引子引數。</target>
        <note />
      </trans-unit>
      <trans-unit id="chkCantStoreByrefValue">
        <source>A type would store a byref typed value. This is not permitted by Common IL.</source>
        <target state="translated">類型將儲存 ByRef 類型的值。這是 Common IL 所不允許的作法。</target>
        <note />
      </trans-unit>
      <trans-unit id="chkDuplicateMethod">
        <source>Duplicate method. The method '{0}' has the same name and signature as another method in type '{1}'.</source>
        <target state="translated">方法重複。方法 '{0}' 與類型 '{1}' 中另一個方法同名，且簽章也相同。</target>
        <note />
      </trans-unit>
      <trans-unit id="chkDuplicateMethodWithSuffix">
        <source>Duplicate method. The method '{0}' has the same name and signature as another method in type '{1}' once tuples, functions, units of measure and/or provided types are erased.</source>
        <target state="translated">方法重複。當元組、函式、測量單位及 (或) 提供的類型清除之後，方法 '{0}' 與類型 '{1}' 中另一個方法同名，且簽章也相同。</target>
        <note />
      </trans-unit>
      <trans-unit id="chkDuplicateMethodCurried">
        <source>The method '{0}' has curried arguments but has the same name as another method in type '{1}'. Methods with curried arguments cannot be overloaded. Consider using a method taking tupled arguments.</source>
        <target state="translated">方法 '{0}' 有局部調用引數，與類型 '{1}' 中另一個方法同名。具有局部調用引數的方法無法多載。請考慮使用接受元組引數的方法。</target>
        <note />
      </trans-unit>
      <trans-unit id="chkCurriedMethodsCantHaveOutParams">
        <source>Methods with curried arguments cannot declare 'out', 'ParamArray', 'optional', 'ReflectedDefinition', 'byref', 'CallerLineNumber', 'CallerMemberName', or 'CallerFilePath' arguments</source>
        <target state="translated">具有局部調用引數的方法不得宣告 'out'、'ParamArray'、'optional'、'ReflectedDefinition'、'byref'、'CallerLineNumber'、'CallerMemberName' 或 'CallerFilePath' 引數</target>
        <note />
      </trans-unit>
      <trans-unit id="chkDuplicateProperty">
        <source>Duplicate property. The property '{0}' has the same name and signature as another property in type '{1}'.</source>
        <target state="translated">屬性重複。屬性 '{0}' 與類型 '{1}' 中另一個屬性同名，且簽章也相同。</target>
        <note />
      </trans-unit>
      <trans-unit id="chkDuplicatePropertyWithSuffix">
        <source>Duplicate property. The property '{0}' has the same name and signature as another property in type '{1}' once tuples, functions, units of measure and/or provided types are erased.</source>
        <target state="translated">屬性重複。當元組、函式、測量單位及 (或) 提供的類型清除之後，屬性 '{0}' 與類型 '{1}' 中另一個屬性同名，且簽章也相同。</target>
        <note />
      </trans-unit>
      <trans-unit id="chkDuplicateMethodInheritedType">
        <source>Duplicate method. The abstract method '{0}' has the same name and signature as an abstract method in an inherited type.</source>
        <target state="translated">重複的方法。抽象方法 '{0}' 與繼承類型中的某抽象方法具有相同的名稱和簽章。</target>
        <note />
      </trans-unit>
      <trans-unit id="chkDuplicateMethodInheritedTypeWithSuffix">
        <source>Duplicate method. The abstract method '{0}' has the same name and signature as an abstract method in an inherited type once tuples, functions, units of measure and/or provided types are erased.</source>
        <target state="translated">重複的方法。抽象方法 '{0}' 在清除元組、函式、測量單位和/或提供的類型後，會與繼承類型中的某抽象方法具有相同的名稱和簽章。</target>
        <note />
      </trans-unit>
      <trans-unit id="chkMultipleGenericInterfaceInstantiations">
        <source>This type implements the same interface at different generic instantiations '{0}' and '{1}'. This is not permitted in this version of F#.</source>
        <target state="translated">此類型會在不同的泛型具現化 '{0}' 及 '{1}' 中實作相同的介面。本版 F# 不允許此作法。</target>
        <note />
      </trans-unit>
      <trans-unit id="chkValueWithDefaultValueMustHaveDefaultValue">
        <source>The type of a field using the 'DefaultValue' attribute must admit default initialization, i.e. have 'null' as a proper value or be a struct type whose fields all admit default initialization. You can use 'DefaultValue(false)' to disable this check</source>
        <target state="translated">使用 'DefaultValue' 屬性之欄位的類型必須允許預設初始化，即使用 'null' 做為適當的值或做為所有欄位都允許預設初始化的結構類型。您可以使用 'DefaultValue(false)' 停用這個檢查</target>
        <note />
      </trans-unit>
      <trans-unit id="chkNoByrefInTypeAbbrev">
        <source>The type abbreviation contains byrefs. This is not permitted by F#.</source>
        <target state="translated">類型縮寫包含 ByRef。F# 不允許這種作法。</target>
        <note />
      </trans-unit>
      <trans-unit id="crefBoundVarUsedInSplice">
        <source>The variable '{0}' is bound in a quotation but is used as part of a spliced expression. This is not permitted since it may escape its scope.</source>
        <target state="translated">變數 '{0}' 雖括在引號中，卻做為接合運算式的一部分使用。這是不允許的作法，因為這樣可能會逸出其範圍。</target>
        <note />
      </trans-unit>
      <trans-unit id="crefQuotationsCantContainGenericExprs">
        <source>Quotations cannot contain uses of generic expressions</source>
        <target state="translated">引號內不能使用泛型運算式</target>
        <note />
      </trans-unit>
      <trans-unit id="crefQuotationsCantContainGenericFunctions">
        <source>Quotations cannot contain function definitions that are inferred or declared to be generic. Consider adding some type constraints to make this a valid quoted expression.</source>
        <target state="translated">引號內不能包含推斷或宣告為泛型的函式定義。請考慮加入一些類型條件約束，使它成為有效的加引號運算式。</target>
        <note />
      </trans-unit>
      <trans-unit id="crefQuotationsCantContainObjExprs">
        <source>Quotations cannot contain object expressions</source>
        <target state="translated">引號內不能包含物件運算式</target>
        <note />
      </trans-unit>
      <trans-unit id="crefQuotationsCantContainAddressOf">
        <source>Quotations cannot contain expressions that take the address of a field</source>
        <target state="translated">引號內不能包含接受欄位位址的運算式</target>
        <note />
      </trans-unit>
      <trans-unit id="crefQuotationsCantContainStaticFieldRef">
        <source>Quotations cannot contain expressions that fetch static fields</source>
        <target state="translated">引號內不能包含擷取靜態欄位的運算式</target>
        <note />
      </trans-unit>
      <trans-unit id="crefQuotationsCantContainInlineIL">
        <source>Quotations cannot contain inline assembly code or pattern matching on arrays</source>
        <target state="translated">引號內不能包含內嵌組譯程式碼或陣列上的模式比對</target>
        <note />
      </trans-unit>
      <trans-unit id="crefQuotationsCantContainDescendingForLoops">
        <source>Quotations cannot contain descending for loops</source>
        <target state="translated">引號內不能包含迴圈的遞減</target>
        <note />
      </trans-unit>
      <trans-unit id="crefQuotationsCantFetchUnionIndexes">
        <source>Quotations cannot contain expressions that fetch union case indexes</source>
        <target state="translated">引號內不能包含擷取聯集索引的運算式</target>
        <note />
      </trans-unit>
      <trans-unit id="crefQuotationsCantSetUnionFields">
        <source>Quotations cannot contain expressions that set union case fields</source>
        <target state="translated">引號內不能包含設定聯集欄位的運算式</target>
        <note />
      </trans-unit>
      <trans-unit id="crefQuotationsCantSetExceptionFields">
        <source>Quotations cannot contain expressions that set fields in exception values</source>
        <target state="translated">引號內不能包含設定例外狀況值中欄位的運算式</target>
        <note />
      </trans-unit>
      <trans-unit id="crefQuotationsCantRequireByref">
        <source>Quotations cannot contain expressions that require byref pointers</source>
        <target state="translated">引號內不能包含需要 ByRef 指標的運算式</target>
        <note />
      </trans-unit>
      <trans-unit id="crefQuotationsCantCallTraitMembers">
        <source>Quotations cannot contain expressions that make member constraint calls, or uses of operators that implicitly resolve to a member constraint call</source>
        <target state="translated">引號內不能包含進行成員條件約束呼叫的運算式，或使用隱含解析成成員條件約束呼叫的運算子</target>
        <note />
      </trans-unit>
      <trans-unit id="crefQuotationsCantContainThisConstant">
        <source>Quotations cannot contain this kind of constant</source>
        <target state="translated">引號內不能包含這種常數</target>
        <note />
      </trans-unit>
      <trans-unit id="crefQuotationsCantContainThisPatternMatch">
        <source>Quotations cannot contain this kind of pattern match</source>
        <target state="translated">引號內不能包含這種模式比對</target>
        <note />
      </trans-unit>
      <trans-unit id="crefQuotationsCantContainArrayPatternMatching">
        <source>Quotations cannot contain array pattern matching</source>
        <target state="translated">引號內不能包含陣列模式比對</target>
        <note />
      </trans-unit>
      <trans-unit id="crefQuotationsCantContainThisType">
        <source>Quotations cannot contain this kind of type</source>
        <target state="translated">引號內不能包含這種類型</target>
        <note />
      </trans-unit>
      <trans-unit id="csTypeCannotBeResolvedAtCompileTime">
        <source>The declared type parameter '{0}' cannot be used here since the type parameter cannot be resolved at compile time</source>
        <target state="translated">此處不能使用宣告的型別參數 '{0}'，因為型別參數無法於編譯時間解析</target>
        <note />
      </trans-unit>
      <trans-unit id="csCodeLessGeneric">
        <source>This code is less generic than indicated by its annotations. A unit-of-measure specified using '_' has been determined to be '1', i.e. dimensionless. Consider making the code generic, or removing the use of '_'.</source>
        <target state="translated">這個程式碼的一般程度低於註釋所指示的程度。系統判定使用 '_' 指定的測量單位為 '1'，也就是無維度。請考慮使程式碼變成泛型程式碼，或移除 '_'。</target>
        <note />
      </trans-unit>
      <trans-unit id="csTypeInferenceMaxDepth">
        <source>Type inference problem too complicated (maximum iteration depth reached). Consider adding further type annotations.</source>
        <target state="translated">類型推斷問題太複雜 (已達到反覆項目深度上限)。請考慮加入進一步的類型註釋。</target>
        <note />
      </trans-unit>
      <trans-unit id="csExpectedArguments">
        <source>Expected arguments to an instance member</source>
        <target state="translated">引數必須是執行個體成員</target>
        <note />
      </trans-unit>
      <trans-unit id="csIndexArgumentMismatch">
        <source>This indexer expects {0} arguments but is here given {1}</source>
        <target state="translated">這個索引子需要 {0} 個引數，但此處指定了 {1} 個</target>
        <note />
      </trans-unit>
      <trans-unit id="csExpectTypeWithOperatorButGivenFunction">
        <source>Expecting a type supporting the operator '{0}' but given a function type. You may be missing an argument to a function.</source>
        <target state="translated">必須是支援運算子 '{0}' 的類型，但提供的卻是函式類型。您可能遺漏函式的引數。</target>
        <note />
      </trans-unit>
      <trans-unit id="csExpectTypeWithOperatorButGivenTuple">
        <source>Expecting a type supporting the operator '{0}' but given a tuple type</source>
        <target state="translated">必須是支援運算子 '{0}' 的型別，但指定的是元組型別</target>
        <note />
      </trans-unit>
      <trans-unit id="csTypesDoNotSupportOperator">
        <source>None of the types '{0}' support the operator '{1}'</source>
        <target state="translated">類型 '{0}' 都不支援運算子 '{1}'</target>
        <note />
      </trans-unit>
      <trans-unit id="csTypeDoesNotSupportOperator">
        <source>The type '{0}' does not support the operator '{1}'</source>
        <target state="translated">類型 '{0}' 不支援運算子 '{1}'</target>
        <note />
      </trans-unit>
      <trans-unit id="csTypesDoNotSupportOperatorNullable">
        <source>None of the types '{0}' support the operator '{1}'. Consider opening the module 'Microsoft.FSharp.Linq.NullableOperators'.</source>
        <target state="translated">類型 '{0}' 都不支援運算子 '{1}'。請考慮開啟模組 'Microsoft.FSharp.Linq.NullableOperators'。</target>
        <note />
      </trans-unit>
      <trans-unit id="csTypeDoesNotSupportOperatorNullable">
        <source>The type '{0}' does not support the operator '{1}'. Consider opening the module 'Microsoft.FSharp.Linq.NullableOperators'.</source>
        <target state="translated">類型 '{0}' 不支援運算子 '{1}'。請考慮開啟模組 'Microsoft.FSharp.Linq.NullableOperators'。</target>
        <note />
      </trans-unit>
      <trans-unit id="csTypeDoesNotSupportConversion">
        <source>The type '{0}' does not support a conversion to the type '{1}'</source>
        <target state="translated">類型 '{0}' 不支援轉換成類型 '{1}'</target>
        <note />
      </trans-unit>
      <trans-unit id="csMethodFoundButIsStatic">
        <source>The type '{0}' has a method '{1}' (full name '{2}'), but the method is static</source>
        <target state="translated">類型 '{0}' 有方法 '{1}' (完整名稱 '{2}')，但這個方法是靜態的</target>
        <note />
      </trans-unit>
      <trans-unit id="csMethodFoundButIsNotStatic">
        <source>The type '{0}' has a method '{1}' (full name '{2}'), but the method is not static</source>
        <target state="translated">類型 '{0}' 有方法 '{1}' (完整名稱 '{2}')，但這個方法不是靜態的</target>
        <note />
      </trans-unit>
      <trans-unit id="csStructConstraintInconsistent">
        <source>The constraints 'struct' and 'not struct' are inconsistent</source>
        <target state="translated">條件約束 'struct' 與 'not struct' 不一致</target>
        <note />
      </trans-unit>
      <trans-unit id="csTypeDoesNotHaveNull">
        <source>The type '{0}' does not have 'null' as a proper value</source>
        <target state="translated">類型 '{0}' 不是用 'null' 做為適當的值</target>
        <note />
      </trans-unit>
      <trans-unit id="csNullableTypeDoesNotHaveNull">
        <source>The type '{0}' does not have 'null' as a proper value. To create a null value for a Nullable type use 'System.Nullable()'.</source>
        <target state="translated">類型 '{0}' 不是用 'null' 做為適當的值。若要替可為 Null 的類型建立 null 值，請使用 'System.Nullable()'。</target>
        <note />
      </trans-unit>
      <trans-unit id="csTypeDoesNotSupportComparison1">
        <source>The type '{0}' does not support the 'comparison' constraint because it has the 'NoComparison' attribute</source>
        <target state="translated">類型 '{0}' 不支援 'comparison' 條件約束，因為它有 'NoComparison' 屬性</target>
        <note />
      </trans-unit>
      <trans-unit id="csTypeDoesNotSupportComparison2">
        <source>The type '{0}' does not support the 'comparison' constraint. For example, it does not support the 'System.IComparable' interface</source>
        <target state="translated">類型 '{0}' 不支援 'comparison' 條件約束。例如，它不支援 'System.IComparable' 介面</target>
        <note />
      </trans-unit>
      <trans-unit id="csTypeDoesNotSupportComparison3">
        <source>The type '{0}' does not support the 'comparison' constraint because it is a record, union or struct with one or more structural element types which do not support the 'comparison' constraint. Either avoid the use of comparison with this type, or add the 'StructuralComparison' attribute to the type to determine which field type does not support comparison</source>
        <target state="translated">類型 '{0}' 不支援 'comparison' 條件約束，因為它是記錄、等位或結構，且具有一個或多個不支援 'comparison' 條件約束的結構化項目類型。請避免使用這種類型的比較，或將 'StructuralComparison' 屬性加入類型，以判斷哪個欄位類型不支援比較</target>
        <note />
      </trans-unit>
      <trans-unit id="csTypeDoesNotSupportEquality1">
        <source>The type '{0}' does not support the 'equality' constraint because it has the 'NoEquality' attribute</source>
        <target state="translated">類型 '{0}' 不支援 'equality' 條件約束，因為它有 'NoEquality' 屬性</target>
        <note />
      </trans-unit>
      <trans-unit id="csTypeDoesNotSupportEquality2">
        <source>The type '{0}' does not support the 'equality' constraint because it is a function type</source>
        <target state="translated">類型 '{0}' 不支援 'equality' 條件約束，因為它是函式類型</target>
        <note />
      </trans-unit>
      <trans-unit id="csTypeDoesNotSupportEquality3">
        <source>The type '{0}' does not support the 'equality' constraint because it is a record, union or struct with one or more structural element types which do not support the 'equality' constraint. Either avoid the use of equality with this type, or add the 'StructuralEquality' attribute to the type to determine which field type does not support equality</source>
        <target state="translated">類型 '{0}' 不支援 'equality' 條件約束，因為它是記錄、等位或結構，且具有一個或多個不支援 'equality' 條件約束的結構化項目類型。請避免使用這種類型的相等，或將 'StructuralEquality' 屬性加入類型，以判斷哪個欄位類型不支援相等</target>
        <note />
      </trans-unit>
      <trans-unit id="csTypeIsNotEnumType">
        <source>The type '{0}' is not a CLI enum type</source>
        <target state="translated">類型 '{0}' 不是 CLI 列舉類型</target>
        <note />
      </trans-unit>
      <trans-unit id="csTypeHasNonStandardDelegateType">
        <source>The type '{0}' has a non-standard delegate type</source>
        <target state="translated">類型 '{0}' 有非標準的委派類型</target>
        <note />
      </trans-unit>
      <trans-unit id="csTypeIsNotDelegateType">
        <source>The type '{0}' is not a CLI delegate type</source>
        <target state="translated">類型 '{0}' 不是 CLI 委派類型</target>
        <note />
      </trans-unit>
      <trans-unit id="csTypeParameterCannotBeNullable">
        <source>This type parameter cannot be instantiated to 'Nullable'. This is a restriction imposed in order to ensure the meaning of 'null' in some CLI languages is not confusing when used in conjunction with 'Nullable' values.</source>
        <target state="translated">這個型別參數無法具現化成 'Nullable'。施加這個限制的原因是為了確保在某些 CLI 中，將 'null' 搭配 'Nullable' 值一起使用時意義不會混淆。</target>
        <note />
      </trans-unit>
      <trans-unit id="csGenericConstructRequiresStructType">
        <source>A generic construct requires that the type '{0}' is a CLI or F# struct type</source>
        <target state="translated">泛型建構要求類型 '{0}' 必須是 CLI 或 F# 結構類型</target>
        <note />
      </trans-unit>
      <trans-unit id="csGenericConstructRequiresUnmanagedType">
        <source>A generic construct requires that the type '{0}' is an unmanaged type</source>
        <target state="translated">泛型建構要求類型 '{0}' 必須是非受控類型</target>
        <note />
      </trans-unit>
      <trans-unit id="csTypeNotCompatibleBecauseOfPrintf">
        <source>The type '{0}' is not compatible with any of the types {1}, arising from the use of a printf-style format string</source>
        <target state="translated">類型 '{0}' 與任何類型 {1} 都不相容，原因是使用了 printf 樣式的格式字串</target>
        <note />
      </trans-unit>
      <trans-unit id="csGenericConstructRequiresReferenceSemantics">
        <source>A generic construct requires that the type '{0}' have reference semantics, but it does not, i.e. it is a struct</source>
        <target state="translated">泛型建構要求類型 '{0}' 必須有參考語意，但它卻沒有，也就是說它是結構</target>
        <note />
      </trans-unit>
      <trans-unit id="csGenericConstructRequiresNonAbstract">
        <source>A generic construct requires that the type '{0}' be non-abstract</source>
        <target state="translated">泛型建構要求類型 '{0}' 必須是非抽象的</target>
        <note />
      </trans-unit>
      <trans-unit id="csGenericConstructRequiresPublicDefaultConstructor">
        <source>A generic construct requires that the type '{0}' have a public default constructor</source>
        <target state="translated">泛型建構要求類型 '{0}' 必須有公用預設建構函式</target>
        <note />
      </trans-unit>
      <trans-unit id="csTypeInstantiationLengthMismatch">
        <source>Type instantiation length mismatch</source>
        <target state="translated">類型具現化長度不符</target>
        <note />
      </trans-unit>
      <trans-unit id="csOptionalArgumentNotPermittedHere">
        <source>Optional arguments not permitted here</source>
        <target state="translated">此處不允許選擇性引數</target>
        <note />
      </trans-unit>
      <trans-unit id="csMemberIsNotStatic">
        <source>{0} is not a static member</source>
        <target state="translated">{0} 不是靜態成員</target>
        <note />
      </trans-unit>
      <trans-unit id="csMemberIsNotInstance">
        <source>{0} is not an instance member</source>
        <target state="translated">{0} 不是執行個體成員</target>
        <note />
      </trans-unit>
      <trans-unit id="csArgumentLengthMismatch">
        <source>Argument length mismatch</source>
        <target state="translated">引數長度不符</target>
        <note />
      </trans-unit>
      <trans-unit id="csArgumentTypesDoNotMatch">
        <source>The argument types don't match</source>
        <target state="translated">引數類型不符</target>
        <note />
      </trans-unit>
      <trans-unit id="csMethodExpectsParams">
        <source>This method expects a CLI 'params' parameter in this position. 'params' is a way of passing a variable number of arguments to a method in languages such as C#. Consider passing an array for this argument</source>
        <target state="translated">這個方法預期這個位置是一個 CLI 'params' 參數。'params' 是一種傳遞變數的方法，可將可變數目的引數傳遞給 C# 一類語這的方法。請考慮傳遞這個引數的陣列</target>
        <note />
      </trans-unit>
      <trans-unit id="csMemberIsNotAccessible">
        <source>The member or object constructor '{0}' is not {1}</source>
        <target state="translated">成員或物件建構函式 '{0}' 不是 {1}</target>
        <note />
      </trans-unit>
      <trans-unit id="csMemberIsNotAccessible2">
        <source>The member or object constructor '{0}' is not {1}. Private members may only be accessed from within the declaring type. Protected members may only be accessed from an extending type and cannot be accessed from inner lambda expressions.</source>
        <target state="translated">成員或物件建構函式 '{0}' 不是 {1}。私用成員只能從宣告類型中存取。受保護的成員只能從擴充類型存取，無法從內部 Lambda 運算式存取。</target>
        <note />
      </trans-unit>
      <trans-unit id="csMethodIsNotAStaticMethod">
        <source>{0} is not a static method</source>
        <target state="translated">{0} 不是靜態方法</target>
        <note />
      </trans-unit>
      <trans-unit id="csMethodIsNotAnInstanceMethod">
        <source>{0} is not an instance method</source>
        <target state="translated">{0} 不是執行個體方法</target>
        <note />
      </trans-unit>
      <trans-unit id="csMemberHasNoArgumentOrReturnProperty">
        <source>The member or object constructor '{0}' has no argument or settable return property '{1}'. {2}.</source>
        <target state="translated">成員或物件建構函式 '{0}' 沒有引數或可設定的傳回屬性 '{1}'。{2}。</target>
        <note />
      </trans-unit>
      <trans-unit id="csCtorHasNoArgumentOrReturnProperty">
        <source>The object constructor '{0}' has no argument or settable return property '{1}'. {2}.</source>
        <target state="translated">物件建構函式 '{0}' 沒有引數或可設定的傳回屬性 '{1}'。{2}。</target>
        <note />
      </trans-unit>
      <trans-unit id="csRequiredSignatureIs">
        <source>The required signature is {0}</source>
        <target state="translated">需要的簽章是 {0}</target>
        <note />
      </trans-unit>
      <trans-unit id="csMemberSignatureMismatch">
        <source>The member or object constructor '{0}' requires {1} argument(s). The required signature is '{2}'.</source>
        <target state="translated">成員或物件建構函式 '{0}' 需要 {1} 個引數。需要的簽章是 '{2}'。</target>
        <note />
      </trans-unit>
      <trans-unit id="csMemberSignatureMismatch2">
        <source>The member or object constructor '{0}' requires {1} additional argument(s). The required signature is '{2}'.</source>
        <target state="translated">成員或物件建構函式 '{0}' 還需要 {1} 個其他引數。需要的簽章是 '{2}'。</target>
        <note />
      </trans-unit>
      <trans-unit id="csMemberSignatureMismatch3">
        <source>The member or object constructor '{0}' requires {1} argument(s). The required signature is '{2}'. Some names for missing arguments are {3}.</source>
        <target state="translated">成員或物件建構函式 '{0}' 需要 {1} 個引數。需要的簽章是 '{2}'。遺漏引數的部分名稱是 {3}。</target>
        <note />
      </trans-unit>
      <trans-unit id="csMemberSignatureMismatch4">
        <source>The member or object constructor '{0}' requires {1} additional argument(s). The required signature is '{2}'. Some names for missing arguments are {3}.</source>
        <target state="translated">成員或物件建構函式 '{0}' 還需要 {1} 個其他引數。需要的簽章是 '{2}'。遺漏引數的部分名稱是 {3}。</target>
        <note />
      </trans-unit>
      <trans-unit id="csMemberSignatureMismatchArityNamed">
        <source>The member or object constructor '{0}' requires {1} argument(s) but is here given {2} unnamed and {3} named argument(s). The required signature is '{4}'.</source>
        <target state="translated">成員或物件建構函式 '{0}' 需要 {1} 個引數，但此處指定了 {2} 個未命名和 {3} 個具名引數。需要的簽章是 '{4}'。</target>
        <note />
      </trans-unit>
      <trans-unit id="csMemberSignatureMismatchArity">
        <source>The member or object constructor '{0}' takes {1} argument(s) but is here given {2}. The required signature is '{3}'.</source>
        <target state="translated">成員或物件建構函式 '{0}' 接受 {1} 個引數，但此處指定了 {2} 個。需要的簽章是 '{3}'。</target>
        <note />
      </trans-unit>
      <trans-unit id="csCtorSignatureMismatchArity">
        <source>The object constructor '{0}' takes {1} argument(s) but is here given {2}. The required signature is '{3}'.</source>
        <target state="translated">物件建構函式 '{0}' 要用到 {1} 個引數，但此處提供了 {2} 個引數。需要的簽章是 '{3}'。</target>
        <note />
      </trans-unit>
      <trans-unit id="csCtorSignatureMismatchArityProp">
        <source>The object constructor '{0}' takes {1} argument(s) but is here given {2}. The required signature is '{3}'. If some of the arguments are meant to assign values to properties, consider separating those arguments with a comma (',').</source>
        <target state="translated">物件建構函式 '{0}' 要用到 {1} 個引數，但此處提供了 {2} 個引數。需要的簽章是 '{3}'。如果有部分引數是要為屬性指派值，請考慮以逗號 (',') 分隔這些引數。</target>
        <note />
      </trans-unit>
      <trans-unit id="csMemberSignatureMismatchArityType">
        <source>The member or object constructor '{0}' takes {1} type argument(s) but is here given {2}. The required signature is '{3}'.</source>
        <target state="translated">成員或物件建構函式 '{0}' 接受 {1} 個型別引數，但此處指定了 {2} 個。需要的簽章是 '{3}'。</target>
        <note />
      </trans-unit>
      <trans-unit id="csMemberNotAccessible">
        <source>A member or object constructor '{0}' taking {1} arguments is not accessible from this code location. All accessible versions of method '{2}' take {3} arguments.</source>
        <target state="translated">無法從這個程式碼位置存取接受 {1} 個引數的成員或物件建構函式 '{0}'。方法 '{2}' 的所有可存取版本都接受 {3} 個引數。</target>
        <note />
      </trans-unit>
      <trans-unit id="csIncorrectGenericInstantiation">
        <source>Incorrect generic instantiation. No {0} member named '{1}' takes {2} generic arguments.</source>
        <target state="translated">泛型具現化錯誤。沒有名稱為 '{1}' 的 {0} 成員接受 {2} 個泛型引數。</target>
        <note />
      </trans-unit>
      <trans-unit id="csMemberOverloadArityMismatch">
        <source>The member or object constructor '{0}' does not take {1} argument(s). An overload was found taking {2} arguments.</source>
        <target state="translated">成員或物件建構函式 '{0}' 不接受 {1} 個引數。找到接受 {2} 個引數的多載。</target>
        <note />
      </trans-unit>
      <trans-unit id="csNoMemberTakesTheseArguments">
        <source>No {0} member or object constructor named '{1}' takes {2} arguments</source>
        <target state="translated">沒有名稱為 '{1}' 的 {0} 成員或物件建構函式接受 {2} 個引數</target>
        <note />
      </trans-unit>
      <trans-unit id="csNoMemberTakesTheseArguments2">
        <source>No {0} member or object constructor named '{1}' takes {2} arguments. Note the call to this member also provides {3} named arguments.</source>
        <target state="translated">沒有名稱為 '{1}' 的 {0} 成員或物件建構函式接受 {2} 個引數。注意，呼叫這個成員也會提供 {3} 個具名引數。</target>
        <note />
      </trans-unit>
      <trans-unit id="csNoMemberTakesTheseArguments3">
        <source>No {0} member or object constructor named '{1}' takes {2} arguments. The named argument '{3}' doesn't correspond to any argument or settable return property for any overload.</source>
        <target state="translated">沒有名稱為 '{1}' 的 {0} 成員或物件建構函式接受 {2} 個引數。具名引數 '{3}' 未對應到任何引數或任何多載的可設定傳回屬性。</target>
        <note />
      </trans-unit>
      <trans-unit id="csMethodNotFound">
        <source>Method or object constructor '{0}' not found</source>
        <target state="translated">找不到方法或物件建構函式 '{0}'</target>
        <note />
      </trans-unit>
      <trans-unit id="csNoOverloadsFound">
        <source>No overloads match for method '{0}'.</source>
        <target state="translated">沒有符合方法 '{0}' 的多載。</target>
        <note />
      </trans-unit>
      <trans-unit id="csMethodIsOverloaded">
        <source>A unique overload for method '{0}' could not be determined based on type information prior to this program point. A type annotation may be needed.</source>
        <target state="translated">無法根據這個程式點之前的類型資訊，判斷方法 '{0}' 的唯一多載。可能需要有類型註釋。</target>
        <note />
      </trans-unit>
      <trans-unit id="csCandidates">
        <source>Candidates:\n{0}</source>
        <target state="translated">候選:\n{0}</target>
        <note />
      </trans-unit>
      <trans-unit id="parsDoCannotHaveVisibilityDeclarations">
        <source>Accessibility modifiers are not permitted on 'do' bindings, but '{0}' was given.</source>
        <target state="translated">'do' 繫結不得包含存取範圍修飾詞，但卻提供了 '{0}'。</target>
        <note />
      </trans-unit>
      <trans-unit id="parsEofInHashIf">
        <source>End of file in #if section begun at or after here</source>
        <target state="translated">#if 區段中的檔案結尾於此處或之後開始</target>
        <note />
      </trans-unit>
      <trans-unit id="parsEofInString">
        <source>End of file in string begun at or before here</source>
        <target state="translated">字串中的檔案結尾於此處或之前開始</target>
        <note />
      </trans-unit>
      <trans-unit id="parsEofInVerbatimString">
        <source>End of file in verbatim string begun at or before here</source>
        <target state="translated">逐字字串中的檔案結尾於此處或之前開始</target>
        <note />
      </trans-unit>
      <trans-unit id="parsEofInComment">
        <source>End of file in comment begun at or before here</source>
        <target state="translated">註解中的檔案結尾於此處或之前開始</target>
        <note />
      </trans-unit>
      <trans-unit id="parsEofInStringInComment">
        <source>End of file in string embedded in comment begun at or before here</source>
        <target state="translated">內嵌在註解中的字串中的檔案結尾於此處或之前開始</target>
        <note />
      </trans-unit>
      <trans-unit id="parsEofInVerbatimStringInComment">
        <source>End of file in verbatim string embedded in comment begun at or before here</source>
        <target state="translated">內嵌在註解中的逐字字串中的檔案結尾於此處或之前開始</target>
        <note />
      </trans-unit>
      <trans-unit id="parsEofInIfOcaml">
        <source>End of file in IF-OCAML section begun at or before here</source>
        <target state="translated">IF-OCAML 區段中的檔案結尾於此處或之前開始</target>
        <note />
      </trans-unit>
      <trans-unit id="parsEofInDirective">
        <source>End of file in directive begun at or before here</source>
        <target state="translated">指示詞中的檔案結尾於此處或之前開始</target>
        <note />
      </trans-unit>
      <trans-unit id="parsNoHashEndIfFound">
        <source>No #endif found for #if or #else</source>
        <target state="translated">找不到 #if 或 #else 的 #endif</target>
        <note />
      </trans-unit>
      <trans-unit id="parsAttributesIgnored">
        <source>Attributes have been ignored in this construct</source>
        <target state="translated">已忽略這個建構中的屬性</target>
        <note />
      </trans-unit>
      <trans-unit id="parsUseBindingsIllegalInImplicitClassConstructors">
        <source>'use' bindings are not permitted in primary constructors</source>
        <target state="translated">不允許在主要建構函式中使用 'use' 繫結</target>
        <note />
      </trans-unit>
      <trans-unit id="parsUseBindingsIllegalInModules">
        <source>'use' bindings are not permitted in modules and are treated as 'let' bindings</source>
        <target state="translated">不允許在模組中使用 'use' 繫結，將當做 'let' 繫結處理</target>
        <note />
      </trans-unit>
      <trans-unit id="parsIntegerForLoopRequiresSimpleIdentifier">
        <source>An integer for loop must use a simple identifier</source>
        <target state="translated">用於迴圈的整數必須使用簡單識別碼</target>
        <note />
      </trans-unit>
      <trans-unit id="parsOnlyOneWithAugmentationAllowed">
        <source>At most one 'with' augmentation is permitted</source>
        <target state="translated">最多只允許一個 'with' 增強指定</target>
        <note />
      </trans-unit>
      <trans-unit id="parsUnexpectedSemicolon">
        <source>A semicolon is not expected at this point</source>
        <target state="translated">目前不需要分號</target>
        <note />
      </trans-unit>
      <trans-unit id="parsUnexpectedEndOfFile">
        <source>Unexpected end of input</source>
        <target state="translated">未預期的輸入結束</target>
        <note />
      </trans-unit>
      <trans-unit id="parsUnexpectedVisibilityDeclaration">
        <source>Accessibility modifiers are not permitted here, but '{0}' was given.</source>
        <target state="translated">此處不得使用存取範圍修飾詞，但卻提供了 '{0}'。</target>
        <note />
      </trans-unit>
      <trans-unit id="parsOnlyHashDirectivesAllowed">
        <source>Only '#' compiler directives may occur prior to the first 'namespace' declaration</source>
        <target state="translated">在第一個 'namespace' 宣告前只能出現 '#' 編譯器指示詞</target>
        <note />
      </trans-unit>
      <trans-unit id="parsVisibilityDeclarationsShouldComePriorToIdentifier">
        <source>Accessibility modifiers should come immediately prior to the identifier naming a construct</source>
        <target state="translated">存取範圍修飾詞應該放在為建構命名的識別碼正前方</target>
        <note />
      </trans-unit>
      <trans-unit id="parsNamespaceOrModuleNotBoth">
        <source>Files should begin with either a namespace or module declaration, e.g. 'namespace SomeNamespace.SubNamespace' or 'module SomeNamespace.SomeModule', but not both. To define a module within a namespace use 'module SomeModule = ...'</source>
        <target state="translated">檔案應該以命名空間或模組宣告開始，例如 'namespace SomeNamespace.SubNamespace' 或 'module SomeNamespace.SomeModule'，但不能兩者都有。若要在命名空間中定義模組，請使用 'module SomeModule = ...'</target>
        <note />
      </trans-unit>
      <trans-unit id="parsModuleAbbreviationMustBeSimpleName">
        <source>A module abbreviation must be a simple name, not a path</source>
        <target state="translated">模組縮寫必須是簡單名稱，不是路徑</target>
        <note />
      </trans-unit>
      <trans-unit id="parsIgnoreAttributesOnModuleAbbreviation">
        <source>Ignoring attributes on module abbreviation</source>
        <target state="translated">即將忽略模組縮寫的屬性</target>
        <note />
      </trans-unit>
      <trans-unit id="parsIgnoreAttributesOnModuleAbbreviationAlwaysPrivate">
        <source>The '{0}' accessibility attribute is not allowed on module abbreviation. Module abbreviations are always private.</source>
        <target state="translated">模組縮寫不得包含 '{0}' 存取範圍屬性。模組縮寫一律為私用。</target>
        <note />
      </trans-unit>
      <trans-unit id="parsIgnoreVisibilityOnModuleAbbreviationAlwaysPrivate">
        <source>The '{0}' visibility attribute is not allowed on module abbreviation. Module abbreviations are always private.</source>
        <target state="translated">模組縮寫不得包含 '{0}' 可見度屬性。模組縮寫一律為私用。</target>
        <note />
      </trans-unit>
      <trans-unit id="parsUnClosedBlockInHashLight">
        <source>Unclosed block</source>
        <target state="translated">未封閉的區塊</target>
        <note />
      </trans-unit>
      <trans-unit id="parsUnmatchedBeginOrStruct">
        <source>Unmatched 'begin' or 'struct'</source>
        <target state="translated">無對應的 'begin' 或 'struct'</target>
        <note />
      </trans-unit>
      <trans-unit id="parsModuleDefnMustBeSimpleName">
        <source>A module name must be a simple name, not a path</source>
        <target state="translated">模組名稱必須是簡單名稱，不是路徑</target>
        <note />
      </trans-unit>
      <trans-unit id="parsUnexpectedEmptyModuleDefn">
        <source>Unexpected empty type moduleDefn list</source>
        <target state="translated">未預期的空白類型 moduleDefn 清單</target>
        <note />
      </trans-unit>
      <trans-unit id="parsAttributesMustComeBeforeVal">
        <source>Attributes should be placed before 'val'</source>
        <target state="translated">屬性應該放在 'val' 之前</target>
        <note />
      </trans-unit>
      <trans-unit id="parsAttributesAreNotPermittedOnInterfaceImplementations">
        <source>Attributes are not permitted on interface implementations</source>
        <target state="translated">不允許在介面實作上使用屬性</target>
        <note />
      </trans-unit>
      <trans-unit id="parsSyntaxError">
        <source>Syntax error</source>
        <target state="translated">語法錯誤</target>
        <note />
      </trans-unit>
      <trans-unit id="parsAugmentationsIllegalOnDelegateType">
        <source>Augmentations are not permitted on delegate type moduleDefns</source>
        <target state="translated">不允許在委派類型 moduleDefns 上使用增強指定</target>
        <note />
      </trans-unit>
      <trans-unit id="parsUnmatchedClassInterfaceOrStruct">
        <source>Unmatched 'class', 'interface' or 'struct'</source>
        <target state="translated">無對應的 'class'、'interface' 或 'struct'</target>
        <note />
      </trans-unit>
      <trans-unit id="parsEmptyTypeDefinition">
        <source>A type definition requires one or more members or other declarations. If you intend to define an empty class, struct or interface, then use 'type ... = class end', 'interface end' or 'struct end'.</source>
        <target state="translated">類型定義需要一個或多個成員或其他宣告。如果您打算定義空的類別、結構或介面，請使用 'type ... = class end'、'interface end' 或 'struct end'。</target>
        <note />
      </trans-unit>
      <trans-unit id="parsUnmatchedWith">
        <source>Unmatched 'with' or badly formatted 'with' block</source>
        <target state="translated">無對應的 'with'，或 'with' 區塊的格式錯誤</target>
        <note />
      </trans-unit>
      <trans-unit id="parsGetOrSetRequired">
        <source>'get', 'set' or 'get,set' required</source>
        <target state="translated">需要 'get'、'set' 或 'get,set'</target>
        <note />
      </trans-unit>
      <trans-unit id="parsOnlyClassCanTakeValueArguments">
        <source>Only class types may take value arguments</source>
        <target state="translated">只有類別類型可接受數值引數</target>
        <note />
      </trans-unit>
      <trans-unit id="parsUnmatchedBegin">
        <source>Unmatched 'begin'</source>
        <target state="translated">無對應的 'begin'</target>
        <note />
      </trans-unit>
      <trans-unit id="parsInvalidDeclarationSyntax">
        <source>Invalid declaration syntax</source>
        <target state="translated">無效的宣告語法</target>
        <note />
      </trans-unit>
      <trans-unit id="parsGetAndOrSetRequired">
        <source>'get' and/or 'set' required</source>
        <target state="translated">需要 'get' 和/或 'set'</target>
        <note />
      </trans-unit>
      <trans-unit id="parsTypeAnnotationsOnGetSet">
        <source>Type annotations on property getters and setters must be given after the 'get()' or 'set(v)', e.g. 'with get() : string = ...'</source>
        <target state="translated">屬性 getter 和 setter 的類型註釋必須在 'get()' 或 'set(v)' 之後指定，例如 'with get() : string = ...'</target>
        <note />
      </trans-unit>
      <trans-unit id="parsGetterMustHaveAtLeastOneArgument">
        <source>A getter property is expected to be a function, e.g. 'get() = ...' or 'get(index) = ...'</source>
        <target state="translated">getter 屬性必須是函式，例如 'get() = ...' 或 'get(index) = ...'</target>
        <note />
      </trans-unit>
      <trans-unit id="parsMultipleAccessibilitiesForGetSet">
        <source>Multiple accessibilities given for property getter or setter</source>
        <target state="translated">為屬性 getter 或 setter 指定了多個存取範圍</target>
        <note />
      </trans-unit>
      <trans-unit id="parsSetSyntax">
        <source>Property setters must be defined using 'set value = ', 'set idx value = ' or 'set (idx1,...,idxN) value = ... '</source>
        <target state="translated">必須使用 'set value = '、'set idx value = ' 或 'set (idx1,...,idxN) value = ... ' 定義屬性 setter</target>
        <note />
      </trans-unit>
      <trans-unit id="parsInterfacesHaveSameVisibilityAsEnclosingType">
        <source>Interfaces always have the same visibility as the enclosing type</source>
        <target state="translated">介面一定與封入類型採用相同的可見度</target>
        <note />
      </trans-unit>
      <trans-unit id="parsAccessibilityModsIllegalForAbstract">
        <source>Accessibility modifiers are not allowed on this member. Abstract slots always have the same visibility as the enclosing type.</source>
        <target state="translated">不允許在這個成員上使用存取範圍修飾詞。抽象位置一定與封入類型採用相同的可見度。</target>
        <note />
      </trans-unit>
      <trans-unit id="parsAttributesIllegalOnInherit">
        <source>Attributes are not permitted on 'inherit' declarations</source>
        <target state="translated">不允許在 'inherit' 宣告上使用屬性</target>
        <note />
      </trans-unit>
      <trans-unit id="parsVisibilityIllegalOnInherit">
        <source>Accessibility modifiers are not permitted on an 'inherits' declaration</source>
        <target state="translated">不允許在 'inherits' 宣告上使用存取範圍修飾詞</target>
        <note />
      </trans-unit>
      <trans-unit id="parsInheritDeclarationsCannotHaveAsBindings">
        <source>'inherit' declarations cannot have 'as' bindings. To access members of the base class when overriding a method, the syntax 'base.SomeMember' may be used; 'base' is a keyword. Remove this 'as' binding.</source>
        <target state="translated">'inherit' 宣告不能有 'as' 繫結。若要在覆寫方法時存取基底類別的成員，可以使用 'base.SomeMember' 語法，其中 'base' 是關鍵字。請移除這個 'as' 繫結。</target>
        <note />
      </trans-unit>
      <trans-unit id="parsAttributesIllegalHere">
        <source>Attributes are not allowed here</source>
        <target state="translated">這裡不允許屬性</target>
        <note />
      </trans-unit>
      <trans-unit id="parsTypeAbbreviationsCannotHaveVisibilityDeclarations">
        <source>Accessibility modifiers are not permitted in this position for type abbreviations</source>
        <target state="translated">不允許在類型縮寫的這個位置使用存取範圍修飾詞</target>
        <note />
      </trans-unit>
      <trans-unit id="parsEnumTypesCannotHaveVisibilityDeclarations">
        <source>Accessibility modifiers are not permitted in this position for enum types</source>
        <target state="translated">不允許在列舉類型的這個位置使用存取範圍修飾詞</target>
        <note />
      </trans-unit>
      <trans-unit id="parsAllEnumFieldsRequireValues">
        <source>All enum fields must be given values</source>
        <target state="translated">所有列舉欄位都必須指定值</target>
        <note />
      </trans-unit>
      <trans-unit id="parsInlineAssemblyCannotHaveVisibilityDeclarations">
        <source>Accessibility modifiers are not permitted on inline assembly code types</source>
        <target state="translated">不允許在內嵌組譯程式碼類型上使用存取範圍修飾詞</target>
        <note />
      </trans-unit>
      <trans-unit id="parsUnexpectedIdentifier">
        <source>Unexpected identifier: '{0}'</source>
        <target state="translated">未預期的識別碼: '{0}'</target>
        <note />
      </trans-unit>
      <trans-unit id="parsUnionCasesCannotHaveVisibilityDeclarations">
        <source>Accessibility modifiers are not permitted on union cases. Use 'type U = internal ...' or 'type U = private ...' to give an accessibility to the whole representation.</source>
        <target state="translated">不允許在聯集上使用存取範圍修飾詞。請使用 'type U = internal ...' 或 'type U = private ...' 為整個表示指定存取範圍。</target>
        <note />
      </trans-unit>
      <trans-unit id="parsEnumFieldsCannotHaveVisibilityDeclarations">
        <source>Accessibility modifiers are not permitted on enumeration fields</source>
        <target state="translated">不允許在列舉欄位上使用存取範圍修飾詞</target>
        <note />
      </trans-unit>
      <trans-unit id="parsConsiderUsingSeparateRecordType">
        <source>Consider using a separate record type instead</source>
        <target state="translated">請考慮改用不同的記錄類型</target>
        <note />
      </trans-unit>
      <trans-unit id="parsRecordFieldsCannotHaveVisibilityDeclarations">
        <source>Accessibility modifiers are not permitted on record fields. Use 'type R = internal ...' or 'type R = private ...' to give an accessibility to the whole representation.</source>
        <target state="translated">不允許在記錄欄位上使用存取範圍修飾詞。請使用 'type R = internal ...' 或 'type R = private ...' 為整個表示指定存取範圍。</target>
        <note />
      </trans-unit>
      <trans-unit id="parsLetAndForNonRecBindings">
        <source>The declaration form 'let ... and ...' for non-recursive bindings is not used in F# code. Consider using a sequence of 'let' bindings</source>
        <target state="translated">F# 程式碼中不使用非遞迴繫結的宣告形式 'let ... and ...'。請考慮使用 'let' 繫結序列</target>
        <note />
      </trans-unit>
      <trans-unit id="parsUnmatchedParen">
        <source>Unmatched '('</source>
        <target state="translated">無對應的 '('</target>
        <note />
      </trans-unit>
      <trans-unit id="parsSuccessivePatternsShouldBeSpacedOrTupled">
        <source>Successive patterns should be separated by spaces or tupled</source>
        <target state="translated">後續引數應該用空格分隔或採用 Tuple 形式</target>
        <note />
      </trans-unit>
      <trans-unit id="parsNoMatchingInForLet">
        <source>No matching 'in' found for this 'let'</source>
        <target state="translated">找不到這個 'let' 的對應 'in'</target>
        <note />
      </trans-unit>
      <trans-unit id="parsErrorInReturnForLetIncorrectIndentation">
        <source>Error in the return expression for this 'let'. Possible incorrect indentation.</source>
        <target state="translated">這個 'let' 的傳回運算式中有錯。可能是縮排不正確。</target>
        <note />
      </trans-unit>
      <trans-unit id="parsExpectedExpressionAfterLet">
        <source>The block following this '{0}' is unfinished. Every code block is an expression and must have a result. '{1}' cannot be the final code element in a block. Consider giving this block an explicit result.</source>
        <target state="translated">此 '{0}' 後跟隨的區塊未完成。每個程式碼區塊都是運算式，且必須要有結果。'{1}' 不得為區塊中最後一個程式碼項目。請考慮為此區塊提供明確結果。</target>
        <note />
      </trans-unit>
      <trans-unit id="parsIncompleteIf">
        <source>Incomplete conditional. Expected 'if &lt;expr&gt; then &lt;expr&gt;' or 'if &lt;expr&gt; then &lt;expr&gt; else &lt;expr&gt;'.</source>
        <target state="translated">條件不完整。應為 'if &lt;expr&gt; then &lt;expr&gt;' 或 'if &lt;expr&gt; then &lt;expr&gt; else &lt;expr&gt;'。</target>
        <note />
      </trans-unit>
      <trans-unit id="parsAssertIsNotFirstClassValue">
        <source>'assert' may not be used as a first class value. Use 'assert &lt;expr&gt;' instead.</source>
        <target state="translated">'assert' 不能用作第一個類別值。請改用 'assert &lt;expr&gt;'。</target>
        <note />
      </trans-unit>
      <trans-unit id="parsIdentifierExpected">
        <source>Identifier expected</source>
        <target state="translated">必須是識別項</target>
        <note />
      </trans-unit>
      <trans-unit id="parsInOrEqualExpected">
        <source>'in' or '=' expected</source>
        <target state="translated">必須是 'in' 或 '='</target>
        <note />
      </trans-unit>
      <trans-unit id="parsArrowUseIsLimited">
        <source>The use of '-&gt;' in sequence and computation expressions is limited to the form 'for pat in expr -&gt; expr'. Use the syntax 'for ... in ... do ... yield...' to generate elements in more complex sequence expressions.</source>
        <target state="translated">'-&gt;' 在序列和計算運算式中的用法只能是 'for pat in expr -&gt; expr' 形式。請使用 'for ... in ... do ... yield...' 語法在更複雜的序列運算式中產生元素。</target>
        <note />
      </trans-unit>
      <trans-unit id="parsSuccessiveArgsShouldBeSpacedOrTupled">
        <source>Successive arguments should be separated by spaces or tupled, and arguments involving function or method applications should be parenthesized</source>
        <target state="translated">後續引數應該用空格分隔或採用 Tuple 形式，而且涉及函式或方法應用程式的引數應該用括號括住</target>
        <note />
      </trans-unit>
      <trans-unit id="parsUnmatchedBracket">
        <source>Unmatched '['</source>
        <target state="translated">無對應的 '['</target>
        <note />
      </trans-unit>
      <trans-unit id="parsMissingQualificationAfterDot">
        <source>Missing qualification after '.'</source>
        <target state="translated">在 '.' 後遺漏限定性</target>
        <note />
      </trans-unit>
      <trans-unit id="parsParenFormIsForML">
        <source>In F# code you may use 'expr.[expr]'. A type annotation may be required to indicate the first expression is an array</source>
        <target state="translated">在 F# 程式碼中，您可使用 'expr.[expr]'。需要類型註釋來指示第一個運算式為陣列</target>
        <note />
      </trans-unit>
      <trans-unit id="parsMismatchedQuote">
        <source>Mismatched quotation, beginning with '{0}'</source>
        <target state="translated">不相符的引號，以 '{0}' 開頭</target>
        <note />
      </trans-unit>
      <trans-unit id="parsUnmatched">
        <source>Unmatched '{0}'</source>
        <target state="translated">無對應的 '{0}'</target>
        <note />
      </trans-unit>
      <trans-unit id="parsUnmatchedBracketBar">
        <source>Unmatched '[|'</source>
        <target state="translated">無對應的 '[|'</target>
        <note />
      </trans-unit>
      <trans-unit id="parsUnmatchedBrace">
        <source>Unmatched '{{'</source>
        <target state="translated">無對應的 '{{'</target>
        <note />
      </trans-unit>
      <trans-unit id="parsFieldBinding">
        <source>Field bindings must have the form 'id = expr;'</source>
        <target state="translated">欄位繫結必須具有 'id = expr;' 形式</target>
        <note />
      </trans-unit>
      <trans-unit id="parsMemberIllegalInObjectImplementation">
        <source>This member is not permitted in an object implementation</source>
        <target state="translated">不允許在物件實作中使用這個成員</target>
        <note />
      </trans-unit>
      <trans-unit id="parsMissingFunctionBody">
        <source>Missing function body</source>
        <target state="translated">遺漏函式主體</target>
        <note />
      </trans-unit>
      <trans-unit id="parsSyntaxErrorInLabeledType">
        <source>Syntax error in labelled type argument</source>
        <target state="translated">有標籤的型別引數中語法錯誤</target>
        <note />
      </trans-unit>
      <trans-unit id="parsUnexpectedInfixOperator">
        <source>Unexpected infix operator in type expression</source>
        <target state="translated">類型運算式中未預期的中置運算子</target>
        <note />
      </trans-unit>
      <trans-unit id="parsMultiArgumentGenericTypeFormDeprecated">
        <source>The syntax '(typ,...,typ) ident' is not used in F# code. Consider using 'ident&lt;typ,...,typ&gt;' instead</source>
        <target state="translated">F# 程式碼中未使用 '(typ,...,typ) ident' 語法。請考慮改用 'ident&lt;typ,...,typ&gt;'</target>
        <note />
      </trans-unit>
      <trans-unit id="parsInvalidLiteralInType">
        <source>Invalid literal in type</source>
        <target state="translated">類型中的常值無效</target>
        <note />
      </trans-unit>
      <trans-unit id="parsUnexpectedOperatorForUnitOfMeasure">
        <source>Unexpected infix operator in unit-of-measure expression. Legal operators are '*', '/' and '^'.</source>
        <target state="translated">測量單位運算式中未預期的中置運算子。合法的運算子為 '*'、'/' 和 '^'。</target>
        <note />
      </trans-unit>
      <trans-unit id="parsUnexpectedIntegerLiteralForUnitOfMeasure">
        <source>Unexpected integer literal in unit-of-measure expression</source>
        <target state="translated">測量單位運算式中未預期的整數常值</target>
        <note />
      </trans-unit>
      <trans-unit id="parsMismatchedQuotationName">
        <source>Mismatched quotation operator name, beginning with '{0}'</source>
        <target state="translated">不相符的引號運算子名稱，以 '{0}' 開頭</target>
        <note />
      </trans-unit>
      <trans-unit id="parsActivePatternCaseMustBeginWithUpperCase">
        <source>Active pattern case identifiers must begin with an uppercase letter</source>
        <target state="translated">現用模式大小寫識別項必須以大寫字母開頭</target>
        <note />
      </trans-unit>
      <trans-unit id="parsActivePatternCaseContainsPipe">
        <source>The '|' character is not permitted in active pattern case identifiers</source>
        <target state="translated">現用模式大小寫識別碼不得使用字元 '|'</target>
        <note />
      </trans-unit>
      <trans-unit id="parsIllegalDenominatorForMeasureExponent">
        <source>Denominator must not be 0 in unit-of-measure exponent</source>
        <target state="translated">度量單位指數的分母不得為 0</target>
        <note />
      </trans-unit>
      <trans-unit id="parsNoEqualShouldFollowNamespace">
        <source>No '=' symbol should follow a 'namespace' declaration</source>
        <target state="translated">不得將 '=' 符號跟在 'namespace' 宣告之後</target>
        <note />
      </trans-unit>
      <trans-unit id="parsSyntaxModuleStructEndDeprecated">
        <source>The syntax 'module ... = struct .. end' is not used in F# code. Consider using 'module ... = begin .. end'</source>
        <target state="translated">F# 程式碼中不使用語法 'module ... = struct .. end'。請考慮使用 'module ... = begin .. end'</target>
        <note />
      </trans-unit>
      <trans-unit id="parsSyntaxModuleSigEndDeprecated">
        <source>The syntax 'module ... : sig .. end' is not used in F# code. Consider using 'module ... = begin .. end'</source>
        <target state="translated">F# 程式碼中不使用語法 'module ... : sig .. end'。請考慮使用 'module ... = begin .. end'</target>
        <note />
      </trans-unit>
      <trans-unit id="tcStaticFieldUsedWhenInstanceFieldExpected">
        <source>A static field was used where an instance field is expected</source>
        <target state="translated">在需要執行個體欄位的地方使用了靜態欄位</target>
        <note />
      </trans-unit>
      <trans-unit id="tcMethodNotAccessible">
        <source>Method '{0}' is not accessible from this code location</source>
        <target state="translated">無法從這個程式碼位置存取方法 '{0}'</target>
        <note />
      </trans-unit>
      <trans-unit id="tcImplicitMeasureFollowingSlash">
        <source>Implicit product of measures following /</source>
        <target state="translated">在 / 後有隱含的測量乘積</target>
        <note />
      </trans-unit>
      <trans-unit id="tcUnexpectedMeasureAnon">
        <source>Unexpected SynMeasure.Anon</source>
        <target state="translated">未預期的 SynMeasure.Anon</target>
        <note />
      </trans-unit>
      <trans-unit id="tcNonZeroConstantCannotHaveGenericUnit">
        <source>Non-zero constants cannot have generic units. For generic zero, write 0.0&lt;_&gt;.</source>
        <target state="translated">非零常數不能有泛型單位。如需泛型的零，請寫成 0.0&lt;_&gt;。</target>
        <note />
      </trans-unit>
      <trans-unit id="tcSeqResultsUseYield">
        <source>In sequence expressions, results are generated using 'yield'</source>
        <target state="translated">在循序項運算式中，結果是使用 'yield' 產生的</target>
        <note />
      </trans-unit>
      <trans-unit id="tcUnexpectedBigRationalConstant">
        <source>Unexpected big rational constant</source>
        <target state="translated">未預期的大型有理數常數</target>
        <note />
      </trans-unit>
      <trans-unit id="tcInvalidTypeForUnitsOfMeasure">
        <source>Units-of-measure are only supported on float, float32, decimal, and integer types.</source>
        <target state="translated">只有浮點數、float32、十進位和整數類型支援測量單位。</target>
        <note />
      </trans-unit>
      <trans-unit id="tcUnexpectedConstUint16Array">
        <source>Unexpected Const_uint16array</source>
        <target state="translated">未預期的 Const_uint16array</target>
        <note />
      </trans-unit>
      <trans-unit id="tcUnexpectedConstByteArray">
        <source>Unexpected Const_bytearray</source>
        <target state="translated">未預期的 Const_bytearray</target>
        <note />
      </trans-unit>
      <trans-unit id="tcParameterRequiresName">
        <source>A parameter with attributes must also be given a name, e.g. '[&lt;Attribute&gt;] Name : Type'</source>
        <target state="translated">具有屬性的參數也必須有名稱，例如 '[&lt;Attribute&gt;] Name : Type'</target>
        <note />
      </trans-unit>
      <trans-unit id="tcReturnValuesCannotHaveNames">
        <source>Return values cannot have names</source>
        <target state="translated">傳回值不能有名稱</target>
        <note />
      </trans-unit>
      <trans-unit id="tcMemberKindPropertyGetSetNotExpected">
        <source>SynMemberKind.PropertyGetSet only expected in parse trees</source>
        <target state="translated">只有剖析樹狀目錄中需要 SynMemberKind.PropertyGetSet</target>
        <note />
      </trans-unit>
      <trans-unit id="tcNamespaceCannotContainValues">
        <source>Namespaces cannot contain values. Consider using a module to hold your value declarations.</source>
        <target state="translated">命名空間不能包含值。請考慮使用模組來存放值宣告。</target>
        <note />
      </trans-unit>
      <trans-unit id="tcNamespaceCannotContainExtensionMembers">
        <source>Namespaces cannot contain extension members except in the same file and namespace declaration group where the type is defined. Consider using a module to hold declarations of extension members.</source>
        <target state="translated">命名空間不能包含擴充成員，除非在已定義類型的相同檔案和命名空間宣告群組內。請考慮使用模組來保留擴充成員的宣告。</target>
        <note />
      </trans-unit>
      <trans-unit id="tcMultipleVisibilityAttributes">
        <source>Multiple visibility attributes have been specified for this identifier</source>
        <target state="translated">已經為這個識別碼指定多個可見度屬性</target>
        <note />
      </trans-unit>
      <trans-unit id="tcMultipleVisibilityAttributesWithLet">
        <source>Multiple visibility attributes have been specified for this identifier. 'let' bindings in classes are always private, as are any 'let' bindings inside expressions.</source>
        <target state="translated">已經為這個識別碼指定多個可見度屬性。類別中的 'let' 繫結一定是私用的，就如同運算式內的任何 'let' 繫結一樣。</target>
        <note />
      </trans-unit>
      <trans-unit id="tcInvalidMethodNameForRelationalOperator">
        <source>The name '({0})' should not be used as a member name. To define comparison semantics for a type, implement the 'System.IComparable' interface. If defining a static member for use from other CLI languages then use the name '{1}' instead.</source>
        <target state="translated">名稱 '({0})' 不應該做為成員名稱使用。若要定義類型的比較語意，請實作 'System.IComparable' 介面。如果要定義靜態成員以用於其他 CLI 語言，請改用名稱 '{1}'。</target>
        <note />
      </trans-unit>
      <trans-unit id="tcInvalidMethodNameForEquality">
        <source>The name '({0})' should not be used as a member name. To define equality semantics for a type, override the 'Object.Equals' member. If defining a static member for use from other CLI languages then use the name '{1}' instead.</source>
        <target state="translated">名稱 '({0})' 不應該做為成員名稱使用。若要定義類型的相等語意，請覆寫 'Object.Equals' 成員。如果要定義靜態成員以用於其他 CLI 語言，請改用名稱 '{1}'。</target>
        <note />
      </trans-unit>
      <trans-unit id="tcInvalidMemberName">
        <source>The name '({0})' should not be used as a member name. If defining a static member for use from other CLI languages then use the name '{1}' instead.</source>
        <target state="translated">名稱 '({0})' 不應該做為成員名稱使用。如果要定義靜態成員以用於其他 CLI 語言，請改用名稱 '{1}'。</target>
        <note />
      </trans-unit>
      <trans-unit id="tcInvalidMemberNameFixedTypes">
        <source>The name '({0})' should not be used as a member name because it is given a standard definition in the F# library over fixed types</source>
        <target state="translated">名稱 '({0})' 不應該做為成員名稱使用，因為已經在 F# 程式庫中透過固定類型為它指定標準定義</target>
        <note />
      </trans-unit>
      <trans-unit id="tcInvalidOperatorDefinitionRelational">
        <source>The '{0}' operator should not normally be redefined. To define overloaded comparison semantics for a particular type, implement the 'System.IComparable' interface in the definition of that type.</source>
        <target state="translated">通常不應該重新定義 '{0}' 運算子。若要定義特定類型的多載比較語意，請在該類型的定義中實作 'System.IComparable' 介面。</target>
        <note />
      </trans-unit>
      <trans-unit id="tcInvalidOperatorDefinitionEquality">
        <source>The '{0}' operator should not normally be redefined. To define equality semantics for a type, override the 'Object.Equals' member in the definition of that type.</source>
        <target state="translated">通常不應該重新定義 '{0}' 運算子。若要定義類型的相等語意，請在該類型的定義中覆寫 'Object.Equals' 成員。</target>
        <note />
      </trans-unit>
      <trans-unit id="tcInvalidOperatorDefinition">
        <source>The '{0}' operator should not normally be redefined. Consider using a different operator name</source>
        <target state="translated">通常不應該重新定義 '{0}' 運算子。請考慮使用其他運算子名稱</target>
        <note />
      </trans-unit>
      <trans-unit id="tcInvalidIndexOperatorDefinition">
        <source>The '{0}' operator cannot be redefined. Consider using a different operator name</source>
        <target state="translated">不能重新定義 '{0}' 運算子。請考慮使用其他運算子名稱</target>
        <note />
      </trans-unit>
      <trans-unit id="tcExpectModuleOrNamespaceParent">
        <source>Expected module or namespace parent {0}</source>
        <target state="translated">必須是模組或命名空間父代 {0}</target>
        <note />
      </trans-unit>
      <trans-unit id="tcImplementsIComparableExplicitly">
        <source>The struct, record or union type '{0}' implements the interface 'System.IComparable' explicitly. You must apply the 'CustomComparison' attribute to the type.</source>
        <target state="translated">結構、記錄或等位型別 '{0}' 明確實作了介面 'System.IComparable'。您必須將 'CustomComparison' 屬性套用到該型別。</target>
        <note />
      </trans-unit>
      <trans-unit id="tcImplementsGenericIComparableExplicitly">
        <source>The struct, record or union type '{0}' implements the interface 'System.IComparable&lt;_&gt;' explicitly. You must apply the 'CustomComparison' attribute to the type, and should also provide a consistent implementation of the non-generic interface System.IComparable.</source>
        <target state="translated">結構、記錄或等位型別 '{0}' 會明確實作介面 'System.IComparable&lt;_&gt;'。您必須將 'CustomComparison' 屬性套用到類型，也應提供一致的非泛型介面 System.IComparable 實作。</target>
        <note />
      </trans-unit>
      <trans-unit id="tcImplementsIStructuralComparableExplicitly">
        <source>The struct, record or union type '{0}' implements the interface 'System.IStructuralComparable' explicitly. Apply the 'CustomComparison' attribute to the type.</source>
        <target state="translated">結構、記錄或等位型別 '{0}' 明確實作了介面 'System.IStructuralComparable'。請將 'CustomComparison' 屬性套用到該型別。</target>
        <note />
      </trans-unit>
      <trans-unit id="tcRecordFieldInconsistentTypes">
        <source>This record contains fields from inconsistent types</source>
        <target state="translated">這個記錄包含來自不一致類型的欄位</target>
        <note />
      </trans-unit>
      <trans-unit id="tcDllImportStubsCannotBeInlined">
        <source>DLLImport stubs cannot be inlined</source>
        <target state="translated">無法內嵌 DLLImport Stub</target>
        <note />
      </trans-unit>
      <trans-unit id="tcStructsCanOnlyBindThisAtMemberDeclaration">
        <source>Structs may only bind a 'this' parameter at member declarations</source>
        <target state="translated">結構只能在成員宣告中繫結 'this' 參數</target>
        <note />
      </trans-unit>
      <trans-unit id="tcUnexpectedExprAtRecInfPoint">
        <source>Unexpected expression at recursive inference point</source>
        <target state="translated">於遞迴推斷點有未預期的運算式</target>
        <note />
      </trans-unit>
      <trans-unit id="tcLessGenericBecauseOfAnnotation">
        <source>This code is less generic than required by its annotations because the explicit type variable '{0}' could not be generalized. It was constrained to be '{1}'.</source>
        <target state="translated">這個程式碼的一般程度小於其註釋要求的程度，因為無法一般化明確類型變數 '{0}'。它受限於必須是 '{1}'。</target>
        <note />
      </trans-unit>
      <trans-unit id="tcConstrainedTypeVariableCannotBeGeneralized">
        <source>One or more of the explicit class or function type variables for this binding could not be generalized, because they were constrained to other types</source>
        <target state="translated">無法一般化這個繫結的一個或多個明確類別或函式類型變數，因為它們受限於其他類型</target>
        <note />
      </trans-unit>
      <trans-unit id="tcGenericParameterHasBeenConstrained">
        <source>A generic type parameter has been used in a way that constrains it to always be '{0}'</source>
        <target state="translated">泛型型別參數的使用方式導致它始終受限為 '{0}'</target>
        <note />
      </trans-unit>
      <trans-unit id="tcTypeParameterHasBeenConstrained">
        <source>This type parameter has been used in a way that constrains it to always be '{0}'</source>
        <target state="translated">這個型別參數的使用方式導致它始終受限為 '{0}'</target>
        <note />
      </trans-unit>
      <trans-unit id="tcTypeParametersInferredAreNotStable">
        <source>The type parameters inferred for this value are not stable under the erasure of type abbreviations. This is due to the use of type abbreviations which drop or reorder type parameters, e.g. \n\ttype taggedInt&lt;'a&gt; = int or\n\ttype swap&lt;'a,'b&gt; = 'b * 'a.\nConsider declaring the type parameters for this value explicitly, e.g.\n\tlet f&lt;'a,'b&gt; ((x,y) : swap&lt;'b,'a&gt;) : swap&lt;'a,'b&gt; = (y,x).</source>
        <target state="translated">為這個值推斷的類型參數在清除類型縮寫後會不穩定。這是因為使用了會卸除或重新排序類型參數的類型縮寫，例如 \n\ttype taggedInt&lt;'a&gt; = int or\n\ttype swap&lt;'a,'b&gt; = 'b * 'a。\n請考慮明確宣告類型參數，例如\n\tlet f&lt;'a,'b&gt; ((x,y) : swap&lt;'b,'a&gt;) : swap&lt;'a,'b&gt; = (y,x)。</target>
        <note />
      </trans-unit>
      <trans-unit id="tcExplicitTypeParameterInvalid">
        <source>Explicit type parameters may only be used on module or member bindings</source>
        <target state="translated">明確的類型參數只能用在模組或成員繫結上</target>
        <note />
      </trans-unit>
      <trans-unit id="tcOverridingMethodRequiresAllOrNoTypeParameters">
        <source>You must explicitly declare either all or no type parameters when overriding a generic abstract method</source>
        <target state="translated">覆寫泛型抽象方法時，必須明確宣告所有類型參數或不宣告任何類型參數</target>
        <note />
      </trans-unit>
      <trans-unit id="tcFieldsDoNotDetermineUniqueRecordType">
        <source>The field labels and expected type of this record expression or pattern do not uniquely determine a corresponding record type</source>
        <target state="translated">這個記錄運算式或模式的欄位標籤和預期類型無法唯一決定對應的記錄類型</target>
        <note />
      </trans-unit>
      <trans-unit id="tcFieldAppearsTwiceInRecord">
        <source>The field '{0}' appears twice in this record expression or pattern</source>
        <target state="translated">欄位 '{0}' 在這個記錄運算式或模式中出現兩次</target>
        <note />
      </trans-unit>
      <trans-unit id="tcUnknownUnion">
        <source>Unknown union case</source>
        <target state="translated">未知的聯集</target>
        <note />
      </trans-unit>
      <trans-unit id="tcNotSufficientlyGenericBecauseOfScope">
        <source>This code is not sufficiently generic. The type variable {0} could not be generalized because it would escape its scope.</source>
        <target state="translated">這個程式碼的一般程度不足。無法一般化類型變數 {0}，因為它會逸出其範圍。</target>
        <note />
      </trans-unit>
      <trans-unit id="tcPropertyRequiresExplicitTypeParameters">
        <source>A property cannot have explicit type parameters. Consider using a method instead.</source>
        <target state="translated">屬性不能有明確的類型參數。請考慮改用方法。</target>
        <note />
      </trans-unit>
      <trans-unit id="tcConstructorCannotHaveTypeParameters">
        <source>A constructor cannot have explicit type parameters. Consider using a static construction method instead.</source>
        <target state="translated">建構函式不能有明確的類型參數。請考慮改用靜態建構方法。</target>
        <note />
      </trans-unit>
      <trans-unit id="tcInstanceMemberRequiresTarget">
        <source>This instance member needs a parameter to represent the object being invoked. Make the member static or use the notation 'member x.Member(args) = ...'.</source>
        <target state="translated">這個執行個體成員需要參數來代表所叫用的物件。請將成員設為靜態成員，或使用 'member x.Member(args) = ...' 標記法。</target>
        <note />
      </trans-unit>
      <trans-unit id="tcUnexpectedPropertyInSyntaxTree">
        <source>Unexpected source-level property specification in syntax tree</source>
        <target state="translated">語法樹狀目錄中有未預期的來源層級屬性規格</target>
        <note />
      </trans-unit>
      <trans-unit id="tcStaticInitializerRequiresArgument">
        <source>A static initializer requires an argument</source>
        <target state="translated">靜態初始設定式需要引數</target>
        <note />
      </trans-unit>
      <trans-unit id="tcObjectConstructorRequiresArgument">
        <source>An object constructor requires an argument</source>
        <target state="translated">物件建構函式需要引數</target>
        <note />
      </trans-unit>
      <trans-unit id="tcStaticMemberShouldNotHaveThis">
        <source>This static member should not have a 'this' parameter. Consider using the notation 'member Member(args) = ...'.</source>
        <target state="translated">這個靜態成員不應該有 'this' 參數。請考慮使用 'member Member(args) = ...' 標記法。</target>
        <note />
      </trans-unit>
      <trans-unit id="tcExplicitStaticInitializerSyntax">
        <source>An explicit static initializer should use the syntax 'static new(args) = expr'</source>
        <target state="translated">明確的靜態初始設定式應該使用 'static new(args) = expr' 語法</target>
        <note />
      </trans-unit>
      <trans-unit id="tcExplicitObjectConstructorSyntax">
        <source>An explicit object constructor should use the syntax 'new(args) = expr'</source>
        <target state="translated">明確的物件建構函式應該使用 'new(args) = expr' 語法</target>
        <note />
      </trans-unit>
      <trans-unit id="tcUnexpectedPropertySpec">
        <source>Unexpected source-level property specification</source>
        <target state="translated">未預期的來源層級屬性規格</target>
        <note />
      </trans-unit>
      <trans-unit id="tcObjectExpressionFormDeprecated">
        <source>This form of object expression is not used in F#. Use 'member this.MemberName ... = ...' to define member implementations in object expressions.</source>
        <target state="translated">F# 中不使用這種形式的物件運算式。請使用 'member this.MemberName ... = ...' 來定義物件運算式中的成員實作。</target>
        <note />
      </trans-unit>
      <trans-unit id="tcInvalidDeclaration">
        <source>Invalid declaration</source>
        <target state="translated">無效的宣告</target>
        <note />
      </trans-unit>
      <trans-unit id="tcAttributesInvalidInPatterns">
        <source>Attributes are not allowed within patterns</source>
        <target state="translated">不允許在模式內使用屬性</target>
        <note />
      </trans-unit>
      <trans-unit id="tcFunctionRequiresExplicitTypeArguments">
        <source>The generic function '{0}' must be given explicit type argument(s)</source>
        <target state="translated">必須為泛型函式 '{0}' 指定明確的型別引數</target>
        <note />
      </trans-unit>
      <trans-unit id="tcDoesNotAllowExplicitTypeArguments">
        <source>The method or function '{0}' should not be given explicit type argument(s) because it does not declare its type parameters explicitly</source>
        <target state="translated">不應該為方法或函式 '{0}' 指定明確的型別引數，因為它未明確宣告其型別參數</target>
        <note />
      </trans-unit>
      <trans-unit id="tcTypeParameterArityMismatch">
        <source>This value, type or method expects {0} type parameter(s) but was given {1}</source>
        <target state="translated">這個值、型別或方法需要 {0} 個型別參數，卻指定了 {1} 個</target>
        <note />
      </trans-unit>
      <trans-unit id="tcDefaultStructConstructorCall">
        <source>The default, zero-initializing constructor of a struct type may only be used if all the fields of the struct type admit default initialization</source>
        <target state="translated">結構類型的預設、零初始化建構函式只能用在結構類型的所有欄位都允許預設初始化時</target>
        <note />
      </trans-unit>
      <trans-unit id="tcCouldNotFindIDisposable">
        <source>Couldn't find Dispose on IDisposable, or it was overloaded</source>
        <target state="translated">找不到 IDisposable 上的 Dispose，或已被多載</target>
        <note />
      </trans-unit>
      <trans-unit id="tcNonLiteralCannotBeUsedInPattern">
        <source>This value is not a literal and cannot be used in a pattern</source>
        <target state="translated">這個值不是常值，無法用在模式中</target>
        <note />
      </trans-unit>
      <trans-unit id="tcFieldIsReadonly">
        <source>This field is readonly</source>
        <target state="translated">這是唯讀欄位</target>
        <note />
      </trans-unit>
      <trans-unit id="tcNameArgumentsMustAppearLast">
        <source>Named arguments must appear after all other arguments</source>
        <target state="translated">具名引數必須出現在所有其他引數之後</target>
        <note />
      </trans-unit>
      <trans-unit id="tcFunctionRequiresExplicitLambda">
        <source>This function value is being used to construct a delegate type whose signature includes a byref argument. You must use an explicit lambda expression taking {0} arguments.</source>
        <target state="translated">這個函式值正用來建構簽章包含 ByRef 引數的委派類型。您必須使用接受 {0} 引數的明確 Lambda 運算式。</target>
        <note />
      </trans-unit>
      <trans-unit id="tcTypeCannotBeEnumerated">
        <source>The type '{0}' is not a type whose values can be enumerated with this syntax, i.e. is not compatible with either seq&lt;_&gt;, IEnumerable&lt;_&gt; or IEnumerable and does not have a GetEnumerator method</source>
        <target state="translated">類型 '{0}' 不是可透過此語法來列舉其值的類型，也就是與 seq&lt;_&gt;、IEnumerable&lt;_&gt; 或 IEnumerable 不相容，而且沒有 GetEnumerator 方法</target>
        <note />
      </trans-unit>
      <trans-unit id="tcInvalidMixtureOfRecursiveForms">
        <source>This recursive binding uses an invalid mixture of recursive forms</source>
        <target state="translated">這個遞迴繫結使用無效的混合遞迴形式</target>
        <note />
      </trans-unit>
      <trans-unit id="tcInvalidObjectConstructionExpression">
        <source>This is not a valid object construction expression. Explicit object constructors must either call an alternate constructor or initialize all fields of the object and specify a call to a super class constructor.</source>
        <target state="translated">這不是有效的物件建構運算式。明確物件建構函式必須呼叫替代建構函式，或初始化該物件的所有欄位並且指定超級類別建構函式的呼叫。</target>
        <note />
      </trans-unit>
      <trans-unit id="tcInvalidConstraint">
        <source>Invalid constraint</source>
        <target state="translated">無效的條件約束</target>
        <note />
      </trans-unit>
      <trans-unit id="tcInvalidConstraintTypeSealed">
        <source>Invalid constraint: the type used for the constraint is sealed, which means the constraint could only be satisfied by at most one solution</source>
        <target state="translated">無效的條件約束: 用於條件約束的類型是密封的，表示條件約束最多只能由一個方案滿足</target>
        <note />
      </trans-unit>
      <trans-unit id="tcInvalidEnumConstraint">
        <source>An 'enum' constraint must be of the form 'enum&lt;type&gt;'</source>
        <target state="translated">'enum' 條件約束的形式必須為 'enum&lt;類型&gt;'</target>
        <note />
      </trans-unit>
      <trans-unit id="tcInvalidNewConstraint">
        <source>'new' constraints must take one argument of type 'unit' and return the constructed type</source>
        <target state="translated">'new' 條件約束必須接受一個類型 'unit' 的引數，並傳回建構的類型</target>
        <note />
      </trans-unit>
      <trans-unit id="tcInvalidPropertyType">
        <source>This property has an invalid type. Properties taking multiple indexer arguments should have types of the form 'ty1 * ty2 -&gt; ty3'. Properties returning functions should have types of the form '(ty1 -&gt; ty2)'.</source>
        <target state="translated">此屬性的類型無效。採用多個索引子引數的屬性類型形式應為 'ty1 * ty2 -&gt; ty3'。傳回函式的屬性類型形式應為 '(ty1 -&gt; ty2)'。</target>
        <note />
      </trans-unit>
      <trans-unit id="tcExpectedUnitOfMeasureMarkWithAttribute">
        <source>Expected unit-of-measure parameter, not type parameter. Explicit unit-of-measure parameters must be marked with the [&lt;Measure&gt;] attribute.</source>
        <target state="translated">應為測量單位參數，而非類型參數。必須以 [&lt;Measure&gt;] 屬性標示明確的測量單位參數。</target>
        <note />
      </trans-unit>
      <trans-unit id="tcExpectedTypeParameter">
        <source>Expected type parameter, not unit-of-measure parameter</source>
        <target state="translated">必須是型別參數，不是測量單位參數</target>
        <note />
      </trans-unit>
      <trans-unit id="tcExpectedTypeNotUnitOfMeasure">
        <source>Expected type, not unit-of-measure</source>
        <target state="translated">必須是類型，不是測量單位</target>
        <note />
      </trans-unit>
      <trans-unit id="tcExpectedUnitOfMeasureNotType">
        <source>Expected unit-of-measure, not type</source>
        <target state="translated">必須是測量單位，不是類型</target>
        <note />
      </trans-unit>
      <trans-unit id="tcInvalidUnitsOfMeasurePrefix">
        <source>Units-of-measure cannot be used as prefix arguments to a type. Rewrite as postfix arguments in angle brackets.</source>
        <target state="translated">測量單位不能做為類型的前置引數使用。請重寫成括在角括號中的後置引數。</target>
        <note />
      </trans-unit>
      <trans-unit id="tcUnitsOfMeasureInvalidInTypeConstructor">
        <source>Unit-of-measure cannot be used in type constructor application</source>
        <target state="translated">測量單位不能用在類型建構函式應用程式中</target>
        <note />
      </trans-unit>
      <trans-unit id="tcRequireBuilderMethod">
        <source>This control construct may only be used if the computation expression builder defines a '{0}' method</source>
        <target state="translated">這個控制建構只能用在計算運算式產生器定義 '{0}' 方法時</target>
        <note />
      </trans-unit>
      <trans-unit id="tcTypeHasNoNestedTypes">
        <source>This type has no nested types</source>
        <target state="translated">這種類型沒有巢狀類型</target>
        <note />
      </trans-unit>
      <trans-unit id="tcUnexpectedSymbolInTypeExpression">
        <source>Unexpected {0} in type expression</source>
        <target state="translated">類型運算式中有未預期的 {0}</target>
        <note />
      </trans-unit>
      <trans-unit id="tcTypeParameterInvalidAsTypeConstructor">
        <source>Type parameter cannot be used as type constructor</source>
        <target state="translated">型別參數不能作為型別建構函式使用</target>
        <note />
      </trans-unit>
      <trans-unit id="tcIllegalSyntaxInTypeExpression">
        <source>Illegal syntax in type expression</source>
        <target state="translated">類型運算式中不合法的語法</target>
        <note />
      </trans-unit>
      <trans-unit id="tcAnonymousUnitsOfMeasureCannotBeNested">
        <source>Anonymous unit-of-measure cannot be nested inside another unit-of-measure expression</source>
        <target state="translated">匿名的測量單位無法巢狀於另一個測量單位運算式內</target>
        <note />
      </trans-unit>
      <trans-unit id="tcAnonymousTypeInvalidInDeclaration">
        <source>Anonymous type variables are not permitted in this declaration</source>
        <target state="translated">不允許在這個宣告中使用匿名的類型變數</target>
        <note />
      </trans-unit>
      <trans-unit id="tcUnexpectedSlashInType">
        <source>Unexpected / in type</source>
        <target state="translated">類型中有未預期的 /</target>
        <note />
      </trans-unit>
      <trans-unit id="tcUnexpectedTypeArguments">
        <source>Unexpected type arguments</source>
        <target state="translated">未預期的類型引數</target>
        <note />
      </trans-unit>
      <trans-unit id="tcOptionalArgsOnlyOnMembers">
        <source>Optional arguments are only permitted on type members</source>
        <target state="translated">只允許在類型成員上使用選擇性的引數</target>
        <note />
      </trans-unit>
      <trans-unit id="tcNameNotBoundInPattern">
        <source>Name '{0}' not bound in pattern context</source>
        <target state="translated">名稱 '{0}' 未在模式內容中繫結</target>
        <note />
      </trans-unit>
      <trans-unit id="tcInvalidNonPrimitiveLiteralInPatternMatch">
        <source>Non-primitive numeric literal constants cannot be used in pattern matches because they can be mapped to multiple different types through the use of a NumericLiteral module. Consider using replacing with a variable, and use 'when &lt;variable&gt; = &lt;constant&gt;' at the end of the match clause.</source>
        <target state="translated">因為非基本數值的常值常數可以透過使用 NumericLiteral 模組來對應到多個不同的類型，所以無法用於模式比對。請考慮以變數取代，並在比對子句的結尾使用 'when &lt;variable&gt; = &lt;constant&gt;'。</target>
        <note />
      </trans-unit>
      <trans-unit id="tcInvalidTypeArgumentUsage">
        <source>Type arguments cannot be specified here</source>
        <target state="translated">此處不能指定類型引數</target>
        <note />
      </trans-unit>
      <trans-unit id="tcRequireActivePatternWithOneResult">
        <source>Only active patterns returning exactly one result may accept arguments</source>
        <target state="translated">只有剛好傳回一個結果的現用模式可以接受引數</target>
        <note />
      </trans-unit>
      <trans-unit id="tcInvalidArgForParameterizedPattern">
        <source>Invalid argument to parameterized pattern label</source>
        <target state="translated">參數化模式標籤的引數無效</target>
        <note />
      </trans-unit>
      <trans-unit id="tcInvalidIndexIntoActivePatternArray">
        <source>Internal error. Invalid index into active pattern array</source>
        <target state="translated">內部錯誤。現用模式陣列的索引無效</target>
        <note />
      </trans-unit>
      <trans-unit id="tcUnionCaseDoesNotTakeArguments">
        <source>This union case does not take arguments</source>
        <target state="translated">這個聯集不接受引數</target>
        <note />
      </trans-unit>
      <trans-unit id="tcUnionCaseRequiresOneArgument">
        <source>This union case takes one argument</source>
        <target state="translated">這個聯集接受一個引數</target>
        <note />
      </trans-unit>
      <trans-unit id="tcUnionCaseExpectsTupledArguments">
        <source>This union case expects {0} arguments in tupled form, but was given {1}. The missing field arguments may be any of:{2}</source>
        <target state="translated">此聯集案例需要元組格式的 {0} 引數，但提供的是 {1}。遺漏的欄位引數可能是下列任一: {2}</target>
        <note />
      </trans-unit>
      <trans-unit id="tcFieldIsNotStatic">
        <source>Field '{0}' is not static</source>
        <target state="translated">欄位 '{0}' 不是靜態的</target>
        <note />
      </trans-unit>
      <trans-unit id="tcFieldNotLiteralCannotBeUsedInPattern">
        <source>This field is not a literal and cannot be used in a pattern</source>
        <target state="translated">這個欄位不是常值，無法用在模式中</target>
        <note />
      </trans-unit>
      <trans-unit id="tcRequireVarConstRecogOrLiteral">
        <source>This is not a variable, constant, active recognizer or literal</source>
        <target state="translated">這不是變數、常數、現用辨識器或常值</target>
        <note />
      </trans-unit>
      <trans-unit id="tcInvalidPattern">
        <source>This is not a valid pattern</source>
        <target state="translated">這不是有效的模式</target>
        <note />
      </trans-unit>
      <trans-unit id="tcUseWhenPatternGuard">
        <source>Character range matches have been removed in F#. Consider using a 'when' pattern guard instead.</source>
        <target state="translated">字元範圍比對已從 F# 中移除。請考慮改用 'when' 模式成立條件。</target>
        <note />
      </trans-unit>
      <trans-unit id="tcIllegalPattern">
        <source>Illegal pattern</source>
        <target state="translated">不合法的模式</target>
        <note />
      </trans-unit>
      <trans-unit id="tcSyntaxErrorUnexpectedQMark">
        <source>Syntax error - unexpected '?' symbol</source>
        <target state="translated">語法錯誤 - 未預期的 '?' 符號</target>
        <note />
      </trans-unit>
      <trans-unit id="tcExpressionCountMisMatch">
        <source>Expected {0} expressions, got {1}</source>
        <target state="translated">必須是 {0} 運算式，卻得到 {1}</target>
        <note />
      </trans-unit>
      <trans-unit id="tcExprUndelayed">
        <source>TcExprUndelayed: delayed</source>
        <target state="translated">TcExprUndelayed: 已延遲</target>
        <note />
      </trans-unit>
      <trans-unit id="tcExpressionRequiresSequence">
        <source>This expression form may only be used in sequence and computation expressions</source>
        <target state="translated">這種運算式形式只能用在循序項運算式和計算運算式中</target>
        <note />
      </trans-unit>
      <trans-unit id="tcInvalidObjectExpressionSyntaxForm">
        <source>Invalid object expression. Objects without overrides or interfaces should use the expression form 'new Type(args)' without braces.</source>
        <target state="translated">無效的物件運算式。沒有覆寫或介面的物件應該使用不加大括號的運算式形式 'new Type(args)'。</target>
        <note />
      </trans-unit>
      <trans-unit id="tcInvalidObjectSequenceOrRecordExpression">
        <source>Invalid object, sequence or record expression</source>
        <target state="translated">無效的物件、順序或記錄運算式</target>
        <note />
      </trans-unit>
      <trans-unit id="tcInvalidSequenceExpressionSyntaxForm">
        <source>Invalid record, sequence or computation expression. Sequence expressions should be of the form 'seq {{ ... }}'</source>
        <target state="translated">無效的記錄、循序項或計算運算式。循序項運算式應該是 'seq {{ ... }}' 形式。</target>
        <note />
      </trans-unit>
      <trans-unit id="tcExpressionWithIfRequiresParenthesis">
        <source>This list or array expression includes an element of the form 'if ... then ... else'. Parenthesize this expression to indicate it is an individual element of the list or array, to disambiguate this from a list generated using a sequence expression</source>
        <target state="translated">這個清單或陣列運算式包含 'if ... then ... else' 形式的項目。請將這個運算式括在括號內，表示它是清單或陣列的個別項目，以區別這一項與使用循序項運算式產生的清單</target>
        <note />
      </trans-unit>
      <trans-unit id="tcUnableToParseFormatString">
        <source>Unable to parse format string '{0}'</source>
        <target state="translated">無法剖析格式字串 '{0}'</target>
        <note />
      </trans-unit>
      <trans-unit id="tcListLiteralMaxSize">
        <source>This list expression exceeds the maximum size for list literals. Use an array for larger literals and call Array.ToList.</source>
        <target state="translated">這個清單運算式已超過清單常值的大小上限。請使用供較大常值使用的陣列，並呼叫 Array.ToList。</target>
        <note />
      </trans-unit>
      <trans-unit id="tcExpressionFormRequiresObjectConstructor">
        <source>The expression form 'expr then expr' may only be used as part of an explicit object constructor</source>
        <target state="translated">運算式形式 'expr then expr' 只能用來做為明確物件建構函式的一部分</target>
        <note />
      </trans-unit>
      <trans-unit id="tcNamedArgumentsCannotBeUsedInMemberTraits">
        <source>Named arguments cannot be given to member trait calls</source>
        <target state="translated">不能將具名引數指定給成員特性呼叫</target>
        <note />
      </trans-unit>
      <trans-unit id="tcNotValidEnumCaseName">
        <source>This is not a valid name for an enumeration case</source>
        <target state="translated">這不是列舉案例的有效名稱</target>
        <note />
      </trans-unit>
      <trans-unit id="tcFieldIsNotMutable">
        <source>This field is not mutable</source>
        <target state="translated">這個欄位不是可變動的欄位</target>
        <note />
      </trans-unit>
      <trans-unit id="tcConstructRequiresListArrayOrSequence">
        <source>This construct may only be used within list, array and sequence expressions, e.g. expressions of the form 'seq {{ ... }}', '[ ... ]' or '[| ... |]'. These use the syntax 'for ... in ... do ... yield...' to generate elements</source>
        <target state="translated">此建構只可用於清單、陣列以及循序項運算式內，例如 'seq {{ ... }}'、'[ ... ]' 或 '[| ... |]' 形式的運算式。這些運算式使用語法 'for ... in ... do ... yield...' 來產生元素</target>
        <note />
      </trans-unit>
      <trans-unit id="tcConstructRequiresComputationExpressions">
        <source>This construct may only be used within computation expressions. To return a value from an ordinary function simply write the expression without 'return'.</source>
        <target state="translated">這個建構只能用在計算運算式內。若要從一般函式傳回值，只要撰寫沒有的 'return' 運算式。</target>
        <note />
      </trans-unit>
      <trans-unit id="tcConstructRequiresSequenceOrComputations">
        <source>This construct may only be used within sequence or computation expressions</source>
        <target state="translated">這個建構只能用在循序項運算式或計算運算式內</target>
        <note />
      </trans-unit>
      <trans-unit id="tcConstructRequiresComputationExpression">
        <source>This construct may only be used within computation expressions</source>
        <target state="translated">這個建構只能用在計算運算式內</target>
        <note />
      </trans-unit>
      <trans-unit id="tcInvalidIndexerExpression">
        <source>Incomplete expression or invalid use of indexer syntax</source>
        <target state="translated">運算式不完整，或使用的索引子語法無效</target>
        <note />
      </trans-unit>
      <trans-unit id="tcObjectOfIndeterminateTypeUsedRequireTypeConstraint">
        <source>The operator 'expr.[idx]' has been used on an object of indeterminate type based on information prior to this program point. Consider adding further type constraints</source>
        <target state="translated">運算子 'expr.[idx]' 已依據此程式點之前的資訊，用於不定類型的物件。請考慮新增進一步的類型限制式</target>
        <note />
      </trans-unit>
      <trans-unit id="tcCannotInheritFromVariableType">
        <source>Cannot inherit from a variable type</source>
        <target state="translated">無法繼承自變數類型</target>
        <note />
      </trans-unit>
      <trans-unit id="tcObjectConstructorsOnTypeParametersCannotTakeArguments">
        <source>Calls to object constructors on type parameters cannot be given arguments</source>
        <target state="translated">呼叫類型參數的物件建構函式時不能指定引數</target>
        <note />
      </trans-unit>
      <trans-unit id="tcCompiledNameAttributeMisused">
        <source>The 'CompiledName' attribute cannot be used with this language element</source>
        <target state="translated">'CompiledName' 屬性不能搭配這個語言項目一起使用</target>
        <note />
      </trans-unit>
      <trans-unit id="tcNamedTypeRequired">
        <source>'{0}' may only be used with named types</source>
        <target state="translated">'{0}' 只能搭配具名類型一起使用</target>
        <note />
      </trans-unit>
      <trans-unit id="tcInheritCannotBeUsedOnInterfaceType">
        <source>'inherit' cannot be used on interface types. Consider implementing the interface by using 'interface ... with ... end' instead.</source>
        <target state="translated">'inherit' 不能用在介面類型上。請考慮改用 'interface ... with ... end' 來實作介面。</target>
        <note />
      </trans-unit>
      <trans-unit id="tcNewCannotBeUsedOnInterfaceType">
        <source>'new' cannot be used on interface types. Consider using an object expression '{{ new ... with ... }}' instead.</source>
        <target state="translated">'new' 不能用在介面類型上。請考慮改用物件運算式 '{{ new ... with ... }}'。</target>
        <note />
      </trans-unit>
      <trans-unit id="tcAbstractTypeCannotBeInstantiated">
        <source>Instances of this type cannot be created since it has been marked abstract or not all methods have been given implementations. Consider using an object expression '{{ new ... with ... }}' instead.</source>
        <target state="translated">無法建立這種類型的執行個體，因為它已標記為抽象或不是所有方法都有實作。請考慮改用物件運算式 '{{ new ... with ... }}'。</target>
        <note />
      </trans-unit>
      <trans-unit id="tcIDisposableTypeShouldUseNew">
        <source>It is recommended that objects supporting the IDisposable interface are created using the syntax 'new Type(args)', rather than 'Type(args)' or 'Type' as a function value representing the constructor, to indicate that resources may be owned by the generated value</source>
        <target state="translated">建議不要使用 'Type(args)' 或 'Type' 做為函式值來代表建構函式，而應使用 'new Type(args)' 來建立支援 IDisposable 介面的物件，以表示資源可由產生的值擁有</target>
        <note />
      </trans-unit>
      <trans-unit id="tcSyntaxCanOnlyBeUsedToCreateObjectTypes">
        <source>'{0}' may only be used to construct object types</source>
        <target state="translated">'{0}' 只能用來建構物件類型</target>
        <note />
      </trans-unit>
      <trans-unit id="tcConstructorRequiresCall">
        <source>Constructors for the type '{0}' must directly or indirectly call its implicit object constructor. Use a call to the implicit object constructor instead of a record expression.</source>
        <target state="translated">類型 '{0}' 的建構函式必須直接或間接呼叫其隱含物件建構函式。請不要使用記錄運算式，改為呼叫隱含物件建構函式。</target>
        <note />
      </trans-unit>
      <trans-unit id="tcUndefinedField">
        <source>The field '{0}' has been given a value, but is not present in the type '{1}'</source>
        <target state="translated">欄位 '{0}' 已經指定值，但是未出現在類型 '{1}' 中</target>
        <note />
      </trans-unit>
      <trans-unit id="tcFieldRequiresAssignment">
        <source>No assignment given for field '{0}' of type '{1}'</source>
        <target state="translated">未針對類型 '{1}' 的欄位 '{0}' 指定指派</target>
        <note />
      </trans-unit>
      <trans-unit id="tcExtraneousFieldsGivenValues">
        <source>Extraneous fields have been given values</source>
        <target state="translated">已經為沒有直接關聯的欄位指定值</target>
        <note />
      </trans-unit>
      <trans-unit id="tcObjectExpressionsCanOnlyOverrideAbstractOrVirtual">
        <source>Only overrides of abstract and virtual members may be specified in object expressions</source>
        <target state="translated">只有抽象和虛擬成員的覆寫可以在物件運算式中指定</target>
        <note />
      </trans-unit>
      <trans-unit id="tcNoAbstractOrVirtualMemberFound">
        <source>The member '{0}' does not correspond to any abstract or virtual method available to override or implement.</source>
        <target state="translated">成員 '{0}' 未對應到可用於覆寫或實作的任何抽象或虛擬方法。</target>
        <note />
      </trans-unit>
      <trans-unit id="tcMemberFoundIsNotAbstractOrVirtual">
        <source>The type {0} contains the member '{1}' but it is not a virtual or abstract method that is available to override or implement.</source>
        <target state="translated">類型 {0} 包含成員 '{1}'，但它不是可用於覆寫或實作的虛擬或抽象方法。</target>
        <note />
      </trans-unit>
      <trans-unit id="tcArgumentArityMismatch">
        <source>The member '{0}' does not accept the correct number of arguments. {1} argument(s) are expected, but {2} were given. The required signature is '{3}'.{4}</source>
        <target state="translated">成員 '{0}' 不接受正確數目的引數。應為 {1} 個引數，但提供了 {2} 個。必要特徵標記為 '{3}'。{4}</target>
        <note />
      </trans-unit>
      <trans-unit id="tcArgumentArityMismatchOneOverload">
        <source>The member '{0}' does not accept the correct number of arguments. One overload accepts {1} arguments, but {2} were given. The required signature is '{3}'.{4}</source>
        <target state="translated">成員 '{0}' 不接受正確數目的引數。一次多載接受 {1} 個引數，但提供了 {2} 個。必要特徵標記為 '{3}'。{4}</target>
        <note />
      </trans-unit>
      <trans-unit id="tcSimpleMethodNameRequired">
        <source>A simple method name is required here</source>
        <target state="translated">此處要有簡單方法名稱</target>
        <note />
      </trans-unit>
      <trans-unit id="tcPredefinedTypeCannotBeUsedAsSuperType">
        <source>The types System.ValueType, System.Enum, System.Delegate, System.MulticastDelegate and System.Array cannot be used as super types in an object expression or class</source>
        <target state="translated">類型 System.ValueType、System.Enum、System.Delegate、System.MulticastDelegate 和 System.Array 不能做為物件運算式或類別中的超級類型使用</target>
        <note />
      </trans-unit>
      <trans-unit id="tcNewMustBeUsedWithNamedType">
        <source>'new' must be used with a named type</source>
        <target state="translated">'new' 必須搭配具名類型一起使用</target>
        <note />
      </trans-unit>
      <trans-unit id="tcCannotCreateExtensionOfSealedType">
        <source>Cannot create an extension of a sealed type</source>
        <target state="translated">無法建立密封類型的擴充</target>
        <note />
      </trans-unit>
      <trans-unit id="tcNoArgumentsForRecordValue">
        <source>No arguments may be given when constructing a record value</source>
        <target state="translated">建構記錄值時未指定任何引數</target>
        <note />
      </trans-unit>
      <trans-unit id="tcNoInterfaceImplementationForConstructionExpression">
        <source>Interface implementations cannot be given on construction expressions</source>
        <target state="translated">不能在建構運算式中指定介面實作</target>
        <note />
      </trans-unit>
      <trans-unit id="tcObjectConstructionCanOnlyBeUsedInClassTypes">
        <source>Object construction expressions may only be used to implement constructors in class types</source>
        <target state="translated">物件建構運算式只能用來實作類別類型中的建構函式</target>
        <note />
      </trans-unit>
      <trans-unit id="tcOnlySimpleBindingsCanBeUsedInConstructionExpressions">
        <source>Only simple bindings of the form 'id = expr' can be used in construction expressions</source>
        <target state="translated">只有 'id = expr' 形式的簡單繫結可以用在建構運算式中</target>
        <note />
      </trans-unit>
      <trans-unit id="tcObjectsMustBeInitializedWithObjectExpression">
        <source>Objects must be initialized by an object construction expression that calls an inherited object constructor and assigns a value to each field</source>
        <target state="translated">物件必須用物件建構運算式初始化，該運算式必須呼叫繼承的物件建構函式，並為每個欄位指派值</target>
        <note />
      </trans-unit>
      <trans-unit id="tcExpectedInterfaceType">
        <source>Expected an interface type</source>
        <target state="translated">必須是介面類型</target>
        <note />
      </trans-unit>
      <trans-unit id="tcConstructorForInterfacesDoNotTakeArguments">
        <source>Constructor expressions for interfaces do not take arguments</source>
        <target state="translated">介面的建構函式運算式不接受引數</target>
        <note />
      </trans-unit>
      <trans-unit id="tcConstructorRequiresArguments">
        <source>This object constructor requires arguments</source>
        <target state="translated">這個物件建構函式需要引數</target>
        <note />
      </trans-unit>
      <trans-unit id="tcNewRequiresObjectConstructor">
        <source>'new' may only be used with object constructors</source>
        <target state="translated">'new' 只能搭配物件建構函式一起使用</target>
        <note />
      </trans-unit>
      <trans-unit id="tcAtLeastOneOverrideIsInvalid">
        <source>At least one override did not correctly implement its corresponding abstract member</source>
        <target state="translated">至少有一個覆寫未正確實作對應的抽象成員</target>
        <note />
      </trans-unit>
      <trans-unit id="tcNumericLiteralRequiresModule">
        <source>This numeric literal requires that a module '{0}' defining functions FromZero, FromOne, FromInt32, FromInt64 and FromString be in scope</source>
        <target state="translated">這個數值常值要求定義函式 FromZero、FromOne、FromInt32、FromInt64 和 FromString 的模組 '{0}' 必須在範圍內</target>
        <note />
      </trans-unit>
      <trans-unit id="tcInvalidRecordConstruction">
        <source>Invalid record construction</source>
        <target state="translated">無效的記錄建構</target>
        <note />
      </trans-unit>
      <trans-unit id="tcExpressionFormRequiresRecordTypes">
        <source>The expression form {{ expr with ... }} may only be used with record types. To build object types use {{ new Type(...) with ... }}</source>
        <target state="translated">運算式形式 {{ expr with ... }} 只能搭配記錄類型一起使用。若要建置物件類型，請使用 {{ new Type(...) with ... }}</target>
        <note />
      </trans-unit>
      <trans-unit id="tcInheritedTypeIsNotObjectModelType">
        <source>The inherited type is not an object model type</source>
        <target state="translated">繼承類型不是物件模型類型</target>
        <note />
      </trans-unit>
      <trans-unit id="tcObjectConstructionExpressionCanOnlyImplementConstructorsInObjectModelTypes">
        <source>Object construction expressions (i.e. record expressions with inheritance specifications) may only be used to implement constructors in object model types. Use 'new ObjectType(args)' to construct instances of object model types outside of constructors</source>
        <target state="translated">物件建構運算式 (亦即，含繼承規格的記錄運算式) 只能用來實作物件模型類型中的建構函式。請使用 'new ObjectType(args)' 來建構在建構函式外之物件模型類型的執行個體</target>
        <note />
      </trans-unit>
      <trans-unit id="tcEmptyRecordInvalid">
        <source>'{{ }}' is not a valid expression. Records must include at least one field. Empty sequences are specified by using Seq.empty or an empty list '[]'.</source>
        <target state="translated">'{{ }}' 不是有效的運算式。記錄至少必須包含一個欄位。使用 Seq.empty 或空白清單 '[]' 指定了空白順序。</target>
        <note />
      </trans-unit>
      <trans-unit id="tcTypeIsNotARecordTypeNeedConstructor">
        <source>This type is not a record type. Values of class and struct types must be created using calls to object constructors.</source>
        <target state="translated">這種類型不是記錄類型。類別和結構類型的值必須呼叫物件建構函式來建立。</target>
        <note />
      </trans-unit>
      <trans-unit id="tcTypeIsNotARecordType">
        <source>This type is not a record type</source>
        <target state="translated">這種類型不是記錄類型</target>
        <note />
      </trans-unit>
      <trans-unit id="tcConstructIsAmbiguousInComputationExpression">
        <source>This construct is ambiguous as part of a computation expression. Nested expressions may be written using 'let _ = (...)' and nested computations using 'let! res = builder {{ ... }}'.</source>
        <target state="translated">這個建構是計算運算式中模稜兩可的一部分。巢狀運算式可以使用 'let _ = (...)' 撰寫，巢狀計算則使用 'let! res = builder {{ ... }}'。</target>
        <note />
      </trans-unit>
      <trans-unit id="tcConstructIsAmbiguousInSequenceExpression">
        <source>This construct is ambiguous as part of a sequence expression. Nested expressions may be written using 'let _ = (...)' and nested sequences using 'yield! seq {{... }}'.</source>
        <target state="translated">這個建構是循序項運算式中模稜兩可的一部分。巢狀運算式可以使用 'let _ = (...)' 撰寫，巢狀順序則使用 'yield! seq {{... }}'。</target>
        <note />
      </trans-unit>
      <trans-unit id="tcDoBangIllegalInSequenceExpression">
        <source>'do!' cannot be used within sequence expressions</source>
        <target state="translated">無法在循序項運算式內使用 'do!'</target>
        <note />
      </trans-unit>
      <trans-unit id="tcUseForInSequenceExpression">
        <source>The use of 'let! x = coll' in sequence expressions is not permitted. Use 'for x in coll' instead.</source>
        <target state="translated">不允許在循序項運算式中使用 'let! x = coll'。請改用 'for x in coll'。</target>
        <note />
      </trans-unit>
      <trans-unit id="tcTryIllegalInSequenceExpression">
        <source>'try'/'with' cannot be used within sequence expressions</source>
        <target state="translated">'try'/'with' 不能搭配循序項運算式一起使用</target>
        <note />
      </trans-unit>
      <trans-unit id="tcUseYieldBangForMultipleResults">
        <source>In sequence expressions, multiple results are generated using 'yield!'</source>
        <target state="translated">在循序項運算式中，多個結果是使用 'yield!' 產生的</target>
        <note />
      </trans-unit>
      <trans-unit id="tcInvalidAssignment">
        <source>Invalid assignment</source>
        <target state="translated">無效的指派</target>
        <note />
      </trans-unit>
      <trans-unit id="tcInvalidUseOfTypeName">
        <source>Invalid use of a type name</source>
        <target state="translated">無效的類型名稱使用方式</target>
        <note />
      </trans-unit>
      <trans-unit id="tcTypeHasNoAccessibleConstructor">
        <source>This type has no accessible object constructors</source>
        <target state="translated">這種類型沒有可存取的物件建構函式</target>
        <note />
      </trans-unit>
      <trans-unit id="tcInvalidUseOfInterfaceType">
        <source>Invalid use of an interface type</source>
        <target state="translated">無效的介面類型使用方式</target>
        <note />
      </trans-unit>
      <trans-unit id="tcInvalidUseOfDelegate">
        <source>Invalid use of a delegate constructor. Use the syntax 'new Type(args)' or just 'Type(args)'.</source>
        <target state="translated">無效的委派建構函式使用方式。請使用 'new Type(args)' 語法或只用 'Type(args)'。</target>
        <note />
      </trans-unit>
      <trans-unit id="tcPropertyIsNotStatic">
        <source>Property '{0}' is not static</source>
        <target state="translated">屬性 '{0}' 不是靜態的</target>
        <note />
      </trans-unit>
      <trans-unit id="tcPropertyIsNotReadable">
        <source>Property '{0}' is not readable</source>
        <target state="translated">無法讀取屬性 '{0}'</target>
        <note />
      </trans-unit>
      <trans-unit id="tcLookupMayNotBeUsedHere">
        <source>This lookup cannot be used here</source>
        <target state="translated">此處不能使用這個查詢</target>
        <note />
      </trans-unit>
      <trans-unit id="tcPropertyIsStatic">
        <source>Property '{0}' is static</source>
        <target state="translated">屬性 '{0}' 是靜態的</target>
        <note />
      </trans-unit>
      <trans-unit id="tcPropertyCannotBeSet1">
        <source>Property '{0}' cannot be set</source>
        <target state="translated">無法設定屬性 '{0}'</target>
        <note />
      </trans-unit>
      <trans-unit id="tcConstructorsCannotBeFirstClassValues">
        <source>Constructors must be applied to arguments and cannot be used as first-class values. If necessary use an anonymous function '(fun arg1 ... argN -&gt; new Type(arg1,...,argN))'.</source>
        <target state="translated">建構函式必須套用到引數，且無法用作第一個類別值。如有必要，請使用匿名函式 '(fun arg1 ... argN -&gt; new Type(arg1,...,argN))'。</target>
        <note />
      </trans-unit>
      <trans-unit id="tcSyntaxFormUsedOnlyWithRecordLabelsPropertiesAndFields">
        <source>The syntax 'expr.id' may only be used with record labels, properties and fields</source>
        <target state="translated">語法 'expr.id' 只能搭配記錄標籤、屬性和欄位一起使用</target>
        <note />
      </trans-unit>
      <trans-unit id="tcEventIsStatic">
        <source>Event '{0}' is static</source>
        <target state="translated">事件 '{0}' 是靜態的</target>
        <note />
      </trans-unit>
      <trans-unit id="tcEventIsNotStatic">
        <source>Event '{0}' is not static</source>
        <target state="translated">事件 '{0}' 不是靜態的</target>
        <note />
      </trans-unit>
      <trans-unit id="tcNamedArgumentDidNotMatch">
        <source>The named argument '{0}' did not match any argument or mutable property</source>
        <target state="translated">具名引數 '{0}' 不符合任何引數或可變動的屬性</target>
        <note />
      </trans-unit>
      <trans-unit id="tcOverloadsCannotHaveCurriedArguments">
        <source>One or more of the overloads of this method has curried arguments. Consider redesigning these members to take arguments in tupled form.</source>
        <target state="translated">這個方法的一個或多個多載有局部調用引數。請考慮重新設計這些成員，以接受 Tuple 形式的引數。</target>
        <note />
      </trans-unit>
      <trans-unit id="tcUnnamedArgumentsDoNotFormPrefix">
        <source>The unnamed arguments do not form a prefix of the arguments of the method called</source>
        <target state="translated">未命名引數不會構成所呼叫方法的引數前置詞</target>
        <note />
      </trans-unit>
      <trans-unit id="tcStaticOptimizationConditionalsOnlyForFSharpLibrary">
        <source>Static optimization conditionals are only for use within the F# library</source>
        <target state="translated">靜態最佳化條件式只用於 F# 程式庫內</target>
        <note />
      </trans-unit>
      <trans-unit id="tcFormalArgumentIsNotOptional">
        <source>The corresponding formal argument is not optional</source>
        <target state="translated">對應的正式引數不是選擇性的</target>
        <note />
      </trans-unit>
      <trans-unit id="tcInvalidOptionalAssignmentToPropertyOrField">
        <source>Invalid optional assignment to a property or field</source>
        <target state="translated">無效的選擇性指派給屬性或欄位</target>
        <note />
      </trans-unit>
      <trans-unit id="tcDelegateConstructorMustBePassed">
        <source>A delegate constructor must be passed a single function value</source>
        <target state="translated">必須傳遞單一函式值給委派建構函式</target>
        <note />
      </trans-unit>
      <trans-unit id="tcBindingCannotBeUseAndRec">
        <source>A binding cannot be marked both 'use' and 'rec'</source>
        <target state="translated">無法同時將繫結標記為 'use' 和 'rec'</target>
        <note />
      </trans-unit>
      <trans-unit id="tcVolatileOnlyOnClassLetBindings">
        <source>The 'VolatileField' attribute may only be used on 'let' bindings in classes</source>
        <target state="translated">'VolatileField' 屬性只能用在類別的 'let' 繫結上</target>
        <note />
      </trans-unit>
      <trans-unit id="tcAttributesAreNotPermittedOnLetBindings">
        <source>Attributes are not permitted on 'let' bindings in expressions</source>
        <target state="translated">不允許在運算式的 'let' 繫結上使用屬性</target>
        <note />
      </trans-unit>
      <trans-unit id="tcDefaultValueAttributeRequiresVal">
        <source>The 'DefaultValue' attribute may only be used on 'val' declarations</source>
        <target state="translated">'DefaultValue' 屬性只能用在 'val' 宣告上</target>
        <note />
      </trans-unit>
      <trans-unit id="tcConditionalAttributeRequiresMembers">
        <source>The 'ConditionalAttribute' attribute may only be used on members</source>
        <target state="translated">'ConditionalAttribute' 屬性只能用在成員上</target>
        <note />
      </trans-unit>
      <trans-unit id="tcInvalidActivePatternName">
        <source>This is not a valid name for an active pattern</source>
        <target state="translated">這不是現用模式的有效名稱</target>
        <note />
      </trans-unit>
      <trans-unit id="tcEntryPointAttributeRequiresFunctionInModule">
        <source>The 'EntryPointAttribute' attribute may only be used on function definitions in modules</source>
        <target state="translated">'EntryPointAttribute' 屬性不能用在模組的函式定義上</target>
        <note />
      </trans-unit>
      <trans-unit id="tcMutableValuesCannotBeInline">
        <source>Mutable values cannot be marked 'inline'</source>
        <target state="translated">可變動的值不能標記為 'inline'</target>
        <note />
      </trans-unit>
      <trans-unit id="tcMutableValuesMayNotHaveGenericParameters">
        <source>Mutable values cannot have generic parameters</source>
        <target state="translated">可變動的值不能有泛型參數</target>
        <note />
      </trans-unit>
      <trans-unit id="tcMutableValuesSyntax">
        <source>Mutable function values should be written 'let mutable f = (fun args -&gt; ...)'</source>
        <target state="translated">可變動的函式值應寫成 'let mutable f = (fun args -&gt; ...)'</target>
        <note />
      </trans-unit>
      <trans-unit id="tcOnlyFunctionsCanBeInline">
        <source>Only functions may be marked 'inline'</source>
        <target state="translated">只有函式可以標記為 'inline'</target>
        <note />
      </trans-unit>
      <trans-unit id="tcIllegalAttributesForLiteral">
        <source>A literal value cannot be given the [&lt;ThreadStatic&gt;] or [&lt;ContextStatic&gt;] attributes</source>
        <target state="translated">不得為常值指定 [&lt;ThreadStatic&gt;] 或 [&lt;ContextStatic&gt;] 屬性</target>
        <note />
      </trans-unit>
      <trans-unit id="tcLiteralCannotBeMutable">
        <source>A literal value cannot be marked 'mutable'</source>
        <target state="translated">常值不能標記為 'mutable'</target>
        <note />
      </trans-unit>
      <trans-unit id="tcLiteralCannotBeInline">
        <source>A literal value cannot be marked 'inline'</source>
        <target state="translated">常值不能標記為 'inline'</target>
        <note />
      </trans-unit>
      <trans-unit id="tcLiteralCannotHaveGenericParameters">
        <source>Literal values cannot have generic parameters</source>
        <target state="translated">常值不能有泛型參數</target>
        <note />
      </trans-unit>
      <trans-unit id="tcInvalidConstantExpression">
        <source>This is not a valid constant expression</source>
        <target state="translated">這不是有效的常數運算式</target>
        <note />
      </trans-unit>
      <trans-unit id="tcTypeIsInaccessible">
        <source>This type is not accessible from this code location</source>
        <target state="translated">無法從這個程式碼位置存取這種類型</target>
        <note />
      </trans-unit>
      <trans-unit id="tcUnexpectedConditionInImportedAssembly">
        <source>Unexpected condition in imported assembly: failed to decode AttributeUsage attribute</source>
        <target state="translated">匯入的組件中有未預期的條件: 無法解碼 AttributeUsage 屬性</target>
        <note />
      </trans-unit>
      <trans-unit id="tcUnrecognizedAttributeTarget">
        <source>Unrecognized attribute target. Valid attribute targets are 'assembly', 'module', 'type', 'method', 'property', 'return', 'param', 'field', 'event', 'constructor'.</source>
        <target state="translated">無法辨識的屬性目標。有效的屬性目標為 'assembly'、'module'、'type'、'method'、'property'、'return'、'param'、'field'、'event'、'constructor'。</target>
        <note />
      </trans-unit>
      <trans-unit id="tcAttributeIsNotValidForLanguageElementUseDo">
        <source>This attribute is not valid for use on this language element. Assembly attributes should be attached to a 'do ()' declaration, if necessary within an F# module.</source>
        <target state="translated">這個屬性不能用在這個語言項目上。組件屬性應該附加到 'do ()' 宣告 (如果 F# 模組中需要的話)。</target>
        <note />
      </trans-unit>
      <trans-unit id="tcAttributeIsNotValidForLanguageElement">
        <source>This attribute is not valid for use on this language element</source>
        <target state="translated">這個屬性不能用在這個語言項目上</target>
        <note />
      </trans-unit>
      <trans-unit id="tcOptionalArgumentsCannotBeUsedInCustomAttribute">
        <source>Optional arguments cannot be used in custom attributes</source>
        <target state="translated">選擇性的引數不能用在自訂屬性中</target>
        <note />
      </trans-unit>
      <trans-unit id="tcPropertyCannotBeSet0">
        <source>This property cannot be set</source>
        <target state="translated">無法設定這個屬性</target>
        <note />
      </trans-unit>
      <trans-unit id="tcPropertyOrFieldNotFoundInAttribute">
        <source>This property or field was not found on this custom attribute type</source>
        <target state="translated">在這個自訂屬性類型上找不到這個屬性或欄位</target>
        <note />
      </trans-unit>
      <trans-unit id="tcCustomAttributeMustBeReferenceType">
        <source>A custom attribute must be a reference type</source>
        <target state="translated">自訂屬性必須是參考類型</target>
        <note />
      </trans-unit>
      <trans-unit id="tcCustomAttributeArgumentMismatch">
        <source>The number of args for a custom attribute does not match the expected number of args for the attribute constructor</source>
        <target state="translated">自訂屬性的引數數目不符合屬性建構函式預期的引數數目</target>
        <note />
      </trans-unit>
      <trans-unit id="tcCustomAttributeMustInvokeConstructor">
        <source>A custom attribute must invoke an object constructor</source>
        <target state="translated">自訂屬性必須叫用物件建構函式</target>
        <note />
      </trans-unit>
      <trans-unit id="tcAttributeExpressionsMustBeConstructorCalls">
        <source>Attribute expressions must be calls to object constructors</source>
        <target state="translated">屬性運算式必須是對物件建構函式的呼叫</target>
        <note />
      </trans-unit>
      <trans-unit id="tcUnsupportedAttribute">
        <source>This attribute cannot be used in this version of F#</source>
        <target state="translated">這個屬性不能用在這個版本的 F# 中</target>
        <note />
      </trans-unit>
      <trans-unit id="tcInvalidInlineSpecification">
        <source>Invalid inline specification</source>
        <target state="translated">無效的內嵌規格</target>
        <note />
      </trans-unit>
      <trans-unit id="tcInvalidUseBinding">
        <source>'use' bindings must be of the form 'use &lt;var&gt; = &lt;expr&gt;'</source>
        <target state="translated">'use' 繫結的形式必須為 'use &lt;var&gt; = &lt;expr&gt;'</target>
        <note />
      </trans-unit>
      <trans-unit id="tcAbstractMembersIllegalInAugmentation">
        <source>Abstract members are not permitted in an augmentation - they must be defined as part of the type itself</source>
        <target state="translated">不允許在增強指定中使用抽象成員，必須將它們定義為類型自身的一部分</target>
        <note />
      </trans-unit>
      <trans-unit id="tcMethodOverridesIllegalHere">
        <source>Method overrides and interface implementations are not permitted here</source>
        <target state="translated">此處不允許方法覆寫和介面實作</target>
        <note />
      </trans-unit>
      <trans-unit id="tcNoMemberFoundForOverride">
        <source>No abstract or interface member was found that corresponds to this override</source>
        <target state="translated">找不到對應到這個覆寫的抽象或介面成員</target>
        <note />
      </trans-unit>
      <trans-unit id="tcOverrideArityMismatch">
        <source>This override takes a different number of arguments to the corresponding abstract member. The following abstract members were found:{0}</source>
        <target state="translated">這項覆寫會針對對應的抽象成員，採用不同數目的引數。找到下列抽象成員: {0}</target>
        <note />
      </trans-unit>
      <trans-unit id="tcDefaultImplementationAlreadyExists">
        <source>This method already has a default implementation</source>
        <target state="translated">這個方法已經有預設實作</target>
        <note />
      </trans-unit>
      <trans-unit id="tcDefaultAmbiguous">
        <source>The method implemented by this default is ambiguous</source>
        <target state="translated">這個預設所實作的方法模稜兩可</target>
        <note />
      </trans-unit>
      <trans-unit id="tcNoPropertyFoundForOverride">
        <source>No abstract property was found that corresponds to this override</source>
        <target state="translated">找不到對應到這個覆寫的抽象屬性</target>
        <note />
      </trans-unit>
      <trans-unit id="tcAbstractPropertyMissingGetOrSet">
        <source>This property overrides or implements an abstract property but the abstract property doesn't have a corresponding {0}</source>
        <target state="translated">這個屬性會覆寫或實作抽象屬性，但抽象屬性沒有對應的 {0}</target>
        <note />
      </trans-unit>
      <trans-unit id="tcInvalidSignatureForSet">
        <source>Invalid signature for set member</source>
        <target state="translated">無效的集合成員簽章</target>
        <note />
      </trans-unit>
      <trans-unit id="tcNewMemberHidesAbstractMember">
        <source>This new member hides the abstract member '{0}'. Rename the member or use 'override' instead.</source>
        <target state="translated">這個新成員會隱藏抽象成員 '{0}'。請重新命名成員或改用 'override'。</target>
        <note />
      </trans-unit>
      <trans-unit id="tcNewMemberHidesAbstractMemberWithSuffix">
        <source>This new member hides the abstract member '{0}' once tuples, functions, units of measure and/or provided types are erased. Rename the member or use 'override' instead.</source>
        <target state="translated">這個新成員在清除元組、函式、測量單位和/或提供的類型後會隱藏抽象成員 '{0}'。請重新命名成員或改用 'override'。</target>
        <note />
      </trans-unit>
      <trans-unit id="tcStaticInitializersIllegalInInterface">
        <source>Interfaces cannot contain definitions of static initializers</source>
        <target state="translated">介面不能包含靜態初始設定式的定義</target>
        <note />
      </trans-unit>
      <trans-unit id="tcObjectConstructorsIllegalInInterface">
        <source>Interfaces cannot contain definitions of object constructors</source>
        <target state="translated">介面不能包含物件建構函式的定義</target>
        <note />
      </trans-unit>
      <trans-unit id="tcMemberOverridesIllegalInInterface">
        <source>Interfaces cannot contain definitions of member overrides</source>
        <target state="translated">介面不能包含成員覆寫的定義</target>
        <note />
      </trans-unit>
      <trans-unit id="tcConcreteMembersIllegalInInterface">
        <source>Interfaces cannot contain definitions of concrete instance members. You may need to define a constructor on your type to indicate that the type is a class.</source>
        <target state="translated">介面不能包含具體執行個體成員的定義。您必須在類型上定義建構函式，以指示類型是類別。</target>
        <note />
      </trans-unit>
      <trans-unit id="tcConstructorsDisallowedInExceptionAugmentation">
        <source>Constructors cannot be specified in exception augmentations</source>
        <target state="translated">建構函式不能在例外狀況增強指定中指定</target>
        <note />
      </trans-unit>
      <trans-unit id="tcStructsCannotHaveConstructorWithNoArguments">
        <source>Structs cannot have an object constructor with no arguments. This is a restriction imposed on all CLI languages as structs automatically support a default constructor.</source>
        <target state="translated">結構不能有不含引數的物件建構函式。這是對所有 CLI 語言施加的限制，因為結構會自動支援預設建構函式。</target>
        <note />
      </trans-unit>
      <trans-unit id="tcConstructorsIllegalForThisType">
        <source>Constructors cannot be defined for this type</source>
        <target state="translated">無法為這個類型定義建構函式</target>
        <note />
      </trans-unit>
      <trans-unit id="tcRecursiveBindingsWithMembersMustBeDirectAugmentation">
        <source>Recursive bindings that include member specifications can only occur as a direct augmentation of a type</source>
        <target state="translated">包含成員規格的遞迴繫結只能做為類型的直接增強指定</target>
        <note />
      </trans-unit>
      <trans-unit id="tcOnlySimplePatternsInLetRec">
        <source>Only simple variable patterns can be bound in 'let rec' constructs</source>
        <target state="translated">只有簡單的變數模式可以在 'let rec' 建構中繫結</target>
        <note />
      </trans-unit>
      <trans-unit id="tcOnlyRecordFieldsAndSimpleLetCanBeMutable">
        <source>Mutable 'let' bindings can't be recursive or defined in recursive modules or namespaces</source>
        <target state="translated">可變 'let' 繫結不能在遞迴模組或命名空間中遞迴或定義</target>
        <note />
      </trans-unit>
      <trans-unit id="tcMemberIsNotSufficientlyGeneric">
        <source>This member is not sufficiently generic</source>
        <target state="translated">這個成員的一般程度不足</target>
        <note />
      </trans-unit>
      <trans-unit id="tcLiteralAttributeRequiresConstantValue">
        <source>A declaration may only be the [&lt;Literal&gt;] attribute if a constant value is also given, e.g. 'val x: int = 1'</source>
        <target state="translated">若也提供了常數值，宣告就只能是 [&lt;Literal&gt;] 屬性，例如 'val x: int = 1'</target>
        <note />
      </trans-unit>
      <trans-unit id="tcValueInSignatureRequiresLiteralAttribute">
        <source>A declaration may only be given a value in a signature if the declaration has the [&lt;Literal&gt;] attribute</source>
        <target state="translated">若宣告有 [&lt;Literal&gt;] 屬性，宣告就只能有特徵標記中的值</target>
        <note />
      </trans-unit>
      <trans-unit id="tcThreadStaticAndContextStaticMustBeStatic">
        <source>Thread-static and context-static variables must be static and given the [&lt;DefaultValue&gt;] attribute to indicate that the value is initialized to the default value on each new thread</source>
        <target state="translated">靜態執行緒和環境變數必須是靜態的，且必須為其指定 [&lt;DefaultValue&gt;] 屬性，以指出值會在每個新的執行緒均初始化為預設值</target>
        <note />
      </trans-unit>
      <trans-unit id="tcVolatileFieldsMustBeMutable">
        <source>Volatile fields must be marked 'mutable' and cannot be thread-static</source>
        <target state="translated">Volatile 欄位必須標記為 'mutable'，而且不能是 Thread 靜態的</target>
        <note />
      </trans-unit>
      <trans-unit id="tcUninitializedValFieldsMustBeMutable">
        <source>Uninitialized 'val' fields must be mutable and marked with the '[&lt;DefaultValue&gt;]' attribute. Consider using a 'let' binding instead of a 'val' field.</source>
        <target state="translated">未初始化的 'val'欄位必須是可變的，並以 '[&lt;DefaultValue&gt;]' 屬性標示。請考慮使用 'let' 繫結，而不使用 'val' 欄位。</target>
        <note />
      </trans-unit>
      <trans-unit id="tcStaticValFieldsMustBeMutableAndPrivate">
        <source>Static 'val' fields in types must be mutable, private and marked with the '[&lt;DefaultValue&gt;]' attribute. They are initialized to the 'null' or 'zero' value for their type. Consider also using a 'static let mutable' binding in a class type.</source>
        <target state="translated">類型中的靜態 'val' 欄位必須是可變、私人的，並以 '[&lt;DefaultValue&gt;]' 標示。這些欄位會依據其類型，初始化為 'null' 或 'zero' 值。請考慮也在類別類型中使用 'static let mutable' 繫結。</target>
        <note />
      </trans-unit>
      <trans-unit id="tcFieldRequiresName">
        <source>This field requires a name</source>
        <target state="translated">這個欄位需要名稱</target>
        <note />
      </trans-unit>
      <trans-unit id="tcInvalidNamespaceModuleTypeUnionName">
        <source>Invalid namespace, module, type or union case name</source>
        <target state="translated">無效的命名空間、模組、類型或聯集名稱</target>
        <note />
      </trans-unit>
      <trans-unit id="tcIllegalFormForExplicitTypeDeclaration">
        <source>Explicit type declarations for constructors must be of the form 'ty1 * ... * tyN -&gt; resTy'. Parentheses may be required around 'resTy'</source>
        <target state="translated">建構函式的明確類型宣告形式必須為 'ty1 * ... * tyN -&gt; resTy'。'resTy' 前後可能需要括號</target>
        <note />
      </trans-unit>
      <trans-unit id="tcReturnTypesForUnionMustBeSameAsType">
        <source>Return types of union cases must be identical to the type being defined, up to abbreviations</source>
        <target state="translated">聯集的傳回類型必須與所定義的類型一樣，直到縮寫為止</target>
        <note />
      </trans-unit>
      <trans-unit id="tcInvalidEnumerationLiteral">
        <source>This is not a valid value for an enumeration literal</source>
        <target state="translated">這不是列舉常值的有效值</target>
        <note />
      </trans-unit>
      <trans-unit id="tcTypeIsNotInterfaceType1">
        <source>The type '{0}' is not an interface type</source>
        <target state="translated">類型 '{0}' 不是介面類型</target>
        <note />
      </trans-unit>
      <trans-unit id="tcDuplicateSpecOfInterface">
        <source>Duplicate specification of an interface</source>
        <target state="translated">介面有重複的規格</target>
        <note />
      </trans-unit>
      <trans-unit id="tcFieldValIllegalHere">
        <source>A field/val declaration is not permitted here</source>
        <target state="translated">此處不允許欄位/val 宣告</target>
        <note />
      </trans-unit>
      <trans-unit id="tcInheritIllegalHere">
        <source>A inheritance declaration is not permitted here</source>
        <target state="translated">此處不允許繼承宣告</target>
        <note />
      </trans-unit>
      <trans-unit id="tcModuleRequiresQualifiedAccess">
        <source>This declaration opens the module '{0}', which is marked as 'RequireQualifiedAccess'. Adjust your code to use qualified references to the elements of the module instead, e.g. 'List.map' instead of 'map'. This change will ensure that your code is robust as new constructs are added to libraries.</source>
        <target state="translated">這個宣告會開啟標記為 'RequireQualifiedAccess' 的模組 '{0}'。請將您的程式碼調整為改用模組項目的限定參考，例如 'List.map'，而不是 'map'。這項變更將確保在新建構加入至程式庫時，您的程式碼可以更為強固。</target>
        <note />
      </trans-unit>
      <trans-unit id="tcOpenUsedWithPartiallyQualifiedPath">
        <source>This declaration opens the namespace or module '{0}' through a partially qualified path. Adjust this code to use the full path of the namespace. This change will make your code more robust as new constructs are added to the F# and CLI libraries.</source>
        <target state="translated">這個宣告會透過部分限定名稱開啟命名空間或模組 '{0}'。請調整這個程式碼，使用命名空間的完整路徑。這項變更將確保在新建構加入至 F# 和 CLI 程式庫時，您的程式碼可以更為強固。</target>
        <note />
      </trans-unit>
      <trans-unit id="tcLocalClassBindingsCannotBeInline">
        <source>Local class bindings cannot be marked inline. Consider lifting the definition out of the class or else do not mark it as inline.</source>
        <target state="translated">區域類別繫結不能標記為內嵌。請考慮將定義移出類別，或不將它標記為內嵌。</target>
        <note />
      </trans-unit>
      <trans-unit id="tcTypeAbbreviationsMayNotHaveMembers">
        <source>Type abbreviations cannot have members</source>
        <target state="translated">類型縮寫不能有成員</target>
        <note />
      </trans-unit>
      <trans-unit id="tcTypeAbbreviationsCheckedAtCompileTime">
        <source>As of F# 4.1, the accessibility of type abbreviations is checked at compile-time. Consider changing the accessibility of the type abbreviation. Ignoring this warning might lead to runtime errors.</source>
        <target state="translated">自 F# 4.1 起，類型縮寫的協助工具會於編譯時期經過檢查。請考慮變更類型縮寫的協助工具。略過此警告會導致執行階段錯誤。</target>
        <note />
      </trans-unit>
      <trans-unit id="tcEnumerationsMayNotHaveMembers">
        <source>Enumerations cannot have members</source>
        <target state="translated">列舉值不能有成員</target>
        <note />
      </trans-unit>
      <trans-unit id="tcMeasureDeclarationsRequireStaticMembers">
        <source>Measure declarations may have only static members</source>
        <target state="translated">測量宣告只能有靜態成員</target>
        <note />
      </trans-unit>
      <trans-unit id="tcStructsMayNotContainDoBindings">
        <source>Structs cannot contain 'do' bindings because the default constructor for structs would not execute these bindings</source>
        <target state="translated">結構不能包含 'do' 繫結，因為結構的預設建構函式不會執行這些繫結</target>
        <note />
      </trans-unit>
      <trans-unit id="tcStructsMayNotContainLetBindings">
        <source>Structs cannot contain value definitions because the default constructor for structs will not execute these bindings. Consider adding additional arguments to the primary constructor for the type.</source>
        <target state="translated">結構不能包含值定義，因為結構的預設建構函式不會執行這些繫結。請考慮將其他引數加入類型的主要建構函式。</target>
        <note />
      </trans-unit>
      <trans-unit id="tcStaticLetBindingsRequireClassesWithImplicitConstructors">
        <source>Static value definitions may only be used in types with a primary constructor. Consider adding arguments to the type definition, e.g. 'type X(args) = ...'.</source>
        <target state="translated">靜態值定義只能用於含有主要建構函式的類型中。請考慮在類型定義加入引數，例如 'type X(args) = ...'。</target>
        <note />
      </trans-unit>
      <trans-unit id="tcMeasureDeclarationsRequireStaticMembersNotConstructors">
        <source>Measure declarations may have only static members: constructors are not available</source>
        <target state="translated">測量宣告只能有靜態成員: 無法使用建構函式</target>
        <note />
      </trans-unit>
      <trans-unit id="tcMemberAndLocalClassBindingHaveSameName">
        <source>A member and a local class binding both have the name '{0}'</source>
        <target state="translated">成員和區域類別繫結都有名稱 '{0}'</target>
        <note />
      </trans-unit>
      <trans-unit id="tcTypeAbbreviationsCannotHaveInterfaceDeclaration">
        <source>Type abbreviations cannot have interface declarations</source>
        <target state="translated">類型縮寫不能有介面宣告</target>
        <note />
      </trans-unit>
      <trans-unit id="tcEnumerationsCannotHaveInterfaceDeclaration">
        <source>Enumerations cannot have interface declarations</source>
        <target state="translated">列舉值不能有介面宣告</target>
        <note />
      </trans-unit>
      <trans-unit id="tcTypeIsNotInterfaceType0">
        <source>This type is not an interface type</source>
        <target state="translated">這種類型不是介面類型</target>
        <note />
      </trans-unit>
      <trans-unit id="tcAllImplementedInterfacesShouldBeDeclared">
        <source>All implemented interfaces should be declared on the initial declaration of the type</source>
        <target state="translated">所有實作的介面都應該在類型的初始宣告上宣告</target>
        <note />
      </trans-unit>
      <trans-unit id="tcDefaultImplementationForInterfaceHasAlreadyBeenAdded">
        <source>A default implementation of this interface has already been added because the explicit implementation of the interface was not specified at the definition of the type</source>
        <target state="translated">已經加入這個介面的預設實作，因為未在類型的定義指定介面的明確實作</target>
        <note />
      </trans-unit>
      <trans-unit id="tcMemberNotPermittedInInterfaceImplementation">
        <source>This member is not permitted in an interface implementation</source>
        <target state="translated">不允許在介面實作中使用這個成員</target>
        <note />
      </trans-unit>
      <trans-unit id="tcDeclarationElementNotPermittedInAugmentation">
        <source>This declaration element is not permitted in an augmentation</source>
        <target state="translated">不允許在增強指定中使用這個宣告項目</target>
        <note />
      </trans-unit>
      <trans-unit id="tcTypesCannotContainNestedTypes">
        <source>Types cannot contain nested type definitions</source>
        <target state="translated">類型不能包含巢狀類型定義</target>
        <note />
      </trans-unit>
      <trans-unit id="tcTypeExceptionOrModule">
        <source>type, exception or module</source>
        <target state="translated">類型、例外狀況或模組</target>
        <note />
      </trans-unit>
      <trans-unit id="tcTypeOrModule">
        <source>type or module</source>
        <target state="translated">類型或模組</target>
        <note />
      </trans-unit>
      <trans-unit id="tcImplementsIStructuralEquatableExplicitly">
        <source>The struct, record or union type '{0}' implements the interface 'System.IStructuralEquatable' explicitly. Apply the 'CustomEquality' attribute to the type.</source>
        <target state="translated">結構、記錄或等位型別 '{0}' 明確實作了介面 'System.IStructuralEquatable'。請將 'CustomEquality' 屬性套用到該型別。</target>
        <note />
      </trans-unit>
      <trans-unit id="tcImplementsIEquatableExplicitly">
        <source>The struct, record or union type '{0}' implements the interface 'System.IEquatable&lt;_&gt;' explicitly. Apply the 'CustomEquality' attribute to the type and provide a consistent implementation of the non-generic override 'System.Object.Equals(obj)'.</source>
        <target state="translated">結構、記錄或等位類型 '{0}' 會明確實作介面 'System.IEquatable&lt;_&gt;'。請將 'CustomEquality' 屬性套用到類型，並提供一致的非泛型覆寫 'System.Object.Equals(obj)' 實作。</target>
        <note />
      </trans-unit>
      <trans-unit id="tcExplicitTypeSpecificationCannotBeUsedForExceptionConstructors">
        <source>Explicit type specifications cannot be used for exception constructors</source>
        <target state="translated">明確的類型規格不能用於例外狀況建構函式</target>
        <note />
      </trans-unit>
      <trans-unit id="tcExceptionAbbreviationsShouldNotHaveArgumentList">
        <source>Exception abbreviations should not have argument lists</source>
        <target state="translated">例外狀況縮寫不應該有引數清單</target>
        <note />
      </trans-unit>
      <trans-unit id="tcAbbreviationsFordotNetExceptionsCannotTakeArguments">
        <source>Abbreviations for Common IL exceptions cannot take arguments</source>
        <target state="translated">Common IL 例外狀況的縮寫不能接受引數</target>
        <note />
      </trans-unit>
      <trans-unit id="tcExceptionAbbreviationsMustReferToValidExceptions">
        <source>Exception abbreviations must refer to existing exceptions or F# types deriving from System.Exception</source>
        <target state="translated">例外狀況縮寫必須參考現有的例外狀況，或衍生自 System.Exception 的 F# 類型</target>
        <note />
      </trans-unit>
      <trans-unit id="tcAbbreviationsFordotNetExceptionsMustHaveMatchingObjectConstructor">
        <source>Abbreviations for Common IL exception types must have a matching object constructor</source>
        <target state="translated">Common IL 例外狀況類型的縮寫必須有對應的物件建構函式</target>
        <note />
      </trans-unit>
      <trans-unit id="tcNotAnException">
        <source>Not an exception</source>
        <target state="translated">不是例外狀況</target>
        <note />
      </trans-unit>
      <trans-unit id="tcInvalidModuleName">
        <source>Invalid module name</source>
        <target state="translated">無效的模組名稱</target>
        <note />
      </trans-unit>
      <trans-unit id="tcInvalidTypeExtension">
        <source>Invalid type extension</source>
        <target state="translated">無效的類型擴充</target>
        <note />
      </trans-unit>
      <trans-unit id="tcAttributesOfTypeSpecifyMultipleKindsForType">
        <source>The attributes of this type specify multiple kinds for the type</source>
        <target state="translated">這種類型的屬性為類型指定了多種類型</target>
        <note />
      </trans-unit>
      <trans-unit id="tcKindOfTypeSpecifiedDoesNotMatchDefinition">
        <source>The kind of the type specified by its attributes does not match the kind implied by its definition</source>
        <target state="translated">由其屬性指定的類型類型不符合其定義所隱含的類型</target>
        <note />
      </trans-unit>
      <trans-unit id="tcMeasureDefinitionsCannotHaveTypeParameters">
        <source>Measure definitions cannot have type parameters</source>
        <target state="translated">測量定義不能有類型參數</target>
        <note />
      </trans-unit>
      <trans-unit id="tcTypeRequiresDefinition">
        <source>This type requires a definition</source>
        <target state="translated">這個類型需要定義</target>
        <note />
      </trans-unit>
      <trans-unit id="tcTypeAbbreviationHasTypeParametersMissingOnType">
        <source>This type abbreviation has one or more declared type parameters that do not appear in the type being abbreviated. Type abbreviations must use all declared type parameters in the type being abbreviated. Consider removing one or more type parameters, or use a concrete type definition that wraps an underlying type, such as 'type C&lt;'a&gt; = C of ...'.</source>
        <target state="translated">這個類型縮寫有一或多個已宣告的類型參數未出現在接受縮寫的類型中。類型縮寫必須使用接受縮寫的類型中所有已宣告的類型參數。請考慮移除一或多個類型參數，或使用會包裝基礎類型的實體類型定義，例如 'type C&lt;'a&gt; = C of ...'。</target>
        <note />
      </trans-unit>
      <trans-unit id="tcStructsInterfacesEnumsDelegatesMayNotInheritFromOtherTypes">
        <source>Structs, interfaces, enums and delegates cannot inherit from other types</source>
        <target state="translated">結構、介面、列舉和委派不能繼承自其他類型</target>
        <note />
      </trans-unit>
      <trans-unit id="tcTypesCannotInheritFromMultipleConcreteTypes">
        <source>Types cannot inherit from multiple concrete types</source>
        <target state="translated">類型不能繼承自多個具象類型</target>
        <note />
      </trans-unit>
      <trans-unit id="tcRecordsUnionsAbbreviationsStructsMayNotHaveAllowNullLiteralAttribute">
        <source>Records, union, abbreviations and struct types cannot have the 'AllowNullLiteral' attribute</source>
        <target state="translated">記錄、等位、縮寫和結構類型不能有 'AllowNullLiteral' 屬性</target>
        <note />
      </trans-unit>
      <trans-unit id="tcAllowNullTypesMayOnlyInheritFromAllowNullTypes">
        <source>Types with the 'AllowNullLiteral' attribute may only inherit from or implement types which also allow the use of the null literal</source>
        <target state="translated">具 'AllowNullLiteral' 屬性的類型只能繼承自或實作允許使用 null 常值的類型</target>
        <note />
      </trans-unit>
      <trans-unit id="tcGenericTypesCannotHaveStructLayout">
        <source>Generic types cannot be given the 'StructLayout' attribute</source>
        <target state="translated">不能為泛型類型指定 'StructLayout' 屬性</target>
        <note />
      </trans-unit>
      <trans-unit id="tcOnlyStructsCanHaveStructLayout">
        <source>Only structs and classes without primary constructors may be given the 'StructLayout' attribute</source>
        <target state="translated">只能為不含主要建構函式的結構和類別指定 'StructLayout' 屬性</target>
        <note />
      </trans-unit>
      <trans-unit id="tcRepresentationOfTypeHiddenBySignature">
        <source>The representation of this type is hidden by the signature. It must be given an attribute such as [&lt;Sealed&gt;], [&lt;Class&gt;] or [&lt;Interface&gt;] to indicate the characteristics of the type.</source>
        <target state="translated">特徵標記隱藏了此類型的表示法。必須賦予其 [&lt;Sealed&gt;]、[&lt;Class&gt;] 或 [&lt;Interface&gt;] 這類的屬性，以指出類型的特性。</target>
        <note />
      </trans-unit>
      <trans-unit id="tcOnlyClassesCanHaveAbstract">
        <source>Only classes may be given the 'AbstractClass' attribute</source>
        <target state="translated">只能為類別指定 'AbstractClass' 屬性</target>
        <note />
      </trans-unit>
      <trans-unit id="tcOnlyTypesRepresentingUnitsOfMeasureCanHaveMeasure">
        <source>Only types representing units-of-measure may be given the 'Measure' attribute</source>
        <target state="translated">只能為代表測量單位的類型指定 'Measure' 屬性</target>
        <note />
      </trans-unit>
      <trans-unit id="tcOverridesCannotHaveVisibilityDeclarations">
        <source>Accessibility modifiers are not permitted on overrides or interface implementations</source>
        <target state="translated">不允許在覆寫或介面實作上使用存取範圍修飾詞</target>
        <note />
      </trans-unit>
      <trans-unit id="tcTypesAreAlwaysSealedDU">
        <source>Discriminated union types are always sealed</source>
        <target state="translated">差別等位類型永遠是密封的</target>
        <note />
      </trans-unit>
      <trans-unit id="tcTypesAreAlwaysSealedRecord">
        <source>Record types are always sealed</source>
        <target state="translated">記錄類型永遠是密封的</target>
        <note />
      </trans-unit>
      <trans-unit id="tcTypesAreAlwaysSealedAssemblyCode">
        <source>Assembly code types are always sealed</source>
        <target state="translated">組譯程式碼類型永遠是密封的</target>
        <note />
      </trans-unit>
      <trans-unit id="tcTypesAreAlwaysSealedStruct">
        <source>Struct types are always sealed</source>
        <target state="translated">結構類型永遠是密封的</target>
        <note />
      </trans-unit>
      <trans-unit id="tcTypesAreAlwaysSealedDelegate">
        <source>Delegate types are always sealed</source>
        <target state="translated">委派類型永遠是密封的</target>
        <note />
      </trans-unit>
      <trans-unit id="tcTypesAreAlwaysSealedEnum">
        <source>Enum types are always sealed</source>
        <target state="translated">列舉類型永遠是密封的</target>
        <note />
      </trans-unit>
      <trans-unit id="tcInterfaceTypesAndDelegatesCannotContainFields">
        <source>Interface types and delegate types cannot contain fields</source>
        <target state="translated">介面類型和委派類型不能包含欄位</target>
        <note />
      </trans-unit>
      <trans-unit id="tcAbbreviatedTypesCannotBeSealed">
        <source>Abbreviated types cannot be given the 'Sealed' attribute</source>
        <target state="translated">不能為縮寫的類型指定 'Sealed' 屬性</target>
        <note />
      </trans-unit>
      <trans-unit id="tcCannotInheritFromSealedType">
        <source>Cannot inherit a sealed type</source>
        <target state="translated">無法繼承密封類型</target>
        <note />
      </trans-unit>
      <trans-unit id="tcCannotInheritFromInterfaceType">
        <source>Cannot inherit from interface type. Use interface ... with instead.</source>
        <target state="translated">無法繼承自介面類型。請改用 interface ... with。</target>
        <note />
      </trans-unit>
      <trans-unit id="tcStructTypesCannotContainAbstractMembers">
        <source>Struct types cannot contain abstract members</source>
        <target state="translated">結構類型不能包含抽象成員</target>
        <note />
      </trans-unit>
      <trans-unit id="tcInterfaceTypesCannotBeSealed">
        <source>Interface types cannot be sealed</source>
        <target state="translated">介面類型不可以是密封的</target>
        <note />
      </trans-unit>
      <trans-unit id="tcInvalidDelegateSpecification">
        <source>Delegate specifications must be of the form 'typ -&gt; typ'</source>
        <target state="translated">委派規格的形式必須為 'typ -&gt; typ'</target>
        <note />
      </trans-unit>
      <trans-unit id="tcDelegatesCannotBeCurried">
        <source>Delegate specifications must not be curried types. Use 'typ * ... * typ -&gt; typ' for multi-argument delegates, and 'typ -&gt; (typ -&gt; typ)' for delegates returning function values.</source>
        <target state="translated">委派規格不得為局部調用的類型。若為多引數委派，請使用 'typ * ... * typ -&gt; typ'; 若為傳回函式值的委派，則使用 'typ -&gt; (typ -&gt; typ)'。</target>
        <note />
      </trans-unit>
      <trans-unit id="tcInvalidTypeForLiteralEnumeration">
        <source>Literal enumerations must have type int, uint, int16, uint16, int64, uint64, byte, sbyte or char</source>
        <target state="translated">常值列舉值必須為類型 int、uint、int16、uint16、int64、uint64、byte、sbyte 或 char</target>
        <note />
      </trans-unit>
      <trans-unit id="tcTypeDefinitionIsCyclic">
        <source>This type definition involves an immediate cyclic reference through an abbreviation</source>
        <target state="translated">這個類型定義涉及透過縮寫的立即循環參考</target>
        <note />
      </trans-unit>
      <trans-unit id="tcTypeDefinitionIsCyclicThroughInheritance">
        <source>This type definition involves an immediate cyclic reference through a struct field or inheritance relation</source>
        <target state="translated">這個類型定義涉及透過結構欄位或繼承關係的立即循環參考</target>
        <note />
      </trans-unit>
      <trans-unit id="tcReservedSyntaxForAugmentation">
        <source>The syntax 'type X with ...' is reserved for augmentations. Types whose representations are hidden but which have members are now declared in signatures using 'type X = ...'. You may also need to add the '[&lt;Sealed&gt;] attribute to the type definition in the signature</source>
        <target state="translated">語法 'type X with ...' 已保留以用於擴增。已隱藏表示法但有成員的類型，現在會使用 'type X = ...' 在特徵標記中宣告。您也可能必須將 '[&lt;Sealed&gt;] 屬性新增到特徵標記中的類型定義</target>
        <note />
      </trans-unit>
      <trans-unit id="tcMembersThatExtendInterfaceMustBePlacedInSeparateModule">
        <source>Members that extend interface, delegate or enum types must be placed in a module separate to the definition of the type. This module must either have the AutoOpen attribute or be opened explicitly by client code to bring the extension members into scope.</source>
        <target state="translated">擴充介面、委派或列舉類型的成員必須放在模組中，與類型的定義分開。這個模組必須有 AutoOpen 屬性，或是由用戶端程式碼明確開啟，來將擴充成員帶入範圍內。</target>
        <note />
      </trans-unit>
      <trans-unit id="tcDeclaredTypeParametersForExtensionDoNotMatchOriginal">
        <source>One or more of the declared type parameters for this type extension have a missing or wrong type constraint not matching the original type constraints on '{0}'</source>
        <target state="translated">此類型延伸模組所宣告的型別參數中，有一或多個缺少類型條件約束，或類型條件約束不正確，不符合 '{0}' 的原始類型條件約束</target>
        <note />
      </trans-unit>
      <trans-unit id="tcTypeDefinitionsWithImplicitConstructionMustHaveOneInherit">
        <source>Type definitions may only have one 'inherit' specification and it must be the first declaration</source>
        <target state="translated">類型定義只能有一個 'inherit' 規格，而且必須是第一個宣告</target>
        <note />
      </trans-unit>
      <trans-unit id="tcTypeDefinitionsWithImplicitConstructionMustHaveLocalBindingsBeforeMembers">
        <source>'let' and 'do' bindings must come before member and interface definitions in type definitions</source>
        <target state="translated">'let' 和 'do' 繫結必須在類型定義中的成員和介面定義的前面</target>
        <note />
      </trans-unit>
      <trans-unit id="tcInheritDeclarationMissingArguments">
        <source>This 'inherit' declaration specifies the inherited type but no arguments. Consider supplying arguments, e.g. 'inherit BaseType(args)'.</source>
        <target state="translated">這個 'inherit' 宣告指定繼承類型，但沒有引數。請考慮提供引數，例如 'inherit BaseType(args)'。</target>
        <note />
      </trans-unit>
      <trans-unit id="tcInheritConstructionCallNotPartOfImplicitSequence">
        <source>This 'inherit' declaration has arguments, but is not in a type with a primary constructor. Consider adding arguments to your type definition, e.g. 'type X(args) = ...'.</source>
        <target state="translated">這個 'inherit' 宣告具有引數，但不在含有主要建構函式的類型中。請考慮在您的類型定義加入引數，例如 'type X(args) = ...'。</target>
        <note />
      </trans-unit>
      <trans-unit id="tcLetAndDoRequiresImplicitConstructionSequence">
        <source>This definition may only be used in a type with a primary constructor. Consider adding arguments to your type definition, e.g. 'type X(args) = ...'.</source>
        <target state="translated">這個定義只能用於含有主要建構函式的類型中。請考慮在您的類型定義加入引數，例如 'type X(args) = ...'。</target>
        <note />
      </trans-unit>
      <trans-unit id="tcTypeAbbreviationsCannotHaveAugmentations">
        <source>Type abbreviations cannot have augmentations</source>
        <target state="translated">類型縮寫不能有增強指定</target>
        <note />
      </trans-unit>
      <trans-unit id="tcModuleAbbreviationForNamespace">
        <source>The path '{0}' is a namespace. A module abbreviation may not abbreviate a namespace.</source>
        <target state="translated">路徑 '{0}' 是命名空間。模組縮寫不可用來縮寫命名空間。</target>
        <note />
      </trans-unit>
      <trans-unit id="tcTypeUsedInInvalidWay">
        <source>The type '{0}' is used in an invalid way. A value prior to '{1}' has an inferred type involving '{2}', which is an invalid forward reference.</source>
        <target state="translated">類型 '{0}' 的使用方式無效。在 '{1}' 之前的值具有涉及 '{2}' 的推斷類型，這是無效的向前參考。</target>
        <note />
      </trans-unit>
      <trans-unit id="tcMemberUsedInInvalidWay">
        <source>The member '{0}' is used in an invalid way. A use of '{1}' has been inferred prior to the definition of '{2}', which is an invalid forward reference.</source>
        <target state="translated">成員 '{0}' 的使用方式無效。系統推斷 '{1}' 在 '{2}' 的定義之前已經使用過，這是無效的向前參考。</target>
        <note />
      </trans-unit>
      <trans-unit id="tcAttributeAutoOpenWasIgnored">
        <source>The attribute 'AutoOpen(\"{0}\")' in the assembly '{1}' did not refer to a valid module or namespace in that assembly and has been ignored</source>
        <target state="translated">組件 '{1}' 中的 'AutoOpen(\"{0}\")' 屬性未參考該組件中有效的模組或命名空間，所以已予以忽略</target>
        <note />
      </trans-unit>
      <trans-unit id="ilUndefinedValue">
        <source>Undefined value '{0}'</source>
        <target state="translated">未定義的值 '{0}'</target>
        <note />
      </trans-unit>
      <trans-unit id="ilLabelNotFound">
        <source>Label {0} not found</source>
        <target state="translated">找不到標籤 {0}</target>
        <note />
      </trans-unit>
      <trans-unit id="ilIncorrectNumberOfTypeArguments">
        <source>Incorrect number of type arguments to local call</source>
        <target state="translated">區域呼叫的類型引數數目不正確</target>
        <note />
      </trans-unit>
      <trans-unit id="ilDynamicInvocationNotSupported">
        <source>Dynamic invocation of {0} is not supported</source>
        <target state="translated">不支援 {0} 的動態引動</target>
        <note />
      </trans-unit>
      <trans-unit id="ilAddressOfLiteralFieldIsInvalid">
        <source>Taking the address of a literal field is invalid</source>
        <target state="translated">接受常值欄位的位址無效</target>
        <note />
      </trans-unit>
      <trans-unit id="ilAddressOfValueHereIsInvalid">
        <source>This operation involves taking the address of a value '{0}' represented using a local variable or other special representation. This is invalid.</source>
        <target state="translated">這項作業涉及接受值 '{0}' 的位址，且這個值是使用區域變數或其他特殊表示方式表示。這種作法無效。</target>
        <note />
      </trans-unit>
      <trans-unit id="ilCustomMarshallersCannotBeUsedInFSharp">
        <source>Custom marshallers cannot be specified in F# code. Consider using a C# helper function.</source>
        <target state="translated">在 F# 程式碼中不能指定自訂封送處理器。請考慮使用 C# 協助程式函式。</target>
        <note />
      </trans-unit>
      <trans-unit id="ilMarshalAsAttributeCannotBeDecoded">
        <source>The MarshalAs attribute could not be decoded</source>
        <target state="translated">無法解碼 MarshalAs 屬性</target>
        <note />
      </trans-unit>
      <trans-unit id="ilSignatureForExternalFunctionContainsTypeParameters">
        <source>The signature for this external function contains type parameters. Constrain the argument and return types to indicate the types of the corresponding C function.</source>
        <target state="translated">這個外部函式的簽章包含型別參數。請限制引數和傳回型別，以指示對應 C 函式的類型。</target>
        <note />
      </trans-unit>
      <trans-unit id="ilDllImportAttributeCouldNotBeDecoded">
        <source>The DllImport attribute could not be decoded</source>
        <target state="translated">無法解碼 DllImport 屬性</target>
        <note />
      </trans-unit>
      <trans-unit id="ilLiteralFieldsCannotBeSet">
        <source>Literal fields cannot be set</source>
        <target state="translated">無法設定常值欄位</target>
        <note />
      </trans-unit>
      <trans-unit id="ilStaticMethodIsNotLambda">
        <source>GenSetStorage: {0} was represented as a static method but was not an appropriate lambda expression</source>
        <target state="translated">GenSetStorage: {0} 是以靜態方法表示，但它不是適當的 Lambda 運算式</target>
        <note />
      </trans-unit>
      <trans-unit id="ilMutableVariablesCannotEscapeMethod">
        <source>Mutable variables cannot escape their method</source>
        <target state="translated">可變動的變數無法逸出其方法</target>
        <note />
      </trans-unit>
      <trans-unit id="ilUnexpectedUnrealizedValue">
        <source>Compiler error: unexpected unrealized value</source>
        <target state="translated">編譯器錯誤: 非預期的未實現值</target>
        <note />
      </trans-unit>
      <trans-unit id="ilMainModuleEmpty">
        <source>Main module of program is empty: nothing will happen when it is run</source>
        <target state="translated">程式的主要模組是空的: 執行時不會產生任何作用</target>
        <note />
      </trans-unit>
      <trans-unit id="ilTypeCannotBeUsedForLiteralField">
        <source>This type cannot be used for a literal field</source>
        <target state="translated">這種類型不能做為常值欄位使用</target>
        <note />
      </trans-unit>
      <trans-unit id="ilUnexpectedGetSetAnnotation">
        <source>Unexpected GetSet annotation on a property</source>
        <target state="translated">屬性有非預期的 GetSet 註釋</target>
        <note />
      </trans-unit>
      <trans-unit id="ilFieldOffsetAttributeCouldNotBeDecoded">
        <source>The FieldOffset attribute could not be decoded</source>
        <target state="translated">無法解碼 FieldOffset 屬性</target>
        <note />
      </trans-unit>
      <trans-unit id="ilStructLayoutAttributeCouldNotBeDecoded">
        <source>The StructLayout attribute could not be decoded</source>
        <target state="translated">無法解碼 StructLayout 屬性</target>
        <note />
      </trans-unit>
      <trans-unit id="ilDefaultAugmentationAttributeCouldNotBeDecoded">
        <source>The DefaultAugmentation attribute could not be decoded</source>
        <target state="translated">無法解碼 DefaultAugmentation 屬性</target>
        <note />
      </trans-unit>
      <trans-unit id="ilReflectedDefinitionsCannotUseSliceOperator">
        <source>Reflected definitions cannot contain uses of the prefix splice operator '%'</source>
        <target state="translated">反映的定義不能含有前置接合運算子 '%' 的用法</target>
        <note />
      </trans-unit>
      <trans-unit id="optsProblemWithCodepage">
        <source>Problem with codepage '{0}': {1}</source>
        <target state="translated">字碼頁 '{0}' 有問題: {1}</target>
        <note />
      </trans-unit>
      <trans-unit id="optsCopyright">
        <source>Copyright (c) Microsoft Corporation. All Rights Reserved.</source>
        <target state="translated">Copyright (C) Microsoft Corporation. 著作權所有，並保留一切權利。</target>
        <note />
      </trans-unit>
      <trans-unit id="optsCopyrightCommunity">
        <source>Freely distributed under the MIT Open Source License.  https://github.com/Microsoft/visualfsharp/blob/master/License.txt</source>
        <target state="translated">依 MIT 開啟來源授權自由散發。https://github.com/Microsoft/visualfsharp/blob/master/License.txt</target>
        <note />
      </trans-unit>
      <trans-unit id="optsNameOfOutputFile">
        <source>Name of the output file (Short form: -o)</source>
        <target state="translated">輸出檔的名稱 (簡短形式: -o)</target>
        <note />
      </trans-unit>
      <trans-unit id="optsBuildConsole">
        <source>Build a console executable</source>
        <target state="translated">建置主控台可執行檔</target>
        <note />
      </trans-unit>
      <trans-unit id="optsBuildWindows">
        <source>Build a Windows executable</source>
        <target state="translated">建置 Windows 可執行檔</target>
        <note />
      </trans-unit>
      <trans-unit id="optsBuildLibrary">
        <source>Build a library (Short form: -a)</source>
        <target state="translated">建置程式庫 (簡短形式: -a)</target>
        <note />
      </trans-unit>
      <trans-unit id="optsBuildModule">
        <source>Build a module that can be added to another assembly</source>
        <target state="translated">建置可以加入至其他組件的模組</target>
        <note />
      </trans-unit>
      <trans-unit id="optsDelaySign">
        <source>Delay-sign the assembly using only the public portion of the strong name key</source>
        <target state="translated">只使用強式名稱金鑰的公開金鑰延遲簽署組件</target>
        <note />
      </trans-unit>
      <trans-unit id="optsPublicSign">
        <source>Public-sign the assembly using only the public portion of the strong name key, and mark the assembly as signed</source>
        <target state="translated">僅使用強式名稱金鑰的公開金鑰公開簽署組件，並將組件標記為已簽署</target>
        <note />
      </trans-unit>
      <trans-unit id="optsWriteXml">
        <source>Write the xmldoc of the assembly to the given file</source>
        <target state="translated">將組件的 xmldoc 寫入指定檔案</target>
        <note />
      </trans-unit>
      <trans-unit id="optsStrongKeyFile">
        <source>Specify a strong name key file</source>
        <target state="translated">指定強式名稱金鑰檔</target>
        <note />
      </trans-unit>
      <trans-unit id="optsStrongKeyContainer">
        <source>Specify a strong name key container</source>
        <target state="translated">指定強式名稱金鑰容器</target>
        <note />
      </trans-unit>
      <trans-unit id="optsPlatform">
        <source>Limit which platforms this code can run on: x86, x64, Arm, Arm64, Itanium, anycpu32bitpreferred, or anycpu. The default is anycpu.</source>
        <target state="translated">限制這個程式碼可以在哪些平台執行: x86、x64、Arm、Arm64、Itanium、anycpu32bitpreferred 或 anycpu。預設為 anycpu。</target>
        <note />
      </trans-unit>
      <trans-unit id="optsNoOpt">
        <source>Only include optimization information essential for implementing inlined constructs. Inhibits cross-module inlining but improves binary compatibility.</source>
        <target state="translated">只包含實作內嵌建構必要的最佳化資訊。禁止跨模組內嵌，但改進了二進位碼相容性。</target>
        <note />
      </trans-unit>
      <trans-unit id="optsNoInterface">
        <source>Don't add a resource to the generated assembly containing F#-specific metadata</source>
        <target state="translated">不將資源加入包含 F# 特有中繼資料的產生組件</target>
        <note />
      </trans-unit>
      <trans-unit id="optsSig">
        <source>Print the inferred interface of the assembly to a file</source>
        <target state="translated">將組件的推斷介面列印到檔案</target>
        <note />
      </trans-unit>
      <trans-unit id="optsReference">
        <source>Reference an assembly (Short form: -r)</source>
        <target state="translated">參考組件 (簡短形式: -r)</target>
        <note />
      </trans-unit>
      <trans-unit id="optsWin32res">
        <source>Specify a Win32 resource file (.res)</source>
        <target state="translated">指定 Win32 資源檔 (.res)</target>
        <note />
      </trans-unit>
      <trans-unit id="optsWin32manifest">
        <source>Specify a Win32 manifest file</source>
        <target state="translated">指定 Win32 資訊清單檔案</target>
        <note />
      </trans-unit>
      <trans-unit id="optsNowin32manifest">
        <source>Do not include the default Win32 manifest</source>
        <target state="translated">不要包含預設的 Win32 資訊清單</target>
        <note />
      </trans-unit>
      <trans-unit id="optsEmbedAllSource">
        <source>Embed all source files in the portable PDB file</source>
        <target state="translated">內嵌可攜式 PDB 檔案中的所有來源檔案</target>
        <note />
      </trans-unit>
      <trans-unit id="optsEmbedSource">
        <source>Embed specific source files in the portable PDB file</source>
        <target state="translated">內嵌可攜式 PDB 檔案中的特定來源檔案</target>
        <note />
      </trans-unit>
      <trans-unit id="optsSourceLink">
        <source>Source link information file to embed in the portable PDB file</source>
        <target state="translated">要內嵌於可攜式 PDB 檔案中的來源連結資訊檔案</target>
        <note />
      </trans-unit>
      <trans-unit id="srcFileTooLarge">
        <source>Source file is too large to embed in a portable PDB</source>
        <target state="translated">來源檔案過大，無法內嵌於可攜式 PDB 中</target>
        <note />
      </trans-unit>
      <trans-unit id="optsResource">
        <source>Embed the specified managed resource</source>
        <target state="translated">嵌入指定的受控資源</target>
        <note />
      </trans-unit>
      <trans-unit id="optsLinkresource">
        <source>Link the specified resource to this assembly where the resinfo format is &lt;file&gt;[,&lt;string name&gt;[,public|private]]</source>
        <target state="translated">將指定的資源連結到此組件，其中 resinfo 格式為 &lt;file&gt;[,&lt;string name&gt;[,public|private]]</target>
        <note />
      </trans-unit>
      <trans-unit id="optsDebugPM">
        <source>Emit debug information (Short form: -g)</source>
        <target state="translated">發出偵錯資訊 (簡短形式: -g)</target>
        <note />
      </trans-unit>
      <trans-unit id="optsDebug">
        <source>Specify debugging type: full, portable, embedded, pdbonly. ('{0}' is the default if no debuggging type specified and enables attaching a debugger to a running program, 'portable' is a cross-platform format, 'embedded' is a cross-platform format embedded into the output file).</source>
        <target state="translated">指定偵錯類型: full、portable、embedded、pdbonly。(如果未指定偵錯類型，即預設為 '{0}'，並允許將偵錯工具附加到正在執行的程式，'portable' 為跨平台格式，'embedded' 為輸出檔案內嵌的跨平台格式)。</target>
        <note />
      </trans-unit>
      <trans-unit id="optsOptimize">
        <source>Enable optimizations (Short form: -O)</source>
        <target state="translated">啟用最佳化 (簡短形式: -O)</target>
        <note />
      </trans-unit>
      <trans-unit id="optsTailcalls">
        <source>Enable or disable tailcalls</source>
        <target state="translated">啟用或停用 Tail 呼叫</target>
        <note />
      </trans-unit>
      <trans-unit id="optsDeterministic">
        <source>Produce a deterministic assembly (including module version GUID and timestamp)</source>
        <target state="translated">產生確定性組件 (包括模組版本 GUID 及時間戳記)</target>
        <note />
      </trans-unit>
      <trans-unit id="optsCrossoptimize">
        <source>Enable or disable cross-module optimizations</source>
        <target state="translated">啟用或停用跨模組最佳化</target>
        <note />
      </trans-unit>
      <trans-unit id="optsWarnaserrorPM">
        <source>Report all warnings as errors</source>
        <target state="translated">將所有警告回報為錯誤</target>
        <note />
      </trans-unit>
      <trans-unit id="optsWarnaserror">
        <source>Report specific warnings as errors</source>
        <target state="translated">將特定的警告回報為錯誤</target>
        <note />
      </trans-unit>
      <trans-unit id="optsWarn">
        <source>Set a warning level (0-5)</source>
        <target state="translated">設定警告層級 (0-5)</target>
        <note />
      </trans-unit>
      <trans-unit id="optsNowarn">
        <source>Disable specific warning messages</source>
        <target state="translated">停用特定的警告訊息</target>
        <note />
      </trans-unit>
      <trans-unit id="optsWarnOn">
        <source>Enable specific warnings that may be off by default</source>
        <target state="translated">啟用預設可能關閉的特定警告</target>
        <note />
      </trans-unit>
      <trans-unit id="optsChecked">
        <source>Generate overflow checks</source>
        <target state="translated">產生溢位核對</target>
        <note />
      </trans-unit>
      <trans-unit id="optsDefine">
        <source>Define conditional compilation symbols (Short form: -d)</source>
        <target state="translated">定義條件式編譯的符號 (簡短形式: -d)</target>
        <note />
      </trans-unit>
      <trans-unit id="optsMlcompatibility">
        <source>Ignore ML compatibility warnings</source>
        <target state="translated">忽略 ML 相容性警告</target>
        <note />
      </trans-unit>
      <trans-unit id="optsNologo">
        <source>Suppress compiler copyright message</source>
        <target state="translated">隱藏編譯器著作權訊息</target>
        <note />
      </trans-unit>
      <trans-unit id="optsHelp">
        <source>Display this usage message (Short form: -?)</source>
        <target state="translated">顯示此訊息 (簡短形式: -?)</target>
        <note />
      </trans-unit>
      <trans-unit id="optsResponseFile">
        <source>Read response file for more options</source>
        <target state="translated">如需了解更多選項，請參閱回應檔</target>
        <note />
      </trans-unit>
      <trans-unit id="optsCodepage">
        <source>Specify the codepage used to read source files</source>
        <target state="translated">指定用來讀取原始程式檔的字碼頁</target>
        <note />
      </trans-unit>
      <trans-unit id="optsUtf8output">
        <source>Output messages in UTF-8 encoding</source>
        <target state="translated">以 UTF-8 編碼輸出訊息</target>
        <note />
      </trans-unit>
      <trans-unit id="optsFullpaths">
        <source>Output messages with fully qualified paths</source>
        <target state="translated">輸出含完整路徑的訊息</target>
        <note />
      </trans-unit>
      <trans-unit id="optsLib">
        <source>Specify a directory for the include path which is used to resolve source files and assemblies (Short form: -I)</source>
        <target state="translated">指定用於 Include 路徑的目錄，它是用來解析原始程式檔和組件 (簡短形式: -I)</target>
        <note />
      </trans-unit>
      <trans-unit id="optsBaseaddress">
        <source>Base address for the library to be built</source>
        <target state="translated">要建置程式庫的基底位址</target>
        <note />
      </trans-unit>
      <trans-unit id="optsNoframework">
        <source>Do not reference the default CLI assemblies by default</source>
        <target state="translated">不預設參考預設的 CLI 組件</target>
        <note />
      </trans-unit>
      <trans-unit id="optsStandalone">
        <source>Statically link the F# library and all referenced DLLs that depend on it into the assembly being generated</source>
        <target state="translated">將 F# 程式庫和所有依存於它的被參考 DLL 靜態連結到所產生的組件中</target>
        <note />
      </trans-unit>
      <trans-unit id="optsStaticlink">
        <source>Statically link the given assembly and all referenced DLLs that depend on this assembly. Use an assembly name e.g. mylib, not a DLL name.</source>
        <target state="translated">靜態連結指定的組件和所有依存於這個組件的被參考 DLL。請使用組件名稱 (例如 mylib) 而不是 DLL 名稱。</target>
        <note />
      </trans-unit>
      <trans-unit id="optsResident">
        <source>Use a resident background compilation service to improve compiler startup times.</source>
        <target state="translated">使用常駐背景編譯服務改善編譯器的啟動時間。</target>
        <note />
      </trans-unit>
      <trans-unit id="optsPdb">
        <source>Name the output debug file</source>
        <target state="translated">為輸出偵錯檔命名</target>
        <note />
      </trans-unit>
      <trans-unit id="optsSimpleresolution">
        <source>Resolve assembly references using directory-based rules rather than MSBuild resolution</source>
        <target state="translated">使用以目錄為基礎的規則解析組件參考，而不使用 MSBuild 解析</target>
        <note />
      </trans-unit>
      <trans-unit id="optsUnrecognizedTarget">
        <source>Unrecognized target '{0}', expected 'exe', 'winexe', 'library' or 'module'</source>
        <target state="translated">無法辨識的目標 '{0}'，必須是 'exe'、'winexe'、'library' 或 'module'</target>
        <note />
      </trans-unit>
      <trans-unit id="optsUnrecognizedDebugType">
        <source>Unrecognized debug type '{0}', expected 'pdbonly' or 'full'</source>
        <target state="translated">無法辨識的偵錯類型 '{0}'，必須是 'pdbonly' 或 'full'</target>
        <note />
      </trans-unit>
      <trans-unit id="optsInvalidWarningLevel">
        <source>Invalid warning level '{0}'</source>
        <target state="translated">無效的警告層級 '{0}'</target>
        <note />
      </trans-unit>
      <trans-unit id="optsShortFormOf">
        <source>Short form of '{0}'</source>
        <target state="translated">'{0}' 的簡短形式</target>
        <note />
      </trans-unit>
      <trans-unit id="optsClirootDeprecatedMsg">
        <source>The command-line option '--cliroot' has been deprecated. Use an explicit reference to a specific copy of mscorlib.dll instead.</source>
        <target state="translated">命令列選項 '--cliroot' 已被取代。請改用明確參考，來指定 mscorlib.dll 的複本。</target>
        <note />
      </trans-unit>
      <trans-unit id="optsClirootDescription">
        <source>Use to override where the compiler looks for mscorlib.dll and framework components</source>
        <target state="translated">用來覆寫編譯器尋找 mscorlib.dll 和 Framework 元件的位置</target>
        <note />
      </trans-unit>
      <trans-unit id="optsHelpBannerOutputFiles">
        <source>- OUTPUT FILES -</source>
        <target state="translated">- 輸出檔 -</target>
        <note />
      </trans-unit>
      <trans-unit id="optsHelpBannerInputFiles">
        <source>- INPUT FILES -</source>
        <target state="translated">- 輸入檔 -</target>
        <note />
      </trans-unit>
      <trans-unit id="optsHelpBannerResources">
        <source>- RESOURCES -</source>
        <target state="translated">- 資源 -</target>
        <note />
      </trans-unit>
      <trans-unit id="optsHelpBannerCodeGen">
        <source>- CODE GENERATION -</source>
        <target state="translated">- 程式碼產生 -</target>
        <note />
      </trans-unit>
      <trans-unit id="optsHelpBannerAdvanced">
        <source>- ADVANCED -</source>
        <target state="translated">- 進階 -</target>
        <note />
      </trans-unit>
      <trans-unit id="optsHelpBannerMisc">
        <source>- MISCELLANEOUS -</source>
        <target state="translated">- 其他 -</target>
        <note />
      </trans-unit>
      <trans-unit id="optsHelpBannerLanguage">
        <source>- LANGUAGE -</source>
        <target state="translated">- 語言 -</target>
        <note />
      </trans-unit>
      <trans-unit id="optsHelpBannerErrsAndWarns">
        <source>- ERRORS AND WARNINGS -</source>
        <target state="translated">- 錯誤和警告 -</target>
        <note />
      </trans-unit>
      <trans-unit id="optsUnknownArgumentToTheTestSwitch">
        <source>Unknown --test argument: '{0}'</source>
        <target state="translated">未知的 --test 引數: '{0}'</target>
        <note />
      </trans-unit>
      <trans-unit id="optsUnknownPlatform">
        <source>Unrecognized platform '{0}', valid values are 'x86', 'x64', 'Arm', 'Arm64', 'Itanium', 'anycpu32bitpreferred', and 'anycpu'. The default is anycpu.</source>
        <target state="translated">無法辨識的平台 '{0}'，有效值為 'x86'、'x64'、'Arm'、'Arm64'、'Itanium'、'anycpu32bitpreferred' 和 'anycpu'。預設值為 anycpu。</target>
        <note />
      </trans-unit>
      <trans-unit id="optsInternalNoDescription">
        <source>The command-line option '{0}' is for test purposes only</source>
        <target state="translated">命令列選項 '{0}' 僅供測試用途</target>
        <note />
      </trans-unit>
      <trans-unit id="optsDCLONoDescription">
        <source>The command-line option '{0}' has been deprecated</source>
        <target state="translated">命令列選項 '{0}' 已被取代</target>
        <note />
      </trans-unit>
      <trans-unit id="optsDCLODeprecatedSuggestAlternative">
        <source>The command-line option '{0}' has been deprecated. Use '{1}' instead.</source>
        <target state="translated">命令列選項 '{0}' 已被取代。請改用 '{1}'。</target>
        <note />
      </trans-unit>
      <trans-unit id="optsDCLOHtmlDoc">
        <source>The command-line option '{0}' has been deprecated. HTML document generation is now part of the F# Power Pack, via the tool FsHtmlDoc.exe.</source>
        <target state="translated">命令列選項 '{0}' 已被取代。HTML 文件產生現在是 F# Power Pack 的一部分，會透過工具 FsHtmlDoc.exe 進行。</target>
        <note />
      </trans-unit>
      <trans-unit id="optsConsoleColors">
        <source>Output warning and error messages in color</source>
        <target state="translated">輸出彩色的警告和錯誤訊息</target>
        <note />
      </trans-unit>
      <trans-unit id="optsUseHighEntropyVA">
        <source>Enable high-entropy ASLR</source>
        <target state="translated">啟用高熵 ASLR</target>
        <note />
      </trans-unit>
      <trans-unit id="optsSubSystemVersion">
        <source>Specify subsystem version of this assembly</source>
        <target state="translated">指定這個組件的子系統版本</target>
        <note />
      </trans-unit>
      <trans-unit id="optsTargetProfile">
        <source>Specify target framework profile of this assembly. Valid values are mscorlib, netcore or netstandard. Default - mscorlib</source>
        <target state="translated">指定此組件的目標 Framework 設定檔。有效值為 mscorlib 或 netcore 或 netstandard。預設值 - mscorlib</target>
        <note />
      </trans-unit>
      <trans-unit id="optsEmitDebugInfoInQuotations">
        <source>Emit debug information in quotations</source>
        <target state="translated">發出在引號內的偵錯資訊</target>
        <note />
      </trans-unit>
      <trans-unit id="optsPreferredUiLang">
        <source>Specify the preferred output language culture name (e.g. es-ES, ja-JP)</source>
        <target state="translated">指定慣用輸出語言的文化特性名稱 (例如 es-ES、ja-JP)</target>
        <note />
      </trans-unit>
      <trans-unit id="optsNoCopyFsharpCore">
        <source>Don't copy FSharp.Core.dll along the produced binaries</source>
        <target state="translated">不同時複製 FSharp.Core.dll 及所產生的二進位檔案</target>
        <note />
      </trans-unit>
      <trans-unit id="optsInvalidSubSystemVersion">
        <source>Invalid version '{0}' for '--subsystemversion'. The version must be 4.00 or greater.</source>
        <target state="translated">'--subsystemversion' 的版本 '{0}' 無效。版本必須是 4.00 (含) 以上版本。</target>
        <note />
      </trans-unit>
      <trans-unit id="optsInvalidTargetProfile">
        <source>Invalid value '{0}' for '--targetprofile', valid values are 'mscorlib', 'netcore' or 'netstandard'.</source>
        <target state="translated">'--targetprofile' 的值 '{0}' 無效。有效值為 'mscorlib'、'netcore' 或 'netstandard'。</target>
        <note />
      </trans-unit>
      <trans-unit id="typeInfoFullName">
        <source>Full name</source>
        <target state="translated">完整名稱</target>
        <note />
      </trans-unit>
      <trans-unit id="typeInfoOtherOverloads">
        <source>and {0} other overloads</source>
        <target state="translated">和 {0} 個其他多載</target>
        <note />
      </trans-unit>
      <trans-unit id="typeInfoUnionCase">
        <source>union case</source>
        <target state="translated">聯集</target>
        <note />
      </trans-unit>
      <trans-unit id="typeInfoActivePatternResult">
        <source>active pattern result</source>
        <target state="translated">現用模式結果</target>
        <note />
      </trans-unit>
      <trans-unit id="typeInfoActiveRecognizer">
        <source>active recognizer</source>
        <target state="translated">現用辨識器</target>
        <note />
      </trans-unit>
      <trans-unit id="typeInfoField">
        <source>field</source>
        <target state="translated">欄位</target>
        <note />
      </trans-unit>
      <trans-unit id="typeInfoEvent">
        <source>event</source>
        <target state="translated">事件</target>
        <note />
      </trans-unit>
      <trans-unit id="typeInfoProperty">
        <source>property</source>
        <target state="translated">屬性</target>
        <note />
      </trans-unit>
      <trans-unit id="typeInfoExtension">
        <source>extension</source>
        <target state="translated">擴充功能</target>
        <note />
      </trans-unit>
      <trans-unit id="typeInfoCustomOperation">
        <source>custom operation</source>
        <target state="translated">自訂作業</target>
        <note />
      </trans-unit>
      <trans-unit id="typeInfoArgument">
        <source>argument</source>
        <target state="translated">引數</target>
        <note />
      </trans-unit>
      <trans-unit id="typeInfoPatternVariable">
        <source>patvar</source>
        <target state="translated">patvar</target>
        <note />
      </trans-unit>
      <trans-unit id="typeInfoNamespace">
        <source>namespace</source>
        <target state="translated">命名空間</target>
        <note />
      </trans-unit>
      <trans-unit id="typeInfoModule">
        <source>module</source>
        <target state="translated">模組</target>
        <note />
      </trans-unit>
      <trans-unit id="typeInfoNamespaceOrModule">
        <source>namespace/module</source>
        <target state="translated">命名空間/模組</target>
        <note />
      </trans-unit>
      <trans-unit id="typeInfoFromFirst">
        <source>from {0}</source>
        <target state="translated">來自 {0}</target>
        <note />
      </trans-unit>
      <trans-unit id="typeInfoFromNext">
        <source>also from {0}</source>
        <target state="translated">也來自 {0}</target>
        <note />
      </trans-unit>
      <trans-unit id="typeInfoGeneratedProperty">
        <source>generated property</source>
        <target state="translated">產生的屬性</target>
        <note />
      </trans-unit>
      <trans-unit id="typeInfoGeneratedType">
        <source>generated type</source>
        <target state="translated">產生的類型</target>
        <note />
      </trans-unit>
      <trans-unit id="recursiveClassHierarchy">
        <source>Recursive class hierarchy in type '{0}'</source>
        <target state="translated">類型 '{0}' 中有遞迴的類別階層</target>
        <note />
      </trans-unit>
      <trans-unit id="InvalidRecursiveReferenceToAbstractSlot">
        <source>Invalid recursive reference to an abstract slot</source>
        <target state="translated">抽象位置的遞迴參考無效</target>
        <note />
      </trans-unit>
      <trans-unit id="eventHasNonStandardType">
        <source>The event '{0}' has a non-standard type. If this event is declared in another CLI language, you may need to access this event using the explicit {1} and {2} methods for the event. If this event is declared in F#, make the type of the event an instantiation of either 'IDelegateEvent&lt;_&gt;' or 'IEvent&lt;_,_&gt;'.</source>
        <target state="translated">事件 '{0}' 有非標準的類型。若使用了另一種 CLI 語言宣告這個事件，您可能必須對這個事件使用明確的 {1} 和 {2} 方法加以存取。若使用了 F# 宣告這個事件，請讓事件類型成為 'IDelegateEvent&lt;_&gt;' 或 'IEvent&lt;_,_&gt;' 的具現化。</target>
        <note />
      </trans-unit>
      <trans-unit id="typeIsNotAccessible">
        <source>The type '{0}' is not accessible from this code location</source>
        <target state="translated">無法從這個程式碼位置存取類型 '{0}'</target>
        <note />
      </trans-unit>
      <trans-unit id="unionCasesAreNotAccessible">
        <source>The union cases or fields of the type '{0}' are not accessible from this code location</source>
        <target state="translated">無法從這個程式碼位置存取類型 '{0}' 的聯集或欄位</target>
        <note />
      </trans-unit>
      <trans-unit id="valueIsNotAccessible">
        <source>The value '{0}' is not accessible from this code location</source>
        <target state="translated">無法從這個程式碼位置存取值 '{0}'</target>
        <note />
      </trans-unit>
      <trans-unit id="unionCaseIsNotAccessible">
        <source>The union case '{0}' is not accessible from this code location</source>
        <target state="translated">無法從這個程式碼位置存取聯集 '{0}'</target>
        <note />
      </trans-unit>
      <trans-unit id="fieldIsNotAccessible">
        <source>The record, struct or class field '{0}' is not accessible from this code location</source>
        <target state="translated">無法從這個程式碼位置存取記錄、結構或類別欄位 '{0}'</target>
        <note />
      </trans-unit>
      <trans-unit id="structOrClassFieldIsNotAccessible">
        <source>The struct or class field '{0}' is not accessible from this code location</source>
        <target state="translated">無法從這個程式碼位置存取結構或類別欄位 '{0}'</target>
        <note />
      </trans-unit>
      <trans-unit id="experimentalConstruct">
        <source>This construct is experimental</source>
        <target state="translated">這個建構是實驗性質的</target>
        <note />
      </trans-unit>
      <trans-unit id="noInvokeMethodsFound">
        <source>No Invoke methods found for delegate type</source>
        <target state="translated">找不到委派類型的 Invoke 方法</target>
        <note />
      </trans-unit>
      <trans-unit id="moreThanOneInvokeMethodFound">
        <source>More than one Invoke method found for delegate type</source>
        <target state="translated">找到委派類型的多個 Invoke 方法</target>
        <note />
      </trans-unit>
      <trans-unit id="delegatesNotAllowedToHaveCurriedSignatures">
        <source>Delegates are not allowed to have curried signatures</source>
        <target state="translated">不允許委派有局部調用簽章</target>
        <note />
      </trans-unit>
      <trans-unit id="tlrUnexpectedTExpr">
        <source>Unexpected Expr.TyChoose</source>
        <target state="translated">未預期的 Expr.TyChoose</target>
        <note />
      </trans-unit>
      <trans-unit id="tlrLambdaLiftingOptimizationsNotApplied">
        <source>Note: Lambda-lifting optimizations have not been applied because of the use of this local constrained generic function as a first class value. Adding type constraints may resolve this condition.</source>
        <target state="translated">注意: 尚未套用 Lambda-lifting 最佳化，因為使用這個區域變數會將泛型函式限制為第一級值。加入類型條件約束或許可以解決這個狀況。</target>
        <note />
      </trans-unit>
      <trans-unit id="lexhlpIdentifiersContainingAtSymbolReserved">
        <source>Identifiers containing '@' are reserved for use in F# code generation</source>
        <target state="translated">包含 '@' 的識別碼已保留供 F# 程式碼產生使用</target>
        <note />
      </trans-unit>
      <trans-unit id="lexhlpIdentifierReserved">
        <source>The identifier '{0}' is reserved for future use by F#</source>
        <target state="translated">識別碼 '{0}' 已保留供 F# 未來使用</target>
        <note />
      </trans-unit>
      <trans-unit id="patcMissingVariable">
        <source>Missing variable '{0}'</source>
        <target state="translated">遺漏變數 '{0}'</target>
        <note />
      </trans-unit>
      <trans-unit id="patcPartialActivePatternsGenerateOneResult">
        <source>Partial active patterns may only generate one result</source>
        <target state="translated">部分現用模式只能產生一個結果</target>
        <note />
      </trans-unit>
      <trans-unit id="impTypeRequiredUnavailable">
        <source>The type '{0}' is required here and is unavailable. You must add a reference to assembly '{1}'.</source>
        <target state="translated">此處需要類型 '{0}'，但無法取得。您必須加入組件 '{1}' 的參考。</target>
        <note />
      </trans-unit>
      <trans-unit id="impReferencedTypeCouldNotBeFoundInAssembly">
        <source>A reference to the type '{0}' in assembly '{1}' was found, but the type could not be found in that assembly</source>
        <target state="translated">發現組件 '{1}' 中類型 '{0}' 的參考，但在該組件中找不到該類型</target>
        <note />
      </trans-unit>
      <trans-unit id="impNotEnoughTypeParamsInScopeWhileImporting">
        <source>Internal error or badly formed metadata: not enough type parameters were in scope while importing</source>
        <target state="translated">內部錯誤或形式不正確的中繼資料: 匯入時範圍中的型別參數不足</target>
        <note />
      </trans-unit>
      <trans-unit id="impReferenceToDllRequiredByAssembly">
        <source>A reference to the DLL {0} is required by assembly {1}. The imported type {2} is located in the first assembly and could not be resolved.</source>
        <target state="translated">組件 {1} 需要 DLL {0} 的參考。匯入的類型 {2} 位在第一個組件中，但無法解析。</target>
        <note />
      </trans-unit>
      <trans-unit id="impImportedAssemblyUsesNotPublicType">
        <source>An imported assembly uses the type '{0}' but that type is not public</source>
        <target state="translated">匯入的組件使用類型 '{0}'，但該類型不是公用類型</target>
        <note />
      </trans-unit>
      <trans-unit id="optValueMarkedInlineButIncomplete">
        <source>The value '{0}' was marked inline but its implementation makes use of an internal or private function which is not sufficiently accessible</source>
        <target state="translated">值 '{0}' 已標記為內嵌，但它的實作利用到無法存取的內部或私用函式</target>
        <note />
      </trans-unit>
      <trans-unit id="optValueMarkedInlineButWasNotBoundInTheOptEnv">
        <source>The value '{0}' was marked inline but was not bound in the optimization environment</source>
        <target state="translated">值 '{0}' 已標記為內嵌，但是未在最佳化環境中繫結</target>
        <note />
      </trans-unit>
      <trans-unit id="optLocalValueNotFoundDuringOptimization">
        <source>Local value {0} not found during optimization</source>
        <target state="translated">最佳化期間找不到區域數值 {0}</target>
        <note />
      </trans-unit>
      <trans-unit id="optValueMarkedInlineHasUnexpectedValue">
        <source>A value marked as 'inline' has an unexpected value</source>
        <target state="translated">標記為 'inline' 的值有未預期的值</target>
        <note />
      </trans-unit>
      <trans-unit id="optValueMarkedInlineCouldNotBeInlined">
        <source>A value marked as 'inline' could not be inlined</source>
        <target state="translated">無法內嵌標記為 'inline' 的值</target>
        <note />
      </trans-unit>
      <trans-unit id="optFailedToInlineValue">
        <source>Failed to inline the value '{0}' marked 'inline', perhaps because a recursive value was marked 'inline'</source>
        <target state="translated">無法內嵌標記為 'inline' 的值 '{0}'，可能是因為遞迴值標記了 'inline'</target>
        <note />
      </trans-unit>
      <trans-unit id="optRecursiveValValue">
        <source>Recursive ValValue {0}</source>
        <target state="translated">遞迴的 ValValue {0}</target>
        <note />
      </trans-unit>
      <trans-unit id="lexfltIncorrentIndentationOfIn">
        <source>The indentation of this 'in' token is incorrect with respect to the corresponding 'let'</source>
        <target state="translated">這個 'in' 語彙基元的縮排就對應的 'let' 而言並不正確</target>
        <note />
      </trans-unit>
      <trans-unit id="lexfltTokenIsOffsideOfContextStartedEarlier">
        <source>Possible incorrect indentation: this token is offside of context started at position {0}. Try indenting this token further or using standard formatting conventions.</source>
        <target state="translated">縮排可能不正確: 這個語彙基元於內容的位置 {0} 處開始越位。請嘗試進一步縮排這個語彙基元，或使用標準的格式設定慣例。</target>
        <note />
      </trans-unit>
      <trans-unit id="lexfltSeparatorTokensOfPatternMatchMisaligned">
        <source>The '|' tokens separating rules of this pattern match are misaligned by one column. Consider realigning your code or using further indentation.</source>
        <target state="translated">用以分隔這個模式比對之規則的 '|' 語彙基元有一欄未對齊。請考慮重新對齊程式碼或使用進一步的縮排。</target>
        <note />
      </trans-unit>
      <trans-unit id="nrInvalidModuleExprType">
        <source>Invalid module/expression/type</source>
        <target state="translated">無效的模組/運算式/類型</target>
        <note />
      </trans-unit>
      <trans-unit id="nrTypeInstantiationNeededToDisambiguateTypesWithSameName">
        <source>Multiple types exist called '{0}', taking different numbers of generic parameters. Provide a type instantiation to disambiguate the type resolution, e.g. '{1}'.</source>
        <target state="translated">有多個名稱為 '{0}' 的類型，各接受不同數目的泛型參數。請提供類型具現化，使類型解析意義清楚，例如 '{1}'。</target>
        <note />
      </trans-unit>
      <trans-unit id="nrTypeInstantiationIsMissingAndCouldNotBeInferred">
        <source>The instantiation of the generic type '{0}' is missing and can't be inferred from the arguments or return type of this member. Consider providing a type instantiation when accessing this type, e.g. '{1}'.</source>
        <target state="translated">遺漏泛型型別 '{0}' 的具現化，而且無法從這個成員的引數或傳回型別推斷。存取這種型別時，請考慮提供具現化，例如 '{1}'。</target>
        <note />
      </trans-unit>
      <trans-unit id="nrGlobalUsedOnlyAsFirstName">
        <source>'global' may only be used as the first name in a qualified path</source>
        <target state="translated">'global' 只能做為完整路徑的第一個名稱使用</target>
        <note />
      </trans-unit>
      <trans-unit id="nrIsNotConstructorOrLiteral">
        <source>This is not a constructor or literal, or a constructor is being used incorrectly</source>
        <target state="translated">這不是建構函式或常值，或者是建構函式的使用方式錯誤</target>
        <note />
      </trans-unit>
      <trans-unit id="nrUnexpectedEmptyLongId">
        <source>Unexpected empty long identifier</source>
        <target state="translated">未預期的空白長識別碼</target>
        <note />
      </trans-unit>
      <trans-unit id="nrRecordDoesNotContainSuchLabel">
        <source>The record type '{0}' does not contain a label '{1}'.</source>
        <target state="translated">記錄類型 '{0}' 未包含標籤 '{1}'。</target>
        <note />
      </trans-unit>
      <trans-unit id="nrInvalidFieldLabel">
        <source>Invalid field label</source>
        <target state="translated">無效的欄位標籤</target>
        <note />
      </trans-unit>
      <trans-unit id="nrInvalidExpression">
        <source>Invalid expression '{0}'</source>
        <target state="translated">無效的運算式 '{0}'</target>
        <note />
      </trans-unit>
      <trans-unit id="nrNoConstructorsAvailableForType">
        <source>No constructors are available for the type '{0}'</source>
        <target state="translated">沒有可供類型 '{0}' 使用的建構函式</target>
        <note />
      </trans-unit>
      <trans-unit id="nrUnionTypeNeedsQualifiedAccess">
        <source>The union type for union case '{0}' was defined with the RequireQualifiedAccessAttribute. Include the name of the union type ('{1}') in the name you are using.</source>
        <target state="translated">聯集 '{0}' 的等位型別由 RequireQualifiedAccessAttribute 定義。請在您使用的名稱中，加入等位型別 '{1}' 的名稱。</target>
        <note />
      </trans-unit>
      <trans-unit id="nrRecordTypeNeedsQualifiedAccess">
        <source>The record type for the record field '{0}' was defined with the RequireQualifiedAccessAttribute. Include the name of the record type ('{1}') in the name you are using.</source>
        <target state="translated">記錄欄位 '{0}' 的記錄類型定義有 RequireQualifiedAccessAttribute。請在您使用的名稱中，加入記錄類型 ('{1}') 的名稱。</target>
        <note />
      </trans-unit>
      <trans-unit id="ilwriteErrorCreatingPdb">
        <source>Unexpected error creating debug information file '{0}'</source>
        <target state="translated">建立偵錯資訊檔 '{0}' 時發生未預期的錯誤</target>
        <note />
      </trans-unit>
      <trans-unit id="lexOutsideIntegerRange">
        <source>This number is outside the allowable range for this integer type</source>
        <target state="translated">這個數字已經超出這個整數類型允許的範圍</target>
        <note />
      </trans-unit>
      <trans-unit id="lexCharNotAllowedInOperatorNames">
        <source>'{0}' is not permitted as a character in operator names and is reserved for future use</source>
        <target state="translated">不允許將 '{0}' 當做運算子名稱中的字元，它已保留供未來使用</target>
        <note />
      </trans-unit>
      <trans-unit id="lexUnexpectedChar">
        <source>Unexpected character '{0}'</source>
        <target state="translated">未預期的字元 '{0}'</target>
        <note />
      </trans-unit>
      <trans-unit id="lexByteArrayCannotEncode">
        <source>This byte array literal contains characters that do not encode as a single byte</source>
        <target state="translated">這個位元組陣列常值包含不會編碼成單一位元組的字元</target>
        <note />
      </trans-unit>
      <trans-unit id="lexIdentEndInMarkReserved">
        <source>Identifiers followed by '{0}' are reserved for future use</source>
        <target state="translated">後面接著 '{0}' 的識別碼已保留供未來使用</target>
        <note />
      </trans-unit>
      <trans-unit id="lexOutsideEightBitSigned">
        <source>This number is outside the allowable range for 8-bit signed integers</source>
        <target state="translated">這個數字已經超出 8 位元有正負號整數允許的範圍</target>
        <note />
      </trans-unit>
      <trans-unit id="lexOutsideEightBitSignedHex">
        <source>This number is outside the allowable range for hexadecimal 8-bit signed integers</source>
        <target state="translated">這個數字已經超出十六進位 8 位元有正負號整數允許的範圍</target>
        <note />
      </trans-unit>
      <trans-unit id="lexOutsideEightBitUnsigned">
        <source>This number is outside the allowable range for 8-bit unsigned integers</source>
        <target state="translated">這個數字已經超出 8 位元無正負號整數允許的範圍</target>
        <note />
      </trans-unit>
      <trans-unit id="lexOutsideSixteenBitSigned">
        <source>This number is outside the allowable range for 16-bit signed integers</source>
        <target state="translated">這個數字已經超出 16 位元有正負號整數允許的範圍</target>
        <note />
      </trans-unit>
      <trans-unit id="lexOutsideSixteenBitUnsigned">
        <source>This number is outside the allowable range for 16-bit unsigned integers</source>
        <target state="translated">這個數字已經超出 16 位元無正負號整數允許的範圍</target>
        <note />
      </trans-unit>
      <trans-unit id="lexOutsideThirtyTwoBitSigned">
        <source>This number is outside the allowable range for 32-bit signed integers</source>
        <target state="translated">這個數字已經超出 32 位元有正負號整數允許的範圍</target>
        <note />
      </trans-unit>
      <trans-unit id="lexOutsideThirtyTwoBitUnsigned">
        <source>This number is outside the allowable range for 32-bit unsigned integers</source>
        <target state="translated">這個數字已經超出 32 位元無正負號整數允許的範圍</target>
        <note />
      </trans-unit>
      <trans-unit id="lexOutsideSixtyFourBitSigned">
        <source>This number is outside the allowable range for 64-bit signed integers</source>
        <target state="translated">這個數字已經超出 64 位元有正負號整數允許的範圍</target>
        <note />
      </trans-unit>
      <trans-unit id="lexOutsideSixtyFourBitUnsigned">
        <source>This number is outside the allowable range for 64-bit unsigned integers</source>
        <target state="translated">這個數字已經超出 64 位元無正負號整數允許的範圍</target>
        <note />
      </trans-unit>
      <trans-unit id="lexOutsideNativeSigned">
        <source>This number is outside the allowable range for signed native integers</source>
        <target state="translated">這個數字已經超出有正負號原生整數允許的範圍</target>
        <note />
      </trans-unit>
      <trans-unit id="lexOutsideNativeUnsigned">
        <source>This number is outside the allowable range for unsigned native integers</source>
        <target state="translated">這個數字已經超出無正負號原生整數允許的範圍</target>
        <note />
      </trans-unit>
      <trans-unit id="lexInvalidFloat">
        <source>Invalid floating point number</source>
        <target state="translated">無效的浮點數</target>
        <note />
      </trans-unit>
      <trans-unit id="lexOusideDecimal">
        <source>This number is outside the allowable range for decimal literals</source>
        <target state="translated">這個數字已經超出十進位常值允許的範圍</target>
        <note />
      </trans-unit>
      <trans-unit id="lexOusideThirtyTwoBitFloat">
        <source>This number is outside the allowable range for 32-bit floats</source>
        <target state="translated">這個數字已經超出 32 位元浮點數允許的範圍</target>
        <note />
      </trans-unit>
      <trans-unit id="lexInvalidNumericLiteral">
        <source>This is not a valid numeric literal. Valid numeric literals include 1, 0x1, 0o1, 0b1, 1l (int/int32), 1u (uint/uint32), 1L (int64), 1UL (uint64), 1s (int16), 1us (uint16), 1y (int8/sbyte), 1uy (uint8/byte), 1.0 (float/double), 1.0f (float32/single), 1.0m (decimal), 1I (bigint).</source>
        <target state="translated">這不是有效的數值常值。有效的數值常值包括 1, 0x1、0o1、0b1、1l (int/int32)、1u (uint/uint32)、1L (int64)、1UL (uint64)、1s (int16)、1us (uint16)、1y (int8/sbyte)、1uy (uint8/byte)、1.0 (float/double)、1.0f (float32/single)、1.0m (decimal)、1I (bigint)。</target>
        <note />
      </trans-unit>
      <trans-unit id="lexInvalidByteLiteral">
        <source>This is not a valid byte literal</source>
        <target state="translated">這不是有效的位元組常值</target>
        <note />
      </trans-unit>
      <trans-unit id="lexInvalidCharLiteral">
        <source>This is not a valid character literal</source>
        <target state="translated">這不是有效的字元常值</target>
        <note />
      </trans-unit>
      <trans-unit id="lexThisUnicodeOnlyInStringLiterals">
        <source>This Unicode encoding is only valid in string literals</source>
        <target state="translated">這個 Unicode 編碼只在字串常值中才有效</target>
        <note />
      </trans-unit>
      <trans-unit id="lexTokenReserved">
        <source>This token is reserved for future use</source>
        <target state="translated">這個語彙基元已保留供未來使用</target>
        <note />
      </trans-unit>
      <trans-unit id="lexTabsNotAllowed">
        <source>TABs are not allowed in F# code unless the #indent \"off\" option is used</source>
        <target state="translated">F# 程式碼中不允許使用 TAB，除非使用 #indent \"off\" 選項</target>
        <note />
      </trans-unit>
      <trans-unit id="lexInvalidLineNumber">
        <source>Invalid line number: '{0}'</source>
        <target state="translated">無效的行號: '{0}'</target>
        <note />
      </trans-unit>
      <trans-unit id="lexHashIfMustBeFirst">
        <source>#if directive must appear as the first non-whitespace character on a line</source>
        <target state="translated">#if 指示詞必須顯示為一行的第一個非空白字元</target>
        <note />
      </trans-unit>
      <trans-unit id="lexHashElseNoMatchingIf">
        <source>#else has no matching #if</source>
        <target state="translated">#else 沒有對應的 #if</target>
        <note />
      </trans-unit>
      <trans-unit id="lexHashEndifRequiredForElse">
        <source>#endif required for #else</source>
        <target state="translated">#else 需要 #endif</target>
        <note />
      </trans-unit>
      <trans-unit id="lexHashElseMustBeFirst">
        <source>#else directive must appear as the first non-whitespace character on a line</source>
        <target state="translated">#else 指示詞必須顯示為一行的第一個非空白字元</target>
        <note />
      </trans-unit>
      <trans-unit id="lexHashEndingNoMatchingIf">
        <source>#endif has no matching #if</source>
        <target state="translated">#endif 沒有對應的 #if</target>
        <note />
      </trans-unit>
      <trans-unit id="lexHashEndifMustBeFirst">
        <source>#endif directive must appear as the first non-whitespace character on a line</source>
        <target state="translated">#endif 指示詞必須顯示為一行的第一個非空白字元</target>
        <note />
      </trans-unit>
      <trans-unit id="lexHashIfMustHaveIdent">
        <source>#if directive should be immediately followed by an identifier</source>
        <target state="translated">#if 指示詞後面應該緊接識別碼</target>
        <note />
      </trans-unit>
      <trans-unit id="lexWrongNestedHashEndif">
        <source>Syntax error. Wrong nested #endif, unexpected tokens before it.</source>
        <target state="translated">語法錯誤。錯誤的巢狀 #endif，它前面必須有語彙基元。</target>
        <note />
      </trans-unit>
      <trans-unit id="lexHashBangMustBeFirstInFile">
        <source>#! may only appear as the first line at the start of a file.</source>
        <target state="translated">#! 只能出現在檔案開頭的第一行。</target>
        <note />
      </trans-unit>
      <trans-unit id="pplexExpectedSingleLineComment">
        <source>Expected single line comment or end of line</source>
        <target state="translated">必須是單行註解或行結尾</target>
        <note />
      </trans-unit>
      <trans-unit id="memberOperatorDefinitionWithNoArguments">
        <source>Infix operator member '{0}' has no arguments. Expected a tuple of 2 arguments, e.g. static member (+) (x,y) = ...</source>
        <target state="translated">中置運算子成員 '{0}' 沒有引數。必須是 2 個引數的元組，例如，靜態成員 (+) (x,y) = ...</target>
        <note />
      </trans-unit>
      <trans-unit id="memberOperatorDefinitionWithNonPairArgument">
        <source>Infix operator member '{0}' has {1} initial argument(s). Expected a tuple of 2 arguments, e.g. static member (+) (x,y) = ...</source>
        <target state="translated">中置運算子成員 '{0}' 有 {1} 個初始引數。必須是 2 個引數的元組，例如，靜態成員 (+) (x,y) = ...</target>
        <note />
      </trans-unit>
      <trans-unit id="memberOperatorDefinitionWithCurriedArguments">
        <source>Infix operator member '{0}' has extra curried arguments. Expected a tuple of 2 arguments, e.g. static member (+) (x,y) = ...</source>
        <target state="translated">中置運算子成員 '{0}' 有額外的局部調用引數。必須是 2 個引數的元組，例如，靜態成員 (+) (x,y) = ...</target>
        <note />
      </trans-unit>
      <trans-unit id="tcFSharpCoreRequiresExplicit">
        <source>All record, union and struct types in FSharp.Core.dll must be explicitly labelled with 'StructuralComparison' or 'NoComparison'</source>
        <target state="translated">FSharp.Core.dll 中的所有記錄、等位和結構類型都必須明確標示 'StructuralComparison' 或 'NoComparison'</target>
        <note />
      </trans-unit>
      <trans-unit id="tcStructuralComparisonNotSatisfied1">
        <source>The struct, record or union type '{0}' has the 'StructuralComparison' attribute but the type parameter '{1}' does not satisfy the 'comparison' constraint. Consider adding the 'comparison' constraint to the type parameter</source>
        <target state="translated">結構、記錄或等位型別 '{0}' 有 'StructuralComparison' 屬性，但型別參數 '{1}' 不滿足 'comparison' 條件約束。請考慮將 'comparison' 條件約束加入型別參數</target>
        <note />
      </trans-unit>
      <trans-unit id="tcStructuralComparisonNotSatisfied2">
        <source>The struct, record or union type '{0}' has the 'StructuralComparison' attribute but the component type '{1}' does not satisfy the 'comparison' constraint</source>
        <target state="translated">結構、記錄或等位型別 '{0}' 有 'StructuralComparison' 屬性，但元件型別 '{1}' 不滿足 'comparison' 條件約束</target>
        <note />
      </trans-unit>
      <trans-unit id="tcNoComparisonNeeded1">
        <source>The struct, record or union type '{0}' is not structurally comparable because the type parameter {1} does not satisfy the 'comparison' constraint. Consider adding the 'NoComparison' attribute to the type '{2}' to clarify that the type is not comparable</source>
        <target state="translated">結構、記錄或等位型別 '{0}' 在結構上無法比較，因為型別參數 {1} 不滿足 'comparison' 條件約束。請考慮將 'NoComparison' 屬性加入型別 '{2}'，以釐清該型別為不可比較</target>
        <note />
      </trans-unit>
      <trans-unit id="tcNoComparisonNeeded2">
        <source>The struct, record or union type '{0}' is not structurally comparable because the type '{1}' does not satisfy the 'comparison' constraint. Consider adding the 'NoComparison' attribute to the type '{2}' to clarify that the type is not comparable</source>
        <target state="translated">結構、記錄或等位型別 '{0}' 在結構上無法比較，因為型別 '{1}' 不滿足 'comparison' 條件約束。請考慮將 'NoComparison' 屬性加入型別 '{2}'，以釐清該型別為不可比較</target>
        <note />
      </trans-unit>
      <trans-unit id="tcNoEqualityNeeded1">
        <source>The struct, record or union type '{0}' does not support structural equality because the type parameter {1} does not satisfy the 'equality' constraint. Consider adding the 'NoEquality' attribute to the type '{2}' to clarify that the type does not support structural equality</source>
        <target state="translated">結構、記錄或等位型別 '{0}' 不支援結構相等，因為型別參數 {1} 不滿足 'equality' 條件約束。請考慮將 'NoEquality' 屬性加入型別 '{2}'，以釐清該型別不支援結構相等</target>
        <note />
      </trans-unit>
      <trans-unit id="tcNoEqualityNeeded2">
        <source>The struct, record or union type '{0}' does not support structural equality because the type '{1}' does not satisfy the 'equality' constraint. Consider adding the 'NoEquality' attribute to the type '{2}' to clarify that the type does not support structural equality</source>
        <target state="translated">結構、記錄或等位型別 '{0}' 不支援結構相等，因為型別 '{1}' 不滿足 'equality' 條件約束。請考慮將 'NoEquality' 屬性加入型別 '{2}'，以釐清該型別不支援結構相等</target>
        <note />
      </trans-unit>
      <trans-unit id="tcStructuralEqualityNotSatisfied1">
        <source>The struct, record or union type '{0}' has the 'StructuralEquality' attribute but the type parameter '{1}' does not satisfy the 'equality' constraint. Consider adding the 'equality' constraint to the type parameter</source>
        <target state="translated">結構、記錄或等位型別 '{0}' 有 'StructuralEquality' 屬性，但型別參數 '{1}' 不滿足 'equality' 條件約束。請考慮將 'equality' 條件約束加入型別參數</target>
        <note />
      </trans-unit>
      <trans-unit id="tcStructuralEqualityNotSatisfied2">
        <source>The struct, record or union type '{0}' has the 'StructuralEquality' attribute but the component type '{1}' does not satisfy the 'equality' constraint</source>
        <target state="translated">結構、記錄或等位型別 '{0}' 有 'StructuralEquality' 屬性，但元件型別 '{1}' 不滿足 'equality' 條件約束</target>
        <note />
      </trans-unit>
      <trans-unit id="tcStructsMustDeclareTypesOfImplicitCtorArgsExplicitly">
        <source>Each argument of the primary constructor for a struct must be given a type, for example 'type S(x1:int, x2: int) = ...'. These arguments determine the fields of the struct.</source>
        <target state="translated">必須為類型的主要建構函式的每個引數指定類型，例如 'type S(x1:int, x2: int) = ...'。這些引數會決定結構的欄位。</target>
        <note />
      </trans-unit>
      <trans-unit id="chkUnusedValue">
        <source>The value '{0}' is unused</source>
        <target state="translated">值 '{0}' 未使用到</target>
        <note />
      </trans-unit>
      <trans-unit id="chkUnusedThisVariable">
        <source>The recursive object reference '{0}' is unused. The presence of a recursive object reference adds runtime initialization checks to members in this and derived types. Consider removing this recursive object reference.</source>
        <target state="translated">遞迴物件參考 '{0}' 未使用到。有了遞迴物件參考，就會在這個類型和衍生類型的成員中加入執行階段初始化檢查。請考慮移除這個遞迴物件參考。</target>
        <note />
      </trans-unit>
      <trans-unit id="parsGetterAtMostOneArgument">
        <source>A getter property may have at most one argument group</source>
        <target state="translated">getter 屬性最多只能有一個引數群組</target>
        <note />
      </trans-unit>
      <trans-unit id="parsSetterAtMostTwoArguments">
        <source>A setter property may have at most two argument groups</source>
        <target state="translated">屬性 setter 最多可以有兩個引數群組</target>
        <note />
      </trans-unit>
      <trans-unit id="parsInvalidProperty">
        <source>Invalid property getter or setter</source>
        <target state="translated">無效的屬性 getter 或 setter</target>
        <note />
      </trans-unit>
      <trans-unit id="parsIndexerPropertyRequiresAtLeastOneArgument">
        <source>An indexer property must be given at least one argument</source>
        <target state="translated">必須至少為索引子屬性指定一個引數</target>
        <note />
      </trans-unit>
      <trans-unit id="tastInvalidAddressOfMutableAcrossAssemblyBoundary">
        <source>This operation accesses a mutable top-level value defined in another assembly in an unsupported way. The value cannot be accessed through its address. Consider copying the expression to a mutable local, e.g. 'let mutable x = ...', and if necessary assigning the value back after the completion of the operation</source>
        <target state="translated">這項作業以不支援的方式存取另一個組件中定義的可變動最上層值。值無法透過其位址存取。請考慮將運算式複製到可變動的區域變數，例如 'let mutable x = ...'，並視需要在作業完成後將值指派回來</target>
        <note />
      </trans-unit>
      <trans-unit id="parsNonAdjacentTypars">
        <source>Remove spaces between the type name and type parameter, e.g. \"type C&lt;'T&gt;\", not type \"C   &lt;'T&gt;\". Type parameters must be placed directly adjacent to the type name.</source>
        <target state="translated">請移除類型名稱和類型參數之間的空格，例如 \"type C&lt;'T&gt;\" 而非 \"C   &lt;'T&gt;\"。類型參數必須緊接著類型名稱。</target>
        <note />
      </trans-unit>
      <trans-unit id="parsNonAdjacentTyargs">
        <source>Remove spaces between the type name and type parameter, e.g. \"C&lt;'T&gt;\", not \"C &lt;'T&gt;\". Type parameters must be placed directly adjacent to the type name.</source>
        <target state="translated">請移除類型名稱和類型參數之間的空格，例如 \"C&lt;'T&gt;\" 而非 \"C &lt;'T&gt;\"。類型參數必須緊接著類型名稱。</target>
        <note />
      </trans-unit>
      <trans-unit id="parsNonAtomicType">
        <source>The use of the type syntax 'int C' and 'C  &lt;int&gt;' is not permitted here. Consider adjusting this type to be written in the form 'C&lt;int&gt;'</source>
        <target state="translated">此處不允許使用類型語法 'int C' 和 'C &lt;int&gt;'。請考慮將此類型調整為以 'C&lt;int&gt;' 形式撰寫</target>
        <note />
      </trans-unit>
      <trans-unit id="tastUndefinedItemRefModuleNamespace">
        <source>The module/namespace '{0}' from compilation unit '{1}' did not contain the module/namespace '{2}'</source>
        <target state="translated">來自編譯單位 '{1}' 的模組/命名空間 '{0}' 不包含模組/命名空間 '{2}'</target>
        <note />
      </trans-unit>
      <trans-unit id="tastUndefinedItemRefVal">
        <source>The module/namespace '{0}' from compilation unit '{1}' did not contain the val '{2}'</source>
        <target state="translated">來自編譯單位 '{1}' 的模組/命名空間 '{0}' 不包含 val '{2}'</target>
        <note />
      </trans-unit>
      <trans-unit id="tastUndefinedItemRefModuleNamespaceType">
        <source>The module/namespace '{0}' from compilation unit '{1}' did not contain the namespace, module or type '{2}'</source>
        <target state="translated">來自編譯單位 '{1}' 的模組/命名空間 '{0}' 不包含命名空間、模組或類型 '{2}'</target>
        <note />
      </trans-unit>
      <trans-unit id="tcInvalidUseNullAsTrueValue">
        <source>The 'UseNullAsTrueValue' attribute flag may only be used with union types that have one nullary case and at least one non-nullary case</source>
        <target state="translated">'UseNullAsTrueValue' 屬性旗標只能搭配等位型別一起使用，該等位型別有一個零元案例和至少一個非零元案例</target>
        <note />
      </trans-unit>
      <trans-unit id="tcParameterInferredByref">
        <source>The parameter '{0}' was inferred to have byref type. Parameters of byref type must be given an explicit type annotation, e.g. 'x1: byref&lt;int&gt;'. When used, a byref parameter is implicitly dereferenced.</source>
        <target state="translated">已推斷出參數 '{0}' 擁有 byref 類型。必須為 byref 類型的參數提供明確的類型註釋，例如 'x1: byref&lt;int&gt;'。使用時，會對 byref 參數隱含取值。</target>
        <note />
      </trans-unit>
      <trans-unit id="tcNonUniformMemberUse">
        <source>The generic member '{0}' has been used at a non-uniform instantiation prior to this program point. Consider reordering the members so this member occurs first. Alternatively, specify the full type of the member explicitly, including argument types, return type and any additional generic parameters and constraints.</source>
        <target state="translated">在這個程式點之前，泛型成員 '{0}' 已用於非統一具現化。請考慮重新排列此成員，以便讓此成員最先出現。或者，明確指定此成員的完整型別，包括引數型別、傳回型別和任何其他泛型參數和條件約束。</target>
        <note />
      </trans-unit>
      <trans-unit id="tcAttribArgsDiffer">
        <source>The attribute '{0}' appears in both the implementation and the signature, but the attribute arguments differ. Only the attribute from the signature will be included in the compiled code.</source>
        <target state="translated">屬性 '{0}' 同時出現在實作和簽章中，但是屬性引數不同。編譯的程式碼中將只包含來自簽章的屬性。</target>
        <note />
      </trans-unit>
      <trans-unit id="tcCannotCallAbstractBaseMember">
        <source>Cannot call an abstract base member: '{0}'</source>
        <target state="translated">無法呼叫抽象基底成員: '{0}'</target>
        <note />
      </trans-unit>
      <trans-unit id="typrelCannotResolveAmbiguityInUnmanaged">
        <source>Could not resolve the ambiguity in the use of a generic construct with an 'unmanaged' constraint at or near this position</source>
        <target state="translated">無法解決在這個位置或附近使用具有 'unmanaged' 條件約束的泛型建構時造成的模稜兩可</target>
        <note />
      </trans-unit>
      <trans-unit id="mlCompatMessage">
        <source>This construct is for ML compatibility. {0}. You can disable this warning by using '--mlcompatibility' or '--nowarn:62'.</source>
        <target state="translated">這個建構是用於 ML 相容性。{0}。您可以使用 '--mlcompatibility' 或 '--nowarn:62' 停用這項警告</target>
        <note />
      </trans-unit>
      <trans-unit id="ilFieldDoesNotHaveValidOffsetForStructureLayout">
        <source>The type '{0}' has been marked as having an Explicit layout, but the field '{1}' has not been marked with the 'FieldOffset' attribute</source>
        <target state="translated">類型 '{0}' 已標記為有明確配置，但是 '{1}' 卻未以 'FieldOffset' 屬性標記</target>
        <note />
      </trans-unit>
      <trans-unit id="tcInterfacesShouldUseInheritNotInterface">
        <source>Interfaces inherited by other interfaces should be declared using 'inherit ...' instead of 'interface ...'</source>
        <target state="translated">由其他介面繼承的介面應該使用 'inherit ...' 宣告，不要使用 'interface ...'</target>
        <note />
      </trans-unit>
      <trans-unit id="parsInvalidPrefixOperator">
        <source>Invalid prefix operator</source>
        <target state="translated">無效的前置運算子</target>
        <note />
      </trans-unit>
      <trans-unit id="parsInvalidPrefixOperatorDefinition">
        <source>Invalid operator definition. Prefix operator definitions must use a valid prefix operator name.</source>
        <target state="translated">無效的運算子定義。前置運算子定義必須使用有效的前置運算子名稱。</target>
        <note />
      </trans-unit>
      <trans-unit id="buildCompilingExtensionIsForML">
        <source>The file extensions '.ml' and '.mli' are for ML compatibility</source>
        <target state="translated">副檔名 '.ml' 和 '.mli' 是使用於 ML 相容性</target>
        <note />
      </trans-unit>
      <trans-unit id="lexIndentOffForML">
        <source>Consider using a file with extension '.ml' or '.mli' instead</source>
        <target state="translated">請考慮改用副檔名為 '.ml' 或 '.mli' 的檔案</target>
        <note />
      </trans-unit>
      <trans-unit id="activePatternIdentIsNotFunctionTyped">
        <source>Active pattern '{0}' is not a function</source>
        <target state="translated">現用模式 '{0}' 不是函式</target>
        <note />
      </trans-unit>
      <trans-unit id="activePatternChoiceHasFreeTypars">
        <source>Active pattern '{0}' has a result type containing type variables that are not determined by the input. The common cause is a when a result case is not mentioned, e.g. 'let (|A|B|) (x:int) = A x'. This can be fixed with a type constraint, e.g. 'let (|A|B|) (x:int) : Choice&lt;int,unit&gt; = A x'</source>
        <target state="translated">使用中模式 '{0}' 的結果類型包含類型變數，但輸入無法予以判斷。最常見的原因是未提及結果案例，例如 'let (|A|B|) (x:int) = A x'。您可使用類型條件約束予以修正，例如 'let (|A|B|) (x:int) : Choice&lt;int,unit&gt; = A x'</target>
        <note />
      </trans-unit>
      <trans-unit id="ilFieldHasOffsetForSequentialLayout">
        <source>The FieldOffset attribute can only be placed on members of types marked with the StructLayout(LayoutKind.Explicit)</source>
        <target state="translated">FieldOffset 屬性僅能置於標記為 StructLayout(LayoutKind.Explicit) 類型的成員上</target>
        <note />
      </trans-unit>
      <trans-unit id="tcOptionalArgsMustComeAfterNonOptionalArgs">
        <source>Optional arguments must come at the end of the argument list, after any non-optional arguments</source>
        <target state="translated">選擇性引數必須位於引數清單末端，在所有非選擇性引數之後</target>
        <note />
      </trans-unit>
      <trans-unit id="tcConditionalAttributeUsage">
        <source>Attribute 'System.Diagnostics.ConditionalAttribute' is only valid on methods or attribute classes</source>
        <target state="translated">屬性 'System.Diagnostics.ConditionalAttribute' 只有在方法或屬性類別上才有效</target>
        <note />
      </trans-unit>
      <trans-unit id="tcMemberOperatorDefinitionInExtrinsic">
        <source>Extension members cannot provide operator overloads.  Consider defining the operator as part of the type definition instead.</source>
        <target state="translated">擴充成員無法提供運算子多載。請考慮將運算子改成定義為類型定義的一部分。</target>
        <note />
      </trans-unit>
      <trans-unit id="tcUnionCaseNameConflictsWithGeneratedType">
        <source>The union case named '{0}' conflicts with the generated type '{1}'</source>
        <target state="translated">名為 '{0}' 的聯集與產生的類型 '{1}' 衝突</target>
        <note />
      </trans-unit>
      <trans-unit id="chkNoReflectedDefinitionOnStructMember">
        <source>ReflectedDefinitionAttribute may not be applied to an instance member on a struct type, because the instance member takes an implicit 'this' byref parameter</source>
        <target state="translated">ReflectedDefinitionAttribute 不能套用到結構類型上的執行個體成員，因為執行個體成員接受隱含 'this' byref 參數</target>
        <note />
      </trans-unit>
      <trans-unit id="tcDllImportNotAllowed">
        <source>DLLImport bindings must be static members in a class or function definitions in a module</source>
        <target state="translated">DLLImport 繫結必須是類別中的靜態成員或模組中的函式定義</target>
        <note />
      </trans-unit>
      <trans-unit id="buildExpectedSigdataFile">
        <source>FSharp.Core.sigdata not found alongside FSharp.Core. File expected in {0}. Consider upgrading to a more recent version of FSharp.Core, where this file is no longer be required.</source>
        <target state="translated">找不到與 FSharp.Core 並存的 FSharp.Core.sigdata。檔案應位於 {0}。請考慮升級至最新版的 FSharp.Core，其中不再需要此檔案。</target>
        <note />
      </trans-unit>
      <trans-unit id="buildExpectedFileAlongSideFSharpCore">
        <source>File '{0}' not found alongside FSharp.Core. File expected in {1}. Consider upgrading to a more recent version of FSharp.Core, where this file is no longer be required.</source>
        <target state="translated">找不到與 FSharp.Core 並存的檔案 '{0}'。檔案應位於 {1}。請考慮升級至最新版的 FSharp.Core，其中不再需要此檔案。</target>
        <note />
      </trans-unit>
      <trans-unit id="buildUnexpectedFileNameCharacter">
        <source>Filename '{0}' contains invalid character '{1}'</source>
        <target state="translated">檔名 '{0}' 包含無效的字元 '{1}'</target>
        <note />
      </trans-unit>
      <trans-unit id="tcInvalidUseBangBinding">
        <source>'use!' bindings must be of the form 'use! &lt;var&gt; = &lt;expr&gt;'</source>
        <target state="translated">'use!' 繫結的形式必須為 'use! &lt;var&gt; = &lt;expr&gt;'</target>
        <note />
      </trans-unit>
      <trans-unit id="crefNoInnerGenericsInQuotations">
        <source>Inner generic functions are not permitted in quoted expressions. Consider adding some type constraints until this function is no longer generic.</source>
        <target state="translated">加引號的運算式中不允許內部泛型函式。請考慮加入一些類型條件約束，直到這個函式不是泛型為止。</target>
        <note />
      </trans-unit>
      <trans-unit id="tcEnumTypeCannotBeEnumerated">
        <source>The type '{0}' is not a valid enumerator type , i.e. does not have a 'MoveNext()' method returning a bool, and a 'Current' property</source>
        <target state="translated">類型 '{0}' 不是有效的列舉程式類型，例如，沒有傳回 bool 的 'MoveNext()' 方法，也沒有 'Current' 屬性</target>
        <note />
      </trans-unit>
      <trans-unit id="parsEofInTripleQuoteString">
        <source>End of file in triple-quote string begun at or before here</source>
        <target state="translated">三引號字串中的檔案結尾於此處或之前開始</target>
        <note />
      </trans-unit>
      <trans-unit id="parsEofInTripleQuoteStringInComment">
        <source>End of file in triple-quote string embedded in comment begun at or before here</source>
        <target state="translated">內嵌在註解中的三引號字串中的檔案結尾於此處或之前開始</target>
        <note />
      </trans-unit>
      <trans-unit id="tcTypeTestLosesMeasures">
        <source>This type test or downcast will ignore the unit-of-measure '{0}'</source>
        <target state="translated">這個類型測試或向下轉型將忽略測量單位 '{0}'</target>
        <note />
      </trans-unit>
      <trans-unit id="parsMissingTypeArgs">
        <source>Expected type argument or static argument</source>
        <target state="translated">必須是型別引數或靜態引數</target>
        <note />
      </trans-unit>
      <trans-unit id="parsMissingGreaterThan">
        <source>Unmatched '&lt;'. Expected closing '&gt;'</source>
        <target state="translated">'&lt;' 不對稱。應有右方的 '&gt;'</target>
        <note />
      </trans-unit>
      <trans-unit id="parsUnexpectedQuotationOperatorInTypeAliasDidYouMeanVerbatimString">
        <source>Unexpected quotation operator '&lt;@' in type definition. If you intend to pass a verbatim string as a static argument to a type provider, put a space between the '&lt;' and '@' characters.</source>
        <target state="translated">類型定義中有未預期的引號運算子 '&lt;@'。若您想要以靜態引數形式將逐字字串傳遞給類型提供者，請在 '&lt;' 和 '@' 字元之間加入空格。</target>
        <note />
      </trans-unit>
      <trans-unit id="parsErrorParsingAsOperatorName">
        <source>Attempted to parse this as an operator name, but failed</source>
        <target state="translated">嘗試將此剖析為運算子名稱，但是失敗</target>
        <note />
      </trans-unit>
      <trans-unit id="lexInvalidUnicodeLiteral">
        <source>\U{0} is not a valid Unicode character escape sequence</source>
        <target state="translated">\U{0} 不是有效的 Unicode 字元逸出序列</target>
        <note />
      </trans-unit>
      <trans-unit id="tcCallerInfoWrongType">
        <source>'{0}' must be applied to an argument of type '{1}', but has been applied to an argument of type '{2}'</source>
        <target state="translated">'{0}' 必須套用至類型 '{1}' 的引數，但卻套用至了類型 '{2}' 的引數</target>
        <note />
      </trans-unit>
      <trans-unit id="tcCallerInfoNotOptional">
        <source>'{0}' can only be applied to optional arguments</source>
        <target state="translated">'{0}' 只能套用至選擇性引數</target>
        <note />
      </trans-unit>
      <trans-unit id="toolLocationHelperUnsupportedFrameworkVersion">
        <source>The specified .NET Framework version '{0}' is not supported. Please specify a value from the enumeration Microsoft.Build.Utilities.TargetDotNetFrameworkVersion.</source>
        <target state="translated">不支援指定的 .NET Framework 版本 '{0}'。請從列舉 Microsoft.Build.Utilities.TargetDotNetFrameworkVersion 指定值。</target>
        <note />
      </trans-unit>
      <trans-unit id="ilSignInvalidMagicValue">
        <source>Invalid Magic value in CLR Header</source>
        <target state="translated">CLR 標頭中的 Magic 值無效</target>
        <note />
      </trans-unit>
      <trans-unit id="ilSignBadImageFormat">
        <source>Bad image format</source>
        <target state="translated">錯誤的影像格式</target>
        <note />
      </trans-unit>
      <trans-unit id="ilSignPrivateKeyExpected">
        <source>Private key expected</source>
        <target state="translated">必須是私密金鑰</target>
        <note />
      </trans-unit>
      <trans-unit id="ilSignRsaKeyExpected">
        <source>RSA key expected</source>
        <target state="translated">必須是 RSA 金鑰</target>
        <note />
      </trans-unit>
      <trans-unit id="ilSignInvalidBitLen">
        <source>Invalid bit Length</source>
        <target state="translated">位元長度無效</target>
        <note />
      </trans-unit>
      <trans-unit id="ilSignInvalidRSAParams">
        <source>Invalid RSAParameters structure - '{{0}}' expected</source>
        <target state="translated">RSAParameters 結構無效 - 必須是 '{{0}}'</target>
        <note />
      </trans-unit>
      <trans-unit id="ilSignInvalidAlgId">
        <source>Invalid algId - 'Exponent' expected</source>
        <target state="translated">algId 無效 - 必須是 'Exponent'</target>
        <note />
      </trans-unit>
      <trans-unit id="ilSignInvalidSignatureSize">
        <source>Invalid signature size</source>
        <target state="translated">簽章大小無效</target>
        <note />
      </trans-unit>
      <trans-unit id="ilSignNoSignatureDirectory">
        <source>No signature directory</source>
        <target state="translated">沒有簽章目錄</target>
        <note />
      </trans-unit>
      <trans-unit id="ilSignInvalidPKBlob">
        <source>Invalid Public Key blob</source>
        <target state="translated">公開金鑰 Blob 無效</target>
        <note />
      </trans-unit>
      <trans-unit id="fscTooManyErrors">
        <source>Exiting - too many errors</source>
        <target state="translated">正在結束 - 錯誤太多。</target>
        <note />
      </trans-unit>
      <trans-unit id="docfileNoXmlSuffix">
        <source>The documentation file has no .xml suffix</source>
        <target state="translated">此文件檔沒有 .xml 後置字元</target>
        <note />
      </trans-unit>
      <trans-unit id="fscNoImplementationFiles">
        <source>No implementation files specified</source>
        <target state="translated">未指定實作檔案</target>
        <note />
      </trans-unit>
      <trans-unit id="fscBadAssemblyVersion">
        <source>The attribute {0} specified version '{1}', but this value is invalid and has been ignored</source>
        <target state="translated">屬性 {0} 指定了版本 '{1}'，但該值無效，所以已忽略。</target>
        <note />
      </trans-unit>
      <trans-unit id="fscTwoResourceManifests">
        <source>Conflicting options specified: 'win32manifest' and 'win32res'. Only one of these can be used.</source>
        <target state="translated">指定了衝突的選項: 'win32manifest' 和 'win32res'。只能使用它們其中一個。</target>
        <note />
      </trans-unit>
      <trans-unit id="fscQuotationLiteralsStaticLinking">
        <source>The code in assembly '{0}' makes uses of quotation literals. Static linking may not include components that make use of quotation literals unless all assemblies are compiled with at least F# 4.0.</source>
        <target state="translated">組件 '{0}' 中的程式碼使用了引號常值。除非所有組件都使用 F# 4.0 (含) 以上的版本編譯，否則靜態連結不會包含使用引號常值的元件。</target>
        <note />
      </trans-unit>
      <trans-unit id="fscQuotationLiteralsStaticLinking0">
        <source>Code in this assembly makes uses of quotation literals. Static linking may not include components that make use of quotation literals unless all assemblies are compiled with at least F# 4.0.</source>
        <target state="translated">此組件中的程式碼使用引號常值。除非所有組件都使用 F# 4.0 (含) 以上的版本編譯，否則靜態連結不得包含使用引號常值的元件。</target>
        <note />
      </trans-unit>
      <trans-unit id="fscStaticLinkingNoEXE">
        <source>Static linking may not include a .EXE</source>
        <target state="translated">靜態連結不可包含 .EXE</target>
        <note />
      </trans-unit>
      <trans-unit id="fscStaticLinkingNoMixedDLL">
        <source>Static linking may not include a mixed managed/unmanaged DLL</source>
        <target state="translated">靜態連結不可包含混合的 Managed/Unmanaged DLL</target>
        <note />
      </trans-unit>
      <trans-unit id="fscIgnoringMixedWhenLinking">
        <source>Ignoring mixed managed/unmanaged assembly '{0}' during static linking</source>
        <target state="translated">在靜態連結期間忽略混合的受控/非受控組件 '{0}'</target>
        <note />
      </trans-unit>
      <trans-unit id="fscAssumeStaticLinkContainsNoDependencies">
        <source>Assembly '{0}' was referenced transitively and the assembly could not be resolved automatically. Static linking will assume this DLL has no dependencies on the F# library or other statically linked DLLs. Consider adding an explicit reference to this DLL.</source>
        <target state="translated">組件 '{0}' 是以可轉移方式被參考，而且此組件無法自動解析。靜態連結會假設這個 DLL 在 F# 程式庫或其他以靜態方式連結的 DLL 上沒有相依性。請考慮加入這個 DLL 的明確參考。</target>
        <note />
      </trans-unit>
      <trans-unit id="fscAssemblyNotFoundInDependencySet">
        <source>Assembly '{0}' not found in dependency set of target binary. Statically linked roots should be specified using an assembly name, without a DLL or EXE extension. If this assembly was referenced explicitly then it is possible the assembly was not actually required by the generated binary, in which case it should not be statically linked.</source>
        <target state="translated">在目標二進位檔的相依性集中找不到組件 '{0}'。以靜態方式連結的根應該使用組件名稱指定，不加 DLL 或 EXE 副檔名。如果以明確方式參考這個組件，那麼所產生的二進位檔可能實際上不一定需要這個組件，在這種情況下，它就不應該以靜態方式連結。</target>
        <note />
      </trans-unit>
      <trans-unit id="fscKeyFileCouldNotBeOpened">
        <source>The key file '{0}' could not be opened</source>
        <target state="translated">無法開啟金鑰檔 '{0}'</target>
        <note />
      </trans-unit>
      <trans-unit id="fscProblemWritingBinary">
        <source>A problem occurred writing the binary '{0}': {1}</source>
        <target state="translated">寫入二進位檔 '{0}' 時發生問題: {1}</target>
        <note />
      </trans-unit>
      <trans-unit id="fscAssemblyVersionAttributeIgnored">
        <source>The 'AssemblyVersionAttribute' has been ignored because a version was given using a command line option</source>
        <target state="translated">忽略 'AssemblyVersionAttribute'，因為已經使用命令列選項指定了版本</target>
        <note />
      </trans-unit>
      <trans-unit id="fscAssemblyCultureAttributeError">
        <source>Error emitting 'System.Reflection.AssemblyCultureAttribute' attribute -- 'Executables cannot be satellite assemblies, Culture should always be empty'</source>
        <target state="translated">發出 'System.Reflection.AssemblyCultureAttribute' 屬性時發生錯誤 -- '可執行檔不可以是附屬組件，文化特性需保持空白'</target>
        <note />
      </trans-unit>
      <trans-unit id="fscDelaySignWarning">
        <source>Option '--delaysign' overrides attribute 'System.Reflection.AssemblyDelaySignAttribute' given in a source file or added module</source>
        <target state="translated">選項 '--delaysign' 會覆寫原始程式檔或加入的模組中指定的屬性 'System.Reflection.AssemblyDelaySignAttribute'</target>
        <note />
      </trans-unit>
      <trans-unit id="fscKeyFileWarning">
        <source>Option '--keyfile' overrides attribute 'System.Reflection.AssemblyKeyFileAttribute' given in a source file or added module</source>
        <target state="translated">選項 '--keyfile' 會覆寫原始程式檔或加入的模組中指定的屬性 'System.Reflection.AssemblyKeyFileAttribute'</target>
        <note />
      </trans-unit>
      <trans-unit id="fscKeyNameWarning">
        <source>Option '--keycontainer' overrides attribute 'System.Reflection.AssemblyNameAttribute' given in a source file or added module</source>
        <target state="translated">選項 '--keycontainer' 會覆寫原始程式檔或加入的模組中指定的屬性 'System.Reflection.AssemblyNameAttribute'</target>
        <note />
      </trans-unit>
      <trans-unit id="fscReferenceOnCommandLine">
        <source>The assembly '{0}' is listed on the command line. Assemblies should be referenced using a command line flag such as '-r'.</source>
        <target state="translated">組件 '{0}' 列在命令列中。請使用命令列旗標 (例如 '-r') 來參考組件。</target>
        <note />
      </trans-unit>
      <trans-unit id="fscRemotingError">
        <source>The resident compilation service was not used because a problem occured in communicating with the server.</source>
        <target state="translated">未使用常駐編譯服務，因為伺服器發生通訊問題。</target>
        <note />
      </trans-unit>
      <trans-unit id="pathIsInvalid">
        <source>Problem with filename '{0}': Illegal characters in path.</source>
        <target state="translated">檔名 '{0}' 有問題: 路徑中有不合法的字元。</target>
        <note />
      </trans-unit>
      <trans-unit id="fscResxSourceFileDeprecated">
        <source>Passing a .resx file ({0}) as a source file to the compiler is deprecated. Use resgen.exe to transform the .resx file into a .resources file to pass as a --resource option. If you are using MSBuild, this can be done via an &lt;EmbeddedResource&gt; item in the .fsproj project file.</source>
        <target state="translated">以來源檔案形式將 .resx 檔案 ({0}) 傳遞到編譯器的行為已淘汰。請使用 resgen.exe 將 .resx 檔案轉換成 .resources 檔案，以 --resource 選項的形式傳遞。若您使用 MSBuild，可以透過 .fsproj 專案檔中的 &lt;EmbeddedResource&gt; 項目完成這個動作。</target>
        <note />
      </trans-unit>
      <trans-unit id="fscStaticLinkingNoProfileMismatches">
        <source>Static linking may not be used on an assembly referencing mscorlib (e.g. a .NET Framework assembly) when generating an assembly that references System.Runtime (e.g. a .NET Core or Portable assembly).</source>
        <target state="translated">產生參考 System.Runtime 的組件 (例如 .NET Core 或可攜式組件) 時，參考 mscorlib 的組件 (例如 .NET Framework 組件) 無法使用靜態連結。</target>
        <note />
      </trans-unit>
      <trans-unit id="fscAssemblyWildcardAndDeterminism">
        <source>An {0} specified version '{1}', but this value is a wildcard, and you have requested a deterministic build, these are in conflict.</source>
        <target state="translated">{0} 已指定版本 '{1}'，但這個值為萬用字元，且您已要求確定性組建，所以發生衝突。</target>
        <note />
      </trans-unit>
      <trans-unit id="etIllegalCharactersInNamespaceName">
        <source>Character '{0}' is not allowed in provided namespace name '{1}'</source>
        <target state="translated">提供的命名空間名稱 '{1}' 中不允許使用字元 '{0}'</target>
        <note />
      </trans-unit>
      <trans-unit id="etNullOrEmptyMemberName">
        <source>The provided type '{0}' returned a member with a null or empty member name</source>
        <target state="translated">提供的類型 '{0}' 傳回具有 null 或空白成員名稱的成員</target>
        <note />
      </trans-unit>
      <trans-unit id="etNullMember">
        <source>The provided type '{0}' returned a null member</source>
        <target state="translated">提供的類型 '{0}' 傳回 null 成員</target>
        <note />
      </trans-unit>
      <trans-unit id="etNullMemberDeclaringType">
        <source>The provided type '{0}' member info '{1}' has null declaring type</source>
        <target state="translated">提供的類型 '{0}' 成員資訊 '{1}' 具有 null 宣告類型</target>
        <note />
      </trans-unit>
      <trans-unit id="etNullMemberDeclaringTypeDifferentFromProvidedType">
        <source>The provided type '{0}' has member '{1}' which has declaring type '{2}'. Expected declaring type to be the same as provided type.</source>
        <target state="translated">提供之類型 '{0}' 的成員 '{1}' 具有宣告類型 '{2}'。宣告類型必須與提供的類型相同。</target>
        <note />
      </trans-unit>
      <trans-unit id="etHostingAssemblyFoundWithoutHosts">
        <source>Referenced assembly '{0}' has assembly level attribute '{1}' but no public type provider classes were found</source>
        <target state="translated">參考的組件 '{0}' 具有組件層級屬性 '{1}'，但找不到公用型別提供者類別</target>
        <note />
      </trans-unit>
      <trans-unit id="etEmptyNamespaceOfTypeNotAllowed">
        <source>Type '{0}' from type provider '{1}' has an empty namespace. Use 'null' for the global namespace.</source>
        <target state="translated">型別提供者 '{1}' 中的型別 '{0}' 具有空白命名空間。請將 'null' 用於全域命名空間。</target>
        <note />
      </trans-unit>
      <trans-unit id="etEmptyNamespaceNotAllowed">
        <source>Empty namespace found from the type provider '{0}'. Use 'null' for the global namespace.</source>
        <target state="translated">在型別提供者 '{0}' 中找到空白命名空間。請將 'null' 用於全域命名空間。</target>
        <note />
      </trans-unit>
      <trans-unit id="etMustNotBeGeneric">
        <source>Provided type '{0}' has 'IsGenericType' as true, but generic types are not supported.</source>
        <target state="translated">提供之類型 '{0}' 的 'IsGenericType' 為 true，但不支援泛型類型。</target>
        <note />
      </trans-unit>
      <trans-unit id="etMustNotBeAnArray">
        <source>Provided type '{0}' has 'IsArray' as true, but array types are not supported.</source>
        <target state="translated">提供之類型 '{0}' 的 'IsArray' 為 true，但不支援陣列類型。</target>
        <note />
      </trans-unit>
      <trans-unit id="etMethodHasRequirements">
        <source>Invalid member '{0}' on provided type '{1}'. Provided type members must be public, and not be generic, virtual, or abstract.</source>
        <target state="translated">提供之類型 '{1}' 上的成員 '{0}' 無效。提供之類型成員必須是公用，而不是泛型、虛擬或抽象。</target>
        <note />
      </trans-unit>
      <trans-unit id="etUnsupportedMemberKind">
        <source>Invalid member '{0}' on provided type '{1}'. Only properties, methods and constructors are allowed</source>
        <target state="translated">提供之類型 '{1}' 上的成員 '{0}' 無效。只允許屬性、方法和建構函式</target>
        <note />
      </trans-unit>
      <trans-unit id="etPropertyCanReadButHasNoGetter">
        <source>Property '{0}' on provided type '{1}' has CanRead=true but there was no value from GetGetMethod()</source>
        <target state="translated">提供之類型 '{1}' 上的屬性 '{0}' 具有 CanRead=true，但沒有來自 GetGetMethod() 的值</target>
        <note />
      </trans-unit>
      <trans-unit id="etPropertyHasGetterButNoCanRead">
        <source>Property '{0}' on provided type '{1}' has CanRead=false but GetGetMethod() returned a method</source>
        <target state="translated">提供之類型 '{1}' 上的屬性 '{0}' 具有 CanRead=false，但 GetGetMethod() 傳回了方法</target>
        <note />
      </trans-unit>
      <trans-unit id="etPropertyCanWriteButHasNoSetter">
        <source>Property '{0}' on provided type '{1}' has CanWrite=true but there was no value from GetSetMethod()</source>
        <target state="translated">提供之類型 '{1}' 上的屬性 '{0}' 具有 CanWrite=true，但沒有來自 GetSetMethod() 的值</target>
        <note />
      </trans-unit>
      <trans-unit id="etPropertyHasSetterButNoCanWrite">
        <source>Property '{0}' on provided type '{1}' has CanWrite=false but GetSetMethod() returned a method</source>
        <target state="translated">提供之類型 '{1}' 上的屬性 '{0}' 具有 CanWrite=false，但 GetSetMethod() 傳回了方法</target>
        <note />
      </trans-unit>
      <trans-unit id="etOneOrMoreErrorsSeenDuringExtensionTypeSetting">
        <source>One or more errors seen during provided type setup</source>
        <target state="translated">在設定提供的類型期間已發生一或多個錯誤</target>
        <note />
      </trans-unit>
      <trans-unit id="etUnexpectedExceptionFromProvidedTypeMember">
        <source>Unexpected exception from provided type '{0}' member '{1}': {2}</source>
        <target state="translated">提供之類型 '{0}' 成員 '{1}' 發生未預期的例外狀況: {2}</target>
        <note />
      </trans-unit>
      <trans-unit id="etUnsupportedConstantType">
        <source>Unsupported constant type '{0}'. Quotations provided by type providers can only contain simple constants. The implementation of the type provider may need to be adjusted by moving a value declared outside a provided quotation literal to be a 'let' binding inside the quotation literal.</source>
        <target state="translated">不支援的常數類型 '{0}'。型別提供者所提供的引號只能包含簡單的常數。實作型別提供者可能需要調整，方法是將在提供的引號外宣告的值移為引號常值內的 'let' 繫結。</target>
        <note />
      </trans-unit>
      <trans-unit id="etUnsupportedProvidedExpression">
        <source>Unsupported expression '{0}' from type provider. If you are the author of this type provider, consider adjusting it to provide a different provided expression.</source>
        <target state="translated">型別提供者有不支援的運算式 '{0}'。如果您是這個型別提供者的作者，請考慮進行調整以提供其他提供的運算式。</target>
        <note />
      </trans-unit>
      <trans-unit id="etProvidedTypeHasUnexpectedName">
        <source>Expected provided type named '{0}' but provided type has 'Name' with value '{1}'</source>
        <target state="translated">提供的類型必須命名為 '{0}' 但卻具有值為 '{1}' 的 'Name'</target>
        <note />
      </trans-unit>
      <trans-unit id="etEventNoAdd">
        <source>Event '{0}' on provided type '{1}' has no value from GetAddMethod()</source>
        <target state="translated">提供的類型 '{1}' 中的事件 '{0}' 沒有來自 GetAddMethod() 的值</target>
        <note />
      </trans-unit>
      <trans-unit id="etEventNoRemove">
        <source>Event '{0}' on provided type '{1}' has no value from GetRemoveMethod()</source>
        <target state="translated">提供的類型 '{1}' 中的事件 '{0}' 沒有來自 GetRemoveMethod() 的值</target>
        <note />
      </trans-unit>
      <trans-unit id="etProviderHasWrongDesignerAssembly">
        <source>Assembly attribute '{0}' refers to a designer assembly '{1}' which cannot be loaded from path '{2}'. The exception reported was: {3} - {4}</source>
        <target state="translated">無法從路徑 '{2}' 載入組件屬性 '{0}' 參考的設計工具組件 '{1}'。回報告的例外狀況: {3} - {4}</target>
        <note />
      </trans-unit>
      <trans-unit id="etProviderDoesNotHaveValidConstructor">
        <source>The type provider does not have a valid constructor. A constructor taking either no arguments or one argument of type 'TypeProviderConfig' was expected.</source>
        <target state="translated">型別提供者沒有有效的建構函式。建構函式必須不接受任何引數，或是接受型別 'TypeProviderConfig' 的一個引數。</target>
        <note />
      </trans-unit>
      <trans-unit id="etProviderError">
        <source>The type provider '{0}' reported an error: {1}</source>
        <target state="translated">型別提供者 '{0}' 已回報錯誤: {1}</target>
        <note />
      </trans-unit>
      <trans-unit id="etIncorrectParameterExpression">
        <source>The type provider '{0}' used an invalid parameter in the ParameterExpression: {1}</source>
        <target state="translated">型別提供者 '{0}' 在 ParameterExpression 中使用的參數無效: {1}</target>
        <note />
      </trans-unit>
      <trans-unit id="etIncorrectProvidedMethod">
        <source>The type provider '{0}' provided a method with a name '{1}' and metadata token '{2}', which is not reported among its methods of its declaring type '{3}'</source>
        <target state="translated">型別提供者 '{0}' 提供的方法具有名稱 '{1}'，以及中繼資料語彙基元 '{2}'，其中該語彙基元未在其宣告類型 '{3}' 的方法中報告</target>
        <note />
      </trans-unit>
      <trans-unit id="etIncorrectProvidedConstructor">
        <source>The type provider '{0}' provided a constructor which is not reported among the constructors of its declaring type '{1}'</source>
        <target state="translated">型別提供者 '{0}' 所提供的建構函式未在宣告類型 '{1}' 的任何建構函式中報告</target>
        <note />
      </trans-unit>
      <trans-unit id="etDirectReferenceToGeneratedTypeNotAllowed">
        <source>A direct reference to the generated type '{0}' is not permitted. Instead, use a type definition, e.g. 'type TypeAlias = &lt;path&gt;'. This indicates that a type provider adds generated types to your assembly.</source>
        <target state="translated">不允許直接參考所產生的類型 '{0}'。請改用類型定義 'type TypeAlias = &lt;path&gt;'。這表示類型提供者會將所產生的類型新增到您的組件。</target>
        <note />
      </trans-unit>
      <trans-unit id="etProvidedTypeHasUnexpectedPath">
        <source>Expected provided type with path '{0}' but provided type has path '{1}'</source>
        <target state="translated">提供之類型的路徑必須是 '{0}' 但卻具有路徑 '{1}'</target>
        <note />
      </trans-unit>
      <trans-unit id="etUnexpectedNullFromProvidedTypeMember">
        <source>Unexpected 'null' return value from provided type '{0}' member '{1}'</source>
        <target state="translated">提供之類型 '{0}' 成員 '{1}' 中有未預期的 'null' 傳回值</target>
        <note />
      </trans-unit>
      <trans-unit id="etUnexpectedExceptionFromProvidedMemberMember">
        <source>Unexpected exception from member '{0}' of provided type '{1}' member '{2}': {3}</source>
        <target state="translated">提供之類型 '{1}' 成員 '{2}' 的成員 '{0}' 發生未預期的例外狀況: {3}</target>
        <note />
      </trans-unit>
      <trans-unit id="etNestedProvidedTypesDoNotTakeStaticArgumentsOrGenericParameters">
        <source>Nested provided types do not take static arguments or generic parameters</source>
        <target state="translated">提供的巢狀類型不接受靜態引數或泛型參數</target>
        <note />
      </trans-unit>
      <trans-unit id="etInvalidStaticArgument">
        <source>Invalid static argument to provided type. Expected an argument of kind '{0}'.</source>
        <target state="translated">提供之類型的靜態引數無效。必須是 '{0}' 類型的引數。</target>
        <note />
      </trans-unit>
      <trans-unit id="etErrorApplyingStaticArgumentsToType">
        <source>An error occured applying the static arguments to a provided type</source>
        <target state="translated">將靜態引數套用至提供的類型時發生錯誤</target>
        <note />
      </trans-unit>
      <trans-unit id="etUnknownStaticArgumentKind">
        <source>Unknown static argument kind '{0}' when resolving a reference to a provided type or method '{1}'</source>
        <target state="translated">為所提供的類型或方法 '{1}' 解析參考時，發現未知的靜態引數類型 '{0}'</target>
        <note />
      </trans-unit>
      <trans-unit id="invalidNamespaceForProvidedType">
        <source>invalid namespace for provided type</source>
        <target state="translated">提供之類型的命名空間無效</target>
        <note />
      </trans-unit>
      <trans-unit id="invalidFullNameForProvidedType">
        <source>invalid full name for provided type</source>
        <target state="translated">提供之類型的完整名稱無效</target>
        <note />
      </trans-unit>
      <trans-unit id="etProviderReturnedNull">
        <source>The type provider returned 'null', which is not a valid return value from '{0}'</source>
        <target state="translated">型別提供者傳回的 'null' 不是 '{0}' 中的有效傳回值</target>
        <note />
      </trans-unit>
      <trans-unit id="etTypeProviderConstructorException">
        <source>The type provider constructor has thrown an exception: {0}</source>
        <target state="translated">型別提供者建構函式擲回例外狀況: {0}</target>
        <note />
      </trans-unit>
      <trans-unit id="etNullProvidedExpression">
        <source>Type provider '{0}' returned null from GetInvokerExpression.</source>
        <target state="translated">型別提供者 '{0}' 從 GetInvokerExpression 傳回 null。</target>
        <note />
      </trans-unit>
      <trans-unit id="etProvidedAppliedTypeHadWrongName">
        <source>The type provider '{0}' returned an invalid type from 'ApplyStaticArguments'. A type with name '{1}' was expected, but a type with name '{2}' was returned.</source>
        <target state="translated">型別提供者 '{0}' 從 'ApplyStaticArguments' 傳回的型別無效。必須是名為 '{1}' 的型別，但傳回名為 '{2}' 的型別。</target>
        <note />
      </trans-unit>
      <trans-unit id="etProvidedAppliedMethodHadWrongName">
        <source>The type provider '{0}' returned an invalid method from 'ApplyStaticArgumentsForMethod'. A method with name '{1}' was expected, but a method with name '{2}' was returned.</source>
        <target state="translated">型別提供者 '{0}' 從 'ApplyStaticArgumentsForMethod' 傳回的方法無效。必須是名為 '{1}' 的方法，但傳回名為 '{2}' 的方法。</target>
        <note />
      </trans-unit>
      <trans-unit id="tcTypeTestLossy">
        <source>This type test or downcast will erase the provided type '{0}' to the type '{1}'</source>
        <target state="translated">這個類型測試或向下轉型會將提供的類型 '{0}' 清除為類型 '{1}'。</target>
        <note />
      </trans-unit>
      <trans-unit id="tcTypeCastErased">
        <source>This downcast will erase the provided type '{0}' to the type '{1}'.</source>
        <target state="translated">這個向下轉型會將提供的類型 '{0}' 清除為類型 '{1}'。</target>
        <note />
      </trans-unit>
      <trans-unit id="tcTypeTestErased">
        <source>This type test with a provided type '{0}' is not allowed because this provided type will be erased to '{1}' at runtime.</source>
        <target state="translated">不允許這個含有提供之類型 '{0}' 的類型測試，因為這個提供的類型將在執行階段清除為 '{1}'。</target>
        <note />
      </trans-unit>
      <trans-unit id="tcCannotInheritFromErasedType">
        <source>Cannot inherit from erased provided type</source>
        <target state="translated">無法繼承自清除的提供類型</target>
        <note />
      </trans-unit>
      <trans-unit id="etInvalidTypeProviderAssemblyName">
        <source>Assembly '{0}' hase TypeProviderAssembly attribute with invalid value '{1}'. The value should be a valid assembly name</source>
        <target state="translated">組件 '{0}' 的 TypeProviderAssembly 屬性值 '{1}' 無效。此值必須是有效的屬性名稱</target>
        <note />
      </trans-unit>
      <trans-unit id="tcInvalidMemberNameCtor">
        <source>Invalid member name. Members may not have name '.ctor' or '.cctor'</source>
        <target state="translated">無效的成員名稱。成員不能有名稱 '.ctor' 或 '.cctor'</target>
        <note />
      </trans-unit>
      <trans-unit id="tcInferredGenericTypeGivesRiseToInconsistency">
        <source>The function or member '{0}' is used in a way that requires further type annotations at its definition to ensure consistency of inferred types. The inferred signature is '{1}'.</source>
        <target state="translated">函式或成員 '{0}' 的使用方式要求在定義處必須有進一步的類型註釋，才能確保推斷類型的一致性。推斷的簽章為 '{1}'。</target>
        <note />
      </trans-unit>
      <trans-unit id="tcInvalidTypeArgumentCount">
        <source>The number of type arguments did not match: '{0}' given, '{1}' expected. This may be related to a previously reported error.</source>
        <target state="translated">型別引數的數目不符: 提供了 '{0}'，但必須是 '{1}'。這可能與先前報告的錯誤有關。</target>
        <note />
      </trans-unit>
      <trans-unit id="tcCannotOverrideSealedMethod">
        <source>Cannot override inherited member '{0}' because it is sealed</source>
        <target state="translated">無法覆寫繼承的成員 '{0}'，因為它已密封</target>
        <note />
      </trans-unit>
      <trans-unit id="etProviderErrorWithContext">
        <source>The type provider '{0}' reported an error in the context of provided type '{1}', member '{2}'. The error: {3}</source>
        <target state="translated">型別提供者 '{0}' 已回報所提供型別 '{1}'，成員 '{2}' 的內容中出現錯誤。錯誤: {3}</target>
        <note />
      </trans-unit>
      <trans-unit id="etProvidedTypeWithNameException">
        <source>An exception occurred when accessing the '{0}' of a provided type: {1}</source>
        <target state="translated">存取提供之類型的 '{0}' 時發生例外狀況: {1}</target>
        <note />
      </trans-unit>
      <trans-unit id="etProvidedTypeWithNullOrEmptyName">
        <source>The '{0}' of a provided type was null or empty.</source>
        <target state="translated">提供之類型的 '{0}' 為 null 或空白。</target>
        <note />
      </trans-unit>
      <trans-unit id="etIllegalCharactersInTypeName">
        <source>Character '{0}' is not allowed in provided type name '{1}'</source>
        <target state="translated">提供的類型名稱 '{1}' 中不允許使用字元 '{0}'</target>
        <note />
      </trans-unit>
      <trans-unit id="tcJoinMustUseSimplePattern">
        <source>In queries, '{0}' must use a simple pattern</source>
        <target state="translated">在查詢中，'{0}' 必須使用簡單模式</target>
        <note />
      </trans-unit>
      <trans-unit id="tcMissingCustomOperation">
        <source>A custom query operation for '{0}' is required but not specified</source>
        <target state="translated">需要 '{0}' 的自訂查詢作業，但未指定</target>
        <note />
      </trans-unit>
      <trans-unit id="etBadUnnamedStaticArgs">
        <source>Named static arguments must come after all unnamed static arguments</source>
        <target state="translated">具名靜態引數必須在所有未命名靜態引數的後面</target>
        <note />
      </trans-unit>
      <trans-unit id="etStaticParameterRequiresAValue">
        <source>The static parameter '{0}' of the provided type or method '{1}' requires a value. Static parameters to type providers may be optionally specified using named arguments, e.g. '{2}&lt;{3}=...&gt;'.</source>
        <target state="translated">所提供類型的靜態參數 '{0}' 或方法 '{1}' 需要值。您可以使用具名引數，選擇性地指定類型提供者的靜態參數，例如 '{2}&lt;{3}=...&gt;'。</target>
        <note />
      </trans-unit>
      <trans-unit id="etNoStaticParameterWithName">
        <source>No static parameter exists with name '{0}'</source>
        <target state="translated">沒有名稱為 '{0}' 的靜態參數</target>
        <note />
      </trans-unit>
      <trans-unit id="etStaticParameterAlreadyHasValue">
        <source>The static parameter '{0}' has already been given a value</source>
        <target state="translated">已經為靜態參數 '{0}' 指定值</target>
        <note />
      </trans-unit>
      <trans-unit id="etMultipleStaticParameterWithName">
        <source>Multiple static parameters exist with name '{0}'</source>
        <target state="translated">有多個名稱為 '{0}' 的靜態參數</target>
        <note />
      </trans-unit>
      <trans-unit id="tcCustomOperationMayNotBeUsedInConjunctionWithNonSimpleLetBindings">
        <source>A custom operation may not be used in conjunction with a non-value or recursive 'let' binding in another part of this computation expression</source>
        <target state="translated">自訂作業不能與這個計算運算式另一部分中的非值或遞迴 'let' 繫結一起使用</target>
        <note />
      </trans-unit>
      <trans-unit id="tcCustomOperationMayNotBeUsedHere">
        <source>A custom operation may not be used in conjunction with 'use', 'try/with', 'try/finally', 'if/then/else' or 'match' operators within this computation expression</source>
        <target state="translated">自訂作業不能與這個計算運算式內的 'use'、'try/with'、'try/finally'、'if/then/else' 或 'match' 運算子一起使用</target>
        <note />
      </trans-unit>
      <trans-unit id="tcCustomOperationMayNotBeOverloaded">
        <source>The custom operation '{0}' refers to a method which is overloaded. The implementations of custom operations may not be overloaded.</source>
        <target state="translated">自訂作業 '{0}' 參考的方法已多載。可能無法多載自訂作業的實作。</target>
        <note />
      </trans-unit>
      <trans-unit id="tcIfThenElseMayNotBeUsedWithinQueries">
        <source>An if/then/else expression may not be used within queries. Consider using either an if/then expression, or use a sequence expression instead.</source>
        <target state="translated">不可以在查詢中使用 if/then/else 運算式。請考慮使用 if/then 運算式，或者改用循序項運算式。</target>
        <note />
      </trans-unit>
      <trans-unit id="ilxgenUnexpectedArgumentToMethodHandleOfDuringCodegen">
        <source>Invalid argument to 'methodhandleof' during codegen</source>
        <target state="translated">codegen 期間 'methodhandleof' 的引數無效</target>
        <note />
      </trans-unit>
      <trans-unit id="etProvidedTypeReferenceMissingArgument">
        <source>A reference to a provided type was missing a value for the static parameter '{0}'. You may need to recompile one or more referenced assemblies.</source>
        <target state="translated">提供之類型的參考遺漏靜態參數 '{0}' 的值。您可能需要重新編譯一或多個參考的組件。</target>
        <note />
      </trans-unit>
      <trans-unit id="etProvidedTypeReferenceInvalidText">
        <source>A reference to a provided type had an invalid value '{0}' for a static parameter. You may need to recompile one or more referenced assemblies.</source>
        <target state="translated">提供之類型的參考具有靜態參數的無效值 '{0}'。您可能需要重新編譯一或多個參考的組件。</target>
        <note />
      </trans-unit>
      <trans-unit id="tcCustomOperationNotUsedCorrectly">
        <source>'{0}' is not used correctly. This is a custom operation in this query or computation expression.</source>
        <target state="translated">'{0}' 未正確使用。這是這個查詢或計算運算式中的自訂作業。</target>
        <note />
      </trans-unit>
      <trans-unit id="tcCustomOperationNotUsedCorrectly2">
        <source>'{0}' is not used correctly. Usage: {1}. This is a custom operation in this query or computation expression.</source>
        <target state="translated">未正確使用 '{0}'。使用方式: {1}。此為這個查詢或計算運算式中的自訂作業。</target>
        <note />
      </trans-unit>
      <trans-unit id="customOperationTextLikeJoin">
        <source>{0} var in collection {1} (outerKey = innerKey). Note that parentheses are required after '{2}'</source>
        <target state="translated">集合 {1} 中的 {0} var (outerKey = innerKey)。請注意，'{2}' 後需要括弧</target>
        <note />
      </trans-unit>
      <trans-unit id="customOperationTextLikeGroupJoin">
        <source>{0} var in collection {1} (outerKey = innerKey) into group. Note that parentheses are required after '{2}'</source>
        <target state="translated">集合 {1} 中的 {0} var (outerKey = innerKey) 進入群組。請注意，'{2}' 後需要括弧。</target>
        <note />
      </trans-unit>
      <trans-unit id="customOperationTextLikeZip">
        <source>{0} var in collection</source>
        <target state="translated">{0} var in collection</target>
        <note />
      </trans-unit>
      <trans-unit id="tcBinaryOperatorRequiresVariable">
        <source>'{0}' must be followed by a variable name. Usage: {1}.</source>
        <target state="translated">'{0}' 之後必須接著變數名稱。使用方式: {1}。</target>
        <note />
      </trans-unit>
      <trans-unit id="tcOperatorIncorrectSyntax">
        <source>Incorrect syntax for '{0}'. Usage: {1}.</source>
        <target state="translated">{0}' 的語法不正確。使用方式: {1}。</target>
        <note />
      </trans-unit>
      <trans-unit id="tcBinaryOperatorRequiresBody">
        <source>'{0}' must come after a 'for' selection clause and be followed by the rest of the query. Syntax: ... {1} ...</source>
        <target state="translated">'{0}' 必須跟在 'for' 選取範圍子句後面，之後再接其餘的查詢。語法: ... {1} ...</target>
        <note />
      </trans-unit>
      <trans-unit id="tcCustomOperationHasIncorrectArgCount">
        <source>'{0}' is used with an incorrect number of arguments. This is a custom operation in this query or computation expression. Expected {1} argument(s), but given {2}.</source>
        <target state="translated">'{0}' 搭配使用的引數數目不正確。這是此查詢或計算運算式中的自訂作業。必須是 {1} 個引數，但提供了 {2} 個。</target>
        <note />
      </trans-unit>
      <trans-unit id="parsExpectedExpressionAfterToken">
        <source>Expected an expression after this point</source>
        <target state="translated">在這個點之後必須有運算式</target>
        <note />
      </trans-unit>
      <trans-unit id="parsExpectedTypeAfterToken">
        <source>Expected a type after this point</source>
        <target state="translated">在這個點之後必須有類型</target>
        <note />
      </trans-unit>
      <trans-unit id="parsUnmatchedLBrackLess">
        <source>Unmatched '[&lt;'. Expected closing '&gt;]'</source>
        <target state="translated">不對稱的 '[&lt;'。應有右方 '&gt;]'</target>
        <note />
      </trans-unit>
      <trans-unit id="parsUnexpectedEndOfFileMatch">
        <source>Unexpected end of input in 'match' expression. Expected 'match &lt;expr&gt; with | &lt;pat&gt; -&gt; &lt;expr&gt; | &lt;pat&gt; -&gt; &lt;expr&gt; ...'.</source>
        <target state="translated">'match' 運算式中有未預期的輸入結尾。應為 'match &lt;expr&gt; with | &lt;pat&gt; -&gt; &lt;expr&gt; | &lt;pat&gt; -&gt; &lt;expr&gt; ...'。</target>
        <note />
      </trans-unit>
      <trans-unit id="parsUnexpectedEndOfFileTry">
        <source>Unexpected end of input in 'try' expression. Expected 'try &lt;expr&gt; with &lt;rules&gt;' or 'try &lt;expr&gt; finally &lt;expr&gt;'.</source>
        <target state="translated">'try' 運算式中有未預期的輸入結尾。應為 'try &lt;expr&gt; with &lt;rules&gt;' 或 'try &lt;expr&gt; finally &lt;expr&gt;'。</target>
        <note />
      </trans-unit>
      <trans-unit id="parsUnexpectedEndOfFileWhile">
        <source>Unexpected end of input in 'while' expression. Expected 'while &lt;expr&gt; do &lt;expr&gt;'.</source>
        <target state="translated">'while' 運算式中有未預期的輸入結尾。應為 'while &lt;expr&gt; do &lt;expr&gt;'。</target>
        <note />
      </trans-unit>
      <trans-unit id="parsUnexpectedEndOfFileFor">
        <source>Unexpected end of input in 'for' expression. Expected 'for &lt;pat&gt; in &lt;expr&gt; do &lt;expr&gt;'.</source>
        <target state="translated">'for' 運算式中有未預期的輸入結尾。應為 'for &lt;pat&gt; in &lt;expr&gt; do &lt;expr&gt;'。</target>
        <note />
      </trans-unit>
      <trans-unit id="parsUnexpectedEndOfFileWith">
        <source>Unexpected end of input in 'match' or 'try' expression</source>
        <target state="translated">'match' 或 'try' 運算式中不能以輸入結尾</target>
        <note />
      </trans-unit>
      <trans-unit id="parsUnexpectedEndOfFileThen">
        <source>Unexpected end of input in 'then' branch of conditional expression. Expected 'if &lt;expr&gt; then &lt;expr&gt;' or 'if &lt;expr&gt; then &lt;expr&gt; else &lt;expr&gt;'.</source>
        <target state="translated">條件運算式的 'then' 分支中有未預期的輸入結尾。應為 'if &lt;expr&gt; then &lt;expr&gt;' 或 'if &lt;expr&gt; then &lt;expr&gt; else &lt;expr&gt;'。</target>
        <note />
      </trans-unit>
      <trans-unit id="parsUnexpectedEndOfFileElse">
        <source>Unexpected end of input in 'else' branch of conditional expression. Expected 'if &lt;expr&gt; then &lt;expr&gt;' or 'if &lt;expr&gt; then &lt;expr&gt; else &lt;expr&gt;'.</source>
        <target state="translated">條件運算式的 'else' 分支中有未預期的輸入結尾。應為 'if &lt;expr&gt; then &lt;expr&gt;' 或 'if &lt;expr&gt; then &lt;expr&gt; else &lt;expr&gt;'。</target>
        <note />
      </trans-unit>
      <trans-unit id="parsUnexpectedEndOfFileFunBody">
        <source>Unexpected end of input in body of lambda expression. Expected 'fun &lt;pat&gt; ... &lt;pat&gt; -&gt; &lt;expr&gt;'.</source>
        <target state="translated">Lambda 運算式的主體中有未預期的輸入結尾。應為 'fun &lt;pat&gt; ... &lt;pat&gt; -&gt; &lt;expr&gt;'。</target>
        <note />
      </trans-unit>
      <trans-unit id="parsUnexpectedEndOfFileTypeArgs">
        <source>Unexpected end of input in type arguments</source>
        <target state="translated">類型引數中不能以輸入結尾</target>
        <note />
      </trans-unit>
      <trans-unit id="parsUnexpectedEndOfFileTypeSignature">
        <source>Unexpected end of input in type signature</source>
        <target state="translated">類型簽章中不能以輸入結尾</target>
        <note />
      </trans-unit>
      <trans-unit id="parsUnexpectedEndOfFileTypeDefinition">
        <source>Unexpected end of input in type definition</source>
        <target state="translated">類型定義中不能以輸入結尾</target>
        <note />
      </trans-unit>
      <trans-unit id="parsUnexpectedEndOfFileObjectMembers">
        <source>Unexpected end of input in object members</source>
        <target state="translated">物件成員中不能以輸入結尾</target>
        <note />
      </trans-unit>
      <trans-unit id="parsUnexpectedEndOfFileDefinition">
        <source>Unexpected end of input in value, function or member definition</source>
        <target state="translated">值、函式或成員定義中不能以輸入結尾</target>
        <note />
      </trans-unit>
      <trans-unit id="parsUnexpectedEndOfFileExpression">
        <source>Unexpected end of input in expression</source>
        <target state="translated">運算式中不能以輸入結尾</target>
        <note />
      </trans-unit>
      <trans-unit id="parsExpectedNameAfterToken">
        <source>Unexpected end of type. Expected a name after this point.</source>
        <target state="translated">不能以類型結尾。在這個點之後必須有名稱。</target>
        <note />
      </trans-unit>
      <trans-unit id="parsUnmatchedLet">
        <source>Incomplete value or function definition. If this is in an expression, the body of the expression must be indented to the same column as the 'let' keyword.</source>
        <target state="translated">不完整的值或函式定義。如果這是運算式，運算式的主體必須縮排成與 'let' 關鍵字在同一欄。</target>
        <note />
      </trans-unit>
      <trans-unit id="parsUnmatchedLetBang">
        <source>Incomplete value definition. If this is in an expression, the body of the expression must be indented to the same column as the 'let!' keyword.</source>
        <target state="translated">不完整的值定義。如果這是運算式，運算式的主體必須縮排成與 'let!' 關鍵字在同一欄。</target>
        <note />
      </trans-unit>
      <trans-unit id="parsUnmatchedUseBang">
        <source>Incomplete value definition. If this is in an expression, the body of the expression must be indented to the same column as the 'use!' keyword.</source>
        <target state="translated">不完整的值定義。如果這是運算式，運算式的主體必須縮排成與 'use!' 關鍵字在同一欄。</target>
        <note />
      </trans-unit>
      <trans-unit id="parsUnmatchedUse">
        <source>Incomplete value definition. If this is in an expression, the body of the expression must be indented to the same column as the 'use' keyword.</source>
        <target state="translated">不完整的值定義。如果這是運算式，運算式的主體必須縮排成與 'use' 關鍵字在同一欄。</target>
        <note />
      </trans-unit>
      <trans-unit id="parsWhileDoExpected">
        <source>Missing 'do' in 'while' expression. Expected 'while &lt;expr&gt; do &lt;expr&gt;'.</source>
        <target state="translated">'while' 運算式中缺少 'do'。應為 'while &lt;expr&gt; do &lt;expr&gt;'。</target>
        <note />
      </trans-unit>
      <trans-unit id="parsForDoExpected">
        <source>Missing 'do' in 'for' expression. Expected 'for &lt;pat&gt; in &lt;expr&gt; do &lt;expr&gt;'.</source>
        <target state="translated">'for' 運算式中缺少 'do'。應為 'for &lt;pat&gt; in &lt;expr&gt; do &lt;expr&gt;'。</target>
        <note />
      </trans-unit>
      <trans-unit id="tcInvalidRelationInJoin">
        <source>Invalid join relation in '{0}'. Expected 'expr &lt;op&gt; expr', where &lt;op&gt; is =, =?, ?= or ?=?.</source>
        <target state="translated">'{0}' 中的連結關聯無效。應為 'expr &lt;op&gt; expr'，其中 &lt;op&gt; 為 =、=?、?= 或 ?=?。</target>
        <note />
      </trans-unit>
      <trans-unit id="typeInfoCallsWord">
        <source>Calls</source>
        <target state="translated">呼叫</target>
        <note />
      </trans-unit>
      <trans-unit id="impInvalidNumberOfGenericArguments">
        <source>Invalid number of generic arguments to type '{0}' in provided type. Expected '{1}' arguments, given '{2}'.</source>
        <target state="translated">提供之類型中類型 '{0}' 的泛型引數數目無效。必須是 '{1}' 個引數，但提供了 '{2}' 個。</target>
        <note />
      </trans-unit>
      <trans-unit id="impInvalidMeasureArgument1">
        <source>Invalid value '{0}' for unit-of-measure parameter '{1}'</source>
        <target state="translated">測量單位參數 '{1}' 的值 '{0}' 無效</target>
        <note />
      </trans-unit>
      <trans-unit id="impInvalidMeasureArgument2">
        <source>Invalid value unit-of-measure parameter '{0}'</source>
        <target state="translated">無效的測量單位參數 '{0}' 值</target>
        <note />
      </trans-unit>
      <trans-unit id="etPropertyNeedsCanWriteOrCanRead">
        <source>Property '{0}' on provided type '{1}' is neither readable nor writable as it has CanRead=false and CanWrite=false</source>
        <target state="translated">提供之類型 '{1}' 上的屬性 '{0}' 不是可讀取的，也不是可寫入的，因為它具有 CanRead=false 和 CanWrite=false</target>
        <note />
      </trans-unit>
      <trans-unit id="tcIntoNeedsRestOfQuery">
        <source>A use of 'into' must be followed by the remainder of the computation</source>
        <target state="translated">使用 'into' 時，之後必須接計算的其餘部分</target>
        <note />
      </trans-unit>
      <trans-unit id="tcOperatorDoesntAcceptInto">
        <source>The operator '{0}' does not accept the use of 'into'</source>
        <target state="translated">運算子 '{0}' 不接受使用 'into'</target>
        <note />
      </trans-unit>
      <trans-unit id="tcCustomOperationInvalid">
        <source>The definition of the custom operator '{0}' does not use a valid combination of attribute flags</source>
        <target state="translated">自訂運算子 '{0}' 的定義未使用屬性旗標的有效組合</target>
        <note />
      </trans-unit>
      <trans-unit id="tcThisTypeMayNotHaveACLIMutableAttribute">
        <source>This type definition may not have the 'CLIMutable' attribute. Only record types may have this attribute.</source>
        <target state="translated">這個類型定義不能有 'CLIMutable' 屬性。只有記錄類型可以有這個屬性。</target>
        <note />
      </trans-unit>
      <trans-unit id="tcAutoPropertyRequiresImplicitConstructionSequence">
        <source>'member val' definitions are only permitted in types with a primary constructor. Consider adding arguments to your type definition, e.g. 'type X(args) = ...'.</source>
        <target state="translated">'member val' 定義只能用於含有主要建構函式的類型中。請考慮在您的類型定義加入引數，例如 'type X(args) = ...'。</target>
        <note />
      </trans-unit>
      <trans-unit id="parsMutableOnAutoPropertyShouldBeGetSet">
        <source>Property definitions may not be declared mutable. To indicate that this property can be set, use 'member val PropertyName = expr with get,set'.</source>
        <target state="translated">屬性定義不可以宣告為可變動。若要表示這個屬性可以設定，請使用 'member val PropertyName = expr with get,set'。</target>
        <note />
      </trans-unit>
      <trans-unit id="parsMutableOnAutoPropertyShouldBeGetSetNotJustSet">
        <source>To indicate that this property can be set, use 'member val PropertyName = expr with get,set'.</source>
        <target state="translated">若要表示這個屬性可以設定，請使用 'member val PropertyName = expr with get,set'。</target>
        <note />
      </trans-unit>
      <trans-unit id="chkNoByrefsOfByrefs">
        <source>Type '{0}' is illegal because in byref&lt;T&gt;, T cannot contain byref types.</source>
        <target state="translated">因為在 byref&lt;T&gt; 中，T 不能包含 byref 類型，所以 '{0}' 類型不合法。</target>
        <note />
      </trans-unit>
      <trans-unit id="tastopsMaxArrayThirtyTwo">
        <source>F# supports array ranks between 1 and 32. The value {0} is not allowed.</source>
        <target state="translated">F# 支援 1 至 32 個陣列陣序。不允許值 {0}。</target>
        <note />
      </trans-unit>
      <trans-unit id="tcNoIntegerForLoopInQuery">
        <source>In queries, use the form 'for x in n .. m do ...' for ranging over integers</source>
        <target state="translated">在查詢中，請針對涵蓋的整數使用 'for x in n .. m do ...' 格式</target>
        <note />
      </trans-unit>
      <trans-unit id="tcNoWhileInQuery">
        <source>'while' expressions may not be used in queries</source>
        <target state="translated">'while' 運算式不可用於查詢中</target>
        <note />
      </trans-unit>
      <trans-unit id="tcNoTryFinallyInQuery">
        <source>'try/finally' expressions may not be used in queries</source>
        <target state="translated">'try/finally' 運算式不可用於查詢中</target>
        <note />
      </trans-unit>
      <trans-unit id="tcUseMayNotBeUsedInQueries">
        <source>'use' expressions may not be used in queries</source>
        <target state="translated">'use' 運算式不可用於查詢中</target>
        <note />
      </trans-unit>
      <trans-unit id="tcBindMayNotBeUsedInQueries">
        <source>'let!', 'use!' and 'do!' expressions may not be used in queries</source>
        <target state="translated">'let!'、'use!' 和 'do!' 運算式不可用於查詢</target>
        <note />
      </trans-unit>
      <trans-unit id="tcReturnMayNotBeUsedInQueries">
        <source>'return' and 'return!' may not be used in queries</source>
        <target state="translated">'return' 和 'return!' 不可用於查詢中</target>
        <note />
      </trans-unit>
      <trans-unit id="tcUnrecognizedQueryOperator">
        <source>This is not a known query operator. Query operators are identifiers such as 'select', 'where', 'sortBy', 'thenBy', 'groupBy', 'groupValBy', 'join', 'groupJoin', 'sumBy' and 'averageBy', defined using corresponding methods on the 'QueryBuilder' type.</source>
        <target state="translated">這不是已知的查詢運算子。查詢運算子是 'QueryBuilder' 類型上使用對應方法定義的識別碼，例如 'select'、'where'、'sortBy'、'thenBy'、'groupBy'、'groupValBy'、'join'、'groupJoin'、'sumBy' 和 'averageBy'。</target>
        <note />
      </trans-unit>
      <trans-unit id="tcTryWithMayNotBeUsedInQueries">
        <source>'try/with' expressions may not be used in queries</source>
        <target state="translated">不可以在查詢中使用 'try/with' 運算式</target>
        <note />
      </trans-unit>
      <trans-unit id="tcNonSimpleLetBindingInQuery">
        <source>This 'let' definition may not be used in a query. Only simple value definitions may be used in queries.</source>
        <target state="translated">這個 'let' 定義不可用於查詢中。只有簡單值定義可用於查詢中。</target>
        <note />
      </trans-unit>
      <trans-unit id="etTooManyStaticParameters">
        <source>Too many static parameters. Expected at most {0} parameters, but got {1} unnamed and {2} named parameters.</source>
        <target state="translated">靜態參數太多。最多必須有 {0} 個參數，但收到 {1} 個未命名參數及 {2} 個具名參數。</target>
        <note />
      </trans-unit>
      <trans-unit id="infosInvalidProvidedLiteralValue">
        <source>Invalid provided literal value '{0}'</source>
        <target state="translated">提供的常值 '{0}' 無效</target>
        <note />
      </trans-unit>
      <trans-unit id="invalidPlatformTarget">
        <source>The 'anycpu32bitpreferred' platform can only be used with EXE targets. You must use 'anycpu' instead.</source>
        <target state="translated">'anycpu32bitpreferred' 平台只能與 EXE 目標搭配使用。您必須改用 'anycpu'。</target>
        <note />
      </trans-unit>
      <trans-unit id="tcThisValueMayNotBeInlined">
        <source>This member, function or value declaration may not be declared 'inline'</source>
        <target state="translated">這個成員、函式或值宣告不能宣告為 'inline'</target>
        <note />
      </trans-unit>
      <trans-unit id="etErasedTypeUsedInGeneration">
        <source>The provider '{0}' returned a non-generated type '{1}' in the context of a set of generated types. Consider adjusting the type provider to only return generated types.</source>
        <target state="translated">提供者 '{0}' 在一組所產生型別的內容中，傳回非產生的型別 '{1}'。請考慮調整型別提供者以便僅傳回產生的型別。</target>
        <note />
      </trans-unit>
      <trans-unit id="tcUnrecognizedQueryBinaryOperator">
        <source>Arguments to query operators may require parentheses, e.g. 'where (x &gt; y)' or 'groupBy (x.Length / 10)'</source>
        <target state="translated">查詢運算子的引數可能需要括號，例如 'where (x &gt; y)' 或 'groupBy (x.Length / 10)'</target>
        <note />
      </trans-unit>
      <trans-unit id="crefNoSetOfHole">
        <source>A quotation may not involve an assignment to or taking the address of a captured local variable</source>
        <target state="translated">引號可能與指派無關或與採用擷取之區域變數的位址無關</target>
        <note />
      </trans-unit>
      <trans-unit id="nicePrintOtherOverloads1">
        <source>+ 1 overload</source>
        <target state="translated">+ 1 個多載</target>
        <note />
      </trans-unit>
      <trans-unit id="nicePrintOtherOverloadsN">
        <source>+ {0} overloads</source>
        <target state="translated">+ {0} 個多載</target>
        <note />
      </trans-unit>
      <trans-unit id="erasedTo">
        <source>Erased to</source>
        <target state="translated">清除為</target>
        <note />
      </trans-unit>
      <trans-unit id="parsUnfinishedExpression">
        <source>Unexpected token '{0}' or incomplete expression</source>
        <target state="translated">未預期的語彙基元 '{0}' 或不完整的運算式</target>
        <note />
      </trans-unit>
      <trans-unit id="parsAttributeOnIncompleteCode">
        <source>Cannot find code target for this attribute, possibly because the code after the attribute is incomplete.</source>
        <target state="translated">找不到以此屬性為目標的程式碼，可能是因為屬性之後的程式碼不完整。</target>
        <note />
      </trans-unit>
      <trans-unit id="parsTypeNameCannotBeEmpty">
        <source>Type name cannot be empty.</source>
        <target state="translated">類型名稱不可為空白。</target>
        <note />
      </trans-unit>
      <trans-unit id="buildProblemReadingAssembly">
        <source>Problem reading assembly '{0}': {1}</source>
        <target state="translated">讀取組件 '{0}' 時發生問題: {1}</target>
        <note />
      </trans-unit>
      <trans-unit id="tcTPFieldMustBeLiteral">
        <source>Invalid provided field. Provided fields of erased provided types must be literals.</source>
        <target state="translated">提供的欄位無效。所清除之提供類型的提供欄位必須為常值。</target>
        <note />
      </trans-unit>
      <trans-unit id="loadingDescription">
        <source>(loading description...)</source>
        <target state="translated">(正在載入描述...)</target>
        <note />
      </trans-unit>
      <trans-unit id="descriptionUnavailable">
        <source>(description unavailable...)</source>
        <target state="translated">(無法使用描述...)</target>
        <note />
      </trans-unit>
      <trans-unit id="chkTyparMultipleClassConstraints">
        <source>A type variable has been constrained by multiple different class types. A type variable may only have one class constraint.</source>
        <target state="translated">類型變數受到多種不同類別類型約束。類型變數只能有一個類別條件約束。</target>
        <note />
      </trans-unit>
      <trans-unit id="tcMatchMayNotBeUsedWithQuery">
        <source>'match' expressions may not be used in queries</source>
        <target state="translated">不可以在查詢中使用 'match' 運算式</target>
        <note />
      </trans-unit>
      <trans-unit id="memberOperatorDefinitionWithNonTripleArgument">
        <source>Infix operator member '{0}' has {1} initial argument(s). Expected a tuple of 3 arguments</source>
        <target state="translated">中置運算子成員 '{0}' 有 {1} 個初始引數。必須是 3 個引數的元組</target>
        <note />
      </trans-unit>
      <trans-unit id="cannotResolveNullableOperators">
        <source>The operator '{0}' cannot be resolved. Consider opening the module 'Microsoft.FSharp.Linq.NullableOperators'.</source>
        <target state="translated">無法解析運算子 '{0}'。請考慮開啟模組 'Microsoft.FSharp.Linq.NullableOperators'。</target>
        <note />
      </trans-unit>
      <trans-unit id="tcOperatorRequiresIn">
        <source>'{0}' must be followed by 'in'. Usage: {1}.</source>
        <target state="translated">’{0}' 之後必須是 'in'。使用方式: {1}。</target>
        <note />
      </trans-unit>
      <trans-unit id="parsIllegalMemberVarInObjectImplementation">
        <source>Neither 'member val' nor 'override val' definitions are permitted in object expressions.</source>
        <target state="translated">物件運算式中不允許使用 'member val' 和 'override val' 定義。</target>
        <note />
      </trans-unit>
      <trans-unit id="tcEmptyCopyAndUpdateRecordInvalid">
        <source>Copy-and-update record expressions must include at least one field.</source>
        <target state="translated">複製並更新記錄運算式必須至少包含一個欄位。</target>
        <note />
      </trans-unit>
      <trans-unit id="parsUnderscoreInvalidFieldName">
        <source>'_' cannot be used as field name</source>
        <target state="translated">'_' 不可做為欄位名稱</target>
        <note />
      </trans-unit>
      <trans-unit id="tcGeneratedTypesShouldBeInternalOrPrivate">
        <source>The provided types generated by this use of a type provider may not be used from other F# assemblies and should be marked internal or private. Consider using 'type internal TypeName = ...' or 'type private TypeName = ...'.</source>
        <target state="translated">以這種方式使用型別提供者所產生的提供型別不能在其他 F# 組件中使用，而且應該標記為內部或私用。請考慮使用 'type internal TypeName = ...' 或 'type private TypeName = ...'。</target>
        <note />
      </trans-unit>
      <trans-unit id="chkGetterAndSetterHaveSamePropertyType">
        <source>A property's getter and setter must have the same type. Property '{0}' has getter of type '{1}' but setter of type '{2}'.</source>
        <target state="translated">屬性的 getter 和 setter 必須具有相同類型。屬性 '{0}' 的 getter 類型為 '{1}'，但 setter 類型為 '{2}'。</target>
        <note />
      </trans-unit>
      <trans-unit id="tcRuntimeSuppliedMethodCannotBeUsedInUserCode">
        <source>Array method '{0}' is supplied by the runtime and cannot be directly used in code. For operations with array elements consider using family of GetArray/SetArray functions from LanguagePrimitives.IntrinsicFunctions module.</source>
        <target state="translated">陣列方法 '{0}' 是由執行階段所提供，無法直接用於程式碼中。對於含有陣列元素的作業，請考慮使用 LanguagePrimitives.IntrinsicFunctions 模組中的 GetArray/SetArray 函式系列。</target>
        <note />
      </trans-unit>
      <trans-unit id="tcUnionCaseConstructorDoesNotHaveFieldWithGivenName">
        <source>The union case '{0}' does not have a field named '{1}'.</source>
        <target state="translated">聯集 '{0}' 沒有名為 '{1}' 的欄位。</target>
        <note />
      </trans-unit>
      <trans-unit id="tcUnionCaseFieldCannotBeUsedMoreThanOnce">
        <source>Union case/exception field '{0}' cannot be used more than once.</source>
        <target state="translated">等位/例外狀況欄位 '{0}' 不可以重複使用。</target>
        <note />
      </trans-unit>
      <trans-unit id="tcFieldNameIsUsedModeThanOnce">
        <source>Named field '{0}' is used more than once.</source>
        <target state="translated">具名欄位 '{0}' 使用一次以上。</target>
        <note />
      </trans-unit>
      <trans-unit id="tcFieldNameConflictsWithGeneratedNameForAnonymousField">
        <source>Named field '{0}' conflicts with autogenerated name for anonymous field.</source>
        <target state="translated">具名欄位 '{0}' 與匿名欄位的自動產生名稱相衝突。</target>
        <note />
      </trans-unit>
      <trans-unit id="tastConstantExpressionOverflow">
        <source>This literal expression or attribute argument results in an arithmetic overflow.</source>
        <target state="translated">這個常值運算式或屬性引數會導致算術溢位。</target>
        <note />
      </trans-unit>
      <trans-unit id="tcIllegalStructTypeForConstantExpression">
        <source>This is not valid literal expression. The [&lt;Literal&gt;] attribute will be ignored.</source>
        <target state="translated">這不是有效的常值運算式。將會略過 [&lt;Literal&gt;] 屬性。</target>
        <note />
      </trans-unit>
      <trans-unit id="fscSystemRuntimeInteropServicesIsRequired">
        <source>System.Runtime.InteropServices assembly is required to use UnknownWrapper\DispatchWrapper classes.</source>
        <target state="translated">使用 UnknownWrapper\DispatchWrapper 類別需要 System.Runtime.InteropServices 組件。</target>
        <note />
      </trans-unit>
      <trans-unit id="abImplicitHeapAllocation">
        <source>The mutable local '{0}' is implicitly allocated as a reference cell because it has been captured by a closure. This warning is for informational purposes only to indicate where implicit allocations are performed.</source>
        <target state="translated">可變動的本機 '{0}' 已隱含地配置為參考儲存格，因為關閉符號已將其擷取。此警告僅供參考，目的是要指出執行隱含配置的位置。</target>
        <note />
      </trans-unit>
      <trans-unit id="estApplyStaticArgumentsForMethodNotImplemented">
        <source>A type provider implemented GetStaticParametersForMethod, but ApplyStaticArgumentsForMethod was not implemented or invalid</source>
        <target state="translated">型別提供者已實作 GetStaticParametersForMethod，但 ApplyStaticArgumentsForMethod 未實作或無效</target>
        <note />
      </trans-unit>
      <trans-unit id="etErrorApplyingStaticArgumentsToMethod">
        <source>An error occured applying the static arguments to a provided method</source>
        <target state="translated">將靜態引數套用至所提供的方法時，發生錯誤</target>
        <note />
      </trans-unit>
      <trans-unit id="pplexUnexpectedChar">
        <source>Unexpected character '{0}' in preprocessor expression</source>
        <target state="translated">前置處理器運算式包含未預期的字元 '{0}'</target>
        <note />
      </trans-unit>
      <trans-unit id="ppparsUnexpectedToken">
        <source>Unexpected token '{0}' in preprocessor expression</source>
        <target state="translated">前置處理器運算式包含未預期的語彙基元 '{0}'</target>
        <note />
      </trans-unit>
      <trans-unit id="ppparsIncompleteExpression">
        <source>Incomplete preprocessor expression</source>
        <target state="translated">前置處理器運算式不完整</target>
        <note />
      </trans-unit>
      <trans-unit id="ppparsMissingToken">
        <source>Missing token '{0}' in preprocessor expression</source>
        <target state="translated">前置處理器運算式缺少語彙基元 '{0}'</target>
        <note />
      </trans-unit>
      <trans-unit id="pickleMissingDefinition">
        <source>An error occurred while reading the F# metadata node at position {0} in table '{1}' of assembly '{2}'. The node had no matching declaration. Please report this warning. You may need to recompile the F# assembly you are using.</source>
        <target state="translated">讀取組件 '{2}' 的資料表 '{1}' 中位置 {0} 上之 F# 中繼資料節點時發生錯誤。節點沒有相符的宣告。請回報此警告。您可能需要重新編譯正在使用的 F# 組件。</target>
        <note />
      </trans-unit>
      <trans-unit id="checkNotSufficientlyGenericBecauseOfScope">
        <source>Type inference caused the type variable {0} to escape its scope. Consider adding an explicit type parameter declaration or adjusting your code to be less generic.</source>
        <target state="translated">型別推斷會造成型別變數 {0} 溢出其範圍。請考慮加入明確的型別參數宣告，或將您的程式碼調整到低於一般程度。</target>
        <note />
      </trans-unit>
      <trans-unit id="checkNotSufficientlyGenericBecauseOfScopeAnon">
        <source>Type inference caused an inference type variable to escape its scope. Consider adding type annotations to make your code less generic.</source>
        <target state="translated">型別推斷會造成推斷型別變數溢出其範圍。請考慮加入型別附註，可讓您的程式碼低於一般程度。</target>
        <note />
      </trans-unit>
      <trans-unit id="checkRaiseFamilyFunctionArgumentCount">
        <source>Redundant arguments are being ignored in function '{0}'. Expected {1} but got {2} arguments.</source>
        <target state="translated">正在忽略函式 '{0}' 中多餘的引數。預期為 {1} 個引數，但找到 {2} 個。</target>
        <note />
      </trans-unit>
      <trans-unit id="checkLowercaseLiteralBindingInPattern">
        <source>Lowercase literal '{0}' is being shadowed by a new pattern with the same name. Only uppercase and module-prefixed literals can be used as named patterns.</source>
        <target state="translated">小寫常值 '{0}' 正由名稱相同的新模式所遮蔽。只有大寫及模組前置的常值可做為具名的模式使用。</target>
        <note />
      </trans-unit>
      <trans-unit id="tcLiteralDoesNotTakeArguments">
        <source>This literal pattern does not take arguments</source>
        <target state="translated">此常值模式不接受引數</target>
        <note />
      </trans-unit>
      <trans-unit id="tcConstructorsIllegalInAugmentation">
        <source>Constructors are not permitted as extension members - they must be defined as part of the original definition of the type</source>
        <target state="translated">建構函式不得是擴充成員 - 其必須在類型的原始定義中定義</target>
        <note />
      </trans-unit>
      <trans-unit id="optsInvalidResponseFile">
        <source>Invalid response file '{0}' ( '{1}' )</source>
        <target state="translated">回應檔 '{0}' ( '{1}' ) 無效</target>
        <note />
      </trans-unit>
      <trans-unit id="optsResponseFileNotFound">
        <source>Response file '{0}' not found in '{1}'</source>
        <target state="translated">在 '{1}' 中找不到回應檔 '{0}'</target>
        <note />
      </trans-unit>
      <trans-unit id="optsResponseFileNameInvalid">
        <source>Response file name '{0}' is empty, contains invalid characters, has a drive specification without an absolute path, or is too long</source>
        <target state="translated">回應檔名稱 '{0}' 為空白、包含無效的字元、未使用絕對路徑指定磁碟機或太長</target>
        <note />
      </trans-unit>
      <trans-unit id="fsharpCoreNotFoundToBeCopied">
        <source>Cannot find FSharp.Core.dll in compiler's directory</source>
        <target state="translated">在編譯器的目錄中找不到 FSharp.Core.dll</target>
        <note />
      </trans-unit>
      <trans-unit id="tcTupleStructMismatch">
        <source>One tuple type is a struct tuple, the other is a reference tuple</source>
        <target state="translated">一個元組類型為結構元組，另一個則為參考元組</target>
        <note />
      </trans-unit>
      <trans-unit id="etMissingStaticArgumentsToMethod">
        <source>This provided method requires static parameters</source>
        <target state="translated">此提供的方法需要靜態參數</target>
        <note />
      </trans-unit>
      <trans-unit id="considerUpcast">
        <source>The conversion from {0} to {1} is a compile-time safe upcast, not a downcast. Consider using 'upcast' instead of 'downcast'.</source>
        <target state="translated">從 {0} 轉換為 {1} 屬於編譯時間安全的向上轉換，而非向下轉換。請考慮使用 'upcast' 而不使用 'downcast'。</target>
        <note />
      </trans-unit>
      <trans-unit id="considerUpcastOperator">
        <source>The conversion from {0} to {1} is a compile-time safe upcast, not a downcast. Consider using the :&gt; (upcast) operator instead of the :?&gt; (downcast) operator.</source>
        <target state="translated">從 {0} 到 {1} 的轉換在編譯時間會是安全的向上轉換，而不是向下轉換。請考慮使用 :&gt; (向上轉換) 運算子，而不要使用 :?&gt; (向下轉換) 運算子。</target>
        <note />
      </trans-unit>
      <trans-unit id="tcRecImplied">
        <source>The 'rec' on this module is implied by an outer 'rec' declaration and is being ignored</source>
        <target state="translated">此模組上的 'rec' 是由外部 'rec' 宣告所默示，已略過</target>
        <note />
      </trans-unit>
      <trans-unit id="tcOpenFirstInMutRec">
        <source>In a recursive declaration group, 'open' declarations must come first in each module</source>
        <target state="translated">在遞迴宣告群組中，'open' 宣告必須優先出現在每個模組中</target>
        <note />
      </trans-unit>
      <trans-unit id="tcModuleAbbrevFirstInMutRec">
        <source>In a recursive declaration group, module abbreviations must come after all 'open' declarations and before other declarations</source>
        <target state="translated">在遞迴宣告群組中，模組縮寫必須出現在所有 'open' 宣告之後、其他宣告之前</target>
        <note />
      </trans-unit>
      <trans-unit id="tcUnsupportedMutRecDecl">
        <source>This declaration is not supported in recursive declaration groups</source>
        <target state="translated">遞迴宣告群組中不支援此宣告</target>
        <note />
      </trans-unit>
      <trans-unit id="parsInvalidUseOfRec">
        <source>Invalid use of 'rec' keyword</source>
        <target state="translated">不當使用 'rec' 關鍵字</target>
        <note />
      </trans-unit>
      <trans-unit id="tcStructUnionMultiCaseDistinctFields">
        <source>If a multicase union type is a struct, then all union cases must have unique names. For example: 'type A = B of b: int | C of c: int'.</source>
        <target state="translated">如果多案例聯集類型是結構，則所有聯集案例都必須有唯一的名稱。例如: 'type A = B of b: int | C of c: int'。</target>
        <note />
      </trans-unit>
      <trans-unit id="CallerMemberNameIsOverriden">
        <source>The CallerMemberNameAttribute applied to parameter '{0}' will have no effect. It is overridden by the CallerFilePathAttribute.</source>
        <target state="translated">套用至參數 '{0}' 的 CallerMemberNameAttribute 將不會有作用。CallerFilePathAttribute 會加以覆寫。</target>
        <note />
      </trans-unit>
      <trans-unit id="tcFixedNotAllowed">
        <source>Invalid use of 'fixed'. 'fixed' may only be used in a declaration of the form 'use x = fixed expr' where the expression is an array, the address of a field, the address of an array element or a string'</source>
        <target state="translated">使用 'fixed' 無效。'fixed' 僅能用於格式為 'use x = fixed expr' 的宣告中，其中運算式為陣列、欄位的位址、陣列元素的位址或字串</target>
        <note />
      </trans-unit>
      <trans-unit id="tcCouldNotFindOffsetToStringData">
        <source>Could not find method System.Runtime.CompilerServices.OffsetToStringData in references when building 'fixed' expression.</source>
        <target state="translated">建置 'fixed' 運算式時，在參考中找不到方法 System.Runtime.CompilerServices.OffsetToStringData。</target>
        <note />
      </trans-unit>
      <trans-unit id="tcNamedActivePattern">
        <source>{0} is an active pattern and cannot be treated as a discriminated union case with named fields.</source>
        <target state="translated">{0} 是現用模式，無法視為具名欄位的差別聯集。</target>
        <note />
      </trans-unit>
      <trans-unit id="DefaultParameterValueNotAppropriateForArgument">
        <source>The default value does not have the same type as the argument. The DefaultParameterValue attribute and any Optional attribute will be ignored. Note: 'null' needs to be annotated with the correct type, e.g. 'DefaultParameterValue(null:obj)'.</source>
        <target state="translated">預設值並沒有與引數相同的類型。將略過 DefaultParameterValue 屬性及任何 Optional 屬性。注意: 'null' 需要加上正確的加註類型，例如 'DefaultParameterValue(null:obj)'。</target>
        <note />
      </trans-unit>
      <trans-unit id="tcGlobalsSystemTypeNotFound">
        <source>The system type '{0}' was required but no referenced system DLL contained this type</source>
        <target state="translated">需要系統類型 '{0}'，但參考的系統 DLL 均未包含此類型</target>
        <note />
      </trans-unit>
      <trans-unit id="typrelMemberHasMultiplePossibleDispatchSlots">
        <source>The member '{0}' matches multiple overloads of the same method.\nPlease restrict it to one of the following:{1}.</source>
        <target state="translated">成員 '{0}' 符合相同方法的多個多載。\n請將它限制為下列其中一項: {1}。</target>
        <note />
      </trans-unit>
      <trans-unit id="methodIsNotStatic">
        <source>Method or object constructor '{0}' is not static</source>
        <target state="translated">方法或物件建構函式 '{0}' 不是靜態的</target>
        <note />
      </trans-unit>
      <trans-unit id="parsUnexpectedSymbolEqualsInsteadOfIn">
        <source>Unexpected symbol '=' in expression. Did you intend to use 'for x in y .. z do' instead?</source>
        <target state="translated">運算式中有非預期的符號 '='。您其實要使用 'for x in y .. z do' 嗎?</target>
        <note />
      </trans-unit>
      <trans-unit id="keywordDescriptionAbstract">
        <source>Indicates a method that either has no implementation in the type in which it is declared or that is virtual and has a default implementation.</source>
        <target state="translated">指出方法，此方法可能在其宣告的類型中沒有實作，或者是虛擬方法而具有預設實作。</target>
        <note />
      </trans-unit>
      <trans-unit id="keywordDescriptionAs">
        <source>Used to give the current class object an object name. Also used to give a name to a whole pattern within a pattern match.</source>
        <target state="translated">用以提供物件名稱給目前的類別物件。也用以提供名稱給模式比對內的整個模式。</target>
        <note />
      </trans-unit>
      <trans-unit id="keywordDescriptionAssert">
        <source>Used to verify code during debugging.</source>
        <target state="translated">用以在偵錯期間驗證程式碼。</target>
        <note />
      </trans-unit>
      <trans-unit id="keywordDescriptionBase">
        <source>Used as the name of the base class object.</source>
        <target state="translated">用作基底類別物件的名稱。</target>
        <note />
      </trans-unit>
      <trans-unit id="keywordDescriptionBegin">
        <source>In verbose syntax, indicates the start of a code block.</source>
        <target state="translated">在詳細資訊語法中指定程式碼區塊的開頭。</target>
        <note />
      </trans-unit>
      <trans-unit id="keywordDescriptionClass">
        <source>In verbose syntax, indicates the start of a class definition.</source>
        <target state="translated">在詳細資訊語法中，指出類別定義的開頭。</target>
        <note />
      </trans-unit>
      <trans-unit id="keywordDescriptionDefault">
        <source>Indicates an implementation of an abstract method; used together with an abstract method declaration to create a virtual method.</source>
        <target state="translated">指出抽象方法的實作; 與抽象方法宣告一併使用，以建立虛擬方法。</target>
        <note />
      </trans-unit>
      <trans-unit id="keywordDescriptionDelegate">
        <source>Used to declare a delegate.</source>
        <target state="translated">用以宣告委派。</target>
        <note />
      </trans-unit>
      <trans-unit id="keywordDescriptionDo">
        <source>Used in looping constructs or to execute imperative code.</source>
        <target state="translated">用於重複的建構或用以執行命令式程式碼。</target>
        <note />
      </trans-unit>
      <trans-unit id="keywordDescriptionDone">
        <source>In verbose syntax, indicates the end of a block of code in a looping expression.</source>
        <target state="translated">在詳細資訊語法中，指出重複運算式中程式碼區塊的結尾。</target>
        <note />
      </trans-unit>
      <trans-unit id="keywordDescriptionDowncast">
        <source>Used to convert to a type that is lower in the inheritance chain.</source>
        <target state="translated">用以將類型轉換為繼承鏈結中較低的類型。</target>
        <note />
      </trans-unit>
      <trans-unit id="keywordDescriptionDownto">
        <source>In a for expression, used when counting in reverse.</source>
        <target state="translated">在 for 運算式中，在倒數時使用。</target>
        <note />
      </trans-unit>
      <trans-unit id="keywordDescriptionElif">
        <source>Used in conditional branching. A short form of else if.</source>
        <target state="translated">用於條件式分支。else if 的簡短形式。</target>
        <note />
      </trans-unit>
      <trans-unit id="keywordDescriptionElse">
        <source>Used in conditional branching.</source>
        <target state="translated">用於條件式分支。</target>
        <note />
      </trans-unit>
      <trans-unit id="keywordDescriptionEnd">
        <source>In type definitions and type extensions, indicates the end of a section of member definitions. In verbose syntax, used to specify the end of a code block that starts with the begin keyword.</source>
        <target state="translated">在類型定義及類型延伸模組中，指出成員定義區段的結尾。在詳細資訊語法中，用以指定開頭為 begin 關鍵字之程式碼區塊的結尾。</target>
        <note />
      </trans-unit>
      <trans-unit id="keywordDescriptionException">
        <source>Used to declare an exception type.</source>
        <target state="translated">用以宣告例外狀況類型。</target>
        <note />
      </trans-unit>
      <trans-unit id="keywordDescriptionExtern">
        <source>Indicates that a declared program element is defined in another binary or assembly.</source>
        <target state="translated">指出宣告的程式元素已在另一個二進位檔或組件中定義。</target>
        <note />
      </trans-unit>
      <trans-unit id="keywordDescriptionTrueFalse">
        <source>Used as a Boolean literal.</source>
        <target state="translated">用作布林值常數。</target>
        <note />
      </trans-unit>
      <trans-unit id="keywordDescriptionFinally">
        <source>Used together with try to introduce a block of code that executes regardless of whether an exception occurs.</source>
        <target state="translated">當與 with 並用時，可引入無論例外狀況發生與否皆會執行的程式碼區塊。</target>
        <note />
      </trans-unit>
      <trans-unit id="keywordDescriptionFor">
        <source>Used in looping constructs.</source>
        <target state="translated">用於重複的建構。</target>
        <note />
      </trans-unit>
      <trans-unit id="keywordDescriptionFun">
        <source>Used in lambda expressions, also known as anonymous functions.</source>
        <target state="translated">用於 Lambda 運算式，也稱作匿名函式。</target>
        <note />
      </trans-unit>
      <trans-unit id="keywordDescriptionFunction">
        <source>Used as a shorter alternative to the fun keyword and a match expression in a lambda expression that has pattern matching on a single argument.</source>
        <target state="translated">用作 fun 關鍵字的較短替代項，以及在單一引數有模式比對之 Lambda 運算式中的比對運算式。</target>
        <note />
      </trans-unit>
      <trans-unit id="keywordDescriptionGlobal">
        <source>Used to reference the top-level .NET namespace.</source>
        <target state="translated">用以參考頂層 .NET 命名空間。</target>
        <note />
      </trans-unit>
      <trans-unit id="keywordDescriptionIf">
        <source>Used in conditional branching constructs.</source>
        <target state="translated">用於條件式分支建構。</target>
        <note />
      </trans-unit>
      <trans-unit id="keywordDescriptionIn">
        <source>Used for sequence expressions and, in verbose syntax, to separate expressions from bindings.</source>
        <target state="translated">用於順序運算式及詳細資料語法中，以從繫結分隔運算式。</target>
        <note />
      </trans-unit>
      <trans-unit id="keywordDescriptionInherit">
        <source>Used to specify a base class or base interface.</source>
        <target state="translated">用以指定基底類別或基底介面。</target>
        <note />
      </trans-unit>
      <trans-unit id="keywordDescriptionInline">
        <source>Used to indicate a function that should be integrated directly into the caller's code.</source>
        <target state="translated">用以指出應直接整合到呼叫者程式碼中的函式。</target>
        <note />
      </trans-unit>
      <trans-unit id="keywordDescriptionInterface">
        <source>Used to declare and implement interfaces.</source>
        <target state="translated">用以宣告及實作介面。</target>
        <note />
      </trans-unit>
      <trans-unit id="keywordDescriptionInternal">
        <source>Used to specify that a member is visible inside an assembly but not outside it.</source>
        <target state="translated">用以指定在組件內可見，但在組件外不可見的成員。</target>
        <note />
      </trans-unit>
      <trans-unit id="keywordDescriptionLazy">
        <source>Used to specify a computation that is to be performed only when a result is needed.</source>
        <target state="translated">用以指定只會在需要結果時才執行的計算。</target>
        <note />
      </trans-unit>
      <trans-unit id="keywordDescriptionLet">
        <source>Used to associate, or bind, a name to a value or function.</source>
        <target state="translated">用以對值或函式建立名稱的關聯或繫結。</target>
        <note />
      </trans-unit>
      <trans-unit id="keywordDescriptionLetBang">
        <source>Used in computation expressions to bind a name to the result of another computation expression.</source>
        <target state="translated">在計算運算式中用來將名稱繫結到另一個計算運算式的結果。</target>
        <note />
      </trans-unit>
      <trans-unit id="keywordDescriptionMatch">
        <source>Used to branch by comparing a value to a pattern.</source>
        <target state="translated">用以對模式比較值，以進行分支。</target>
        <note />
      </trans-unit>
      <trans-unit id="keywordDescriptionMember">
        <source>Used to declare a property or method in an object type.</source>
        <target state="translated">用以宣告物件類型中的屬性或方法。</target>
        <note />
      </trans-unit>
      <trans-unit id="keywordDescriptionModule">
        <source>Used to associate a name with a group of related types, values, and functions, to logically separate it from other code.</source>
        <target state="translated">用以在名稱與相關類型、值及函式的群組之間建立關聯，以邏輯方式從其他程式碼分隔出名稱。</target>
        <note />
      </trans-unit>
      <trans-unit id="keywordDescriptionMutable">
        <source>Used to declare a variable, that is, a value that can be changed.</source>
        <target state="translated">用以宣告變數，亦即可變更的值。</target>
        <note />
      </trans-unit>
      <trans-unit id="keywordDescriptionNamespace">
        <source>Used to associate a name with a group of related types and modules, to logically separate it from other code.</source>
        <target state="translated">用以在名稱與相關類型及模組的群組之間建立關聯，以邏輯方式從其他程式碼分隔出名稱。</target>
        <note />
      </trans-unit>
      <trans-unit id="keywordDescriptionNew">
        <source>Used to declare, define, or invoke a constructor that creates or that can create an object. Also used in generic parameter constraints to indicate that a type must have a certain constructor.</source>
        <target state="translated">用以宣告、定義或叫用會建立或可建立物件的建構函式。也用於泛型參數條件約束，以指出類型必須有特定建構函式。</target>
        <note />
      </trans-unit>
      <trans-unit id="keywordDescriptionNot">
        <source>Not actually a keyword. However, not struct in combination is used as a generic parameter constraint.</source>
        <target state="translated">實際上不是關鍵字。不過，組合的 not struct 可用作泛型參數條件約束。</target>
        <note />
      </trans-unit>
      <trans-unit id="keywordDescriptionNull">
        <source>Indicates the absence of an object. Also used in generic parameter constraints.</source>
        <target state="translated">指出物件的缺少情形。也會用在泛型參數條件約束中。</target>
        <note />
      </trans-unit>
      <trans-unit id="keywordDescriptionOf">
        <source>Used in discriminated unions to indicate the type of categories of values, and in delegate and exception declarations.</source>
        <target state="translated">用於差別聯集以指出值分類的類型，並用於委派和例外狀況宣告。</target>
        <note />
      </trans-unit>
      <trans-unit id="keywordDescriptionOpen">
        <source>Used to make the contents of a namespace or module available without qualification.</source>
        <target state="translated">用以製作不需資格即可使用的命名空間或模組內容。</target>
        <note />
      </trans-unit>
      <trans-unit id="keywordDescriptionOr">
        <source>Used with Boolean conditions as a Boolean or operator. Equivalent to ||. Also used in member constraints.</source>
        <target state="translated">搭配布林值條件使用，作為布林值或運算子。相當於 ||。也用於成員條件約束。</target>
        <note />
      </trans-unit>
      <trans-unit id="keywordDescriptionOverride">
        <source>Used to implement a version of an abstract or virtual method that differs from the base version.</source>
        <target state="translated">用以實作不同於基底版本的抽象或虛擬方法版本。</target>
        <note />
      </trans-unit>
      <trans-unit id="keywordDescriptionPrivate">
        <source>Restricts access to a member to code in the same type or module.</source>
        <target state="translated">將成員的存取限制為類型或模組相同的程式碼。</target>
        <note />
      </trans-unit>
      <trans-unit id="keywordDescriptionPublic">
        <source>Allows access to a member from outside the type.</source>
        <target state="translated">允許存取來自類型外的成員。</target>
        <note />
      </trans-unit>
      <trans-unit id="keywordDescriptionRec">
        <source>Used to indicate that a function is recursive.</source>
        <target state="translated">用以指出函式是遞迴的。</target>
        <note />
      </trans-unit>
      <trans-unit id="keywordDescriptionReturn">
        <source>Used to provide a value for the result of the containing computation expression.</source>
        <target state="translated">用來為內含的計算運算式結果提供值。</target>
        <note />
      </trans-unit>
      <trans-unit id="keywordDescriptionReturnBang">
        <source>Used to provide a value for the result of the containing computation expression, where that value itself comes from the result another computation expression.</source>
        <target state="translated">用來為內含的計算運算式提供值，而該值本身來自另一個計算運算式的結果。</target>
        <note />
      </trans-unit>
      <trans-unit id="keywordDescriptionSelect">
        <source>Used in query expressions to specify what fields or columns to extract. Note that this is a contextual keyword, which means that it is not actually a reserved word and it only acts like a keyword in appropriate context.</source>
        <target state="translated">用於查詢運算式，以指定要擷取的欄位或資料行。請注意這是內容關鍵字，表示這實際上不是保留字，而只會在適當內容中以關鍵字形式運作。</target>
        <note />
      </trans-unit>
      <trans-unit id="keywordDescriptionStatic">
        <source>Used to indicate a method or property that can be called without an instance of a type, or a value member that is shared among all instances of a type.</source>
        <target state="translated">用以指出不需要類型執行個體即可呼叫的方法或屬性，或在所有類型執行個體間共用的值成員。</target>
        <note />
      </trans-unit>
      <trans-unit id="keywordDescriptionStruct">
        <source>Used to declare a structure type. Also used in generic parameter constraints.</source>
        <target state="translated">用來宣告結構類型。也用於泛型參數限制。</target>
        <note />
      </trans-unit>
      <trans-unit id="keywordDescriptionThen">
        <source>Used in conditional expressions. Also used to perform side effects after object construction.</source>
        <target state="translated">用於條件運算式。也可在物件建構後用來執行副作用。</target>
        <note />
      </trans-unit>
      <trans-unit id="keywordDescriptionTo">
        <source>Used in for loops to indicate a range.</source>
        <target state="translated">用於 for 迴圈以指出範圍。</target>
        <note />
      </trans-unit>
      <trans-unit id="keywordDescriptionTry">
        <source>Used to introduce a block of code that might generate an exception. Used together with with or finally.</source>
        <target state="translated">用於引入可能會產生例外狀況的程式碼區塊。這會與 with 或 finally 並用。</target>
        <note />
      </trans-unit>
      <trans-unit id="keywordDescriptionType">
        <source>Used to declare a class, record, structure, discriminated union, enumeration type, unit of measure, or type abbreviation.</source>
        <target state="translated">用以宣告類別、記錄、結構、差別聯集、列舉類型、測量單位或類型縮寫。</target>
        <note />
      </trans-unit>
      <trans-unit id="keywordDescriptionUpcast">
        <source>Used to convert to a type that is higher in the inheritance chain.</source>
        <target state="translated">用以將類型轉換為繼承鏈結中較高的類型。</target>
        <note />
      </trans-unit>
      <trans-unit id="keywordDescriptionUse">
        <source>Used instead of let for values that implement IDisposable</source>
        <target state="translated">對於實作 IDisposable 的值，會使用此項而非 let</target>
        <note />
      </trans-unit>
      <trans-unit id="keywordDescriptionUseBang">
        <source>Used instead of let! in computation expressions for computation expression results that implement IDisposable.</source>
        <target state="translated">在計算運算式中用來取代 let!，以得出會實作 IDisposable 的計算運算式結果。</target>
        <note />
      </trans-unit>
      <trans-unit id="keywordDescriptionVal">
        <source>Used in a signature to indicate a value, or in a type to declare a member, in limited situations.</source>
        <target state="translated">在有限的情形下用於簽章中以指出值，或於類型中以宣告成員。</target>
        <note />
      </trans-unit>
      <trans-unit id="keywordDescriptionVoid">
        <source>Indicates the .NET void type. Used when interoperating with other .NET languages.</source>
        <target state="translated">指出 .NET void 類型。在與其他 .NET 語言交互操作時使用。</target>
        <note />
      </trans-unit>
      <trans-unit id="keywordDescriptionWhen">
        <source>Used for Boolean conditions (when guards) on pattern matches and to introduce a constraint clause for a generic type parameter.</source>
        <target state="translated">用於模式比對時的布林值條件 (when 成立條件)，以及為泛型型別參數引入條件約束時用。</target>
        <note />
      </trans-unit>
      <trans-unit id="keywordDescriptionWhile">
        <source>Introduces a looping construct.</source>
        <target state="translated">引進重複的條件約束。</target>
        <note />
      </trans-unit>
      <trans-unit id="keywordDescriptionWith">
        <source>Used together with the match keyword in pattern matching expressions. Also used in object expressions, record copying expressions, and type extensions to introduce member definitions, and to introduce exception handlers.</source>
        <target state="translated">在模式比對運算式中搭配 match 關鍵字使用。也用在物件運算式、記錄複製運算式及類型運算時，以引入成員定義，並用以引入例外狀況處理常式。</target>
        <note />
      </trans-unit>
      <trans-unit id="keywordDescriptionYield">
        <source>Used in a sequence expression to produce a value for a sequence.</source>
        <target state="translated">用於順序運算式中，以產生順序的值。</target>
        <note />
      </trans-unit>
      <trans-unit id="keywordDescriptionYieldBang">
        <source>Used in a computation expression to append the result of a given computation expression to a collection of results for the containing computation expression.</source>
        <target state="translated">用於計算運算式中，以將指定計算運算式的結果附加到內含計算運算式的結果集合。</target>
        <note />
      </trans-unit>
      <trans-unit id="keywordDescriptionRightArrow">
        <source>In function types, delimits arguments and return values. Yields an expression (in sequence expressions); equivalent to the yield keyword. Used in match expressions</source>
        <target state="translated">在函式類型中，分隔引數並傳回值。產生運算式 (循序運算式); 相當於 yield 關鍵字。用於比對運算式</target>
        <note />
      </trans-unit>
      <trans-unit id="keywordDescriptionLeftArrow">
        <source>Assigns a value to a variable.</source>
        <target state="translated">將值指派給變數。</target>
        <note />
      </trans-unit>
      <trans-unit id="keywordDescriptionCast">
        <source>Converts a type to type that is higher in the hierarchy.</source>
        <target state="translated">將類型轉換為階層中較高的類型。</target>
        <note />
      </trans-unit>
      <trans-unit id="keywordDescriptionDynamicCast">
        <source>Converts a type to a type that is lower in the hierarchy.</source>
        <target state="translated">將類型轉換為階層中較低的類型。</target>
        <note />
      </trans-unit>
      <trans-unit id="keywordDescriptionTypedQuotation">
        <source>Delimits a typed code quotation.</source>
        <target state="translated">分隔具型別的程式碼引號。</target>
        <note />
      </trans-unit>
      <trans-unit id="keywordDescriptionUntypedQuotation">
        <source>Delimits a untyped code quotation.</source>
        <target state="translated">分隔不具型別的程式碼引號。</target>
        <note />
      </trans-unit>
      <trans-unit id="itemNotFoundDuringDynamicCodeGen">
        <source>{0} '{1}' not found in assembly '{2}'. A possible cause may be a version incompatibility. You may need to explicitly reference the correct version of this assembly to allow all referenced components to use the correct version.</source>
        <target state="translated">組件 '{2}' 中找不到 {0} '{1}'。可能的原因為版本不相容。您可能需要明確參考此組件的正確版本，以允許所有參考的元件使用正確的版本。</target>
        <note />
      </trans-unit>
      <trans-unit id="itemNotFoundInTypeDuringDynamicCodeGen">
        <source>{0} '{1}' not found in type '{2}' from assembly '{3}'. A possible cause may be a version incompatibility. You may need to explicitly reference the correct version of this assembly to allow all referenced components to use the correct version.</source>
        <target state="translated">組件 '{3}' 的類型 '{2}' 中找不到 {0} '{1}'。可能的原因為版本不相容。您可能需要明確參考此組件的正確版本，以允許所有參考的元件使用正確的版本。</target>
        <note />
      </trans-unit>
      <trans-unit id="descriptionWordIs">
        <source>is</source>
        <target state="translated">是</target>
        <note />
      </trans-unit>
      <trans-unit id="notAFunction">
        <source>This value is not a function and cannot be applied.</source>
        <target state="translated">此值不是函式，無法套用。</target>
        <note />
      </trans-unit>
      <trans-unit id="notAFunctionButMaybeIndexerWithName">
        <source>This value is not a function and cannot be applied. Did you intend to access the indexer via '{0}.[index]'?</source>
        <target state="translated">此值並非函式，因而無法套用。您要用 '{0}.[index]' 存取索引子嗎?</target>
        <note />
      </trans-unit>
      <trans-unit id="notAFunctionButMaybeIndexer">
        <source>This expression is not a function and cannot be applied. Did you intend to access the indexer via 'expr.[index]'?</source>
        <target state="translated">此運算式並非函式，因而無法套用。您要用 'expr.[index]' 存取索引子嗎?</target>
        <note />
      </trans-unit>
      <trans-unit id="notAFunctionButMaybeDeclaration">
        <source>This value is not a function and cannot be applied. Did you forget to terminate a declaration?</source>
        <target state="translated">這個值不是函式，無法套用。您是不是忘記終止宣告了?</target>
        <note />
      </trans-unit>
      <trans-unit id="ArgumentsInSigAndImplMismatch">
        <source>The argument names in the signature '{0}' and implementation '{1}' do not match. The argument name from the signature file will be used. This may cause problems when debugging or profiling.</source>
        <target state="translated">特徵標記 '{0}' 和實作 '{1}' 中的引數名稱不相符。將會使用特徵標記檔案中的引數名稱。這可能會在偵錯或分析時造成問題。</target>
        <note />
      </trans-unit>
      <trans-unit id="pickleUnexpectedNonZero">
        <source>An error occurred while reading the F# metadata of assembly '{0}'. A reserved construct was utilized. You may need to upgrade your F# compiler or use an earlier version of the assembly that doesn't make use of a specific construct.</source>
        <target state="translated">讀取組件 '{0}' 的 F# 中繼資料時發生錯誤。已使用保留的建構。建議您升級 F# 編譯器，或使用不會用特定建構的舊版組件。</target>
        <note />
      </trans-unit>
      <trans-unit id="tcTupleMemberNotNormallyUsed">
        <source>This method or property is not normally used from F# code, use an explicit tuple pattern for deconstruction instead.</source>
        <target state="translated">F# 程式碼不常使用這個方法或屬性，請改用明確的元組模式進行解構。</target>
        <note />
      </trans-unit>
      <trans-unit id="implicitlyDiscardedInSequenceExpression">
        <source>This expression returns a value of type '{0}' but is implicitly discarded. Consider using 'let' to bind the result to a name, e.g. 'let result = expression'. If you intended to use the expression as a value in the sequence then use an explicit 'yield'.</source>
        <target state="translated">此運算式會傳回類型為 '{0}' 的值，但會被間接捨棄。請考慮使用 'let' 將結果繫結到名稱。例如 'let result = expression'。若您想要在序列中，以值的形式使用運算式，請直接使用 'yield'。</target>
        <note />
      </trans-unit>
      <trans-unit id="implicitlyDiscardedSequenceInSequenceExpression">
        <source>This expression returns a value of type '{0}' but is implicitly discarded. Consider using 'let' to bind the result to a name, e.g. 'let result = expression'. If you intended to use the expression as a value in the sequence then use an explicit 'yield!'.</source>
        <target state="translated">此運算式會傳回類型為 '{0}' 的值，但會被間接捨棄。請考慮使用 'let' 將結果繫結到名稱。例如 'let result = expression'。若您想要在序列中，以值的形式使用運算式，請直接使用 'yield!'。</target>
        <note />
      </trans-unit>
      <trans-unit id="keywordDescriptionMatchBang">
        <source>Used in computation expressions to pattern match directly over the result of another computation expression.</source>
        <target state="translated">用於計算運算式中，直接對另一個計算運算式的結果進行模式比對。</target>
        <note />
      </trans-unit>
      <trans-unit id="ilreadFileChanged">
        <source>The file '{0}' changed on disk unexpectedly, please reload.</source>
        <target state="translated">檔案 '{0}' 在磁碟上意外變更，請重新載入。</target>
        <note />
      </trans-unit>
      <trans-unit id="writeToReadOnlyByref">
        <source>The byref pointer is readonly, so this write is not permitted.</source>
        <target state="translated">byref 指標為唯讀指標，所以不允許此寫入。</target>
        <note />
      </trans-unit>
      <trans-unit id="tastValueMustBeMutable">
        <source>A value must be mutable in order to mutate the contents or take the address of a value type, e.g. 'let mutable x = ...'</source>
        <target state="translated">值必須是可變動的，才能變動內容或接受實值類型的位址，例如 'let mutable x = ...'</target>
        <note />
      </trans-unit>
      <trans-unit id="readOnlyAttributeOnStructWithMutableField">
        <source>A ReadOnly attribute has been applied to a struct type with a mutable field.</source>
        <target state="translated">已將 ReadOnly 屬性套用至具備可變動欄位的結構類型。</target>
        <note />
      </trans-unit>
      <trans-unit id="tcByrefReturnImplicitlyDereferenced">
        <source>A byref pointer returned by a function or method is implicitly dereferenced as of F# 4.5. To acquire the return value as a pointer, use the address-of operator, e.g. '&amp;f(x)' or '&amp;obj.Method(arg1, arg2)'.</source>
        <target state="translated">自 F# 4.5 起，會對函式或方法所傳回的 byref 指標隱含取值。若要取得傳回值作為指標，請使用 address-of 運算子，例如 '&amp;f(x)' 或 '&amp;obj.Method(arg1, arg2)'。</target>
        <note />
      </trans-unit>
      <trans-unit id="tcByRefLikeNotStruct">
        <source>A type annotated with IsByRefLike must also be a struct. Consider adding the [&lt;Struct&gt;] attribute to the type.</source>
        <target state="translated">有 IsByRefLike 標註的類型也必須是結構。請考慮將 [&lt;Struct&gt;] 屬性新增到類型。</target>
        <note />
      </trans-unit>
      <trans-unit id="chkNoByrefAddressOfLocal">
        <source>The address of the variable '{0}' or a related expression cannot be used at this point. This is to ensure the address of the local value does not escape its scope.</source>
        <target state="translated">此時不可使用變數 '{0}' 或相關運算式的位址。如此可確保本機值的位址不會逸出其範圍。</target>
        <note />
      </trans-unit>
      <trans-unit id="chkNoWriteToLimitedSpan">
        <source>This value can't be assigned because the target '{0}' may refer to non-stack-local memory, while the expression being assigned is assessed to potentially refer to stack-local memory. This is to help prevent pointers to stack-bound memory escaping their scope.</source>
        <target state="translated">因為目標 '{0}' 會參考非本機堆疊的記憶體，所以無法指派此值。而目前所指派的運算式則評定為可能會參考本機堆疊的記憶體。如此可有助於避免進入受堆疊拘束記憶體的指標會逸出其範圍。</target>
        <note />
      </trans-unit>
      <trans-unit id="tastValueMustBeLocal">
        <source>A value defined in a module must be mutable in order to take its address, e.g. 'let mutable x = ...'</source>
        <target state="translated">模組中定義的值必須可以變動，才可取用其位址，例如 'let mutable x = ...'</target>
        <note />
      </trans-unit>
      <trans-unit id="tcIsReadOnlyNotStruct">
        <source>A type annotated with IsReadOnly must also be a struct. Consider adding the [&lt;Struct&gt;] attribute to the type.</source>
        <target state="translated">有 IsReadOnly 標註的類型也必須是結構。請考慮將 [&lt;Struct&gt;] 屬性新增到該類型。</target>
        <note />
      </trans-unit>
      <trans-unit id="chkStructsMayNotReturnAddressesOfContents">
        <source>Struct members cannot return the address of fields of the struct by reference</source>
        <target state="translated">結構成員無法經由參考方式，傳回結構欄位的位址</target>
        <note />
      </trans-unit>
      <trans-unit id="chkNoByrefLikeFunctionCall">
        <source>The function or method call cannot be used at this point, because one argument that is a byref of a non-stack-local Span or IsByRefLike type is used with another argument that is a stack-local Span or IsByRefLike type. This is to ensure the address of the local value does not escape its scope.</source>
        <target state="translated">此時不可使用函式或方法呼叫，原因是非本機堆疊 Span 或 IsByRefLike 類型的 byref 引數，目前與本機堆疊 Span 或 IsByRefLike 類型的引數一起使用。如此可確保本機值的位址不會逸出其範圍。</target>
        <note />
      </trans-unit>
      <trans-unit id="chkNoByrefAddressOfValueFromExpression">
        <source>The address of a value returned from the expression cannot be used at this point. This is to ensure the address of the local value does not escape its scope.</source>
        <target state="translated">此時不可使用運算式傳回值的位址。如此可確保本機值的位址不會逸出其範圍。</target>
        <note />
      </trans-unit>
      <trans-unit id="chkNoSpanLikeVariable">
        <source>The Span or IsByRefLike variable '{0}' cannot be used at this point. This is to ensure the address of the local value does not escape its scope.</source>
        <target state="translated">此時不可使用 Span 或 IsByRefLike 變數 '{0}'。如此可確保本機值的位址不會逸出其範圍。</target>
        <note />
      </trans-unit>
      <trans-unit id="chkNoSpanLikeValueFromExpression">
        <source>A Span or IsByRefLike value returned from the expression cannot be used at ths point. This is to ensure the address of the local value does not escape its scope.</source>
        <target state="translated">此時不可使用運算式傳回值的 Span 或 IsByRefLike。如此可確保本機值的位址不會逸出其範圍。</target>
        <note />
      </trans-unit>
      <trans-unit id="tastCantTakeAddressOfExpression">
        <source>Cannot take the address of the value returned from the expression. Assign the returned value to a let-bound value before taking the address.</source>
        <target state="translated">無法使用運算式傳回值的位址。在使用位址前，先將傳回值指派給以 let 繫結的值。</target>
        <note />
      </trans-unit>
      <trans-unit id="parsUnmatchedBraceBar">
        <source>Unmatched '{{|'</source>
        <target state="translated">不對稱的 '{{|'</target>
        <note />
      </trans-unit>
      <trans-unit id="typeInfoAnonRecdField">
        <source>anonymous record field</source>
        <target state="translated">匿名記錄欄位</target>
        <note />
      </trans-unit>
      <trans-unit id="tcExceptionConstructorDoesNotHaveFieldWithGivenName">
        <source>The exception '{0}' does not have a field named '{1}'.</source>
        <target state="translated">例外狀況 '{0}' 沒有名為 '{1}' 的欄位。</target>
        <note />
      </trans-unit>
      <trans-unit id="tcActivePatternsDoNotHaveFields">
        <source>Active patterns do not have fields. This syntax is invalid.</source>
        <target state="translated">使用中的模式沒有欄位。此語法無效。</target>
        <note />
      </trans-unit>
      <trans-unit id="tcConstructorDoesNotHaveFieldWithGivenName">
        <source>The constructor does not have a field named '{0}'.</source>
        <target state="translated">建構函式沒有名為 '{0}' 的欄位。</target>
        <note />
      </trans-unit>
      <trans-unit id="tcAnonRecdCcuMismatch">
        <source>Two anonymous record types are from different assemblies '{0}' and '{1}'</source>
        <target state="translated">有兩個匿名的記錄類型來自不同的組件 '{0}' 和 '{1}'</target>
        <note />
      </trans-unit>
      <trans-unit id="tcAnonRecdFieldNameMismatch">
        <source>This anonymous record does not exactly match the expected shape. Add the missing fields {0} and remove the extra fields {1}.</source>
        <target state="translated">此匿名記錄與預期的圖形未完全相符。請新增缺少的欄位 {0}，並移除額外的欄位 {1}。</target>
        <note />
      </trans-unit>
      <trans-unit id="tcCannotCallExtensionMethodInrefToByref">
        <source>Cannot call the byref extension method '{0}. The first parameter requires the value to be mutable or a non-readonly byref type.</source>
        <target state="translated">無法呼叫 byref 擴充方法 '{0}。第一個參數需要值可變動，或為非唯讀 byref 類型。</target>
        <note />
      </trans-unit>
      <trans-unit id="tcByrefsMayNotHaveTypeExtensions">
        <source>Byref types are not allowed to have optional type extensions.</source>
        <target state="translated">Byref 類型不得有選擇性類型延伸模組。</target>
        <note />
      </trans-unit>
      <trans-unit id="tcCannotPartiallyApplyExtensionMethodForByref">
        <source>Cannot partially apply the extension method '{0}' because the first parameter is a byref type.</source>
        <target state="translated">因為第一個參數是 byref 類型，所以無法部分套用擴充方法 '{0}'。</target>
        <note />
      </trans-unit>
      <trans-unit id="tcTypeDoesNotInheritAttribute">
        <source>This type does not inherit Attribute, it will not work correctly with other .NET languages.</source>
        <target state="translated">此類型不會繼承 Attribute，因此無法搭配其他 .NET 語言正確執行。</target>
        <note />
      </trans-unit>
      <trans-unit id="parsInvalidAnonRecdExpr">
        <source>Invalid anonymous record expression</source>
        <target state="translated">匿名記錄運算式無效</target>
        <note />
      </trans-unit>
      <trans-unit id="parsInvalidAnonRecdType">
        <source>Invalid anonymous record type</source>
        <target state="translated">匿名記錄類型無效</target>
        <note />
      </trans-unit>
      <trans-unit id="tcCopyAndUpdateNeedsRecordType">
        <source>The input to a copy-and-update expression that creates an anonymous record must be either an anonymous record or a record</source>
        <target state="translated">對於會建立匿名記錄的複製並更新運算式，必須輸入匿名記錄或記錄</target>
        <note />
      </trans-unit>
      <trans-unit id="chkInvalidFunctionParameterType">
        <source>The parameter '{0}' has an invalid type '{1}'. This is not permitted by the rules of Common IL.</source>
        <target state="translated">參數 '{0}' 的類型 '{1}' 無效。Common IL 的規則不允許此狀況。</target>
        <note />
      </trans-unit>
      <trans-unit id="chkInvalidFunctionReturnType">
        <source>The function or method has an invalid return type '{0}'. This is not permitted by the rules of Common IL.</source>
        <target state="translated">函式或方法的傳回型別 '{0}' 無效。Common IL 的規則不允許此狀況。</target>
        <note />
      </trans-unit>
      <trans-unit id="typrelNoImplementationGivenSeveral">
        <source>No implementation was given for those members: {0}</source>
        <target state="translated">未提供任何實作給這些成員: {0}</target>
        <note />
      </trans-unit>
      <trans-unit id="typrelNoImplementationGivenSeveralWithSuggestion">
        <source>No implementation was given for those members: {0}Note that all interface members must be implemented and listed under an appropriate 'interface' declaration, e.g. 'interface ... with member ...'.</source>
        <target state="translated">未提供任何實作給這些成員: {0}請注意，所有介面成員都必須經過實作，並列於適當的 'interface' 宣告下，例如 'interface ... with member ...'。</target>
        <note />
      </trans-unit>
      <trans-unit id="typrelNoImplementationGivenSeveralTruncated">
        <source>No implementation was given for those members (some results omitted): {0}</source>
        <target state="translated">未提供任何實作給這些成員 (部分結果已省略): {0}</target>
        <note />
      </trans-unit>
      <trans-unit id="typrelNoImplementationGivenSeveralTruncatedWithSuggestion">
        <source>No implementation was given for those members (some results omitted): {0}Note that all interface members must be implemented and listed under an appropriate 'interface' declaration, e.g. 'interface ... with member ...'.</source>
        <target state="translated">未提供任何實作給這些成員 (部分結果已省略): {0}請注意，所有介面成員都必須經過實作，並列於適當的 'interface' 宣告下，例如 'interface ... with member ...'。</target>
        <note />
      </trans-unit>
      <trans-unit id="expressionHasNoName">
        <source>Expression does not have a name.</source>
        <target state="translated">運算式沒有名稱。</target>
        <note />
      </trans-unit>
      <trans-unit id="chkNoFirstClassNameOf">
        <source>Using the 'nameof' operator as a first-class function value is not permitted.</source>
        <target state="translated">不允許使用"nameof" 運算子作為第一類函式值。</target>
        <note />
      </trans-unit>
      <trans-unit id="optsPathMap">
        <source>Maps physical paths to source path names output by the compiler</source>
        <target state="translated">將實體路徑對應至來源路徑名稱，由編譯器輸出</target>
        <note />
      </trans-unit>
      <trans-unit id="optsInvalidPathMapFormat">
        <source>Invalid path map. Mappings must be comma separated and of the format 'path=sourcePath'</source>
        <target state="translated">路徑對應無效。對應必須以逗號分隔，且格式應為 'path=sourcePath'</target>
        <note />
      </trans-unit>
      <trans-unit id="optsCompilerTool">
        <source>Reference an assembly or directory containing a design time tool (Short form: -t)</source>
        <target state="translated">參考包含設計階段工具的組件或目錄 (簡短形式: -t)</target>
        <note />
      </trans-unit>
      <trans-unit id="packageManagerUnknown">
        <source>Package manager key '{0}' was not registered in {1}. Currently registered: {2}</source>
        <target state="translated">套件管理員金鑰 '{0}' 未在 {1} 中註冊。目前已註冊: {2}</target>
        <note />
      </trans-unit>
      <trans-unit id="packageManagerError">
        <source>{0}</source>
        <target state="translated">{0}</target>
        <note />
      </trans-unit>
      <trans-unit id="couldNotLoadDependencyManagerExtension">
        <source>The dependency manager extension {0} could not be loaded. Message: {1}</source>
        <target state="translated">無法載入相依性管理員延伸模組 {0}。訊息: {1}</target>
        <note />
      </trans-unit>
    </body>
  </file>
</xliff><|MERGE_RESOLUTION|>--- conflicted
+++ resolved
@@ -92,11 +92,11 @@
         <target state="translated">透過 F# 程式庫使用 'incr' 的方式已淘汰。請參閱 https://aka.ms/fsharp-refcell-ops。舉例來說，請將 'incr cell' 變更為 'cell.Value &lt;- cell.Value + 1'。</target>
         <note />
       </trans-unit>
-<<<<<<< HEAD
       <trans-unit id="chkValueWithDefaultValueMustHaveDefaultValueNulls">
         <source>Nullness warning. The 'DefaultValue' attribute is used but the type (or one of its fields if a struct) is non-nullable.</source>
         <target state="new">Nullness warning. The 'DefaultValue' attribute is used but the type (or one of its fields if a struct) is non-nullable.</target>
-=======
+        <note />
+      </trans-unit>
       <trans-unit id="chkInstanceLetBindingOnStaticClasses">
         <source>If a type uses both [&lt;Sealed&gt;] and [&lt;AbstractClass&gt;] attributes, it means it is static. Instance let bindings are not allowed.</source>
         <target state="translated">如果類型同時使用 [&lt;Sealed&gt;] 和 [&lt;AbstractClass&gt;] 屬性，表示其為靜態。不允許執行個體 'let' 繫結。</target>
@@ -105,7 +105,6 @@
       <trans-unit id="chkInstanceMemberOnStaticClasses">
         <source>If a type uses both [&lt;Sealed&gt;] and [&lt;AbstractClass&gt;] attributes, it means it is static. Instance members are not allowed.</source>
         <target state="translated">如果類型同時使用 [&lt;Sealed&gt;] 和 [&lt;AbstractClass&gt;] 屬性，表示其為靜態。不允許執行個體成員。</target>
->>>>>>> ab42a322
         <note />
       </trans-unit>
       <trans-unit id="containerDeprecated">
@@ -978,15 +977,14 @@
         <target state="translated">屬性無法套用到類型延伸模組。</target>
         <note />
       </trans-unit>
-<<<<<<< HEAD
       <trans-unit id="tcDefaultStructConstructorCallNulls">
         <source>Nullness warning. The default constructor of a struct type is required but one of the fields of struct type is non-nullable.</source>
         <target state="new">Nullness warning. The default constructor of a struct type is required but one of the fields of struct type is non-nullable.</target>
-=======
+        <note />
+      </trans-unit>
       <trans-unit id="tcCopyAndUpdateRecordChangesAllFields">
         <source>This copy-and-update record expression changes all fields of record type '{0}'. Consider using the record construction syntax instead.</source>
         <target state="translated">此複製和更新記錄運算式將變更記錄類型為 '{0}' 的所有欄位。請考慮改用記錄建構語法。</target>
->>>>>>> ab42a322
         <note />
       </trans-unit>
       <trans-unit id="tcHighPrecedenceFunctionApplicationToListDeprecated">
