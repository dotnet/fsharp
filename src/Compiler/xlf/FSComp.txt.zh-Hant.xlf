--- conflicted
+++ resolved
@@ -492,11 +492,11 @@
         <target state="translated">無效的參考組件路徑'</target>
         <note />
       </trans-unit>
-<<<<<<< HEAD
       <trans-unit id="optsLangVersion">
         <source>Display the allowed values for language version, specify language version such as 'latest' or 'preview'</source>
         <target state="new">Display the allowed values for language version, specify language version such as 'latest' or 'preview'</target>
-=======
+        <note />
+      </trans-unit>
       <trans-unit id="optsOptimizationData">
         <source>Specify included optimization information, the default is file. Important for distributed libraries.</source>
         <target state="new">Specify included optimization information, the default is file. Important for distributed libraries.</target>
@@ -505,7 +505,6 @@
       <trans-unit id="optsPdbMatchesOutputFileName">
         <source>The pdb output file name cannot match the build output filename use --pdb:filename.pdb</source>
         <target state="new">The pdb output file name cannot match the build output filename use --pdb:filename.pdb</target>
->>>>>>> 5bdd01cf
         <note />
       </trans-unit>
       <trans-unit id="optsRefOnly">
@@ -3263,14 +3262,11 @@
         <target state="translated">測量單位運算式中未預期的整數常值</target>
         <note />
       </trans-unit>
-<<<<<<< HEAD
       <trans-unit id="parsUnexpectedTypeParameter">
         <source>Syntax error: unexpected type parameter specification</source>
         <target state="new">Syntax error: unexpected type parameter specification</target>
         <note />
       </trans-unit>
-=======
->>>>>>> 5bdd01cf
       <trans-unit id="parsMismatchedQuotationName">
         <source>Mismatched quotation operator name, beginning with '{0}'</source>
         <target state="translated">不相符的引號運算子名稱，以 '{0}' 開頭</target>
@@ -5216,7 +5212,6 @@
         <target state="translated">要內嵌於可攜式 PDB 檔案中的來源連結資訊檔案</target>
         <note />
       </trans-unit>
-<<<<<<< HEAD
       <trans-unit id="optsEmbeddedSourceRequirePortablePDBs">
         <source>--embed switch only supported when emitting a Portable PDB (--debug:portable or --debug:embedded)</source>
         <target state="new">--embed switch only supported when emitting a Portable PDB (--debug:portable or --debug:embedded)</target>
@@ -5227,8 +5222,6 @@
         <target state="new">--sourcelink switch only supported when emitting a Portable PDB (--debug:portable or --debug:embedded)</target>
         <note />
       </trans-unit>
-=======
->>>>>>> 5bdd01cf
       <trans-unit id="srcFileTooLarge">
         <source>Source file is too large to embed in a portable PDB</source>
         <target state="translated">來源檔案過大，無法內嵌於可攜式 PDB 中</target>
@@ -6284,7 +6277,6 @@
         <target state="translated">擴充成員無法提供運算子多載。請考慮將運算子改成定義為類型定義的一部分。</target>
         <note />
       </trans-unit>
-<<<<<<< HEAD
       <trans-unit id="ilwriteMDBFileNameCannotBeChangedWarning">
         <source>The name of the MDB file must be &lt;assembly-file-name&gt;.mdb. The --pdb option will be ignored.</source>
         <target state="new">The name of the MDB file must be &lt;assembly-file-name&gt;.mdb. The --pdb option will be ignored.</target>
@@ -6300,8 +6292,6 @@
         <target state="new">Cannot generate MDB debug information. Failed to load the 'MonoSymbolWriter' type from the 'Mono.CompilerServices.SymbolWriter.dll' assembly.</target>
         <note />
       </trans-unit>
-=======
->>>>>>> 5bdd01cf
       <trans-unit id="tcUnionCaseNameConflictsWithGeneratedType">
         <source>The union case named '{0}' conflicts with the generated type '{1}'</source>
         <target state="translated">名為 '{0}' 的聯集與產生的類型 '{1}' 衝突</target>
@@ -6577,14 +6567,11 @@
         <target state="translated">{0} 已指定版本 '{1}'，但這個值為萬用字元，且您已要求確定性組建，所以發生衝突。</target>
         <note />
       </trans-unit>
-<<<<<<< HEAD
       <trans-unit id="fscDeterministicDebugRequiresPortablePdb">
         <source>Deterministic builds only support portable PDBs (--debug:portable or --debug:embedded)</source>
         <target state="new">Deterministic builds only support portable PDBs (--debug:portable or --debug:embedded)</target>
         <note />
       </trans-unit>
-=======
->>>>>>> 5bdd01cf
       <trans-unit id="etIllegalCharactersInNamespaceName">
         <source>Character '{0}' is not allowed in provided namespace name '{1}'</source>
         <target state="translated">提供的命名空間名稱 '{1}' 中不允許使用字元 '{0}'</target>
@@ -8210,14 +8197,11 @@
         <target state="translated">將實體路徑對應至來源路徑名稱，由編譯器輸出</target>
         <note />
       </trans-unit>
-<<<<<<< HEAD
       <trans-unit id="fscPathMapDebugRequiresPortablePdb">
         <source>--pathmap can only be used with portable PDBs (--debug:portable or --debug:embedded)</source>
         <target state="new">--pathmap can only be used with portable PDBs (--debug:portable or --debug:embedded)</target>
         <note />
       </trans-unit>
-=======
->>>>>>> 5bdd01cf
       <trans-unit id="optsInvalidPathMapFormat">
         <source>Invalid path map. Mappings must be comma separated and of the format 'path=sourcePath'</source>
         <target state="translated">路徑對應無效。對應必須以逗號分隔，且格式應為 'path=sourcePath'</target>
