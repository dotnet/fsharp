--- conflicted
+++ resolved
@@ -317,11 +317,6 @@
         <target state="translated">作为类型 IFormattable 或类型 FormattableString 使用的内插字符串不能使用 "%" 说明符，只能使用 .NET 样式的插植，如 "{{expr}}"、"{{expr,3}}" 或 "{{expr:N5}}"。</target>
         <note />
       </trans-unit>
-      <trans-unit id="forPercentAInReflectionFreeCode">
-        <source>The '%A' format specifier may not be used in an assembly being compiled with option '--reflectionfree'. This construct implicitly uses reflection.</source>
-        <target state="new">The '%A' format specifier may not be used in an assembly being compiled with option '--reflectionfree'. This construct implicitly uses reflection.</target>
-        <note />
-      </trans-unit>
       <trans-unit id="formatDashItem">
         <source> - {0}</source>
         <target state="translated"> - {0}</target>
@@ -472,15 +467,9 @@
         <target state="translated">显示语言版本的允许值，指定语言版本，如“最新”或“预览”</target>
         <note />
       </trans-unit>
-<<<<<<< HEAD
-      <trans-unit id="optsReflectionFree">
-        <source>Disable implicit generation of constructs using reflection</source>
-        <target state="new">Disable implicit generation of constructs using reflection</target>
-=======
       <trans-unit id="optsPdbMatchesOutputFileName">
         <source>The pdb output file name cannot match the build output filename use --pdb:filename.pdb</source>
         <target state="new">The pdb output file name cannot match the build output filename use --pdb:filename.pdb</target>
->>>>>>> 4e99f79b
         <note />
       </trans-unit>
       <trans-unit id="optsRefOnly">
