--- conflicted
+++ resolved
@@ -492,11 +492,11 @@
         <target state="translated">引用程序集路径无效</target>
         <note />
       </trans-unit>
-<<<<<<< HEAD
       <trans-unit id="optsLangVersion">
         <source>Display the allowed values for language version, specify language version such as 'latest' or 'preview'</source>
         <target state="new">Display the allowed values for language version, specify language version such as 'latest' or 'preview'</target>
-=======
+        <note />
+      </trans-unit>
       <trans-unit id="optsOptimizationData">
         <source>Specify included optimization information, the default is file. Important for distributed libraries.</source>
         <target state="translated">指定包含的优化信息，默认值为文件。对于分发库非常重要。</target>
@@ -505,7 +505,6 @@
       <trans-unit id="optsPdbMatchesOutputFileName">
         <source>The pdb output file name cannot match the build output filename use --pdb:filename.pdb</source>
         <target state="translated">pdb 输出文件名不能与生成输出文件名 use --pdb: filename.pdb 匹配</target>
->>>>>>> 5bdd01cf
         <note />
       </trans-unit>
       <trans-unit id="optsRefOnly">
@@ -3263,14 +3262,11 @@
         <target state="translated">度量单位表达式中意外的整数文本</target>
         <note />
       </trans-unit>
-<<<<<<< HEAD
       <trans-unit id="parsUnexpectedTypeParameter">
         <source>Syntax error: unexpected type parameter specification</source>
         <target state="new">Syntax error: unexpected type parameter specification</target>
         <note />
       </trans-unit>
-=======
->>>>>>> 5bdd01cf
       <trans-unit id="parsMismatchedQuotationName">
         <source>Mismatched quotation operator name, beginning with '{0}'</source>
         <target state="translated">不匹配的引用运算符名称(以“{0}”开头)</target>
@@ -5216,7 +5212,6 @@
         <target state="translated">要嵌入可移植 PDB 文件中的源链接信息文件</target>
         <note />
       </trans-unit>
-<<<<<<< HEAD
       <trans-unit id="optsEmbeddedSourceRequirePortablePDBs">
         <source>--embed switch only supported when emitting a Portable PDB (--debug:portable or --debug:embedded)</source>
         <target state="new">--embed switch only supported when emitting a Portable PDB (--debug:portable or --debug:embedded)</target>
@@ -5227,8 +5222,6 @@
         <target state="new">--sourcelink switch only supported when emitting a Portable PDB (--debug:portable or --debug:embedded)</target>
         <note />
       </trans-unit>
-=======
->>>>>>> 5bdd01cf
       <trans-unit id="srcFileTooLarge">
         <source>Source file is too large to embed in a portable PDB</source>
         <target state="translated">源文件太大，无法嵌入可移植 PDB</target>
@@ -6284,7 +6277,6 @@
         <target state="translated">扩展成员无法提供运算符重载。    请考虑改为将运算符定义为类型定义的一部分。</target>
         <note />
       </trans-unit>
-<<<<<<< HEAD
       <trans-unit id="ilwriteMDBFileNameCannotBeChangedWarning">
         <source>The name of the MDB file must be &lt;assembly-file-name&gt;.mdb. The --pdb option will be ignored.</source>
         <target state="new">The name of the MDB file must be &lt;assembly-file-name&gt;.mdb. The --pdb option will be ignored.</target>
@@ -6300,8 +6292,6 @@
         <target state="new">Cannot generate MDB debug information. Failed to load the 'MonoSymbolWriter' type from the 'Mono.CompilerServices.SymbolWriter.dll' assembly.</target>
         <note />
       </trans-unit>
-=======
->>>>>>> 5bdd01cf
       <trans-unit id="tcUnionCaseNameConflictsWithGeneratedType">
         <source>The union case named '{0}' conflicts with the generated type '{1}'</source>
         <target state="translated">名为“{0}”的联合用例与生成的类型“{1}”冲突</target>
@@ -6577,14 +6567,11 @@
         <target state="translated">{0} 指定了版本“{1}”，但该值为通配符，并且你已请求确定的版本，因此存在冲突。</target>
         <note />
       </trans-unit>
-<<<<<<< HEAD
       <trans-unit id="fscDeterministicDebugRequiresPortablePdb">
         <source>Deterministic builds only support portable PDBs (--debug:portable or --debug:embedded)</source>
         <target state="new">Deterministic builds only support portable PDBs (--debug:portable or --debug:embedded)</target>
         <note />
       </trans-unit>
-=======
->>>>>>> 5bdd01cf
       <trans-unit id="etIllegalCharactersInNamespaceName">
         <source>Character '{0}' is not allowed in provided namespace name '{1}'</source>
         <target state="translated">所提供的命名空间名称“{1}”中不允许出现字符“{0}”</target>
@@ -8210,14 +8197,11 @@
         <target state="translated">将物理路径映射到编译器输出的源路径名</target>
         <note />
       </trans-unit>
-<<<<<<< HEAD
       <trans-unit id="fscPathMapDebugRequiresPortablePdb">
         <source>--pathmap can only be used with portable PDBs (--debug:portable or --debug:embedded)</source>
         <target state="new">--pathmap can only be used with portable PDBs (--debug:portable or --debug:embedded)</target>
         <note />
       </trans-unit>
-=======
->>>>>>> 5bdd01cf
       <trans-unit id="optsInvalidPathMapFormat">
         <source>Invalid path map. Mappings must be comma separated and of the format 'path=sourcePath'</source>
         <target state="translated">路径映射无效。映射必须以逗号分隔，且采用 "path=sourcePath" 格式</target>
