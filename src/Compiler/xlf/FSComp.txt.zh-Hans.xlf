﻿<?xml version="1.0" encoding="utf-8"?>
<xliff xmlns="urn:oasis:names:tc:xliff:document:1.2" xmlns:xsi="http://www.w3.org/2001/XMLSchema-instance" version="1.2" xsi:schemaLocation="urn:oasis:names:tc:xliff:document:1.2 xliff-core-1.2-transitional.xsd">
  <file datatype="xml" source-language="en" target-language="zh-Hans" original="../FSComp.resx">
    <body>
      <trans-unit id="arrayElementHasWrongTypeTuple">
        <source>All elements of an array must be implicitly convertible to the type of the first element, which here is a tuple of length {0} of type\n    {1}    \nThis element is a tuple of length {2} of type\n    {3}    \n</source>
        <target state="translated">数组的所有元素必须可隐式转换为第一个元素的类型，这是一个长度为 {0} 的类型的元组\n    {1}    \n此元素是长度为 {2} 类型的元组\n    {3}    \n</target>
        <note />
      </trans-unit>
      <trans-unit id="buildDuplicateFile">
        <source>The source file '{0}' (at position {1}/{2}) already appeared in the compilation list (at position {3}/{4}). Please verify that it is included only once in the project file.</source>
        <target state="translated">源文件“{0}”(位于位置 {1}/{2})已出现在编译列表(位于位置 {3}/{4})中。请确认该文件仅包含在项目文件中一次。</target>
        <note />
      </trans-unit>
      <trans-unit id="buildInvalidSourceFileExtensionML">
        <source>The file extension of '{0}' is not recognized. Source files must have extension .fs, .fsi, .fsx or .fsscript. To enable the deprecated use of .ml or .mli extensions, use '--langversion:5.0' and '--mlcompatibility'.</source>
        <target state="translated">无法识别“{0}”的文件扩展名。源文件必须具有扩展名 .fs、.fsi、.fsx 或 .fsscript。要启用已弃用的 .ml 或 .mli 扩展名，请使用 “--langversion:5.0” 和 “--mlcompatibility”。</target>
        <note />
      </trans-unit>
      <trans-unit id="buildInvalidSourceFileExtensionUpdated">
        <source>The file extension of '{0}' is not recognized. Source files must have extension .fs, .fsi, .fsx or .fsscript</source>
        <target state="translated">无法识别“{0}”的文件扩展名。源文件必须具有扩展名 .fs、.fsi、.fsx 或 .fsscript</target>
        <note />
      </trans-unit>
      <trans-unit id="chkAbstractMembersDeclarationsOnStaticClasses">
        <source>If a type uses both [&lt;Sealed&gt;] and [&lt;AbstractClass&gt;] attributes, it means it is static. Abstract member declarations are not allowed.</source>
        <target state="translated">如果类型同时使用 [&lt;Sealed&gt;] 和 [&lt;AbstractClass&gt;] 属性，则表示它是静态的。不允许抽象成员声明。</target>
        <note />
      </trans-unit>
      <trans-unit id="chkAdditionalConstructorOnStaticClasses">
        <source>If a type uses both [&lt;Sealed&gt;] and [&lt;AbstractClass&gt;] attributes, it means it is static. Additional constructor is not allowed.</source>
        <target state="translated">如果类型同时使用 [&lt;Sealed&gt;] 和 [&lt;AbstractClass&gt;] 属性，则表示它是静态的。不允许使用其他构造函数。</target>
        <note />
      </trans-unit>
      <trans-unit id="chkAutoOpenAttributeInTypeAbbrev">
        <source>FSharp.Core.AutoOpenAttribute should not be aliased.</source>
        <target state="translated">FSharp.Core.AutoOpenAttribute 不应为别名。</target>
        <note />
      </trans-unit>
      <trans-unit id="chkConstructorWithArgumentsOnStaticClasses">
        <source>If a type uses both [&lt;Sealed&gt;] and [&lt;AbstractClass&gt;] attributes, it means it is static. Constructor with arguments is not allowed.</source>
        <target state="translated">如果类型同时使用 [&lt;Sealed&gt;] 和 [&lt;AbstractClass&gt;] 属性，则表示它是静态的。不允许使用带参数的构造函数。</target>
        <note />
      </trans-unit>
      <trans-unit id="chkDuplicatedMethodParameter">
        <source>Duplicate parameter. The parameter '{0}' has been used more that once in this method.</source>
        <target state="translated">参数重复。此方法中多次使用了参数“{0}”。</target>
        <note />
      </trans-unit>
      <trans-unit id="chkExplicitFieldsDeclarationsOnStaticClasses">
        <source>If a type uses both [&lt;Sealed&gt;] and [&lt;AbstractClass&gt;] attributes, it means it is static. Explicit field declarations are not allowed.</source>
        <target state="translated">如果类型同时使用 [&lt;Sealed&gt;] 和 [&lt;AbstractClass&gt;] 属性，则表示它是静态的。不允许显式字段声明。</target>
        <note />
      </trans-unit>
      <trans-unit id="chkFeatureNotLanguageSupported">
        <source>Feature '{0}' is not available in F# {1}. Please use language version {2} or greater.</source>
        <target state="translated">功能“{0}”在 F# {1} 中不可用。请使用 {2} 或更高的语言版本。</target>
        <note />
      </trans-unit>
      <trans-unit id="chkFeatureNotRuntimeSupported">
        <source>Feature '{0}' is not supported by target runtime.</source>
        <target state="translated">目标运行时不支持功能“{0}”。</target>
        <note />
      </trans-unit>
      <trans-unit id="chkFeatureNotSupportedInLibrary">
        <source>Feature '{0}' requires the F# library for language version {1} or greater.</source>
        <target state="translated">功能“{0}”需要 {1} 或更高语言版本的 F# 库。</target>
        <note />
      </trans-unit>
      <trans-unit id="chkImplementingInterfacesOnStaticClasses">
        <source>If a type uses both [&lt;Sealed&gt;] and [&lt;AbstractClass&gt;] attributes, it means it is static. Implementing interfaces is not allowed.</source>
        <target state="translated">如果类型同时使用 [&lt;Sealed&gt;] 和 [&lt;AbstractClass&gt;] 属性，则表示它是静态的。不允许实现接口。</target>
        <note />
      </trans-unit>
      <trans-unit id="chkInfoRefcellAssign">
        <source>The use of ':=' from the F# library is deprecated. See https://aka.ms/fsharp-refcell-ops. For example, please change 'cell := expr' to 'cell.Value &lt;- expr'.</source>
        <target state="translated">已弃用 F# 库中的“:=”。请参阅 https://aka.ms/fsharp-refcell-ops。 例如，请将“cell := expr”更改为“cell.Value &lt;- expr”。</target>
        <note />
      </trans-unit>
      <trans-unit id="chkInfoRefcellDecr">
        <source>The use of 'decr' from the F# library is deprecated. See https://aka.ms/fsharp-refcell-ops. For example, please change 'decr cell' to 'cell.Value &lt;- cell.Value - 1'.</source>
        <target state="translated">已弃用 F# 库中的“decr”。请参阅 https://aka.ms/fsharp-refcell-ops。 例如，请将“decr cell”更改为“cell.Value &lt;- cell.Value - 1”。</target>
        <note />
      </trans-unit>
      <trans-unit id="chkInfoRefcellDeref">
        <source>The use of '!' from the F# library is deprecated. See https://aka.ms/fsharp-refcell-ops. For example, please change '!cell' to 'cell.Value'.</source>
        <target state="translated">已弃用 F# 库中的“!”。请参阅 https://aka.ms/fsharp-refcell-ops。 例如，请将“!cell”更改为“cell.Value”。</target>
        <note />
      </trans-unit>
      <trans-unit id="chkInfoRefcellIncr">
        <source>The use of 'incr' from the F# library is deprecated. See https://aka.ms/fsharp-refcell-ops. For example, please change 'incr cell' to 'cell.Value &lt;- cell.Value + 1'.</source>
        <target state="translated">已弃用 F# 库中的“incr”。请参阅 https://aka.ms/fsharp-refcell-ops。 例如，请将“incr cell”更改为“cell.Value &lt;- cell.Value + 1”。</target>
        <note />
      </trans-unit>
      <trans-unit id="chkInstanceLetBindingOnStaticClasses">
        <source>If a type uses both [&lt;Sealed&gt;] and [&lt;AbstractClass&gt;] attributes, it means it is static. Instance let bindings are not allowed.</source>
        <target state="translated">如果类型同时使用 [&lt;Sealed&gt;] 和 [&lt;AbstractClass&gt;] 属性，则表示它是静态的。不允许使用实例允许绑定。</target>
        <note />
      </trans-unit>
      <trans-unit id="chkInstanceMemberOnStaticClasses">
        <source>If a type uses both [&lt;Sealed&gt;] and [&lt;AbstractClass&gt;] attributes, it means it is static. Instance members are not allowed.</source>
        <target state="translated">如果类型同时使用 [&lt;Sealed&gt;] 和 [&lt;AbstractClass&gt;] 属性，则表示它是静态的。不允许使用实例成员。</target>
        <note />
      </trans-unit>
      <trans-unit id="chkNotTailRecursive">
        <source>The member or function '{0}' has the 'TailCallAttribute' attribute, but is not being used in a tail recursive way.</source>
        <target state="new">The member or function '{0}' has the 'TailCallAttribute' attribute, but is not being used in a tail recursive way.</target>
        <note />
      </trans-unit>
      <trans-unit id="containerDeprecated">
        <source>The 'AssemblyKeyNameAttribute' has been deprecated. Use 'AssemblyKeyFileAttribute' instead.</source>
        <target state="translated">"AssemblyKeyNameAttribute" 已被弃用。请改为使用 "AssemblyKeyFileAttribute"。</target>
        <note />
      </trans-unit>
      <trans-unit id="containerSigningUnsupportedOnThisPlatform">
        <source>Key container signing is not supported on this platform.</source>
        <target state="translated">此平台上不支持密钥容器签名。</target>
        <note />
      </trans-unit>
      <trans-unit id="csAvailableOverloads">
        <source>Available overloads:\n{0}</source>
        <target state="translated">可用重载:\n{0}</target>
        <note />
      </trans-unit>
      <trans-unit id="csGenericConstructRequiresStructOrReferenceConstraint">
        <source>A generic construct requires that a generic type parameter be known as a struct or reference type. Consider adding a type annotation.</source>
        <target state="translated">泛型构造要求泛型类型参数被视为结构或引用类型。请考虑添加类型注释。</target>
        <note />
      </trans-unit>
      <trans-unit id="csNoOverloadsFoundArgumentsPrefixPlural">
        <source>Known types of arguments: {0}</source>
        <target state="translated">已知参数类型: {0}</target>
        <note />
      </trans-unit>
      <trans-unit id="csNoOverloadsFoundArgumentsPrefixSingular">
        <source>Known type of argument: {0}</source>
        <target state="translated">已知参数类型: {0}</target>
        <note />
      </trans-unit>
      <trans-unit id="csNoOverloadsFoundReturnType">
        <source>Known return type: {0}</source>
        <target state="translated">已知返回类型: {0}</target>
        <note />
      </trans-unit>
      <trans-unit id="csNoOverloadsFoundTypeParametersPrefixPlural">
        <source>Known type parameters: {0}</source>
        <target state="translated">已知类型参数: {0}</target>
        <note />
      </trans-unit>
      <trans-unit id="csNoOverloadsFoundTypeParametersPrefixSingular">
        <source>Known type parameter: {0}</source>
        <target state="translated">已知类型参数: {0}</target>
        <note />
      </trans-unit>
      <trans-unit id="csOverloadCandidateIndexedArgumentTypeMismatch">
        <source>Argument at index {0} doesn't match</source>
        <target state="translated">索引 {0} 处的参数不匹配</target>
        <note />
      </trans-unit>
      <trans-unit id="csOverloadCandidateNamedArgumentTypeMismatch">
        <source>Argument '{0}' doesn't match</source>
        <target state="translated">参数 "{0}" 不匹配</target>
        <note />
      </trans-unit>
<<<<<<< HEAD
      <trans-unit id="csUnmanagedConstraintInconsistent">
        <source>The constraints 'unmanaged' and 'not struct' are inconsistent</source>
        <target state="new">The constraints 'unmanaged' and 'not struct' are inconsistent</target>
=======
      <trans-unit id="elseBranchHasWrongTypeTuple">
        <source>All branches of an 'if' expression must return values implicitly convertible to the type of the first branch, which here is a tuple of length {0} of type\n    {1}    \nThis branch returns a tuple of length {2} of type\n    {3}    \n</source>
        <target state="translated">“if” 表达式的所有分支必须返回可隐式转换为第一个分支类型的值，这是一个长度为 {0} 的类型的元组\n    {1}    \n此分支会返回长度为 {2} 的类型的元组\n    {3}    \n</target>
>>>>>>> 254efcb7
        <note />
      </trans-unit>
      <trans-unit id="etProviderHasDesignerAssemblyDependency">
        <source>The type provider designer assembly '{0}' could not be loaded from folder '{1}' because a dependency was missing or could not loaded. All dependencies of the type provider designer assembly must be located in the same folder as that assembly. The exception reported was: {2} - {3}</source>
        <target state="translated">无法从文件夹“{1}”加载类型提供程序设计器程序集“{0}”，因为依赖项缺失或无法加载。类型提供程序设计器程序集的所有依赖项必须与该程序集位于同一文件夹中。报告的异常是: {2} - {3}</target>
        <note />
      </trans-unit>
      <trans-unit id="etProviderHasDesignerAssemblyException">
        <source>The type provider designer assembly '{0}' could not be loaded from folder '{1}'. The exception reported was: {2} - {3}</source>
        <target state="translated">未能从文件夹“{1}”加载类型提供程序设计器程序集“{0}”。报告的异常是: {2} - {3}</target>
        <note />
      </trans-unit>
      <trans-unit id="etProviderHasWrongDesignerAssemblyNoPath">
        <source>Assembly attribute '{0}' refers to a designer assembly '{1}' which cannot be loaded or doesn't exist. The exception reported was: {2} - {3}</source>
        <target state="translated">程序集属性“{0}”引用了无法加载或不存在的设计器程序集“{1}”。报告的异常是: {2} - {3}</target>
        <note />
      </trans-unit>
      <trans-unit id="featureAdditionalImplicitConversions">
        <source>additional type-directed conversions</source>
        <target state="translated">附加类型定向转换</target>
        <note />
      </trans-unit>
      <trans-unit id="featureAndBang">
        <source>applicative computation expressions</source>
        <target state="translated">适用的计算表达式</target>
        <note />
      </trans-unit>
      <trans-unit id="featureArithmeticInLiterals">
        <source>Arithmetic and logical operations in literals, enum definitions and attributes</source>
        <target state="translated">文本、枚举定义和属性中的算术和逻辑运算</target>
        <note />
      </trans-unit>
      <trans-unit id="featureAttributesToRightOfModuleKeyword">
        <source>attributes to the right of the 'module' keyword</source>
        <target state="translated">"module" 关键字右侧的属性</target>
        <note />
      </trans-unit>
      <trans-unit id="featureBetterExceptionPrinting">
        <source>automatic generation of 'Message' property for 'exception' declarations</source>
        <target state="translated">自动生成“异常”声明的“消息”属性</target>
        <note />
      </trans-unit>
      <trans-unit id="featureCSharpExtensionAttributeNotRequired">
        <source>Allow implicit Extension attribute on declaring types, modules</source>
        <target state="translated">允许对声明类型、模块使用隐式扩展属性</target>
        <note />
      </trans-unit>
      <trans-unit id="featureChkNotTailRecursive">
        <source>Raises warnings if a member or function has the 'TailCall' attribute, but is not being used in a tail recursive way.</source>
        <target state="new">Raises warnings if a member or function has the 'TailCall' attribute, but is not being used in a tail recursive way.</target>
        <note />
      </trans-unit>
      <trans-unit id="featureDefaultInterfaceMemberConsumption">
        <source>default interface member consumption</source>
        <target state="translated">默认接口成员消耗</target>
        <note />
      </trans-unit>
      <trans-unit id="featureDelegateTypeNameResolutionFix">
        <source>fix to resolution of delegate type names, see https://github.com/dotnet/fsharp/issues/10228</source>
        <target state="translated">修复了委托类型名称的解析，请参阅 https://github.com/dotnet/fsharp/issues/10228</target>
        <note />
      </trans-unit>
      <trans-unit id="featureDiscardUseValue">
        <source>discard pattern in use binding</source>
        <target state="translated">放弃使用绑定模式</target>
        <note />
      </trans-unit>
      <trans-unit id="featureDotlessFloat32Literal">
        <source>dotless float32 literal</source>
        <target state="translated">无点 float32 文本</target>
        <note />
      </trans-unit>
      <trans-unit id="featureErrorForNonVirtualMembersOverrides">
        <source>Raises errors for non-virtual members overrides</source>
        <target state="translated">引发非虚拟成员替代的错误</target>
        <note />
      </trans-unit>
      <trans-unit id="featureErrorOnDeprecatedRequireQualifiedAccess">
        <source>give error on deprecated access of construct with RequireQualifiedAccess attribute</source>
        <target state="translated">对具有 RequireQualifiedAccess 属性的构造进行弃用的访问时出错</target>
        <note />
      </trans-unit>
      <trans-unit id="featureErrorReportingOnStaticClasses">
        <source>Error reporting on static classes</source>
        <target state="translated">有关静态类的错误报告</target>
        <note />
      </trans-unit>
      <trans-unit id="featureEscapeBracesInFormattableString">
        <source>Escapes curly braces before calling FormattableStringFactory.Create when interpolated string literal is typed as FormattableString</source>
        <target state="translated">当内插字符串文本键入为 FormattableString 时，在调用 FormattableStringFactory.Create 之前转义大括号</target>
        <note />
      </trans-unit>
      <trans-unit id="featureExpandedMeasurables">
        <source>more types support units of measure</source>
        <target state="translated">更多类型支持度量单位</target>
        <note />
      </trans-unit>
      <trans-unit id="featureExtendedStringInterpolation">
        <source>Extended string interpolation similar to C# raw string literals.</source>
        <target state="new">Extended string interpolation similar to C# raw string literals.</target>
        <note />
      </trans-unit>
      <trans-unit id="featureFixedIndexSlice3d4d">
        <source>fixed-index slice 3d/4d</source>
        <target state="translated">固定索引切片 3d/4d</target>
        <note />
      </trans-unit>
      <trans-unit id="featureFromEndSlicing">
        <source>from-end slicing</source>
        <target state="translated">从端切片</target>
        <note />
      </trans-unit>
      <trans-unit id="featureImplicitYield">
        <source>implicit yield</source>
        <target state="translated">隐式 yield</target>
        <note />
      </trans-unit>
      <trans-unit id="featureImprovedImpliedArgumentNames">
        <source>Improved implied argument names</source>
        <target state="new">Improved implied argument names</target>
        <note />
      </trans-unit>
      <trans-unit id="featureIndexerNotationWithoutDot">
        <source>expr[idx] notation for indexing and slicing</source>
        <target state="translated">用于索引和切片的 expr[idx] 表示法</target>
        <note />
      </trans-unit>
      <trans-unit id="featureInformationalObjInferenceDiagnostic">
        <source>Diagnostic 3559 (warn when obj inferred) at informational level, off by default</source>
        <target state="new">Diagnostic 3559 (warn when obj inferred) at informational level, off by default</target>
        <note />
      </trans-unit>
      <trans-unit id="featureInitProperties">
        <source>support for consuming init properties</source>
        <target state="translated">支持使用 init 属性</target>
        <note />
      </trans-unit>
      <trans-unit id="featureInterfacesWithAbstractStaticMembers">
        <source>static abstract interface members</source>
        <target state="translated">静态抽象接口成员</target>
        <note />
      </trans-unit>
      <trans-unit id="featureInterfacesWithMultipleGenericInstantiation">
        <source>interfaces with multiple generic instantiation</source>
        <target state="translated">具有多个泛型实例化的接口</target>
        <note />
      </trans-unit>
      <trans-unit id="featureLowercaseDUWhenRequireQualifiedAccess">
        <source>Allow lowercase DU when RequireQualifiedAccess attribute</source>
        <target state="translated">当 RequireQualifiedAccess 属性时允许小写 DU</target>
        <note />
      </trans-unit>
      <trans-unit id="featureMLCompatRevisions">
        <source>ML compatibility revisions</source>
        <target state="translated">ML 兼容性修订</target>
        <note />
      </trans-unit>
      <trans-unit id="featureMatchNotAllowedForUnionCaseWithNoData">
        <source>Pattern match discard is not allowed for union case that takes no data.</source>
        <target state="translated">不允许将模式匹配丢弃用于不采用数据的联合事例。</target>
        <note />
      </trans-unit>
      <trans-unit id="featureNameOf">
        <source>nameof</source>
        <target state="translated">nameof</target>
        <note />
      </trans-unit>
      <trans-unit id="featureNestedCopyAndUpdate">
        <source>Nested record field copy-and-update</source>
        <target state="translated">嵌套记录字段复制和更新</target>
        <note />
      </trans-unit>
      <trans-unit id="featureNonInlineLiteralsAsPrintfFormat">
        <source>String values marked as literals and IL constants as printf format</source>
        <target state="translated">标记为文本和 IL 常量的字符串值为 printf 格式</target>
        <note />
      </trans-unit>
      <trans-unit id="featureNonVariablePatternsToRightOfAsPatterns">
        <source>non-variable patterns to the right of 'as' patterns</source>
        <target state="translated">"as" 模式右侧的非变量模式</target>
        <note />
      </trans-unit>
      <trans-unit id="featureNullableOptionalInterop">
        <source>nullable optional interop</source>
        <target state="translated">可以为 null 的可选互操作</target>
        <note />
      </trans-unit>
      <trans-unit id="featureOpenTypeDeclaration">
        <source>open type declaration</source>
        <target state="translated">开放类型声明</target>
        <note />
      </trans-unit>
      <trans-unit id="featureOverloadsForCustomOperations">
        <source>overloads for custom operations</source>
        <target state="translated">自定义操作的重载</target>
        <note />
      </trans-unit>
      <trans-unit id="featurePackageManagement">
        <source>package management</source>
        <target state="translated">包管理</target>
        <note />
      </trans-unit>
      <trans-unit id="featurePrintfBinaryFormat">
        <source>binary formatting for integers</source>
        <target state="translated">整数的二进制格式设置</target>
        <note />
      </trans-unit>
      <trans-unit id="featureReallyLongList">
        <source>list literals of any size</source>
        <target state="translated">列出任何大小的文本</target>
        <note />
      </trans-unit>
      <trans-unit id="featureRefCellNotationInformationals">
        <source>informational messages related to reference cells</source>
        <target state="translated">与引用单元格相关的信息性消息</target>
        <note />
      </trans-unit>
      <trans-unit id="featureRelaxWhitespace">
        <source>whitespace relexation</source>
        <target state="translated">空格松弛法</target>
        <note />
      </trans-unit>
      <trans-unit id="featureRelaxWhitespace2">
        <source>whitespace relaxation v2</source>
        <target state="translated">空格放空 v2</target>
        <note />
      </trans-unit>
      <trans-unit id="featureRequiredProperties">
        <source>support for required properties</source>
        <target state="translated">对所需属性的支持</target>
        <note />
      </trans-unit>
      <trans-unit id="featureResumableStateMachines">
        <source>resumable state machines</source>
        <target state="translated">可恢复状态机</target>
        <note />
      </trans-unit>
      <trans-unit id="featureSelfTypeConstraints">
        <source>self type constraints</source>
        <target state="translated">自类型约束</target>
        <note />
      </trans-unit>
      <trans-unit id="featureSingleUnderscorePattern">
        <source>single underscore pattern</source>
        <target state="translated">单下划线模式</target>
        <note />
      </trans-unit>
      <trans-unit id="featureStaticLetInRecordsDusEmptyTypes">
        <source>Allow static let bindings in union, record, struct, non-incremental-class types</source>
        <target state="new">Allow static let bindings in union, record, struct, non-incremental-class types</target>
        <note />
      </trans-unit>
      <trans-unit id="featureStaticMembersInInterfaces">
        <source>Static members in interfaces</source>
        <target state="translated">接口中的静态成员</target>
        <note />
      </trans-unit>
      <trans-unit id="featureStrictIndentation">
        <source>Raises errors on incorrect indentation, allows better recovery and analysis during editing</source>
        <target state="new">Raises errors on incorrect indentation, allows better recovery and analysis during editing</target>
        <note />
      </trans-unit>
      <trans-unit id="featureStringInterpolation">
        <source>string interpolation</source>
        <target state="translated">字符串内插</target>
        <note />
      </trans-unit>
      <trans-unit id="featureStructActivePattern">
        <source>struct representation for active patterns</source>
        <target state="translated">活动模式的结构表示形式</target>
        <note />
      </trans-unit>
      <trans-unit id="featureTryWithInSeqExpressions">
        <source>Support for try-with in sequence expressions</source>
        <target state="translated">支持在序列表达式中试用</target>
        <note />
      </trans-unit>
      <trans-unit id="featureWarningWhenCopyAndUpdateRecordChangesAllFields">
        <source>Raises warnings when an copy-and-update record expression changes all fields of a record.</source>
        <target state="translated">复制和更新记录表达式更改记录的所有字段时引发警告。</target>
        <note />
      </trans-unit>
      <trans-unit id="featureWarningWhenInliningMethodImplNoInlineMarkedFunction">
        <source>Raises warnings when 'let inline ... =' is used together with [&lt;MethodImpl(MethodImplOptions.NoInlining)&gt;] attribute. Function is not getting inlined.</source>
        <target state="translated">当 "let inline ... =" 与 [&lt;MethodImpl(MethodImplOptions.NoInlining)&gt;] 属性一起使用时引发警告。函数未内联。</target>
        <note />
      </trans-unit>
      <trans-unit id="featureWarningWhenMultipleRecdTypeChoice">
        <source>Raises warnings when multiple record type matches were found during name resolution because of overlapping field names.</source>
        <target state="new">Raises warnings when multiple record type matches were found during name resolution because of overlapping field names.</target>
        <note />
      </trans-unit>
      <trans-unit id="featureWildCardInForLoop">
        <source>wild card in for loop</source>
        <target state="translated">for 循环中的通配符</target>
        <note />
      </trans-unit>
      <trans-unit id="featureWitnessPassing">
        <source>witness passing for trait constraints in F# quotations</source>
        <target state="translated">F# 引号中特征约束的见证传递</target>
        <note />
      </trans-unit>
      <trans-unit id="followingPatternMatchClauseHasWrongTypeTuple">
        <source>All branches of a pattern match expression must return values implicitly convertible to the type of the first branch, which here is a tuple of length {0} of type\n    {1}    \nThis branch returns a tuple of length {2} of type\n    {3}    \n</source>
        <target state="translated">模式匹配表达式的所有分支必须返回可隐式转换为第一个分支类型的值，这是一个长度为 {0} 的类型的元组\n    {1}    \n此分支会返回长度为 {2} 的类型的元组\n    {3}    \n</target>
        <note />
      </trans-unit>
      <trans-unit id="forFormatInvalidForInterpolated">
        <source>Interpolated strings may not use '%' format specifiers unless each is given an expression, e.g. '%d{{1+1}}'.</source>
        <target state="translated">内插字符串不会使用 "%" 格式说明符，除非为每个字符串提供诸如 "%d{{1+1}}" 之类的表达式。</target>
        <note />
      </trans-unit>
      <trans-unit id="forFormatInvalidForInterpolated2">
        <source>.NET-style format specifiers such as '{{x,3}}' or '{{x:N5}}' may not be mixed with '%' format specifiers.</source>
        <target state="translated">.NET 样式的格式说明符(如 "{{x,3}}" 或 "{{x:N5}}")不能与 "%" 格式说明符混合使用。</target>
        <note />
      </trans-unit>
      <trans-unit id="forFormatInvalidForInterpolated3">
        <source>The '%P' specifier may not be used explicitly.</source>
        <target state="translated">不能显式使用 "%P" 说明符。</target>
        <note />
      </trans-unit>
      <trans-unit id="forFormatInvalidForInterpolated4">
        <source>Interpolated strings used as type IFormattable or type FormattableString may not use '%' specifiers, only .NET-style interpolands such as '{{expr}}', '{{expr,3}}' or '{{expr:N5}}' may be used.</source>
        <target state="translated">作为类型 IFormattable 或类型 FormattableString 使用的内插字符串不能使用 "%" 说明符，只能使用 .NET 样式的插植，如 "{{expr}}"、"{{expr,3}}" 或 "{{expr:N5}}"。</target>
        <note />
      </trans-unit>
      <trans-unit id="forPercentAInReflectionFreeCode">
        <source>The '%A' format specifier may not be used in an assembly being compiled with option '--reflectionfree'. This construct implicitly uses reflection.</source>
        <target state="translated">"%A" 格式说明符不能在用选项 "--reflectionfree" 进行编译的程序集中使用。此构造隐式使用反射。</target>
        <note />
      </trans-unit>
      <trans-unit id="formatDashItem">
        <source> - {0}</source>
        <target state="translated"> - {0}</target>
        <note />
      </trans-unit>
      <trans-unit id="fromEndSlicingRequiresVFive">
        <source>The 'from the end slicing' feature requires language version 'preview'.</source>
        <target state="translated">“从末尾切片”功能需要语言版本“预览”。</target>
        <note />
      </trans-unit>
      <trans-unit id="fsiInvalidDirective">
        <source>Invalid directive '#{0} {1}'</source>
        <target state="translated">无效的指令“#{0} {1}”</target>
        <note />
      </trans-unit>
      <trans-unit id="ifExpressionTuple">
        <source>The 'if' expression needs to return a tuple of length {0} of type\n    {1}    \nto satisfy context type requirements. It currently returns a tuple of length {2} of type\n    {3}    \n</source>
        <target state="translated">“if” 表达式需要返回长度为 {0} 的类型的元组\n    {1}    \n以满足上下文类型要求。它当前返回了长度为 {2} 的类型的元组\n    {3}    \n</target>
        <note />
      </trans-unit>
      <trans-unit id="ilxGenUnknownDebugPoint">
        <source>Unknown debug point '{0}'. The available debug points are '{1}'.</source>
        <target state="translated">调试点“{0}”未知。可用的调试点为“{1}”。</target>
        <note />
      </trans-unit>
      <trans-unit id="ilxgenInvalidConstructInStateMachineDuringCodegen">
        <source>The resumable code construct '{0}' may only be used in inlined code protected by 'if __useResumableCode then ...' and the overall composition must form valid resumable code.</source>
        <target state="translated">可恢复的代码构造 "{0}" 只能用于受 "if __useResumableCode then..." 保护的内联代码，且整体组合必须构成有效的可恢复代码。</target>
        <note />
      </trans-unit>
      <trans-unit id="implMissingInlineIfLambda">
        <source>The 'InlineIfLambda' attribute is present in the signature but not the implementation.</source>
        <target state="translated">"InlineIfLambda" 属性存在于签名中，但实现中不存在。</target>
        <note />
      </trans-unit>
      <trans-unit id="invalidXmlDocPosition">
        <source>XML comment is not placed on a valid language element.</source>
        <target state="translated">未将 XML 注释放在有效语言元素上。</target>
        <note />
      </trans-unit>
      <trans-unit id="keywordDescriptionAnd">
        <source>Used in mutually recursive bindings, in property declarations, and with multiple constraints on generic parameters.</source>
        <target state="translated">用于互相递归绑定、属性声明，并用于对泛型参数的多个约束。</target>
        <note />
      </trans-unit>
      <trans-unit id="keywordDescriptionConst">
        <source>Keyword to specify a constant literal as a type parameter argument in Type Providers.</source>
        <target state="translated">用于将常量文本指定为类型提供程序中的类型形参实参的关键字。</target>
        <note />
      </trans-unit>
      <trans-unit id="keywordDescriptionSig">
        <source>Keyword reserved for ML-compatibility.</source>
        <target state="translated">保留用于 ML 兼容性的关键字。</target>
        <note />
      </trans-unit>
      <trans-unit id="keywordDescriptionTypeTest">
        <source>Used to check if an object is of the given type in a pattern or binding.</source>
        <target state="translated">用于检查对象是否属于模式或绑定中的给定类型。</target>
        <note />
      </trans-unit>
      <trans-unit id="lexByteStringMayNotBeInterpolated">
        <source>a byte string may not be interpolated</source>
        <target state="translated">不能内插字节字符串</target>
        <note />
      </trans-unit>
      <trans-unit id="lexExtendedStringInterpolationNotSupported">
        <source>Extended string interpolation is not supported in this version of F#.</source>
        <target state="new">Extended string interpolation is not supported in this version of F#.</target>
        <note />
      </trans-unit>
      <trans-unit id="lexIfOCaml">
        <source>IF-FSHARP/IF-CAML regions are no longer supported</source>
        <target state="translated">不再支持 IF-FSHARP/IF-CAML 区域</target>
        <note />
      </trans-unit>
      <trans-unit id="lexInvalidIdentifier">
        <source>This is not a valid identifier</source>
        <target state="new">This is not a valid identifier</target>
        <note />
      </trans-unit>
      <trans-unit id="lexRBraceInInterpolatedString">
        <source>A '}}' character must be escaped (by doubling) in an interpolated string.</source>
        <target state="translated">在内插字符串中，必需对 "}}" 字符进行转义(通过加倍)。</target>
        <note />
      </trans-unit>
      <trans-unit id="lexSingleQuoteInSingleQuote">
        <source>Invalid interpolated string. Single quote or verbatim string literals may not be used in interpolated expressions in single quote or verbatim strings. Consider using an explicit 'let' binding for the interpolation expression or use a triple quote string as the outer string literal.</source>
        <target state="translated">内插字符串无效。在单引号字符串或逐字字符串的内插表达式中不能使用单引号或逐字字符串文本。请考虑对内插表达式使用显式 "let" 绑定，或使用三重引号字符串作为外部字符串文本。</target>
        <note />
      </trans-unit>
      <trans-unit id="lexTooManyLBracesInTripleQuote">
        <source>The interpolated triple quoted string literal does not start with enough '$' characters to allow this many consecutive opening braces as content.</source>
        <target state="new">The interpolated triple quoted string literal does not start with enough '$' characters to allow this many consecutive opening braces as content.</target>
        <note />
      </trans-unit>
      <trans-unit id="lexTooManyPercentsInTripleQuote">
        <source>The interpolated triple quoted string literal does not start with enough '$' characters to allow this many consecutive '%' characters.</source>
        <target state="new">The interpolated triple quoted string literal does not start with enough '$' characters to allow this many consecutive '%' characters.</target>
        <note />
      </trans-unit>
      <trans-unit id="lexTripleQuoteInTripleQuote">
        <source>Invalid interpolated string. Triple quote string literals may not be used in interpolated expressions. Consider using an explicit 'let' binding for the interpolation expression.</source>
        <target state="translated">内插字符串无效。在内插表达式中不能使用三重引号字符串文字。请考虑对内插表达式使用显式的 "let" 绑定。</target>
        <note />
      </trans-unit>
      <trans-unit id="lexUnmatchedRBracesInTripleQuote">
        <source>The interpolated string contains unmatched closing braces.</source>
        <target state="new">The interpolated string contains unmatched closing braces.</target>
        <note />
      </trans-unit>
      <trans-unit id="listElementHasWrongTypeTuple">
        <source>All elements of a list must be implicitly convertible to the type of the first element, which here is a tuple of length {0} of type\n    {1}    \nThis element is a tuple of length {2} of type\n    {3}    \n</source>
        <target state="translated">列表的所有元素必须可隐式转换为第一个元素的类型，这是一个长度为 {0} 的类型的元组\n    {1}    \n此元素是长度为 {2} 类型的元组\n    {3}    \n</target>
        <note />
      </trans-unit>
      <trans-unit id="matchNotAllowedForUnionCaseWithNoData">
        <source>Pattern discard is not allowed for union case that takes no data.</source>
        <target state="translated">不允许将模式丢弃用于不采用数据的联合事例。</target>
        <note />
      </trans-unit>
      <trans-unit id="mlCompatError">
        <source>This construct is deprecated. {0}. You can enable this feature by using '--langversion:5.0' and '--mlcompatibility'.</source>
        <target state="translated">此构造已弃用。{0}。可以通过使用 “--langversion:5.0” 和 “--mlcompatibility” 启用此功能。</target>
        <note />
      </trans-unit>
      <trans-unit id="mlCompatKeyword">
        <source>In previous versions of F# '{0}' was a reserved keyword but the use of this keyword is now deprecated</source>
        <target state="translated">在早期版本的 F# 中，“{0}”是保留关键字，但现在已启用此关键字的使用</target>
        <note />
      </trans-unit>
      <trans-unit id="mlCompatLightOffNoLongerSupported">
        <source>The use of '#light \"off\"' or '#indent \"off\"' was deprecated in F# 2.0 and is no longer supported</source>
        <target state="translated">“#light \"off\"” 或 “#indent \"off\"” 在的使用在 F# 2.0 中已启用，并且不再受支持</target>
        <note />
      </trans-unit>
      <trans-unit id="mlCompatMultiPrefixTyparsNoLongerSupported">
        <source>The use of multiple parenthesized type parameters before a generic type name such as '(int, int) Map' was deprecated in F# 2.0 and is no longer supported</source>
        <target state="translated">在泛型类型名称，例如 “(int, int) Map”，之前使用多个带圆括号类型参数已在 F# 2.0 中弃用，并且不再受支持</target>
        <note />
      </trans-unit>
      <trans-unit id="mlCompatSigColonNoLongerSupported">
        <source>The use of 'module M: sig ... end ' was deprecated in F# 2.0 and is no longer supported. Change the ':' to an '=' and remove the 'sig' and 'end' and use indentation instead</source>
        <target state="translated">使用 “module M: sig ... end ” 在 F# 2.0 中已弃用，并且不再受支持。请将 “:” 更改为 “=”，删除 “sig” 和 “end”，并改为使用缩进</target>
        <note />
      </trans-unit>
      <trans-unit id="mlCompatSigEndNoLongerSupported">
        <source>The use of 'module M = sig ... end ' was deprecated in F# 2.0 and is no longer supported. Remove the 'sig' and 'end' and use indentation instead</source>
        <target state="translated">使用 “module M = sig ... end ” 在 F# 2.0 中已弃用，并且不再受支持。请删除 “sig” 和 “end” 并改用缩进</target>
        <note />
      </trans-unit>
      <trans-unit id="mlCompatStructEndNoLongerSupported">
        <source>The use of 'module M = struct ... end ' was deprecated in F# 2.0 and is no longer supported. Remove the 'struct' and 'end' and use indentation instead</source>
        <target state="translated">使用 “module M = struct ... end ” 在 F# 2.0 中已弃用，并且不再受支持。请删除 “struct” 和 “end” 并改用缩进</target>
        <note />
      </trans-unit>
      <trans-unit id="nativeResourceFormatError">
        <source>Stream does not begin with a null resource and is not in '.RES' format.</source>
        <target state="translated">流应以空资源开头并且应采用 .RES 格式。</target>
        <note />
      </trans-unit>
      <trans-unit id="nativeResourceHeaderMalformed">
        <source>Resource header beginning at offset {0} is malformed.</source>
        <target state="translated">以偏移量 {0} 开始的资源标头格式不正确。</target>
        <note />
      </trans-unit>
      <trans-unit id="notAFunctionButMaybeIndexer2">
        <source>This expression is not a function and cannot be applied. Did you intend to access the indexer via 'expr[index]'?</source>
        <target state="translated">此表达式不是函数，无法应用。是否曾打算通过 expr[index] 访问索引器?</target>
        <note />
      </trans-unit>
      <trans-unit id="notAFunctionButMaybeIndexerWithName2">
        <source>This value is not a function and cannot be applied. Did you intend to access the indexer via '{0}[index]'?</source>
        <target state="translated">此值不是一个函数，无法应用。是否曾打算通过 '{0}[index]' 访问索引器?</target>
        <note />
      </trans-unit>
      <trans-unit id="optFailedToInlineSuggestedValue">
        <source>The value '{0}' was marked 'InlineIfLambda' but was not determined to have a lambda value. This warning is for informational purposes only.</source>
        <target state="translated">值 "{0}" 标记为 "InlineIfLambda"，但未确定其具有 lambda 值。此警告仅供参考。</target>
        <note />
      </trans-unit>
      <trans-unit id="optsAllSigs">
        <source>Print the inferred interfaces of all compilation files to associated signature files</source>
        <target state="translated">将所有编译文件的推断接口打印到关联的签名文件</target>
        <note />
      </trans-unit>
      <trans-unit id="optsClearResultsCache">
        <source>Clear the package manager results cache</source>
        <target state="translated">清除包管理器结果缓存</target>
        <note />
      </trans-unit>
      <trans-unit id="optsCompressMetadata">
        <source>Compress interface and optimization data files</source>
        <target state="translated">压缩接口和优化数据文件</target>
        <note />
      </trans-unit>
      <trans-unit id="optsGetLangVersions">
        <source>Display the allowed values for language version.</source>
        <target state="translated">显示语言版本的允许值。</target>
        <note />
      </trans-unit>
      <trans-unit id="optsInvalidRefAssembly">
        <source>Invalid use of emitting a reference assembly, do not use '--standalone or --staticlink' with '--refonly or --refout'.</source>
        <target state="translated">发出引用程序集的使用无效，请勿将 '--standalone 或 --staticlink' 与 '--refonly 或 --refout' 一起使用。</target>
        <note />
      </trans-unit>
      <trans-unit id="optsInvalidRefOut">
        <source>Invalid reference assembly path'</source>
        <target state="translated">引用程序集路径无效</target>
        <note />
      </trans-unit>
      <trans-unit id="optsOptimizationData">
        <source>Specify included optimization information, the default is file. Important for distributed libraries.</source>
        <target state="translated">指定包含的优化信息，默认值为文件。对于分发库非常重要。</target>
        <note />
      </trans-unit>
      <trans-unit id="optsPdbMatchesOutputFileName">
        <source>The pdb output file name cannot match the build output filename use --pdb:filename.pdb</source>
        <target state="translated">pdb 输出文件名不能与生成输出文件名 use --pdb: filename.pdb 匹配</target>
        <note />
      </trans-unit>
      <trans-unit id="optsRefOnly">
        <source>Produce a reference assembly, instead of a full assembly, as the primary output</source>
        <target state="translated">生成引用程序集而不是完整程序集作为主输出</target>
        <note />
      </trans-unit>
      <trans-unit id="optsRefOut">
        <source>Produce a reference assembly with the specified file path.</source>
        <target state="translated">生成具有指定文件路径的引用程序集。</target>
        <note />
      </trans-unit>
      <trans-unit id="optsReflectionFree">
        <source>Disable implicit generation of constructs using reflection</source>
        <target state="translated">使用反射禁用隐式构造生成</target>
        <note />
      </trans-unit>
      <trans-unit id="optsSetLangVersion">
        <source>Specify language version such as 'latest' or 'preview'.</source>
        <target state="translated">指定语言版本，如 "latest" 或 "preview"。</target>
        <note />
      </trans-unit>
      <trans-unit id="optsSignatureData">
        <source>Include F# interface information, the default is file. Essential for distributing libraries.</source>
        <target state="translated">包括 F# 接口信息，默认值为文件。对于分发库必不可少。</target>
        <note />
      </trans-unit>
      <trans-unit id="optsStrictIndentation">
        <source>Override indentation rules implied by the language version</source>
        <target state="new">Override indentation rules implied by the language version</target>
        <note />
      </trans-unit>
      <trans-unit id="optsSupportedLangVersions">
        <source>Supported language versions:</source>
        <target state="translated">支持的语言版本:</target>
        <note />
      </trans-unit>
      <trans-unit id="optsUnknownOptimizationData">
        <source>Invalid value '{0}' for --optimizationdata, valid value are: none, file, compress.</source>
        <target state="translated">--optimizationdata 的值 "{0}" 无效，有效值为: none、file、compress。</target>
        <note />
      </trans-unit>
      <trans-unit id="optsUnknownSignatureData">
        <source>Invalid value '{0}' for --interfacedata, valid value are: none, file, compress.</source>
        <target state="translated">--interfacedata 的值 "{0}" 无效，有效值为: none、file、compress。</target>
        <note />
      </trans-unit>
      <trans-unit id="optsUnrecognizedLanguageVersion">
        <source>Unrecognized value '{0}' for --langversion use --langversion:? for complete list</source>
        <target state="translated">--langversion 的值“{0}”无法识别，使用 --langversion:? 获取完整列表。</target>
        <note />
      </trans-unit>
      <trans-unit id="optsVersion">
        <source>Display compiler version banner and exit</source>
        <target state="translated">显示编译器版本横幅并退出</target>
        <note />
      </trans-unit>
      <trans-unit id="optsWin32icon">
        <source>Specify a Win32 icon file (.ico)</source>
        <target state="translated">指定 Win32 图标文件(.ico)</target>
        <note />
      </trans-unit>
      <trans-unit id="packageManagementRequiresVFive">
        <source>The 'package management' feature requires language version 5.0 or above</source>
        <target state="translated">“包管理”功能需要语言版本 5.0 或更高版本</target>
        <note />
      </trans-unit>
      <trans-unit id="parsEmptyFillInInterpolatedString">
        <source>Invalid interpolated string. This interpolated string expression fill is empty, an expression was expected.</source>
        <target state="translated">内插字符串无效。此内插字符串表达式填充为空，应为表达式。</target>
        <note />
      </trans-unit>
      <trans-unit id="parsEofInInterpolatedString">
        <source>Incomplete interpolated string begun at or before here</source>
        <target state="translated">在此处或之前开始的内插字符串不完整</target>
        <note />
      </trans-unit>
      <trans-unit id="parsEofInInterpolatedStringFill">
        <source>Incomplete interpolated string expression fill begun at or before here</source>
        <target state="translated">在此处或之前开始的内插字符串表达式不完整</target>
        <note />
      </trans-unit>
      <trans-unit id="parsEofInInterpolatedTripleQuoteString">
        <source>Incomplete interpolated triple-quote string begun at or before here</source>
        <target state="translated">在此处或之前开始的内插三重引号字符串不完整</target>
        <note />
      </trans-unit>
      <trans-unit id="parsEofInInterpolatedVerbatimString">
        <source>Incomplete interpolated verbatim string begun at or before here</source>
        <target state="translated">在此处或之前开始的内插逐字字符串不完整</target>
        <note />
      </trans-unit>
      <trans-unit id="parsExpectedPatternAfterToken">
        <source>Expected a pattern after this point</source>
        <target state="translated">此点之后应有一个模式</target>
        <note />
      </trans-unit>
      <trans-unit id="parsExpectingExpression">
        <source>Expecting expression</source>
        <target state="new">Expecting expression</target>
        <note />
      </trans-unit>
      <trans-unit id="parsExpectingPattern">
        <source>Expecting pattern</source>
        <target state="new">Expecting pattern</target>
        <note />
      </trans-unit>
      <trans-unit id="parsExpectingType">
        <source>Expecting type</source>
        <target state="new">Expecting type</target>
        <note />
      </trans-unit>
      <trans-unit id="parsIncompleteTyparExpr1">
        <source>Incomplete character literal (example: 'Q') or qualified type invocation (example: 'T.Name)</source>
        <target state="translated">字符文本不完整(示例: "Q")或限定类型调用(示例: "T.Name")</target>
        <note />
      </trans-unit>
      <trans-unit id="parsIncompleteTyparExpr2">
        <source>Incomplete operator expression (example a^b) or qualified type invocation (example: ^T.Name)</source>
        <target state="translated">运算符表达式不完整(示例: a^b)或限定类型调用(示例: ^T.Name)</target>
        <note />
      </trans-unit>
      <trans-unit id="parsMissingKeyword">
        <source>Missing keyword '{0}'</source>
        <target state="new">Missing keyword '{0}'</target>
        <note />
      </trans-unit>
      <trans-unit id="parsMissingMemberBody">
        <source>Expecting member body</source>
        <target state="new">Expecting member body</target>
        <note />
      </trans-unit>
      <trans-unit id="parsMissingUnionCaseName">
        <source>Missing union case name</source>
        <target state="new">Missing union case name</target>
        <note />
      </trans-unit>
      <trans-unit id="parsNewExprMemberAccess">
        <source>This member access is ambiguous. Please use parentheses around the object creation, e.g. '(new SomeType(args)).MemberName'</source>
        <target state="translated">此成员访问权限不明确。请在对象创建周围使用括号，例如 “(new SomeType(args)).MemberName”</target>
        <note />
      </trans-unit>
      <trans-unit id="parsUnexpectedEndOfFileElif">
        <source>Unexpected end of input in 'else if' or 'elif' branch of conditional expression. Expected 'elif &lt;expr&gt; then &lt;expr&gt;' or 'else if &lt;expr&gt; then &lt;expr&gt;'.</source>
        <target state="translated">条件表达式的 "else if" 或 "elif" 分支中的输入意外结束。应为 "elif &lt;expr&gt; then &lt;expr&gt;" 或 "else if &lt;expr&gt; then &lt;expr&gt;"。</target>
        <note />
      </trans-unit>
      <trans-unit id="parsUnexpectedSymbolDot">
        <source>Unexpected symbol '.' in member definition. Expected 'with', '=' or other token.</source>
        <target state="translated">成员定义中有意外的符号 "."。预期 "with"、"+" 或其他标记。</target>
        <note />
      </trans-unit>
      <trans-unit id="optsChecksumAlgorithm">
        <source>Specify algorithm for calculating source file checksum stored in PDB. Supported values are: SHA1 or SHA256 (default)</source>
        <target state="translated">指定用于计算存储在 PDB 中的源文件校验的算法。支持的值是:SHA1 或 SHA256(默认)</target>
        <note />
      </trans-unit>
      <trans-unit id="optsUnknownChecksumAlgorithm">
        <source>Algorithm '{0}' is not supported</source>
        <target state="translated">不支持算法“{0}”</target>
        <note />
      </trans-unit>
      <trans-unit id="pickleFsharpCoreBackwardsCompatible">
        <source>Newly added pickle state cannot be used in FSharp.Core, since it must be working in older compilers+tooling as well. The time window is at least 3 years after feature introduction. Violation: {0} . Context: \n {1} </source>
        <target state="new">Newly added pickle state cannot be used in FSharp.Core, since it must be working in older compilers+tooling as well. The time window is at least 3 years after feature introduction. Violation: {0} . Context: \n {1} </target>
        <note />
      </trans-unit>
      <trans-unit id="reprResumableCodeContainsConstrainedGenericLet">
        <source>A constrained generic construct occured in the resumable code specification</source>
        <target state="translated">可恢复代码规范中发生受约束的泛型构造</target>
        <note />
      </trans-unit>
      <trans-unit id="reprResumableCodeContainsDynamicResumeAtInBody">
        <source>A target label for __resumeAt was not statically determined. A __resumeAt with a non-static target label may only appear at the start of a resumable code method</source>
        <target state="translated">未静态确定 __resumeAt 的目标标签。具有非静态目标标签的 __resumeAt 只能出现在可恢复代码方法的开头</target>
        <note />
      </trans-unit>
      <trans-unit id="reprResumableCodeContainsFastIntegerForLoop">
        <source>A fast integer for loop may not contain resumption points</source>
        <target state="translated">循环的快速整数不能包含恢复点</target>
        <note />
      </trans-unit>
      <trans-unit id="reprResumableCodeContainsLetRec">
        <source>A 'let rec' occured in the resumable code specification</source>
        <target state="translated">可恢复代码规范中出现 "let rec"</target>
        <note />
      </trans-unit>
      <trans-unit id="reprResumableCodeContainsResumptionInHandlerOrFilter">
        <source>The 'with' block of a try/with may not contain resumption points</source>
        <target state="translated">try/with 的 "with" 块可能不包含恢复点</target>
        <note />
      </trans-unit>
      <trans-unit id="reprResumableCodeContainsResumptionInTryFinally">
        <source>A try/finally may not contain resumption points</source>
        <target state="translated">try/finally 不能包含恢复点</target>
        <note />
      </trans-unit>
      <trans-unit id="reprResumableCodeDefinitionWasGeneric">
        <source>A delegate or function producing resumable code in a state machine has type parameters</source>
        <target state="translated">在状态机中生成可恢复代码的委托或函数具有类型参数</target>
        <note />
      </trans-unit>
      <trans-unit id="reprResumableCodeInvokeNotReduced">
        <source>A resumable code invocation at '{0}' could not be reduced</source>
        <target state="translated">无法减少位于 "{0}" 的可恢复代码调用</target>
        <note />
      </trans-unit>
      <trans-unit id="reprResumableCodeValueHasNoDefinition">
        <source>The resumable code value(s) '{0}' does not have a definition</source>
        <target state="translated">可恢复的代码值 "{0}" 没有定义</target>
        <note />
      </trans-unit>
      <trans-unit id="poundiNotSupportedByRegisteredDependencyManagers">
        <source>#i is not supported by the registered PackageManagers</source>
        <target state="translated">注册的 PackageManager 不支持 #i</target>
        <note />
      </trans-unit>
      <trans-unit id="reprStateMachineInvalidForm">
        <source>The state machine has an unexpected form</source>
        <target state="translated">状态机具有意外的窗体</target>
        <note />
      </trans-unit>
      <trans-unit id="reprStateMachineNotCompilable">
        <source>This state machine is not statically compilable. {0}. An alternative dynamic implementation will be used, which may be slower. Consider adjusting your code to ensure this state machine is statically compilable, or else suppress this warning.</source>
        <target state="translated">此状态机不可静态编译。{0}。将使用另一种动态实现，可能速度较慢。请考虑调整代码以确保此状态机是可静态编译的，或者禁止显示此警告。</target>
        <note />
      </trans-unit>
      <trans-unit id="reprStateMachineNotCompilableNoAlternative">
        <source>This state machine is not statically compilable and no alternative is available. {0}. Use an 'if __useResumableCode then &lt;state-machine&gt; else &lt;alternative&gt;' to give an alternative.</source>
        <target state="translated">此状态机不可静态编译，并且没有可用的替代方法。{0}。 请使用 "if __useResumableCode 然后 &lt;state-machine&gt; else &lt;alternative&gt;' 以提供替代方法。</target>
        <note />
      </trans-unit>
      <trans-unit id="scriptSdkNotDetermined">
        <source>The .NET SDK for this script could not be determined. If the script is in a directory using a 'global.json' then ensure the relevant .NET SDK is installed. The output from '{0} --version' in the directory '{1}' was: '{2}' and the exit code was '{3}'.</source>
        <target state="translated">无法确定此脚本的 .NET SDK。如果脚本在使用 "global.json" 的目录中，请确保已安装相关的 .NET SDK。目录“{1}”中 "{0} --version" 的输出为“{2}”，退出代码为“{3}”。</target>
        <note />
      </trans-unit>
      <trans-unit id="scriptSdkNotDeterminedNoHost">
        <source>The .NET SDK for this script could not be determined. dotnet.exe could not be found ensure a .NET SDK is installed.</source>
        <target state="translated">无法确定此脚本的 .NET SDK。找不到 dotnet.exe，请确保安装了 .NET SDK。</target>
        <note />
      </trans-unit>
      <trans-unit id="scriptSdkNotDeterminedUnexpected">
        <source>The .NET SDK for this script could not be determined. If the script is in a directory using a 'global.json' then ensure the relevant .NET SDK is installed. Unexpected error '{0}'.</source>
        <target state="translated">无法确定此脚本的 .NET SDK。如果脚本在使用 "global.json" 的目录中，请确保已安装相关的 .NET SDK。出现意外错误“{0}”。</target>
        <note />
      </trans-unit>
      <trans-unit id="tcAmbiguousImplicitConversion">
        <source>This expression has type '{0}' and is only made compatible with type '{1}' through an ambiguous implicit conversion. Consider using an explicit call to 'op_Implicit'. The applicable implicit conversions are:{2}</source>
        <target state="translated">此表达式的类型为“{0}”，仅可通过不明确的隐式转换使其与类型“{1}”兼容。请考虑使用显式调用“op_Implicit”。适用的隐式转换为: {2}</target>
        <note />
      </trans-unit>
      <trans-unit id="tcAndBangNotSupported">
        <source>This feature is not supported in this version of F#. You may need to add /langversion:preview to use this feature.</source>
        <target state="translated">此版本的 F# 不支持此功能。你可能需要添加 /langversion:preview 才可使用此功能。</target>
        <note />
      </trans-unit>
      <trans-unit id="tcAnonRecdDuplicateFieldId">
        <source>The field '{0}' appears multiple times in this record expression.</source>
        <target state="translated">字段“{0}”在此记录表达式中多次出现。</target>
        <note />
      </trans-unit>
      <trans-unit id="tcAnonRecdFieldNameDifferent">
        <source>This is the wrong anonymous record. It should have the fields {0}.</source>
        <target state="translated">此匿名记录不正确。它应具有字段 {0}。</target>
        <note />
      </trans-unit>
      <trans-unit id="tcAnonRecdFieldNameSubset">
        <source>This anonymous record does not have enough fields. Add the missing fields {0}.</source>
        <target state="translated">此匿名记录没有足够的字段。请添加缺少的字段 {0}。</target>
        <note />
      </trans-unit>
      <trans-unit id="tcAnonRecdFieldNameSuperset">
        <source>This anonymous record has too many fields. Remove the extra fields {0}.</source>
        <target state="translated">此匿名记录的字段太多。请删除额外的字段 {0}。</target>
        <note />
      </trans-unit>
      <trans-unit id="tcAnonRecdInvalid">
        <source>Invalid Anonymous Record type declaration.</source>
        <target state="translated">匿名记录类型声明无效。</target>
        <note />
      </trans-unit>
      <trans-unit id="tcAnonRecdTypeDuplicateFieldId">
        <source>The field '{0}' appears multiple times in this anonymous record type.</source>
        <target state="translated">字段“{0}”在此匿名记录类型中多次出现。</target>
        <note />
      </trans-unit>
      <trans-unit id="tcAugmentationsCannotHaveAttributes">
        <source>Attributes cannot be applied to type extensions.</source>
        <target state="translated">属性不可应用于类型扩展。</target>
        <note />
      </trans-unit>
      <trans-unit id="tcCopyAndUpdateRecordChangesAllFields">
        <source>This copy-and-update record expression changes all fields of record type '{0}'. Consider using the record construction syntax instead.</source>
        <target state="translated">此复制和更新记录表达式更改记录类型“{0}”的所有字段。请考虑改用记录构造语法。</target>
        <note />
      </trans-unit>
      <trans-unit id="tcHighPrecedenceFunctionApplicationToListDeprecated">
        <source>The syntax 'expr1[expr2]' is used for indexing. Consider adding a type annotation to enable indexing, or if calling a function add a space, e.g. 'expr1 [expr2]'.</source>
        <target state="translated">语法“expr1[expr2]”用于索引。考虑添加类型批注来启用索引，或者在调用函数添加空格，例如“expr1 [expr2]”。</target>
        <note />
      </trans-unit>
      <trans-unit id="tcHighPrecedenceFunctionApplicationToListReserved">
        <source>The syntax 'expr1[expr2]' is now reserved for indexing. See https://aka.ms/fsharp-index-notation. If calling a function, add a space between the function and argument, e.g. 'someFunction [expr]'.</source>
        <target state="translated">语法“expr1[expr2]”现在保留用于索引。请参阅 https://aka.ms/fsharp-index-notation。如果调用函数，请在函数和参数之间添加空格，例如“someFunction [expr]”。</target>
        <note />
      </trans-unit>
      <trans-unit id="tcIllegalByrefsInOpenTypeDeclaration">
        <source>Byref types are not allowed in an open type declaration.</source>
        <target state="translated">在开放类型声明中不允许使用 Byref 类型。</target>
        <note />
      </trans-unit>
      <trans-unit id="tcIndexNotationDeprecated">
        <source>The syntax 'arr.[idx]' is now revised to 'arr[idx]'. Please update your code.</source>
        <target state="translated">语法“arr.[idx]”现在修改为“arr[idx]”。请更新代码。</target>
        <note />
      </trans-unit>
      <trans-unit id="tcBuiltInImplicitConversionUsed">
        <source>This expression uses a built-in implicit conversion to convert type '{0}' to type '{1}'. See https://aka.ms/fsharp-implicit-convs.</source>
        <target state="translated">此表达式使用内置隐式转换将类型“{0}”转换为类型“{1}”。请参阅 https://aka.ms/fsharp-implicit-convs。</target>
        <note />
      </trans-unit>
      <trans-unit id="tcImplicitConversionUsedForMethodArg">
        <source>This expression uses the implicit conversion '{0}' to convert type '{1}' to type '{2}'.</source>
        <target state="translated">此表达式使用隐式转换“{0}”将类型“{1}”转换为类型“{2}”。</target>
        <note />
      </trans-unit>
      <trans-unit id="tcImplicitConversionUsedForNonMethodArg">
        <source>This expression uses the implicit conversion '{0}' to convert type '{1}' to type '{2}'. See https://aka.ms/fsharp-implicit-convs. This warning may be disabled using '#nowarn \"3391\".</source>
        <target state="translated">此表达式使用隐式转换“{0}”将类型“{1}”转换为类型“{2}”。请参阅 https://aka.ms/fsharp-implicit-convs。可使用 '#nowarn \"3391\" 禁用此警告。</target>
        <note />
      </trans-unit>
      <trans-unit id="tcInitOnlyPropertyCannotBeSet1">
        <source>Init-only property '{0}' cannot be set outside the initialization code. See https://aka.ms/fsharp-assigning-values-to-properties-at-initialization</source>
        <target state="translated">不能在初始化代码外部设置仅限 init 的属性 "{0}"。请参阅 https://aka.ms/fsharp-assigning-values-to-properties-at-initialization</target>
        <note />
      </trans-unit>
      <trans-unit id="tcInlineIfLambdaUsedOnNonInlineFunctionOrMethod">
        <source>The 'InlineIfLambda' attribute may only be used on parameters of inlined functions of methods whose type is a function or F# delegate type.</source>
        <target state="translated">"InlineIfLambda" 特性只能用于类型为函数或 F# 委托类型的方法的内联函数的参数。</target>
        <note />
      </trans-unit>
      <trans-unit id="tcInterpolationMixedWithPercent">
        <source>Mismatch in interpolated string. Interpolated strings may not use '%' format specifiers unless each is given an expression, e.g. '%d{{1+1}}'</source>
        <target state="translated">在内插字符串中不匹配。内插字符串不会使用 "%" 格式说明符，除非为每个字符串提供像 "'%d{{1+1}}" 这样的表达式</target>
        <note />
      </trans-unit>
      <trans-unit id="tcInvalidAlignmentInInterpolatedString">
        <source>Invalid alignment in interpolated string</source>
        <target state="translated">内插字符串中的对齐无效</target>
        <note />
      </trans-unit>
      <trans-unit id="tcInvalidMemberDeclNameMissingOrHasParen">
        <source>Invalid member declaration. The name of the member is missing or has parentheses.</source>
        <target state="translated">成员声明无效。成员的名称缺失或包含括号。</target>
        <note />
      </trans-unit>
      <trans-unit id="tcInvalidResumableConstruct">
        <source>The construct '{0}' may only be used in valid resumable code.</source>
        <target state="translated">构造 "{0}" 只能在有效的可恢复代码中使用。</target>
        <note />
      </trans-unit>
      <trans-unit id="tcInvalidSelfConstraint">
        <source>Invalid constraint. Valid constraint forms include \"'T :&gt; ISomeInterface\" for interface constraints and \"SomeConstrainingType&lt;'T&gt;\" for self-constraints. See https://aka.ms/fsharp-type-constraints.</source>
        <target state="translated">约束无效。有效的约束形式包括 \"'T :&gt; ISomeInterface\" (接口约束)和 \"SomeConstrainingType&lt;'T&gt;\" (自我约束)。请参阅 https://aka.ms/fsharp-type-constraints。</target>
        <note />
      </trans-unit>
      <trans-unit id="tcInvalidStructReturn">
        <source>The use of '[&lt;Struct&gt;]' on values, functions and methods is only allowed on partial active pattern definitions</source>
        <target state="translated">只允许在部分活动模式定义中对值、函数和方法使用 "[&lt;Struct&gt;]"</target>
        <note />
      </trans-unit>
      <trans-unit id="tcInvalidUseBangBindingNoAndBangs">
        <source>use! may not be combined with and!</source>
        <target state="translated">use! 不得与 and! 结合使用</target>
        <note />
      </trans-unit>
      <trans-unit id="tcInvalidUseOfReverseIndex">
        <source>Invalid use of reverse index in list expression.</source>
        <target state="translated">列表表达式中反向索引的使用无效。</target>
        <note />
      </trans-unit>
      <trans-unit id="tcListThenAdjacentListArgumentNeedsAdjustment">
        <source>The syntax '[expr1][expr2]' is ambiguous when used as an argument. See https://aka.ms/fsharp-index-notation. If you intend indexing or slicing then you must use '(expr1).[expr2]' in argument position. If calling a function with multiple curried arguments, add a space between them, e.g. 'someFunction [expr1] [expr2]'.</source>
        <target state="translated">语法“[expr1][expr2]”用作参数时不明确。请参阅 https://aka.ms/fsharp-index-notation。如果要索引或切片，则必须在参数位置使用“(expr1).[expr2]”。如果使用多个扩充参数调用函数，请在它们之间添加空格，例如“someFunction [expr1] [expr2]”。</target>
        <note />
      </trans-unit>
      <trans-unit id="tcListThenAdjacentListArgumentReserved">
        <source>The syntax '[expr1][expr2]' is now reserved for indexing and is ambiguous when used as an argument. See https://aka.ms/fsharp-index-notation. If calling a function with multiple curried arguments, add a space between them, e.g. 'someFunction [expr1] [expr2]'.</source>
        <target state="translated">语法“[expr1][expr2]”现在保留用于索引，用作参数时不明确。请参见 https://aka.ms/fsharp-index-notation。如果使用多个扩充参数调用函数， 请在它们之间添加空格，例如“someFunction [expr1] [expr2]”。</target>
        <note />
      </trans-unit>
      <trans-unit id="tcLiteralAttributeCannotUseActivePattern">
        <source>A [&lt;Literal&gt;] declaration cannot use an active pattern for its identifier</source>
        <target state="translated">[&lt;Literal&gt;] 声明不能对其标识符使用活动模式</target>
        <note />
      </trans-unit>
      <trans-unit id="tcLiteralFieldAssignmentNoArg">
        <source>Cannot assign a value to another value marked literal</source>
        <target state="translated">无法将值分配给标记为文本的其他值</target>
        <note />
      </trans-unit>
      <trans-unit id="tcLiteralFieldAssignmentWithArg">
        <source>Cannot assign '{0}' to a value marked literal</source>
        <target state="translated">无法将“{0}”分配给标记为文本的值</target>
        <note />
      </trans-unit>
      <trans-unit id="tcMissingRequiredMembers">
        <source>The following required properties have to be initalized:{0}</source>
        <target state="translated">必须初始化以下必需属性: {0}</target>
        <note />
      </trans-unit>
      <trans-unit id="tcMultipleRecdTypeChoice">
        <source>Multiple type matches were found:\n{0}\nThe type '{1}' was used. Due to the overlapping field names\n{2}\nconsider using type annotations or change the order of open statements.</source>
        <target state="new">Multiple type matches were found:\n{0}\nThe type '{1}' was used. Due to the overlapping field names\n{2}\nconsider using type annotations or change the order of open statements.</target>
        <note />
      </trans-unit>
      <trans-unit id="tcNoEagerConstraintApplicationAttribute">
        <source>Using methods with 'NoEagerConstraintApplicationAttribute' requires /langversion:6.0 or later</source>
        <target state="translated">将方法与 “NoEagerConstraintApplicationAttribute” 配合使用需要 /langversion:6.0 或更高版本</target>
        <note />
      </trans-unit>
      <trans-unit id="tcNotAFunctionButIndexerIndexingNotYetEnabled">
        <source>This expression supports indexing, e.g. 'expr.[index]'. The syntax 'expr[index]' requires /langversion:preview. See https://aka.ms/fsharp-index-notation.</source>
        <target state="translated">此表达式支持索引，例如“expr.[index]”。语法“expr[index]”需要 /langversion:preview。请参阅 https://aka.ms/fsharp-index-notation。</target>
        <note />
      </trans-unit>
      <trans-unit id="tcNotAFunctionButIndexerNamedIndexingNotYetEnabled">
        <source>This value supports indexing, e.g. '{0}.[index]'. The syntax '{1}[index]' requires /langversion:preview. See https://aka.ms/fsharp-index-notation.</source>
        <target state="translated">此值支持索引，例如“{0}.[index]”。语法“{1}[index]”需要 /langversion:preview。请参阅 https://aka.ms/fsharp-index-notation。</target>
        <note />
      </trans-unit>
      <trans-unit id="tcNotAnIndexerIndexingNotYetEnabled">
        <source>This expression is not a function and does not support index notation.</source>
        <target state="translated">此表达式不是函数，不支持索引表示法。</target>
        <note />
      </trans-unit>
      <trans-unit id="tcNotAnIndexerNamedIndexingNotYetEnabled">
        <source>The value '{0}' is not a function and does not support index notation.</source>
        <target state="translated">值 '{0}' 不是函数，不支持索引表示法。</target>
        <note />
      </trans-unit>
      <trans-unit id="tcOtherThenAdjacentListArgumentNeedsAdjustment">
        <source>The syntax 'expr1[expr2]' is ambiguous when used as an argument. See https://aka.ms/fsharp-index-notation. If you intend indexing or slicing then you must use 'expr1.[expr2]' in argument position. If calling a function with multiple curried arguments, add a space between them, e.g. 'someFunction expr1 [expr2]'.</source>
        <target state="translated">语法“expr1[expr2]”用作参数时不明确。请参阅 https://aka.ms/fsharp-index-notation。如果要索引或切片，则必须在参数位置使用“expr1.[expr2]”。如果使用多个扩充参数调用函数，请在它们之间添加空格，例如“someFunction expr1 [expr2]”。</target>
        <note />
      </trans-unit>
      <trans-unit id="tcOtherThenAdjacentListArgumentReserved">
        <source>The syntax 'expr1[expr2]' is now reserved for indexing and is ambiguous when used as an argument. See https://aka.ms/fsharp-index-notation. If calling a function with multiple curried arguments, add a space between them, e.g. 'someFunction expr1 [expr2]'.</source>
        <target state="translated">语法“expr1[expr2]”现在保留用于索引，用作参数时不明确。请参见 https://aka.ms/fsharp-index-notation。如果使用多个扩充参数调用函数， 请在它们之间添加空格，例如“someFunction expr1 [expr2]”。</target>
        <note />
      </trans-unit>
      <trans-unit id="tcOverrideUsesMultipleArgumentsInsteadOfTuple">
        <source>This override takes a tuple instead of multiple arguments. Try to add an additional layer of parentheses at the method definition (e.g. 'member _.Foo((x, y))'), or remove parentheses at the abstract method declaration (e.g. 'abstract member Foo: 'a * 'b -&gt; 'c').</source>
        <target state="new">This override takes a tuple instead of multiple arguments. Try to add an additional layer of parentheses at the method definition (e.g. 'member _.Foo((x, y))'), or remove parentheses at the abstract method declaration (e.g. 'abstract member Foo: 'a * 'b -&gt; 'c').</target>
        <note />
      </trans-unit>
      <trans-unit id="tcParenThenAdjacentListArgumentNeedsAdjustment">
        <source>The syntax '(expr1)[expr2]' is ambiguous when used as an argument. See https://aka.ms/fsharp-index-notation. If you intend indexing or slicing then you must use '(expr1).[expr2]' in argument position. If calling a function with multiple curried arguments, add a space between them, e.g. 'someFunction (expr1) [expr2]'.</source>
        <target state="translated">语法“(expr1)[expr2]”用作参数时不明确。请参阅 https://aka.ms/fsharp-index-notation。如果要索引或切片，则必须在参数位置使用“(expr1)[expr2]”。如果使用多个扩充参数调用函数，请在它们之间添加空格，例如“someFunction (expr1)[expr2]”。</target>
        <note />
      </trans-unit>
      <trans-unit id="tcParenThenAdjacentListArgumentReserved">
        <source>The syntax '(expr1)[expr2]' is now reserved for indexing and is ambiguous when used as an argument. See https://aka.ms/fsharp-index-notation. If calling a function with multiple curried arguments, add a space between them, e.g. 'someFunction (expr1) [expr2]'.</source>
        <target state="translated">语法“(expr1)[expr2]”现在保留用于索引，用作参数时不明确。请参见 https://aka.ms/fsharp-index-notation。如果使用多个扩充参数调用函数， 请在它们之间添加空格，例如“someFunction (expr1) [expr2]”。</target>
        <note />
      </trans-unit>
      <trans-unit id="tcRequireMergeSourcesOrBindN">
        <source>The 'let! ... and! ...' construct may only be used if the computation expression builder defines either a '{0}' method or appropriate 'MergeSources' and 'Bind' methods</source>
        <target state="new">The 'let! ... and! ...' construct may only be used if the computation expression builder defines either a '{0}' method or appropriate 'MergeSources' and 'Bind' methods</target>
        <note />
      </trans-unit>
      <trans-unit id="tcResumableCodeArgMustHaveRightKind">
        <source>Invalid resumable code. A resumable code parameter must be of delegate or function type</source>
        <target state="translated">可恢复代码无效。可恢复的代码参数必须为委托或函数类型</target>
        <note />
      </trans-unit>
      <trans-unit id="tcResumableCodeArgMustHaveRightName">
        <source>Invalid resumable code. Resumable code parameter must have name beginning with '__expand'</source>
        <target state="translated">可恢复代码无效。可恢复代码参数的名称必须以 "__expand" 开头</target>
        <note />
      </trans-unit>
      <trans-unit id="tcResumableCodeContainsLetRec">
        <source>Invalid resumable code. A 'let rec' occured in the resumable code specification</source>
        <target state="translated">可恢复代码无效。可恢复代码规范中出现 "let rec"</target>
        <note />
      </trans-unit>
      <trans-unit id="tcResumableCodeFunctionMustBeInline">
        <source>Invalid resumable code. Any method of function accepting or returning resumable code must be marked 'inline'</source>
        <target state="translated">可恢复代码无效。接受或返回可恢复代码的任何函数方法都必须标记为 "inline"</target>
        <note />
      </trans-unit>
      <trans-unit id="tcResumableCodeInvocation">
        <source>Resumable code invocation. Suppress this warning if you are defining new low-level resumable code in terms of existing resumable code.</source>
        <target state="translated">可恢复的代码调用。如果要根据现有可恢复代码定义新的低级别可恢复代码，请取消显示此警告。</target>
        <note />
      </trans-unit>
      <trans-unit id="tcResumableCodeNotSupported">
        <source>Using resumable code or resumable state machines requires /langversion:preview</source>
        <target state="translated">使用可恢复代码或可恢复状态机需要 /langversion:preview</target>
        <note />
      </trans-unit>
      <trans-unit id="tcSetterForInitOnlyPropertyCannotBeCalled1">
        <source>Cannot call '{0}' - a setter for init-only property, please use object initialization instead. See https://aka.ms/fsharp-assigning-values-to-properties-at-initialization</source>
        <target state="translated">无法调用 "{0}"，它是仅限 init 属性的资源库，请改用对象初始化。请参阅 https://aka.ms/fsharp-assigning-values-to-properties-at-initialization</target>
        <note />
      </trans-unit>
      <trans-unit id="tcStaticBindingInExtrinsicAugmentation">
        <source>Static bindings cannot be added to extrinsic augmentations. Consider using a 'static member' instead.</source>
        <target state="new">Static bindings cannot be added to extrinsic augmentations. Consider using a 'static member' instead.</target>
        <note />
      </trans-unit>
      <trans-unit id="tcSubsumptionImplicitConversionUsed">
        <source>This expression implicitly converts type '{0}' to type '{1}'. See https://aka.ms/fsharp-implicit-convs.</source>
        <target state="translated">此表达式将类型“{0}”隐式转换为类型“{1}”。请参阅 https://aka.ms/fsharp-implicit-convs。</target>
        <note />
      </trans-unit>
      <trans-unit id="tcSynTypeOrInvalidInDeclaration">
        <source>SynType.Or is not permitted in this declaration</source>
        <target state="translated">此声明中不允许使用 SynType.Or</target>
        <note />
      </trans-unit>
      <trans-unit id="tcTraitHasMultipleSupportTypes">
        <source>The trait '{0}' invoked by this call has multiple support types. This invocation syntax is not permitted for such traits. See https://aka.ms/fsharp-srtp for guidance.</source>
        <target state="translated">此调用过程调用的特征 "{0}" 具有多种支持类型。此类特征不允许使用此调用语法。有关指南，请参阅 https://aka.ms/fsharp-srtp。</target>
        <note />
      </trans-unit>
      <trans-unit id="tcTraitInvocationShouldUseTick">
        <source>Invocation of a static constraint should use \"'T.Ident\" and not \"^T.Ident\", even for statically resolved type parameters.</source>
        <target state="translated">调用静态约束应使用 \"'T.Ident\" 而不是 \"^T.Ident\"，即使对于静态解析的类型参数也是如此。</target>
        <note />
      </trans-unit>
      <trans-unit id="tcTraitIsNotStatic">
        <source>Trait '{0}' is not static</source>
        <target state="translated">特征 "{0}" 不是静态的</target>
        <note />
      </trans-unit>
      <trans-unit id="tcTraitIsStatic">
        <source>Trait '{0}' is static</source>
        <target state="translated">特征 "{0}" 是静态的</target>
        <note />
      </trans-unit>
      <trans-unit id="tcTraitMayNotUseComplexThings">
        <source>A trait may not specify optional, in, out, ParamArray, CallerInfo or Quote arguments</source>
        <target state="translated">特征不能指定 option、in、out、ParamArray、CallerInfo 或 Quote 参数</target>
        <note />
      </trans-unit>
      <trans-unit id="tcUnableToParseInterpolatedString">
        <source>Invalid interpolated string. {0}</source>
        <target state="translated">内插字符串无效。{0}</target>
        <note />
      </trans-unit>
      <trans-unit id="tcUsingInterfaceWithStaticAbstractMethodAsType">
        <source>'{0}' is normally used as a type constraint in generic code, e.g. \"'T when ISomeInterface&lt;'T&gt;\" or \"let f (x: #ISomeInterface&lt;_&gt;)\". See https://aka.ms/fsharp-iwsams for guidance. You can disable this warning by using '#nowarn \"3536\"' or '--nowarn:3536'.</source>
        <target state="translated">"{0}" 通常用作泛型代码中的类型约束，例如 \"'T when ISomeInterface&lt;'T&gt;\" or \"let f (x: #ISomeInterface&lt;_&gt;)\"。有关指南，请参阅 https://aka.ms/fsharp-iwsams。可以使用 '#nowarn \"3536\"' 或 '--nowarn:3536' 禁用此警告。</target>
        <note />
      </trans-unit>
      <trans-unit id="tcUsingInterfacesWithStaticAbstractMethods">
        <source>Declaring \"interfaces with static abstract methods\" is an advanced feature. See https://aka.ms/fsharp-iwsams for guidance. You can disable this warning by using '#nowarn \"3535\"' or '--nowarn:3535'.</source>
        <target state="translated">声明“使用静态抽象方法的接口”是一项高级功能。有关指南，请参阅 https://aka.ms/fsharp-iwsams。可以使用 "#nowarn \"3535\"' 或 '--nowarn:3535' 禁用此警告。</target>
        <note />
      </trans-unit>
      <trans-unit id="typrelInterfaceMemberNoMostSpecificImplementation">
        <source>Interface member '{0}' does not have a most specific implementation.</source>
        <target state="translated">接口成员“{0}”没有最具体的实现。</target>
        <note />
      </trans-unit>
      <trans-unit id="typrelInterfaceWithConcreteAndVariable">
        <source>'{0}' cannot implement the interface '{1}' with the two instantiations '{2}' and '{3}' because they may unify.</source>
        <target state="translated">“{0}”无法实现具有两个实例化“{2}”和“{3}”的接口“{1}”，因为它们可能会统一。</target>
        <note />
      </trans-unit>
      <trans-unit id="typrelInterfaceWithConcreteAndVariableObjectExpression">
        <source>You cannot implement the interface '{0}' with the two instantiations '{1}' and '{2}' because they may unify.</source>
        <target state="translated">你无法实现具有两个实例化“{1}”和“{2}”的接口“{0}”，因为它们可能会统一。</target>
        <note />
      </trans-unit>
      <trans-unit id="typrelNeverRefinedAwayFromTop">
        <source>A type has been implicitly inferred as 'obj', which may be unintended. Consider adding explicit type annotations. You can disable this warning by using '#nowarn \"3559\"' or '--nowarn:3559'.</source>
        <target state="translated">类型已被隐式推断为 "obj"，这可能是意外的。请考虑添加显式类型注释。可以使用"#nowarn\"3559\" 或 "--nowarn:3559" 禁用此警告。</target>
        <note />
      </trans-unit>
      <trans-unit id="undefinedNameFieldConstructorOrMemberWhenTypeIsKnown">
        <source>The type '{0}' does not define the field, constructor or member '{1}'.</source>
        <target state="translated">类型“{0}”未定义字段、构造函数或成员“{1}”。</target>
        <note />
      </trans-unit>
      <trans-unit id="undefinedNameNamespace">
        <source>The namespace '{0}' is not defined.</source>
        <target state="translated">未定义命名空间“{0}”。</target>
        <note />
      </trans-unit>
      <trans-unit id="undefinedNameNamespaceOrModule">
        <source>The namespace or module '{0}' is not defined.</source>
        <target state="translated">未定义命名空间或模块“{0}”。</target>
        <note />
      </trans-unit>
      <trans-unit id="undefinedNameFieldConstructorOrMember">
        <source>The field, constructor or member '{0}' is not defined.</source>
        <target state="translated">未定义字段、构造函数或成员“{0}”。</target>
        <note />
      </trans-unit>
      <trans-unit id="undefinedNameValueConstructorNamespaceOrType">
        <source>The value, constructor, namespace or type '{0}' is not defined.</source>
        <target state="translated">未定义值、构造函数、命名空间或类型“{0}”。</target>
        <note />
      </trans-unit>
      <trans-unit id="undefinedNameValueOfConstructor">
        <source>The value or constructor '{0}' is not defined.</source>
        <target state="translated">未定义值或构造函数“{0}”。</target>
        <note />
      </trans-unit>
      <trans-unit id="undefinedNameValueNamespaceTypeOrModule">
        <source>The value, namespace, type or module '{0}' is not defined.</source>
        <target state="translated">未定义值、命名空间、类型或模块“{0}”。</target>
        <note />
      </trans-unit>
      <trans-unit id="undefinedNameConstructorModuleOrNamespace">
        <source>The constructor, module or namespace '{0}' is not defined.</source>
        <target state="translated">未定义构造函数、模块或命名空间“{0}”。</target>
        <note />
      </trans-unit>
      <trans-unit id="undefinedNameType">
        <source>The type '{0}' is not defined.</source>
        <target state="translated">未定义类型“{0}”。</target>
        <note />
      </trans-unit>
      <trans-unit id="undefinedNameTypeIn">
        <source>The type '{0}' is not defined in '{1}'.</source>
        <target state="translated">类型“{0}”未在“{1}”中定义。</target>
        <note />
      </trans-unit>
      <trans-unit id="undefinedNameRecordLabelOrNamespace">
        <source>The record label or namespace '{0}' is not defined.</source>
        <target state="translated">未定义记录标签或命名空间“{0}”。</target>
        <note />
      </trans-unit>
      <trans-unit id="undefinedNameRecordLabel">
        <source>The record label '{0}' is not defined.</source>
        <target state="translated">记录标签“{0}”未定义。</target>
        <note />
      </trans-unit>
      <trans-unit id="undefinedNameSuggestionsIntro">
        <source>Maybe you want one of the following:</source>
        <target state="translated">你可能需要以下之一:</target>
        <note />
      </trans-unit>
      <trans-unit id="undefinedNameTypeParameter">
        <source>The type parameter {0} is not defined.</source>
        <target state="translated">未定义类型参数 {0}。</target>
        <note />
      </trans-unit>
      <trans-unit id="undefinedNamePatternDiscriminator">
        <source>The pattern discriminator '{0}' is not defined.</source>
        <target state="translated">未定义模式鉴别器“{0}”。</target>
        <note />
      </trans-unit>
      <trans-unit id="replaceWithSuggestion">
        <source>Replace with '{0}'</source>
        <target state="translated">替换为“{0}”</target>
        <note />
      </trans-unit>
      <trans-unit id="addIndexerDot">
        <source>Add . for indexer access.</source>
        <target state="translated">添加 . 进行索引器访问。</target>
        <note />
      </trans-unit>
      <trans-unit id="listElementHasWrongType">
        <source>All elements of a list must be implicitly convertible to the type of the first element, which here is '{0}'. This element has type '{1}'.</source>
        <target state="translated">列表构造函数表达式的所有元素都必须可隐式转换为同一类型，此表达式的类型应为“{0}”。但此处类型为“{1}”。</target>
        <note />
      </trans-unit>
      <trans-unit id="arrayElementHasWrongType">
        <source>All elements of an array must be implicitly convertible to the type of the first element, which here is '{0}'. This element has type '{1}'.</source>
        <target state="translated">数组构造函数表达式的所有元素都必须可隐式转换为同一类型，此表达式的类型应为“{0}”。但此处类型为“{1}”。</target>
        <note />
      </trans-unit>
      <trans-unit id="missingElseBranch">
        <source>This 'if' expression is missing an 'else' branch. Because 'if' is an expression, and not a statement, add an 'else' branch which also returns a value of type '{0}'.</source>
        <target state="translated">if 表达式缺少 "else" branch。"then" branch 的类型为“{0}”。因为 "if" 是一个表达式，而非语句，请添加将返回同一类型值的 "else" branch。</target>
        <note />
      </trans-unit>
      <trans-unit id="ifExpression">
        <source>The 'if' expression needs to have type '{0}' to satisfy context type requirements. It currently has type '{1}'.</source>
        <target state="translated">if 表达式需要具有类型“{0}”才能满足上下文类型要求。当前的类型为“{1}”。</target>
        <note />
      </trans-unit>
      <trans-unit id="elseBranchHasWrongType">
        <source>All branches of an 'if' expression must return values implicitly convertible to the type of the first branch, which here is '{0}'. This branch returns a value of type '{1}'.</source>
        <target state="translated">if 表达式的所有分支都必须返回可隐式转换为同一类型的值。此表达式的类型应为“{0}”，但此处类型为“{1}”。</target>
        <note />
      </trans-unit>
      <trans-unit id="followingPatternMatchClauseHasWrongType">
        <source>All branches of a pattern match expression must return values implicitly convertible to the type of the first branch, which here is '{0}'. This branch returns a value of type '{1}'.</source>
        <target state="translated">模式匹配表达式的所有分支都必须返回可隐式转换为同一类型的值。此表达式的类型应为“{0}”，但此处类型为“{1}”。</target>
        <note />
      </trans-unit>
      <trans-unit id="patternMatchGuardIsNotBool">
        <source>A pattern match guard must be of type 'bool', but this 'when' expression is of type '{0}'.</source>
        <target state="translated">模式匹配临界必须是 "bool" 类型，但此 "when" 表达式的类型为“{0}”。</target>
        <note />
      </trans-unit>
      <trans-unit id="commaInsteadOfSemicolonInRecord">
        <source>A ';' is used to separate field values in records. Consider replacing ',' with ';'.</source>
        <target state="translated">使用 ";" 来分隔记录中的字段值。考虑使用 ";" 替换 ","。</target>
        <note />
      </trans-unit>
      <trans-unit id="derefInsteadOfNot">
        <source>The '!' operator is used to dereference a ref cell. Consider using 'not expr' here.</source>
        <target state="translated">! 运算符用于取消引用引用的单元格。请考虑在此处使用 "not expr"。</target>
        <note />
      </trans-unit>
      <trans-unit id="buildUnexpectedTypeArgs">
        <source>The non-generic type '{0}' does not expect any type arguments, but here is given {1} type argument(s)</source>
        <target state="translated">非泛型类型“{0}”不需要任何类型参数，但此处给定了 {1} 个类型参数</target>
        <note />
      </trans-unit>
      <trans-unit id="returnUsedInsteadOfReturnBang">
        <source>Consider using 'return!' instead of 'return'.</source>
        <target state="translated">考虑使用 "return!"，而非 "return"。</target>
        <note />
      </trans-unit>
      <trans-unit id="unsupportedAttribute">
        <source>This attribute is currently unsupported by the F# compiler. Applying it will not achieve its intended effect.</source>
        <target state="translated">F# 编译器当前不支持此属性。应用它不会达到预期效果。</target>
        <note />
      </trans-unit>
      <trans-unit id="useSdkRefs">
        <source>Use reference assemblies for .NET framework references when available (Enabled by default).</source>
        <target state="translated">如果可用，请对 .NET Framework 引用使用引用程序集(默认启用)。</target>
        <note />
      </trans-unit>
      <trans-unit id="xmlDocBadlyFormed">
        <source>This XML comment is invalid: '{0}'</source>
        <target state="translated">此 XML 注释无效:“{0}”</target>
        <note />
      </trans-unit>
      <trans-unit id="xmlDocDuplicateParameter">
        <source>This XML comment is invalid: multiple documentation entries for parameter '{0}'</source>
        <target state="translated">此 XML 注释无效: 参数“{0}”有多个文档条目</target>
        <note />
      </trans-unit>
      <trans-unit id="xmlDocInvalidParameterName">
        <source>This XML comment is invalid: unknown parameter '{0}'</source>
        <target state="translated">此 XML 注释无效: 未知参数“{0}”</target>
        <note />
      </trans-unit>
      <trans-unit id="xmlDocMissingCrossReference">
        <source>This XML comment is invalid: missing 'cref' attribute for cross-reference</source>
        <target state="translated">此 XML 注释无效: 交叉引用缺少 "cref" 属性</target>
        <note />
      </trans-unit>
      <trans-unit id="xmlDocMissingParameter">
        <source>This XML comment is incomplete: no documentation for parameter '{0}'</source>
        <target state="translated">此 XML 注释不完整: 参数“{0}”没有文档</target>
        <note />
      </trans-unit>
      <trans-unit id="xmlDocMissingParameterName">
        <source>This XML comment is invalid: missing 'name' attribute for parameter or parameter reference</source>
        <target state="translated">此 XML 注释无效: 参数或参数引用缺少 "name" 属性</target>
        <note />
      </trans-unit>
      <trans-unit id="xmlDocUnresolvedCrossReference">
        <source>This XML comment is invalid: unresolved cross-reference '{0}'</source>
        <target state="translated">此 XML 注释无效: 交叉引用“{0}”无法解析</target>
        <note />
      </trans-unit>
      <trans-unit id="yieldUsedInsteadOfYieldBang">
        <source>Consider using 'yield!' instead of 'yield'.</source>
        <target state="translated">考虑使用 "yield!"，而非 "yield"。</target>
        <note />
      </trans-unit>
      <trans-unit id="tupleRequiredInAbstractMethod">
        <source>\nA tuple type is required for one or more arguments. Consider wrapping the given arguments in additional parentheses or review the definition of the interface.</source>
        <target state="translated">\n一个或多个参数需要元组类型。请考虑在额外的括号中换行给定的参数或评审接口的定义。</target>
        <note />
      </trans-unit>
      <trans-unit id="buildInvalidWarningNumber">
        <source>Invalid warning number '{0}'</source>
        <target state="translated">警告编号“{0}”无效</target>
        <note />
      </trans-unit>
      <trans-unit id="buildInvalidVersionString">
        <source>Invalid version string '{0}'</source>
        <target state="translated">版本字符串“{0}”无效</target>
        <note />
      </trans-unit>
      <trans-unit id="buildInvalidVersionFile">
        <source>Invalid version file '{0}'</source>
        <target state="translated">版本文件“{0}”无效</target>
        <note />
      </trans-unit>
      <trans-unit id="buildProblemWithFilename">
        <source>Problem with filename '{0}': {1}</source>
        <target state="translated">文件名“{0}”存在问题: {1}</target>
        <note />
      </trans-unit>
      <trans-unit id="buildNoInputsSpecified">
        <source>No inputs specified</source>
        <target state="translated">未指定输入</target>
        <note />
      </trans-unit>
      <trans-unit id="buildPdbRequiresDebug">
        <source>The '--pdb' option requires the '--debug' option to be used</source>
        <target state="translated">“--pdb”选项要求使用“--debug”选项</target>
        <note />
      </trans-unit>
      <trans-unit id="buildInvalidSearchDirectory">
        <source>The search directory '{0}' is invalid</source>
        <target state="translated">搜索目录“{0}”无效</target>
        <note />
      </trans-unit>
      <trans-unit id="buildSearchDirectoryNotFound">
        <source>The search directory '{0}' could not be found</source>
        <target state="translated">未能找到搜索目录“{0}”</target>
        <note />
      </trans-unit>
      <trans-unit id="buildInvalidFilename">
        <source>'{0}' is not a valid filename</source>
        <target state="translated">“{0}”不是有效的文件名</target>
        <note />
      </trans-unit>
      <trans-unit id="buildInvalidAssemblyName">
        <source>'{0}' is not a valid assembly name</source>
        <target state="translated">“{0}”不是有效的程序集名称</target>
        <note />
      </trans-unit>
      <trans-unit id="buildInvalidPrivacy">
        <source>Unrecognized privacy setting '{0}' for managed resource, valid options are 'public' and 'private'</source>
        <target state="translated">无法识别的受管理资源隐私设置“{0}”，有效的选项为 "public" 和 "private"</target>
        <note />
      </trans-unit>
      <trans-unit id="buildCannotReadAssembly">
        <source>Unable to read assembly '{0}'</source>
        <target state="translated">无法读取程序集“{0}”</target>
        <note />
      </trans-unit>
      <trans-unit id="buildAssemblyResolutionFailed">
        <source>Assembly resolution failure at or near this location</source>
        <target state="translated">程序集解析在此位置或此位置附近失败</target>
        <note />
      </trans-unit>
      <trans-unit id="buildImplicitModuleIsNotLegalIdentifier">
        <source>The declarations in this file will be placed in an implicit module '{0}' based on the file name '{1}'. However this is not a valid F# identifier, so the contents will not be accessible from other files. Consider renaming the file or adding a 'module' or 'namespace' declaration at the top of the file.</source>
        <target state="translated">此文件中的声明将置于基于文件名“{1}”的隐式模块“{0}”中。但由于这不是一个有效的 F# 标识符，因此将无法从其他文件访问该内容。请考虑重命名此文件或在文件的顶部添加 "module" 或 "namespace" 声明。</target>
        <note />
      </trans-unit>
      <trans-unit id="buildMultiFileRequiresNamespaceOrModule">
        <source>Files in libraries or multiple-file applications must begin with a namespace or module declaration, e.g. 'namespace SomeNamespace.SubNamespace' or 'module SomeNamespace.SomeModule'. Only the last source file of an application may omit such a declaration.</source>
        <target state="translated">库或多文件应用程序中的文件必须以命名空间或模块声明开头，例如 "namespace SomeNamespace.SubNamespace" 或 "module SomeNamespace.SomeModule"。仅应用程序的最后一个源文件可以忽略此类声明。</target>
        <note />
      </trans-unit>
      <trans-unit id="noEqualSignAfterModule">
        <source>Files in libraries or multiple-file applications must begin with a namespace or module declaration. When using a module declaration at the start of a file the '=' sign is not allowed. If this is a top-level module, consider removing the = to resolve this error.</source>
        <target state="translated">库或多文件应用程序中的文件必须以命名空间或模块声明开头。当在文件开头使用模块声明时，"=" 号不被允许。如果这是顶级模块，请考虑删除 = 来解决此错误。</target>
        <note />
      </trans-unit>
      <trans-unit id="buildMultipleToplevelModules">
        <source>This file contains multiple declarations of the form 'module SomeNamespace.SomeModule'. Only one declaration of this form is permitted in a file. Change your file to use an initial namespace declaration and/or use 'module ModuleName = ...' to define your modules.</source>
        <target state="translated">此文件包含形式为 "module SomeNamespace.SomeModule" 的多个声明。一个文件中只能有一个此形式的声明。将您的文件更改为使用初始命名空间声明并且/或者使用 "module ModuleName = ..." 定义模块。</target>
        <note />
      </trans-unit>
      <trans-unit id="buildOptionRequiresParameter">
        <source>Option requires parameter: {0}</source>
        <target state="translated">选项需要参数: {0}</target>
        <note />
      </trans-unit>
      <trans-unit id="buildCouldNotFindSourceFile">
        <source>Source file '{0}' could not be found</source>
        <target state="translated">未能找到源文件“{0}”</target>
        <note />
      </trans-unit>
      <trans-unit id="buildInvalidSourceFileExtension">
        <source>The file extension of '{0}' is not recognized. Source files must have extension .fs, .fsi, .fsx, .fsscript, .ml or .mli.</source>
        <target state="translated">无法识别“{0}”的文件扩展名。源文件的扩展名必须为 .fs、.fsi、.fsx、.fsscript、.ml 或 .mli。</target>
        <note />
      </trans-unit>
      <trans-unit id="buildCouldNotResolveAssembly">
        <source>Could not resolve assembly '{0}'</source>
        <target state="translated">无法解析程序集“{0}”</target>
        <note />
      </trans-unit>
      <trans-unit id="buildErrorOpeningBinaryFile">
        <source>Error opening binary file '{0}': {1}</source>
        <target state="translated">打开二进制文件“{0}”时出错: {1}</target>
        <note />
      </trans-unit>
      <trans-unit id="buildDifferentVersionMustRecompile">
        <source>The F#-compiled DLL '{0}' needs to be recompiled to be used with this version of F#</source>
        <target state="translated">必须对 F# 编译的 DLL“{0}”进行重新编译，才能将其用于此版本的 F#</target>
        <note />
      </trans-unit>
      <trans-unit id="buildInvalidHashIDirective">
        <source>Invalid directive. Expected '#I \"&lt;path&gt;\"'.</source>
        <target state="translated">指令无效。应为 #I \"&lt;path&gt;\"。</target>
        <note />
      </trans-unit>
      <trans-unit id="buildInvalidHashrDirective">
        <source>Invalid directive. Expected '#r \"&lt;file-or-assembly&gt;\"'.</source>
        <target state="translated">指令无效。应为 #r \"&lt;file-or-assembly&gt;\"。</target>
        <note />
      </trans-unit>
      <trans-unit id="buildInvalidHashloadDirective">
        <source>Invalid directive. Expected '#load \"&lt;file&gt;\" ... \"&lt;file&gt;\"'.</source>
        <target state="translated">指令无效。应为 #load \"&lt;file&gt;\" ... \"&lt;file&gt;\"。</target>
        <note />
      </trans-unit>
      <trans-unit id="buildInvalidHashtimeDirective">
        <source>Invalid directive. Expected '#time', '#time \"on\"' or '#time \"off\"'.</source>
        <target state="translated">指令无效。应为 '#time'、'#time \"on\"' 或 '#time \"off\"'。</target>
        <note />
      </trans-unit>
      <trans-unit id="buildDirectivesInModulesAreIgnored">
        <source>Directives inside modules are ignored</source>
        <target state="translated">模块中的指令被忽略</target>
        <note />
      </trans-unit>
      <trans-unit id="buildSignatureAlreadySpecified">
        <source>A signature for the file or module '{0}' has already been specified</source>
        <target state="translated">已指定文件或模块“{0}”的签名</target>
        <note />
      </trans-unit>
      <trans-unit id="buildImplementationAlreadyGivenDetail">
        <source>An implementation of file or module '{0}' has already been given. Compilation order is significant in F# because of type inference. You may need to adjust the order of your files to place the signature file before the implementation. In Visual Studio files are type-checked in the order they appear in the project file, which can be edited manually or adjusted using the solution explorer.</source>
        <target state="translated">已提供文件或模块“{0}”的实现。由于需要进行类型推理，因此编译顺序在 F# 中很重要。您可能需要调整文件的顺序，将签名文件放在实现之前。在 Visual Studio 中，将按照文件在项目文件中的显示顺序对这些文件执行类型检查，可以使用解决方案资源管理器手动编辑或调整此显示顺序。</target>
        <note />
      </trans-unit>
      <trans-unit id="buildImplementationAlreadyGiven">
        <source>An implementation of the file or module '{0}' has already been given</source>
        <target state="translated">已提供文件或模块“{0}”的实现</target>
        <note />
      </trans-unit>
      <trans-unit id="buildSignatureWithoutImplementation">
        <source>The signature file '{0}' does not have a corresponding implementation file. If an implementation file exists then check the 'module' and 'namespace' declarations in the signature and implementation files match.</source>
        <target state="translated">签名文件“{0}”没有相应的实现文件。如果存在实现文件，则检查签名文件和实现文件中的 "module" 和 "namespace" 声明是否匹配。</target>
        <note />
      </trans-unit>
      <trans-unit id="buildArgInvalidInt">
        <source>'{0}' is not a valid integer argument</source>
        <target state="translated">“{0}”不是有效的整数参数</target>
        <note />
      </trans-unit>
      <trans-unit id="buildArgInvalidFloat">
        <source>'{0}' is not a valid floating point argument</source>
        <target state="translated">“{0}”不是有效的浮点型参数</target>
        <note />
      </trans-unit>
      <trans-unit id="buildUnrecognizedOption">
        <source>Unrecognized option: '{0}'. Use '--help' to learn about recognized command line options.</source>
        <target state="new">Unrecognized option: '{0}'. Use '--help' to learn about recognized command line options.</target>
        <note />
      </trans-unit>
      <trans-unit id="buildInvalidModuleOrNamespaceName">
        <source>Invalid module or namespace name</source>
        <target state="translated">模块或命名空间名称无效</target>
        <note />
      </trans-unit>
      <trans-unit id="pickleErrorReadingWritingMetadata">
        <source>Error reading/writing metadata for the F# compiled DLL '{0}'. Was the DLL compiled with an earlier version of the F# compiler? (error: '{1}').</source>
        <target state="translated">读取/写入 F# 编译的 DLL“{0}”的元数据时出错。是否使用了早期版本的 F# 编译器编译 DLL? (错误: “{1}”)。</target>
        <note />
      </trans-unit>
      <trans-unit id="tastTypeOrModuleNotConcrete">
        <source>The type/module '{0}' is not a concrete module or type</source>
        <target state="translated">类型/模块“{0}”不是具体的模块或类型</target>
        <note />
      </trans-unit>
      <trans-unit id="tastTypeHasAssemblyCodeRepresentation">
        <source>The type '{0}' has an inline assembly code representation</source>
        <target state="translated">类型“{0}”具有内联程序集代码表示形式</target>
        <note />
      </trans-unit>
      <trans-unit id="tastNamespaceAndModuleWithSameNameInAssembly">
        <source>A namespace and a module named '{0}' both occur in two parts of this assembly</source>
        <target state="translated">名称均为“{0}”的一个命名空间和一个模块同时出现在此程序集的两个部分中</target>
        <note />
      </trans-unit>
      <trans-unit id="tastTwoModulesWithSameNameInAssembly">
        <source>Two modules named '{0}' occur in two parts of this assembly</source>
        <target state="translated">名为“{0}”的两个模块同时出现在此程序集的两个部分中</target>
        <note />
      </trans-unit>
      <trans-unit id="tastDuplicateTypeDefinitionInAssembly">
        <source>Two type definitions named '{0}' occur in namespace '{1}' in two parts of this assembly</source>
        <target state="translated">两个名为“{0}”的类型定义出现在命名空间“{1}”的此程序集的两个部分中</target>
        <note />
      </trans-unit>
      <trans-unit id="tastConflictingModuleAndTypeDefinitionInAssembly">
        <source>A module and a type definition named '{0}' occur in namespace '{1}' in two parts of this assembly</source>
        <target state="translated">名称均为“{0}”的一个模块和一个类型定义出现在命名空间“{1}”的此程序集的两个部分中</target>
        <note />
      </trans-unit>
      <trans-unit id="tastInvalidMemberSignature">
        <source>Invalid member signature encountered because of an earlier error</source>
        <target state="translated">遇到无效的成员签名，因为前面出现了错误</target>
        <note />
      </trans-unit>
      <trans-unit id="tastValueDoesNotHaveSetterType">
        <source>This value does not have a valid property setter type</source>
        <target state="translated">此值不具有有效的属性 setter 类型</target>
        <note />
      </trans-unit>
      <trans-unit id="tastInvalidFormForPropertyGetter">
        <source>Invalid form for a property getter. At least one '()' argument is required when using the explicit syntax.</source>
        <target state="translated">属性 Getter 的格式无效。在使用显式语法时，至少需要一个 "()" 参数。</target>
        <note />
      </trans-unit>
      <trans-unit id="tastInvalidFormForPropertySetter">
        <source>Invalid form for a property setter. At least one argument is required.</source>
        <target state="translated">属性 setter 的格式无效。至少需要一个参数。</target>
        <note />
      </trans-unit>
      <trans-unit id="tastUnexpectedByRef">
        <source>Unexpected use of a byref-typed variable</source>
        <target state="translated">对 byref 类型化变量的意外使用</target>
        <note />
      </trans-unit>
      <trans-unit id="tastInvalidMutationOfConstant">
        <source>Invalid mutation of a constant expression. Consider copying the expression to a mutable local, e.g. 'let mutable x = ...'.</source>
        <target state="translated">常数表达式的变化无效。请考虑将该表达式复制一个可变的本地变量，例如 "let mutable x = ..."。</target>
        <note />
      </trans-unit>
      <trans-unit id="tastValueHasBeenCopied">
        <source>The value has been copied to ensure the original is not mutated by this operation or because the copy is implicit when returning a struct from a member and another member is then accessed</source>
        <target state="translated">已复制该值以确保此操作不会更改原始值，或由于该副本在从成员返回结构时为隐式，而随后访问了另一成员</target>
        <note />
      </trans-unit>
      <trans-unit id="tastRecursiveValuesMayNotBeInConstructionOfTuple">
        <source>Recursively defined values cannot appear directly as part of the construction of a tuple value within a recursive binding</source>
        <target state="translated">以递归方式定义的值在递归绑定内不能直接显示为元组值的构造的一部分</target>
        <note />
      </trans-unit>
      <trans-unit id="tastRecursiveValuesMayNotAppearInConstructionOfType">
        <source>Recursive values cannot appear directly as a construction of the type '{0}' within a recursive binding. This feature has been removed from the F# language. Consider using a record instead.</source>
        <target state="translated">递归值在递归绑定内不能直接显示为类型“{0}”的构造。在 F# 语言中，此功能已删除。请考虑改用记录。</target>
        <note />
      </trans-unit>
      <trans-unit id="tastRecursiveValuesMayNotBeAssignedToNonMutableField">
        <source>Recursive values cannot be directly assigned to the non-mutable field '{0}' of the type '{1}' within a recursive binding. Consider using a mutable field instead.</source>
        <target state="translated">递归值不能直接赋给递归绑定内的类型“{1}”的不可变字段“{0}”。请考虑改用可变字段。</target>
        <note />
      </trans-unit>
      <trans-unit id="tastUnexpectedDecodeOfAutoOpenAttribute">
        <source>Unexpected decode of AutoOpenAttribute</source>
        <target state="translated">对 AutoOpenAttribute 的意外解码</target>
        <note />
      </trans-unit>
      <trans-unit id="tastUnexpectedDecodeOfInternalsVisibleToAttribute">
        <source>Unexpected decode of InternalsVisibleToAttribute</source>
        <target state="translated">对 InternalsVisibleToAttribute 的意外解码</target>
        <note />
      </trans-unit>
      <trans-unit id="tastUnexpectedDecodeOfInterfaceDataVersionAttribute">
        <source>Unexpected decode of InterfaceDataVersionAttribute</source>
        <target state="translated">对 InterfaceDataVersionAttribute 的意外解码</target>
        <note />
      </trans-unit>
      <trans-unit id="tastActivePatternsLimitedToSeven">
        <source>Active patterns cannot return more than 7 possibilities</source>
        <target state="translated">活动模式不能返回 7 个以上的可能结果</target>
        <note />
      </trans-unit>
      <trans-unit id="tastNotAConstantExpression">
        <source>This is not a valid constant expression or custom attribute value</source>
        <target state="translated">这不是有效的常数表达式或自定义特性值</target>
        <note />
      </trans-unit>
      <trans-unit id="ValueNotContainedMutabilityAttributesDiffer">
        <source>Module '{0}' contains\n    {1}    \nbut its signature specifies\n    {2}    \nThe mutability attributes differ</source>
        <target state="translated">模块“{0}”包含\n    {1}    \n而其签名指定\n    {2}    \n可变性特性不同</target>
        <note />
      </trans-unit>
      <trans-unit id="ValueNotContainedMutabilityNamesDiffer">
        <source>Module '{0}' contains\n    {1}    \nbut its signature specifies\n    {2}    \nThe names differ</source>
        <target state="translated">模块“{0}”包含\n    {1}    \n而其签名指定\n    {2}    \n名称不同</target>
        <note />
      </trans-unit>
      <trans-unit id="ValueNotContainedMutabilityCompiledNamesDiffer">
        <source>Module '{0}' contains\n    {1}    \nbut its signature specifies\n    {2}    \nThe compiled names differ</source>
        <target state="translated">模块“{0}”包含\n    {1}    \n而其签名指定\n    {2}    \n编译的名称不同</target>
        <note />
      </trans-unit>
      <trans-unit id="ValueNotContainedMutabilityDisplayNamesDiffer">
        <source>Module '{0}' contains\n    {1}    \nbut its signature specifies\n    {2}    \nThe display names differ</source>
        <target state="translated">模块“{0}”包含\n    {1}    \n而其签名指定\n    {2}    \n显示名称不同</target>
        <note />
      </trans-unit>
      <trans-unit id="ValueNotContainedMutabilityAccessibilityMore">
        <source>Module '{0}' contains\n    {1}    \nbut its signature specifies\n    {2}    \nThe accessibility specified in the signature is more than that specified in the implementation</source>
        <target state="translated">模块“{0}”包含\n    {1}    \n而其签名指定\n    {2}    \n签名中指定的可访问性高于实现中指定的可访问性</target>
        <note />
      </trans-unit>
      <trans-unit id="ValueNotContainedMutabilityInlineFlagsDiffer">
        <source>Module '{0}' contains\n    {1}    \nbut its signature specifies\n    {2}    \nThe inline flags differ</source>
        <target state="translated">模块“{0}”包含\n    {1}    \n而其签名指定\n    {2}    \n内联标志不同</target>
        <note />
      </trans-unit>
      <trans-unit id="ValueNotContainedMutabilityLiteralConstantValuesDiffer">
        <source>Module '{0}' contains\n    {1}    \nbut its signature specifies\n    {2}    \nThe literal constant values and/or attributes differ</source>
        <target state="translated">模块“{0}”包含\n    {1}    \n而其签名指定\n    {2}    \n文本常数值和/或特性不同</target>
        <note />
      </trans-unit>
      <trans-unit id="ValueNotContainedMutabilityOneIsTypeFunction">
        <source>Module '{0}' contains\n    {1}    \nbut its signature specifies\n    {2}    \nOne is a type function and the other is not. The signature requires explicit type parameters if they are present in the implementation.</source>
        <target state="translated">模块“{0}”包含\n    {1}    \n而其签名指定\n    {2}    \n一个是类型函数，另一个不是类型函数。如果实现中存在显式类型参数，则签名需要这些显式类型参数。</target>
        <note />
      </trans-unit>
      <trans-unit id="ValueNotContainedMutabilityParameterCountsDiffer">
        <source>Module '{0}' contains\n    {1}    \nbut its signature specifies\n    {2}    \nThe respective type parameter counts differ</source>
        <target state="translated">模块“{0}”包含\n    {1}    \n而其签名指定\n    {2}    \n各自的类型参数计数不同</target>
        <note />
      </trans-unit>
      <trans-unit id="ValueNotContainedMutabilityTypesDiffer">
        <source>Module '{0}' contains\n    {1}    \nbut its signature specifies\n    {2}    \nThe types differ</source>
        <target state="translated">模块“{0}”包含\n    {1}    \n而其签名指定\n    {2}    \n类型不同</target>
        <note />
      </trans-unit>
      <trans-unit id="ValueNotContainedMutabilityExtensionsDiffer">
        <source>Module '{0}' contains\n    {1}    \nbut its signature specifies\n    {2}    \nOne is an extension member and the other is not</source>
        <target state="translated">模块“{0}”包含\n    {1}    \n而其签名指定\n    {2}    \n一个是扩展成员，另一个不是扩展成员</target>
        <note />
      </trans-unit>
      <trans-unit id="ValueNotContainedMutabilityArityNotInferred">
        <source>Module '{0}' contains\n    {1}    \nbut its signature specifies\n    {2}    \nAn arity was not inferred for this value</source>
        <target state="translated">模块“{0}”包含\n    {1}    \n而其签名指定\n    {2}    \n未为此值推理 arity</target>
        <note />
      </trans-unit>
      <trans-unit id="ValueNotContainedMutabilityGenericParametersDiffer">
        <source>Module '{0}' contains\n    {1}    \nbut its signature specifies\n    {2}    \nThe number of generic parameters in the signature and implementation differ (the signature declares {3} but the implementation declares {4}</source>
        <target state="translated">模块“{0}”包含\n    {1}    \n而其签名指定\n    {2}    \n签名和实现中的泛型参数数目不同(签名声明 {3} 个泛型参数，而实现声明 {4} 个泛型参数</target>
        <note />
      </trans-unit>
      <trans-unit id="ValueNotContainedMutabilityGenericParametersAreDifferentKinds">
        <source>Module '{0}' contains\n    {1}    \nbut its signature specifies\n    {2}    \nThe generic parameters in the signature and implementation have different kinds. Perhaps there is a missing [&lt;Measure&gt;] attribute.</source>
        <target state="translated">模块“{0}”包含\n    {1}    \n而其签名指定了\n    {2}    \n签名和实现中的泛型参数具有不同的类型。可能是缺少 [&lt;Measure&gt;] 属性。</target>
        <note />
      </trans-unit>
      <trans-unit id="ValueNotContainedMutabilityAritiesDiffer">
        <source>Module '{0}' contains\n    {1}    \nbut its signature specifies\n    {2}    \nThe arities in the signature and implementation differ. The signature specifies that '{3}' is function definition or lambda expression accepting at least {4} argument(s), but the implementation is a computed function value. To declare that a computed function value is a permitted implementation simply parenthesize its type in the signature, e.g.\n\tval {5}: int -&gt; (int -&gt; int)\ninstead of\n\tval {6}: int -&gt; int -&gt; int.</source>
        <target state="translated">模块“{0}”包含\n    {1}    \n而其签名指定\n    {2}    \n签名和实现中的 arity 不同。签名指定“{3}”为函数定义或为接受至少个 {4} 参数的 lambda 表达式，而实现是计算出的函数值。若要声明计算出的函数值为允许的实现，只需在签名中用括号将其类型括起来，例如\n\tval {5}: int -&gt; (int -&gt; int)\n而非\n\tval {6}: int -&gt; int -&gt; int。</target>
        <note />
      </trans-unit>
      <trans-unit id="ValueNotContainedMutabilityDotNetNamesDiffer">
        <source>Module '{0}' contains\n    {1}    \nbut its signature specifies\n    {2}    \nThe CLI member names differ</source>
        <target state="translated">模块“{0}”包含\n    {1}    \n而其签名指定\n    {2}    \nCLI 成员名称不同</target>
        <note />
      </trans-unit>
      <trans-unit id="ValueNotContainedMutabilityStaticsDiffer">
        <source>Module '{0}' contains\n    {1}    \nbut its signature specifies\n    {2}    \nOne is static and the other isn't</source>
        <target state="translated">模块“{0}”包含\n    {1}    \n而其签名指定\n    {2}    \n一个是静态的，另一个不是静态的</target>
        <note />
      </trans-unit>
      <trans-unit id="ValueNotContainedMutabilityVirtualsDiffer">
        <source>Module '{0}' contains\n    {1}    \nbut its signature specifies\n    {2}    \nOne is virtual and the other isn't</source>
        <target state="translated">模块“{0}”包含\n    {1}    \n而其签名指定\n    {2}    \n一个是虚拟的，另一个不是虚拟的</target>
        <note />
      </trans-unit>
      <trans-unit id="ValueNotContainedMutabilityAbstractsDiffer">
        <source>Module '{0}' contains\n    {1}    \nbut its signature specifies\n    {2}    \nOne is abstract and the other isn't</source>
        <target state="translated">模块“{0}”包含\n    {1}    \n而其签名指定\n    {2}    \n一个是抽象的，另一个不是抽象的</target>
        <note />
      </trans-unit>
      <trans-unit id="ValueNotContainedMutabilityFinalsDiffer">
        <source>Module '{0}' contains\n    {1}    \nbut its signature specifies\n    {2}    \nOne is final and the other isn't</source>
        <target state="translated">模块“{0}”包含\n    {1}    \n而其签名指定\n    {2}    \n一个是最终的，另一个不是最终的</target>
        <note />
      </trans-unit>
      <trans-unit id="ValueNotContainedMutabilityOverridesDiffer">
        <source>Module '{0}' contains\n    {1}    \nbut its signature specifies\n    {2}    \nOne is marked as an override and the other isn't</source>
        <target state="translated">模块“{0}”包含\n    {1}    \n而其签名指定\n    {2}    \n一个标记为重写，另一个未标记为重写</target>
        <note />
      </trans-unit>
      <trans-unit id="ValueNotContainedMutabilityOneIsConstructor">
        <source>Module '{0}' contains\n    {1}    \nbut its signature specifies\n    {2}    \nOne is a constructor/property and the other is not</source>
        <target state="translated">模块“{0}”包含\n    {1}    \n而其签名指定\n    {2}    \n一个是构造函数/属性，另一个不是构造函数/属性</target>
        <note />
      </trans-unit>
      <trans-unit id="ValueNotContainedMutabilityStaticButInstance">
        <source>Module '{0}' contains\n    {1}    \nbut its signature specifies\n    {2}    \nThe compiled representation of this method is as a static member but the signature indicates its compiled representation is as an instance member</source>
        <target state="translated">模块“{0}”包含\n    {1}    \n而其签名指定\n    {2}    \n此方法的已编译表示形式作为一个静态成员，而签名指示其已编译表示形式作为一个实例成员</target>
        <note />
      </trans-unit>
      <trans-unit id="ValueNotContainedMutabilityInstanceButStatic">
        <source>Module '{0}' contains\n    {1}    \nbut its signature specifies\n    {2}    \nThe compiled representation of this method is as an instance member, but the signature indicates its compiled representation is as a static member</source>
        <target state="translated">模块“{0}”包含\n    {1}    \n而其签名指定\n    {2}    \n此方法的已编译表示形式作为一个实例成员，而签名指示其已编译表示形式作为一个静态成员</target>
        <note />
      </trans-unit>
      <trans-unit id="DefinitionsInSigAndImplNotCompatibleNamesDiffer">
        <source>The {0} definitions in the signature and implementation are not compatible because the names differ. The type is called '{1}' in the signature file but '{2}' in implementation.</source>
        <target state="translated">签名和实现中的 {0} 定义不兼容，因为名称不同。该类型在签名文件中称为“{1}”，但在实现中称为“{2}”。</target>
        <note />
      </trans-unit>
      <trans-unit id="DefinitionsInSigAndImplNotCompatibleParameterCountsDiffer">
        <source>The {0} definitions for type '{1}' in the signature and implementation are not compatible because the respective type parameter counts differ</source>
        <target state="translated">签名和实现中类型“{1}”的 {0} 定义不兼容，因为各自的类型参数计数不同</target>
        <note />
      </trans-unit>
      <trans-unit id="DefinitionsInSigAndImplNotCompatibleAccessibilityDiffer">
        <source>The {0} definitions for type '{1}' in the signature and implementation are not compatible because the accessibility specified in the signature is more than that specified in the implementation</source>
        <target state="translated">签名和实现中类型“{1}”的 {0} 定义不兼容，因为签名中指定的辅助功能比实现中指定的辅助功能多</target>
        <note />
      </trans-unit>
      <trans-unit id="DefinitionsInSigAndImplNotCompatibleMissingInterface">
        <source>The {0} definitions for type '{1}' in the signature and implementation are not compatible because the signature requires that the type supports the interface {2} but the interface has not been implemented</source>
        <target state="translated">签名和实现中类型“{1}”的 {0} 定义不兼容，因为签名要求此类型支持接口 {2}，而该接口尚未实现</target>
        <note />
      </trans-unit>
      <trans-unit id="DefinitionsInSigAndImplNotCompatibleImplementationSaysNull">
        <source>The {0} definitions for type '{1}' in the signature and implementation are not compatible because the implementation says this type may use nulls as a representation but the signature does not</source>
        <target state="translated">签名和实现中类型“{1}”的 {0} 定义不兼容，因为实现指明此类型可以使用 null 作为表示形式，而签名未指明这一点</target>
        <note />
      </trans-unit>
      <trans-unit id="DefinitionsInSigAndImplNotCompatibleImplementationSaysNull2">
        <source>The {0} definitions for type '{1}' in the signature and implementation are not compatible because the implementation says this type may use nulls as an extra value but the signature does not</source>
        <target state="translated">签名和实现中类型“{1}”的 {0} 定义不兼容，因为实现指明此类型可以使用 null 作为额外值，而签名未指明这一点</target>
        <note />
      </trans-unit>
      <trans-unit id="DefinitionsInSigAndImplNotCompatibleSignatureSaysNull">
        <source>The {0} definitions for type '{1}' in the signature and implementation are not compatible because the signature says this type may use nulls as a representation but the implementation does not</source>
        <target state="translated">签名和实现中类型“{1}”的 {0} 定义不兼容，因为签名指明此类型可以使用 null 作为表示形式，而实现未指明这一点</target>
        <note />
      </trans-unit>
      <trans-unit id="DefinitionsInSigAndImplNotCompatibleSignatureSaysNull2">
        <source>The {0} definitions for type '{1}' in the signature and implementation are not compatible because the signature says this type may use nulls as an extra value but the implementation does not</source>
        <target state="translated">签名和实现中类型“{1}”的 {0} 定义不兼容，因为签名指明此类型可以使用 null 作为额外值，而实现未指明这一点</target>
        <note />
      </trans-unit>
      <trans-unit id="DefinitionsInSigAndImplNotCompatibleImplementationSealed">
        <source>The {0} definitions for type '{1}' in the signature and implementation are not compatible because the implementation type is sealed but the signature implies it is not. Consider adding the [&lt;Sealed&gt;] attribute to the signature.</source>
        <target state="translated">签名和实现中类型为“{0}”的 {1} 定义不兼容，因为实现类型已密封，但签名暗示其未密封。请考虑向签名添加 [&lt;Sealed&gt;] 属性。</target>
        <note />
      </trans-unit>
      <trans-unit id="DefinitionsInSigAndImplNotCompatibleImplementationIsNotSealed">
        <source>The {0} definitions for type '{1}' in the signature and implementation are not compatible because the implementation type is not sealed but signature implies it is. Consider adding the [&lt;Sealed&gt;] attribute to the implementation.</source>
        <target state="translated">签名和实现中类型为“{0}”的 {1} 定义不兼容，因为实现类型并未密封，但签名暗示其已密封。请考虑向实现添加 [&lt;Sealed&gt;] 属性。</target>
        <note />
      </trans-unit>
      <trans-unit id="DefinitionsInSigAndImplNotCompatibleImplementationIsAbstract">
        <source>The {0} definitions for type '{1}' in the signature and implementation are not compatible because the implementation is an abstract class but the signature is not. Consider adding the [&lt;AbstractClass&gt;] attribute to the signature.</source>
        <target state="translated">签名和实现中类型为“{0}”的 {1} 定义不兼容，因为实现是一个抽象类，但签名不是。请考虑向签名添加 [&lt;AbstractClass&gt;] 属性。</target>
        <note />
      </trans-unit>
      <trans-unit id="DefinitionsInSigAndImplNotCompatibleSignatureIsAbstract">
        <source>The {0} definitions for type '{1}' in the signature and implementation are not compatible because the signature is an abstract class but the implementation is not. Consider adding the [&lt;AbstractClass&gt;] attribute to the implementation.</source>
        <target state="translated">签名和实现中类型为“{0}”的 {1} 定义不兼容，因为签名是一个抽象类，但实现不是。请考虑向实现添加 [&lt;AbstractClass&gt;] 属性。</target>
        <note />
      </trans-unit>
      <trans-unit id="DefinitionsInSigAndImplNotCompatibleTypesHaveDifferentBaseTypes">
        <source>The {0} definitions for type '{1}' in the signature and implementation are not compatible because the types have different base types</source>
        <target state="translated">签名和实现中类型“{1}”的 {0} 定义不兼容，因为类型具有不同的基类型</target>
        <note />
      </trans-unit>
      <trans-unit id="DefinitionsInSigAndImplNotCompatibleNumbersDiffer">
        <source>The {0} definitions for type '{1}' in the signature and implementation are not compatible because the number of {2}s differ</source>
        <target state="translated">签名和实现中类型“{1}”的 {0} 定义不兼容，因为 {2} 的数量不同</target>
        <note />
      </trans-unit>
      <trans-unit id="DefinitionsInSigAndImplNotCompatibleSignatureDefinesButImplDoesNot">
        <source>The {0} definitions for type '{1}' in the signature and implementation are not compatible because the signature defines the {2} '{3}' but the implementation does not (or does, but not in the same order)</source>
        <target state="translated">签名和实现中类型“{1}”的 {0} 定义不兼容，因为签名定义了 {2}“{3}”，而实现没有定义(或者按不同的顺序进行了定义)</target>
        <note />
      </trans-unit>
      <trans-unit id="DefinitionsInSigAndImplNotCompatibleImplDefinesButSignatureDoesNot">
        <source>The {0} definitions for type '{1}' in the signature and implementation are not compatible because the implementation defines the {2} '{3}' but the signature does not (or does, but not in the same order)</source>
        <target state="translated">签名和实现中类型“{1}”的 {0} 定义不兼容，因为实现定义了 {2}“{3}”，而签名没有定义(或者按不同的顺序进行了定义)</target>
        <note />
      </trans-unit>
      <trans-unit id="DefinitionsInSigAndImplNotCompatibleImplDefinesStruct">
        <source>The {0} definitions for type '{1}' in the signature and implementation are not compatible because the implementation defines a struct but the signature defines a type with a hidden representation</source>
        <target state="translated">签名和实现中类型“{1}”的 {0} 定义不兼容，因为实现定义了一个结构，而签名采用隐藏的表示形式定义了一个类型</target>
        <note />
      </trans-unit>
      <trans-unit id="DefinitionsInSigAndImplNotCompatibleDotNetTypeRepresentationIsHidden">
        <source>The {0} definitions for type '{1}' in the signature and implementation are not compatible because a CLI type representation is being hidden by a signature</source>
        <target state="translated">签名和实现中类型“{1}”的 {0} 定义不兼容，因为签名将隐藏 CLI 类型表示形式</target>
        <note />
      </trans-unit>
      <trans-unit id="DefinitionsInSigAndImplNotCompatibleTypeIsHidden">
        <source>The {0} definitions for type '{1}' in the signature and implementation are not compatible because a type representation is being hidden by a signature</source>
        <target state="translated">签名和实现中类型“{1}”的 {0} 定义不兼容，因为签名将隐藏类型表示形式</target>
        <note />
      </trans-unit>
      <trans-unit id="DefinitionsInSigAndImplNotCompatibleTypeIsDifferentKind">
        <source>The {0} definitions for type '{1}' in the signature and implementation are not compatible because the types are of different kinds</source>
        <target state="translated">签名和实现中类型“{1}”的 {0} 定义不兼容，因为类型的种类不相同</target>
        <note />
      </trans-unit>
      <trans-unit id="DefinitionsInSigAndImplNotCompatibleILDiffer">
        <source>The {0} definitions for type '{1}' in the signature and implementation are not compatible because the IL representations differ</source>
        <target state="translated">签名和实现中类型“{1}”的 {0} 定义不兼容，因为 IL 表示形式不同</target>
        <note />
      </trans-unit>
      <trans-unit id="DefinitionsInSigAndImplNotCompatibleRepresentationsDiffer">
        <source>The {0} definitions for type '{1}' in the signature and implementation are not compatible because the representations differ</source>
        <target state="translated">签名和实现中类型“{1}”的 {0} 定义不兼容，因为表示形式不同</target>
        <note />
      </trans-unit>
      <trans-unit id="DefinitionsInSigAndImplNotCompatibleFieldWasPresent">
        <source>The {0} definitions for type '{1}' in the signature and implementation are not compatible because the field {2} was present in the implementation but not in the signature</source>
        <target state="translated">签名和实现中类型“{1}”的 {0} 定义不兼容，因为实现中具有字段“{2}”，而签名中没有该字段</target>
        <note />
      </trans-unit>
      <trans-unit id="DefinitionsInSigAndImplNotCompatibleFieldOrderDiffer">
        <source>The {0} definitions for type '{1}' in the signature and implementation are not compatible because the order of the fields is different in the signature and implementation</source>
        <target state="translated">签名和实现中类型“{1}”的 {0} 定义不兼容，因为签名和实现中的字段顺序不同</target>
        <note />
      </trans-unit>
      <trans-unit id="DefinitionsInSigAndImplNotCompatibleFieldRequiredButNotSpecified">
        <source>The {0} definitions for type '{1}' in the signature and implementation are not compatible because the field {2} was required by the signature but was not specified by the implementation</source>
        <target state="translated">签名和实现中类型“{1}”的 {0} 定义不兼容，因为签名需要字段“{2}”，而实现未指定该字段</target>
        <note />
      </trans-unit>
      <trans-unit id="DefinitionsInSigAndImplNotCompatibleFieldIsInImplButNotSig">
        <source>The {0} definitions for type '{1}' in the signature and implementation are not compatible because the field '{2}' was present in the implementation but not in the signature. Struct types must now reveal their fields in the signature for the type, though the fields may still be labelled 'private' or 'internal'.</source>
        <target state="translated">签名和实现中类型“{1}”的 {0} 定义不兼容，因为实现中具有字段“{2}”，而签名中没有该字段。虽然这些字段可能仍标记为“私有”或“内部”，但是结构类型此时必须在该类型的签名中显示其字段。</target>
        <note />
      </trans-unit>
      <trans-unit id="DefinitionsInSigAndImplNotCompatibleAbstractMemberMissingInImpl">
        <source>The {0} definitions for type '{1}' in the signature and implementation are not compatible because the abstract member '{2}' was required by the signature but was not specified by the implementation</source>
        <target state="translated">签名和实现中类型“{1}”的 {0} 定义不兼容，因为签名需要抽象成员“{2}”，而实现未指定该成员</target>
        <note />
      </trans-unit>
      <trans-unit id="DefinitionsInSigAndImplNotCompatibleAbstractMemberMissingInSig">
        <source>The {0} definitions for type '{1}' in the signature and implementation are not compatible because the abstract member '{2}' was present in the implementation but not in the signature</source>
        <target state="translated">签名和实现中类型“{1}”的 {0} 定义不兼容，因为实现中具有抽象成员“{2}”，而签名中没有该成员</target>
        <note />
      </trans-unit>
      <trans-unit id="DefinitionsInSigAndImplNotCompatibleSignatureDeclaresDiffer">
        <source>The {0} definitions for type '{1}' in the signature and implementation are not compatible because the signature declares a {2} while the implementation declares a {3}</source>
        <target state="translated">签名和实现中类型“{1}”的 {0} 定义不兼容，因为签名声明的是 {2}，而实现声明的是 {3}</target>
        <note />
      </trans-unit>
      <trans-unit id="DefinitionsInSigAndImplNotCompatibleAbbreviationsDiffer">
        <source>The {0} definitions for type '{1}' in the signature and implementation are not compatible because the abbreviations differ: {2} versus {3}</source>
        <target state="translated">签名和实现中类型“{1}”的 {0} 定义不兼容，因为缩写不同: {2} 与 {3}</target>
        <note />
      </trans-unit>
      <trans-unit id="DefinitionsInSigAndImplNotCompatibleAbbreviationHiddenBySig">
        <source>The {0} definitions for type '{1}' in the signature and implementation are not compatible because an abbreviation is being hidden by a signature. The abbreviation must be visible to other CLI languages. Consider making the abbreviation visible in the signature.</source>
        <target state="translated">签名和实现中类型“{1}”的 {0} 定义不兼容，因为签名将隐藏缩写。缩写必须对其他 CLI 语言可见。请考虑使缩写在签名中可见。</target>
        <note />
      </trans-unit>
      <trans-unit id="DefinitionsInSigAndImplNotCompatibleSigHasAbbreviation">
        <source>The {0} definitions for type '{1}' in the signature and implementation are not compatible because the signature has an abbreviation while the implementation does not</source>
        <target state="translated">签名和实现中类型“{1}”的 {0} 定义不兼容，因为签名具有缩写，而实现没有缩写</target>
        <note />
      </trans-unit>
      <trans-unit id="ModuleContainsConstructorButNamesDiffer">
        <source>The module contains the constructor\n    {0}    \nbut its signature specifies\n    {1}    \nThe names differ</source>
        <target state="translated">该模块包含构造函数\n    {0}    \n而其签名指定\n    {1}    \n名称不同</target>
        <note />
      </trans-unit>
      <trans-unit id="ModuleContainsConstructorButDataFieldsDiffer">
        <source>The module contains the constructor\n    {0}    \nbut its signature specifies\n    {1}    \nThe respective number of data fields differ</source>
        <target state="translated">该模块包含构造函数\n    {0}    \n而其签名指定\n    {1}    \n各自的数据字段数不同</target>
        <note />
      </trans-unit>
      <trans-unit id="ModuleContainsConstructorButTypesOfFieldsDiffer">
        <source>The module contains the constructor\n    {0}    \nbut its signature specifies\n    {1}    \nThe types of the fields differ</source>
        <target state="translated">该模块包含构造函数\n    {0}    \n而其签名指定\n    {1}    \n字段的类型不同</target>
        <note />
      </trans-unit>
      <trans-unit id="ModuleContainsConstructorButAccessibilityDiffers">
        <source>The module contains the constructor\n    {0}    \nbut its signature specifies\n    {1}    \nthe accessibility specified in the signature is more than that specified in the implementation</source>
        <target state="translated">该模块包含构造函数\n    {0}    \n而其签名指定\n    {1}    \n签名中指定的可访问性高于实现中指定的可访问性</target>
        <note />
      </trans-unit>
      <trans-unit id="FieldNotContainedNamesDiffer">
        <source>The module contains the field\n    {0}    \nbut its signature specifies\n    {1}    \nThe names differ</source>
        <target state="translated">该模块包含字段\n    {0}    \n而其签名指定\n    {1}    \n名称不同</target>
        <note />
      </trans-unit>
      <trans-unit id="FieldNotContainedAccessibilitiesDiffer">
        <source>The module contains the field\n    {0}    \nbut its signature specifies\n    {1}    \nthe accessibility specified in the signature is more than that specified in the implementation</source>
        <target state="translated">该模块包含字段\n    {0}    \n而其签名指定\n    {1}    \n签名中指定的可访问性高于实现中指定的可访问性</target>
        <note />
      </trans-unit>
      <trans-unit id="FieldNotContainedStaticsDiffer">
        <source>The module contains the field\n    {0}    \nbut its signature specifies\n    {1}    \nThe 'static' modifiers differ</source>
        <target state="translated">该模块包含字段\n    {0}    \n而其签名指定\n    {1}    \n"static" 修饰符不同</target>
        <note />
      </trans-unit>
      <trans-unit id="FieldNotContainedMutablesDiffer">
        <source>The module contains the field\n    {0}    \nbut its signature specifies\n    {1}    \nThe 'mutable' modifiers differ</source>
        <target state="translated">该模块包含字段\n    {0}    \n而其签名指定\n    {1}    \n"mutable" 修饰符不同</target>
        <note />
      </trans-unit>
      <trans-unit id="FieldNotContainedLiteralsDiffer">
        <source>The module contains the field\n    {0}    \nbut its signature specifies\n    {1}    \nThe 'literal' modifiers differ</source>
        <target state="translated">该模块包含字段\n    {0}    \n而其签名指定\n    {1}    \n"literal" 修饰符不同</target>
        <note />
      </trans-unit>
      <trans-unit id="FieldNotContainedTypesDiffer">
        <source>The module contains the field\n    {0}    \nbut its signature specifies\n    {1}    \nThe types differ</source>
        <target state="translated">该模块包含字段\n    {0}    \n而其签名指定\n    {1}    \n类型不同</target>
        <note />
      </trans-unit>
      <trans-unit id="typrelCannotResolveImplicitGenericInstantiation">
        <source>The implicit instantiation of a generic construct at or near this point could not be resolved because it could resolve to multiple unrelated types, e.g. '{0}' and '{1}'. Consider using type annotations to resolve the ambiguity</source>
        <target state="translated">未能解析在此点或其附近进行的泛型构造的隐式实例化，因为它可以解析为多个不相关的类型，例如“{0}”和“{1}”。请考虑使用类型批注来解析此多义性</target>
        <note />
      </trans-unit>
      <trans-unit id="typrelCannotResolveAmbiguityInPrintf">
        <source>Could not resolve the ambiguity inherent in the use of a 'printf'-style format string</source>
        <target state="translated">未能解析使用 "printf" 样式的格式字符串所产生的固有多义性</target>
        <note />
      </trans-unit>
      <trans-unit id="typrelCannotResolveAmbiguityInEnum">
        <source>Could not resolve the ambiguity in the use of a generic construct with an 'enum' constraint at or near this position</source>
        <target state="translated">未能解析在此位置或其附近使用带 "enum" 约束的泛型构造所产生的多义性</target>
        <note />
      </trans-unit>
      <trans-unit id="typrelCannotResolveAmbiguityInDelegate">
        <source>Could not resolve the ambiguity in the use of a generic construct with a 'delegate' constraint at or near this position</source>
        <target state="translated">未能解析在此位置或其附近使用带 "delegate" 约束的泛型构造所产生的多义性</target>
        <note />
      </trans-unit>
      <trans-unit id="typrelInvalidValue">
        <source>Invalid value</source>
        <target state="translated">无效值</target>
        <note />
      </trans-unit>
      <trans-unit id="typrelSigImplNotCompatibleParamCountsDiffer">
        <source>The signature and implementation are not compatible because the respective type parameter counts differ</source>
        <target state="translated">签名和实现不兼容，因为各自的类型参数数目不同</target>
        <note />
      </trans-unit>
      <trans-unit id="typrelSigImplNotCompatibleCompileTimeRequirementsDiffer">
        <source>The signature and implementation are not compatible because the type parameter in the class/signature has a different compile-time requirement to the one in the member/implementation</source>
        <target state="translated">签名和实现不兼容，因为类/签名中的类型参数与成员/实现中的类型参数具有的编译时要求不同</target>
        <note />
      </trans-unit>
      <trans-unit id="typrelSigImplNotCompatibleConstraintsDiffer">
        <source>The signature and implementation are not compatible because the declaration of the type parameter '{0}' requires a constraint of the form {1}</source>
        <target state="translated">签名和实现不兼容，因为类型参数“{0}”的声明需要 {1} 格式的约束</target>
        <note />
      </trans-unit>
      <trans-unit id="typrelSigImplNotCompatibleConstraintsDifferRemove">
        <source>The signature and implementation are not compatible because the type parameter '{0}' has a constraint of the form {1} but the implementation does not. Either remove this constraint from the signature or add it to the implementation.</source>
        <target state="translated">签名和实现不兼容，因为类型参数“{0}”具有 {1} 格式的约束，而实现没有此约束。从签名中删除此约束，或将此约束添加到实现。</target>
        <note />
      </trans-unit>
      <trans-unit id="typrelTypeImplementsIComparableShouldOverrideObjectEquals">
        <source>The type '{0}' implements 'System.IComparable'. Consider also adding an explicit override for 'Object.Equals'</source>
        <target state="translated">类型“{0}”实现 "System.IComparable"。请考虑同时添加 "Object.Equals" 的显式重写</target>
        <note />
      </trans-unit>
      <trans-unit id="typrelTypeImplementsIComparableDefaultObjectEqualsProvided">
        <source>The type '{0}' implements 'System.IComparable' explicitly but provides no corresponding override for 'Object.Equals'. An implementation of 'Object.Equals' has been automatically provided, implemented via 'System.IComparable'. Consider implementing the override 'Object.Equals' explicitly</source>
        <target state="translated">类型“{0}”显式实现 "System.IComparable"，但未提供相对应的 "Object.Equals" 的重写。已自动提供 "Object.Equals " 的实现(通过 "System.IComparable" 实现)。请考虑显式实现重写 "Object.Equals"</target>
        <note />
      </trans-unit>
      <trans-unit id="typrelExplicitImplementationOfGetHashCodeOrEquals">
        <source>The struct, record or union type '{0}' has an explicit implementation of 'Object.GetHashCode' or 'Object.Equals'. You must apply the 'CustomEquality' attribute to the type</source>
        <target state="translated">结构、记录或联合类型“{0}”具有 "Object.GetHashCode" 或 "Object.Equals" 的显式实现。您必须将 "CustomEquality" 特性应用于该类型</target>
        <note />
      </trans-unit>
      <trans-unit id="typrelExplicitImplementationOfGetHashCode">
        <source>The struct, record or union type '{0}' has an explicit implementation of 'Object.GetHashCode'. Consider implementing a matching override for 'Object.Equals(obj)'</source>
        <target state="translated">结构、记录或联合类型“{0}”具有 "Object.GetHashCode" 的显式实现。请考虑为 "Object.Equals(obj)" 实现匹配的重写</target>
        <note />
      </trans-unit>
      <trans-unit id="typrelExplicitImplementationOfEquals">
        <source>The struct, record or union type '{0}' has an explicit implementation of 'Object.Equals'. Consider implementing a matching override for 'Object.GetHashCode()'</source>
        <target state="translated">结构、记录或联合类型“{0}”具有 "Object.Equals" 的显式实现。请考虑为 "Object.GetHashCode()" 实现匹配的重写</target>
        <note />
      </trans-unit>
      <trans-unit id="ExceptionDefsNotCompatibleHiddenBySignature">
        <source>The exception definitions are not compatible because a CLI exception mapping is being hidden by a signature. The exception mapping must be visible to other modules. The module contains the exception definition\n    {0}    \nbut its signature specifies\n\t{1}</source>
        <target state="translated">异常定义不兼容，因为签名将隐藏 CLI 异常映射。此异常映射必须对其他模块可见。该模块包含异常定义\n    {0}    \n而其签名指定\n\t{1}</target>
        <note />
      </trans-unit>
      <trans-unit id="ExceptionDefsNotCompatibleDotNetRepresentationsDiffer">
        <source>The exception definitions are not compatible because the CLI representations differ. The module contains the exception definition\n    {0}    \nbut its signature specifies\n\t{1}</source>
        <target state="translated">异常定义不兼容，因为 CLI 表示形式不同。该模块包含异常定义\n    {0}    \n而其签名指定\n\t{1}</target>
        <note />
      </trans-unit>
      <trans-unit id="ExceptionDefsNotCompatibleAbbreviationHiddenBySignature">
        <source>The exception definitions are not compatible because the exception abbreviation is being hidden by the signature. The abbreviation must be visible to other CLI languages. Consider making the abbreviation visible in the signature. The module contains the exception definition\n    {0}    \nbut its signature specifies\n\t{1}.</source>
        <target state="translated">异常定义不兼容，因为签名将隐藏异常缩写词。缩写词必须对其他 CLI 语言可见。请考虑使缩写词在签名中可见。该模块包含异常定义\n    {0}    \n而其签名指定\n\t{1}。</target>
        <note />
      </trans-unit>
      <trans-unit id="ExceptionDefsNotCompatibleSignaturesDiffer">
        <source>The exception definitions are not compatible because the exception abbreviations in the signature and implementation differ. The module contains the exception definition\n    {0}    \nbut its signature specifies\n\t{1}.</source>
        <target state="translated">异常定义不兼容，因为签名和实现中的异常缩写词不同。该模块包含异常定义\n    {0}    \n而其签名指定\n\t{1}。</target>
        <note />
      </trans-unit>
      <trans-unit id="ExceptionDefsNotCompatibleExceptionDeclarationsDiffer">
        <source>The exception definitions are not compatible because the exception declarations differ. The module contains the exception definition\n    {0}    \nbut its signature specifies\n\t{1}.</source>
        <target state="translated">异常定义不兼容，因为异常声明不同。该模块包含异常定义\n    {0}    \n而其签名指定\n\t{1}。</target>
        <note />
      </trans-unit>
      <trans-unit id="ExceptionDefsNotCompatibleFieldInSigButNotImpl">
        <source>The exception definitions are not compatible because the field '{0}' was required by the signature but was not specified by the implementation. The module contains the exception definition\n    {1}    \nbut its signature specifies\n\t{2}.</source>
        <target state="translated">异常定义不兼容，因为签名需要字段“{0}”，而实现未指定该字段。该模块包含异常定义\n    {1}    \n而其签名指定\n\t{2}。</target>
        <note />
      </trans-unit>
      <trans-unit id="ExceptionDefsNotCompatibleFieldInImplButNotSig">
        <source>The exception definitions are not compatible because the field '{0}' was present in the implementation but not in the signature. The module contains the exception definition\n    {1}    \nbut its signature specifies\n\t{2}.</source>
        <target state="translated">异常定义不兼容，因为实现中具有字段“{0}”，而签名中没有该字段。该模块包含异常定义\n    {1}    \n而其签名指定\n\t{2}。</target>
        <note />
      </trans-unit>
      <trans-unit id="ExceptionDefsNotCompatibleFieldOrderDiffers">
        <source>The exception definitions are not compatible because the order of the fields is different in the signature and implementation. The module contains the exception definition\n    {0}    \nbut its signature specifies\n\t{1}.</source>
        <target state="translated">异常定义不兼容，因为签名和实现中的字段顺序不同。该模块包含异常定义\n    {0}    \n而其签名指定\n\t{1}。</target>
        <note />
      </trans-unit>
      <trans-unit id="typrelModuleNamespaceAttributesDifferInSigAndImpl">
        <source>The namespace or module attributes differ between signature and implementation</source>
        <target state="translated">签名和实现中的命名空间或模块特性不同</target>
        <note />
      </trans-unit>
      <trans-unit id="typrelMethodIsOverconstrained">
        <source>This method is over-constrained in its type parameters</source>
        <target state="translated">此方法在其类型参数中过度约束</target>
        <note />
      </trans-unit>
      <trans-unit id="typrelOverloadNotFound">
        <source>No implementations of '{0}' had the correct number of arguments and type parameters. The required signature is '{1}'.</source>
        <target state="translated">“{0}”的任何实现都不具有正确数目的参数和类型参数。所需签名为“{1}”。</target>
        <note />
      </trans-unit>
      <trans-unit id="typrelOverrideWasAmbiguous">
        <source>The override for '{0}' was ambiguous</source>
        <target state="translated">“{0}”的重写具有多义性</target>
        <note />
      </trans-unit>
      <trans-unit id="typrelMoreThenOneOverride">
        <source>More than one override implements '{0}'</source>
        <target state="translated">多个重写实现“{0}”</target>
        <note />
      </trans-unit>
      <trans-unit id="typrelMethodIsSealed">
        <source>The method '{0}' is sealed and cannot be overridden</source>
        <target state="translated">方法“{0}”是密封的，不能重写</target>
        <note />
      </trans-unit>
      <trans-unit id="typrelOverrideImplementsMoreThenOneSlot">
        <source>The override '{0}' implements more than one abstract slot, e.g. '{1}' and '{2}'</source>
        <target state="translated">重写“{0}”实现多个抽象槽，例如“{1}”和“{2}”</target>
        <note />
      </trans-unit>
      <trans-unit id="typrelDuplicateInterface">
        <source>Duplicate or redundant interface</source>
        <target state="translated">重复或冗余的接口</target>
        <note />
      </trans-unit>
      <trans-unit id="typrelNeedExplicitImplementation">
        <source>The interface '{0}' is included in multiple explicitly implemented interface types. Add an explicit implementation of this interface.</source>
        <target state="translated">接口“{0}”包含在多个显式实现的接口类型中。添加此接口的显式实现。</target>
        <note />
      </trans-unit>
      <trans-unit id="typrelNamedArgumentHasBeenAssignedMoreThenOnce">
        <source>The named argument '{0}' has been assigned more than one value</source>
        <target state="translated">已向命名参数“{0}”分配多个值</target>
        <note />
      </trans-unit>
      <trans-unit id="typrelNoImplementationGiven">
        <source>No implementation was given for '{0}'</source>
        <target state="translated">未为“{0}”给定任何实现</target>
        <note />
      </trans-unit>
      <trans-unit id="typrelNoImplementationGivenWithSuggestion">
        <source>No implementation was given for '{0}'. Note that all interface members must be implemented and listed under an appropriate 'interface' declaration, e.g. 'interface ... with member ...'.</source>
        <target state="translated">未为“{0}”给定任何实现。请注意，必须在适当的 "interface" 声明下实现并列出所有接口成员，例如 "interface ... with member ..."。</target>
        <note />
      </trans-unit>
      <trans-unit id="typrelMemberDoesNotHaveCorrectNumberOfArguments">
        <source>The member '{0}' does not have the correct number of arguments. The required signature is '{1}'.</source>
        <target state="translated">成员“{0}”不具有正确数目的参数。所需签名为“{1}”。</target>
        <note />
      </trans-unit>
      <trans-unit id="typrelMemberDoesNotHaveCorrectNumberOfTypeParameters">
        <source>The member '{0}' does not have the correct number of method type parameters. The required signature is '{1}'.</source>
        <target state="translated">成员“{0}”不具有正确数目的方法类型参数。所需签名为“{1}”。</target>
        <note />
      </trans-unit>
      <trans-unit id="typrelMemberDoesNotHaveCorrectKindsOfGenericParameters">
        <source>The member '{0}' does not have the correct kinds of generic parameters. The required signature is '{1}'.</source>
        <target state="translated">成员“{0}”不具有正确种类的泛型参数。所需签名为“{1}”。</target>
        <note />
      </trans-unit>
      <trans-unit id="typrelMemberCannotImplement">
        <source>The member '{0}' cannot be used to implement '{1}'. The required signature is '{2}'.</source>
        <target state="translated">成员“{0}”不能用于实现“{1}”。所需签名为“{2}”。</target>
        <note />
      </trans-unit>
      <trans-unit id="astParseEmbeddedILError">
        <source>Error while parsing embedded IL</source>
        <target state="translated">分析嵌入的 IL 时出错</target>
        <note />
      </trans-unit>
      <trans-unit id="astParseEmbeddedILTypeError">
        <source>Error while parsing embedded IL type</source>
        <target state="translated">分析嵌入的 IL 类型时出错</target>
        <note />
      </trans-unit>
      <trans-unit id="astDeprecatedIndexerNotation">
        <source>This indexer notation has been removed from the F# language</source>
        <target state="translated">在 F# 语言中，此索引器表示法已删除</target>
        <note />
      </trans-unit>
      <trans-unit id="astInvalidExprLeftHandOfAssignment">
        <source>Invalid expression on left of assignment</source>
        <target state="translated">赋值运算左侧的表达式无效</target>
        <note />
      </trans-unit>
      <trans-unit id="augNoRefEqualsOnStruct">
        <source>The 'ReferenceEquality' attribute cannot be used on structs. Consider using the 'StructuralEquality' attribute instead, or implement an override for 'System.Object.Equals(obj)'.</source>
        <target state="translated">不能对结构使用 "ReferenceEquality" 特性。请考虑改用 "StructuralEquality" 特性，或实现对 "System.Object.Equals(obj)" 的重写。</target>
        <note />
      </trans-unit>
      <trans-unit id="augInvalidAttrs">
        <source>This type uses an invalid mix of the attributes 'NoEquality', 'ReferenceEquality', 'StructuralEquality', 'NoComparison' and 'StructuralComparison'</source>
        <target state="translated">此类型使用的 "NoEquality"、"ReferenceEquality"、"StructuralEquality"、"NoComparison" 和 "StructuralComparison" 特性组合无效</target>
        <note />
      </trans-unit>
      <trans-unit id="augNoEqualityNeedsNoComparison">
        <source>The 'NoEquality' attribute must be used in conjunction with the 'NoComparison' attribute</source>
        <target state="translated">"NoEquality" 特性必须与 "NoComparison" 特性结合使用</target>
        <note />
      </trans-unit>
      <trans-unit id="augStructCompNeedsStructEquality">
        <source>The 'StructuralComparison' attribute must be used in conjunction with the 'StructuralEquality' attribute</source>
        <target state="translated">"StructuralComparison" 特性必须与 "StructuralEquality" 特性结合使用</target>
        <note />
      </trans-unit>
      <trans-unit id="augStructEqNeedsNoCompOrStructComp">
        <source>The 'StructuralEquality' attribute must be used in conjunction with the 'NoComparison' or 'StructuralComparison' attributes</source>
        <target state="translated">"StructuralEquality" 特性必须与 "NoComparison" 或 "StructuralComparison" 特性结合使用</target>
        <note />
      </trans-unit>
      <trans-unit id="augTypeCantHaveRefEqAndStructAttrs">
        <source>A type cannot have both the 'ReferenceEquality' and 'StructuralEquality' or 'StructuralComparison' attributes</source>
        <target state="translated">一个类型不能同时具有 "ReferenceEquality" 特性和 "StructuralEquality" 或 "StructuralComparison" 特性</target>
        <note />
      </trans-unit>
      <trans-unit id="augOnlyCertainTypesCanHaveAttrs">
        <source>Only record, union, exception and struct types may be augmented with the 'ReferenceEquality', 'StructuralEquality' and 'StructuralComparison' attributes</source>
        <target state="translated">只可以利用 "ReferenceEquality"、"StructuralEquality" 和 "StructuralComparison" 特性来扩大记录、联合、异常和结构类型</target>
        <note />
      </trans-unit>
      <trans-unit id="augRefEqCantHaveObjEquals">
        <source>A type with attribute 'ReferenceEquality' cannot have an explicit implementation of 'Object.Equals(obj)', 'System.IEquatable&lt;_&gt;' or 'System.Collections.IStructuralEquatable'</source>
        <target state="translated">具有 "ReferenceEquality" 属性的类型不能具有 "Object.Equals(obj)"、"System.IEquatable&lt;_&gt;" 或 "System.Collections.IStructuralEquatable" 的显式实现</target>
        <note />
      </trans-unit>
      <trans-unit id="augCustomEqNeedsObjEquals">
        <source>A type with attribute 'CustomEquality' must have an explicit implementation of at least one of 'Object.Equals(obj)', 'System.IEquatable&lt;_&gt;' or 'System.Collections.IStructuralEquatable'</source>
        <target state="translated">带有 "CustomEquality" 属性必须至少具有 "Object.Equals(obj)"、"System.IEquatable&lt;_&gt;" 或 "System.Collections.IStructuralEquatable" 三者之一的显式实现</target>
        <note />
      </trans-unit>
      <trans-unit id="augCustomCompareNeedsIComp">
        <source>A type with attribute 'CustomComparison' must have an explicit implementation of at least one of 'System.IComparable' or 'System.Collections.IStructuralComparable'</source>
        <target state="translated">具有特性 "CustomComparison" 的类型必须至少显式实现 "System.IComparable" 或 "System.Collections.IStructuralComparable" 中的一个</target>
        <note />
      </trans-unit>
      <trans-unit id="augNoEqNeedsNoObjEquals">
        <source>A type with attribute 'NoEquality' should not usually have an explicit implementation of 'Object.Equals(obj)'. Disable this warning if this is intentional for interoperability purposes</source>
        <target state="translated">具有特性 "NoEquality" 通常不应显式实现 "Object.Equals(obj)"。如果这是为了实现互操作性而特意这样做的，请禁用此警告</target>
        <note />
      </trans-unit>
      <trans-unit id="augNoCompCantImpIComp">
        <source>A type with attribute 'NoComparison' should not usually have an explicit implementation of 'System.IComparable', 'System.IComparable&lt;_&gt;' or 'System.Collections.IStructuralComparable'. Disable this warning if this is intentional for interoperability purposes</source>
        <target state="translated">具有 "NoComparison" 属性的类型通常不应具有 "System.IComparable"、"System.IComparable&lt;_&gt;" 或 "System.Collections.IStructuralComparable" 的显式实现。如果专用于互操作性用途，请禁用此警告</target>
        <note />
      </trans-unit>
      <trans-unit id="augCustomEqNeedsNoCompOrCustomComp">
        <source>The 'CustomEquality' attribute must be used in conjunction with the 'NoComparison' or 'CustomComparison' attributes</source>
        <target state="translated">"CustomEquality" 特性必须与 "NoComparison" 或 "CustomComparison" 特性结合使用</target>
        <note />
      </trans-unit>
      <trans-unit id="forPositionalSpecifiersNotPermitted">
        <source>Positional specifiers are not permitted in format strings</source>
        <target state="translated">格式字符串中不得有位置说明符</target>
        <note />
      </trans-unit>
      <trans-unit id="forMissingFormatSpecifier">
        <source>Missing format specifier</source>
        <target state="translated">缺少格式说明符</target>
        <note />
      </trans-unit>
      <trans-unit id="forFlagSetTwice">
        <source>'{0}' flag set twice</source>
        <target state="translated">“{0}”标志设置了两次</target>
        <note />
      </trans-unit>
      <trans-unit id="forPrefixFlagSpacePlusSetTwice">
        <source>Prefix flag (' ' or '+') set twice</source>
        <target state="translated">前缀标志(" " 或 "+")设置了两次</target>
        <note />
      </trans-unit>
      <trans-unit id="forHashSpecifierIsInvalid">
        <source>The # formatting modifier is invalid in F#</source>
        <target state="translated"># 格式修饰符在 F# 中无效</target>
        <note />
      </trans-unit>
      <trans-unit id="forBadPrecision">
        <source>Bad precision in format specifier</source>
        <target state="translated">格式说明符中的精度错误</target>
        <note />
      </trans-unit>
      <trans-unit id="forBadWidth">
        <source>Bad width in format specifier</source>
        <target state="translated">格式说明符中的宽度错误</target>
        <note />
      </trans-unit>
      <trans-unit id="forDoesNotSupportZeroFlag">
        <source>'{0}' format does not support '0' flag</source>
        <target state="translated">“{0}”格式不支持“0”标志</target>
        <note />
      </trans-unit>
      <trans-unit id="forPrecisionMissingAfterDot">
        <source>Precision missing after the '.'</source>
        <target state="translated">"." 后缺少精度</target>
        <note />
      </trans-unit>
      <trans-unit id="forFormatDoesntSupportPrecision">
        <source>'{0}' format does not support precision</source>
        <target state="translated">“{0}”格式不支持精度</target>
        <note />
      </trans-unit>
      <trans-unit id="forBadFormatSpecifier">
        <source>Bad format specifier (after l or L): Expected ld,li,lo,lu,lx or lX. In F# code you can use %d, %x, %o or %u instead, which are overloaded to work with all basic integer types.</source>
        <target state="translated">错误的格式说明符(位于 l 或 L 之后): 应为 ld、li、lo、lu、lx 或 lX。在 F# 代码中，可以改用 %d、%x、%o 或 %u，这些项将被重载以用于所有基本整数类型。</target>
        <note />
      </trans-unit>
      <trans-unit id="forLIsUnnecessary">
        <source>The 'l' or 'L' in this format specifier is unnecessary. In F# code you can use %d, %x, %o or %u instead, which are overloaded to work with all basic integer types.</source>
        <target state="translated">此格式说明符中不需要 "l" 或 "L"。在 F# 代码中，可以改用 %d、%x、%o 或 %u，这些项将被重载以用于所有基本整数类型。</target>
        <note />
      </trans-unit>
      <trans-unit id="forHIsUnnecessary">
        <source>The 'h' or 'H' in this format specifier is unnecessary. You can use %d, %x, %o or %u instead, which are overloaded to work with all basic integer types.</source>
        <target state="translated">此格式说明符中不需要 "h" 或 "H"。可以改用 %d、%x、%o 或 %u，这些项将被重载以用于所有基本整数类型。</target>
        <note />
      </trans-unit>
      <trans-unit id="forDoesNotSupportPrefixFlag">
        <source>'{0}' does not support prefix '{1}' flag</source>
        <target state="translated">“{0}”不支持前缀“{1}”标志</target>
        <note />
      </trans-unit>
      <trans-unit id="forBadFormatSpecifierGeneral">
        <source>Bad format specifier: '{0}'</source>
        <target state="translated">错误的格式说明符: '{0}'</target>
        <note />
      </trans-unit>
      <trans-unit id="elSysEnvExitDidntExit">
        <source>System.Environment.Exit did not exit</source>
        <target state="translated">System.Environment.Exit 未退出</target>
        <note />
      </trans-unit>
      <trans-unit id="elDeprecatedOperator">
        <source>The treatment of this operator is now handled directly by the F# compiler and its meaning cannot be redefined</source>
        <target state="translated">此时将通过 F# 编译器直接操作对此运算符的处理，并且不能重新定义其含义</target>
        <note />
      </trans-unit>
      <trans-unit id="chkProtectedOrBaseCalled">
        <source>A protected member is called or 'base' is being used. This is only allowed in the direct implementation of members since they could escape their object scope.</source>
        <target state="translated">调用了受保护的成员或正在使用 "base"。只能在对成员的直接实现中这样做，因为它们可能会超出其对象范围。</target>
        <note />
      </trans-unit>
      <trans-unit id="chkByrefUsedInInvalidWay">
        <source>The byref-typed variable '{0}' is used in an invalid way. Byrefs cannot be captured by closures or passed to inner functions.</source>
        <target state="translated">byref 类型化变量“{0}”的使用方式无效。不能由闭包来捕获 Byref，也不能将其传递给内部函数。</target>
        <note />
      </trans-unit>
      <trans-unit id="chkBaseUsedInInvalidWay">
        <source>The 'base' keyword is used in an invalid way. Base calls cannot be used in closures. Consider using a private member to make base calls.</source>
        <target state="translated">"base" 关键字的使用方式无效。在闭包中不能使用 base 调用。请考虑使用私有成员进行 base 调用。</target>
        <note />
      </trans-unit>
      <trans-unit id="chkVariableUsedInInvalidWay">
        <source>The variable '{0}' is used in an invalid way</source>
        <target state="translated">变量“{0}”的使用方式无效</target>
        <note />
      </trans-unit>
      <trans-unit id="chkTypeLessAccessibleThanType">
        <source>The type '{0}' is less accessible than the value, member or type '{1}' it is used in.</source>
        <target state="translated">类型“{0}”的可访问性低于其所用于的值、成员或类型“{1}”。</target>
        <note />
      </trans-unit>
      <trans-unit id="chkSystemVoidOnlyInTypeof">
        <source>'System.Void' can only be used as 'typeof&lt;System.Void&gt;' in F#</source>
        <target state="translated">"System.Void" 只能在 F# 中用作 "typeof&lt;System.Void&gt;"</target>
        <note />
      </trans-unit>
      <trans-unit id="chkErrorUseOfByref">
        <source>A type instantiation involves a byref type. This is not permitted by the rules of Common IL.</source>
        <target state="translated">某个类型实例化涉及 byref 类型。通用 IL 的规则不允许这样做。</target>
        <note />
      </trans-unit>
      <trans-unit id="chkErrorContainsCallToRethrow">
        <source>Calls to 'reraise' may only occur directly in a handler of a try-with</source>
        <target state="translated">只可以在 try-with 的处理程序中直接调用 "reraise"</target>
        <note />
      </trans-unit>
      <trans-unit id="chkSplicingOnlyInQuotations">
        <source>Expression-splicing operators may only be used within quotations</source>
        <target state="translated">表达式拼接运算符只能在引号内使用</target>
        <note />
      </trans-unit>
      <trans-unit id="chkNoFirstClassSplicing">
        <source>First-class uses of the expression-splicing operator are not permitted</source>
        <target state="translated">不允许优先使用表达式拼接运算符</target>
        <note />
      </trans-unit>
      <trans-unit id="chkNoFirstClassAddressOf">
        <source>First-class uses of the address-of operators are not permitted</source>
        <target state="translated">不允许优先使用 address-of 运算符</target>
        <note />
      </trans-unit>
      <trans-unit id="chkNoFirstClassRethrow">
        <source>First-class uses of the 'reraise' function is not permitted</source>
        <target state="translated">不允许优先使用 "reraise" 函数</target>
        <note />
      </trans-unit>
      <trans-unit id="chkNoByrefAtThisPoint">
        <source>The byref typed value '{0}' cannot be used at this point</source>
        <target state="translated">此时无法使用 byref 类型化值“{0}”</target>
        <note />
      </trans-unit>
      <trans-unit id="chkLimitationsOfBaseKeyword">
        <source>'base' values may only be used to make direct calls to the base implementations of overridden members</source>
        <target state="translated">"base" 值只能用于直接调用重写成员的基实现</target>
        <note />
      </trans-unit>
      <trans-unit id="chkNoAddressOfAtThisPoint">
        <source>The address of the variable '{0}' cannot be used at this point</source>
        <target state="translated">此时无法使用变量“{0}”的地址</target>
        <note />
      </trans-unit>
      <trans-unit id="chkNoAddressStaticFieldAtThisPoint">
        <source>The address of the static field '{0}' cannot be used at this point</source>
        <target state="translated">此时无法使用静态字段“{0}”的地址</target>
        <note />
      </trans-unit>
      <trans-unit id="chkNoAddressFieldAtThisPoint">
        <source>The address of the field '{0}' cannot be used at this point</source>
        <target state="translated">此时无法使用字段“{0}”的地址</target>
        <note />
      </trans-unit>
      <trans-unit id="chkNoAddressOfArrayElementAtThisPoint">
        <source>The address of an array element cannot be used at this point</source>
        <target state="translated">此时无法使用某个数组元素的地址</target>
        <note />
      </trans-unit>
      <trans-unit id="chkFirstClassFuncNoByref">
        <source>The type of a first-class function cannot contain byrefs</source>
        <target state="translated">第一类函数的类型不能包含 byref</target>
        <note />
      </trans-unit>
      <trans-unit id="chkReturnTypeNoByref">
        <source>A method return type would contain byrefs which is not permitted</source>
        <target state="translated">方法返回类型将包含不允许使用的 byref</target>
        <note />
      </trans-unit>
      <trans-unit id="chkInvalidCustAttrVal">
        <source>Invalid custom attribute value (not a constant or literal)</source>
        <target state="translated">自定义特性值无效(不是常数或文本)</target>
        <note />
      </trans-unit>
      <trans-unit id="chkAttrHasAllowMultiFalse">
        <source>The attribute type '{0}' has 'AllowMultiple=false'. Multiple instances of this attribute cannot be attached to a single language element.</source>
        <target state="translated">特性类型“{0}”具有“AllowMultiple=false”。不能向单个语言元素附加此特性的多个实例。</target>
        <note />
      </trans-unit>
      <trans-unit id="chkMemberUsedInInvalidWay">
        <source>The member '{0}' is used in an invalid way. A use of '{1}' has been inferred prior to its definition at or near '{2}'. This is an invalid forward reference.</source>
        <target state="translated">成员“{0}”的使用方式无效。在“{2}”处或其附近给出定义之前，已推理使用了“{1}”。这是无效的前向引用。</target>
        <note />
      </trans-unit>
      <trans-unit id="chkNoByrefAsTopValue">
        <source>A byref typed value would be stored here. Top-level let-bound byref values are not permitted.</source>
        <target state="translated">将在此处存储 byref 类型化值。不允许使用顶级的 let 绑定的 byref 值。</target>
        <note />
      </trans-unit>
      <trans-unit id="chkReflectedDefCantSplice">
        <source>[&lt;ReflectedDefinition&gt;] terms cannot contain uses of the prefix splice operator '%'</source>
        <target state="translated">[&lt;ReflectedDefinition&gt;] 条件中不能使用前缀拼接运算符 "%"</target>
        <note />
      </trans-unit>
      <trans-unit id="chkEntryPointUsage">
        <source>A function labeled with the 'EntryPointAttribute' attribute must be the last declaration in the last file in the compilation sequence.</source>
        <target state="translated">用 "EntryPointAttribute" 特性标记的函数必须是编译序列中最后一个文件中的最后一个声明。</target>
        <note />
      </trans-unit>
      <trans-unit id="chkUnionCaseCompiledForm">
        <source>compiled form of the union case</source>
        <target state="translated">联合用例的已编译形式</target>
        <note />
      </trans-unit>
      <trans-unit id="chkUnionCaseDefaultAugmentation">
        <source>default augmentation of the union case</source>
        <target state="translated">联合用例的默认扩大</target>
        <note />
      </trans-unit>
      <trans-unit id="chkPropertySameNameMethod">
        <source>The property '{0}' has the same name as a method in type '{1}'.</source>
        <target state="translated">属性“{0}”与类型“{1}”中的某个方法具有相同的名称。</target>
        <note />
      </trans-unit>
      <trans-unit id="chkGetterSetterDoNotMatchAbstract">
        <source>The property '{0}' of type '{1}' has a getter and a setter that do not match. If one is abstract then the other must be as well.</source>
        <target state="translated">类型为“{1}”的属性“{0}”存在不匹配的 Getter 和 Setter。如果其中一个是抽象的，则另一个也必须是抽象的。</target>
        <note />
      </trans-unit>
      <trans-unit id="chkPropertySameNameIndexer">
        <source>The property '{0}' has the same name as another property in type '{1}', but one takes indexer arguments and the other does not. You may be missing an indexer argument to one of your properties.</source>
        <target state="translated">属性“{0}”与类型“{1}”中的另一个属性具有相同的名称，但是其中一个属性采用了索引器参数，而另一个属性未采用。可能缺少其中一个属性的索引器参数。</target>
        <note />
      </trans-unit>
      <trans-unit id="chkCantStoreByrefValue">
        <source>A type would store a byref typed value. This is not permitted by Common IL.</source>
        <target state="translated">某个类型将存储 byref 类型化值。通用 IL 不允许这样做。</target>
        <note />
      </trans-unit>
      <trans-unit id="chkDuplicateMethod">
        <source>Duplicate method. The method '{0}' has the same name and signature as another method in type '{1}'.</source>
        <target state="translated">重复方法。方法“{0}”与类型“{1}”中的另一个方法具有相同的名称和签名。</target>
        <note />
      </trans-unit>
      <trans-unit id="chkDuplicateMethodWithSuffix">
        <source>Duplicate method. The method '{0}' has the same name and signature as another method in type '{1}' once tuples, functions, units of measure and/or provided types are erased.</source>
        <target state="translated">重复方法。清除元组、函数、度量单位和/或提供的类型后，方法“{0}”与类型“{1}”中的另一个方法具有相同的名称和签名。</target>
        <note />
      </trans-unit>
      <trans-unit id="chkDuplicateMethodCurried">
        <source>The method '{0}' has curried arguments but has the same name as another method in type '{1}'. Methods with curried arguments cannot be overloaded. Consider using a method taking tupled arguments.</source>
        <target state="translated">方法“{0}”具有扩充参数，并且与类型“{1}”中的另一个方法具有相同的名称。无法重载具有扩充参数的方法。请考虑使用采用元组化参数的方法。</target>
        <note />
      </trans-unit>
      <trans-unit id="chkCurriedMethodsCantHaveOutParams">
        <source>Methods with curried arguments cannot declare 'out', 'ParamArray', 'optional', 'ReflectedDefinition', 'byref', 'CallerLineNumber', 'CallerMemberName', or 'CallerFilePath' arguments</source>
        <target state="translated">具有扩充参数的方法不能声明 "out"、"ParamArray"、"optional"、"ReflectedDefinition"、"byref"、"CallerLineNumber"、"CallerMemberName" 或 "CallerFilePath" 参数</target>
        <note />
      </trans-unit>
      <trans-unit id="chkDuplicateProperty">
        <source>Duplicate property. The property '{0}' has the same name and signature as another property in type '{1}'.</source>
        <target state="translated">重复属性。属性“{0}”与类型“{1}”中的另一个属性具有相同的名称和签名。</target>
        <note />
      </trans-unit>
      <trans-unit id="chkDuplicatePropertyWithSuffix">
        <source>Duplicate property. The property '{0}' has the same name and signature as another property in type '{1}' once tuples, functions, units of measure and/or provided types are erased.</source>
        <target state="translated">重复属性。清除元组、函数、度量单位和/或提供的类型后，属性“{0}”与类型“{1}”中的另一个属性具有相同的名称和签名。</target>
        <note />
      </trans-unit>
      <trans-unit id="chkDuplicateMethodInheritedType">
        <source>Duplicate method. The abstract method '{0}' has the same name and signature as an abstract method in an inherited type.</source>
        <target state="translated">重复方法。抽象方法“{0}”与继承类型中的某个抽象方法具有相同的名称和签名。</target>
        <note />
      </trans-unit>
      <trans-unit id="chkDuplicateMethodInheritedTypeWithSuffix">
        <source>Duplicate method. The abstract method '{0}' has the same name and signature as an abstract method in an inherited type once tuples, functions, units of measure and/or provided types are erased.</source>
        <target state="translated">重复方法。在清除元组、函数、度量单位和/或所提供类型后，抽象方法“{0}”与继承类型中的某个抽象方法具有相同的名称和签名。</target>
        <note />
      </trans-unit>
      <trans-unit id="chkMultipleGenericInterfaceInstantiations">
        <source>This type implements the same interface at different generic instantiations '{0}' and '{1}'. This is not permitted in this version of F#.</source>
        <target state="translated">此类型在不同的泛型实例化“{0}”和“{1}”实现了同样的接口。这在该版本 F# 中是不允许的。</target>
        <note />
      </trans-unit>
      <trans-unit id="chkValueWithDefaultValueMustHaveDefaultValue">
        <source>The type of a field using the 'DefaultValue' attribute must admit default initialization, i.e. have 'null' as a proper value or be a struct type whose fields all admit default initialization. You can use 'DefaultValue(false)' to disable this check</source>
        <target state="translated">使用 "DefaultValue" 特性的字段的类型必须承认默认初始化，也就是说，此类型将 "null" 用作适当的值，或者此类型是一个结构类型，其中的所有字段均承认默认初始化。可以使用 "DefaultValue(false)" 禁用此检查</target>
        <note />
      </trans-unit>
      <trans-unit id="chkNoByrefInTypeAbbrev">
        <source>The type abbreviation contains byrefs. This is not permitted by F#.</source>
        <target state="translated">类型缩写词包含 byref。F# 不允许这样做。</target>
        <note />
      </trans-unit>
      <trans-unit id="crefBoundVarUsedInSplice">
        <source>The variable '{0}' is bound in a quotation but is used as part of a spliced expression. This is not permitted since it may escape its scope.</source>
        <target state="translated">虽然变量“{0}”在某个引用内容中进行了绑定，但它用作拼接表达式的一部分。不允许这样做，因为该变量可能会超出其范围。</target>
        <note />
      </trans-unit>
      <trans-unit id="crefQuotationsCantContainGenericExprs">
        <source>Quotations cannot contain uses of generic expressions</source>
        <target state="translated">引用内容中不能使用泛型表达式</target>
        <note />
      </trans-unit>
      <trans-unit id="crefQuotationsCantContainGenericFunctions">
        <source>Quotations cannot contain function definitions that are inferred or declared to be generic. Consider adding some type constraints to make this a valid quoted expression.</source>
        <target state="translated">引用内容不能包含推理为或声明为泛型的函数声明。请考虑添加一些类型约束，以使此引用内容成为带引号的有效表达式。</target>
        <note />
      </trans-unit>
      <trans-unit id="crefQuotationsCantContainObjExprs">
        <source>Quotations cannot contain object expressions</source>
        <target state="translated">引用内容不能包含对象表达式</target>
        <note />
      </trans-unit>
      <trans-unit id="crefQuotationsCantContainAddressOf">
        <source>Quotations cannot contain expressions that take the address of a field</source>
        <target state="translated">引用内容不能包含采用字段地址的表达式</target>
        <note />
      </trans-unit>
      <trans-unit id="crefQuotationsCantContainStaticFieldRef">
        <source>Quotations cannot contain expressions that fetch static fields</source>
        <target state="translated">引用内容不能包含获取静态字段的表达式</target>
        <note />
      </trans-unit>
      <trans-unit id="crefQuotationsCantContainInlineIL">
        <source>Quotations cannot contain inline assembly code or pattern matching on arrays</source>
        <target state="translated">引用内容不能包含内联程序集代码或数组模式匹配</target>
        <note />
      </trans-unit>
      <trans-unit id="crefQuotationsCantContainDescendingForLoops">
        <source>Quotations cannot contain descending for loops</source>
        <target state="translated">引用内容不能包含循环的递减</target>
        <note />
      </trans-unit>
      <trans-unit id="crefQuotationsCantFetchUnionIndexes">
        <source>Quotations cannot contain expressions that fetch union case indexes</source>
        <target state="translated">引用内容不能包含获取联合用例索引的表达式</target>
        <note />
      </trans-unit>
      <trans-unit id="crefQuotationsCantSetUnionFields">
        <source>Quotations cannot contain expressions that set union case fields</source>
        <target state="translated">引用内容不能包含设置联合用例字段的表达式</target>
        <note />
      </trans-unit>
      <trans-unit id="crefQuotationsCantSetExceptionFields">
        <source>Quotations cannot contain expressions that set fields in exception values</source>
        <target state="translated">引用内容不能包含设置异常值中的字段的表达式</target>
        <note />
      </trans-unit>
      <trans-unit id="crefQuotationsCantRequireByref">
        <source>Quotations cannot contain expressions that require byref pointers</source>
        <target state="translated">引用内容不能包含需要 byref 指针的表达式</target>
        <note />
      </trans-unit>
      <trans-unit id="crefQuotationsCantCallTraitMembers">
        <source>Quotations cannot contain expressions that make member constraint calls, or uses of operators that implicitly resolve to a member constraint call</source>
        <target state="translated">引用内容不能包含进行成员约束调用或使用隐式解析为成员约束调用的运算符的表达式</target>
        <note />
      </trans-unit>
      <trans-unit id="crefQuotationsCantContainThisConstant">
        <source>Quotations cannot contain this kind of constant</source>
        <target state="translated">引用内容不能包含这种常数</target>
        <note />
      </trans-unit>
      <trans-unit id="crefQuotationsCantContainThisPatternMatch">
        <source>Quotations cannot contain this kind of pattern match</source>
        <target state="translated">引用内容不能包含这种模式匹配</target>
        <note />
      </trans-unit>
      <trans-unit id="crefQuotationsCantContainArrayPatternMatching">
        <source>Quotations cannot contain array pattern matching</source>
        <target state="translated">引用内容不能包含数组模式匹配</target>
        <note />
      </trans-unit>
      <trans-unit id="crefQuotationsCantContainThisType">
        <source>Quotations cannot contain this kind of type</source>
        <target state="translated">引用内容不能包含这种类型</target>
        <note />
      </trans-unit>
      <trans-unit id="csTypeCannotBeResolvedAtCompileTime">
        <source>The declared type parameter '{0}' cannot be used here since the type parameter cannot be resolved at compile time</source>
        <target state="translated">此处不能使用声明的类型参数“{0}”，因为编译时无法解析该类型参数</target>
        <note />
      </trans-unit>
      <trans-unit id="csCodeLessGeneric">
        <source>This code is less generic than indicated by its annotations. A unit-of-measure specified using '_' has been determined to be '1', i.e. dimensionless. Consider making the code generic, or removing the use of '_'.</source>
        <target state="translated">此代码并不像其批注所述的那样通用。使用“_”指定的度量单位已确定为“1”，即无度量。请考虑使此代码成为泛型代码，或删除对“_”的使用。</target>
        <note />
      </trans-unit>
      <trans-unit id="csTypeInferenceMaxDepth">
        <source>Type inference problem too complicated (maximum iteration depth reached). Consider adding further type annotations.</source>
        <target state="translated">类型推理问题太复杂(已达到最大迭代深度)。请考虑添加更多类型批注。</target>
        <note />
      </trans-unit>
      <trans-unit id="csExpectedArguments">
        <source>Expected arguments to an instance member</source>
        <target state="translated">应为实例成员的参数</target>
        <note />
      </trans-unit>
      <trans-unit id="csIndexArgumentMismatch">
        <source>This indexer expects {0} arguments but is here given {1}</source>
        <target state="translated">此索引器需要 {0} 个参数，而此处给定了 {1} 个参数</target>
        <note />
      </trans-unit>
      <trans-unit id="csExpectTypeWithOperatorButGivenFunction">
        <source>Expecting a type supporting the operator '{0}' but given a function type. You may be missing an argument to a function.</source>
        <target state="translated">应为支持运算符“{0}”的类型，但给定的是函数类型。可能缺少函数的参数。</target>
        <note />
      </trans-unit>
      <trans-unit id="csExpectTypeWithOperatorButGivenTuple">
        <source>Expecting a type supporting the operator '{0}' but given a tuple type</source>
        <target state="translated">需要一个支持运算符“{0}”的类型，但提供的是元组类型</target>
        <note />
      </trans-unit>
      <trans-unit id="csTypesDoNotSupportOperator">
        <source>None of the types '{0}' support the operator '{1}'</source>
        <target state="translated">任何类型“{0}”都不支持运算符“{1}”</target>
        <note />
      </trans-unit>
      <trans-unit id="csTypeDoesNotSupportOperator">
        <source>The type '{0}' does not support the operator '{1}'</source>
        <target state="translated">类型“{0}”不支持运算符“{1}”</target>
        <note />
      </trans-unit>
      <trans-unit id="csTypesDoNotSupportOperatorNullable">
        <source>None of the types '{0}' support the operator '{1}'. Consider opening the module 'Microsoft.FSharp.Linq.NullableOperators'.</source>
        <target state="translated">任何类型“{0}”都不支持运算符“{1}”。请考虑打开模块“Microsoft.FSharp.Linq.NullableOperators”。</target>
        <note />
      </trans-unit>
      <trans-unit id="csTypeDoesNotSupportOperatorNullable">
        <source>The type '{0}' does not support the operator '{1}'. Consider opening the module 'Microsoft.FSharp.Linq.NullableOperators'.</source>
        <target state="translated">类型“{0}”不支持运算符“{1}”。请考虑打开模块“Microsoft.FSharp.Linq.NullableOperators”。</target>
        <note />
      </trans-unit>
      <trans-unit id="csTypeDoesNotSupportConversion">
        <source>The type '{0}' does not support a conversion to the type '{1}'</source>
        <target state="translated">类型“{0}”不支持转换为类型“{1}”</target>
        <note />
      </trans-unit>
      <trans-unit id="csMethodFoundButIsStatic">
        <source>The type '{0}' has a method '{1}' (full name '{2}'), but the method is static</source>
        <target state="translated">类型“{0}”具有方法“{1}”(全名为“{2}”)，但此方法是静态的</target>
        <note />
      </trans-unit>
      <trans-unit id="csMethodFoundButIsNotStatic">
        <source>The type '{0}' has a method '{1}' (full name '{2}'), but the method is not static</source>
        <target state="translated">类型“{0}”具有方法“{1}”(全名为“{2}”)，但此方法不是静态的</target>
        <note />
      </trans-unit>
      <trans-unit id="csStructConstraintInconsistent">
        <source>The constraints 'struct' and 'not struct' are inconsistent</source>
        <target state="translated">约束“struct”和“not struct”不一致</target>
        <note />
      </trans-unit>
      <trans-unit id="csTypeDoesNotHaveNull">
        <source>The type '{0}' does not have 'null' as a proper value</source>
        <target state="translated">类型“{0}”未将“null”用作适当的值</target>
        <note />
      </trans-unit>
      <trans-unit id="csNullableTypeDoesNotHaveNull">
        <source>The type '{0}' does not have 'null' as a proper value. To create a null value for a Nullable type use 'System.Nullable()'.</source>
        <target state="translated">类型“{0}”未将“null”用作适当的值。若要为可以为 null 的类型创建 null 值，请使用“System.Nullable()”。</target>
        <note />
      </trans-unit>
      <trans-unit id="csTypeDoesNotSupportComparison1">
        <source>The type '{0}' does not support the 'comparison' constraint because it has the 'NoComparison' attribute</source>
        <target state="translated">类型“{0}”不支持“comparison”约束，因为它具有“NoComparison”特性</target>
        <note />
      </trans-unit>
      <trans-unit id="csTypeDoesNotSupportComparison2">
        <source>The type '{0}' does not support the 'comparison' constraint. For example, it does not support the 'System.IComparable' interface</source>
        <target state="translated">类型“{0}”不支持“comparison”约束。例如，它不支持“System.IComparable”接口</target>
        <note />
      </trans-unit>
      <trans-unit id="csTypeDoesNotSupportComparison3">
        <source>The type '{0}' does not support the 'comparison' constraint because it is a record, union or struct with one or more structural element types which do not support the 'comparison' constraint. Either avoid the use of comparison with this type, or add the 'StructuralComparison' attribute to the type to determine which field type does not support comparison</source>
        <target state="translated">类型“{0}”不支持“comparison”约束，因为它是一个记录、联合或结构，其中的一个或多个结构化元素类型不支持“comparison”约束。请避免对此类型使用比较，或将“StructuralComparison”特性添加到此类型以确定哪些字段类型不支持比较</target>
        <note />
      </trans-unit>
      <trans-unit id="csTypeDoesNotSupportEquality1">
        <source>The type '{0}' does not support the 'equality' constraint because it has the 'NoEquality' attribute</source>
        <target state="translated">类型“{0}”不支持“equality”约束，因为它具有“NoEquality”特性</target>
        <note />
      </trans-unit>
      <trans-unit id="csTypeDoesNotSupportEquality2">
        <source>The type '{0}' does not support the 'equality' constraint because it is a function type</source>
        <target state="translated">类型“{0}”不支持“equality”约束，因为它是函数类型</target>
        <note />
      </trans-unit>
      <trans-unit id="csTypeDoesNotSupportEquality3">
        <source>The type '{0}' does not support the 'equality' constraint because it is a record, union or struct with one or more structural element types which do not support the 'equality' constraint. Either avoid the use of equality with this type, or add the 'StructuralEquality' attribute to the type to determine which field type does not support equality</source>
        <target state="translated">类型“{0}”不支持“equality”约束，因为它是一个记录、联合或结构，其中的一个或多个结构化元素类型不支持“equality”约束。请避免对此类型使用相等运算，或将“StructuralEquality”特性添加到此类型以确定哪些字段类型不支持相等运算</target>
        <note />
      </trans-unit>
      <trans-unit id="csTypeIsNotEnumType">
        <source>The type '{0}' is not a CLI enum type</source>
        <target state="translated">类型“{0}”不是 CLI 枚举类型</target>
        <note />
      </trans-unit>
      <trans-unit id="csTypeHasNonStandardDelegateType">
        <source>The type '{0}' has a non-standard delegate type</source>
        <target state="translated">类型“{0}”具有非标准委托类型</target>
        <note />
      </trans-unit>
      <trans-unit id="csTypeIsNotDelegateType">
        <source>The type '{0}' is not a CLI delegate type</source>
        <target state="translated">类型“{0}”不是 CLI 委托类型</target>
        <note />
      </trans-unit>
      <trans-unit id="csTypeParameterCannotBeNullable">
        <source>This type parameter cannot be instantiated to 'Nullable'. This is a restriction imposed in order to ensure the meaning of 'null' in some CLI languages is not confusing when used in conjunction with 'Nullable' values.</source>
        <target state="translated">无法将此类型参数实例化为“Nullable”。此限制是强制实施的，旨在确保在某些 CLI 语言中将“null”与“Nullable”值一起使用时，不会混淆二者的含义。</target>
        <note />
      </trans-unit>
      <trans-unit id="csGenericConstructRequiresStructType">
        <source>A generic construct requires that the type '{0}' is a CLI or F# struct type</source>
        <target state="translated">泛型构造要求类型“{0}”是 CLI 或 F# 结构类型</target>
        <note />
      </trans-unit>
      <trans-unit id="csGenericConstructRequiresUnmanagedType">
        <source>A generic construct requires that the type '{0}' is an unmanaged type</source>
        <target state="translated">泛型构造要求类型“{0}”是非托管类型</target>
        <note />
      </trans-unit>
      <trans-unit id="csTypeNotCompatibleBecauseOfPrintf">
        <source>The type '{0}' is not compatible with any of the types {1}, arising from the use of a printf-style format string</source>
        <target state="translated">类型“{0}”与类型 {1} 中的任何类型都不兼容，因为使用了 printf 样式的格式字符串</target>
        <note />
      </trans-unit>
      <trans-unit id="csGenericConstructRequiresReferenceSemantics">
        <source>A generic construct requires that the type '{0}' have reference semantics, but it does not, i.e. it is a struct</source>
        <target state="translated">泛型构造要求类型“{0}”具有引用语义，而该类型没有引用语义，也就是说，该类型是一个结构</target>
        <note />
      </trans-unit>
      <trans-unit id="csGenericConstructRequiresNonAbstract">
        <source>A generic construct requires that the type '{0}' be non-abstract</source>
        <target state="translated">泛型构造要求类型“{0}”是非抽象的</target>
        <note />
      </trans-unit>
      <trans-unit id="csGenericConstructRequiresPublicDefaultConstructor">
        <source>A generic construct requires that the type '{0}' have a public default constructor</source>
        <target state="translated">泛型构造要求类型“{0}”具有公共的默认构造函数</target>
        <note />
      </trans-unit>
      <trans-unit id="csTypeInstantiationLengthMismatch">
        <source>Type instantiation length mismatch</source>
        <target state="translated">类型实例化长度不匹配</target>
        <note />
      </trans-unit>
      <trans-unit id="csOptionalArgumentNotPermittedHere">
        <source>Optional arguments not permitted here</source>
        <target state="translated">此处不允许可选参数</target>
        <note />
      </trans-unit>
      <trans-unit id="csMemberIsNotStatic">
        <source>{0} is not a static member</source>
        <target state="translated">{0} 不是静态成员</target>
        <note />
      </trans-unit>
      <trans-unit id="csMemberIsNotInstance">
        <source>{0} is not an instance member</source>
        <target state="translated">{0} 不是实例成员</target>
        <note />
      </trans-unit>
      <trans-unit id="csArgumentLengthMismatch">
        <source>Argument length mismatch</source>
        <target state="translated">参数长度不匹配</target>
        <note />
      </trans-unit>
      <trans-unit id="csArgumentTypesDoNotMatch">
        <source>The argument types don't match</source>
        <target state="translated">参数类型不匹配</target>
        <note />
      </trans-unit>
      <trans-unit id="csMethodExpectsParams">
        <source>This method expects a CLI 'params' parameter in this position. 'params' is a way of passing a variable number of arguments to a method in languages such as C#. Consider passing an array for this argument</source>
        <target state="translated">此方法需要在此位置提供有 CLI“params”参数。“params”是一种用于在 C# 等语言中向某个方法传递数量可变的参数的方式。请考虑为此参数传递一个数组</target>
        <note />
      </trans-unit>
      <trans-unit id="csMemberIsNotAccessible">
        <source>The member or object constructor '{0}' is not {1}</source>
        <target state="translated">成员或对象构造函数“{0}”不是 {1}</target>
        <note />
      </trans-unit>
      <trans-unit id="csMemberIsNotAccessible2">
        <source>The member or object constructor '{0}' is not {1}. Private members may only be accessed from within the declaring type. Protected members may only be accessed from an extending type and cannot be accessed from inner lambda expressions.</source>
        <target state="translated">成员或对象构造函数“{0}”不是 {1}。只可以从声明类型中访问私有成员。只可以从扩展类型访问受保护的成员，而不能从内部 lambda 表达式访问这些成员。</target>
        <note />
      </trans-unit>
      <trans-unit id="csMethodIsNotAStaticMethod">
        <source>{0} is not a static method</source>
        <target state="translated">{0} 不是静态方法</target>
        <note />
      </trans-unit>
      <trans-unit id="csMethodIsNotAnInstanceMethod">
        <source>{0} is not an instance method</source>
        <target state="translated">{0} 不是实例方法</target>
        <note />
      </trans-unit>
      <trans-unit id="csMemberHasNoArgumentOrReturnProperty">
        <source>The member or object constructor '{0}' has no argument or settable return property '{1}'. {2}.</source>
        <target state="translated">成员或对象构造函数“{0}”没有参数或可设置的返回属性“{1}”。{2}。</target>
        <note />
      </trans-unit>
      <trans-unit id="csCtorHasNoArgumentOrReturnProperty">
        <source>The object constructor '{0}' has no argument or settable return property '{1}'. {2}.</source>
        <target state="translated">对象构造函数“{0}”无参数或无可设置的返回属性“{1}”。{2}。</target>
        <note />
      </trans-unit>
      <trans-unit id="csRequiredSignatureIs">
        <source>The required signature is {0}</source>
        <target state="translated">所需签名为 {0}</target>
        <note />
      </trans-unit>
      <trans-unit id="csMemberSignatureMismatch">
        <source>The member or object constructor '{0}' requires {1} argument(s). The required signature is '{2}'.</source>
        <target state="translated">成员或对象构造函数“{0}”需要 {1} 个参数。所需签名为“{2}”。</target>
        <note />
      </trans-unit>
      <trans-unit id="csMemberSignatureMismatch2">
        <source>The member or object constructor '{0}' requires {1} additional argument(s). The required signature is '{2}'.</source>
        <target state="translated">成员或对象构造函数“{0}”需要 {1} 个附加参数。所需签名为“{2}”。</target>
        <note />
      </trans-unit>
      <trans-unit id="csMemberSignatureMismatch3">
        <source>The member or object constructor '{0}' requires {1} argument(s). The required signature is '{2}'. Some names for missing arguments are {3}.</source>
        <target state="translated">成员或对象构造函数“{0}”需要 {1} 个参数。所需签名为“{2}”。一些缺少的参数的名称为 {3}。</target>
        <note />
      </trans-unit>
      <trans-unit id="csMemberSignatureMismatch4">
        <source>The member or object constructor '{0}' requires {1} additional argument(s). The required signature is '{2}'. Some names for missing arguments are {3}.</source>
        <target state="translated">成员或对象构造函数“{0}”需要 {1} 个附加参数。所需签名为“{2}”。一些缺少的参数的名称为 {3}。</target>
        <note />
      </trans-unit>
      <trans-unit id="csMemberSignatureMismatchArityNamed">
        <source>The member or object constructor '{0}' requires {1} argument(s) but is here given {2} unnamed and {3} named argument(s). The required signature is '{4}'.</source>
        <target state="translated">成员或对象构造函数“{0}”需要 {1} 个参数，而此处给定了 {2} 个未命名参数和 {3} 个已命名参数。所需签名为“{4}”。</target>
        <note />
      </trans-unit>
      <trans-unit id="csMemberSignatureMismatchArity">
        <source>The member or object constructor '{0}' takes {1} argument(s) but is here given {2}. The required signature is '{3}'.</source>
        <target state="translated">成员或对象构造函数“{0}”需要 {1} 个参数，而此处给定了 {2} 个参数。所需签名为“{3}”。</target>
        <note />
      </trans-unit>
      <trans-unit id="csCtorSignatureMismatchArity">
        <source>The object constructor '{0}' takes {1} argument(s) but is here given {2}. The required signature is '{3}'.</source>
        <target state="translated">对象构造函数“{0}”有 {1} 个参数，但此处只提供 {2} 个。所需的签名为“{3}”。</target>
        <note />
      </trans-unit>
      <trans-unit id="csCtorSignatureMismatchArityProp">
        <source>The object constructor '{0}' takes {1} argument(s) but is here given {2}. The required signature is '{3}'. If some of the arguments are meant to assign values to properties, consider separating those arguments with a comma (',').</source>
        <target state="translated">对象构造函数“{0}”有 {1} 个参数，但此处只提供 {2} 个。所需的签名为“{3}”。如果某些参数用于向属性分配值，请考虑使用逗号(",")分隔这些参数。</target>
        <note />
      </trans-unit>
      <trans-unit id="csMemberSignatureMismatchArityType">
        <source>The member or object constructor '{0}' takes {1} type argument(s) but is here given {2}. The required signature is '{3}'.</source>
        <target state="translated">成员或对象构造函数“{0}”需要 {1} 个类型参数，而此处给定了 {2} 个类型参数。所需签名为“{3}”。</target>
        <note />
      </trans-unit>
      <trans-unit id="csMemberNotAccessible">
        <source>A member or object constructor '{0}' taking {1} arguments is not accessible from this code location. All accessible versions of method '{2}' take {3} arguments.</source>
        <target state="translated">无法从此代码位置访问采用 {1} 个参数的成员或对象构造函数“{0}”。方法“{2}”的所有可访问版本都采用了 {3} 个参数。</target>
        <note />
      </trans-unit>
      <trans-unit id="csIncorrectGenericInstantiation">
        <source>Incorrect generic instantiation. No {0} member named '{1}' takes {2} generic arguments.</source>
        <target state="translated">泛型实例化不正确。没有名为“{1}”的 {0} 成员采用 {2} 个泛型参数。</target>
        <note />
      </trans-unit>
      <trans-unit id="csMemberOverloadArityMismatch">
        <source>The member or object constructor '{0}' does not take {1} argument(s). An overload was found taking {2} arguments.</source>
        <target state="translated">成员或对象构造函数“{0}”不采用 {1} 个参数。发现某个重载采用 {2} 个参数。</target>
        <note />
      </trans-unit>
      <trans-unit id="csNoMemberTakesTheseArguments">
        <source>No {0} member or object constructor named '{1}' takes {2} arguments</source>
        <target state="translated">没有名为“{1}”的 {0} 成员或对象构造函数采用 {2} 个参数</target>
        <note />
      </trans-unit>
      <trans-unit id="csNoMemberTakesTheseArguments2">
        <source>No {0} member or object constructor named '{1}' takes {2} arguments. Note the call to this member also provides {3} named arguments.</source>
        <target state="translated">没有名为“{1}”的 {0} 成员或对象构造函数采用 {2} 个参数。注意，调用此成员也会提供 {3} 个已命名参数。</target>
        <note />
      </trans-unit>
      <trans-unit id="csNoMemberTakesTheseArguments3">
        <source>No {0} member or object constructor named '{1}' takes {2} arguments. The named argument '{3}' doesn't correspond to any argument or settable return property for any overload.</source>
        <target state="translated">没有名为“{1}”的 {0} 成员或对象构造函数采用 {2} 个参数。已命名参数“{3}”与针对任何重载的任何参数或可设置的返回属性均不对应。</target>
        <note />
      </trans-unit>
      <trans-unit id="csMethodNotFound">
        <source>Method or object constructor '{0}' not found</source>
        <target state="translated">未找到方法或对象构造函数“{0}”</target>
        <note />
      </trans-unit>
      <trans-unit id="csNoOverloadsFound">
        <source>No overloads match for method '{0}'.</source>
        <target state="translated">没有与方法“{0}”匹配的重载。</target>
        <note />
      </trans-unit>
      <trans-unit id="csMethodIsOverloaded">
        <source>A unique overload for method '{0}' could not be determined based on type information prior to this program point. A type annotation may be needed.</source>
        <target state="translated">未能根据此程序点之前的类型信息确定方法“{0}”的唯一重载。可能需要类型批注。</target>
        <note />
      </trans-unit>
      <trans-unit id="csCandidates">
        <source>Candidates:\n{0}</source>
        <target state="translated">候选项:\n{0}</target>
        <note />
      </trans-unit>
      <trans-unit id="parsDoCannotHaveVisibilityDeclarations">
        <source>Accessibility modifiers are not permitted on 'do' bindings, but '{0}' was given.</source>
        <target state="translated">不允许对 "do" 绑定使用可访问性修饰符，但却给出了“{0}”。</target>
        <note />
      </trans-unit>
      <trans-unit id="parsEofInHashIf">
        <source>End of file in #if section begun at or after here</source>
        <target state="translated">文件尾在此处或之后开始的 #if 节中</target>
        <note />
      </trans-unit>
      <trans-unit id="parsEofInString">
        <source>End of file in string begun at or before here</source>
        <target state="translated">文件尾在此处或之前开始的字符串中</target>
        <note />
      </trans-unit>
      <trans-unit id="parsEofInVerbatimString">
        <source>End of file in verbatim string begun at or before here</source>
        <target state="translated">文件尾在此外或之前开始的原义字符串中</target>
        <note />
      </trans-unit>
      <trans-unit id="parsEofInComment">
        <source>End of file in comment begun at or before here</source>
        <target state="translated">文件尾在此处或之前开始的注释中</target>
        <note />
      </trans-unit>
      <trans-unit id="parsEofInStringInComment">
        <source>End of file in string embedded in comment begun at or before here</source>
        <target state="translated">文件尾在此外或之前开始的注释中嵌入的字符串中</target>
        <note />
      </trans-unit>
      <trans-unit id="parsEofInVerbatimStringInComment">
        <source>End of file in verbatim string embedded in comment begun at or before here</source>
        <target state="translated">文件尾在此处或之前开始的注释中嵌入的原义字符串中</target>
        <note />
      </trans-unit>
      <trans-unit id="parsEofInIfOcaml">
        <source>End of file in IF-OCAML section begun at or before here</source>
        <target state="translated">文件尾在此处或之前开始的 IF-OCAML 节中</target>
        <note />
      </trans-unit>
      <trans-unit id="parsEofInDirective">
        <source>End of file in directive begun at or before here</source>
        <target state="translated">文件尾在此处或之前开始的指令中</target>
        <note />
      </trans-unit>
      <trans-unit id="parsNoHashEndIfFound">
        <source>No #endif found for #if or #else</source>
        <target state="translated">未找到与 #if 或 #else 对应的 #endif</target>
        <note />
      </trans-unit>
      <trans-unit id="parsAttributesIgnored">
        <source>Attributes have been ignored in this construct</source>
        <target state="translated">此构造中已忽略特性</target>
        <note />
      </trans-unit>
      <trans-unit id="parsUseBindingsIllegalInImplicitClassConstructors">
        <source>'use' bindings are not permitted in primary constructors</source>
        <target state="translated">主构造函数中不允许使用“use”绑定</target>
        <note />
      </trans-unit>
      <trans-unit id="parsUseBindingsIllegalInModules">
        <source>'use' bindings are not permitted in modules and are treated as 'let' bindings</source>
        <target state="translated">“use”绑定不允许在模块中使用并且将被视为“let”绑定</target>
        <note />
      </trans-unit>
      <trans-unit id="parsIntegerForLoopRequiresSimpleIdentifier">
        <source>An integer for loop must use a simple identifier</source>
        <target state="translated">用于循环的整数必须使用简单的标识符</target>
        <note />
      </trans-unit>
      <trans-unit id="parsOnlyOneWithAugmentationAllowed">
        <source>At most one 'with' augmentation is permitted</source>
        <target state="translated">最多允许一个“with”扩大</target>
        <note />
      </trans-unit>
      <trans-unit id="parsUnexpectedSemicolon">
        <source>A semicolon is not expected at this point</source>
        <target state="translated">此时不应有分号</target>
        <note />
      </trans-unit>
      <trans-unit id="parsUnexpectedEndOfFile">
        <source>Unexpected end of input</source>
        <target state="translated">意外的输入结束</target>
        <note />
      </trans-unit>
      <trans-unit id="parsUnexpectedVisibilityDeclaration">
        <source>Accessibility modifiers are not permitted here, but '{0}' was given.</source>
        <target state="translated">此处不允许使用可访问性修饰符，但却给出了“{0}”。</target>
        <note />
      </trans-unit>
      <trans-unit id="parsOnlyHashDirectivesAllowed">
        <source>Only '#' compiler directives may occur prior to the first 'namespace' declaration</source>
        <target state="translated">只有“#”编译器指令可以在第一个“namespace”声明之前出现</target>
        <note />
      </trans-unit>
      <trans-unit id="parsVisibilityDeclarationsShouldComePriorToIdentifier">
        <source>Accessibility modifiers should come immediately prior to the identifier naming a construct</source>
        <target state="translated">可访问性修饰符应紧接在用于命名构造函数的标识符的前面</target>
        <note />
      </trans-unit>
      <trans-unit id="parsNamespaceOrModuleNotBoth">
        <source>Files should begin with either a namespace or module declaration, e.g. 'namespace SomeNamespace.SubNamespace' or 'module SomeNamespace.SomeModule', but not both. To define a module within a namespace use 'module SomeModule = ...'</source>
        <target state="translated">文件应以命名空间或模块声明(例如“namespace SomeNamespace.SubNamespace”或“module SomeNamespace.SomeModule”)开头，而不是同时以二者开头。若要定义命名空间中的模块，请使用“module SomeModule = ...”</target>
        <note />
      </trans-unit>
      <trans-unit id="parsModuleAbbreviationMustBeSimpleName">
        <source>A module abbreviation must be a simple name, not a path</source>
        <target state="translated">模块缩写词必须是简单名称，而非路径</target>
        <note />
      </trans-unit>
      <trans-unit id="parsIgnoreAttributesOnModuleAbbreviation">
        <source>Ignoring attributes on module abbreviation</source>
        <target state="translated">在模块缩写词中忽略特性</target>
        <note />
      </trans-unit>
      <trans-unit id="parsIgnoreAttributesOnModuleAbbreviationAlwaysPrivate">
        <source>The '{0}' accessibility attribute is not allowed on module abbreviation. Module abbreviations are always private.</source>
        <target state="translated">模块缩写词中不允许“{0}”可访问性特性。模块缩写词总是私有的。</target>
        <note />
      </trans-unit>
      <trans-unit id="parsIgnoreVisibilityOnModuleAbbreviationAlwaysPrivate">
        <source>The '{0}' visibility attribute is not allowed on module abbreviation. Module abbreviations are always private.</source>
        <target state="translated">模块缩写词中不允许“{0}”可见性特性。模块缩写词总是私有的。</target>
        <note />
      </trans-unit>
      <trans-unit id="parsUnClosedBlockInHashLight">
        <source>Unclosed block</source>
        <target state="translated">未封闭的块</target>
        <note />
      </trans-unit>
      <trans-unit id="parsUnmatchedBeginOrStruct">
        <source>Unmatched 'begin' or 'struct'</source>
        <target state="translated">不匹配的“begin”或“struct”</target>
        <note />
      </trans-unit>
      <trans-unit id="parsModuleDefnMustBeSimpleName">
        <source>A module name must be a simple name, not a path</source>
        <target state="translated">模块名称必须是简单名称，而非路径</target>
        <note />
      </trans-unit>
      <trans-unit id="parsUnexpectedEmptyModuleDefn">
        <source>Unexpected empty type moduleDefn list</source>
        <target state="translated">意外的空类型 moduleDefn 列表</target>
        <note />
      </trans-unit>
      <trans-unit id="parsAttributesMustComeBeforeVal">
        <source>Attributes should be placed before 'val'</source>
        <target state="translated">特性应置于“val”之前</target>
        <note />
      </trans-unit>
      <trans-unit id="parsAttributesAreNotPermittedOnInterfaceImplementations">
        <source>Attributes are not permitted on interface implementations</source>
        <target state="translated">不允许对接口实现使用特性</target>
        <note />
      </trans-unit>
      <trans-unit id="parsSyntaxError">
        <source>Syntax error</source>
        <target state="translated">语法错误</target>
        <note />
      </trans-unit>
      <trans-unit id="parsAugmentationsIllegalOnDelegateType">
        <source>Augmentations are not permitted on delegate type moduleDefns</source>
        <target state="translated">不允许对委托类型 moduleDefns 使用扩大</target>
        <note />
      </trans-unit>
      <trans-unit id="parsUnmatchedClassInterfaceOrStruct">
        <source>Unmatched 'class', 'interface' or 'struct'</source>
        <target state="translated">不匹配的“class”、“interface”或“struct”</target>
        <note />
      </trans-unit>
      <trans-unit id="parsEmptyTypeDefinition">
        <source>A type definition requires one or more members or other declarations. If you intend to define an empty class, struct or interface, then use 'type ... = class end', 'interface end' or 'struct end'.</source>
        <target state="translated">类型定义需要一个或多个成员或者其他声明。如果您打算定义一个空的类、结构或接口，请使用“type ... = class end”、“interface end”或“struct end”。</target>
        <note />
      </trans-unit>
      <trans-unit id="parsUnmatchedWith">
        <source>Unmatched 'with' or badly formatted 'with' block</source>
        <target state="translated">不匹配的“with”或“with”块的格式不正确</target>
        <note />
      </trans-unit>
      <trans-unit id="parsGetOrSetRequired">
        <source>'get', 'set' or 'get,set' required</source>
        <target state="translated">需要“get”、“set”或“get,set”</target>
        <note />
      </trans-unit>
      <trans-unit id="parsOnlyClassCanTakeValueArguments">
        <source>Only class types may take value arguments</source>
        <target state="translated">只有类类型可以采用值参数</target>
        <note />
      </trans-unit>
      <trans-unit id="parsUnmatchedBegin">
        <source>Unmatched 'begin'</source>
        <target state="translated">不匹配的“begin”</target>
        <note />
      </trans-unit>
      <trans-unit id="parsInvalidDeclarationSyntax">
        <source>Invalid declaration syntax</source>
        <target state="translated">声明语法无效</target>
        <note />
      </trans-unit>
      <trans-unit id="parsGetAndOrSetRequired">
        <source>'get' and/or 'set' required</source>
        <target state="translated">需要“get”和/或“set”</target>
        <note />
      </trans-unit>
      <trans-unit id="parsTypeAnnotationsOnGetSet">
        <source>Type annotations on property getters and setters must be given after the 'get()' or 'set(v)', e.g. 'with get() : string = ...'</source>
        <target state="translated">必须在 "get()" 或 "set(v)" 后面提供属性 Getter 和 Setter 的类型批注，例如 "with get() : string = ..."</target>
        <note />
      </trans-unit>
      <trans-unit id="parsGetterMustHaveAtLeastOneArgument">
        <source>A getter property is expected to be a function, e.g. 'get() = ...' or 'get(index) = ...'</source>
        <target state="translated">Getter 属性应为一个函数，例如 "get() = ..." 或 "get(index) = ..."</target>
        <note />
      </trans-unit>
      <trans-unit id="parsMultipleAccessibilitiesForGetSet">
        <source>When the visibility for a property is specified, setting the visibility of the set or get method is not allowed.</source>
        <target state="new">When the visibility for a property is specified, setting the visibility of the set or get method is not allowed.</target>
        <note />
      </trans-unit>
      <trans-unit id="parsSetSyntax">
        <source>Property setters must be defined using 'set value = ', 'set idx value = ' or 'set (idx1,...,idxN) value = ... '</source>
        <target state="translated">必须使用“set value =”、“set idx value =”或“set (idx1,...,idxN) value = ...”定义属性 setter'</target>
        <note />
      </trans-unit>
      <trans-unit id="parsInterfacesHaveSameVisibilityAsEnclosingType">
        <source>Interfaces always have the same visibility as the enclosing type</source>
        <target state="translated">接口始终具有与封闭类型相同的可见性</target>
        <note />
      </trans-unit>
      <trans-unit id="parsAccessibilityModsIllegalForAbstract">
        <source>Accessibility modifiers are not allowed on this member. Abstract slots always have the same visibility as the enclosing type.</source>
        <target state="translated">不允许对此成员使用可访问性修饰符。抽象槽总是具有与封闭类型相同的可见性。</target>
        <note />
      </trans-unit>
      <trans-unit id="parsAttributesIllegalOnInherit">
        <source>Attributes are not permitted on 'inherit' declarations</source>
        <target state="translated">不允许对“inherit”声明使用特性</target>
        <note />
      </trans-unit>
      <trans-unit id="parsVisibilityIllegalOnInherit">
        <source>Accessibility modifiers are not permitted on an 'inherits' declaration</source>
        <target state="translated">不允许对“inherits”声明使用可访问性修饰符</target>
        <note />
      </trans-unit>
      <trans-unit id="parsInheritDeclarationsCannotHaveAsBindings">
        <source>'inherit' declarations cannot have 'as' bindings. To access members of the base class when overriding a method, the syntax 'base.SomeMember' may be used; 'base' is a keyword. Remove this 'as' binding.</source>
        <target state="translated">“inherit”声明不能具有“as”绑定。若要在重写某个方法时访问基类的成员，可以使用语法“base.SomeMember”；“base”为关键字。删除此“as”绑定。</target>
        <note />
      </trans-unit>
      <trans-unit id="parsAttributesIllegalHere">
        <source>Attributes are not allowed here</source>
        <target state="translated">此处不允许使用特性</target>
        <note />
      </trans-unit>
      <trans-unit id="parsTypeAbbreviationsCannotHaveVisibilityDeclarations">
        <source>Accessibility modifiers are not permitted in this position for type abbreviations</source>
        <target state="translated">对于类型缩写词，此位置不允许使用可访问性修饰符</target>
        <note />
      </trans-unit>
      <trans-unit id="parsEnumTypesCannotHaveVisibilityDeclarations">
        <source>Accessibility modifiers are not permitted in this position for enum types</source>
        <target state="translated">对于枚举类型，此位置不允许使用可访问性修饰符</target>
        <note />
      </trans-unit>
      <trans-unit id="parsAllEnumFieldsRequireValues">
        <source>All enum fields must be given values</source>
        <target state="translated">所有枚举字段都必须为给定值</target>
        <note />
      </trans-unit>
      <trans-unit id="parsInlineAssemblyCannotHaveVisibilityDeclarations">
        <source>Accessibility modifiers are not permitted on inline assembly code types</source>
        <target state="translated">不允许对内联程序集代码类型使用可访问性修饰符</target>
        <note />
      </trans-unit>
      <trans-unit id="parsUnexpectedIdentifier">
        <source>Unexpected identifier: '{0}'</source>
        <target state="translated">意外的标识符: '{0}'</target>
        <note />
      </trans-unit>
      <trans-unit id="parsUnionCasesCannotHaveVisibilityDeclarations">
        <source>Accessibility modifiers are not permitted on union cases. Use 'type U = internal ...' or 'type U = private ...' to give an accessibility to the whole representation.</source>
        <target state="translated">不允许对联合用例使用可访问性修饰符。请使用“type U = internal ...”或“type U = private ...”为整个表示形式给定可访问性。</target>
        <note />
      </trans-unit>
      <trans-unit id="parsEnumFieldsCannotHaveVisibilityDeclarations">
        <source>Accessibility modifiers are not permitted on enumeration fields</source>
        <target state="translated">不允许对枚举字段使用可访问性修饰符</target>
        <note />
      </trans-unit>
      <trans-unit id="parsConsiderUsingSeparateRecordType">
        <source>Consider using a separate record type instead</source>
        <target state="translated">请考虑改用单独的记录类型</target>
        <note />
      </trans-unit>
      <trans-unit id="parsRecordFieldsCannotHaveVisibilityDeclarations">
        <source>Accessibility modifiers are not permitted on record fields. Use 'type R = internal ...' or 'type R = private ...' to give an accessibility to the whole representation.</source>
        <target state="translated">不允许对记录字段使用可访问性修饰符。请使用“type R = internal ...”或“type R = private ...”为整个表示形式给定可访问性。</target>
        <note />
      </trans-unit>
      <trans-unit id="parsLetAndForNonRecBindings">
        <source>The declaration form 'let ... and ...' for non-recursive bindings is not used in F# code. Consider using a sequence of 'let' bindings</source>
        <target state="translated">非递归绑定的声明格式“let ... and ...”不可用于 F# 代码。请考虑使用“let”绑定序列</target>
        <note />
      </trans-unit>
      <trans-unit id="parsUnmatchedParen">
        <source>Unmatched '('</source>
        <target state="translated">不匹配的“(”</target>
        <note />
      </trans-unit>
      <trans-unit id="parsSuccessivePatternsShouldBeSpacedOrTupled">
        <source>Successive patterns should be separated by spaces or tupled</source>
        <target state="translated">应使用空格来分隔连续模式或将这些连续模式组成元组</target>
        <note />
      </trans-unit>
      <trans-unit id="parsNoMatchingInForLet">
        <source>No matching 'in' found for this 'let'</source>
        <target state="translated">未找到与此“let”匹配的“in”</target>
        <note />
      </trans-unit>
      <trans-unit id="parsErrorInReturnForLetIncorrectIndentation">
        <source>Error in the return expression for this 'let'. Possible incorrect indentation.</source>
        <target state="translated">此“let”的返回表达式出错。缩进可能不正确。</target>
        <note />
      </trans-unit>
      <trans-unit id="parsExpectedExpressionAfterLet">
        <source>The block following this '{0}' is unfinished. Every code block is an expression and must have a result. '{1}' cannot be the final code element in a block. Consider giving this block an explicit result.</source>
        <target state="translated">此“{0}”后的程序块未完成。每个代码块均为表达式，且必须具有结果。“{1}”不能为程序块中最后的代码元素。考虑为此程序块提供显式结果。</target>
        <note />
      </trans-unit>
      <trans-unit id="parsIncompleteIf">
        <source>Incomplete conditional. Expected 'if &lt;expr&gt; then &lt;expr&gt;' or 'if &lt;expr&gt; then &lt;expr&gt; else &lt;expr&gt;'.</source>
        <target state="translated">条件不完整。应为 "if &lt;expr&gt; then &lt;expr&gt;" 或 "if &lt;expr&gt; then &lt;expr&gt; else &lt;expr&gt;"。</target>
        <note />
      </trans-unit>
      <trans-unit id="parsAssertIsNotFirstClassValue">
        <source>'assert' may not be used as a first class value. Use 'assert &lt;expr&gt;' instead.</source>
        <target state="translated">"assert" 不能用作第一类值。请改用 "assert &lt;expr&gt;"。</target>
        <note />
      </trans-unit>
      <trans-unit id="parsIdentifierExpected">
        <source>Identifier expected</source>
        <target state="translated">应输入标识符</target>
        <note />
      </trans-unit>
      <trans-unit id="parsInOrEqualExpected">
        <source>'in' or '=' expected</source>
        <target state="translated">应为“in”或“=”</target>
        <note />
      </trans-unit>
      <trans-unit id="parsArrowUseIsLimited">
        <source>The use of '-&gt;' in sequence and computation expressions is limited to the form 'for pat in expr -&gt; expr'. Use the syntax 'for ... in ... do ... yield...' to generate elements in more complex sequence expressions.</source>
        <target state="translated">只能在序列和计算表达式中按 "for pat in expr -&gt; expr" 格式使用 "-&gt;"。要在多个复杂的序列表达式中生成元素，请使用语法 "for ... in ... do ... yield..."。</target>
        <note />
      </trans-unit>
      <trans-unit id="parsSuccessiveArgsShouldBeSpacedOrTupled">
        <source>Successive arguments should be separated by spaces or tupled, and arguments involving function or method applications should be parenthesized</source>
        <target state="translated">应使用空格来分隔连续参数或将这些连续参数组成元组，并且应使用括号将涉及函数或方法应用的参数括起来</target>
        <note />
      </trans-unit>
      <trans-unit id="parsUnmatchedBracket">
        <source>Unmatched '['</source>
        <target state="translated">不匹配的“[”</target>
        <note />
      </trans-unit>
      <trans-unit id="parsMissingQualificationAfterDot">
        <source>Missing qualification after '.'</source>
        <target state="translated">“.”后缺少限定</target>
        <note />
      </trans-unit>
      <trans-unit id="parsParenFormIsForML">
        <source>In F# code you may use 'expr.[expr]'. A type annotation may be required to indicate the first expression is an array</source>
        <target state="translated">可在 F# 代码中使用“expr.[expr]”。可能需要进行类型批注以指明第一个表达式是一个数组</target>
        <note />
      </trans-unit>
      <trans-unit id="parsMismatchedQuote">
        <source>Mismatched quotation, beginning with '{0}'</source>
        <target state="translated">不匹配的引用(以“{0}”开头)</target>
        <note />
      </trans-unit>
      <trans-unit id="parsUnmatched">
        <source>Unmatched '{0}'</source>
        <target state="translated">不匹配的“{0}”</target>
        <note />
      </trans-unit>
      <trans-unit id="parsUnmatchedBracketBar">
        <source>Unmatched '[|'</source>
        <target state="translated">不匹配的“[|”</target>
        <note />
      </trans-unit>
      <trans-unit id="parsUnmatchedBrace">
        <source>Unmatched '{{'</source>
        <target state="translated">不匹配的“{{”</target>
        <note />
      </trans-unit>
      <trans-unit id="parsFieldBinding">
        <source>Field bindings must have the form 'id = expr;'</source>
        <target state="translated">字段绑定的格式必须为“id = expr;”</target>
        <note />
      </trans-unit>
      <trans-unit id="parsMemberIllegalInObjectImplementation">
        <source>This member is not permitted in an object implementation</source>
        <target state="translated">对象实现中不允许使用此成员</target>
        <note />
      </trans-unit>
      <trans-unit id="parsMissingFunctionBody">
        <source>Missing function body</source>
        <target state="translated">缺少函数体</target>
        <note />
      </trans-unit>
      <trans-unit id="parsSyntaxErrorInLabeledType">
        <source>Syntax error in labelled type argument</source>
        <target state="translated">带有标签的类型参数中的语法错误</target>
        <note />
      </trans-unit>
      <trans-unit id="parsUnexpectedInfixOperator">
        <source>Unexpected infix operator in type expression</source>
        <target state="translated">类型表达式中意外的中缀运算符</target>
        <note />
      </trans-unit>
      <trans-unit id="parsMultiArgumentGenericTypeFormDeprecated">
        <source>The syntax '(typ,...,typ) ident' is not used in F# code. Consider using 'ident&lt;typ,...,typ&gt;' instead</source>
        <target state="translated">F# 代码中不使用 "(typ,...,typ) ident" 语法。请考虑改用 "ident&lt;typ,...,typ&gt;"</target>
        <note />
      </trans-unit>
      <trans-unit id="parsInvalidLiteralInType">
        <source>Invalid literal in type</source>
        <target state="translated">类型中的文本无效</target>
        <note />
      </trans-unit>
      <trans-unit id="parsUnexpectedOperatorForUnitOfMeasure">
        <source>Unexpected infix operator in unit-of-measure expression. Legal operators are '*', '/' and '^'.</source>
        <target state="translated">度量单位表达式中意外的中缀运算符。合法的运算符为“*”、“/”和“^”。</target>
        <note />
      </trans-unit>
      <trans-unit id="parsUnexpectedIntegerLiteralForUnitOfMeasure">
        <source>Unexpected integer literal in unit-of-measure expression</source>
        <target state="translated">度量单位表达式中意外的整数文本</target>
        <note />
      </trans-unit>
      <trans-unit id="parsMismatchedQuotationName">
        <source>Mismatched quotation operator name, beginning with '{0}'</source>
        <target state="translated">不匹配的引用运算符名称(以“{0}”开头)</target>
        <note />
      </trans-unit>
      <trans-unit id="parsActivePatternCaseMustBeginWithUpperCase">
        <source>Active pattern case identifiers must begin with an uppercase letter</source>
        <target state="translated">活动模式用例标识符必须以大写字母开头</target>
        <note />
      </trans-unit>
      <trans-unit id="parsActivePatternCaseContainsPipe">
        <source>The '|' character is not permitted in active pattern case identifiers</source>
        <target state="translated">不允许在活动模式用例标识符中使用“|”字符</target>
        <note />
      </trans-unit>
      <trans-unit id="parsIllegalDenominatorForMeasureExponent">
        <source>Denominator must not be 0 in unit-of-measure exponent</source>
        <target state="translated">度量单位指数中的分母不得为 0</target>
        <note />
      </trans-unit>
      <trans-unit id="parsNoEqualShouldFollowNamespace">
        <source>No '=' symbol should follow a 'namespace' declaration</source>
        <target state="translated">“namespace”声明后面不应有“=”符号</target>
        <note />
      </trans-unit>
      <trans-unit id="parsSyntaxModuleStructEndDeprecated">
        <source>The syntax 'module ... = struct .. end' is not used in F# code. Consider using 'module ... = begin .. end'</source>
        <target state="translated">语法“module ... = struct .. end”不可用于 F# 代码。请考虑使用“module ... = begin .. end”</target>
        <note />
      </trans-unit>
      <trans-unit id="parsSyntaxModuleSigEndDeprecated">
        <source>The syntax 'module ... : sig .. end' is not used in F# code. Consider using 'module ... = begin .. end'</source>
        <target state="translated">语法“module ... : sig .. end”不可用于 F# 代码。请考虑使用“module ... = begin .. end”</target>
        <note />
      </trans-unit>
      <trans-unit id="tcStaticFieldUsedWhenInstanceFieldExpected">
        <source>A static field was used where an instance field is expected</source>
        <target state="translated">在需要实例字段的位置使用了静态字段</target>
        <note />
      </trans-unit>
      <trans-unit id="tcMethodNotAccessible">
        <source>Method '{0}' is not accessible from this code location</source>
        <target state="translated">无法从此代码位置访问方法“{0}”</target>
        <note />
      </trans-unit>
      <trans-unit id="tcImplicitMeasureFollowingSlash">
        <source>Implicit product of measures following /</source>
        <target state="translated">/ 后的度量值的隐式乘积</target>
        <note />
      </trans-unit>
      <trans-unit id="tcUnexpectedMeasureAnon">
        <source>Unexpected SynMeasure.Anon</source>
        <target state="translated">意外的 SynMeasure.Anon</target>
        <note />
      </trans-unit>
      <trans-unit id="tcNonZeroConstantCannotHaveGenericUnit">
        <source>Non-zero constants cannot have generic units. For generic zero, write 0.0&lt;_&gt;.</source>
        <target state="translated">非零常量不能具有泛型单位。对于泛型零，请编写 0.0&lt;_&gt;。</target>
        <note />
      </trans-unit>
      <trans-unit id="tcSeqResultsUseYield">
        <source>In sequence expressions, results are generated using 'yield'</source>
        <target state="translated">在序列表达式中，使用“yield”生成结果</target>
        <note />
      </trans-unit>
      <trans-unit id="tcUnexpectedBigRationalConstant">
        <source>Unexpected big rational constant</source>
        <target state="translated">意外的大有理常数</target>
        <note />
      </trans-unit>
      <trans-unit id="tcInvalidTypeForUnitsOfMeasure">
        <source>Units-of-measure are only supported on float, float32, decimal, and integer types.</source>
        <target state="translated">仅 float、float32、decimal 和整数类型支持度量单位。</target>
        <note />
      </trans-unit>
      <trans-unit id="tcUnexpectedConstUint16Array">
        <source>Unexpected Const_uint16array</source>
        <target state="translated">意外的 Const_uint16array</target>
        <note />
      </trans-unit>
      <trans-unit id="tcUnexpectedConstByteArray">
        <source>Unexpected Const_bytearray</source>
        <target state="translated">意外的 Const_bytearray</target>
        <note />
      </trans-unit>
      <trans-unit id="tcParameterRequiresName">
        <source>A parameter with attributes must also be given a name, e.g. '[&lt;Attribute&gt;] Name : Type'</source>
        <target state="translated">带属性的参数还必须具有名称，例如 "[&lt;Attribute&gt;] Name : Type"</target>
        <note />
      </trans-unit>
      <trans-unit id="tcReturnValuesCannotHaveNames">
        <source>Return values cannot have names</source>
        <target state="translated">返回值不能具有名称</target>
        <note />
      </trans-unit>
      <trans-unit id="tcMemberKindPropertyGetSetNotExpected">
        <source>SynMemberKind.PropertyGetSet only expected in parse trees</source>
        <target state="translated">分析树中只应有 SynMemberKind.PropertyGetSet</target>
        <note />
      </trans-unit>
      <trans-unit id="tcNamespaceCannotContainValues">
        <source>Namespaces cannot contain values. Consider using a module to hold your value declarations.</source>
        <target state="translated">命名空间不能包含值。请考虑使用模块来包含值声明。</target>
        <note />
      </trans-unit>
      <trans-unit id="tcNamespaceCannotContainExtensionMembers">
        <source>Namespaces cannot contain extension members except in the same file and namespace declaration group where the type is defined. Consider using a module to hold declarations of extension members.</source>
        <target state="translated">命名空间不能包含扩展成员(在定义类型的同一文件和命名空间声明组中除外)。请考虑使用模块来包含扩展成员的声明。</target>
        <note />
      </trans-unit>
      <trans-unit id="tcMultipleVisibilityAttributes">
        <source>Multiple visibility attributes have been specified for this identifier</source>
        <target state="translated">已为此标识符指定多个可见性特性</target>
        <note />
      </trans-unit>
      <trans-unit id="tcMultipleVisibilityAttributesWithLet">
        <source>Multiple visibility attributes have been specified for this identifier. 'let' bindings in classes are always private, as are any 'let' bindings inside expressions.</source>
        <target state="translated">已为此标识符指定多个可见性特性。与表达式中的任何“let”绑定一样，类中的“let”绑定总是私有的。</target>
        <note />
      </trans-unit>
      <trans-unit id="tcInvalidMethodNameForRelationalOperator">
        <source>The name '({0})' should not be used as a member name. To define comparison semantics for a type, implement the 'System.IComparable' interface. If defining a static member for use from other CLI languages then use the name '{1}' instead.</source>
        <target state="translated">名称“({0})”不应用作成员名称。若要为类型定义比较语义，请实现“System.IComparable”接口。如果从其他 CLI 语言中定义了要使用的静态成员，请改用名称“{1}”。</target>
        <note />
      </trans-unit>
      <trans-unit id="tcInvalidMethodNameForEquality">
        <source>The name '({0})' should not be used as a member name. To define equality semantics for a type, override the 'Object.Equals' member. If defining a static member for use from other CLI languages then use the name '{1}' instead.</source>
        <target state="translated">名称“({0})”不应用作成员名称。若要为类型定义相等语义，请重写“Object.Equals”成员。如果从其他 CLI 语言中定义了要使用的静态成员，请改用名称“{1}”。</target>
        <note />
      </trans-unit>
      <trans-unit id="tcInvalidMemberName">
        <source>The name '({0})' should not be used as a member name. If defining a static member for use from other CLI languages then use the name '{1}' instead.</source>
        <target state="translated">名称“({0})”不应用作成员名称。如果从其他 CLI 语言中定义了要使用的静态成员，请改用名称“{1}”。</target>
        <note />
      </trans-unit>
      <trans-unit id="tcInvalidMemberNameFixedTypes">
        <source>The name '({0})' should not be used as a member name because it is given a standard definition in the F# library over fixed types</source>
        <target state="translated">名称“({0})”不应用作成员名称，因为在 F# 库中为此名称给定了针对固定类型的标准定义</target>
        <note />
      </trans-unit>
      <trans-unit id="tcInvalidOperatorDefinitionRelational">
        <source>The '{0}' operator should not normally be redefined. To define overloaded comparison semantics for a particular type, implement the 'System.IComparable' interface in the definition of that type.</source>
        <target state="translated">通常不应重新定义“{0}”运算符。若要为类型定义重载的比较语义，请在该类型的定义中实现“System.IComparable”接口。</target>
        <note />
      </trans-unit>
      <trans-unit id="tcInvalidOperatorDefinitionEquality">
        <source>The '{0}' operator should not normally be redefined. To define equality semantics for a type, override the 'Object.Equals' member in the definition of that type.</source>
        <target state="translated">通常不应重新定义“{0}”运算符。若要为类型定义相等语义，请在该类型的定义中重写“Object.Equals”成员。</target>
        <note />
      </trans-unit>
      <trans-unit id="tcInvalidOperatorDefinition">
        <source>The '{0}' operator should not normally be redefined. Consider using a different operator name</source>
        <target state="translated">通常不应重新定义“{0}”运算符。请考虑使用其他运算符名称</target>
        <note />
      </trans-unit>
      <trans-unit id="tcInvalidIndexOperatorDefinition">
        <source>The '{0}' operator cannot be redefined. Consider using a different operator name</source>
        <target state="translated">无法重定义“{0}”运算符。请考虑使用其他运算符名称</target>
        <note />
      </trans-unit>
      <trans-unit id="tcExpectModuleOrNamespaceParent">
        <source>Expected module or namespace parent {0}</source>
        <target state="translated">应为模块或命名空间父级 {0}</target>
        <note />
      </trans-unit>
      <trans-unit id="tcImplementsIComparableExplicitly">
        <source>The struct, record or union type '{0}' implements the interface 'System.IComparable' explicitly. You must apply the 'CustomComparison' attribute to the type.</source>
        <target state="translated">结构、记录或联合类型“{0}”显式实现接口“System.IComparable”。您必须将“CustomComparison”特性应用于相应的类型。</target>
        <note />
      </trans-unit>
      <trans-unit id="tcImplementsGenericIComparableExplicitly">
        <source>The struct, record or union type '{0}' implements the interface 'System.IComparable&lt;_&gt;' explicitly. You must apply the 'CustomComparison' attribute to the type, and should also provide a consistent implementation of the non-generic interface System.IComparable.</source>
        <target state="translated">结构、记录或联合类型“{0}”显式实现接口 "System.IComparable&lt;_&gt;"。必须将 "CustomComparison" 属性应用于该类型，还应提供非泛型接口 System.IComparable 的一致实现。</target>
        <note />
      </trans-unit>
      <trans-unit id="tcImplementsIStructuralComparableExplicitly">
        <source>The struct, record or union type '{0}' implements the interface 'System.IStructuralComparable' explicitly. Apply the 'CustomComparison' attribute to the type.</source>
        <target state="translated">结构、记录或联合类型“{0}”显式实现接口“System.IStructuralComparable”。将“CustomComparison”特性应用于相应的类型。</target>
        <note />
      </trans-unit>
      <trans-unit id="tcRecordFieldInconsistentTypes">
        <source>This record contains fields from inconsistent types</source>
        <target state="translated">此记录包含来自不一致的类型的字段</target>
        <note />
      </trans-unit>
      <trans-unit id="tcDllImportStubsCannotBeInlined">
        <source>DLLImport stubs cannot be inlined</source>
        <target state="translated">无法内联 DLLImport 存根</target>
        <note />
      </trans-unit>
      <trans-unit id="tcStructsCanOnlyBindThisAtMemberDeclaration">
        <source>Structs may only bind a 'this' parameter at member declarations</source>
        <target state="translated">结构只能在成员声明中绑定“this”参数</target>
        <note />
      </trans-unit>
      <trans-unit id="tcUnexpectedExprAtRecInfPoint">
        <source>Unexpected expression at recursive inference point</source>
        <target state="translated">递归推理点中的意外的表达式</target>
        <note />
      </trans-unit>
      <trans-unit id="tcLessGenericBecauseOfAnnotation">
        <source>This code is less generic than required by its annotations because the explicit type variable '{0}' could not be generalized. It was constrained to be '{1}'.</source>
        <target state="translated">此代码并不像其批注要求的那样通用，因为未能对显式类型变量“{0}”进行一般化。它已被约束为“{1}”。</target>
        <note />
      </trans-unit>
      <trans-unit id="tcConstrainedTypeVariableCannotBeGeneralized">
        <source>One or more of the explicit class or function type variables for this binding could not be generalized, because they were constrained to other types</source>
        <target state="translated">未能对此绑定的一个或多个显式类或函数类型变量进行一般化，因为它们已被约束为其他类型</target>
        <note />
      </trans-unit>
      <trans-unit id="tcGenericParameterHasBeenConstrained">
        <source>A generic type parameter has been used in a way that constrains it to always be '{0}'</source>
        <target state="translated">使用泛型类型参数的方式已将其限定为始终为“{0}”</target>
        <note />
      </trans-unit>
      <trans-unit id="tcTypeParameterHasBeenConstrained">
        <source>This type parameter has been used in a way that constrains it to always be '{0}'</source>
        <target state="translated">使用此类型参数的方式已将其限定为始终为“{0}”</target>
        <note />
      </trans-unit>
      <trans-unit id="tcTypeParametersInferredAreNotStable">
        <source>The type parameters inferred for this value are not stable under the erasure of type abbreviations. This is due to the use of type abbreviations which drop or reorder type parameters, e.g. \n\ttype taggedInt&lt;'a&gt; = int or\n\ttype swap&lt;'a,'b&gt; = 'b * 'a.\nConsider declaring the type parameters for this value explicitly, e.g.\n\tlet f&lt;'a,'b&gt; ((x,y) : swap&lt;'b,'a&gt;) : swap&lt;'a,'b&gt; = (y,x).</source>
        <target state="translated">在清除类型缩写词的情况下，为此值推理出的类型参数不稳定。这是因为使用了将删除或记录类型参数的类型缩写词，例如\n\ttype taggedInt&lt;'a&gt; = int 或\n\ttype swap&lt;'a,'b&gt; = 'b * 'a.\n请考虑显式声明此值的类型参数，例如\n\tlet f&lt;'a,'b&gt; ((x,y) : swap&lt;'b,'a&gt;) : swap&lt;'a,'b&gt; = (y,x)。</target>
        <note />
      </trans-unit>
      <trans-unit id="tcExplicitTypeParameterInvalid">
        <source>Explicit type parameters may only be used on module or member bindings</source>
        <target state="translated">显式类型参数只能用于模块或成员绑定</target>
        <note />
      </trans-unit>
      <trans-unit id="tcOverridingMethodRequiresAllOrNoTypeParameters">
        <source>You must explicitly declare either all or no type parameters when overriding a generic abstract method</source>
        <target state="translated">在重写泛型抽象方法时，必须显式声明所有类型参数或不声明任何类型参数</target>
        <note />
      </trans-unit>
      <trans-unit id="tcFieldsDoNotDetermineUniqueRecordType">
        <source>The field labels and expected type of this record expression or pattern do not uniquely determine a corresponding record type</source>
        <target state="translated">此记录表达式或模式的字段标签和预期类型没有唯一确定相应的记录类型</target>
        <note />
      </trans-unit>
      <trans-unit id="tcFieldAppearsTwiceInRecord">
        <source>The field '{0}' appears twice in this record expression or pattern</source>
        <target state="translated">字段“{0}”在此记录表达式或模式中出现了两次</target>
        <note />
      </trans-unit>
      <trans-unit id="tcUnknownUnion">
        <source>Unknown union case</source>
        <target state="translated">未知的联合用例</target>
        <note />
      </trans-unit>
      <trans-unit id="tcNotSufficientlyGenericBecauseOfScope">
        <source>This code is not sufficiently generic. The type variable {0} could not be generalized because it would escape its scope.</source>
        <target state="translated">此代码的通用程度不够。未能对类型变量 {0} 进行一般化，因为它会超出其范围。</target>
        <note />
      </trans-unit>
      <trans-unit id="tcPropertyRequiresExplicitTypeParameters">
        <source>A property cannot have explicit type parameters. Consider using a method instead.</source>
        <target state="translated">属性不能具有显式类型参数。请考虑改用方法。</target>
        <note />
      </trans-unit>
      <trans-unit id="tcConstructorCannotHaveTypeParameters">
        <source>A constructor cannot have explicit type parameters. Consider using a static construction method instead.</source>
        <target state="translated">构造函数不能具有显式类型参数。请考虑改用静态构造方法。</target>
        <note />
      </trans-unit>
      <trans-unit id="tcInstanceMemberRequiresTarget">
        <source>This instance member needs a parameter to represent the object being invoked. Make the member static or use the notation 'member x.Member(args) = ...'.</source>
        <target state="translated">此实例成员需要一个用于表示被调用的对象的参数。使此成员成为静态成员，或使用表示法“member x.Member(args) = ...”。</target>
        <note />
      </trans-unit>
      <trans-unit id="tcUnexpectedPropertyInSyntaxTree">
        <source>Unexpected source-level property specification in syntax tree</source>
        <target state="translated">语法树中意外的源级别属性规范</target>
        <note />
      </trans-unit>
      <trans-unit id="tcStaticInitializerRequiresArgument">
        <source>A static initializer requires an argument</source>
        <target state="translated">静态初始化表达式需要参数</target>
        <note />
      </trans-unit>
      <trans-unit id="tcObjectConstructorRequiresArgument">
        <source>An object constructor requires an argument</source>
        <target state="translated">对象构造函数需要参数</target>
        <note />
      </trans-unit>
      <trans-unit id="tcStaticMemberShouldNotHaveThis">
        <source>This static member should not have a 'this' parameter. Consider using the notation 'member Member(args) = ...'.</source>
        <target state="translated">此静态成员不应具有“this”参数。请考虑使用表示法“member Member(args) = ...”。</target>
        <note />
      </trans-unit>
      <trans-unit id="tcExplicitStaticInitializerSyntax">
        <source>An explicit static initializer should use the syntax 'static new(args) = expr'</source>
        <target state="translated">显式静态初始化表达式应使用语法“static new(args) = expr”</target>
        <note />
      </trans-unit>
      <trans-unit id="tcExplicitObjectConstructorSyntax">
        <source>An explicit object constructor should use the syntax 'new(args) = expr'</source>
        <target state="translated">显式对象构造函数应使用语法“new(args) = expr”</target>
        <note />
      </trans-unit>
      <trans-unit id="tcUnexpectedPropertySpec">
        <source>Unexpected source-level property specification</source>
        <target state="translated">意外的源级别属性规范</target>
        <note />
      </trans-unit>
      <trans-unit id="tcObjectExpressionFormDeprecated">
        <source>This form of object expression is not used in F#. Use 'member this.MemberName ... = ...' to define member implementations in object expressions.</source>
        <target state="translated">此对象表达式格式不可用于 F#。请使用“member this.MemberName ... = ...”来定义对象表达式中的成员实现。</target>
        <note />
      </trans-unit>
      <trans-unit id="tcInvalidDeclaration">
        <source>Invalid declaration</source>
        <target state="translated">声明无效</target>
        <note />
      </trans-unit>
      <trans-unit id="tcAttributesInvalidInPatterns">
        <source>Attributes are not allowed within patterns</source>
        <target state="translated">模式中不允许使用特性</target>
        <note />
      </trans-unit>
      <trans-unit id="tcFunctionRequiresExplicitTypeArguments">
        <source>The generic function '{0}' must be given explicit type argument(s)</source>
        <target state="translated">必须为泛型函数“{0}”给定显式类型参数</target>
        <note />
      </trans-unit>
      <trans-unit id="tcDoesNotAllowExplicitTypeArguments">
        <source>The method or function '{0}' should not be given explicit type argument(s) because it does not declare its type parameters explicitly</source>
        <target state="translated">不应为方法或函数“{0}”给定显式类型参数，因为它不显式声明其类型参数</target>
        <note />
      </trans-unit>
      <trans-unit id="tcTypeParameterArityMismatch">
        <source>This value, type or method expects {0} type parameter(s) but was given {1}</source>
        <target state="translated">此值、类型或方法需要 {0} 个类型参数，而给定了 {1} 个类型参数</target>
        <note />
      </trans-unit>
      <trans-unit id="tcDefaultStructConstructorCall">
        <source>The default, zero-initializing constructor of a struct type may only be used if all the fields of the struct type admit default initialization</source>
        <target state="translated">结构类型的默认零初始化构造函数只能在结构类型的所有字段都承认默认初始化时使用</target>
        <note />
      </trans-unit>
      <trans-unit id="tcCouldNotFindIDisposable">
        <source>Couldn't find Dispose on IDisposable, or it was overloaded</source>
        <target state="translated">未能找到 IDisposable 的 Dispose，或者它已被重载</target>
        <note />
      </trans-unit>
      <trans-unit id="tcNonLiteralCannotBeUsedInPattern">
        <source>This value is not a literal and cannot be used in a pattern</source>
        <target state="translated">此值不是文本，不能在模式中使用</target>
        <note />
      </trans-unit>
      <trans-unit id="tcFieldIsReadonly">
        <source>This field is readonly</source>
        <target state="translated">此字段是只读的</target>
        <note />
      </trans-unit>
      <trans-unit id="tcNameArgumentsMustAppearLast">
        <source>Named arguments must appear after all other arguments</source>
        <target state="translated">命名参数必须出现在所有其他参数的后面</target>
        <note />
      </trans-unit>
      <trans-unit id="tcFunctionRequiresExplicitLambda">
        <source>This function value is being used to construct a delegate type whose signature includes a byref argument. You must use an explicit lambda expression taking {0} arguments.</source>
        <target state="translated">此函数值将用于构造其签名包含 byref 参数的委托类型。您必须使用一个采用 {0} 个参数的显式 lambda 表达式。</target>
        <note />
      </trans-unit>
      <trans-unit id="tcTypeCannotBeEnumerated">
        <source>The type '{0}' is not a type whose values can be enumerated with this syntax, i.e. is not compatible with either seq&lt;_&gt;, IEnumerable&lt;_&gt; or IEnumerable and does not have a GetEnumerator method</source>
        <target state="translated">类型“{0}”的值不能通过此语法进行枚举，即该类型不与 seq&lt;_&gt;, IEnumerable&lt;_&gt; 和 IEnumerable 兼容且不具备 GetEnumerator 方法</target>
        <note />
      </trans-unit>
      <trans-unit id="tcInvalidMixtureOfRecursiveForms">
        <source>This recursive binding uses an invalid mixture of recursive forms</source>
        <target state="translated">此递归绑定使用的递归格式组合无效</target>
        <note />
      </trans-unit>
      <trans-unit id="tcInvalidObjectConstructionExpression">
        <source>This is not a valid object construction expression. Explicit object constructors must either call an alternate constructor or initialize all fields of the object and specify a call to a super class constructor.</source>
        <target state="translated">这不是有效的对象构造表达式。显式对象构造函数必须调用一个替换构造函数，或者初始化对象的所有字段并指定一个对超类构造函数的调用。</target>
        <note />
      </trans-unit>
      <trans-unit id="tcInvalidConstraint">
        <source>Invalid constraint</source>
        <target state="translated">约束无效</target>
        <note />
      </trans-unit>
      <trans-unit id="tcInvalidConstraintTypeSealed">
        <source>Invalid constraint: the type used for the constraint is sealed, which means the constraint could only be satisfied by at most one solution</source>
        <target state="translated">约束无效: 用于约束的类型为 “sealed”，这表示最多只能有一个解决方案满足约束的条件</target>
        <note />
      </trans-unit>
      <trans-unit id="tcInvalidEnumConstraint">
        <source>An 'enum' constraint must be of the form 'enum&lt;type&gt;'</source>
        <target state="translated">"enum" 约束必须采用 "enum&lt;type&gt;" 形式</target>
        <note />
      </trans-unit>
      <trans-unit id="tcInvalidNewConstraint">
        <source>'new' constraints must take one argument of type 'unit' and return the constructed type</source>
        <target state="translated">“new”约束必须采用一个类型为“unit”的参数并返回构造化类型</target>
        <note />
      </trans-unit>
      <trans-unit id="tcInvalidPropertyType">
        <source>This property has an invalid type. Properties taking multiple indexer arguments should have types of the form 'ty1 * ty2 -&gt; ty3'. Properties returning functions should have types of the form '(ty1 -&gt; ty2)'.</source>
        <target state="translated">此属性的类型无效。采用多个索引器参数的属性应具有 "ty1 * ty2 -&gt; ty3" 形式的类型。返回函数的属性应具有 "(ty1 -&gt; ty2)" 形式的类型。</target>
        <note />
      </trans-unit>
      <trans-unit id="tcExpectedUnitOfMeasureMarkWithAttribute">
        <source>Expected unit-of-measure parameter, not type parameter. Explicit unit-of-measure parameters must be marked with the [&lt;Measure&gt;] attribute.</source>
        <target state="translated">应为度量单位参数，而不是类型参数。显式度量单位参数必须用 [&lt;Measure&gt;] 属性进行标记。</target>
        <note />
      </trans-unit>
      <trans-unit id="tcExpectedTypeParameter">
        <source>Expected type parameter, not unit-of-measure parameter</source>
        <target state="translated">应为类型参数，而非度量单位参数</target>
        <note />
      </trans-unit>
      <trans-unit id="tcExpectedTypeNotUnitOfMeasure">
        <source>Expected type, not unit-of-measure</source>
        <target state="translated">应为类型，而非度量单位</target>
        <note />
      </trans-unit>
      <trans-unit id="tcExpectedUnitOfMeasureNotType">
        <source>Expected unit-of-measure, not type</source>
        <target state="translated">应为度量单位，而非类型</target>
        <note />
      </trans-unit>
      <trans-unit id="tcInvalidUnitsOfMeasurePrefix">
        <source>Units-of-measure cannot be used as prefix arguments to a type. Rewrite as postfix arguments in angle brackets.</source>
        <target state="translated">度量单位不能用作类型的前缀参数。请重新编写为用尖括号括起的后缀参数。</target>
        <note />
      </trans-unit>
      <trans-unit id="tcUnitsOfMeasureInvalidInTypeConstructor">
        <source>Unit-of-measure cannot be used in type constructor application</source>
        <target state="translated">不能在类型构造函数应用程序中使用度量单位</target>
        <note />
      </trans-unit>
      <trans-unit id="tcRequireBuilderMethod">
        <source>This control construct may only be used if the computation expression builder defines a '{0}' method</source>
        <target state="translated">只有在计算表达式生成器定义“{0}”方法时才能使用此控制构造</target>
        <note />
      </trans-unit>
      <trans-unit id="tcTypeHasNoNestedTypes">
        <source>This type has no nested types</source>
        <target state="translated">此类型不具有嵌套类型</target>
        <note />
      </trans-unit>
      <trans-unit id="tcUnexpectedSymbolInTypeExpression">
        <source>Unexpected {0} in type expression</source>
        <target state="translated">类型表达式中的意外的 {0}</target>
        <note />
      </trans-unit>
      <trans-unit id="tcTypeParameterInvalidAsTypeConstructor">
        <source>Type parameter cannot be used as type constructor</source>
        <target state="translated">类型参数不能用作类型构造函数</target>
        <note />
      </trans-unit>
      <trans-unit id="tcIllegalSyntaxInTypeExpression">
        <source>Illegal syntax in type expression</source>
        <target state="translated">类型表达式中的非法语法</target>
        <note />
      </trans-unit>
      <trans-unit id="tcAnonymousUnitsOfMeasureCannotBeNested">
        <source>Anonymous unit-of-measure cannot be nested inside another unit-of-measure expression</source>
        <target state="translated">不能将匿名度量单位嵌入另一个度量单位表达式中</target>
        <note />
      </trans-unit>
      <trans-unit id="tcAnonymousTypeInvalidInDeclaration">
        <source>Anonymous type variables are not permitted in this declaration</source>
        <target state="translated">此声明中不允许有匿名类型变量</target>
        <note />
      </trans-unit>
      <trans-unit id="tcUnexpectedSlashInType">
        <source>Unexpected / in type</source>
        <target state="translated">类型中的意外的 /</target>
        <note />
      </trans-unit>
      <trans-unit id="tcUnexpectedTypeArguments">
        <source>Unexpected type arguments</source>
        <target state="translated">意外的类型参数</target>
        <note />
      </trans-unit>
      <trans-unit id="tcOptionalArgsOnlyOnMembers">
        <source>Optional arguments are only permitted on type members</source>
        <target state="translated">仅允许对类型成员使用可选参数</target>
        <note />
      </trans-unit>
      <trans-unit id="tcNameNotBoundInPattern">
        <source>Name '{0}' not bound in pattern context</source>
        <target state="translated">模式上下文中未绑定名称“{0}”</target>
        <note />
      </trans-unit>
      <trans-unit id="tcInvalidNonPrimitiveLiteralInPatternMatch">
        <source>Non-primitive numeric literal constants cannot be used in pattern matches because they can be mapped to multiple different types through the use of a NumericLiteral module. Consider using replacing with a variable, and use 'when &lt;variable&gt; = &lt;constant&gt;' at the end of the match clause.</source>
        <target state="translated">非基元数值文本常量不能用于模式匹配，因为可以通过使用 NumericLiteral 模块将这些常量映射到多个不同类型。请考虑将其替换为一个变量，并在 match 子句的结尾使用 "when &lt;variable&gt; = &lt;constant&gt;"。</target>
        <note />
      </trans-unit>
      <trans-unit id="tcInvalidTypeArgumentUsage">
        <source>Type arguments cannot be specified here</source>
        <target state="translated">无法在此处指定类型参数</target>
        <note />
      </trans-unit>
      <trans-unit id="tcRequireActivePatternWithOneResult">
        <source>Only active patterns returning exactly one result may accept arguments</source>
        <target state="translated">仅有正好返回一个结果的活动模式才可以接受参数</target>
        <note />
      </trans-unit>
      <trans-unit id="tcInvalidArgForParameterizedPattern">
        <source>Invalid argument to parameterized pattern label</source>
        <target state="translated">参数化模式标签的参数无效</target>
        <note />
      </trans-unit>
      <trans-unit id="tcInvalidIndexIntoActivePatternArray">
        <source>Internal error. Invalid index into active pattern array</source>
        <target state="translated">内部错误。活动模式数组中的索引无效</target>
        <note />
      </trans-unit>
      <trans-unit id="tcUnionCaseDoesNotTakeArguments">
        <source>This union case does not take arguments</source>
        <target state="translated">此联合用例不采用参数</target>
        <note />
      </trans-unit>
      <trans-unit id="tcUnionCaseRequiresOneArgument">
        <source>This union case takes one argument</source>
        <target state="translated">此联合用例采用一个参数</target>
        <note />
      </trans-unit>
      <trans-unit id="tcUnionCaseExpectsTupledArguments">
        <source>This union case expects {0} arguments in tupled form, but was given {1}. The missing field arguments may be any of:{2}</source>
        <target state="translated">此联合事例需要元组形式的 {0} 个参数，但提供了 {1} 个。缺少的字段参数可以是 {2} 的任何参数</target>
        <note />
      </trans-unit>
      <trans-unit id="tcFieldIsNotStatic">
        <source>Field '{0}' is not static</source>
        <target state="translated">字段“{0}”不是静态的</target>
        <note />
      </trans-unit>
      <trans-unit id="tcFieldNotLiteralCannotBeUsedInPattern">
        <source>This field is not a literal and cannot be used in a pattern</source>
        <target state="translated">此字段不是文本，不能在模式中使用</target>
        <note />
      </trans-unit>
      <trans-unit id="tcRequireVarConstRecogOrLiteral">
        <source>This is not a variable, constant, active recognizer or literal</source>
        <target state="translated">这不是变量、常数、活动识别器或文本</target>
        <note />
      </trans-unit>
      <trans-unit id="tcInvalidPattern">
        <source>This is not a valid pattern</source>
        <target state="translated">这不是有效的模式</target>
        <note />
      </trans-unit>
      <trans-unit id="tcUseWhenPatternGuard">
        <source>Character range matches have been removed in F#. Consider using a 'when' pattern guard instead.</source>
        <target state="translated">在 F# 中，已删除字符范围匹配。请考虑改用“when”模式保护。</target>
        <note />
      </trans-unit>
      <trans-unit id="tcIllegalPattern">
        <source>Illegal pattern</source>
        <target state="translated">非法模式</target>
        <note />
      </trans-unit>
      <trans-unit id="tcSyntaxErrorUnexpectedQMark">
        <source>Syntax error - unexpected '?' symbol</source>
        <target state="translated">语法错误 - 意外的“?”符号</target>
        <note />
      </trans-unit>
      <trans-unit id="tcExpressionCountMisMatch">
        <source>Expected {0} expressions, got {1}</source>
        <target state="translated">需要 {0} 个表达式，已获取 {1} 个</target>
        <note />
      </trans-unit>
      <trans-unit id="tcExprUndelayed">
        <source>TcExprUndelayed: delayed</source>
        <target state="translated">TcExprUndelayed: 已延迟</target>
        <note />
      </trans-unit>
      <trans-unit id="tcExpressionRequiresSequence">
        <source>This expression form may only be used in sequence and computation expressions</source>
        <target state="translated">此表达式格式只能用于序列和计算表达式</target>
        <note />
      </trans-unit>
      <trans-unit id="tcInvalidObjectExpressionSyntaxForm">
        <source>Invalid object expression. Objects without overrides or interfaces should use the expression form 'new Type(args)' without braces.</source>
        <target state="translated">对象表达式无效。没有重写或接口的对象应使用不带括号的表达式格式“new Type(args)”。</target>
        <note />
      </trans-unit>
      <trans-unit id="tcInvalidObjectSequenceOrRecordExpression">
        <source>Invalid object, sequence or record expression</source>
        <target state="translated">对象、序列或记录表达式无效</target>
        <note />
      </trans-unit>
      <trans-unit id="tcInvalidSequenceExpressionSyntaxForm">
        <source>Invalid record, sequence or computation expression. Sequence expressions should be of the form 'seq {{ ... }}'</source>
        <target state="translated">记录、序列或计算表达式无效。序列表达式的格式应为“seq {{ ... }}”</target>
        <note />
      </trans-unit>
      <trans-unit id="tcExpressionWithIfRequiresParenthesis">
        <source>This list or array expression includes an element of the form 'if ... then ... else'. Parenthesize this expression to indicate it is an individual element of the list or array, to disambiguate this from a list generated using a sequence expression</source>
        <target state="translated">此列表或数组表达式包括采用“if ... then ... else”格式的元素。请使用括号将此表达式括起来以指示它是列表或数组中的单个元素，从而将此表达式与使用序列表达式生成的列表进行区分</target>
        <note />
      </trans-unit>
      <trans-unit id="tcUnableToParseFormatString">
        <source>Unable to parse format string '{0}'</source>
        <target state="translated">无法分析格式字符串“{0}”</target>
        <note />
      </trans-unit>
      <trans-unit id="tcListLiteralMaxSize">
        <source>This list expression exceeds the maximum size for list literals. Use an array for larger literals and call Array.ToList.</source>
        <target state="translated">此列表表达式超出列表文本的最大大小。请对大型的文本使用数组并调用 Array.ToList。</target>
        <note />
      </trans-unit>
      <trans-unit id="tcExpressionFormRequiresObjectConstructor">
        <source>The expression form 'expr then expr' may only be used as part of an explicit object constructor</source>
        <target state="translated">表达式格式“expr then expr”只能用作显式对象构造函数的一部分</target>
        <note />
      </trans-unit>
      <trans-unit id="tcNamedArgumentsCannotBeUsedInMemberTraits">
        <source>Named arguments cannot be given to member trait calls</source>
        <target state="translated">不能将命名参数提供给成员特征调用</target>
        <note />
      </trans-unit>
      <trans-unit id="tcNotValidEnumCaseName">
        <source>This is not a valid name for an enumeration case</source>
        <target state="translated">对于枚举用例来说，这不是有效的名称</target>
        <note />
      </trans-unit>
      <trans-unit id="tcFieldIsNotMutable">
        <source>This field is not mutable</source>
        <target state="translated">此字段是不可变的</target>
        <note />
      </trans-unit>
      <trans-unit id="tcConstructRequiresListArrayOrSequence">
        <source>This construct may only be used within list, array and sequence expressions, e.g. expressions of the form 'seq {{ ... }}', '[ ... ]' or '[| ... |]'. These use the syntax 'for ... in ... do ... yield...' to generate elements</source>
        <target state="translated">只能在列表、数组和序列表达式中使用此构造函数，例如格式为“seq {{ ... }}”、“[ ... ]”或“[| ... |]”的表达式。它们将使用语法“for ... in ... do ... yield...”来生成元素</target>
        <note />
      </trans-unit>
      <trans-unit id="tcConstructRequiresComputationExpressions">
        <source>This construct may only be used within computation expressions. To return a value from an ordinary function simply write the expression without 'return'.</source>
        <target state="translated">只能在计算表达式中使用此构造。若要从普通函数返回值，只需编写不带“return”的表达式。</target>
        <note />
      </trans-unit>
      <trans-unit id="tcConstructRequiresSequenceOrComputations">
        <source>This construct may only be used within sequence or computation expressions</source>
        <target state="translated">只能在序列或计算表达式中使用此构造</target>
        <note />
      </trans-unit>
      <trans-unit id="tcConstructRequiresComputationExpression">
        <source>This construct may only be used within computation expressions</source>
        <target state="translated">只能在计算表达式中使用此构造</target>
        <note />
      </trans-unit>
      <trans-unit id="tcInvalidIndexerExpression">
        <source>Incomplete expression or invalid use of indexer syntax</source>
        <target state="translated">表达式不完整或无效索引器语法使用</target>
        <note />
      </trans-unit>
      <trans-unit id="tcObjectOfIndeterminateTypeUsedRequireTypeConstraint">
        <source>The operator 'expr.[idx]' has been used on an object of indeterminate type based on information prior to this program point. Consider adding further type constraints</source>
        <target state="translated">已基于此程序点之前的信息对不确定类型的对象使用运算符“expr.[idx]”。请考虑添加更多类型约束</target>
        <note />
      </trans-unit>
      <trans-unit id="tcCannotInheritFromVariableType">
        <source>Cannot inherit from a variable type</source>
        <target state="translated">无法从变量类型继承</target>
        <note />
      </trans-unit>
      <trans-unit id="tcObjectConstructorsOnTypeParametersCannotTakeArguments">
        <source>Calls to object constructors on type parameters cannot be given arguments</source>
        <target state="translated">不能为针对类型参数的对象构造函数调用提供参数</target>
        <note />
      </trans-unit>
      <trans-unit id="tcCompiledNameAttributeMisused">
        <source>The 'CompiledName' attribute cannot be used with this language element</source>
        <target state="translated">“CompiledName”特性不能用于此语言元素</target>
        <note />
      </trans-unit>
      <trans-unit id="tcNamedTypeRequired">
        <source>'{0}' may only be used with named types</source>
        <target state="translated">“{0}”只能用于命名类型</target>
        <note />
      </trans-unit>
      <trans-unit id="tcInheritCannotBeUsedOnInterfaceType">
        <source>'inherit' cannot be used on interface types. Consider implementing the interface by using 'interface ... with ... end' instead.</source>
        <target state="translated">“inherit”不能用于接口类型。请考虑改用“interface ... with ... end”实现接口。</target>
        <note />
      </trans-unit>
      <trans-unit id="tcNewCannotBeUsedOnInterfaceType">
        <source>'new' cannot be used on interface types. Consider using an object expression '{{ new ... with ... }}' instead.</source>
        <target state="translated">“new”不能用于接口类型。请考虑改用对象表达式“{{ new ... with ... }}”。</target>
        <note />
      </trans-unit>
      <trans-unit id="tcAbstractTypeCannotBeInstantiated">
        <source>Instances of this type cannot be created since it has been marked abstract or not all methods have been given implementations. Consider using an object expression '{{ new ... with ... }}' instead.</source>
        <target state="translated">无法创建此类型的实例，因为已将此类型标记为抽象的或者没有为所有方法给定实现。请考虑改用对象表达式“{{ new ... with ... }}”。</target>
        <note />
      </trans-unit>
      <trans-unit id="tcIDisposableTypeShouldUseNew">
        <source>It is recommended that objects supporting the IDisposable interface are created using the syntax 'new Type(args)', rather than 'Type(args)' or 'Type' as a function value representing the constructor, to indicate that resources may be owned by the generated value</source>
        <target state="translated">建议通过将语法 "new Type(args)"(而非 "Type(args)" 或 "Type")用作表示构造函数的函数值来创建支持 IDisposable 接口的对象，以指示生成的值可拥有该资源</target>
        <note />
      </trans-unit>
      <trans-unit id="tcSyntaxCanOnlyBeUsedToCreateObjectTypes">
        <source>'{0}' may only be used to construct object types</source>
        <target state="translated">“{0}”只能用于构造对象类型</target>
        <note />
      </trans-unit>
      <trans-unit id="tcConstructorRequiresCall">
        <source>Constructors for the type '{0}' must directly or indirectly call its implicit object constructor. Use a call to the implicit object constructor instead of a record expression.</source>
        <target state="translated">类型“{0}”的构造函数必须直接或间接调用其隐式对象构造函数。请使用对隐式对象构造函数的调用，而不是记录表达式。</target>
        <note />
      </trans-unit>
      <trans-unit id="tcUndefinedField">
        <source>The field '{0}' has been given a value, but is not present in the type '{1}'</source>
        <target state="translated">已为字段“{0}”给定值，但该字段未包含在类型“{1}”中</target>
        <note />
      </trans-unit>
      <trans-unit id="tcFieldRequiresAssignment">
        <source>No assignment given for field '{0}' of type '{1}'</source>
        <target state="translated">未为类型“{1}”的字段“{0}”赋值</target>
        <note />
      </trans-unit>
      <trans-unit id="tcExtraneousFieldsGivenValues">
        <source>Extraneous fields have been given values</source>
        <target state="translated">已为外来字段给定值</target>
        <note />
      </trans-unit>
      <trans-unit id="tcObjectExpressionsCanOnlyOverrideAbstractOrVirtual">
        <source>Only overrides of abstract and virtual members may be specified in object expressions</source>
        <target state="translated">只能在对象表达式中指定抽象和虚拟成员的重写</target>
        <note />
      </trans-unit>
      <trans-unit id="tcNoAbstractOrVirtualMemberFound">
        <source>The member '{0}' does not correspond to any abstract or virtual method available to override or implement.</source>
        <target state="translated">成员“{0}”与可用于替代或实现的任何抽象或虚拟方法均不对应。</target>
        <note />
      </trans-unit>
      <trans-unit id="tcMemberFoundIsNotAbstractOrVirtual">
        <source>The type {0} contains the member '{1}' but it is not a virtual or abstract method that is available to override or implement.</source>
        <target state="translated">类型 {0} 包含成员“{1}”，但其不是可用于替代或实现的虚拟或抽象方法。</target>
        <note />
      </trans-unit>
      <trans-unit id="tcArgumentArityMismatch">
        <source>The member '{0}' does not accept the correct number of arguments. {1} argument(s) are expected, but {2} were given. The required signature is '{3}'.{4}</source>
        <target state="translated">成员“{0}”未接受正确的参数数目。应为 {1} 个参数，但给出了 {2} 个参数。必需的签名为“{3}”。{4}</target>
        <note />
      </trans-unit>
      <trans-unit id="tcArgumentArityMismatchOneOverload">
        <source>The member '{0}' does not accept the correct number of arguments. One overload accepts {1} arguments, but {2} were given. The required signature is '{3}'.{4}</source>
        <target state="translated">成员“{0}”不支持正确的参数数目。一个重载只支持 {1} 个参数，但给出了 {2} 个参数。必需的签名为“{3}”。{4}</target>
        <note />
      </trans-unit>
      <trans-unit id="tcSimpleMethodNameRequired">
        <source>A simple method name is required here</source>
        <target state="translated">此处需要简单的方法名称</target>
        <note />
      </trans-unit>
      <trans-unit id="tcPredefinedTypeCannotBeUsedAsSuperType">
        <source>The types System.ValueType, System.Enum, System.Delegate, System.MulticastDelegate and System.Array cannot be used as super types in an object expression or class</source>
        <target state="translated">类型 System.ValueType、System.Enum、System.Delegate、System.MulticastDelegate 和 System.Array 不能用作对象表达式或类中的超类型</target>
        <note />
      </trans-unit>
      <trans-unit id="tcNewMustBeUsedWithNamedType">
        <source>'new' must be used with a named type</source>
        <target state="translated">“new”必须用于命名类型</target>
        <note />
      </trans-unit>
      <trans-unit id="tcCannotCreateExtensionOfSealedType">
        <source>Cannot create an extension of a sealed type</source>
        <target state="translated">无法创建密封类型的扩展</target>
        <note />
      </trans-unit>
      <trans-unit id="tcNoArgumentsForRecordValue">
        <source>No arguments may be given when constructing a record value</source>
        <target state="translated">在构造记录值时，可能未给定任何参数</target>
        <note />
      </trans-unit>
      <trans-unit id="tcNoInterfaceImplementationForConstructionExpression">
        <source>Interface implementations cannot be given on construction expressions</source>
        <target state="translated">不能在构造表达式中提供接口实现</target>
        <note />
      </trans-unit>
      <trans-unit id="tcObjectConstructionCanOnlyBeUsedInClassTypes">
        <source>Object construction expressions may only be used to implement constructors in class types</source>
        <target state="translated">对象构造表达式只能用于实现类类型中的构造函数</target>
        <note />
      </trans-unit>
      <trans-unit id="tcOnlySimpleBindingsCanBeUsedInConstructionExpressions">
        <source>Only simple bindings of the form 'id = expr' can be used in construction expressions</source>
        <target state="translated">只能在构造表达式中使用“id = expr”格式的简单绑定</target>
        <note />
      </trans-unit>
      <trans-unit id="tcObjectsMustBeInitializedWithObjectExpression">
        <source>Objects must be initialized by an object construction expression that calls an inherited object constructor and assigns a value to each field</source>
        <target state="translated">对象必须由一个对象构造表达式进行初始化，该表达式将调用继承的对象构造函数并为每个字段赋值</target>
        <note />
      </trans-unit>
      <trans-unit id="tcExpectedInterfaceType">
        <source>Expected an interface type</source>
        <target state="translated">应为接口类型</target>
        <note />
      </trans-unit>
      <trans-unit id="tcConstructorForInterfacesDoNotTakeArguments">
        <source>Constructor expressions for interfaces do not take arguments</source>
        <target state="translated">接口的构造函数表达式不采用参数</target>
        <note />
      </trans-unit>
      <trans-unit id="tcConstructorRequiresArguments">
        <source>This object constructor requires arguments</source>
        <target state="translated">此对象构造函数需要参数</target>
        <note />
      </trans-unit>
      <trans-unit id="tcNewRequiresObjectConstructor">
        <source>'new' may only be used with object constructors</source>
        <target state="translated">“new”只能用于对象构造函数</target>
        <note />
      </trans-unit>
      <trans-unit id="tcAtLeastOneOverrideIsInvalid">
        <source>At least one override did not correctly implement its corresponding abstract member</source>
        <target state="translated">至少有一个重写未正确实现其相应的抽象成员</target>
        <note />
      </trans-unit>
      <trans-unit id="tcNumericLiteralRequiresModule">
        <source>This numeric literal requires that a module '{0}' defining functions FromZero, FromOne, FromInt32, FromInt64 and FromString be in scope</source>
        <target state="translated">此数值文本要求定义函数 FromZero、FromOne、FromInt32、FromInt64 和 FromString 的模块“{0}”位于范围内</target>
        <note />
      </trans-unit>
      <trans-unit id="tcInvalidRecordConstruction">
        <source>Invalid record construction</source>
        <target state="translated">记录构造无效</target>
        <note />
      </trans-unit>
      <trans-unit id="tcExpressionFormRequiresRecordTypes">
        <source>The expression form {{ expr with ... }} may only be used with record types. To build object types use {{ new Type(...) with ... }}</source>
        <target state="translated">表达式格式 {{ expr with ... }} 只能用于记录类型。若要生成对象类型，请使用 {{ new Type(...) with ... }}</target>
        <note />
      </trans-unit>
      <trans-unit id="tcInheritedTypeIsNotObjectModelType">
        <source>The inherited type is not an object model type</source>
        <target state="translated">继承的类型不是对象模型类型</target>
        <note />
      </trans-unit>
      <trans-unit id="tcObjectConstructionExpressionCanOnlyImplementConstructorsInObjectModelTypes">
        <source>Object construction expressions (i.e. record expressions with inheritance specifications) may only be used to implement constructors in object model types. Use 'new ObjectType(args)' to construct instances of object model types outside of constructors</source>
        <target state="translated">对象构造函数表达式(即，具有继承规范的记录表达式)只能用于实现对象模型类型中的构造函数。请使用“new ObjectType(args)”在构造函数的外部构造对象模型类型的实例</target>
        <note />
      </trans-unit>
      <trans-unit id="tcEmptyRecordInvalid">
        <source>'{{ }}' is not a valid expression. Records must include at least one field. Empty sequences are specified by using Seq.empty or an empty list '[]'.</source>
        <target state="translated">“{{ }}”不是有效的表达式。记录必须至少包含一个字段。使用 Seq.empty 或空列表“[]”指定空序列。</target>
        <note />
      </trans-unit>
      <trans-unit id="tcTypeIsNotARecordTypeNeedConstructor">
        <source>This type is not a record type. Values of class and struct types must be created using calls to object constructors.</source>
        <target state="translated">此类型不是记录类型。必须使用对对象构造函数的调用来创建类和结构类型的值。</target>
        <note />
      </trans-unit>
      <trans-unit id="tcTypeIsNotARecordType">
        <source>This type is not a record type</source>
        <target state="translated">此类型不是记录类型</target>
        <note />
      </trans-unit>
      <trans-unit id="tcConstructIsAmbiguousInComputationExpression">
        <source>This construct is ambiguous as part of a computation expression. Nested expressions may be written using 'let _ = (...)' and nested computations using 'let! res = builder {{ ... }}'.</source>
        <target state="translated">此构造作为计算表达式的一部分具有多义性。可以使用“let _ = (...)”来编写嵌套的表达式，并可以使用“let! res = builder {{ ... }}”来编写嵌套的计算。</target>
        <note />
      </trans-unit>
      <trans-unit id="tcConstructIsAmbiguousInSequenceExpression">
        <source>This construct is ambiguous as part of a sequence expression. Nested expressions may be written using 'let _ = (...)' and nested sequences using 'yield! seq {{... }}'.</source>
        <target state="translated">此构造作为序列表达式的一部分具有多义性。可以使用“let _ = (...)”来编写嵌套的表达式，并可以使用“yield! seq {{... }}”来编写嵌套的序列。</target>
        <note />
      </trans-unit>
      <trans-unit id="tcDoBangIllegalInSequenceExpression">
        <source>'do!' cannot be used within sequence expressions</source>
        <target state="translated">不能在序列表达式中使用“do!</target>
        <note />
      </trans-unit>
      <trans-unit id="tcUseForInSequenceExpression">
        <source>The use of 'let! x = coll' in sequence expressions is not permitted. Use 'for x in coll' instead.</source>
        <target state="translated">不允许在序列表达式中使用“let! x = coll”。请改用“for x in coll”。</target>
        <note />
      </trans-unit>
      <trans-unit id="tcTryIllegalInSequenceExpression">
        <source>'try'/'with' cannot be used within sequence expressions</source>
        <target state="translated">不能在序列表达式中使用“try”/“with”</target>
        <note />
      </trans-unit>
      <trans-unit id="tcUseYieldBangForMultipleResults">
        <source>In sequence expressions, multiple results are generated using 'yield!'</source>
        <target state="translated">在序列表达式中，使用“yield!”生成多个结果</target>
        <note />
      </trans-unit>
      <trans-unit id="tcInvalidAssignment">
        <source>Invalid assignment</source>
        <target state="translated">赋值无效</target>
        <note />
      </trans-unit>
      <trans-unit id="tcInvalidUseOfTypeName">
        <source>Invalid use of a type name</source>
        <target state="translated">类型名称的使用无效</target>
        <note />
      </trans-unit>
      <trans-unit id="tcTypeHasNoAccessibleConstructor">
        <source>This type has no accessible object constructors</source>
        <target state="translated">此类型不具有可访问的对象构造函数</target>
        <note />
      </trans-unit>
      <trans-unit id="tcInvalidUseOfInterfaceType">
        <source>Invalid use of an interface type</source>
        <target state="translated">接口类型的使用无效</target>
        <note />
      </trans-unit>
      <trans-unit id="tcInvalidUseOfDelegate">
        <source>Invalid use of a delegate constructor. Use the syntax 'new Type(args)' or just 'Type(args)'.</source>
        <target state="translated">委托构造函数的使用无效。请使用语法“new Type(args)”或直接使用“Type(args)”。</target>
        <note />
      </trans-unit>
      <trans-unit id="tcPropertyIsNotStatic">
        <source>Property '{0}' is not static</source>
        <target state="translated">属性“{0}”不是静态的</target>
        <note />
      </trans-unit>
      <trans-unit id="tcPropertyIsNotReadable">
        <source>Property '{0}' is not readable</source>
        <target state="translated">属性“{0}”不可读</target>
        <note />
      </trans-unit>
      <trans-unit id="tcLookupMayNotBeUsedHere">
        <source>This lookup cannot be used here</source>
        <target state="translated">不能在此处使用此查找</target>
        <note />
      </trans-unit>
      <trans-unit id="tcPropertyIsStatic">
        <source>Property '{0}' is static</source>
        <target state="translated">属性“{0}”是静态的</target>
        <note />
      </trans-unit>
      <trans-unit id="tcPropertyCannotBeSet1">
        <source>Property '{0}' cannot be set</source>
        <target state="translated">无法设置属性“{0}”</target>
        <note />
      </trans-unit>
      <trans-unit id="tcConstructorsCannotBeFirstClassValues">
        <source>Constructors must be applied to arguments and cannot be used as first-class values. If necessary use an anonymous function '(fun arg1 ... argN -&gt; new Type(arg1,...,argN))'.</source>
        <target state="translated">构造函数必须应用于参数，且不能用作第一类值。如有必要，请使用匿名函数 "(fun arg1 ... argN -&gt; new Type(arg1,...,argN))"。</target>
        <note />
      </trans-unit>
      <trans-unit id="tcSyntaxFormUsedOnlyWithRecordLabelsPropertiesAndFields">
        <source>The syntax 'expr.id' may only be used with record labels, properties and fields</source>
        <target state="translated">语法“expr.id”只能用于记录标签、属性和字段</target>
        <note />
      </trans-unit>
      <trans-unit id="tcEventIsStatic">
        <source>Event '{0}' is static</source>
        <target state="translated">事件“{0}”是静态的</target>
        <note />
      </trans-unit>
      <trans-unit id="tcEventIsNotStatic">
        <source>Event '{0}' is not static</source>
        <target state="translated">事件“{0}”不是静态的</target>
        <note />
      </trans-unit>
      <trans-unit id="tcNamedArgumentDidNotMatch">
        <source>The named argument '{0}' did not match any argument or mutable property</source>
        <target state="translated">命名参数“{0}”与任何参数或可变属性均不匹配</target>
        <note />
      </trans-unit>
      <trans-unit id="tcOverloadsCannotHaveCurriedArguments">
        <source>One or more of the overloads of this method has curried arguments. Consider redesigning these members to take arguments in tupled form.</source>
        <target state="translated">此方法的一个或多个重载具有扩充参数。请考虑将这些成员重新设计为采用元组格式的参数。</target>
        <note />
      </trans-unit>
      <trans-unit id="tcUnnamedArgumentsDoNotFormPrefix">
        <source>The unnamed arguments do not form a prefix of the arguments of the method called</source>
        <target state="translated">未命名的参数未形成已调用方法的参数的前缀</target>
        <note />
      </trans-unit>
      <trans-unit id="tcStaticOptimizationConditionalsOnlyForFSharpLibrary">
        <source>Static optimization conditionals are only for use within the F# library</source>
        <target state="translated">只能在 F# 库中使用静态优化条件</target>
        <note />
      </trans-unit>
      <trans-unit id="tcFormalArgumentIsNotOptional">
        <source>The corresponding formal argument is not optional</source>
        <target state="translated">相应的形参不是可选的</target>
        <note />
      </trans-unit>
      <trans-unit id="tcInvalidOptionalAssignmentToPropertyOrField">
        <source>Invalid optional assignment to a property or field</source>
        <target state="translated">某个属性或字段的可选赋值无效</target>
        <note />
      </trans-unit>
      <trans-unit id="tcDelegateConstructorMustBePassed">
        <source>A delegate constructor must be passed a single function value</source>
        <target state="translated">必须向委托构造函数传递单个函数值</target>
        <note />
      </trans-unit>
      <trans-unit id="tcBindingCannotBeUseAndRec">
        <source>A binding cannot be marked both 'use' and 'rec'</source>
        <target state="translated">不能将一个绑定同时标记为“use”和“rec”</target>
        <note />
      </trans-unit>
      <trans-unit id="tcVolatileOnlyOnClassLetBindings">
        <source>The 'VolatileField' attribute may only be used on 'let' bindings in classes</source>
        <target state="translated">只能在类中的“let”绑定中使用“VolatileField”特性</target>
        <note />
      </trans-unit>
      <trans-unit id="tcAttributesAreNotPermittedOnLetBindings">
        <source>Attributes are not permitted on 'let' bindings in expressions</source>
        <target state="translated">不允许对表达式中的“let”绑定使用特性</target>
        <note />
      </trans-unit>
      <trans-unit id="tcDefaultValueAttributeRequiresVal">
        <source>The 'DefaultValue' attribute may only be used on 'val' declarations</source>
        <target state="translated">“DefaultValue”特性只能用于“val”声明</target>
        <note />
      </trans-unit>
      <trans-unit id="tcConditionalAttributeRequiresMembers">
        <source>The 'ConditionalAttribute' attribute may only be used on members</source>
        <target state="translated">“ConditionalAttribute”特性只能用于成员</target>
        <note />
      </trans-unit>
      <trans-unit id="tcInvalidActivePatternName">
        <source>This is not a valid name for an active pattern</source>
        <target state="translated">对于活动模式来说，这不是有效的名称</target>
        <note />
      </trans-unit>
      <trans-unit id="tcEntryPointAttributeRequiresFunctionInModule">
        <source>The 'EntryPointAttribute' attribute may only be used on function definitions in modules</source>
        <target state="translated">“EntryPointAttribute”特性只能用于模块中的函数定义</target>
        <note />
      </trans-unit>
      <trans-unit id="tcMutableValuesCannotBeInline">
        <source>Mutable values cannot be marked 'inline'</source>
        <target state="translated">不能将可变值标记为“inline”</target>
        <note />
      </trans-unit>
      <trans-unit id="tcMutableValuesMayNotHaveGenericParameters">
        <source>Mutable values cannot have generic parameters</source>
        <target state="translated">可变值不能具有泛型参数</target>
        <note />
      </trans-unit>
      <trans-unit id="tcMutableValuesSyntax">
        <source>Mutable function values should be written 'let mutable f = (fun args -&gt; ...)'</source>
        <target state="translated">应按照 "let mutable f = (fun args -&gt; ...)" 格式编写可变函数值</target>
        <note />
      </trans-unit>
      <trans-unit id="tcOnlyFunctionsCanBeInline">
        <source>Only functions may be marked 'inline'</source>
        <target state="translated">只能将函数标记为“inline”</target>
        <note />
      </trans-unit>
      <trans-unit id="tcIllegalAttributesForLiteral">
        <source>A literal value cannot be given the [&lt;ThreadStatic&gt;] or [&lt;ContextStatic&gt;] attributes</source>
        <target state="translated">无法向文本值赋予 [&lt;ThreadStatic&gt;] 或 [&lt;ContextStatic&gt;] 属性</target>
        <note />
      </trans-unit>
      <trans-unit id="tcLiteralCannotBeMutable">
        <source>A literal value cannot be marked 'mutable'</source>
        <target state="translated">不能将文本值标记为“mutable”</target>
        <note />
      </trans-unit>
      <trans-unit id="tcLiteralCannotBeInline">
        <source>A literal value cannot be marked 'inline'</source>
        <target state="translated">不能将文本值标记为“inline”</target>
        <note />
      </trans-unit>
      <trans-unit id="tcLiteralCannotHaveGenericParameters">
        <source>Literal values cannot have generic parameters</source>
        <target state="translated">文本值不能具有泛型参数</target>
        <note />
      </trans-unit>
      <trans-unit id="tcInvalidConstantExpression">
        <source>This is not a valid constant expression</source>
        <target state="translated">这不是有效的常数表达式</target>
        <note />
      </trans-unit>
      <trans-unit id="tcTypeIsInaccessible">
        <source>This type is not accessible from this code location</source>
        <target state="translated">无法从此代码位置访问此类型</target>
        <note />
      </trans-unit>
      <trans-unit id="tcUnexpectedConditionInImportedAssembly">
        <source>Unexpected condition in imported assembly: failed to decode AttributeUsage attribute</source>
        <target state="translated">导入的程序集中的意外条件: 未能对 AttributeUsage 特性进行解码</target>
        <note />
      </trans-unit>
      <trans-unit id="tcUnrecognizedAttributeTarget">
        <source>Unrecognized attribute target. Valid attribute targets are 'assembly', 'module', 'type', 'method', 'property', 'return', 'param', 'field', 'event', 'constructor'.</source>
        <target state="translated">无法识别的特性目标。有效的特性目标为“assembly”、“module”、“type”、“method”、“property”、“return”、“param”、“field”、“event”、“constructor”。</target>
        <note />
      </trans-unit>
      <trans-unit id="tcAttributeIsNotValidForLanguageElementUseDo">
        <source>This attribute is not valid for use on this language element. Assembly attributes should be attached to a 'do ()' declaration, if necessary within an F# module.</source>
        <target state="translated">对此语言元素使用此特性无效。如有需要，应将程序集特性附加到 F# 模块中的“do ()”声明。</target>
        <note />
      </trans-unit>
      <trans-unit id="tcAttributeIsNotValidForLanguageElement">
        <source>This attribute is not valid for use on this language element</source>
        <target state="translated">对此语言元素使用此特性无效</target>
        <note />
      </trans-unit>
      <trans-unit id="tcOptionalArgumentsCannotBeUsedInCustomAttribute">
        <source>Optional arguments cannot be used in custom attributes</source>
        <target state="translated">自定义特性中不能使用可选参数</target>
        <note />
      </trans-unit>
      <trans-unit id="tcPropertyCannotBeSet0">
        <source>This property cannot be set</source>
        <target state="translated">无法设置此属性</target>
        <note />
      </trans-unit>
      <trans-unit id="tcPropertyOrFieldNotFoundInAttribute">
        <source>This property or field was not found on this custom attribute type</source>
        <target state="translated">未在此自定义特性类型中找到此属性或字段</target>
        <note />
      </trans-unit>
      <trans-unit id="tcCustomAttributeMustBeReferenceType">
        <source>A custom attribute must be a reference type</source>
        <target state="translated">自定义特性必须是引用类型</target>
        <note />
      </trans-unit>
      <trans-unit id="tcCustomAttributeArgumentMismatch">
        <source>The number of args for a custom attribute does not match the expected number of args for the attribute constructor</source>
        <target state="translated">自定义特性的参数数目与特性构造函数所需的参数数目不匹配</target>
        <note />
      </trans-unit>
      <trans-unit id="tcCustomAttributeMustInvokeConstructor">
        <source>A custom attribute must invoke an object constructor</source>
        <target state="translated">自定义特性必须调用对象构造函数</target>
        <note />
      </trans-unit>
      <trans-unit id="tcAttributeExpressionsMustBeConstructorCalls">
        <source>Attribute expressions must be calls to object constructors</source>
        <target state="translated">特性表达式必须是对对象构造函数的调用</target>
        <note />
      </trans-unit>
      <trans-unit id="tcUnsupportedAttribute">
        <source>This attribute cannot be used in this version of F#</source>
        <target state="translated">不能在此版本的 F# 中使用该特性</target>
        <note />
      </trans-unit>
      <trans-unit id="tcInvalidInlineSpecification">
        <source>Invalid inline specification</source>
        <target state="translated">内联规范无效</target>
        <note />
      </trans-unit>
      <trans-unit id="tcInvalidUseBinding">
        <source>'use' bindings must be of the form 'use &lt;var&gt; = &lt;expr&gt;'</source>
        <target state="translated">"use" 绑定必须采用 "use &lt;var&gt; = &lt;expr&gt;" 形式</target>
        <note />
      </trans-unit>
      <trans-unit id="tcAbstractMembersIllegalInAugmentation">
        <source>Abstract members are not permitted in an augmentation - they must be defined as part of the type itself</source>
        <target state="translated">扩大中不允许使用抽象成员 - 必须将它们定义为类型本身的一部分</target>
        <note />
      </trans-unit>
      <trans-unit id="tcMethodOverridesIllegalHere">
        <source>Method overrides and interface implementations are not permitted here</source>
        <target state="translated">此处不允许使用方法重写和接口实现</target>
        <note />
      </trans-unit>
      <trans-unit id="tcNoMemberFoundForOverride">
        <source>No abstract or interface member was found that corresponds to this override</source>
        <target state="translated">未找到与此重写对应的抽象或接口成员</target>
        <note />
      </trans-unit>
      <trans-unit id="tcOverrideArityMismatch">
        <source>This override takes a different number of arguments to the corresponding abstract member. The following abstract members were found:{0}</source>
        <target state="translated">此替代使用的参数数量与对应的抽象成员的数量不同。找到以下抽象成员: {0}</target>
        <note />
      </trans-unit>
      <trans-unit id="tcDefaultImplementationAlreadyExists">
        <source>This method already has a default implementation</source>
        <target state="translated">此方法已具有默认实现</target>
        <note />
      </trans-unit>
      <trans-unit id="tcDefaultAmbiguous">
        <source>The method implemented by this default is ambiguous</source>
        <target state="translated">此默认值实现的方法具有多义性</target>
        <note />
      </trans-unit>
      <trans-unit id="tcNoPropertyFoundForOverride">
        <source>No abstract property was found that corresponds to this override</source>
        <target state="translated">未找到与此重写对应的抽象属性</target>
        <note />
      </trans-unit>
      <trans-unit id="tcAbstractPropertyMissingGetOrSet">
        <source>This property overrides or implements an abstract property but the abstract property doesn't have a corresponding {0}</source>
        <target state="translated">此属性会重写或实现一个抽象属性，但该抽象属性没有相应的 {0}</target>
        <note />
      </trans-unit>
      <trans-unit id="tcInvalidSignatureForSet">
        <source>Invalid signature for set member</source>
        <target state="translated">集成员的签名无效</target>
        <note />
      </trans-unit>
      <trans-unit id="tcNewMemberHidesAbstractMember">
        <source>This new member hides the abstract member '{0}'. Rename the member or use 'override' instead.</source>
        <target state="translated">此新成员隐藏了抽象成员“{0}”。重命名此成员或改用“override”。</target>
        <note />
      </trans-unit>
      <trans-unit id="tcNewMemberHidesAbstractMemberWithSuffix">
        <source>This new member hides the abstract member '{0}' once tuples, functions, units of measure and/or provided types are erased. Rename the member or use 'override' instead.</source>
        <target state="translated">一旦清除元组、函数、度量单位和/或所提供的类型，此新成员就会隐藏抽象成员“{0}”。请重命名此成员或改用“override”。</target>
        <note />
      </trans-unit>
      <trans-unit id="tcStaticInitializersIllegalInInterface">
        <source>Interfaces cannot contain definitions of static initializers</source>
        <target state="translated">接口不能包含静态初始化表达式的定义</target>
        <note />
      </trans-unit>
      <trans-unit id="tcObjectConstructorsIllegalInInterface">
        <source>Interfaces cannot contain definitions of object constructors</source>
        <target state="translated">接口不能包含对象构造函数的定义</target>
        <note />
      </trans-unit>
      <trans-unit id="tcMemberOverridesIllegalInInterface">
        <source>Interfaces cannot contain definitions of member overrides</source>
        <target state="translated">接口不能包含成员重写的定义</target>
        <note />
      </trans-unit>
      <trans-unit id="tcConcreteMembersIllegalInInterface">
        <source>Interfaces cannot contain definitions of concrete instance members. You may need to define a constructor on your type to indicate that the type is a class.</source>
        <target state="translated">接口不能包含具体实例成员的定义。可能需要定义类型的构造函数来指示该类型是类。</target>
        <note />
      </trans-unit>
      <trans-unit id="tcConstructorsDisallowedInExceptionAugmentation">
        <source>Constructors cannot be specified in exception augmentations</source>
        <target state="translated">不能在异常扩大中指定构造函数</target>
        <note />
      </trans-unit>
      <trans-unit id="tcStructsCannotHaveConstructorWithNoArguments">
        <source>Structs cannot have an object constructor with no arguments. This is a restriction imposed on all CLI languages as structs automatically support a default constructor.</source>
        <target state="translated">结构不能具有不带参数的对象构造函数。这是对所有 CLI 语言实施的限制，原因是结构自动支持默认构造函数。</target>
        <note />
      </trans-unit>
      <trans-unit id="tcConstructorsIllegalForThisType">
        <source>Constructors cannot be defined for this type</source>
        <target state="translated">不能为此类型定义构造函数</target>
        <note />
      </trans-unit>
      <trans-unit id="tcRecursiveBindingsWithMembersMustBeDirectAugmentation">
        <source>Recursive bindings that include member specifications can only occur as a direct augmentation of a type</source>
        <target state="translated">包含成员规格的递归绑定只能作为类型的直接扩大出现</target>
        <note />
      </trans-unit>
      <trans-unit id="tcOnlySimplePatternsInLetRec">
        <source>Only simple variable patterns can be bound in 'let rec' constructs</source>
        <target state="translated">只能在“let rec”构造中绑定简单的变量模式</target>
        <note />
      </trans-unit>
      <trans-unit id="tcOnlyRecordFieldsAndSimpleLetCanBeMutable">
        <source>Mutable 'let' bindings can't be recursive or defined in recursive modules or namespaces</source>
        <target state="translated">可变 "let" 绑定不能在递归模块或命名空间中递归或定义</target>
        <note />
      </trans-unit>
      <trans-unit id="tcMemberIsNotSufficientlyGeneric">
        <source>This member is not sufficiently generic</source>
        <target state="translated">此成员的通用性不够</target>
        <note />
      </trans-unit>
      <trans-unit id="tcLiteralAttributeRequiresConstantValue">
        <source>A declaration may only be the [&lt;Literal&gt;] attribute if a constant value is also given, e.g. 'val x: int = 1'</source>
        <target state="translated">如果还给定了常量值，例如 “val x: int = 1”，则声明可能只能是 [&lt;Literal&gt;] 属性</target>
        <note />
      </trans-unit>
      <trans-unit id="tcValueInSignatureRequiresLiteralAttribute">
        <source>A declaration may only be given a value in a signature if the declaration has the [&lt;Literal&gt;] attribute</source>
        <target state="translated">仅在声明具有 [&lt;Literal&gt;] 属性时, 才可在签名中为声明指定一个值</target>
        <note />
      </trans-unit>
      <trans-unit id="tcThreadStaticAndContextStaticMustBeStatic">
        <source>Thread-static and context-static variables must be static and given the [&lt;DefaultValue&gt;] attribute to indicate that the value is initialized to the default value on each new thread</source>
        <target state="translated">线程静态变量和上下文静态变量必须是静态的，并具有 [&lt;DefaultValue&gt;] 属性以指示该值初始化为每个新线程上的默认值</target>
        <note />
      </trans-unit>
      <trans-unit id="tcVolatileFieldsMustBeMutable">
        <source>Volatile fields must be marked 'mutable' and cannot be thread-static</source>
        <target state="translated">可变字段必须标记为“mutable”且不能是线程静态的</target>
        <note />
      </trans-unit>
      <trans-unit id="tcUninitializedValFieldsMustBeMutable">
        <source>Uninitialized 'val' fields must be mutable and marked with the '[&lt;DefaultValue&gt;]' attribute. Consider using a 'let' binding instead of a 'val' field.</source>
        <target state="translated">未初始化的 "val" 字段必须是可变的且标记有 "[&lt;DefaultValue&gt;]" 属性。请考虑使用 "let" 绑定而不是 "val" 字段。</target>
        <note />
      </trans-unit>
      <trans-unit id="tcStaticValFieldsMustBeMutableAndPrivate">
        <source>Static 'val' fields in types must be mutable, private and marked with the '[&lt;DefaultValue&gt;]' attribute. They are initialized to the 'null' or 'zero' value for their type. Consider also using a 'static let mutable' binding in a class type.</source>
        <target state="translated">类型中的静态 "val" 字段必须是可变的和私有的，并标记了 "[&lt;DefaultValue&gt;]" 属性。这些字段将初始化为各自类型的 "null" 或“零”值。请考虑在类类型中也使用 "static let mutable" 绑定。</target>
        <note />
      </trans-unit>
      <trans-unit id="tcFieldRequiresName">
        <source>This field requires a name</source>
        <target state="translated">此字段需要名称</target>
        <note />
      </trans-unit>
      <trans-unit id="tcInvalidNamespaceModuleTypeUnionName">
        <source>Invalid namespace, module, type or union case name</source>
        <target state="translated">命名空间、模块、类型或联合用例名称无效</target>
        <note />
      </trans-unit>
      <trans-unit id="tcIllegalFormForExplicitTypeDeclaration">
        <source>Explicit type declarations for constructors must be of the form 'ty1 * ... * tyN -&gt; resTy'. Parentheses may be required around 'resTy'</source>
        <target state="translated">构造函数的显式类型声明必须采用 "ty1 * ... * tyN -&gt; resTy" 格式。"resTy" 两侧可能需要加括号</target>
        <note />
      </trans-unit>
      <trans-unit id="tcReturnTypesForUnionMustBeSameAsType">
        <source>Return types of union cases must be identical to the type being defined, up to abbreviations</source>
        <target state="translated">联合用例的返回类型必须与要定义的类型(直至类型的缩写词)相同</target>
        <note />
      </trans-unit>
      <trans-unit id="tcInvalidEnumerationLiteral">
        <source>This is not a valid value for an enumeration literal</source>
        <target state="translated">对于枚举文本来说，这不是有效的值</target>
        <note />
      </trans-unit>
      <trans-unit id="tcTypeIsNotInterfaceType1">
        <source>The type '{0}' is not an interface type</source>
        <target state="translated">类型“{0}”不是接口类型</target>
        <note />
      </trans-unit>
      <trans-unit id="tcDuplicateSpecOfInterface">
        <source>Duplicate specification of an interface</source>
        <target state="translated">重复的接口规范</target>
        <note />
      </trans-unit>
      <trans-unit id="tcFieldValIllegalHere">
        <source>A field/val declaration is not permitted here</source>
        <target state="translated">此处不允许使用字段/值声明</target>
        <note />
      </trans-unit>
      <trans-unit id="tcInheritIllegalHere">
        <source>A inheritance declaration is not permitted here</source>
        <target state="translated">此处不允许使用继承声明</target>
        <note />
      </trans-unit>
      <trans-unit id="tcModuleRequiresQualifiedAccess">
        <source>This declaration opens the module '{0}', which is marked as 'RequireQualifiedAccess'. Adjust your code to use qualified references to the elements of the module instead, e.g. 'List.map' instead of 'map'. This change will ensure that your code is robust as new constructs are added to libraries.</source>
        <target state="translated">此声明将打开标记为“RequireQualifiedAccess”的模块“{0}”。请调整您的代码以改用对模块元素的限定引用，例如“List.map”而非“map”。此更改将确保您的代码在库中不断添加新构造的情况下依然可靠。</target>
        <note />
      </trans-unit>
      <trans-unit id="tcOpenUsedWithPartiallyQualifiedPath">
        <source>This declaration opens the namespace or module '{0}' through a partially qualified path. Adjust this code to use the full path of the namespace. This change will make your code more robust as new constructs are added to the F# and CLI libraries.</source>
        <target state="translated">此声明通过部分限定的路径来打开命名空间或模块“{0}”。请调整此代码以使用命名空间的完整路径。此更改将使您的代码在 F# 和 CLI 库中不断添加新构造的情况下更为可靠。</target>
        <note />
      </trans-unit>
      <trans-unit id="tcLocalClassBindingsCannotBeInline">
        <source>Local class bindings cannot be marked inline. Consider lifting the definition out of the class or else do not mark it as inline.</source>
        <target state="translated">不能将本地类绑定标记为“inline”。请考虑将定义放到类的外部，否则不要将该类标记为“inline”。</target>
        <note />
      </trans-unit>
      <trans-unit id="tcTypeAbbreviationsMayNotHaveMembers">
        <source>Type abbreviations cannot have members</source>
        <target state="translated">类型缩写词不能具有成员</target>
        <note />
      </trans-unit>
      <trans-unit id="tcTypeAbbreviationsCheckedAtCompileTime">
        <source>As of F# 4.1, the accessibility of type abbreviations is checked at compile-time. Consider changing the accessibility of the type abbreviation. Ignoring this warning might lead to runtime errors.</source>
        <target state="translated">从 F# 4.1 起，类型缩写词的辅助功能在编译时进行检查。请考虑更改类型缩写词的辅助功能。忽略此警告可能会导致运行时错误。</target>
        <note />
      </trans-unit>
      <trans-unit id="tcEnumerationsMayNotHaveMembers">
        <source>Enumerations cannot have members</source>
        <target state="translated">枚举不能具有成员</target>
        <note />
      </trans-unit>
      <trans-unit id="tcMeasureDeclarationsRequireStaticMembers">
        <source>Measure declarations may have only static members</source>
        <target state="translated">度量声明只能具有静态成员</target>
        <note />
      </trans-unit>
      <trans-unit id="tcStructsMayNotContainDoBindings">
        <source>Structs cannot contain 'do' bindings because the default constructor for structs would not execute these bindings</source>
        <target state="translated">结构不能包含“do”绑定，因为结构的默认构造函数将不会执行这些绑定</target>
        <note />
      </trans-unit>
      <trans-unit id="tcStructsMayNotContainLetBindings">
        <source>Structs cannot contain value definitions because the default constructor for structs will not execute these bindings. Consider adding additional arguments to the primary constructor for the type.</source>
        <target state="translated">结构不能包含值定义，因为结构的默认构造函数将不会执行这些绑定。请考虑为该类型的主构造函数添加更多参数。</target>
        <note />
      </trans-unit>
      <trans-unit id="tcStaticLetBindingsRequireClassesWithImplicitConstructors">
        <source>For F#7 and lower, static value definitions may only be used in types with a primary constructor ('type X(args) = ...'). To enable them in all other types, use language version 'preview'.</source>
        <target state="needs-review-translation">静态值定义只能在具有主构造函数的类型中使用。请考虑向类型定义添加参数，例如“type X(args) = ...”。</target>
        <note />
      </trans-unit>
      <trans-unit id="tcMeasureDeclarationsRequireStaticMembersNotConstructors">
        <source>Measure declarations may have only static members: constructors are not available</source>
        <target state="translated">度量声明只能具有静态成员: 构造函数不可用</target>
        <note />
      </trans-unit>
      <trans-unit id="tcMemberAndLocalClassBindingHaveSameName">
        <source>A member and a local class binding both have the name '{0}'</source>
        <target state="translated">一个成员和一个本地类绑定的名称都为“{0}”</target>
        <note />
      </trans-unit>
      <trans-unit id="tcTypeAbbreviationsCannotHaveInterfaceDeclaration">
        <source>Type abbreviations cannot have interface declarations</source>
        <target state="translated">类型缩写词不能具有接口声明</target>
        <note />
      </trans-unit>
      <trans-unit id="tcEnumerationsCannotHaveInterfaceDeclaration">
        <source>Enumerations cannot have interface declarations</source>
        <target state="translated">枚举不能具有接口声明</target>
        <note />
      </trans-unit>
      <trans-unit id="tcTypeIsNotInterfaceType0">
        <source>This type is not an interface type</source>
        <target state="translated">此类型不是接口类型</target>
        <note />
      </trans-unit>
      <trans-unit id="tcAllImplementedInterfacesShouldBeDeclared">
        <source>All implemented interfaces should be declared on the initial declaration of the type</source>
        <target state="translated">应在类型的初始声明中声明所有实现的接口</target>
        <note />
      </trans-unit>
      <trans-unit id="tcDefaultImplementationForInterfaceHasAlreadyBeenAdded">
        <source>A default implementation of this interface has already been added because the explicit implementation of the interface was not specified at the definition of the type</source>
        <target state="translated">已添加此接口的默认实现，因为在相应类型的定义中未指定接口的显式实现</target>
        <note />
      </trans-unit>
      <trans-unit id="tcMemberNotPermittedInInterfaceImplementation">
        <source>This member is not permitted in an interface implementation</source>
        <target state="translated">接口实现中不允许使用此成员</target>
        <note />
      </trans-unit>
      <trans-unit id="tcDeclarationElementNotPermittedInAugmentation">
        <source>This declaration element is not permitted in an augmentation</source>
        <target state="translated">扩大中不允许使用此声明元素</target>
        <note />
      </trans-unit>
      <trans-unit id="tcTypesCannotContainNestedTypes">
        <source>Types cannot contain nested type definitions</source>
        <target state="translated">类型不能包含嵌套的类型定义</target>
        <note />
      </trans-unit>
      <trans-unit id="tcTypeExceptionOrModule">
        <source>type, exception or module</source>
        <target state="translated">类型、异常或模块</target>
        <note />
      </trans-unit>
      <trans-unit id="tcTypeOrModule">
        <source>type or module</source>
        <target state="translated">类型或模块</target>
        <note />
      </trans-unit>
      <trans-unit id="tcImplementsIStructuralEquatableExplicitly">
        <source>The struct, record or union type '{0}' implements the interface 'System.IStructuralEquatable' explicitly. Apply the 'CustomEquality' attribute to the type.</source>
        <target state="translated">结构、记录或联合类型“{0}”显式实现接口“System.IStructuralEquatable”。将“CustomEquality”特性应用于相应的类型。</target>
        <note />
      </trans-unit>
      <trans-unit id="tcImplementsIEquatableExplicitly">
        <source>The struct, record or union type '{0}' implements the interface 'System.IEquatable&lt;_&gt;' explicitly. Apply the 'CustomEquality' attribute to the type and provide a consistent implementation of the non-generic override 'System.Object.Equals(obj)'.</source>
        <target state="translated">结构、记录或联合类型“{0}”显式实现接口 "System.IEquatable&lt;_&gt;"。请将 "CustomEquality" 属性应用于该类型，并提供非泛型重写 "System.Object.Equals(obj)" 的一致实现。</target>
        <note />
      </trans-unit>
      <trans-unit id="tcExplicitTypeSpecificationCannotBeUsedForExceptionConstructors">
        <source>Explicit type specifications cannot be used for exception constructors</source>
        <target state="translated">显式类型规范不能用于异常构造函数</target>
        <note />
      </trans-unit>
      <trans-unit id="tcExceptionAbbreviationsShouldNotHaveArgumentList">
        <source>Exception abbreviations should not have argument lists</source>
        <target state="translated">异常缩写词不应具有参数列表</target>
        <note />
      </trans-unit>
      <trans-unit id="tcAbbreviationsFordotNetExceptionsCannotTakeArguments">
        <source>Abbreviations for Common IL exceptions cannot take arguments</source>
        <target state="translated">通用 IL 异常的缩写词不能采用参数</target>
        <note />
      </trans-unit>
      <trans-unit id="tcExceptionAbbreviationsMustReferToValidExceptions">
        <source>Exception abbreviations must refer to existing exceptions or F# types deriving from System.Exception</source>
        <target state="translated">异常缩写词必须引用现有异常或派生自 System.Exception 的 F# 类型</target>
        <note />
      </trans-unit>
      <trans-unit id="tcAbbreviationsFordotNetExceptionsMustHaveMatchingObjectConstructor">
        <source>Abbreviations for Common IL exception types must have a matching object constructor</source>
        <target state="translated">通用 IL 异常类型的缩写词必须具有匹配的对象构造函数</target>
        <note />
      </trans-unit>
      <trans-unit id="tcNotAnException">
        <source>Not an exception</source>
        <target state="translated">不是一个异常</target>
        <note />
      </trans-unit>
      <trans-unit id="tcInvalidModuleName">
        <source>Invalid module name</source>
        <target state="translated">模块名称无效</target>
        <note />
      </trans-unit>
      <trans-unit id="tcInvalidTypeExtension">
        <source>Invalid type extension</source>
        <target state="translated">类型扩展无效</target>
        <note />
      </trans-unit>
      <trans-unit id="tcAttributesOfTypeSpecifyMultipleKindsForType">
        <source>The attributes of this type specify multiple kinds for the type</source>
        <target state="translated">此类型的特性指定此类型的多个种类</target>
        <note />
      </trans-unit>
      <trans-unit id="tcKindOfTypeSpecifiedDoesNotMatchDefinition">
        <source>The kind of the type specified by its attributes does not match the kind implied by its definition</source>
        <target state="translated">类型的特性所指定的类型种类与类型的定义暗示的种类不匹配</target>
        <note />
      </trans-unit>
      <trans-unit id="tcMeasureDefinitionsCannotHaveTypeParameters">
        <source>Measure definitions cannot have type parameters</source>
        <target state="translated">度量定义不能具有类型参数</target>
        <note />
      </trans-unit>
      <trans-unit id="tcTypeRequiresDefinition">
        <source>This type requires a definition</source>
        <target state="translated">此类型需要定义</target>
        <note />
      </trans-unit>
      <trans-unit id="tcTypeAbbreviationHasTypeParametersMissingOnType">
        <source>This type abbreviation has one or more declared type parameters that do not appear in the type being abbreviated. Type abbreviations must use all declared type parameters in the type being abbreviated. Consider removing one or more type parameters, or use a concrete type definition that wraps an underlying type, such as 'type C&lt;'a&gt; = C of ...'.</source>
        <target state="translated">此类型缩写词的一个或多个已声明的类型参数不在要缩写的类型中显示。类型缩写词必须使用要缩写的类型中的所有已声明类型参数。请考虑删除一个或多个类型参数，或使用包装基础类型的具体类型定义，例如 "type C&lt;'a&gt; = C of ..."。</target>
        <note />
      </trans-unit>
      <trans-unit id="tcStructsInterfacesEnumsDelegatesMayNotInheritFromOtherTypes">
        <source>Structs, interfaces, enums and delegates cannot inherit from other types</source>
        <target state="translated">结构、接口、枚举和委托不能从其他类型继承</target>
        <note />
      </trans-unit>
      <trans-unit id="tcTypesCannotInheritFromMultipleConcreteTypes">
        <source>Types cannot inherit from multiple concrete types</source>
        <target state="translated">类型不能从多个具体类型继承</target>
        <note />
      </trans-unit>
      <trans-unit id="tcRecordsUnionsAbbreviationsStructsMayNotHaveAllowNullLiteralAttribute">
        <source>Records, union, abbreviations and struct types cannot have the 'AllowNullLiteral' attribute</source>
        <target state="translated">记录、联合、缩写词和结构类型不能具有“AllowNullLiteral”特性</target>
        <note />
      </trans-unit>
      <trans-unit id="tcAllowNullTypesMayOnlyInheritFromAllowNullTypes">
        <source>Types with the 'AllowNullLiteral' attribute may only inherit from or implement types which also allow the use of the null literal</source>
        <target state="translated">具有“AllowNullLiteral”特性的类型只能继承自或实现也允许使用 null 文本的类型</target>
        <note />
      </trans-unit>
      <trans-unit id="tcGenericTypesCannotHaveStructLayout">
        <source>Generic types cannot be given the 'StructLayout' attribute</source>
        <target state="translated">不能为泛型类型给定“StructLayout”特性</target>
        <note />
      </trans-unit>
      <trans-unit id="tcOnlyStructsCanHaveStructLayout">
        <source>Only structs and classes without primary constructors may be given the 'StructLayout' attribute</source>
        <target state="translated">只能为不带主构造函数的结构和类提供“StructLayout”特性</target>
        <note />
      </trans-unit>
      <trans-unit id="tcRepresentationOfTypeHiddenBySignature">
        <source>The representation of this type is hidden by the signature. It must be given an attribute such as [&lt;Sealed&gt;], [&lt;Class&gt;] or [&lt;Interface&gt;] to indicate the characteristics of the type.</source>
        <target state="translated">签名会隐藏此类型的表示形式。必须为此类型提供一个属性(例如 [&lt;Sealed&gt;]、[&lt;Class&gt;] 或 [&lt;Interface&gt;])以指定其特性。</target>
        <note />
      </trans-unit>
      <trans-unit id="tcOnlyClassesCanHaveAbstract">
        <source>Only classes may be given the 'AbstractClass' attribute</source>
        <target state="translated">只能为类给定“AbstractClass”特性</target>
        <note />
      </trans-unit>
      <trans-unit id="tcOnlyTypesRepresentingUnitsOfMeasureCanHaveMeasure">
        <source>Only types representing units-of-measure may be given the 'Measure' attribute</source>
        <target state="translated">只能为表示度量单位的类型给定“Measure”特性</target>
        <note />
      </trans-unit>
      <trans-unit id="tcOverridesCannotHaveVisibilityDeclarations">
        <source>Accessibility modifiers are not permitted on overrides or interface implementations</source>
        <target state="translated">不允许对重写或接口实现使用可访问性修饰符</target>
        <note />
      </trans-unit>
      <trans-unit id="tcTypesAreAlwaysSealedDU">
        <source>Discriminated union types are always sealed</source>
        <target state="translated">已区分的联合类型始终是密封类型</target>
        <note />
      </trans-unit>
      <trans-unit id="tcTypesAreAlwaysSealedRecord">
        <source>Record types are always sealed</source>
        <target state="translated">记录类型始终是密封类型</target>
        <note />
      </trans-unit>
      <trans-unit id="tcTypesAreAlwaysSealedAssemblyCode">
        <source>Assembly code types are always sealed</source>
        <target state="translated">程序集代码类型始终是密封类型</target>
        <note />
      </trans-unit>
      <trans-unit id="tcTypesAreAlwaysSealedStruct">
        <source>Struct types are always sealed</source>
        <target state="translated">结构类型始终是密封类型</target>
        <note />
      </trans-unit>
      <trans-unit id="tcTypesAreAlwaysSealedDelegate">
        <source>Delegate types are always sealed</source>
        <target state="translated">委托类型始终是密封类型</target>
        <note />
      </trans-unit>
      <trans-unit id="tcTypesAreAlwaysSealedEnum">
        <source>Enum types are always sealed</source>
        <target state="translated">枚举类型始终是密封类型</target>
        <note />
      </trans-unit>
      <trans-unit id="tcInterfaceTypesAndDelegatesCannotContainFields">
        <source>Interface types and delegate types cannot contain fields</source>
        <target state="translated">接口类型和委托类型不能包含字段</target>
        <note />
      </trans-unit>
      <trans-unit id="tcAbbreviatedTypesCannotBeSealed">
        <source>Abbreviated types cannot be given the 'Sealed' attribute</source>
        <target state="translated">不能为缩写的类型给定“Sealed”特性</target>
        <note />
      </trans-unit>
      <trans-unit id="tcCannotInheritFromSealedType">
        <source>Cannot inherit a sealed type</source>
        <target state="translated">无法继承密封类型</target>
        <note />
      </trans-unit>
      <trans-unit id="tcCannotInheritFromInterfaceType">
        <source>Cannot inherit from interface type. Use interface ... with instead.</source>
        <target state="translated">无法从接口类型继承。请改用 interface ... with。</target>
        <note />
      </trans-unit>
      <trans-unit id="tcStructTypesCannotContainAbstractMembers">
        <source>Struct types cannot contain abstract members</source>
        <target state="translated">结构类型不能包含抽象成员</target>
        <note />
      </trans-unit>
      <trans-unit id="tcInterfaceTypesCannotBeSealed">
        <source>Interface types cannot be sealed</source>
        <target state="translated">接口类型不能为密封类型</target>
        <note />
      </trans-unit>
      <trans-unit id="tcInvalidDelegateSpecification">
        <source>Delegate specifications must be of the form 'typ -&gt; typ'</source>
        <target state="translated">委托规范必须采用 "typ -&gt; typ" 形式</target>
        <note />
      </trans-unit>
      <trans-unit id="tcDelegatesCannotBeCurried">
        <source>Delegate specifications must not be curried types. Use 'typ * ... * typ -&gt; typ' for multi-argument delegates, and 'typ -&gt; (typ -&gt; typ)' for delegates returning function values.</source>
        <target state="translated">委托规范不得为扩充类型。请为多参数委托使用 "typ * ... * typ -&gt; typ"，并为返回函数值的委托使用 "typ -&gt; (typ -&gt; typ)"。</target>
        <note />
      </trans-unit>
      <trans-unit id="tcInvalidTypeForLiteralEnumeration">
        <source>Literal enumerations must have type int, uint, int16, uint16, int64, uint64, byte, sbyte or char</source>
        <target state="translated">文本枚举必须具有类型 int、uint、int16、uint16、int64、uint64、byte、sbyte 或 char</target>
        <note />
      </trans-unit>
      <trans-unit id="tcTypeDefinitionIsCyclic">
        <source>This type definition involves an immediate cyclic reference through an abbreviation</source>
        <target state="translated">此类型定义涉及一个经由缩写词的直接循环引用</target>
        <note />
      </trans-unit>
      <trans-unit id="tcTypeDefinitionIsCyclicThroughInheritance">
        <source>This type definition involves an immediate cyclic reference through a struct field or inheritance relation</source>
        <target state="translated">此类型定义涉及一个经由结构字段或继承关系的直接循环引用</target>
        <note />
      </trans-unit>
      <trans-unit id="tcReservedSyntaxForAugmentation">
        <source>The syntax 'type X with ...' is reserved for augmentations. Types whose representations are hidden but which have members are now declared in signatures using 'type X = ...'. You may also need to add the '[&lt;Sealed&gt;] attribute to the type definition in the signature</source>
        <target state="translated">保留语法 "type X with ..." 供扩大使用。对于其表示形式已隐藏但具有成员的类型，现将在签名中使用 "type X = ..." 声明这些类型。你可能还需要向签名中的类型定义添加 [&lt;Sealed&gt;] 属性</target>
        <note />
      </trans-unit>
      <trans-unit id="tcMembersThatExtendInterfaceMustBePlacedInSeparateModule">
        <source>Members that extend interface, delegate or enum types must be placed in a module separate to the definition of the type. This module must either have the AutoOpen attribute or be opened explicitly by client code to bring the extension members into scope.</source>
        <target state="translated">必须将扩展接口、委托或枚举类型的成员放置到与相应的类型定义分离的模块中。此模块必须具有 AutoOpen 特性或由客户端代码显式打开以将扩展成员纳入范围中。</target>
        <note />
      </trans-unit>
      <trans-unit id="tcDeclaredTypeParametersForExtensionDoNotMatchOriginal">
        <source>One or more of the declared type parameters for this type extension have a missing or wrong type constraint not matching the original type constraints on '{0}'</source>
        <target state="translated">此类型扩展的一个或多个已声明类型参数具有缺失或错误的类型约束，与“{0}”上的原始类型约束不匹配</target>
        <note />
      </trans-unit>
      <trans-unit id="tcTypeDefinitionsWithImplicitConstructionMustHaveOneInherit">
        <source>Type definitions may only have one 'inherit' specification and it must be the first declaration</source>
        <target state="translated">类型定义只能指定一个“inherit”，并且它必须是第一个声明</target>
        <note />
      </trans-unit>
      <trans-unit id="tcTypeDefinitionsWithImplicitConstructionMustHaveLocalBindingsBeforeMembers">
        <source>'let' and 'do' bindings must come before member and interface definitions in type definitions</source>
        <target state="translated">“let”和“do”绑定在类型定义中必须处于成员和接口定义之前</target>
        <note />
      </trans-unit>
      <trans-unit id="tcInheritDeclarationMissingArguments">
        <source>This 'inherit' declaration specifies the inherited type but no arguments. Consider supplying arguments, e.g. 'inherit BaseType(args)'.</source>
        <target state="translated">此“inherit”声明指定继承的类型，但没有参数。请考虑提供参数，例如“inherit BaseType(args)”。</target>
        <note />
      </trans-unit>
      <trans-unit id="tcInheritConstructionCallNotPartOfImplicitSequence">
        <source>This 'inherit' declaration has arguments, but is not in a type with a primary constructor. Consider adding arguments to your type definition, e.g. 'type X(args) = ...'.</source>
        <target state="translated">此“inherit”声明具有参数，但是不在具有主构造函数的类型中。请考虑向您的类型定义添加参数，例如“type X(args) = ...”。</target>
        <note />
      </trans-unit>
      <trans-unit id="tcLetAndDoRequiresImplicitConstructionSequence">
        <source>This definition may only be used in a type with a primary constructor. Consider adding arguments to your type definition, e.g. 'type X(args) = ...'.</source>
        <target state="translated">此定义只能在具有主构造函数的类型中使用。请考虑向您的类型定义添加参数，例如“type X(args) = ...”。</target>
        <note />
      </trans-unit>
      <trans-unit id="tcTypeAbbreviationsCannotHaveAugmentations">
        <source>Type abbreviations cannot have augmentations</source>
        <target state="translated">类型缩写词不能具有扩大</target>
        <note />
      </trans-unit>
      <trans-unit id="tcModuleAbbreviationForNamespace">
        <source>The path '{0}' is a namespace. A module abbreviation may not abbreviate a namespace.</source>
        <target state="translated">路径“{0}”是一个命名空间。模块缩写词可能不会缩写命名空间。</target>
        <note />
      </trans-unit>
      <trans-unit id="tcTypeUsedInInvalidWay">
        <source>The type '{0}' is used in an invalid way. A value prior to '{1}' has an inferred type involving '{2}', which is an invalid forward reference.</source>
        <target state="translated">类型“{0}”的使用方式无效。“{1}”之前的值具有一个与“{2}”相关的推理类型，这是无效的前向引用。</target>
        <note />
      </trans-unit>
      <trans-unit id="tcMemberUsedInInvalidWay">
        <source>The member '{0}' is used in an invalid way. A use of '{1}' has been inferred prior to the definition of '{2}', which is an invalid forward reference.</source>
        <target state="translated">成员“{0}”的使用方式无效。在给出“{2}”的定义之前，已推理出“{1}”的用法，这是无效的前向引用。</target>
        <note />
      </trans-unit>
      <trans-unit id="tcAttributeAutoOpenWasIgnored">
        <source>The attribute 'AutoOpen(\"{0}\")' in the assembly '{1}' did not refer to a valid module or namespace in that assembly and has been ignored</source>
        <target state="translated">程序集“{1}”中的特性“AutoOpen(\"{0}\")”未引用该程序集中的有效模块或命名空间，已忽略此特性</target>
        <note />
      </trans-unit>
      <trans-unit id="ilUndefinedValue">
        <source>Undefined value '{0}'</source>
        <target state="translated">未定义的值“{0}”</target>
        <note />
      </trans-unit>
      <trans-unit id="ilLabelNotFound">
        <source>Label {0} not found</source>
        <target state="translated">未找到标签 {0}</target>
        <note />
      </trans-unit>
      <trans-unit id="ilIncorrectNumberOfTypeArguments">
        <source>Incorrect number of type arguments to local call</source>
        <target state="translated">本地调用的类型参数的数目不正确</target>
        <note />
      </trans-unit>
      <trans-unit id="ilDynamicInvocationNotSupported">
        <source>Dynamic invocation of {0} is not supported</source>
        <target state="translated">不支持动态调用 {0}</target>
        <note />
      </trans-unit>
      <trans-unit id="ilAddressOfLiteralFieldIsInvalid">
        <source>Taking the address of a literal field is invalid</source>
        <target state="translated">采用文本字段的地址无效</target>
        <note />
      </trans-unit>
      <trans-unit id="ilAddressOfValueHereIsInvalid">
        <source>This operation involves taking the address of a value '{0}' represented using a local variable or other special representation. This is invalid.</source>
        <target state="translated">此操作涉及到采用通过本地变量或其他特殊表示形式表示的值“{0}”的地址。这是无效的。</target>
        <note />
      </trans-unit>
      <trans-unit id="ilCustomMarshallersCannotBeUsedInFSharp">
        <source>Custom marshallers cannot be specified in F# code. Consider using a C# helper function.</source>
        <target state="translated">无法使用 F# 代码指定自定义封送处理程序。请考虑使用 C# Helper 函数。</target>
        <note />
      </trans-unit>
      <trans-unit id="ilMarshalAsAttributeCannotBeDecoded">
        <source>The MarshalAs attribute could not be decoded</source>
        <target state="translated">未能对 MarshalAs 特性进行解码</target>
        <note />
      </trans-unit>
      <trans-unit id="ilSignatureForExternalFunctionContainsTypeParameters">
        <source>The signature for this external function contains type parameters. Constrain the argument and return types to indicate the types of the corresponding C function.</source>
        <target state="translated">此外部函数的签名包含类型参数。请约束此参数和返回类型以指示相应的 C 函数的类型。</target>
        <note />
      </trans-unit>
      <trans-unit id="ilDllImportAttributeCouldNotBeDecoded">
        <source>The DllImport attribute could not be decoded</source>
        <target state="translated">未能对 DllImport 特性进行解码</target>
        <note />
      </trans-unit>
      <trans-unit id="ilLiteralFieldsCannotBeSet">
        <source>Literal fields cannot be set</source>
        <target state="translated">无法设置文本字段</target>
        <note />
      </trans-unit>
      <trans-unit id="ilStaticMethodIsNotLambda">
        <source>GenSetStorage: {0} was represented as a static method but was not an appropriate lambda expression</source>
        <target state="translated">GenSetStorage: {0} 已表示为一个静态方法，而不是适当的 lambda 表达式</target>
        <note />
      </trans-unit>
      <trans-unit id="ilMutableVariablesCannotEscapeMethod">
        <source>Mutable variables cannot escape their method</source>
        <target state="translated">可变变量不能脱离其方法</target>
        <note />
      </trans-unit>
      <trans-unit id="ilUnexpectedUnrealizedValue">
        <source>Compiler error: unexpected unrealized value</source>
        <target state="translated">编译器错误: 意外的未识别值</target>
        <note />
      </trans-unit>
      <trans-unit id="ilMainModuleEmpty">
        <source>Main module of program is empty: nothing will happen when it is run</source>
        <target state="translated">程序的主模块为空: 运行此程序时将不会有任何反应</target>
        <note />
      </trans-unit>
      <trans-unit id="ilTypeCannotBeUsedForLiteralField">
        <source>This type cannot be used for a literal field</source>
        <target state="translated">此类型不能用于文本字段</target>
        <note />
      </trans-unit>
      <trans-unit id="ilUnexpectedGetSetAnnotation">
        <source>Unexpected GetSet annotation on a property</source>
        <target state="translated">某个属性的意外的 GetSet 批注</target>
        <note />
      </trans-unit>
      <trans-unit id="ilFieldOffsetAttributeCouldNotBeDecoded">
        <source>The FieldOffset attribute could not be decoded</source>
        <target state="translated">未能对 FieldOffset 特性进行解码</target>
        <note />
      </trans-unit>
      <trans-unit id="ilStructLayoutAttributeCouldNotBeDecoded">
        <source>The StructLayout attribute could not be decoded</source>
        <target state="translated">未能对 StructLayout 特性进行解码</target>
        <note />
      </trans-unit>
      <trans-unit id="ilDefaultAugmentationAttributeCouldNotBeDecoded">
        <source>The DefaultAugmentation attribute could not be decoded</source>
        <target state="translated">未能对 DefaultAugmentation 特性进行解码</target>
        <note />
      </trans-unit>
      <trans-unit id="ilReflectedDefinitionsCannotUseSliceOperator">
        <source>Reflected definitions cannot contain uses of the prefix splice operator '%'</source>
        <target state="translated">反射的定义中不能使用前缀拼接运算符“%”</target>
        <note />
      </trans-unit>
      <trans-unit id="optsProblemWithCodepage">
        <source>Problem with codepage '{0}': {1}</source>
        <target state="translated">代码页“{0}”存在问题: {1}</target>
        <note />
      </trans-unit>
      <trans-unit id="optsCopyright">
        <source>Copyright (c) Microsoft Corporation. All Rights Reserved.</source>
        <target state="translated">版权所有(C) Microsoft Corporation。保留所有权利。</target>
        <note />
      </trans-unit>
      <trans-unit id="optsCopyrightCommunity">
        <source>Freely distributed under the MIT Open Source License.  https://github.com/Microsoft/visualfsharp/blob/master/License.txt</source>
        <target state="translated">免费分发在 MIT 开源许可证下。https://github.com/Microsoft/visualfsharp/blob/master/License.txt</target>
        <note />
      </trans-unit>
      <trans-unit id="optsNameOfOutputFile">
        <source>Name of the output file (Short form: -o)</source>
        <target state="translated">输出文件的名称(缩写: -o)</target>
        <note />
      </trans-unit>
      <trans-unit id="optsBuildConsole">
        <source>Build a console executable</source>
        <target state="translated">生成控制台可执行文件</target>
        <note />
      </trans-unit>
      <trans-unit id="optsBuildWindows">
        <source>Build a Windows executable</source>
        <target state="translated">生成 Windows 可执行文件</target>
        <note />
      </trans-unit>
      <trans-unit id="optsBuildLibrary">
        <source>Build a library (Short form: -a)</source>
        <target state="translated">生成库(缩写: -a)</target>
        <note />
      </trans-unit>
      <trans-unit id="optsBuildModule">
        <source>Build a module that can be added to another assembly</source>
        <target state="translated">生成可添加到其他程序集的模块</target>
        <note />
      </trans-unit>
      <trans-unit id="optsDelaySign">
        <source>Delay-sign the assembly using only the public portion of the strong name key</source>
        <target state="translated">仅使用强名称密钥的公共部分对程序集进行延迟签名</target>
        <note />
      </trans-unit>
      <trans-unit id="optsPublicSign">
        <source>Public-sign the assembly using only the public portion of the strong name key, and mark the assembly as signed</source>
        <target state="translated">仅使用强名称密钥的公用部分对该程序集进行公开签名, 并将该程序集标记为已签名</target>
        <note />
      </trans-unit>
      <trans-unit id="optsWriteXml">
        <source>Write the xmldoc of the assembly to the given file</source>
        <target state="translated">将程序集的 xmldoc 写入到给定文件</target>
        <note />
      </trans-unit>
      <trans-unit id="optsStrongKeyFile">
        <source>Specify a strong name key file</source>
        <target state="translated">指定强名称密钥文件</target>
        <note />
      </trans-unit>
      <trans-unit id="optsStrongKeyContainer">
        <source>Specify a strong name key container</source>
        <target state="translated">指定强名称密钥容器</target>
        <note />
      </trans-unit>
      <trans-unit id="optsPlatform">
        <source>Limit which platforms this code can run on: x86, x64, Arm, Arm64, Itanium, anycpu32bitpreferred, or anycpu. The default is anycpu.</source>
        <target state="translated">限制此代码可以在哪些平台上运行:x86、x64、Arm、Arm64、Itanium、anycpu32bitpreferred 或 anycpu。默认值为 anycpu。</target>
        <note />
      </trans-unit>
      <trans-unit id="optsNoOpt">
        <source>Only include optimization information essential for implementing inlined constructs. Inhibits cross-module inlining but improves binary compatibility.</source>
        <target state="translated">仅包含实现内联构造所必需的优化信息。禁止跨模块内联，但会提高二进制兼容性。</target>
        <note />
      </trans-unit>
      <trans-unit id="optsNoInterface">
        <source>Don't add a resource to the generated assembly containing F#-specific metadata</source>
        <target state="translated">不向包含 F# 特定元数据的生成程序集中添加资源</target>
        <note />
      </trans-unit>
      <trans-unit id="optsSig">
        <source>Print the inferred interface of the assembly to a file</source>
        <target state="translated">将推理出的程序集接口输出到文件</target>
        <note />
      </trans-unit>
      <trans-unit id="optsReference">
        <source>Reference an assembly (Short form: -r)</source>
        <target state="translated">引用一个程序集(缩写: -r)</target>
        <note />
      </trans-unit>
      <trans-unit id="optsWin32res">
        <source>Specify a Win32 resource file (.res)</source>
        <target state="translated">指定 Win32 资源文件(.res)</target>
        <note />
      </trans-unit>
      <trans-unit id="optsWin32manifest">
        <source>Specify a Win32 manifest file</source>
        <target state="translated">指定 Win32 清单文件</target>
        <note />
      </trans-unit>
      <trans-unit id="optsNowin32manifest">
        <source>Do not include the default Win32 manifest</source>
        <target state="translated">不包括默认的 Win32 清单</target>
        <note />
      </trans-unit>
      <trans-unit id="optsEmbedAllSource">
        <source>Embed all source files in the portable PDB file</source>
        <target state="translated">将所有源文件嵌入可移植 PDB 文件</target>
        <note />
      </trans-unit>
      <trans-unit id="optsEmbedSource">
        <source>Embed specific source files in the portable PDB file</source>
        <target state="translated">将特定源文件嵌入可移植 PDB 文件</target>
        <note />
      </trans-unit>
      <trans-unit id="optsSourceLink">
        <source>Source link information file to embed in the portable PDB file</source>
        <target state="translated">要嵌入可移植 PDB 文件中的源链接信息文件</target>
        <note />
      </trans-unit>
      <trans-unit id="srcFileTooLarge">
        <source>Source file is too large to embed in a portable PDB</source>
        <target state="translated">源文件太大，无法嵌入可移植 PDB</target>
        <note />
      </trans-unit>
      <trans-unit id="optsResource">
        <source>Embed the specified managed resource</source>
        <target state="translated">嵌入指定的受管理资源</target>
        <note />
      </trans-unit>
      <trans-unit id="optsLinkresource">
        <source>Link the specified resource to this assembly where the resinfo format is &lt;file&gt;[,&lt;string name&gt;[,public|private]]</source>
        <target state="translated">将指定的资源链接到此程序集，其中 resinfo 格式为 &lt;file&gt;[,&lt;string name&gt;[,public|private]]</target>
        <note />
      </trans-unit>
      <trans-unit id="optsDebugPM">
        <source>Emit debug information (Short form: -g)</source>
        <target state="translated">发出调试信息(缩写: -g)</target>
        <note />
      </trans-unit>
      <trans-unit id="optsDebug">
        <source>Specify debugging type: full, portable, embedded, pdbonly. ('{0}' is the default if no debuggging type specified and enables attaching a debugger to a running program, 'portable' is a cross-platform format, 'embedded' is a cross-platform format embedded into the output file).</source>
        <target state="translated">指定调试类型: full、portable、embedded、pdbonly。(若未指定调试类型，则默认为“{0}”，它允许将调试程序附加到正在运行的程序。"portable" 是跨平台格式，"embedded" 是嵌入到输出文件中的跨平台格式)。</target>
        <note />
      </trans-unit>
      <trans-unit id="optsOptimize">
        <source>Enable optimizations (Short form: -O)</source>
        <target state="translated">启用优化(缩写: -O)</target>
        <note />
      </trans-unit>
      <trans-unit id="optsTailcalls">
        <source>Enable or disable tailcalls</source>
        <target state="translated">启用或禁用尾调用</target>
        <note />
      </trans-unit>
      <trans-unit id="optsDeterministic">
        <source>Produce a deterministic assembly (including module version GUID and timestamp)</source>
        <target state="translated">产生确定性的程序集(包括模块版本 GUID 和时间戳)</target>
        <note />
      </trans-unit>
      <trans-unit id="optsCrossoptimize">
        <source>Enable or disable cross-module optimizations</source>
        <target state="translated">启用或禁用跨模块优化</target>
        <note />
      </trans-unit>
      <trans-unit id="optsWarnaserrorPM">
        <source>Report all warnings as errors</source>
        <target state="translated">将所有警告报告为错误</target>
        <note />
      </trans-unit>
      <trans-unit id="optsWarnaserror">
        <source>Report specific warnings as errors</source>
        <target state="translated">将特定警告报告为错误</target>
        <note />
      </trans-unit>
      <trans-unit id="optsWarn">
        <source>Set a warning level (0-5)</source>
        <target state="translated">设置警告等级(0-5)</target>
        <note />
      </trans-unit>
      <trans-unit id="optsNowarn">
        <source>Disable specific warning messages</source>
        <target state="translated">禁用特定的警告消息</target>
        <note />
      </trans-unit>
      <trans-unit id="optsWarnOn">
        <source>Enable specific warnings that may be off by default</source>
        <target state="translated">启用默认情况下可能关闭的特定警告</target>
        <note />
      </trans-unit>
      <trans-unit id="optsChecked">
        <source>Generate overflow checks</source>
        <target state="translated">生成溢出检查</target>
        <note />
      </trans-unit>
      <trans-unit id="optsDefine">
        <source>Define conditional compilation symbols (Short form: -d)</source>
        <target state="translated">定义条件编译符号(缩写: -d)</target>
        <note />
      </trans-unit>
      <trans-unit id="optsMlcompatibility">
        <source>Ignore ML compatibility warnings</source>
        <target state="translated">忽略 ML 兼容性警告</target>
        <note />
      </trans-unit>
      <trans-unit id="optsNologo">
        <source>Suppress compiler copyright message</source>
        <target state="translated">取消显示编译器版权消息</target>
        <note />
      </trans-unit>
      <trans-unit id="optsHelp">
        <source>Display this usage message (Short form: -?)</source>
        <target state="translated">显示此用法消息(缩写为: -?)</target>
        <note />
      </trans-unit>
      <trans-unit id="optsResponseFile">
        <source>Read response file for more options</source>
        <target state="translated">读取响应文件以获取更多选项</target>
        <note />
      </trans-unit>
      <trans-unit id="optsCodepage">
        <source>Specify the codepage used to read source files</source>
        <target state="translated">指定用于读取源文件的代码页</target>
        <note />
      </trans-unit>
      <trans-unit id="optsUtf8output">
        <source>Output messages in UTF-8 encoding</source>
        <target state="translated">以 UTF-8 编码格式输出消息</target>
        <note />
      </trans-unit>
      <trans-unit id="optsFullpaths">
        <source>Output messages with fully qualified paths</source>
        <target state="translated">使用完全限定路径输出消息</target>
        <note />
      </trans-unit>
      <trans-unit id="optsLib">
        <source>Specify a directory for the include path which is used to resolve source files and assemblies (Short form: -I)</source>
        <target state="translated">指定用于解析源文件和程序集的包含路径的目录(缩写: -I)</target>
        <note />
      </trans-unit>
      <trans-unit id="optsBaseaddress">
        <source>Base address for the library to be built</source>
        <target state="translated">要生成的库的基址</target>
        <note />
      </trans-unit>
      <trans-unit id="optsNoframework">
        <source>Do not reference the default CLI assemblies by default</source>
        <target state="translated">默认情况下不引用默认 CLI 程序集</target>
        <note />
      </trans-unit>
      <trans-unit id="optsStandalone">
        <source>Statically link the F# library and all referenced DLLs that depend on it into the assembly being generated</source>
        <target state="translated">以静态方式将 F# 库与依赖于此库的所有引用的 DLL 链接到所生成的程序集中</target>
        <note />
      </trans-unit>
      <trans-unit id="optsStaticlink">
        <source>Statically link the given assembly and all referenced DLLs that depend on this assembly. Use an assembly name e.g. mylib, not a DLL name.</source>
        <target state="translated">以静态方式链接给定程序集与依赖于此程序集的所有引用的 DLL。使用程序集名称(例如 mylib)而非 DLL 名称。</target>
        <note />
      </trans-unit>
      <trans-unit id="optsResident">
        <source>Use a resident background compilation service to improve compiler startup times.</source>
        <target state="translated">使用驻留后台编译服务缩短编译器启动时间。</target>
        <note />
      </trans-unit>
      <trans-unit id="optsPdb">
        <source>Name the output debug file</source>
        <target state="translated">对输出调试文件进行命名</target>
        <note />
      </trans-unit>
      <trans-unit id="optsSimpleresolution">
        <source>Resolve assembly references using directory-based rules rather than MSBuild resolution</source>
        <target state="translated">使用基于目录的规则而非 MSBuild 解析来解析程序集引用</target>
        <note />
      </trans-unit>
      <trans-unit id="optsUnrecognizedTarget">
        <source>Unrecognized target '{0}', expected 'exe', 'winexe', 'library' or 'module'</source>
        <target state="translated">无法识别的目标“{0}”，应为“exe”、“winexe”、“library”或“module”</target>
        <note />
      </trans-unit>
      <trans-unit id="optsUnrecognizedDebugType">
        <source>Unrecognized debug type '{0}', expected 'pdbonly' or 'full'</source>
        <target state="translated">无法识别的调试类型“{0}”，应为“pdbonly”或“full”</target>
        <note />
      </trans-unit>
      <trans-unit id="optsInvalidWarningLevel">
        <source>Invalid warning level '{0}'</source>
        <target state="translated">警告等级“{0}”无效</target>
        <note />
      </trans-unit>
      <trans-unit id="optsShortFormOf">
        <source>Short form of '{0}'</source>
        <target state="translated">“{0}”的缩写</target>
        <note />
      </trans-unit>
      <trans-unit id="optsClirootDeprecatedMsg">
        <source>The command-line option '--cliroot' has been deprecated. Use an explicit reference to a specific copy of mscorlib.dll instead.</source>
        <target state="translated">命令行选项“--cliroot”已弃用。请改用对 mscorlib.dll 的特定副本的显式引用。</target>
        <note />
      </trans-unit>
      <trans-unit id="optsClirootDescription">
        <source>Use to override where the compiler looks for mscorlib.dll and framework components</source>
        <target state="translated">用于重写编译器查找 mscorlib.dll 和 Framework 组件的位置</target>
        <note />
      </trans-unit>
      <trans-unit id="optsHelpBannerOutputFiles">
        <source>- OUTPUT FILES -</source>
        <target state="translated">- 输出文件 -</target>
        <note />
      </trans-unit>
      <trans-unit id="optsHelpBannerInputFiles">
        <source>- INPUT FILES -</source>
        <target state="translated">- 输入文件 -</target>
        <note />
      </trans-unit>
      <trans-unit id="optsHelpBannerResources">
        <source>- RESOURCES -</source>
        <target state="translated">- 资源 -</target>
        <note />
      </trans-unit>
      <trans-unit id="optsHelpBannerCodeGen">
        <source>- CODE GENERATION -</source>
        <target state="translated">- 代码生成 -</target>
        <note />
      </trans-unit>
      <trans-unit id="optsHelpBannerAdvanced">
        <source>- ADVANCED -</source>
        <target state="translated">- 高级 -</target>
        <note />
      </trans-unit>
      <trans-unit id="optsHelpBannerMisc">
        <source>- MISCELLANEOUS -</source>
        <target state="translated">- 杂项 -</target>
        <note />
      </trans-unit>
      <trans-unit id="optsHelpBannerLanguage">
        <source>- LANGUAGE -</source>
        <target state="translated">- 语言 -</target>
        <note />
      </trans-unit>
      <trans-unit id="optsHelpBannerErrsAndWarns">
        <source>- ERRORS AND WARNINGS -</source>
        <target state="translated">- 错误和警告 -</target>
        <note />
      </trans-unit>
      <trans-unit id="optsUnknownArgumentToTheTestSwitch">
        <source>Unknown --test argument: '{0}'</source>
        <target state="translated">未知的测试参数: '{0}'</target>
        <note />
      </trans-unit>
      <trans-unit id="optsUnknownPlatform">
        <source>Unrecognized platform '{0}', valid values are 'x86', 'x64', 'Arm', 'Arm64', 'Itanium', 'anycpu32bitpreferred', and 'anycpu'. The default is anycpu.</source>
        <target state="translated">无法识别的平台“{0}”，有效值为“x86”、“x64”、“Arm”、“Arm64”、“Itanium”、“anycpu32bitpreferred”和“anycpu”。默认值为 anycpu。</target>
        <note />
      </trans-unit>
      <trans-unit id="optsInternalNoDescription">
        <source>The command-line option '{0}' is for test purposes only</source>
        <target state="translated">命令行选项“{0}”仅用于测试目的</target>
        <note />
      </trans-unit>
      <trans-unit id="optsDCLONoDescription">
        <source>The command-line option '{0}' has been deprecated</source>
        <target state="translated">命令行选项“{0}”已弃用</target>
        <note />
      </trans-unit>
      <trans-unit id="optsDCLODeprecatedSuggestAlternative">
        <source>The command-line option '{0}' has been deprecated. Use '{1}' instead.</source>
        <target state="translated">命令行选项“{0}”已弃用。请改用“{1}”。</target>
        <note />
      </trans-unit>
      <trans-unit id="optsDCLOHtmlDoc">
        <source>The command-line option '{0}' has been deprecated. HTML document generation is now part of the F# Power Pack, via the tool FsHtmlDoc.exe.</source>
        <target state="translated">命令行选项“{0}”已弃用。HTML 文档生成现在是 F# Power Pack 的一部分(借助 FsHtmlDoc.exe 工具)。</target>
        <note />
      </trans-unit>
      <trans-unit id="optsConsoleColors">
        <source>Output warning and error messages in color</source>
        <target state="translated">以彩色输出警告和错误消息</target>
        <note />
      </trans-unit>
      <trans-unit id="optsUseHighEntropyVA">
        <source>Enable high-entropy ASLR</source>
        <target state="translated">启用高熵 ASLR</target>
        <note />
      </trans-unit>
      <trans-unit id="optsSubSystemVersion">
        <source>Specify subsystem version of this assembly</source>
        <target state="translated">指定此程序集的子系统版本</target>
        <note />
      </trans-unit>
      <trans-unit id="optsTargetProfile">
        <source>Specify target framework profile of this assembly. Valid values are mscorlib, netcore or netstandard. Default - mscorlib</source>
        <target state="translated">指定此程序集的目标框架配置文件。有效值为 mscorlib、netcore 或 netstandard。默认值为 - mscorlib</target>
        <note />
      </trans-unit>
      <trans-unit id="optsEmitDebugInfoInQuotations">
        <source>Emit debug information in quotations</source>
        <target state="translated">发出用引号引起来的调试信息</target>
        <note />
      </trans-unit>
      <trans-unit id="optsPreferredUiLang">
        <source>Specify the preferred output language culture name (e.g. es-ES, ja-JP)</source>
        <target state="translated">指定首选输出语言区域性名称(例如 es-ES、ja-JP)</target>
        <note />
      </trans-unit>
      <trans-unit id="optsNoCopyFsharpCore">
        <source>Don't copy FSharp.Core.dll along the produced binaries</source>
        <target state="translated">请勿从已生成的二进制文件中复制 FSharp.Core.dll</target>
        <note />
      </trans-unit>
      <trans-unit id="optsInvalidSubSystemVersion">
        <source>Invalid version '{0}' for '--subsystemversion'. The version must be 4.00 or greater.</source>
        <target state="translated">“--subsystemversion”的版本“{0}”无效。版本必须为 4.00 或更高版本。</target>
        <note />
      </trans-unit>
      <trans-unit id="optsInvalidTargetProfile">
        <source>Invalid value '{0}' for '--targetprofile', valid values are 'mscorlib', 'netcore' or 'netstandard'.</source>
        <target state="translated">--targetprofile 的值“{0}”无效，有效值为 "mscorlib"、"netcore" 或 "netstandard"。</target>
        <note />
      </trans-unit>
      <trans-unit id="typeInfoFullName">
        <source>Full name</source>
        <target state="translated">全名</target>
        <note />
      </trans-unit>
      <trans-unit id="typeInfoOtherOverloads">
        <source>and {0} other overloads</source>
        <target state="translated">和 {0} 个其他重载</target>
        <note />
      </trans-unit>
      <trans-unit id="typeInfoUnionCase">
        <source>union case</source>
        <target state="translated">联合用例</target>
        <note />
      </trans-unit>
      <trans-unit id="typeInfoActivePatternResult">
        <source>active pattern result</source>
        <target state="translated">活动模式结果</target>
        <note />
      </trans-unit>
      <trans-unit id="typeInfoActiveRecognizer">
        <source>active recognizer</source>
        <target state="translated">活动识别器</target>
        <note />
      </trans-unit>
      <trans-unit id="typeInfoField">
        <source>field</source>
        <target state="translated">字段</target>
        <note />
      </trans-unit>
      <trans-unit id="typeInfoEvent">
        <source>event</source>
        <target state="translated">事件</target>
        <note />
      </trans-unit>
      <trans-unit id="typeInfoProperty">
        <source>property</source>
        <target state="translated">属性</target>
        <note />
      </trans-unit>
      <trans-unit id="typeInfoExtension">
        <source>extension</source>
        <target state="translated">扩展</target>
        <note />
      </trans-unit>
      <trans-unit id="typeInfoCustomOperation">
        <source>custom operation</source>
        <target state="translated">自定义运算</target>
        <note />
      </trans-unit>
      <trans-unit id="typeInfoArgument">
        <source>argument</source>
        <target state="translated">参数</target>
        <note />
      </trans-unit>
      <trans-unit id="typeInfoPatternVariable">
        <source>patvar</source>
        <target state="translated">patvar</target>
        <note />
      </trans-unit>
      <trans-unit id="typeInfoNamespace">
        <source>namespace</source>
        <target state="translated">命名空间</target>
        <note />
      </trans-unit>
      <trans-unit id="typeInfoModule">
        <source>module</source>
        <target state="translated">模块</target>
        <note />
      </trans-unit>
      <trans-unit id="typeInfoNamespaceOrModule">
        <source>namespace/module</source>
        <target state="translated">命名空间/模块</target>
        <note />
      </trans-unit>
      <trans-unit id="typeInfoFromFirst">
        <source>from {0}</source>
        <target state="translated">自 {0}</target>
        <note />
      </trans-unit>
      <trans-unit id="typeInfoFromNext">
        <source>also from {0}</source>
        <target state="translated">也自 {0}</target>
        <note />
      </trans-unit>
      <trans-unit id="typeInfoGeneratedProperty">
        <source>generated property</source>
        <target state="translated">生成的属性</target>
        <note />
      </trans-unit>
      <trans-unit id="typeInfoGeneratedType">
        <source>generated type</source>
        <target state="translated">生成的类型</target>
        <note />
      </trans-unit>
      <trans-unit id="recursiveClassHierarchy">
        <source>Recursive class hierarchy in type '{0}'</source>
        <target state="translated">类型“{0}”中的递归类层次结构</target>
        <note />
      </trans-unit>
      <trans-unit id="InvalidRecursiveReferenceToAbstractSlot">
        <source>Invalid recursive reference to an abstract slot</source>
        <target state="translated">对抽象槽的递归引用无效</target>
        <note />
      </trans-unit>
      <trans-unit id="eventHasNonStandardType">
        <source>The event '{0}' has a non-standard type. If this event is declared in another CLI language, you may need to access this event using the explicit {1} and {2} methods for the event. If this event is declared in F#, make the type of the event an instantiation of either 'IDelegateEvent&lt;_&gt;' or 'IEvent&lt;_,_&gt;'.</source>
        <target state="translated">事件“{0}”具有非标准类型。如果此事件是在另一种 CLI 语言中声明的，则你可能需要使用此事件的显式 {1} 和 {2} 方法来访问此事件。如果此事件是在 F# 中声明的，则使此事件的类型成为 "IDelegateEvent&lt;_&gt;" 或 "IEvent&lt;_,_&gt;" 的实例化。</target>
        <note />
      </trans-unit>
      <trans-unit id="typeIsNotAccessible">
        <source>The type '{0}' is not accessible from this code location</source>
        <target state="translated">无法从此代码位置访问类型“{0}”</target>
        <note />
      </trans-unit>
      <trans-unit id="unionCasesAreNotAccessible">
        <source>The union cases or fields of the type '{0}' are not accessible from this code location</source>
        <target state="translated">无法从此代码位置访问类型“{0}”的联合用例或字段</target>
        <note />
      </trans-unit>
      <trans-unit id="valueIsNotAccessible">
        <source>The value '{0}' is not accessible from this code location</source>
        <target state="translated">无法从此代码位置访问值“{0}”</target>
        <note />
      </trans-unit>
      <trans-unit id="unionCaseIsNotAccessible">
        <source>The union case '{0}' is not accessible from this code location</source>
        <target state="translated">无法从此代码位置访问联合用例“{0}”</target>
        <note />
      </trans-unit>
      <trans-unit id="fieldIsNotAccessible">
        <source>The record, struct or class field '{0}' is not accessible from this code location</source>
        <target state="translated">无法从此代码位置访问记录、结构或类字段“{0}”</target>
        <note />
      </trans-unit>
      <trans-unit id="structOrClassFieldIsNotAccessible">
        <source>The struct or class field '{0}' is not accessible from this code location</source>
        <target state="translated">无法从此代码位置访问结构或类字段“{0}”</target>
        <note />
      </trans-unit>
      <trans-unit id="experimentalConstruct">
        <source>This construct is experimental</source>
        <target state="translated">此构造是试验性构造</target>
        <note />
      </trans-unit>
      <trans-unit id="noInvokeMethodsFound">
        <source>No Invoke methods found for delegate type</source>
        <target state="translated">未找到委托类型的 Invoke 方法</target>
        <note />
      </trans-unit>
      <trans-unit id="moreThanOneInvokeMethodFound">
        <source>More than one Invoke method found for delegate type</source>
        <target state="translated">已找到委托类型的多个 Invoke 方法</target>
        <note />
      </trans-unit>
      <trans-unit id="delegatesNotAllowedToHaveCurriedSignatures">
        <source>Delegates are not allowed to have curried signatures</source>
        <target state="translated">委托不得有扩充签名</target>
        <note />
      </trans-unit>
      <trans-unit id="tlrUnexpectedTExpr">
        <source>Unexpected Expr.TyChoose</source>
        <target state="translated">意外的 Expr.TyChoose</target>
        <note />
      </trans-unit>
      <trans-unit id="tlrLambdaLiftingOptimizationsNotApplied">
        <source>Note: Lambda-lifting optimizations have not been applied because of the use of this local constrained generic function as a first class value. Adding type constraints may resolve this condition.</source>
        <target state="translated">注意: 尚未应用 Lambda 提升优化，因为使用了此本地约束的泛型函数作为一类值。添加类型约束可以解析此条件。</target>
        <note />
      </trans-unit>
      <trans-unit id="lexhlpIdentifiersContainingAtSymbolReserved">
        <source>Identifiers containing '@' are reserved for use in F# code generation</source>
        <target state="translated">已保留包含“@”的标识符以用于 F# 代码生成</target>
        <note />
      </trans-unit>
      <trans-unit id="lexhlpIdentifierReserved">
        <source>The identifier '{0}' is reserved for future use by F#</source>
        <target state="translated">已保留标识符“{0}”以供 F# 将来使用</target>
        <note />
      </trans-unit>
      <trans-unit id="patcMissingVariable">
        <source>Missing variable '{0}'</source>
        <target state="translated">缺少变量“{0}”</target>
        <note />
      </trans-unit>
      <trans-unit id="patcPartialActivePatternsGenerateOneResult">
        <source>Partial active patterns may only generate one result</source>
        <target state="translated">部分激活的模式只能生成一个结果</target>
        <note />
      </trans-unit>
      <trans-unit id="impTypeRequiredUnavailable">
        <source>The type '{0}' is required here and is unavailable. You must add a reference to assembly '{1}'.</source>
        <target state="translated">此处需要类型“{0}”，但此类型不可用。必须添加对程序集“{1}”的引用。</target>
        <note />
      </trans-unit>
      <trans-unit id="impReferencedTypeCouldNotBeFoundInAssembly">
        <source>A reference to the type '{0}' in assembly '{1}' was found, but the type could not be found in that assembly</source>
        <target state="translated">在程序集“{1}”中找到了对类型“{0}”的引用，但在该程序集中未能找到此类型</target>
        <note />
      </trans-unit>
      <trans-unit id="impNotEnoughTypeParamsInScopeWhileImporting">
        <source>Internal error or badly formed metadata: not enough type parameters were in scope while importing</source>
        <target state="translated">内部错误或元数据格式不正确: 导入时范围内没有足够多的类型参数</target>
        <note />
      </trans-unit>
      <trans-unit id="impReferenceToDllRequiredByAssembly">
        <source>A reference to the DLL {0} is required by assembly {1}. The imported type {2} is located in the first assembly and could not be resolved.</source>
        <target state="translated">程序集 {1} 需要对 DLL {0} 的引用。导入的类型 {2} 位于第一个程序集中，未能解析此类型。</target>
        <note />
      </trans-unit>
      <trans-unit id="impImportedAssemblyUsesNotPublicType">
        <source>An imported assembly uses the type '{0}' but that type is not public</source>
        <target state="translated">导入的程序集使用类型“{0}”，但该类型不是公共类型</target>
        <note />
      </trans-unit>
      <trans-unit id="optValueMarkedInlineButIncomplete">
        <source>The value '{0}' was marked inline but its implementation makes use of an internal or private function which is not sufficiently accessible</source>
        <target state="translated">值“{0}”已标记为“inline”，而该值的实现使用了一个无法充分访问的内部或私有函数</target>
        <note />
      </trans-unit>
      <trans-unit id="optValueMarkedInlineButWasNotBoundInTheOptEnv">
        <source>The value '{0}' was marked inline but was not bound in the optimization environment</source>
        <target state="translated">值“{0}”已标记为“inline”，但其未在优化环境中绑定</target>
        <note />
      </trans-unit>
      <trans-unit id="optLocalValueNotFoundDuringOptimization">
        <source>Local value {0} not found during optimization</source>
        <target state="translated">优化过程中未找到本地值 {0}</target>
        <note />
      </trans-unit>
      <trans-unit id="optValueMarkedInlineHasUnexpectedValue">
        <source>A value marked as 'inline' has an unexpected value</source>
        <target state="translated">标记为“inline”的值具有意外的值</target>
        <note />
      </trans-unit>
      <trans-unit id="optValueMarkedInlineCouldNotBeInlined">
        <source>A value marked as 'inline' could not be inlined</source>
        <target state="translated">未能内联标记为“inline”的值</target>
        <note />
      </trans-unit>
      <trans-unit id="optFailedToInlineValue">
        <source>Failed to inline the value '{0}' marked 'inline', perhaps because a recursive value was marked 'inline'</source>
        <target state="translated">未能内联标记为“inline”的值“{0}”，可能是因为已将某个递归值标记为“inline”</target>
        <note />
      </trans-unit>
      <trans-unit id="optRecursiveValValue">
        <source>Recursive ValValue {0}</source>
        <target state="translated">递归的 ValValue {0}</target>
        <note />
      </trans-unit>
      <trans-unit id="lexfltIncorrentIndentationOfIn">
        <source>The indentation of this 'in' token is incorrect with respect to the corresponding 'let'</source>
        <target state="translated">相对于相应的“let”，此“in”标记的缩进不正确</target>
        <note />
      </trans-unit>
      <trans-unit id="lexfltTokenIsOffsideOfContextStartedEarlier">
        <source>Possible incorrect indentation: this token is offside of context started at position {0}. Try indenting this token further or using standard formatting conventions.</source>
        <target state="translated">缩进可能不正确: 此标记位于从位置 {0} 开始的上下文的右侧。请尝试进一步缩进此标记，或使用标准格式设置约定。</target>
        <note />
      </trans-unit>
      <trans-unit id="lexfltSeparatorTokensOfPatternMatchMisaligned">
        <source>The '|' tokens separating rules of this pattern match are misaligned by one column. Consider realigning your code or using further indentation.</source>
        <target state="translated">用于分离此模式匹配规则的“|”标记错开了一列。请考虑重新对齐代码或使用进一步的缩进。</target>
        <note />
      </trans-unit>
      <trans-unit id="nrInvalidModuleExprType">
        <source>Invalid module/expression/type</source>
        <target state="translated">模块/表达式/类型无效</target>
        <note />
      </trans-unit>
      <trans-unit id="nrTypeInstantiationNeededToDisambiguateTypesWithSameName">
        <source>Multiple types exist called '{0}', taking different numbers of generic parameters. Provide a type instantiation to disambiguate the type resolution, e.g. '{1}'.</source>
        <target state="translated">存在多个名为“{0}”的类型，这些类型采用的泛型参数的数目各不相同。请提供一个类型实例化以区分类型解析，例如“{1}”。</target>
        <note />
      </trans-unit>
      <trans-unit id="nrTypeInstantiationIsMissingAndCouldNotBeInferred">
        <source>The instantiation of the generic type '{0}' is missing and can't be inferred from the arguments or return type of this member. Consider providing a type instantiation when accessing this type, e.g. '{1}'.</source>
        <target state="translated">缺少泛型类型“{0}”的实例化，并且不能从该成员的参数或返回类型推理此实例化。请考虑在访问此类型时提供一个类型实例化，例如“{1}”。</target>
        <note />
      </trans-unit>
      <trans-unit id="nrGlobalUsedOnlyAsFirstName">
        <source>'global' may only be used as the first name in a qualified path</source>
        <target state="translated">“global”只能用作限定路径中的第一个名称</target>
        <note />
      </trans-unit>
      <trans-unit id="nrIsNotConstructorOrLiteral">
        <source>This is not a constructor or literal, or a constructor is being used incorrectly</source>
        <target state="translated">这不是一个构造函数或文本，或未正确使用某个构造函数</target>
        <note />
      </trans-unit>
      <trans-unit id="nrUnexpectedEmptyLongId">
        <source>Unexpected empty long identifier</source>
        <target state="translated">意外的空白长标识符</target>
        <note />
      </trans-unit>
      <trans-unit id="nrRecordDoesNotContainSuchLabel">
        <source>The record type '{0}' does not contain a label '{1}'.</source>
        <target state="translated">记录类型“{0}”不包含标签“{1}”。</target>
        <note />
      </trans-unit>
      <trans-unit id="nrInvalidFieldLabel">
        <source>Invalid field label</source>
        <target state="translated">字段标签无效</target>
        <note />
      </trans-unit>
      <trans-unit id="nrInvalidExpression">
        <source>Invalid expression '{0}'</source>
        <target state="translated">表达式“{0}”无效</target>
        <note />
      </trans-unit>
      <trans-unit id="nrNoConstructorsAvailableForType">
        <source>No constructors are available for the type '{0}'</source>
        <target state="translated">没有对类型“{0}”可用的构造函数</target>
        <note />
      </trans-unit>
      <trans-unit id="nrUnionTypeNeedsQualifiedAccess">
        <source>The union type for union case '{0}' was defined with the RequireQualifiedAccessAttribute. Include the name of the union type ('{1}') in the name you are using.</source>
        <target state="translated">使用 RequireQualifiedAccessAttribute 定义联合用例“{0}”的联合类型。包括所使用的名称中联合类型 ('{1}') 的名称。</target>
        <note />
      </trans-unit>
      <trans-unit id="nrRecordTypeNeedsQualifiedAccess">
        <source>The record type for the record field '{0}' was defined with the RequireQualifiedAccessAttribute. Include the name of the record type ('{1}') in the name you are using.</source>
        <target state="translated">使用 RequireQualifiedAccessAttribute 定义记录字段“{0}”的记录类型。包括所使用的名称中记录类型 ('{1}') 的名称。</target>
        <note />
      </trans-unit>
      <trans-unit id="ilwriteErrorCreatingPdb">
        <source>Unexpected error creating debug information file '{0}'</source>
        <target state="translated">创建调试信息文件“{0}”时出错</target>
        <note />
      </trans-unit>
      <trans-unit id="lexOutsideIntegerRange">
        <source>This number is outside the allowable range for this integer type</source>
        <target state="translated">此数字在允许的此整数类型范围之外</target>
        <note />
      </trans-unit>
      <trans-unit id="lexCharNotAllowedInOperatorNames">
        <source>'{0}' is not permitted as a character in operator names and is reserved for future use</source>
        <target state="translated">不允许将“{0}”作为运算符名称中的字符，已将其保留以供将来使用</target>
        <note />
      </trans-unit>
      <trans-unit id="lexUnexpectedChar">
        <source>Unexpected character '{0}'</source>
        <target state="translated">意外的字符“{0}”</target>
        <note />
      </trans-unit>
      <trans-unit id="lexByteArrayCannotEncode">
        <source>This byte array literal contains characters that do not encode as a single byte</source>
        <target state="translated">此字节数组文本包含不会以单字节形式进行编码的字符</target>
        <note />
      </trans-unit>
      <trans-unit id="lexIdentEndInMarkReserved">
        <source>Identifiers followed by '{0}' are reserved for future use</source>
        <target state="translated">已保留后跟“{0}”的标识符以供将来使用</target>
        <note />
      </trans-unit>
      <trans-unit id="lexOutsideEightBitSigned">
        <source>This number is outside the allowable range for 8-bit signed integers</source>
        <target state="translated">此数字在允许的 8 位带符号整数范围之外</target>
        <note />
      </trans-unit>
      <trans-unit id="lexOutsideEightBitSignedHex">
        <source>This number is outside the allowable range for hexadecimal 8-bit signed integers</source>
        <target state="translated">此数字在允许的十六进制 8 位带符号整数范围之外</target>
        <note />
      </trans-unit>
      <trans-unit id="lexOutsideEightBitUnsigned">
        <source>This number is outside the allowable range for 8-bit unsigned integers</source>
        <target state="translated">此数字在允许的 8 位无符号整数范围之外</target>
        <note />
      </trans-unit>
      <trans-unit id="lexOutsideSixteenBitSigned">
        <source>This number is outside the allowable range for 16-bit signed integers</source>
        <target state="translated">此数字在允许的 16 位带符号整数范围之外</target>
        <note />
      </trans-unit>
      <trans-unit id="lexOutsideSixteenBitUnsigned">
        <source>This number is outside the allowable range for 16-bit unsigned integers</source>
        <target state="translated">此数字在允许的 16 位无符号整数范围之外</target>
        <note />
      </trans-unit>
      <trans-unit id="lexOutsideThirtyTwoBitSigned">
        <source>This number is outside the allowable range for 32-bit signed integers</source>
        <target state="translated">此数字在允许的 32 位带符号整数范围之外</target>
        <note />
      </trans-unit>
      <trans-unit id="lexOutsideThirtyTwoBitUnsigned">
        <source>This number is outside the allowable range for 32-bit unsigned integers</source>
        <target state="translated">此数字在允许的 32 位无符号整数范围之外</target>
        <note />
      </trans-unit>
      <trans-unit id="lexOutsideSixtyFourBitSigned">
        <source>This number is outside the allowable range for 64-bit signed integers</source>
        <target state="translated">此数字在允许的 64 位带符号整数范围之外</target>
        <note />
      </trans-unit>
      <trans-unit id="lexOutsideSixtyFourBitUnsigned">
        <source>This number is outside the allowable range for 64-bit unsigned integers</source>
        <target state="translated">此数字在允许的 64 位无符号整数范围之外</target>
        <note />
      </trans-unit>
      <trans-unit id="lexOutsideNativeSigned">
        <source>This number is outside the allowable range for signed native integers</source>
        <target state="translated">此数字在允许的带符号本机整数范围之外</target>
        <note />
      </trans-unit>
      <trans-unit id="lexOutsideNativeUnsigned">
        <source>This number is outside the allowable range for unsigned native integers</source>
        <target state="translated">此数字在允许的无符号本机整数范围之外</target>
        <note />
      </trans-unit>
      <trans-unit id="lexInvalidFloat">
        <source>Invalid floating point number</source>
        <target state="translated">浮点数无效</target>
        <note />
      </trans-unit>
      <trans-unit id="lexOusideDecimal">
        <source>This number is outside the allowable range for decimal literals</source>
        <target state="translated">此数字在允许的十进制文本范围之外</target>
        <note />
      </trans-unit>
      <trans-unit id="lexOusideThirtyTwoBitFloat">
        <source>This number is outside the allowable range for 32-bit floats</source>
        <target state="translated">此数字在允许的 32 位浮点数范围之外</target>
        <note />
      </trans-unit>
      <trans-unit id="lexInvalidNumericLiteral">
        <source>This is not a valid numeric literal. Valid numeric literals include 1, 0x1, 0o1, 0b1, 1l (int/int32), 1u (uint/uint32), 1L (int64), 1UL (uint64), 1s (int16), 1us (uint16), 1y (int8/sbyte), 1uy (uint8/byte), 1.0 (float/double), 1.0f (float32/single), 1.0m (decimal), 1I (bigint).</source>
        <target state="translated">这不是有效的数值文本。有效数值包括 1、0x1、0o1、0b1、1l (int/int32)、1u (uint/uint32)、1L (int64)、1UL (uint64)、1s (int16)、1us (uint16)、1y (int8/sbyte)、1uy (uint8/byte)、1.0 (float/double)、1.0f (float32/single)、1.0m (decimal)、1I (bigint)。</target>
        <note />
      </trans-unit>
      <trans-unit id="lexInvalidByteLiteral">
        <source>This is not a valid byte literal</source>
        <target state="translated">这不是有效的字节文本</target>
        <note />
      </trans-unit>
      <trans-unit id="lexInvalidCharLiteral">
        <source>This is not a valid character literal</source>
        <target state="translated">这不是有效的字符文本</target>
        <note />
      </trans-unit>
      <trans-unit id="lexThisUnicodeOnlyInStringLiterals">
        <source>This Unicode encoding is only valid in string literals</source>
        <target state="translated">此 Unicode 编码仅在字符串中有效</target>
        <note />
      </trans-unit>
      <trans-unit id="lexTokenReserved">
        <source>This token is reserved for future use</source>
        <target state="translated">已保留此标记供将来使用</target>
        <note />
      </trans-unit>
      <trans-unit id="lexTabsNotAllowed">
        <source>TABs are not allowed in F# code unless the #indent \"off\" option is used</source>
        <target state="translated">F# 代码中不允许使用制表符，除非使用了 #indent \"off\" 选项</target>
        <note />
      </trans-unit>
      <trans-unit id="lexInvalidLineNumber">
        <source>Invalid line number: '{0}'</source>
        <target state="translated">行号“{0}”无效</target>
        <note />
      </trans-unit>
      <trans-unit id="lexHashIfMustBeFirst">
        <source>#if directive must appear as the first non-whitespace character on a line</source>
        <target state="translated">#if 指令必须作为一行的第一个非空白字符出现</target>
        <note />
      </trans-unit>
      <trans-unit id="lexHashElseNoMatchingIf">
        <source>#else has no matching #if</source>
        <target state="translated">#else 没有匹配的 #if</target>
        <note />
      </trans-unit>
      <trans-unit id="lexHashEndifRequiredForElse">
        <source>#endif required for #else</source>
        <target state="translated">#else 需要 #endif</target>
        <note />
      </trans-unit>
      <trans-unit id="lexHashElseMustBeFirst">
        <source>#else directive must appear as the first non-whitespace character on a line</source>
        <target state="translated">#else 指令必须作为一行的第一个非空白字符出现</target>
        <note />
      </trans-unit>
      <trans-unit id="lexHashEndingNoMatchingIf">
        <source>#endif has no matching #if</source>
        <target state="translated">#endif 没有匹配的 #if</target>
        <note />
      </trans-unit>
      <trans-unit id="lexHashEndifMustBeFirst">
        <source>#endif directive must appear as the first non-whitespace character on a line</source>
        <target state="translated">#endif 指令必须作为一行的第一个非空白字符出现</target>
        <note />
      </trans-unit>
      <trans-unit id="lexHashIfMustHaveIdent">
        <source>#if directive should be immediately followed by an identifier</source>
        <target state="translated">#if 指令后应紧跟标识符</target>
        <note />
      </trans-unit>
      <trans-unit id="lexWrongNestedHashEndif">
        <source>Syntax error. Wrong nested #endif, unexpected tokens before it.</source>
        <target state="translated">语法错误。嵌套的 #endif 出错，其前面存在意外的标记。</target>
        <note />
      </trans-unit>
      <trans-unit id="lexHashBangMustBeFirstInFile">
        <source>#! may only appear as the first line at the start of a file.</source>
        <target state="translated">#!可能只在文件开头显示为第一行。</target>
        <note />
      </trans-unit>
      <trans-unit id="pplexExpectedSingleLineComment">
        <source>Expected single line comment or end of line</source>
        <target state="translated">应输入单行注释或行尾</target>
        <note />
      </trans-unit>
      <trans-unit id="memberOperatorDefinitionWithNoArguments">
        <source>Infix operator member '{0}' has no arguments. Expected a tuple of 2 arguments, e.g. static member (+) (x,y) = ...</source>
        <target state="translated">中缀运算符成员“{0}”没有参数。需要一个由 2 个参数构成的元组，例如静态成员 (+) (x,y) = ...</target>
        <note />
      </trans-unit>
      <trans-unit id="memberOperatorDefinitionWithNonPairArgument">
        <source>Infix operator member '{0}' has {1} initial argument(s). Expected a tuple of 2 arguments, e.g. static member (+) (x,y) = ...</source>
        <target state="translated">中缀运算符成员“{0}”具有 {1} 个初始参数。需要一个由 2 个参数构成的元组，例如静态成员 (+) (x,y) = ...</target>
        <note />
      </trans-unit>
      <trans-unit id="memberOperatorDefinitionWithCurriedArguments">
        <source>Infix operator member '{0}' has extra curried arguments. Expected a tuple of 2 arguments, e.g. static member (+) (x,y) = ...</source>
        <target state="translated">中缀运算符成员“{0}”具有额外的扩充参数。需要一个由 2 个参数构成的元组，例如静态成员 (+) (x,y) = ...</target>
        <note />
      </trans-unit>
      <trans-unit id="tcFSharpCoreRequiresExplicit">
        <source>All record, union and struct types in FSharp.Core.dll must be explicitly labelled with 'StructuralComparison' or 'NoComparison'</source>
        <target state="translated">必须使用“StructuralComparison”或“NoComparison”显式标记 FSharp.Core.dll 中的所有字段、联合和结构类型</target>
        <note />
      </trans-unit>
      <trans-unit id="tcStructuralComparisonNotSatisfied1">
        <source>The struct, record or union type '{0}' has the 'StructuralComparison' attribute but the type parameter '{1}' does not satisfy the 'comparison' constraint. Consider adding the 'comparison' constraint to the type parameter</source>
        <target state="translated">结构、记录或联合类型“{0}”具有“StructuralComparison”特性，但类型参数“{1}”不符合“comparison”约束的要求。请考虑将“comparison”约束添加到该类型参数</target>
        <note />
      </trans-unit>
      <trans-unit id="tcStructuralComparisonNotSatisfied2">
        <source>The struct, record or union type '{0}' has the 'StructuralComparison' attribute but the component type '{1}' does not satisfy the 'comparison' constraint</source>
        <target state="translated">结构、记录或联合类型“{0}”具有“StructuralComparison”特性，但组件类型“{1}”不符合“comparison”约束的要求</target>
        <note />
      </trans-unit>
      <trans-unit id="tcNoComparisonNeeded1">
        <source>The struct, record or union type '{0}' is not structurally comparable because the type parameter {1} does not satisfy the 'comparison' constraint. Consider adding the 'NoComparison' attribute to the type '{2}' to clarify that the type is not comparable</source>
        <target state="translated">结构、记录或联合类型“{0}”在结构上是不可比较的，因为类型参数 {1} 不符合“comparison”约束的要求。请考虑将“NoComparison”特性添加到类型“{2}”以阐明此类型是不可比较的</target>
        <note />
      </trans-unit>
      <trans-unit id="tcNoComparisonNeeded2">
        <source>The struct, record or union type '{0}' is not structurally comparable because the type '{1}' does not satisfy the 'comparison' constraint. Consider adding the 'NoComparison' attribute to the type '{2}' to clarify that the type is not comparable</source>
        <target state="translated">结构、记录或联合类型“{0}”在结构上是不可比较的，因为类型“{1}”不符合“comparison”约束的要求。请考虑将“NoComparison”特性添加到类型“{2}”以阐明此类型是不可比较的</target>
        <note />
      </trans-unit>
      <trans-unit id="tcNoEqualityNeeded1">
        <source>The struct, record or union type '{0}' does not support structural equality because the type parameter {1} does not satisfy the 'equality' constraint. Consider adding the 'NoEquality' attribute to the type '{2}' to clarify that the type does not support structural equality</source>
        <target state="translated">结构、记录或联合类型“{0}”不支持结构相等比较，因为类型参数 {1} 不符合“equality”约束的要求。请考虑将“NoEquality”特性添加到类型“{2}”以阐明此类型不支持结构相等比较</target>
        <note />
      </trans-unit>
      <trans-unit id="tcNoEqualityNeeded2">
        <source>The struct, record or union type '{0}' does not support structural equality because the type '{1}' does not satisfy the 'equality' constraint. Consider adding the 'NoEquality' attribute to the type '{2}' to clarify that the type does not support structural equality</source>
        <target state="translated">结构、记录或联合类型“{0}”不支持结构相等比较，因为类型“{1}”不符合“equality”约束的要求。请考虑将“NoEquality”特性添加到类型“{2}”以阐明此类型不支持结构相等比较</target>
        <note />
      </trans-unit>
      <trans-unit id="tcStructuralEqualityNotSatisfied1">
        <source>The struct, record or union type '{0}' has the 'StructuralEquality' attribute but the type parameter '{1}' does not satisfy the 'equality' constraint. Consider adding the 'equality' constraint to the type parameter</source>
        <target state="translated">结构、记录或联合类型“{0}”具有“StructuralEquality”特性，但类型参数“{1}”不符合“equality”约束的要求。请考虑将“equality”约束添加到该类型参数</target>
        <note />
      </trans-unit>
      <trans-unit id="tcStructuralEqualityNotSatisfied2">
        <source>The struct, record or union type '{0}' has the 'StructuralEquality' attribute but the component type '{1}' does not satisfy the 'equality' constraint</source>
        <target state="translated">结构、记录或联合类型“{0}”具有“StructuralEquality”特性，但组件类型“{1}”不符合“equality”约束的要求</target>
        <note />
      </trans-unit>
      <trans-unit id="tcStructsMustDeclareTypesOfImplicitCtorArgsExplicitly">
        <source>Each argument of the primary constructor for a struct must be given a type, for example 'type S(x1:int, x2: int) = ...'. These arguments determine the fields of the struct.</source>
        <target state="translated">必须为结构的主构造函数的每个参数给定一个类型，例如“type S(x1:int, x2: int) = ...”。这些参数确定该结构的各个字段。</target>
        <note />
      </trans-unit>
      <trans-unit id="chkUnusedValue">
        <source>The value '{0}' is unused</source>
        <target state="translated">未使用值“{0}”</target>
        <note />
      </trans-unit>
      <trans-unit id="chkUnusedThisVariable">
        <source>The recursive object reference '{0}' is unused. The presence of a recursive object reference adds runtime initialization checks to members in this and derived types. Consider removing this recursive object reference.</source>
        <target state="translated">未使用递归对象引用“{0}”。如果存在递归对象引用，则会增加针对此类型和派生类型中的成员的运行时初始化检查。请考虑删除此递归对象引用。</target>
        <note />
      </trans-unit>
      <trans-unit id="parsGetterAtMostOneArgument">
        <source>A getter property may have at most one argument group</source>
        <target state="translated">Getter 属性最多可以有一个参数组</target>
        <note />
      </trans-unit>
      <trans-unit id="parsSetterAtMostTwoArguments">
        <source>A setter property may have at most two argument groups</source>
        <target state="translated">setter 属性最多可以有两个参数组</target>
        <note />
      </trans-unit>
      <trans-unit id="parsInvalidProperty">
        <source>Invalid property getter or setter</source>
        <target state="translated">属性 Getter 或 Setter 无效</target>
        <note />
      </trans-unit>
      <trans-unit id="parsIndexerPropertyRequiresAtLeastOneArgument">
        <source>An indexer property must be given at least one argument</source>
        <target state="translated">必须为索引器属性给定至少一个参数</target>
        <note />
      </trans-unit>
      <trans-unit id="tastInvalidAddressOfMutableAcrossAssemblyBoundary">
        <source>This operation accesses a mutable top-level value defined in another assembly in an unsupported way. The value cannot be accessed through its address. Consider copying the expression to a mutable local, e.g. 'let mutable x = ...', and if necessary assigning the value back after the completion of the operation</source>
        <target state="translated">此操作用于访问在另一个程序集中定义的可变顶级值的方式不受支持。无法通过该值的地址来访问该值。请考虑将该表达式复制到一个可变本地变量，例如“let mutable x = ...”，另外如果需要，可在完成此操作后赋回该值</target>
        <note />
      </trans-unit>
      <trans-unit id="parsNonAdjacentTypars">
        <source>Remove spaces between the type name and type parameter, e.g. \"type C&lt;'T&gt;\", not type \"C   &lt;'T&gt;\". Type parameters must be placed directly adjacent to the type name.</source>
        <target state="translated">删除类型名称和类型参数之间的空格，例如使用 \"type C&lt;'T&gt;\" 而不是 type \"C   &lt;'T&gt;\"。类型参数必须直接放在类型名称的旁边。</target>
        <note />
      </trans-unit>
      <trans-unit id="parsNonAdjacentTyargs">
        <source>Remove spaces between the type name and type parameter, e.g. \"C&lt;'T&gt;\", not \"C &lt;'T&gt;\". Type parameters must be placed directly adjacent to the type name.</source>
        <target state="translated">删除类型名称和类型参数之间的空格，例如要使用 \"C&lt;'T&gt;\" 而不是 \"C &lt;'T&gt;\"。类型参数必须直接放置在类型名称旁边。</target>
        <note />
      </trans-unit>
      <trans-unit id="parsNonAtomicType">
        <source>The use of the type syntax 'int C' and 'C  &lt;int&gt;' is not permitted here. Consider adjusting this type to be written in the form 'C&lt;int&gt;'</source>
        <target state="translated">此处不允许使用类型语法 "int C" 和 "C  &lt;int&gt;"。请考虑调整此类型，使其按 "C&lt;int&gt;" 形式进行编写</target>
        <note />
      </trans-unit>
      <trans-unit id="tastUndefinedItemRefModuleNamespace">
        <source>The module/namespace '{0}' from compilation unit '{1}' did not contain the module/namespace '{2}'</source>
        <target state="translated">编译单元“{1}”中的模块/命名空间“{0}”未包含模块/命名空间“{2}”</target>
        <note />
      </trans-unit>
      <trans-unit id="tastUndefinedItemRefVal">
        <source>The module/namespace '{0}' from compilation unit '{1}' did not contain the val '{2}'</source>
        <target state="translated">编译单元“{1}”中的模块/命名空间“{0}”未包含值“{2}”</target>
        <note />
      </trans-unit>
      <trans-unit id="tastUndefinedItemRefModuleNamespaceType">
        <source>The module/namespace '{0}' from compilation unit '{1}' did not contain the namespace, module or type '{2}'</source>
        <target state="translated">编译单元“{1}”中的模块/命名空间“{0}”未包含命名空间、模块或类型“{2}”</target>
        <note />
      </trans-unit>
      <trans-unit id="tcInvalidUseNullAsTrueValue">
        <source>The 'UseNullAsTrueValue' attribute flag may only be used with union types that have one nullary case and at least one non-nullary case</source>
        <target state="translated">“UseNullAsTrueValue”特性标志只能用于具有一个空用例和至少一个非空用例的联合类型</target>
        <note />
      </trans-unit>
      <trans-unit id="tcParameterInferredByref">
        <source>The parameter '{0}' was inferred to have byref type. Parameters of byref type must be given an explicit type annotation, e.g. 'x1: byref&lt;int&gt;'. When used, a byref parameter is implicitly dereferenced.</source>
        <target state="translated">据推断，参数“{0}”具有 byref 类型。必须向 byref 类型的参数提供一个显式类型注释，例如 "x1: byref&lt;int&gt;"。使用时，隐式取消对 byref 类型的引用。</target>
        <note />
      </trans-unit>
      <trans-unit id="tcNonUniformMemberUse">
        <source>The generic member '{0}' has been used at a non-uniform instantiation prior to this program point. Consider reordering the members so this member occurs first. Alternatively, specify the full type of the member explicitly, including argument types, return type and any additional generic parameters and constraints.</source>
        <target state="translated">在此程序点之前，已在非统一实例化中使用了泛型成员“{0}”。请考虑重新排列成员顺序，以使此成员先出现。或者，也可以显式指定该成员的完整类型，包括实参类型、返回类型以及其他任何泛型形参和约束。</target>
        <note />
      </trans-unit>
      <trans-unit id="tcAttribArgsDiffer">
        <source>The attribute '{0}' appears in both the implementation and the signature, but the attribute arguments differ. Only the attribute from the signature will be included in the compiled code.</source>
        <target state="translated">特性“{0}”同时出现在实现和签名中，但它们的参数有所不同。只有签名中的该特性才会包括在已编译代码中。</target>
        <note />
      </trans-unit>
      <trans-unit id="tcCannotCallAbstractBaseMember">
        <source>Cannot call an abstract base member: '{0}'</source>
        <target state="translated">无法调用抽象基成员:“{0}”</target>
        <note />
      </trans-unit>
      <trans-unit id="typrelCannotResolveAmbiguityInUnmanaged">
        <source>Could not resolve the ambiguity in the use of a generic construct with an 'unmanaged' constraint at or near this position</source>
        <target state="translated">对于在此位置或附近使用“unmanaged”约束的泛型构造的用法，无法解析其多义性</target>
        <note />
      </trans-unit>
      <trans-unit id="mlCompatMessage">
        <source>This construct is for ML compatibility. {0}. You can disable this warning by using '--mlcompatibility' or '--nowarn:62'.</source>
        <target state="translated">此构造适用于 ML 兼容性。{0}。可以通过使用“--mlcompatibility”或“--nowarn:62”来禁用此警告。</target>
        <note />
      </trans-unit>
      <trans-unit id="ilFieldDoesNotHaveValidOffsetForStructureLayout">
        <source>The type '{0}' has been marked as having an Explicit layout, but the field '{1}' has not been marked with the 'FieldOffset' attribute</source>
        <target state="translated">类型“{0}”已标记为具有显式布局，但字段“{1}”尚未用“FieldOffset”特性进行标记</target>
        <note />
      </trans-unit>
      <trans-unit id="tcInterfacesShouldUseInheritNotInterface">
        <source>Interfaces inherited by other interfaces should be declared using 'inherit ...' instead of 'interface ...'</source>
        <target state="translated">由其他接口继承的接口应使用“inherit ...”而非“interface ...”进行声明</target>
        <note />
      </trans-unit>
      <trans-unit id="parsInvalidPrefixOperator">
        <source>Invalid prefix operator</source>
        <target state="translated">无效的前缀运算符</target>
        <note />
      </trans-unit>
      <trans-unit id="parsInvalidPrefixOperatorDefinition">
        <source>Invalid operator definition. Prefix operator definitions must use a valid prefix operator name.</source>
        <target state="translated">运算符定义无效。前缀运算符定义必须使用有效的前缀运算符名称。</target>
        <note />
      </trans-unit>
      <trans-unit id="buildCompilingExtensionIsForML">
        <source>The file extensions '.ml' and '.mli' are for ML compatibility</source>
        <target state="translated">文件扩展名“.ml”和“.mli”适用于 ML 兼容性</target>
        <note />
      </trans-unit>
      <trans-unit id="lexIndentOffForML">
        <source>Consider using a file with extension '.ml' or '.mli' instead</source>
        <target state="translated">请考虑改用扩展名为“.ml”或“.mli”的文件</target>
        <note />
      </trans-unit>
      <trans-unit id="activePatternIdentIsNotFunctionTyped">
        <source>Active pattern '{0}' is not a function</source>
        <target state="translated">活动模式“{0}”不是一个函数</target>
        <note />
      </trans-unit>
      <trans-unit id="activePatternChoiceHasFreeTypars">
        <source>Active pattern '{0}' has a result type containing type variables that are not determined by the input. The common cause is a when a result case is not mentioned, e.g. 'let (|A|B|) (x:int) = A x'. This can be fixed with a type constraint, e.g. 'let (|A|B|) (x:int) : Choice&lt;int,unit&gt; = A x'</source>
        <target state="translated">活动模式“{0}”的结果类型包含未由输入确定的类型变量。常见的原因是未提及结果用例，例如 "let (|A|B|) (x:int) = A x"。可采用类型约束来解决此问题，例如 "let (|A|B|) (x:int) : Choice&lt;int,unit&gt; = A x"</target>
        <note />
      </trans-unit>
      <trans-unit id="ilFieldHasOffsetForSequentialLayout">
        <source>The FieldOffset attribute can only be placed on members of types marked with the StructLayout(LayoutKind.Explicit)</source>
        <target state="translated">FieldOffset 特性只能放置在标记为 StructLayout(LayoutKind.Explicit) 的类型的成员上</target>
        <note />
      </trans-unit>
      <trans-unit id="tcOptionalArgsMustComeAfterNonOptionalArgs">
        <source>Optional arguments must come at the end of the argument list, after any non-optional arguments</source>
        <target state="translated">可选参数必须位于参数列表结尾的任何非可选参数的后面</target>
        <note />
      </trans-unit>
      <trans-unit id="tcConditionalAttributeUsage">
        <source>Attribute 'System.Diagnostics.ConditionalAttribute' is only valid on methods or attribute classes</source>
        <target state="translated">特性“System.Diagnostics.ConditionalAttribute”仅对方法或特性类有效</target>
        <note />
      </trans-unit>
      <trans-unit id="tcMemberOperatorDefinitionInExtrinsic">
        <source>Extension members cannot provide operator overloads.  Consider defining the operator as part of the type definition instead.</source>
        <target state="translated">扩展成员无法提供运算符重载。    请考虑改为将运算符定义为类型定义的一部分。</target>
        <note />
      </trans-unit>
      <trans-unit id="tcUnionCaseNameConflictsWithGeneratedType">
        <source>The union case named '{0}' conflicts with the generated type '{1}'</source>
        <target state="translated">名为“{0}”的联合用例与生成的类型“{1}”冲突</target>
        <note />
      </trans-unit>
      <trans-unit id="chkNoReflectedDefinitionOnStructMember">
        <source>ReflectedDefinitionAttribute may not be applied to an instance member on a struct type, because the instance member takes an implicit 'this' byref parameter</source>
        <target state="translated">ReflectedDefinitionAttribute 不能应用于结构类型的实例成员，因为该实例成员采用隐式“this”byref 参数</target>
        <note />
      </trans-unit>
      <trans-unit id="tcDllImportNotAllowed">
        <source>DLLImport bindings must be static members in a class or function definitions in a module</source>
        <target state="translated">DLLImport 绑定必须是类中的静态成员或模块中的函数定义</target>
        <note />
      </trans-unit>
      <trans-unit id="buildExpectedSigdataFile">
        <source>FSharp.Core.sigdata not found alongside FSharp.Core. File expected in {0}. Consider upgrading to a more recent version of FSharp.Core, where this file is no longer be required.</source>
        <target state="translated">未能在 FSharp.Core 旁找到 FSharp.Core.sigdata。文件应在 {0} 中。请考虑升级到更新版本的 FSharp.Core，该版本不再需要此文件。</target>
        <note />
      </trans-unit>
      <trans-unit id="buildExpectedFileAlongSideFSharpCore">
        <source>File '{0}' not found alongside FSharp.Core. File expected in {1}. Consider upgrading to a more recent version of FSharp.Core, where this file is no longer be required.</source>
        <target state="translated">未能在 FSharp.Core 旁找到文件“{0}”。文件应在 {1} 中。请考虑升级到更新版本的 FSharp.Core，该版本不再需要此文件。</target>
        <note />
      </trans-unit>
      <trans-unit id="buildUnexpectedFileNameCharacter">
        <source>Filename '{0}' contains invalid character '{1}'</source>
        <target state="translated">文件名“{0}”包含无效字符“{1}”</target>
        <note />
      </trans-unit>
      <trans-unit id="tcInvalidUseBangBinding">
        <source>'use!' bindings must be of the form 'use! &lt;var&gt; = &lt;expr&gt;'</source>
        <target state="translated">"use!" 绑定必须采用 "use! &lt;var&gt; = &lt;expr&gt;" 形式</target>
        <note />
      </trans-unit>
      <trans-unit id="crefNoInnerGenericsInQuotations">
        <source>Inner generic functions are not permitted in quoted expressions. Consider adding some type constraints until this function is no longer generic.</source>
        <target state="translated">带引号的表达式中不允许有内部泛型函数。请考虑添加一些类型约束，直至此函数不再是泛型函数。</target>
        <note />
      </trans-unit>
      <trans-unit id="tcEnumTypeCannotBeEnumerated">
        <source>The type '{0}' is not a valid enumerator type , i.e. does not have a 'MoveNext()' method returning a bool, and a 'Current' property</source>
        <target state="translated">类型“{0}”不是有效枚举器类型，即，没有返回布尔值的“MoveNext()”方法和“Current”属性</target>
        <note />
      </trans-unit>
      <trans-unit id="parsEofInTripleQuoteString">
        <source>End of file in triple-quote string begun at or before here</source>
        <target state="translated">文件尾在此处或之前开始的三重引号字符串中</target>
        <note />
      </trans-unit>
      <trans-unit id="parsEofInTripleQuoteStringInComment">
        <source>End of file in triple-quote string embedded in comment begun at or before here</source>
        <target state="translated">文件尾在此处或之前开始的注释中嵌入的三重引号字符串中</target>
        <note />
      </trans-unit>
      <trans-unit id="tcTypeTestLosesMeasures">
        <source>This type test or downcast will ignore the unit-of-measure '{0}'</source>
        <target state="translated">此类型测试或向下转换将忽略度量单位“{0}”</target>
        <note />
      </trans-unit>
      <trans-unit id="parsMissingTypeArgs">
        <source>Expected type argument or static argument</source>
        <target state="translated">应为类型参数或静态参数</target>
        <note />
      </trans-unit>
      <trans-unit id="parsMissingGreaterThan">
        <source>Unmatched '&lt;'. Expected closing '&gt;'</source>
        <target state="translated">"&lt;" 不匹配。应为 "&gt;" 结尾</target>
        <note />
      </trans-unit>
      <trans-unit id="parsUnexpectedQuotationOperatorInTypeAliasDidYouMeanVerbatimString">
        <source>Unexpected quotation operator '&lt;@' in type definition. If you intend to pass a verbatim string as a static argument to a type provider, put a space between the '&lt;' and '@' characters.</source>
        <target state="translated">类型定义中出现意外的引用运算符 "&lt;@"。如果旨在将原义字符串作为静态参数传递到类型提供程序，请在 "&lt;" 和 "@" 字符之间加一个空格。</target>
        <note />
      </trans-unit>
      <trans-unit id="parsErrorParsingAsOperatorName">
        <source>Attempted to parse this as an operator name, but failed</source>
        <target state="translated">尝试将此分析为运算符名称，但未成功</target>
        <note />
      </trans-unit>
      <trans-unit id="lexInvalidUnicodeLiteral">
        <source>\U{0} is not a valid Unicode character escape sequence</source>
        <target state="translated">\U{0} 不是有效的 Unicode 字符转义序列</target>
        <note />
      </trans-unit>
      <trans-unit id="tcCallerInfoWrongType">
        <source>'{0}' must be applied to an argument of type '{1}', but has been applied to an argument of type '{2}'</source>
        <target state="translated">“{0}”必须应用于类型“{1}”的参数，但却被应用于类型“{2}”的参数</target>
        <note />
      </trans-unit>
      <trans-unit id="tcCallerInfoNotOptional">
        <source>'{0}' can only be applied to optional arguments</source>
        <target state="translated">“{0}”只能应用于可选参数</target>
        <note />
      </trans-unit>
      <trans-unit id="toolLocationHelperUnsupportedFrameworkVersion">
        <source>The specified .NET Framework version '{0}' is not supported. Please specify a value from the enumeration Microsoft.Build.Utilities.TargetDotNetFrameworkVersion.</source>
        <target state="translated">不支持指定的 .NET Framework 版本“{0}”。请指定来自枚举 Microsoft.Build.Utilities.TargetDotNetFrameworkVersion 的值。</target>
        <note />
      </trans-unit>
      <trans-unit id="ilSignInvalidMagicValue">
        <source>Invalid Magic value in CLR Header</source>
        <target state="translated">CLR 标头中存在无效的 Magic 值</target>
        <note />
      </trans-unit>
      <trans-unit id="ilSignBadImageFormat">
        <source>Bad image format</source>
        <target state="translated">错误的图像格式</target>
        <note />
      </trans-unit>
      <trans-unit id="ilSignPrivateKeyExpected">
        <source>Private key expected</source>
        <target state="translated">应使用私钥</target>
        <note />
      </trans-unit>
      <trans-unit id="ilSignRsaKeyExpected">
        <source>RSA key expected</source>
        <target state="translated">应使用 RSA 密钥</target>
        <note />
      </trans-unit>
      <trans-unit id="ilSignInvalidBitLen">
        <source>Invalid bit Length</source>
        <target state="translated">位长度无效</target>
        <note />
      </trans-unit>
      <trans-unit id="ilSignInvalidRSAParams">
        <source>Invalid RSAParameters structure - '{{0}}' expected</source>
        <target state="translated">RSAParameters 结构无效 - 应为“{{0}}”</target>
        <note />
      </trans-unit>
      <trans-unit id="ilSignInvalidAlgId">
        <source>Invalid algId - 'Exponent' expected</source>
        <target state="translated">algId 无效 - 应为 "Exponent"</target>
        <note />
      </trans-unit>
      <trans-unit id="ilSignInvalidSignatureSize">
        <source>Invalid signature size</source>
        <target state="translated">签名大小无效</target>
        <note />
      </trans-unit>
      <trans-unit id="ilSignNoSignatureDirectory">
        <source>No signature directory</source>
        <target state="translated">无签名目录</target>
        <note />
      </trans-unit>
      <trans-unit id="ilSignInvalidPKBlob">
        <source>Invalid Public Key blob</source>
        <target state="translated">公钥 Blob 无效</target>
        <note />
      </trans-unit>
      <trans-unit id="fscTooManyErrors">
        <source>Exiting - too many errors</source>
        <target state="translated">正在退出 - 错误太多</target>
        <note />
      </trans-unit>
      <trans-unit id="docfileNoXmlSuffix">
        <source>The documentation file has no .xml suffix</source>
        <target state="translated">该文档文件不带 .xml 后缀</target>
        <note />
      </trans-unit>
      <trans-unit id="fscNoImplementationFiles">
        <source>No implementation files specified</source>
        <target state="translated">未指定任何实现文件</target>
        <note />
      </trans-unit>
      <trans-unit id="fscBadAssemblyVersion">
        <source>The attribute {0} specified version '{1}', but this value is invalid and has been ignored</source>
        <target state="translated">属性 {0} 指定版本“{1}”，但此值无效，已被忽略</target>
        <note />
      </trans-unit>
      <trans-unit id="fscTwoResourceManifests">
        <source>Conflicting options specified: 'win32manifest' and 'win32res'. Only one of these can be used.</source>
        <target state="translated">以下指定选项发生冲突: “win32manifest”和“win32res”。只能使用其中的一个选项。</target>
        <note />
      </trans-unit>
      <trans-unit id="fscQuotationLiteralsStaticLinking">
        <source>The code in assembly '{0}' makes uses of quotation literals. Static linking may not include components that make use of quotation literals unless all assemblies are compiled with at least F# 4.0.</source>
        <target state="translated">程序集“{0}”中的代码使用了引用文本。静态链接可能不包含使用引用文本的组件，除非所有程序集都使用至少 F# 4.0 进行编译。</target>
        <note />
      </trans-unit>
      <trans-unit id="fscQuotationLiteralsStaticLinking0">
        <source>Code in this assembly makes uses of quotation literals. Static linking may not include components that make use of quotation literals unless all assemblies are compiled with at least F# 4.0.</source>
        <target state="translated">此程序集中的代码使用了引用文本。静态链接可能不包含使用引用文本的组件，除非所有程序集都使用至少 F# 4.0 进行编译。</target>
        <note />
      </trans-unit>
      <trans-unit id="fscStaticLinkingNoEXE">
        <source>Static linking may not include a .EXE</source>
        <target state="translated">静态链接不能包含 .EXE</target>
        <note />
      </trans-unit>
      <trans-unit id="fscStaticLinkingNoMixedDLL">
        <source>Static linking may not include a mixed managed/unmanaged DLL</source>
        <target state="translated">静态链接不能包含混合的托管/非托管 DLL</target>
        <note />
      </trans-unit>
      <trans-unit id="fscIgnoringMixedWhenLinking">
        <source>Ignoring mixed managed/unmanaged assembly '{0}' during static linking</source>
        <target state="translated">在静态链接期间忽略混合托管/非托管程序集“{0}”</target>
        <note />
      </trans-unit>
      <trans-unit id="fscAssumeStaticLinkContainsNoDependencies">
        <source>Assembly '{0}' was referenced transitively and the assembly could not be resolved automatically. Static linking will assume this DLL has no dependencies on the F# library or other statically linked DLLs. Consider adding an explicit reference to this DLL.</source>
        <target state="translated">已通过可传递的方式引用程序集“{0}”，但未能自动解析此程序集。静态链接将假定此 DLL 不依赖于 F# 库或其他静态链接的 DLL。请考虑添加对此 DLL 的显式引用。</target>
        <note />
      </trans-unit>
      <trans-unit id="fscAssemblyNotFoundInDependencySet">
        <source>Assembly '{0}' not found in dependency set of target binary. Statically linked roots should be specified using an assembly name, without a DLL or EXE extension. If this assembly was referenced explicitly then it is possible the assembly was not actually required by the generated binary, in which case it should not be statically linked.</source>
        <target state="translated">在目标二进制文件的依赖项集中未找到程序集“{0}”。应使用不带扩展名 DLL 或 EXE 的程序集名称指定静态链接的根目录。如果已显式引用此程序集，则生成的二进制文件实际上可能不需要此程序集，在此情况下，不应静态链接此程序集。</target>
        <note />
      </trans-unit>
      <trans-unit id="fscKeyFileCouldNotBeOpened">
        <source>The key file '{0}' could not be opened</source>
        <target state="translated">未能打开密钥文件“{0}”</target>
        <note />
      </trans-unit>
      <trans-unit id="fscProblemWritingBinary">
        <source>A problem occurred writing the binary '{0}': {1}</source>
        <target state="translated">写入二进制文件“{0}”时出现问题: {1}</target>
        <note />
      </trans-unit>
      <trans-unit id="fscAssemblyVersionAttributeIgnored">
        <source>The 'AssemblyVersionAttribute' has been ignored because a version was given using a command line option</source>
        <target state="translated">已忽略“AssemblyVersionAttribute”，因为已使用命令行选项给定一个版本</target>
        <note />
      </trans-unit>
      <trans-unit id="fscAssemblyCultureAttributeError">
        <source>Error emitting 'System.Reflection.AssemblyCultureAttribute' attribute -- 'Executables cannot be satellite assemblies, Culture should always be empty'</source>
        <target state="translated">发出“System.Reflection.AssemblyCultureAttribute”特性时出错:“可执行文件不能是附属程序集，区域应始终为空”</target>
        <note />
      </trans-unit>
      <trans-unit id="fscDelaySignWarning">
        <source>Option '--delaysign' overrides attribute 'System.Reflection.AssemblyDelaySignAttribute' given in a source file or added module</source>
        <target state="translated">选项“--delaysign”将重写源文件或添加的模块中给定的“System.Reflection.AssemblyDelaySignAttribute”特性</target>
        <note />
      </trans-unit>
      <trans-unit id="fscKeyFileWarning">
        <source>Option '--keyfile' overrides attribute 'System.Reflection.AssemblyKeyFileAttribute' given in a source file or added module</source>
        <target state="translated">选项“--keyfile”将重写源文件或添加的模块中给定的“System.Reflection.AssemblyKeyFileAttribute”特性</target>
        <note />
      </trans-unit>
      <trans-unit id="fscKeyNameWarning">
        <source>Option '--keycontainer' overrides attribute 'System.Reflection.AssemblyNameAttribute' given in a source file or added module</source>
        <target state="translated">选项“--keycontainer”将重写源文件或添加的模块中给定的“System.Reflection.AssemblyNameAttribute”特性</target>
        <note />
      </trans-unit>
      <trans-unit id="fscReferenceOnCommandLine">
        <source>The assembly '{0}' is listed on the command line. Assemblies should be referenced using a command line flag such as '-r'.</source>
        <target state="translated">程序集“{0}”已在命令行中列出。应使用命令行标志(如“-r”)引用程序集。</target>
        <note />
      </trans-unit>
      <trans-unit id="fscRemotingError">
        <source>The resident compilation service was not used because a problem occured in communicating with the server.</source>
        <target state="translated">未使用驻留编译服务，因为与服务器通信时发生问题。</target>
        <note />
      </trans-unit>
      <trans-unit id="pathIsInvalid">
        <source>Problem with filename '{0}': Illegal characters in path.</source>
        <target state="translated">文件名“{0}”出现问题: 路径中存在非法字符。</target>
        <note />
      </trans-unit>
      <trans-unit id="fscResxSourceFileDeprecated">
        <source>Passing a .resx file ({0}) as a source file to the compiler is deprecated. Use resgen.exe to transform the .resx file into a .resources file to pass as a --resource option. If you are using MSBuild, this can be done via an &lt;EmbeddedResource&gt; item in the .fsproj project file.</source>
        <target state="translated">不推荐将 .resx 文件({0})作为源文件传递给编译器。请使用 resgen.exe 将 .resx 文件转换为 .resources 文件以作为 --resource 选项进行传递。如果使用的是 MSBuild，则可通过 .fsproj 项目文件中的 &lt;EmbeddedResource&gt; 项完成此操作。</target>
        <note />
      </trans-unit>
      <trans-unit id="fscStaticLinkingNoProfileMismatches">
        <source>Static linking may not be used on an assembly referencing mscorlib (e.g. a .NET Framework assembly) when generating an assembly that references System.Runtime (e.g. a .NET Core or Portable assembly).</source>
        <target state="translated">当生成引用 System.Runtime 的程序集(如 .NET Core 或 Portable 程序集)时，静态链接不能用在引用 mscorlib 的程序集(如 .NET Framework 程序集)上。</target>
        <note />
      </trans-unit>
      <trans-unit id="fscAssemblyWildcardAndDeterminism">
        <source>An {0} specified version '{1}', but this value is a wildcard, and you have requested a deterministic build, these are in conflict.</source>
        <target state="translated">{0} 指定了版本“{1}”，但该值为通配符，并且你已请求确定的版本，因此存在冲突。</target>
        <note />
      </trans-unit>
      <trans-unit id="etIllegalCharactersInNamespaceName">
        <source>Character '{0}' is not allowed in provided namespace name '{1}'</source>
        <target state="translated">所提供的命名空间名称“{1}”中不允许出现字符“{0}”</target>
        <note />
      </trans-unit>
      <trans-unit id="etNullOrEmptyMemberName">
        <source>The provided type '{0}' returned a member with a null or empty member name</source>
        <target state="translated">所提供的类型“{0}”返回了具有 null 或空成员名称的成员</target>
        <note />
      </trans-unit>
      <trans-unit id="etNullMember">
        <source>The provided type '{0}' returned a null member</source>
        <target state="translated">所提供的类型“{0}”返回了 null 成员</target>
        <note />
      </trans-unit>
      <trans-unit id="etNullMemberDeclaringType">
        <source>The provided type '{0}' member info '{1}' has null declaring type</source>
        <target state="translated">所提供的类型“{0}”成员信息“{1}”具有 null 声明类型</target>
        <note />
      </trans-unit>
      <trans-unit id="etNullMemberDeclaringTypeDifferentFromProvidedType">
        <source>The provided type '{0}' has member '{1}' which has declaring type '{2}'. Expected declaring type to be the same as provided type.</source>
        <target state="translated">所提供的类型“{0}”的成员“{1}”具有声明类型“{2}”。声明类型应与所提供的类型相同。</target>
        <note />
      </trans-unit>
      <trans-unit id="etHostingAssemblyFoundWithoutHosts">
        <source>Referenced assembly '{0}' has assembly level attribute '{1}' but no public type provider classes were found</source>
        <target state="translated">引用的程序集“{0}”具有程序集级别特性“{1}”，但是找不到任何公共类型提供程序类</target>
        <note />
      </trans-unit>
      <trans-unit id="etEmptyNamespaceOfTypeNotAllowed">
        <source>Type '{0}' from type provider '{1}' has an empty namespace. Use 'null' for the global namespace.</source>
        <target state="translated">来自类型提供程序“{1}”的类型“{0}”具有空命名空间。请将“null”用于全局命名空间。</target>
        <note />
      </trans-unit>
      <trans-unit id="etEmptyNamespaceNotAllowed">
        <source>Empty namespace found from the type provider '{0}'. Use 'null' for the global namespace.</source>
        <target state="translated">在类型提供程序“{0}”中发现空命名空间。请将“null”用于全局命名空间。</target>
        <note />
      </trans-unit>
      <trans-unit id="etMustNotBeGeneric">
        <source>Provided type '{0}' has 'IsGenericType' as true, but generic types are not supported.</source>
        <target state="translated">所提供的类型“{0}”的“IsGenericType”为 true，但是不支持泛型类型。</target>
        <note />
      </trans-unit>
      <trans-unit id="etMustNotBeAnArray">
        <source>Provided type '{0}' has 'IsArray' as true, but array types are not supported.</source>
        <target state="translated">所提供的类型“{0}”的“IsArray”为 true，但是不支持数组类型。</target>
        <note />
      </trans-unit>
      <trans-unit id="etMethodHasRequirements">
        <source>Invalid member '{0}' on provided type '{1}'. Provided type members must be public, and not be generic, virtual, or abstract.</source>
        <target state="translated">所提供的类型“{1}”的成员“{0}”无效。所提供类型的成员必须是公共成员，而不是泛型、虚拟或抽象成员。</target>
        <note />
      </trans-unit>
      <trans-unit id="etUnsupportedMemberKind">
        <source>Invalid member '{0}' on provided type '{1}'. Only properties, methods and constructors are allowed</source>
        <target state="translated">所提供类型“{1}”的成员“{0}”无效。仅允许使用属性、方法和构造函数</target>
        <note />
      </trans-unit>
      <trans-unit id="etPropertyCanReadButHasNoGetter">
        <source>Property '{0}' on provided type '{1}' has CanRead=true but there was no value from GetGetMethod()</source>
        <target state="translated">所提供的类型“{1}”的属性“{0}”的 CanRead 为 true，但是没有来自 GetGetMethod() 的值</target>
        <note />
      </trans-unit>
      <trans-unit id="etPropertyHasGetterButNoCanRead">
        <source>Property '{0}' on provided type '{1}' has CanRead=false but GetGetMethod() returned a method</source>
        <target state="translated">所提供的类型“{1}”的属性“{0}”的 CanRead 为 false，但是 GetGetMethod() 返回了方法</target>
        <note />
      </trans-unit>
      <trans-unit id="etPropertyCanWriteButHasNoSetter">
        <source>Property '{0}' on provided type '{1}' has CanWrite=true but there was no value from GetSetMethod()</source>
        <target state="translated">所提供的类型“{1}”的属性“{0}”的 CanWrite 为 true，但是没有来自 GetSetMethod() 的值</target>
        <note />
      </trans-unit>
      <trans-unit id="etPropertyHasSetterButNoCanWrite">
        <source>Property '{0}' on provided type '{1}' has CanWrite=false but GetSetMethod() returned a method</source>
        <target state="translated">所提供的类型“{1}”的属性“{0}”的 CanWrite 为 false，但是 GetSetMethod() 返回了方法</target>
        <note />
      </trans-unit>
      <trans-unit id="etOneOrMoreErrorsSeenDuringExtensionTypeSetting">
        <source>One or more errors seen during provided type setup</source>
        <target state="translated">在所提供的类型的设置过程中出现了一个或多个错误</target>
        <note />
      </trans-unit>
      <trans-unit id="etUnexpectedExceptionFromProvidedTypeMember">
        <source>Unexpected exception from provided type '{0}' member '{1}': {2}</source>
        <target state="translated">在所提供类型“{0}”成员“{1}”中发生意外异常: {2}</target>
        <note />
      </trans-unit>
      <trans-unit id="etUnsupportedConstantType">
        <source>Unsupported constant type '{0}'. Quotations provided by type providers can only contain simple constants. The implementation of the type provider may need to be adjusted by moving a value declared outside a provided quotation literal to be a 'let' binding inside the quotation literal.</source>
        <target state="translated">不支持的常数类型“{0}”。类型提供程序提供的引文只能包含简单常量。将提供的引文文本外声明的值移动为引文文本内的 "let" 绑定，可对类型提供程序的实现进行调整。</target>
        <note />
      </trans-unit>
      <trans-unit id="etUnsupportedProvidedExpression">
        <source>Unsupported expression '{0}' from type provider. If you are the author of this type provider, consider adjusting it to provide a different provided expression.</source>
        <target state="translated">类型提供程序提供的表达式“{0}”不受支持。如果您是此类型提供程序的作者，请考虑将它调整为提供不同的提供表达式。</target>
        <note />
      </trans-unit>
      <trans-unit id="etProvidedTypeHasUnexpectedName">
        <source>Expected provided type named '{0}' but provided type has 'Name' with value '{1}'</source>
        <target state="translated">需要名为“{0}”的提供的类型，但所提供类型的“Name”值为“{1}”</target>
        <note />
      </trans-unit>
      <trans-unit id="etEventNoAdd">
        <source>Event '{0}' on provided type '{1}' has no value from GetAddMethod()</source>
        <target state="translated">所提供类型“{1}”上的事件“{0}”没有来自 GetAddMethod() 的值</target>
        <note />
      </trans-unit>
      <trans-unit id="etEventNoRemove">
        <source>Event '{0}' on provided type '{1}' has no value from GetRemoveMethod()</source>
        <target state="translated">所提供类型“{1}”上的事件“{0}”没有来自 GetRemoveMethod() 的值</target>
        <note />
      </trans-unit>
      <trans-unit id="etProviderHasWrongDesignerAssembly">
        <source>Assembly attribute '{0}' refers to a designer assembly '{1}' which cannot be loaded from path '{2}'. The exception reported was: {3} - {4}</source>
        <target state="translated">程序集属性“{0}”引用了无法从路径“{2}”加载的设计器程序集“{1}”。报告的异常是: {3} - {4}</target>
        <note />
      </trans-unit>
      <trans-unit id="etProviderDoesNotHaveValidConstructor">
        <source>The type provider does not have a valid constructor. A constructor taking either no arguments or one argument of type 'TypeProviderConfig' was expected.</source>
        <target state="translated">类型提供程序没有有效的构造函数。构造函数应不采用参数或仅采用一个“TypeProviderConfig”类型的参数。</target>
        <note />
      </trans-unit>
      <trans-unit id="etProviderError">
        <source>The type provider '{0}' reported an error: {1}</source>
        <target state="translated">类型提供程序“{0}”报告了错误: {1}</target>
        <note />
      </trans-unit>
      <trans-unit id="etIncorrectParameterExpression">
        <source>The type provider '{0}' used an invalid parameter in the ParameterExpression: {1}</source>
        <target state="translated">类型提供程序“{0}”在 ParameterExpression 中使用了无效参数: {1}</target>
        <note />
      </trans-unit>
      <trans-unit id="etIncorrectProvidedMethod">
        <source>The type provider '{0}' provided a method with a name '{1}' and metadata token '{2}', which is not reported among its methods of its declaring type '{3}'</source>
        <target state="translated">类型提供程序“{0}”提供了具有名称“{1}”和元数据标记“{2}”的方法，该方法不会在声明类型“{3}”的方法中进行报告</target>
        <note />
      </trans-unit>
      <trans-unit id="etIncorrectProvidedConstructor">
        <source>The type provider '{0}' provided a constructor which is not reported among the constructors of its declaring type '{1}'</source>
        <target state="translated">类型提供程序“{0}”提供的构造函数未在声明类型为“{1}”的构造函数中进行报告</target>
        <note />
      </trans-unit>
      <trans-unit id="etDirectReferenceToGeneratedTypeNotAllowed">
        <source>A direct reference to the generated type '{0}' is not permitted. Instead, use a type definition, e.g. 'type TypeAlias = &lt;path&gt;'. This indicates that a type provider adds generated types to your assembly.</source>
        <target state="translated">不允许直接引用所生成的类型“{0}”。请改用类型定义，例如 "type TypeAlias = &lt;path&gt;"。这表示类型提供程序会将生成的类型添加到程序集。</target>
        <note />
      </trans-unit>
      <trans-unit id="etProvidedTypeHasUnexpectedPath">
        <source>Expected provided type with path '{0}' but provided type has path '{1}'</source>
        <target state="translated">需要路径为“{0}”的提供的类型，但所提供类型的路径为“{1}”</target>
        <note />
      </trans-unit>
      <trans-unit id="etUnexpectedNullFromProvidedTypeMember">
        <source>Unexpected 'null' return value from provided type '{0}' member '{1}'</source>
        <target state="translated">来自所提供类型“{0}”成员“{1}”的意外“null”返回值</target>
        <note />
      </trans-unit>
      <trans-unit id="etUnexpectedExceptionFromProvidedMemberMember">
        <source>Unexpected exception from member '{0}' of provided type '{1}' member '{2}': {3}</source>
        <target state="translated">在所提供类型“{1}”成员“{2}”的成员“{0}”中发生意外异常: {3}</target>
        <note />
      </trans-unit>
      <trans-unit id="etNestedProvidedTypesDoNotTakeStaticArgumentsOrGenericParameters">
        <source>Nested provided types do not take static arguments or generic parameters</source>
        <target state="translated">所提供的嵌套类型未采用静态实参或泛型形参</target>
        <note />
      </trans-unit>
      <trans-unit id="etInvalidStaticArgument">
        <source>Invalid static argument to provided type. Expected an argument of kind '{0}'.</source>
        <target state="translated">所提供类型的静态参数无效。应是类型为“{0}”的参数。</target>
        <note />
      </trans-unit>
      <trans-unit id="etErrorApplyingStaticArgumentsToType">
        <source>An error occured applying the static arguments to a provided type</source>
        <target state="translated">将静态参数应用于所提供类型时发生错误</target>
        <note />
      </trans-unit>
      <trans-unit id="etUnknownStaticArgumentKind">
        <source>Unknown static argument kind '{0}' when resolving a reference to a provided type or method '{1}'</source>
        <target state="translated">解析对所提供类型或方法“{1}”的引用时出现未知静态参数类型“{0}”</target>
        <note />
      </trans-unit>
      <trans-unit id="invalidNamespaceForProvidedType">
        <source>invalid namespace for provided type</source>
        <target state="translated">所提供类型的命名空间无效</target>
        <note />
      </trans-unit>
      <trans-unit id="invalidFullNameForProvidedType">
        <source>invalid full name for provided type</source>
        <target state="translated">所提供类型的全名无效</target>
        <note />
      </trans-unit>
      <trans-unit id="etProviderReturnedNull">
        <source>The type provider returned 'null', which is not a valid return value from '{0}'</source>
        <target state="translated">类型提供程序返回了“null”，这不是来自“{0}”的有效返回值</target>
        <note />
      </trans-unit>
      <trans-unit id="etTypeProviderConstructorException">
        <source>The type provider constructor has thrown an exception: {0}</source>
        <target state="translated">类型提供程序构造函数引发异常: {0}</target>
        <note />
      </trans-unit>
      <trans-unit id="etNullProvidedExpression">
        <source>Type provider '{0}' returned null from GetInvokerExpression.</source>
        <target state="translated">类型提供程序“{0}”从 GetInvokerExpression 返回了 null。</target>
        <note />
      </trans-unit>
      <trans-unit id="etProvidedAppliedTypeHadWrongName">
        <source>The type provider '{0}' returned an invalid type from 'ApplyStaticArguments'. A type with name '{1}' was expected, but a type with name '{2}' was returned.</source>
        <target state="translated">类型提供程序“{0}”从“ApplyStaticArguments”返回了无效类型。需要名称为“{1}”的类型，但返回了名称为“{2}”的类型。</target>
        <note />
      </trans-unit>
      <trans-unit id="etProvidedAppliedMethodHadWrongName">
        <source>The type provider '{0}' returned an invalid method from 'ApplyStaticArgumentsForMethod'. A method with name '{1}' was expected, but a method with name '{2}' was returned.</source>
        <target state="translated">类型提供程序“{0}”从 "ApplyStaticArgumentsForMethod" 返回了无效方法。需要名称为“{1}”的方法，但返回了名称为“{2}”的方法。</target>
        <note />
      </trans-unit>
      <trans-unit id="tcTypeTestLossy">
        <source>This type test or downcast will erase the provided type '{0}' to the type '{1}'</source>
        <target state="translated">此类型测试或向下转换会将提供的类型“{0}”清除为类型“{1}”</target>
        <note />
      </trans-unit>
      <trans-unit id="tcTypeCastErased">
        <source>This downcast will erase the provided type '{0}' to the type '{1}'.</source>
        <target state="translated">此向下转换会将所提供类型“{0}”清除到类型“{1}”。</target>
        <note />
      </trans-unit>
      <trans-unit id="tcTypeTestErased">
        <source>This type test with a provided type '{0}' is not allowed because this provided type will be erased to '{1}' at runtime.</source>
        <target state="translated">不允许对提供的类型“{0}”执行此类型测试，因为该提供的类型在运行时将清除为“{1}”。</target>
        <note />
      </trans-unit>
      <trans-unit id="tcCannotInheritFromErasedType">
        <source>Cannot inherit from erased provided type</source>
        <target state="translated">无法从已清除的提供的类型中继承</target>
        <note />
      </trans-unit>
      <trans-unit id="etInvalidTypeProviderAssemblyName">
        <source>Assembly '{0}' hase TypeProviderAssembly attribute with invalid value '{1}'. The value should be a valid assembly name</source>
        <target state="translated">程序集“{0}”的 TypeProviderAssembly 特性具有无效值“{1}”。该值应为有效的程序集名称</target>
        <note />
      </trans-unit>
      <trans-unit id="tcInvalidMemberNameCtor">
        <source>Invalid member name. Members may not have name '.ctor' or '.cctor'</source>
        <target state="translated">成员名称无效。成员名称不能为“.ctor”或“.cctor”</target>
        <note />
      </trans-unit>
      <trans-unit id="tcInferredGenericTypeGivesRiseToInconsistency">
        <source>The function or member '{0}' is used in a way that requires further type annotations at its definition to ensure consistency of inferred types. The inferred signature is '{1}'.</source>
        <target state="translated">函数或成员“{0}”的使用方式要求其在定义中提供进一步的类型批注，以确保推理类型的一致性。推理签名为“{1}”。</target>
        <note />
      </trans-unit>
      <trans-unit id="tcInvalidTypeArgumentCount">
        <source>The number of type arguments did not match: '{0}' given, '{1}' expected. This may be related to a previously reported error.</source>
        <target state="translated">类型参数的数量不匹配: 提供了“{0}”个，应是“{1}”个。这可能与以前报告的错误有关。</target>
        <note />
      </trans-unit>
      <trans-unit id="tcCannotOverrideSealedMethod">
        <source>Cannot override inherited member '{0}' because it is sealed</source>
        <target state="translated">无法重写继承的成员“{0}”，因为该成员是密封的</target>
        <note />
      </trans-unit>
      <trans-unit id="etProviderErrorWithContext">
        <source>The type provider '{0}' reported an error in the context of provided type '{1}', member '{2}'. The error: {3}</source>
        <target state="translated">类型提供程序“{0}”在所提供类型“{1}”、成员“{2}”的上下文中报告了错误。错误: {3}</target>
        <note />
      </trans-unit>
      <trans-unit id="etProvidedTypeWithNameException">
        <source>An exception occurred when accessing the '{0}' of a provided type: {1}</source>
        <target state="translated">访问所提供类型的“{0}”时发生异常: {1}</target>
        <note />
      </trans-unit>
      <trans-unit id="etProvidedTypeWithNullOrEmptyName">
        <source>The '{0}' of a provided type was null or empty.</source>
        <target state="translated">所提供类型的“{0}”为 null 或为空。</target>
        <note />
      </trans-unit>
      <trans-unit id="etIllegalCharactersInTypeName">
        <source>Character '{0}' is not allowed in provided type name '{1}'</source>
        <target state="translated">所提供的类型名称“{1}”中不允许出现字符“{0}”</target>
        <note />
      </trans-unit>
      <trans-unit id="tcJoinMustUseSimplePattern">
        <source>In queries, '{0}' must use a simple pattern</source>
        <target state="translated">在查询中，“{0}”必须使用简单模式</target>
        <note />
      </trans-unit>
      <trans-unit id="tcMissingCustomOperation">
        <source>A custom query operation for '{0}' is required but not specified</source>
        <target state="translated">需要“{0}”的自定义查询运算，但未指定该运算</target>
        <note />
      </trans-unit>
      <trans-unit id="etBadUnnamedStaticArgs">
        <source>Named static arguments must come after all unnamed static arguments</source>
        <target state="translated">命名静态参数必须位于所有未命名静态参数之后</target>
        <note />
      </trans-unit>
      <trans-unit id="etStaticParameterRequiresAValue">
        <source>The static parameter '{0}' of the provided type or method '{1}' requires a value. Static parameters to type providers may be optionally specified using named arguments, e.g. '{2}&lt;{3}=...&gt;'.</source>
        <target state="translated">提供的类型或方法“{0}”的静态参数“{1}”需要一个值。可以选择使用命名参数(例如 "{2}&lt;{3}=...&gt;")指定类型提供程序的静态参数。</target>
        <note />
      </trans-unit>
      <trans-unit id="etNoStaticParameterWithName">
        <source>No static parameter exists with name '{0}'</source>
        <target state="translated">不存在名称为“{0}”的静态参数</target>
        <note />
      </trans-unit>
      <trans-unit id="etStaticParameterAlreadyHasValue">
        <source>The static parameter '{0}' has already been given a value</source>
        <target state="translated">已向静态参数“{0}”提供了值</target>
        <note />
      </trans-unit>
      <trans-unit id="etMultipleStaticParameterWithName">
        <source>Multiple static parameters exist with name '{0}'</source>
        <target state="translated">存在多个名称为“{0}”的静态参数</target>
        <note />
      </trans-unit>
      <trans-unit id="tcCustomOperationMayNotBeUsedInConjunctionWithNonSimpleLetBindings">
        <source>A custom operation may not be used in conjunction with a non-value or recursive 'let' binding in another part of this computation expression</source>
        <target state="translated">在此计算表达式的其他部分，不能与非值或递归“let”绑定一起使用自定义运算符</target>
        <note />
      </trans-unit>
      <trans-unit id="tcCustomOperationMayNotBeUsedHere">
        <source>A custom operation may not be used in conjunction with 'use', 'try/with', 'try/finally', 'if/then/else' or 'match' operators within this computation expression</source>
        <target state="translated">在此计算表达式中，不能与“use”、“try/with”、“try/finally”、“if/then/else”或“match”运算符一起使用自定义运算</target>
        <note />
      </trans-unit>
      <trans-unit id="tcCustomOperationMayNotBeOverloaded">
        <source>The custom operation '{0}' refers to a method which is overloaded. The implementations of custom operations may not be overloaded.</source>
        <target state="translated">自定义运算“{0}”引用了重载的方法。自定义运算的实现不能进行重载。</target>
        <note />
      </trans-unit>
      <trans-unit id="tcIfThenElseMayNotBeUsedWithinQueries">
        <source>An if/then/else expression may not be used within queries. Consider using either an if/then expression, or use a sequence expression instead.</source>
        <target state="translated">if/then/else 表达式不能在查询中使用。请考虑使用 if/then 表达式，或改用序列表达式。</target>
        <note />
      </trans-unit>
      <trans-unit id="ilxgenUnexpectedArgumentToMethodHandleOfDuringCodegen">
        <source>Invalid argument to 'methodhandleof' during codegen</source>
        <target state="translated">codegen 过程中出现无效“methodhandleof”参数</target>
        <note />
      </trans-unit>
      <trans-unit id="etProvidedTypeReferenceMissingArgument">
        <source>A reference to a provided type was missing a value for the static parameter '{0}'. You may need to recompile one or more referenced assemblies.</source>
        <target state="translated">对所提供类型的引用缺少静态参数“{0}”的值。可能需要重新编译一个或多个引用的程序集。</target>
        <note />
      </trans-unit>
      <trans-unit id="etProvidedTypeReferenceInvalidText">
        <source>A reference to a provided type had an invalid value '{0}' for a static parameter. You may need to recompile one or more referenced assemblies.</source>
        <target state="translated">对所提供类型的引用具有无效的静态参数值“{0}”。可能需要重新编译一个或多个引用的程序集。</target>
        <note />
      </trans-unit>
      <trans-unit id="tcCustomOperationNotUsedCorrectly">
        <source>'{0}' is not used correctly. This is a custom operation in this query or computation expression.</source>
        <target state="translated">“{0}”使用有误。这是此查询或计算表达式中的自定义运算。</target>
        <note />
      </trans-unit>
      <trans-unit id="tcCustomOperationNotUsedCorrectly2">
        <source>'{0}' is not used correctly. Usage: {1}. This is a custom operation in this query or computation expression.</source>
        <target state="translated">“{0}”使用有误。用法: {1}。这是此查询或计算表达式中的自定义运算。</target>
        <note />
      </trans-unit>
      <trans-unit id="customOperationTextLikeJoin">
        <source>{0} var in collection {1} (outerKey = innerKey). Note that parentheses are required after '{2}'</source>
        <target state="translated">集合 {1} (outerKey = innerKey)中的 {0} var。请注意，“{2}”后面要使用圆括号</target>
        <note />
      </trans-unit>
      <trans-unit id="customOperationTextLikeGroupJoin">
        <source>{0} var in collection {1} (outerKey = innerKey) into group. Note that parentheses are required after '{2}'</source>
        <target state="translated">{0} var in collection {1} (outerKey = innerKey) into group。请注意，“{2}”后需使用括号</target>
        <note />
      </trans-unit>
      <trans-unit id="customOperationTextLikeZip">
        <source>{0} var in collection</source>
        <target state="translated">{0} var in collection</target>
        <note />
      </trans-unit>
      <trans-unit id="tcBinaryOperatorRequiresVariable">
        <source>'{0}' must be followed by a variable name. Usage: {1}.</source>
        <target state="translated">“{0}”后面必须跟变量名。用法: {1}。</target>
        <note />
      </trans-unit>
      <trans-unit id="tcOperatorIncorrectSyntax">
        <source>Incorrect syntax for '{0}'. Usage: {1}.</source>
        <target state="translated">“{0}”的语法不正确。用法: {1}。</target>
        <note />
      </trans-unit>
      <trans-unit id="tcBinaryOperatorRequiresBody">
        <source>'{0}' must come after a 'for' selection clause and be followed by the rest of the query. Syntax: ... {1} ...</source>
        <target state="translated">“{0}”的前面必须是“for”选择子句，后面必须是查询的剩余部分。语法: ... {1} ...</target>
        <note />
      </trans-unit>
      <trans-unit id="tcCustomOperationHasIncorrectArgCount">
        <source>'{0}' is used with an incorrect number of arguments. This is a custom operation in this query or computation expression. Expected {1} argument(s), but given {2}.</source>
        <target state="translated">“{0}”使用的参数数量有误。这是此查询或计算表达式中的自定义运算。应为 {1} 个参数，但提供了 {2} 个。</target>
        <note />
      </trans-unit>
      <trans-unit id="parsExpectedExpressionAfterToken">
        <source>Expected an expression after this point</source>
        <target state="translated">此点之后应是表达式</target>
        <note />
      </trans-unit>
      <trans-unit id="parsExpectedTypeAfterToken">
        <source>Expected a type after this point</source>
        <target state="translated">此点之后应是类型</target>
        <note />
      </trans-unit>
      <trans-unit id="parsUnmatchedLBrackLess">
        <source>Unmatched '[&lt;'. Expected closing '&gt;]'</source>
        <target state="translated">"[&lt;" 不匹配。应为 "&gt;]" 结尾</target>
        <note />
      </trans-unit>
      <trans-unit id="parsUnexpectedEndOfFileMatch">
        <source>Unexpected end of input in 'match' expression. Expected 'match &lt;expr&gt; with | &lt;pat&gt; -&gt; &lt;expr&gt; | &lt;pat&gt; -&gt; &lt;expr&gt; ...'.</source>
        <target state="translated">"match" 表达式中的输入意外结束。应为 "match &lt;expr&gt; with | &lt;pat&gt; -&gt; &lt;expr&gt; | &lt;pat&gt; -&gt; &lt;expr&gt; ..."。</target>
        <note />
      </trans-unit>
      <trans-unit id="parsUnexpectedEndOfFileTry">
        <source>Unexpected end of input in 'try' expression. Expected 'try &lt;expr&gt; with &lt;rules&gt;' or 'try &lt;expr&gt; finally &lt;expr&gt;'.</source>
        <target state="translated">"try" 表达式中的输入意外结束。应为 "try &lt;expr&gt; with &lt;rules&gt;" 或 "try &lt;expr&gt; finally &lt;expr&gt;"。</target>
        <note />
      </trans-unit>
      <trans-unit id="parsUnexpectedEndOfFileWhile">
        <source>Unexpected end of input in 'while' expression. Expected 'while &lt;expr&gt; do &lt;expr&gt;'.</source>
        <target state="translated">"while" 表达式中的输入意外结束。应为 "while &lt;expr&gt; do &lt;expr&gt;"。</target>
        <note />
      </trans-unit>
      <trans-unit id="parsUnexpectedEndOfFileFor">
        <source>Unexpected end of input in 'for' expression. Expected 'for &lt;pat&gt; in &lt;expr&gt; do &lt;expr&gt;'.</source>
        <target state="translated">"for'" 表达式中的输入意外结束。应为 "for &lt;pat&gt; in &lt;expr&gt; do &lt;expr&gt;"。</target>
        <note />
      </trans-unit>
      <trans-unit id="parsUnexpectedEndOfFileWith">
        <source>Unexpected end of input in 'match' or 'try' expression</source>
        <target state="translated">“match”或“try”表达式中出现意外的输入结尾</target>
        <note />
      </trans-unit>
      <trans-unit id="parsUnexpectedEndOfFileThen">
        <source>Unexpected end of input in 'then' branch of conditional expression. Expected 'if &lt;expr&gt; then &lt;expr&gt;' or 'if &lt;expr&gt; then &lt;expr&gt; else &lt;expr&gt;'.</source>
        <target state="translated">条件表达式的 "then" 分支中的输入意外结束。应为 "if &lt;expr&gt; then &lt;expr&gt;" 或 "if &lt;expr&gt; then &lt;expr&gt; else &lt;expr&gt;"。</target>
        <note />
      </trans-unit>
      <trans-unit id="parsUnexpectedEndOfFileElse">
        <source>Unexpected end of input in 'else' branch of conditional expression. Expected 'if &lt;expr&gt; then &lt;expr&gt;' or 'if &lt;expr&gt; then &lt;expr&gt; else &lt;expr&gt;'.</source>
        <target state="translated">条件表达式的 "else" 分支中的输入意外结束。应为 ''if &lt;expr&gt; then &lt;expr&gt;" 或 "if &lt;expr&gt; then &lt;expr&gt; else &lt;expr&gt;"。</target>
        <note />
      </trans-unit>
      <trans-unit id="parsUnexpectedEndOfFileFunBody">
        <source>Unexpected end of input in body of lambda expression. Expected 'fun &lt;pat&gt; ... &lt;pat&gt; -&gt; &lt;expr&gt;'.</source>
        <target state="translated">lambda 表达式正文中的输入意外结束。应为 "fun &lt;pat&gt; ... &lt;pat&gt; -&gt; &lt;expr&gt;"。</target>
        <note />
      </trans-unit>
      <trans-unit id="parsUnexpectedEndOfFileTypeArgs">
        <source>Unexpected end of input in type arguments</source>
        <target state="translated">类型参数中出现意外的输入结尾</target>
        <note />
      </trans-unit>
      <trans-unit id="parsUnexpectedEndOfFileTypeSignature">
        <source>Unexpected end of input in type signature</source>
        <target state="translated">类型签名中出现意外的输入结尾</target>
        <note />
      </trans-unit>
      <trans-unit id="parsUnexpectedEndOfFileTypeDefinition">
        <source>Unexpected end of input in type definition</source>
        <target state="translated">类型定义中出现意外的输入结尾</target>
        <note />
      </trans-unit>
      <trans-unit id="parsUnexpectedEndOfFileObjectMembers">
        <source>Unexpected end of input in object members</source>
        <target state="translated">对象成员中出现意外的输入结尾</target>
        <note />
      </trans-unit>
      <trans-unit id="parsUnexpectedEndOfFileDefinition">
        <source>Unexpected end of input in value, function or member definition</source>
        <target state="translated">值、函数或成员定义中出现意外的输入结尾</target>
        <note />
      </trans-unit>
      <trans-unit id="parsUnexpectedEndOfFileExpression">
        <source>Unexpected end of input in expression</source>
        <target state="translated">表达式中出现意外的输入结尾</target>
        <note />
      </trans-unit>
      <trans-unit id="parsExpectedNameAfterToken">
        <source>Unexpected end of type. Expected a name after this point.</source>
        <target state="translated">意外的类型结尾。此点之后应是名称。</target>
        <note />
      </trans-unit>
      <trans-unit id="parsUnmatchedLet">
        <source>Incomplete value or function definition. If this is in an expression, the body of the expression must be indented to the same column as the 'let' keyword.</source>
        <target state="translated">值或函数定义不完整。如果该定义处于表达式中，则表达式体必须与“let”关键字缩进到相同的列。</target>
        <note />
      </trans-unit>
      <trans-unit id="parsUnmatchedLetBang">
        <source>Incomplete value definition. If this is in an expression, the body of the expression must be indented to the same column as the 'let!' keyword.</source>
        <target state="translated">值定义不完整。如果该定义处于表达式中，则表达式体必须与“let!”关键字缩进到相同的列。</target>
        <note />
      </trans-unit>
      <trans-unit id="parsUnmatchedUseBang">
        <source>Incomplete value definition. If this is in an expression, the body of the expression must be indented to the same column as the 'use!' keyword.</source>
        <target state="translated">值定义不完整。如果该定义处于表达式中，则表达式体必须与“use!”关键字缩进到相同的列。</target>
        <note />
      </trans-unit>
      <trans-unit id="parsUnmatchedUse">
        <source>Incomplete value definition. If this is in an expression, the body of the expression must be indented to the same column as the 'use' keyword.</source>
        <target state="translated">值定义不完整。如果该定义处于表达式中，则表达式体必须与“use”关键字缩进到相同的列。</target>
        <note />
      </trans-unit>
      <trans-unit id="parsWhileDoExpected">
        <source>Missing 'do' in 'while' expression. Expected 'while &lt;expr&gt; do &lt;expr&gt;'.</source>
        <target state="translated">"while" 表达式中缺少 "do"。应为 "while &lt;expr&gt; do &lt;expr&gt;"。</target>
        <note />
      </trans-unit>
      <trans-unit id="parsForDoExpected">
        <source>Missing 'do' in 'for' expression. Expected 'for &lt;pat&gt; in &lt;expr&gt; do &lt;expr&gt;'.</source>
        <target state="translated">"for" 表达式中缺少 "do"。应为 "for &lt;pat&gt; in &lt;expr&gt; do &lt;expr&gt;"。</target>
        <note />
      </trans-unit>
      <trans-unit id="tcInvalidRelationInJoin">
        <source>Invalid join relation in '{0}'. Expected 'expr &lt;op&gt; expr', where &lt;op&gt; is =, =?, ?= or ?=?.</source>
        <target state="translated">“{0}”中的联接关系无效。应为 "expr &lt;op&gt; expr"，其中 &lt;op&gt; 为 =、=?、?= 或 ?=?。</target>
        <note />
      </trans-unit>
      <trans-unit id="typeInfoCallsWord">
        <source>Calls</source>
        <target state="translated">调用</target>
        <note />
      </trans-unit>
      <trans-unit id="impInvalidNumberOfGenericArguments">
        <source>Invalid number of generic arguments to type '{0}' in provided type. Expected '{1}' arguments, given '{2}'.</source>
        <target state="translated">所提供类型中的类型“{0}”的泛型参数数量无效。应是“{1}”个参数，提供了“{2}”个。</target>
        <note />
      </trans-unit>
      <trans-unit id="impInvalidMeasureArgument1">
        <source>Invalid value '{0}' for unit-of-measure parameter '{1}'</source>
        <target state="translated">度量单位参数“{1}”的值“{0}”无效</target>
        <note />
      </trans-unit>
      <trans-unit id="impInvalidMeasureArgument2">
        <source>Invalid value unit-of-measure parameter '{0}'</source>
        <target state="translated">值度量单位参数“{0}”无效</target>
        <note />
      </trans-unit>
      <trans-unit id="etPropertyNeedsCanWriteOrCanRead">
        <source>Property '{0}' on provided type '{1}' is neither readable nor writable as it has CanRead=false and CanWrite=false</source>
        <target state="translated">所提供的类型“{1}”的属性“{0}”即不可读也不可写，因为该属性的 CanRead 为 false，且 CanWrite 也为 false</target>
        <note />
      </trans-unit>
      <trans-unit id="tcIntoNeedsRestOfQuery">
        <source>A use of 'into' must be followed by the remainder of the computation</source>
        <target state="translated">“into”的使用必须后跟计算的剩余部分</target>
        <note />
      </trans-unit>
      <trans-unit id="tcOperatorDoesntAcceptInto">
        <source>The operator '{0}' does not accept the use of 'into'</source>
        <target state="translated">运算符“{0}”不接受“into”的用法</target>
        <note />
      </trans-unit>
      <trans-unit id="tcCustomOperationInvalid">
        <source>The definition of the custom operator '{0}' does not use a valid combination of attribute flags</source>
        <target state="translated">自定义运算符“{0}”的定义未使用有效的特性标志组合</target>
        <note />
      </trans-unit>
      <trans-unit id="tcThisTypeMayNotHaveACLIMutableAttribute">
        <source>This type definition may not have the 'CLIMutable' attribute. Only record types may have this attribute.</source>
        <target state="translated">此类型定义不能具有“CLIMutable”特性。只有记录类型可以有此特性。</target>
        <note />
      </trans-unit>
      <trans-unit id="tcAutoPropertyRequiresImplicitConstructionSequence">
        <source>'member val' definitions are only permitted in types with a primary constructor. Consider adding arguments to your type definition, e.g. 'type X(args) = ...'.</source>
        <target state="translated">“member val”定义仅允许用于具有主构造函数的类型中。请考虑向您的类型定义添加参数，例如“type X(args) = ...”。</target>
        <note />
      </trans-unit>
      <trans-unit id="parsMutableOnAutoPropertyShouldBeGetSet">
        <source>Property definitions may not be declared mutable. To indicate that this property can be set, use 'member val PropertyName = expr with get,set'.</source>
        <target state="translated">属性定义不能声明为可变。若要指示此属性可以进行设置，请使用“member val PropertyName = expr with get,set”。</target>
        <note />
      </trans-unit>
      <trans-unit id="parsMutableOnAutoPropertyShouldBeGetSetNotJustSet">
        <source>To indicate that this property can be set, use 'member val PropertyName = expr with get,set'.</source>
        <target state="translated">若要指示此属性可以进行设置，请使用“member val PropertyName = expr with get,set”。</target>
        <note />
      </trans-unit>
      <trans-unit id="chkNoByrefsOfByrefs">
        <source>Type '{0}' is illegal because in byref&lt;T&gt;, T cannot contain byref types.</source>
        <target state="translated">类型“{0}”是非法的，应为在 byref&lt;T&gt; 中，T 不能包含 byref 类型。</target>
        <note />
      </trans-unit>
      <trans-unit id="tastopsMaxArrayThirtyTwo">
        <source>F# supports array ranks between 1 and 32. The value {0} is not allowed.</source>
        <target state="translated">F# 支持 1 到 32 之间的数组秩。不允许使用值 {0}。</target>
        <note />
      </trans-unit>
      <trans-unit id="tcNoIntegerForLoopInQuery">
        <source>In queries, use the form 'for x in n .. m do ...' for ranging over integers</source>
        <target state="translated">在查询中，应使用“for x in n .. m do ...”的形式处理整数范围</target>
        <note />
      </trans-unit>
      <trans-unit id="tcNoWhileInQuery">
        <source>'while' expressions may not be used in queries</source>
        <target state="translated">“while”表达式不能在查询中使用</target>
        <note />
      </trans-unit>
      <trans-unit id="tcNoTryFinallyInQuery">
        <source>'try/finally' expressions may not be used in queries</source>
        <target state="translated">“try/finally”表达式不能在查询中使用</target>
        <note />
      </trans-unit>
      <trans-unit id="tcUseMayNotBeUsedInQueries">
        <source>'use' expressions may not be used in queries</source>
        <target state="translated">“use”表达式不能在查询中使用</target>
        <note />
      </trans-unit>
      <trans-unit id="tcBindMayNotBeUsedInQueries">
        <source>'let!', 'use!' and 'do!' expressions may not be used in queries</source>
        <target state="translated">“let!”、“use!”和“do!”表达式不能用于查询中</target>
        <note />
      </trans-unit>
      <trans-unit id="tcReturnMayNotBeUsedInQueries">
        <source>'return' and 'return!' may not be used in queries</source>
        <target state="translated">“return”和“return!”不能在查询中使用</target>
        <note />
      </trans-unit>
      <trans-unit id="tcUnrecognizedQueryOperator">
        <source>This is not a known query operator. Query operators are identifiers such as 'select', 'where', 'sortBy', 'thenBy', 'groupBy', 'groupValBy', 'join', 'groupJoin', 'sumBy' and 'averageBy', defined using corresponding methods on the 'QueryBuilder' type.</source>
        <target state="translated">这不是已知的查询运算符。查询运算符是使用“QueryBuilder”类型的对应方法定义的标识符，如“select”、“where”、“sortBy”、“thenBy”、“groupBy”、“groupValBy”、“join”、“groupJoin”、“sumBy”和“averageBy”。</target>
        <note />
      </trans-unit>
      <trans-unit id="tcTryWithMayNotBeUsedInQueries">
        <source>'try/with' expressions may not be used in queries</source>
        <target state="translated">“try/with”表达式不能在查询中使用</target>
        <note />
      </trans-unit>
      <trans-unit id="tcNonSimpleLetBindingInQuery">
        <source>This 'let' definition may not be used in a query. Only simple value definitions may be used in queries.</source>
        <target state="translated">此“let”定义不能在查询中使用。查询中只能使用简单值定义。</target>
        <note />
      </trans-unit>
      <trans-unit id="etTooManyStaticParameters">
        <source>Too many static parameters. Expected at most {0} parameters, but got {1} unnamed and {2} named parameters.</source>
        <target state="translated">静态参数太多。最多应为 {0} 个参数，但是获得了 {1} 个未命名参数和 {2} 个命名参数。</target>
        <note />
      </trans-unit>
      <trans-unit id="infosInvalidProvidedLiteralValue">
        <source>Invalid provided literal value '{0}'</source>
        <target state="translated">所提供文本值“{0}”无效</target>
        <note />
      </trans-unit>
      <trans-unit id="invalidPlatformTarget">
        <source>The 'anycpu32bitpreferred' platform can only be used with EXE targets. You must use 'anycpu' instead.</source>
        <target state="translated">“anycpu32bitpreferred”平台只能用于 EXE 目标。必须改用“anycpu”。</target>
        <note />
      </trans-unit>
      <trans-unit id="tcThisValueMayNotBeInlined">
        <source>This member, function or value declaration may not be declared 'inline'</source>
        <target state="translated">此成员、函数或值声明不能声明为“inline”</target>
        <note />
      </trans-unit>
      <trans-unit id="etErasedTypeUsedInGeneration">
        <source>The provider '{0}' returned a non-generated type '{1}' in the context of a set of generated types. Consider adjusting the type provider to only return generated types.</source>
        <target state="translated">提供程序“{0}”在一组生成类型的上下文中返回了非生成类型“{1}”。请考虑调整类型提供程序以仅返回生成类型。</target>
        <note />
      </trans-unit>
      <trans-unit id="tcUnrecognizedQueryBinaryOperator">
        <source>Arguments to query operators may require parentheses, e.g. 'where (x &gt; y)' or 'groupBy (x.Length / 10)'</source>
        <target state="translated">查询运算符的参数可能需要括号，例如 "where (x &gt; y)" 或 "groupBy (x.Length / 10)"</target>
        <note />
      </trans-unit>
      <trans-unit id="crefNoSetOfHole">
        <source>A quotation may not involve an assignment to or taking the address of a captured local variable</source>
        <target state="translated">引号可能不涉及对捕获的本地变量赋值或获取其地址</target>
        <note />
      </trans-unit>
      <trans-unit id="nicePrintOtherOverloads1">
        <source>+ 1 overload</source>
        <target state="translated">+ 1 重载</target>
        <note />
      </trans-unit>
      <trans-unit id="nicePrintOtherOverloadsN">
        <source>+ {0} overloads</source>
        <target state="translated">+ {0} 重载</target>
        <note />
      </trans-unit>
      <trans-unit id="erasedTo">
        <source>Erased to</source>
        <target state="translated">已清除到的位置</target>
        <note />
      </trans-unit>
      <trans-unit id="parsUnfinishedExpression">
        <source>Unexpected token '{0}' or incomplete expression</source>
        <target state="translated">意外的标记“{0}”或不完整的表达式</target>
        <note />
      </trans-unit>
      <trans-unit id="parsAttributeOnIncompleteCode">
        <source>Cannot find code target for this attribute, possibly because the code after the attribute is incomplete.</source>
        <target state="translated">无法找到此特性的代码目标，可能是因为此特性后面的代码不完整。</target>
        <note />
      </trans-unit>
      <trans-unit id="parsTypeNameCannotBeEmpty">
        <source>Type name cannot be empty.</source>
        <target state="translated">类型名不能是空的。</target>
        <note />
      </trans-unit>
      <trans-unit id="buildProblemReadingAssembly">
        <source>Problem reading assembly '{0}': {1}</source>
        <target state="translated">读取程序集“{0}”时出现问题: {1}</target>
        <note />
      </trans-unit>
      <trans-unit id="tcTPFieldMustBeLiteral">
        <source>Invalid provided field. Provided fields of erased provided types must be literals.</source>
        <target state="translated">提供的字段无效。属于已清除的提供类型的提供字段必须为文本。</target>
        <note />
      </trans-unit>
      <trans-unit id="loadingDescription">
        <source>(loading description...)</source>
        <target state="translated">(正在加载说明...)</target>
        <note />
      </trans-unit>
      <trans-unit id="descriptionUnavailable">
        <source>(description unavailable...)</source>
        <target state="translated">(说明不可用...)</target>
        <note />
      </trans-unit>
      <trans-unit id="chkTyparMultipleClassConstraints">
        <source>A type variable has been constrained by multiple different class types. A type variable may only have one class constraint.</source>
        <target state="translated">一个类型变量已由多个不同的类类型进行约束。一个类型变量只能有一个类约束。</target>
        <note />
      </trans-unit>
      <trans-unit id="tcMatchMayNotBeUsedWithQuery">
        <source>'match' expressions may not be used in queries</source>
        <target state="translated">“match”表达式不能在查询中使用</target>
        <note />
      </trans-unit>
      <trans-unit id="memberOperatorDefinitionWithNonTripleArgument">
        <source>Infix operator member '{0}' has {1} initial argument(s). Expected a tuple of 3 arguments</source>
        <target state="translated">中缀运算符成员“{0}”具有 {1} 个初始参数。需要一个由 3 个参数构成的元组</target>
        <note />
      </trans-unit>
      <trans-unit id="cannotResolveNullableOperators">
        <source>The operator '{0}' cannot be resolved. Consider opening the module 'Microsoft.FSharp.Linq.NullableOperators'.</source>
        <target state="translated">无法解析运算符“{0}”。请考虑打开模块“Microsoft.FSharp.Linq.NullableOperators”。</target>
        <note />
      </trans-unit>
      <trans-unit id="tcOperatorRequiresIn">
        <source>'{0}' must be followed by 'in'. Usage: {1}.</source>
        <target state="translated">“{0}”后面必须跟“in”。用法: {1}。</target>
        <note />
      </trans-unit>
      <trans-unit id="parsIllegalMemberVarInObjectImplementation">
        <source>Neither 'member val' nor 'override val' definitions are permitted in object expressions.</source>
        <target state="translated">对象表达式中既不允许使用“member val”定义也不允许使用“override val”定义。</target>
        <note />
      </trans-unit>
      <trans-unit id="tcEmptyCopyAndUpdateRecordInvalid">
        <source>Copy-and-update record expressions must include at least one field.</source>
        <target state="translated">复制和更新记录表达式必须包含至少一个字段。</target>
        <note />
      </trans-unit>
      <trans-unit id="parsUnderscoreInvalidFieldName">
        <source>'_' cannot be used as field name</source>
        <target state="translated">“_”不能用作字段名称</target>
        <note />
      </trans-unit>
      <trans-unit id="tcGeneratedTypesShouldBeInternalOrPrivate">
        <source>The provided types generated by this use of a type provider may not be used from other F# assemblies and should be marked internal or private. Consider using 'type internal TypeName = ...' or 'type private TypeName = ...'.</source>
        <target state="translated">通过这种类型提供程序使用方式生成的提供的类型不能从其他 F# 程序集使用，应标记为内部或私有的。请考虑使用“type internal TypeName = ...”或“type private TypeName = ...”。</target>
        <note />
      </trans-unit>
      <trans-unit id="chkGetterAndSetterHaveSamePropertyType">
        <source>A property's getter and setter must have the same type. Property '{0}' has getter of type '{1}' but setter of type '{2}'.</source>
        <target state="translated">属性的 Getter 和 Setter 的类型必须相同。属性“{0}”的 Getter 的类型为“{1}”，而 Setter 的类型为“{2}”。</target>
        <note />
      </trans-unit>
      <trans-unit id="tcRuntimeSuppliedMethodCannotBeUsedInUserCode">
        <source>Array method '{0}' is supplied by the runtime and cannot be directly used in code. For operations with array elements consider using family of GetArray/SetArray functions from LanguagePrimitives.IntrinsicFunctions module.</source>
        <target state="translated">数组方法“{0}”由运行时提供且不能直接在代码中使用。对于带数组元素的操作，请考虑使用 LanguagePrimitives.IntrinsicFunctions 模块中的 GetArray/SetArray 函数系列。</target>
        <note />
      </trans-unit>
      <trans-unit id="tcUnionCaseConstructorDoesNotHaveFieldWithGivenName">
        <source>The union case '{0}' does not have a field named '{1}'.</source>
        <target state="translated">联合用例“{0}”没有名为“{1}”的字段。</target>
        <note />
      </trans-unit>
      <trans-unit id="tcUnionCaseFieldCannotBeUsedMoreThanOnce">
        <source>Union case/exception field '{0}' cannot be used more than once.</source>
        <target state="translated">无法多次使用联合用例/异常字段“{0}”。</target>
        <note />
      </trans-unit>
      <trans-unit id="tcFieldNameIsUsedModeThanOnce">
        <source>Named field '{0}' is used more than once.</source>
        <target state="translated">命名字段“{0}”多次被使用。</target>
        <note />
      </trans-unit>
      <trans-unit id="tcFieldNameConflictsWithGeneratedNameForAnonymousField">
        <source>Named field '{0}' conflicts with autogenerated name for anonymous field.</source>
        <target state="translated">命名字段“{0}”与匿名字段的自动生成名称发生冲突。</target>
        <note />
      </trans-unit>
      <trans-unit id="tastConstantExpressionOverflow">
        <source>This literal expression or attribute argument results in an arithmetic overflow.</source>
        <target state="translated">此文本表达式或特性参数会导致算术溢出。</target>
        <note />
      </trans-unit>
      <trans-unit id="tcIllegalStructTypeForConstantExpression">
        <source>This is not valid literal expression. The [&lt;Literal&gt;] attribute will be ignored.</source>
        <target state="translated">这不是有效的文本表达式。将忽略 [&lt;Literal&gt;] 属性。</target>
        <note />
      </trans-unit>
      <trans-unit id="fscSystemRuntimeInteropServicesIsRequired">
        <source>System.Runtime.InteropServices assembly is required to use UnknownWrapper\DispatchWrapper classes.</source>
        <target state="translated">要使用 UnknownWrapper\DispatchWrapper 类，System.Runtime.InteropServices 程序集是必须的。</target>
        <note />
      </trans-unit>
      <trans-unit id="abImplicitHeapAllocation">
        <source>The mutable local '{0}' is implicitly allocated as a reference cell because it has been captured by a closure. This warning is for informational purposes only to indicate where implicit allocations are performed.</source>
        <target state="translated">可变本地变量“{0}”隐式分配为引用单元格，因为它已由关闭事件捕获。此警告只是为了提供信息，用于指示执行了隐式分配的情况。</target>
        <note />
      </trans-unit>
      <trans-unit id="estApplyStaticArgumentsForMethodNotImplemented">
        <source>A type provider implemented GetStaticParametersForMethod, but ApplyStaticArgumentsForMethod was not implemented or invalid</source>
        <target state="translated">一个类型提供程序实现了 GetStaticParametersForMethod，但是 ApplyStaticArgumentsForMethod 未实现或无效</target>
        <note />
      </trans-unit>
      <trans-unit id="etErrorApplyingStaticArgumentsToMethod">
        <source>An error occured applying the static arguments to a provided method</source>
        <target state="translated">将静态参数应用于提供的方法时发生错误</target>
        <note />
      </trans-unit>
      <trans-unit id="pplexUnexpectedChar">
        <source>Unexpected character '{0}' in preprocessor expression</source>
        <target state="translated">预处理器表达式中意外的字符“{0}”</target>
        <note />
      </trans-unit>
      <trans-unit id="ppparsUnexpectedToken">
        <source>Unexpected token '{0}' in preprocessor expression</source>
        <target state="translated">预处理器表达式中意外的标记“{0}”</target>
        <note />
      </trans-unit>
      <trans-unit id="ppparsIncompleteExpression">
        <source>Incomplete preprocessor expression</source>
        <target state="translated">不完整的预处理器表达式</target>
        <note />
      </trans-unit>
      <trans-unit id="ppparsMissingToken">
        <source>Missing token '{0}' in preprocessor expression</source>
        <target state="translated">预处理器表达式中缺少的标记“{0}”</target>
        <note />
      </trans-unit>
      <trans-unit id="pickleMissingDefinition">
        <source>An error occurred while reading the F# metadata node at position {0} in table '{1}' of assembly '{2}'. The node had no matching declaration. Please report this warning. You may need to recompile the F# assembly you are using.</source>
        <target state="translated">于程序集“{2}”的表“{1}”中的位置 {0} 处读取 F# 元数据节点时出错。该节点没有匹配的声明。请报告此警告。你可能需要重新编译正在使用的 F# 程序集。</target>
        <note />
      </trans-unit>
      <trans-unit id="checkNotSufficientlyGenericBecauseOfScope">
        <source>Type inference caused the type variable {0} to escape its scope. Consider adding an explicit type parameter declaration or adjusting your code to be less generic.</source>
        <target state="translated">类型推理使类型变量 {0} 逸出其范围。请考虑添加显示类型参数声明或调整代码使其通用性降低。</target>
        <note />
      </trans-unit>
      <trans-unit id="checkNotSufficientlyGenericBecauseOfScopeAnon">
        <source>Type inference caused an inference type variable to escape its scope. Consider adding type annotations to make your code less generic.</source>
        <target state="translated">类型推理使推理类型变量逸出其范围。请考虑添加类型批注，使代码通用性降低。</target>
        <note />
      </trans-unit>
      <trans-unit id="checkRaiseFamilyFunctionArgumentCount">
        <source>Redundant arguments are being ignored in function '{0}'. Expected {1} but got {2} arguments.</source>
        <target state="translated">冗余参数在函数“{0}”中被忽略。期望 {1} 但获得 {2} 参数。</target>
        <note />
      </trans-unit>
      <trans-unit id="checkLowercaseLiteralBindingInPattern">
        <source>Lowercase literal '{0}' is being shadowed by a new pattern with the same name. Only uppercase and module-prefixed literals can be used as named patterns.</source>
        <target state="translated">小写文字“{0}”被具有相同名称的新模式隐藏。只有大写文字和模块作为前缀的文字可以用作命名模式。</target>
        <note />
      </trans-unit>
      <trans-unit id="tcLiteralDoesNotTakeArguments">
        <source>This literal pattern does not take arguments</source>
        <target state="translated">此文本模式不带有参数</target>
        <note />
      </trans-unit>
      <trans-unit id="tcConstructorsIllegalInAugmentation">
        <source>Constructors are not permitted as extension members - they must be defined as part of the original definition of the type</source>
        <target state="translated">不允许将构造函数作为扩展成员 - 必须将它们定义为类型原始定义的一部分</target>
        <note />
      </trans-unit>
      <trans-unit id="optsInvalidResponseFile">
        <source>Invalid response file '{0}' ( '{1}' )</source>
        <target state="translated">无效的响应文件“{0}”(“{1}”)</target>
        <note />
      </trans-unit>
      <trans-unit id="optsResponseFileNotFound">
        <source>Response file '{0}' not found in '{1}'</source>
        <target state="translated">在“{1}”中找不到响应文件“{0}”</target>
        <note />
      </trans-unit>
      <trans-unit id="optsResponseFileNameInvalid">
        <source>Response file name '{0}' is empty, contains invalid characters, has a drive specification without an absolute path, or is too long</source>
        <target state="translated">响应文件名“{0}”为空，包含无效字符，具有没有绝对路径的驱动器规格，或过长</target>
        <note />
      </trans-unit>
      <trans-unit id="fsharpCoreNotFoundToBeCopied">
        <source>Cannot find FSharp.Core.dll in compiler's directory</source>
        <target state="translated">在编译器目录中找不到 FSharp.Core.dll</target>
        <note />
      </trans-unit>
      <trans-unit id="tcTupleStructMismatch">
        <source>One tuple type is a struct tuple, the other is a reference tuple</source>
        <target state="translated">有一个元组类型是结构元组，而另一个则是引用元组</target>
        <note />
      </trans-unit>
      <trans-unit id="etMissingStaticArgumentsToMethod">
        <source>This provided method requires static parameters</source>
        <target state="translated">所提供方法需要静态参数</target>
        <note />
      </trans-unit>
      <trans-unit id="considerUpcast">
        <source>The conversion from {0} to {1} is a compile-time safe upcast, not a downcast. Consider using 'upcast' instead of 'downcast'.</source>
        <target state="translated">从 {0} 到 {1} 的转换是编译时安全的向上转换，而非向下转换。考虑使用 "upcast"，而非 "downcast"。</target>
        <note />
      </trans-unit>
      <trans-unit id="considerUpcastOperator">
        <source>The conversion from {0} to {1} is a compile-time safe upcast, not a downcast. Consider using the :&gt; (upcast) operator instead of the :?&gt; (downcast) operator.</source>
        <target state="translated">从 {0} 到 {1} 的转换是编译时安全的向上转换，而非向下转换。请考虑使用 :&gt; (upcast) 运算符而非 :?&gt; (downcast) 运算符。</target>
        <note />
      </trans-unit>
      <trans-unit id="tcRecImplied">
        <source>The 'rec' on this module is implied by an outer 'rec' declaration and is being ignored</source>
        <target state="translated">此模块上的 "rec" 由外部 "rec" 声明暗示，正被忽略</target>
        <note />
      </trans-unit>
      <trans-unit id="tcOpenFirstInMutRec">
        <source>In a recursive declaration group, 'open' declarations must come first in each module</source>
        <target state="translated">在递归声明组中，"open" 声明必须位于每个模块的首位</target>
        <note />
      </trans-unit>
      <trans-unit id="tcModuleAbbrevFirstInMutRec">
        <source>In a recursive declaration group, module abbreviations must come after all 'open' declarations and before other declarations</source>
        <target state="translated">在递归声明组中，模块缩写必须处于所有 "open" 声明之后，并且在其他声明之前</target>
        <note />
      </trans-unit>
      <trans-unit id="tcUnsupportedMutRecDecl">
        <source>This declaration is not supported in recursive declaration groups</source>
        <target state="translated">递归声明组中不支持此声明</target>
        <note />
      </trans-unit>
      <trans-unit id="parsInvalidUseOfRec">
        <source>Invalid use of 'rec' keyword</source>
        <target state="translated">无效的 "rec" 关键字使用</target>
        <note />
      </trans-unit>
      <trans-unit id="tcStructUnionMultiCaseDistinctFields">
        <source>If a multicase union type is a struct, then all union cases must have unique names. For example: 'type A = B of b: int | C of c: int'.</source>
        <target state="translated">如果多事例联合类型是结构，则所有联合事例都必须具有唯一的名称。例如: “type A = B of b: int | C of c: int”。</target>
        <note />
      </trans-unit>
      <trans-unit id="CallerMemberNameIsOverriden">
        <source>The CallerMemberNameAttribute applied to parameter '{0}' will have no effect. It is overridden by the CallerFilePathAttribute.</source>
        <target state="translated">应用于参数“{0}”的 CallerMemberNameAttribute 不会起作用。它已由 CallerFilePathAttribute 替代。</target>
        <note />
      </trans-unit>
      <trans-unit id="tcFixedNotAllowed">
        <source>Invalid use of 'fixed'. 'fixed' may only be used in a declaration of the form 'use x = fixed expr' where the expression is an array, the address of a field, the address of an array element or a string'</source>
        <target state="translated">无效的 "fixed" 使用。"fixed" 只能用在 "use x = fixed expr" 形式的声明中，其中表达式为数组、字段的地址、数组元素或字符串的地址</target>
        <note />
      </trans-unit>
      <trans-unit id="tcCouldNotFindOffsetToStringData">
        <source>Could not find method System.Runtime.CompilerServices.OffsetToStringData in references when building 'fixed' expression.</source>
        <target state="translated">生成 "fixed" 表达式时，在引用中找不到方法 System.Runtime.CompilerServices.OffsetToStringData。</target>
        <note />
      </trans-unit>
      <trans-unit id="tcNamedActivePattern">
        <source>{0} is an active pattern and cannot be treated as a discriminated union case with named fields.</source>
        <target state="translated">{0} 为活动模式，不能将其作为带命名字段的可区分联合用例。</target>
        <note />
      </trans-unit>
      <trans-unit id="DefaultParameterValueNotAppropriateForArgument">
        <source>The default value does not have the same type as the argument. The DefaultParameterValue attribute and any Optional attribute will be ignored. Note: 'null' needs to be annotated with the correct type, e.g. 'DefaultParameterValue(null:obj)'.</source>
        <target state="translated">默认值与参数的类型不同。将忽略 DefaultParameterValue 属性以及任何可选属性。注意: "null" 需要用正确的类型进行批注，例如 "DefaultParameterValue(null:obj)"。</target>
        <note />
      </trans-unit>
      <trans-unit id="tcGlobalsSystemTypeNotFound">
        <source>The system type '{0}' was required but no referenced system DLL contained this type</source>
        <target state="translated">需要系统类型“{0}”，但没有引用系统 DLL 包含此类型</target>
        <note />
      </trans-unit>
      <trans-unit id="typrelMemberHasMultiplePossibleDispatchSlots">
        <source>The member '{0}' matches multiple overloads of the same method.\nPlease restrict it to one of the following:{1}.</source>
        <target state="translated">成员“{0}”与同一方法的多个重载匹配。\n请将其限制为下面其中一项: {1}。</target>
        <note />
      </trans-unit>
      <trans-unit id="methodIsNotStatic">
        <source>Method or object constructor '{0}' is not static</source>
        <target state="translated">方法或对象构造函数“{0}”不是静态的</target>
        <note />
      </trans-unit>
      <trans-unit id="parsUnexpectedSymbolEqualsInsteadOfIn">
        <source>Unexpected symbol '=' in expression. Did you intend to use 'for x in y .. z do' instead?</source>
        <target state="translated">表达式中出现意外符号 "="。是否想要改用 "for x in y .. z do"?</target>
        <note />
      </trans-unit>
      <trans-unit id="keywordDescriptionAbstract">
        <source>Indicates a method that either has no implementation in the type in which it is declared or that is virtual and has a default implementation.</source>
        <target state="translated">表示一种方法，该方法在进行声明的类型中没有任何实现，或该方法为虚拟方法且包含默认实现。</target>
        <note />
      </trans-unit>
      <trans-unit id="keywordDescriptionAs">
        <source>Used to give the current class object an object name. Also used to give a name to a whole pattern within a pattern match.</source>
        <target state="translated">用于向当前类对象提供对象名称。另外，也用于向模式匹配中的整个模式提供名称。</target>
        <note />
      </trans-unit>
      <trans-unit id="keywordDescriptionAssert">
        <source>Used to verify code during debugging.</source>
        <target state="translated">用于在调试期间验证代码。</target>
        <note />
      </trans-unit>
      <trans-unit id="keywordDescriptionBase">
        <source>Used as the name of the base class object.</source>
        <target state="translated">用作基类对象的名称。</target>
        <note />
      </trans-unit>
      <trans-unit id="keywordDescriptionBegin">
        <source>In verbose syntax, indicates the start of a code block.</source>
        <target state="translated">在详细语法中，指示程序块的开头。</target>
        <note />
      </trans-unit>
      <trans-unit id="keywordDescriptionClass">
        <source>In verbose syntax, indicates the start of a class definition.</source>
        <target state="translated">在详细语法中，表示类定义的开头。</target>
        <note />
      </trans-unit>
      <trans-unit id="keywordDescriptionDefault">
        <source>Indicates an implementation of an abstract method; used together with an abstract method declaration to create a virtual method.</source>
        <target state="translated">表示抽象方法的实现；与抽象方法声明配合使用可创建虚拟方法。</target>
        <note />
      </trans-unit>
      <trans-unit id="keywordDescriptionDelegate">
        <source>Used to declare a delegate.</source>
        <target state="translated">用于声明委托。</target>
        <note />
      </trans-unit>
      <trans-unit id="keywordDescriptionDo">
        <source>Used in looping constructs or to execute imperative code.</source>
        <target state="translated">用于循环构造或执行强制性代码。</target>
        <note />
      </trans-unit>
      <trans-unit id="keywordDescriptionDone">
        <source>In verbose syntax, indicates the end of a block of code in a looping expression.</source>
        <target state="translated">在详细语法中，表示循环表达式中程序块的结尾。</target>
        <note />
      </trans-unit>
      <trans-unit id="keywordDescriptionDowncast">
        <source>Used to convert to a type that is lower in the inheritance chain.</source>
        <target state="translated">用于转换为较低继承链中的类型。</target>
        <note />
      </trans-unit>
      <trans-unit id="keywordDescriptionDownto">
        <source>In a for expression, used when counting in reverse.</source>
        <target state="translated">在 for 表达式中，在反向计数时使用。</target>
        <note />
      </trans-unit>
      <trans-unit id="keywordDescriptionElif">
        <source>Used in conditional branching. A short form of else if.</source>
        <target state="translated">用于条件性分支。Else if 的缩写形式。</target>
        <note />
      </trans-unit>
      <trans-unit id="keywordDescriptionElse">
        <source>Used in conditional branching.</source>
        <target state="translated">用于条件性分支。</target>
        <note />
      </trans-unit>
      <trans-unit id="keywordDescriptionEnd">
        <source>In type definitions and type extensions, indicates the end of a section of member definitions. In verbose syntax, used to specify the end of a code block that starts with the begin keyword.</source>
        <target state="translated">在类型定义和类型扩展中，表示成员定义的某部分的结尾。在详细语法中，用于指定以 begin 关键字开头的程序块的结尾。</target>
        <note />
      </trans-unit>
      <trans-unit id="keywordDescriptionException">
        <source>Used to declare an exception type.</source>
        <target state="translated">用于声明异常类型。</target>
        <note />
      </trans-unit>
      <trans-unit id="keywordDescriptionExtern">
        <source>Indicates that a declared program element is defined in another binary or assembly.</source>
        <target state="translated">表示声明的计划元素在其他二进制文件或程序集中定义。</target>
        <note />
      </trans-unit>
      <trans-unit id="keywordDescriptionTrueFalse">
        <source>Used as a Boolean literal.</source>
        <target state="translated">用作布尔文本</target>
        <note />
      </trans-unit>
      <trans-unit id="keywordDescriptionFinally">
        <source>Used together with try to introduce a block of code that executes regardless of whether an exception occurs.</source>
        <target state="translated">与 try 配合使用，以引入无论是否发生异常都将执行的代码块。</target>
        <note />
      </trans-unit>
      <trans-unit id="keywordDescriptionFor">
        <source>Used in looping constructs.</source>
        <target state="translated">用于循环构造。</target>
        <note />
      </trans-unit>
      <trans-unit id="keywordDescriptionFun">
        <source>Used in lambda expressions, also known as anonymous functions.</source>
        <target state="translated">用于 lambda 表达式，也称为异步函数。</target>
        <note />
      </trans-unit>
      <trans-unit id="keywordDescriptionFunction">
        <source>Used as a shorter alternative to the fun keyword and a match expression in a lambda expression that has pattern matching on a single argument.</source>
        <target state="translated">用作 fun 关键字的更短替代项以及 lambda 表达式中具有单个参数模式匹配的匹配表达式。</target>
        <note />
      </trans-unit>
      <trans-unit id="keywordDescriptionGlobal">
        <source>Used to reference the top-level .NET namespace.</source>
        <target state="translated">用于引用顶级 .NET 命名空间。</target>
        <note />
      </trans-unit>
      <trans-unit id="keywordDescriptionIf">
        <source>Used in conditional branching constructs.</source>
        <target state="translated">用于条件性分支构造。</target>
        <note />
      </trans-unit>
      <trans-unit id="keywordDescriptionIn">
        <source>Used for sequence expressions and, in verbose syntax, to separate expressions from bindings.</source>
        <target state="translated">用于序列表达式，并且在详细语法中，用于分隔绑定中的表达式。</target>
        <note />
      </trans-unit>
      <trans-unit id="keywordDescriptionInherit">
        <source>Used to specify a base class or base interface.</source>
        <target state="translated">用于指定基类或基接口。</target>
        <note />
      </trans-unit>
      <trans-unit id="keywordDescriptionInline">
        <source>Used to indicate a function that should be integrated directly into the caller's code.</source>
        <target state="translated">用于表示应直接集成到调用方代码中的函数。</target>
        <note />
      </trans-unit>
      <trans-unit id="keywordDescriptionInterface">
        <source>Used to declare and implement interfaces.</source>
        <target state="translated">用于声明和实现接口。</target>
        <note />
      </trans-unit>
      <trans-unit id="keywordDescriptionInternal">
        <source>Used to specify that a member is visible inside an assembly but not outside it.</source>
        <target state="translated">用于指定某成员在程序集内可见，但在程序集外不可见。</target>
        <note />
      </trans-unit>
      <trans-unit id="keywordDescriptionLazy">
        <source>Used to specify a computation that is to be performed only when a result is needed.</source>
        <target state="translated">用于指定仅当需要结果时要执行的计算。</target>
        <note />
      </trans-unit>
      <trans-unit id="keywordDescriptionLet">
        <source>Used to associate, or bind, a name to a value or function.</source>
        <target state="translated">用于将名称关联或绑定到值或函数。</target>
        <note />
      </trans-unit>
      <trans-unit id="keywordDescriptionLetBang">
        <source>Used in computation expressions to bind a name to the result of another computation expression.</source>
        <target state="translated">用于在计算表达式中将名称绑定到另一计算表达式的结果。</target>
        <note />
      </trans-unit>
      <trans-unit id="keywordDescriptionMatch">
        <source>Used to branch by comparing a value to a pattern.</source>
        <target state="translated">用于通过比较值与模式来进行分支。</target>
        <note />
      </trans-unit>
      <trans-unit id="keywordDescriptionMember">
        <source>Used to declare a property or method in an object type.</source>
        <target state="translated">用于声明对象类型中的属性或方法。</target>
        <note />
      </trans-unit>
      <trans-unit id="keywordDescriptionModule">
        <source>Used to associate a name with a group of related types, values, and functions, to logically separate it from other code.</source>
        <target state="translated">用于将名称与一组相关类型、值和函数关联，从逻辑上将其与其他代码分开。</target>
        <note />
      </trans-unit>
      <trans-unit id="keywordDescriptionMutable">
        <source>Used to declare a variable, that is, a value that can be changed.</source>
        <target state="translated">用于声明变量，即可更改的值。</target>
        <note />
      </trans-unit>
      <trans-unit id="keywordDescriptionNamespace">
        <source>Used to associate a name with a group of related types and modules, to logically separate it from other code.</source>
        <target state="translated">用于将名称与一组相关类型和模块关联，从逻辑上将其与其他代码分开。</target>
        <note />
      </trans-unit>
      <trans-unit id="keywordDescriptionNew">
        <source>Used to declare, define, or invoke a constructor that creates or that can create an object. Also used in generic parameter constraints to indicate that a type must have a certain constructor.</source>
        <target state="translated">用于声明、定义或调用创建或可创建对象的构造函数。另外，也用于泛型参数约束，以表示类型必需包含某构造函数。</target>
        <note />
      </trans-unit>
      <trans-unit id="keywordDescriptionNot">
        <source>Not actually a keyword. However, not struct in combination is used as a generic parameter constraint.</source>
        <target state="translated">实际上不是关键字。但是，组合中的结构不会用作泛型参数约束。</target>
        <note />
      </trans-unit>
      <trans-unit id="keywordDescriptionNull">
        <source>Indicates the absence of an object. Also used in generic parameter constraints.</source>
        <target state="translated">表示缺少对象。另外，还用于泛型参数约束。</target>
        <note />
      </trans-unit>
      <trans-unit id="keywordDescriptionOf">
        <source>Used in discriminated unions to indicate the type of categories of values, and in delegate and exception declarations.</source>
        <target state="translated">在可区分的联合中用于表示值类别的类型，并用于委托和异常声明。</target>
        <note />
      </trans-unit>
      <trans-unit id="keywordDescriptionOpen">
        <source>Used to make the contents of a namespace or module available without qualification.</source>
        <target state="translated">用于使命名空间或模块的内容无需限定即可使用。</target>
        <note />
      </trans-unit>
      <trans-unit id="keywordDescriptionOr">
        <source>Used with Boolean conditions as a Boolean or operator. Equivalent to ||. Also used in member constraints.</source>
        <target state="translated">与布尔条件配合使用，作为布尔值或运算符。相当于 ||。另外，也用于成员约束。</target>
        <note />
      </trans-unit>
      <trans-unit id="keywordDescriptionOverride">
        <source>Used to implement a version of an abstract or virtual method that differs from the base version.</source>
        <target state="translated">用于实现与基础版本不同的抽象或虚拟方法的版本。</target>
        <note />
      </trans-unit>
      <trans-unit id="keywordDescriptionPrivate">
        <source>Restricts access to a member to code in the same type or module.</source>
        <target state="translated">限制成员使用相同类型或模块编码的权限。</target>
        <note />
      </trans-unit>
      <trans-unit id="keywordDescriptionPublic">
        <source>Allows access to a member from outside the type.</source>
        <target state="translated">允许访问类型外的成员。</target>
        <note />
      </trans-unit>
      <trans-unit id="keywordDescriptionRec">
        <source>Used to indicate that a function is recursive.</source>
        <target state="translated">用于表示某函数为递归函数。</target>
        <note />
      </trans-unit>
      <trans-unit id="keywordDescriptionReturn">
        <source>Used to provide a value for the result of the containing computation expression.</source>
        <target state="translated">用于为包含计算表达式的结果提供一个值。</target>
        <note />
      </trans-unit>
      <trans-unit id="keywordDescriptionReturnBang">
        <source>Used to provide a value for the result of the containing computation expression, where that value itself comes from the result another computation expression.</source>
        <target state="translated">用于为包含计算表达式的结果提供一个值，其中该值本身来自另一计算表达式的结果。</target>
        <note />
      </trans-unit>
      <trans-unit id="keywordDescriptionSelect">
        <source>Used in query expressions to specify what fields or columns to extract. Note that this is a contextual keyword, which means that it is not actually a reserved word and it only acts like a keyword in appropriate context.</source>
        <target state="translated">在查询表达式中用于指定要提取的字段或列。注意，这是上下文关键字，意味着它实际上并不是保留字，而只会充当相应上下文中的关键字。</target>
        <note />
      </trans-unit>
      <trans-unit id="keywordDescriptionStatic">
        <source>Used to indicate a method or property that can be called without an instance of a type, or a value member that is shared among all instances of a type.</source>
        <target state="translated">用于表示可在没有类型实例的情况下调用的方法或属性，或者在某类型的所有实例中共享的值成员。</target>
        <note />
      </trans-unit>
      <trans-unit id="keywordDescriptionStruct">
        <source>Used to declare a structure type. Also used in generic parameter constraints.</source>
        <target state="translated">用于声明结构类型。也用于约束泛型参数。</target>
        <note />
      </trans-unit>
      <trans-unit id="keywordDescriptionThen">
        <source>Used in conditional expressions. Also used to perform side effects after object construction.</source>
        <target state="translated">用于条件表达式。另外，也用于处理构造对象后的意外结果。</target>
        <note />
      </trans-unit>
      <trans-unit id="keywordDescriptionTo">
        <source>Used in for loops to indicate a range.</source>
        <target state="translated">在 for 循环中用于表示范围。</target>
        <note />
      </trans-unit>
      <trans-unit id="keywordDescriptionTry">
        <source>Used to introduce a block of code that might generate an exception. Used together with with or finally.</source>
        <target state="translated">用于引入可能产生异常的代码块。与 with 或 finally 配合使用。</target>
        <note />
      </trans-unit>
      <trans-unit id="keywordDescriptionType">
        <source>Used to declare a class, record, structure, discriminated union, enumeration type, unit of measure, or type abbreviation.</source>
        <target state="translated">用于声明类、记录、结构、可区分的联合、枚举类型、度量单位或类型缩写。</target>
        <note />
      </trans-unit>
      <trans-unit id="keywordDescriptionUpcast">
        <source>Used to convert to a type that is higher in the inheritance chain.</source>
        <target state="translated">用于转换为较高继承链中的类型。</target>
        <note />
      </trans-unit>
      <trans-unit id="keywordDescriptionUse">
        <source>Used instead of let for values that implement IDisposable</source>
        <target state="translated">代替 let 用于实现 IDisposable 的值</target>
        <note />
      </trans-unit>
      <trans-unit id="keywordDescriptionUseBang">
        <source>Used instead of let! in computation expressions for computation expression results that implement IDisposable.</source>
        <target state="translated">用于替代计算表达式中的 let! 来处理实现 IDisposable 的计算表达式结果。</target>
        <note />
      </trans-unit>
      <trans-unit id="keywordDescriptionVal">
        <source>Used in a signature to indicate a value, or in a type to declare a member, in limited situations.</source>
        <target state="translated">在签名中用于表示值，或在类型中用于声明成员，但情况有限。</target>
        <note />
      </trans-unit>
      <trans-unit id="keywordDescriptionVoid">
        <source>Indicates the .NET void type. Used when interoperating with other .NET languages.</source>
        <target state="translated">表示 .NET void 类型。在与其他 .NET 语言交互操作时使用。</target>
        <note />
      </trans-unit>
      <trans-unit id="keywordDescriptionWhen">
        <source>Used for Boolean conditions (when guards) on pattern matches and to introduce a constraint clause for a generic type parameter.</source>
        <target state="translated">用于模式匹配的布尔条件(临界时)以及用于引入泛型类型参数的约束子句。</target>
        <note />
      </trans-unit>
      <trans-unit id="keywordDescriptionWhile">
        <source>Introduces a looping construct.</source>
        <target state="translated">引入循环构造。</target>
        <note />
      </trans-unit>
      <trans-unit id="keywordDescriptionWith">
        <source>Used together with the match keyword in pattern matching expressions. Also used in object expressions, record copying expressions, and type extensions to introduce member definitions, and to introduce exception handlers.</source>
        <target state="translated">在模式匹配表达式中与 match 关键字配合使用。此外，也用于在对象表达式、记录复制表达式和类型扩展，以引入成员定义和异常处理程序。</target>
        <note />
      </trans-unit>
      <trans-unit id="keywordDescriptionYield">
        <source>Used in a sequence expression to produce a value for a sequence.</source>
        <target state="translated">在序列表达式中用于产生序列的值。</target>
        <note />
      </trans-unit>
      <trans-unit id="keywordDescriptionYieldBang">
        <source>Used in a computation expression to append the result of a given computation expression to a collection of results for the containing computation expression.</source>
        <target state="translated">在计算表达式中用于将给定计算表达式的结果追加到包含计算表达式的结果集合。</target>
        <note />
      </trans-unit>
      <trans-unit id="keywordDescriptionRightArrow">
        <source>In function types, delimits arguments and return values. Yields an expression (in sequence expressions); equivalent to the yield keyword. Used in match expressions</source>
        <target state="translated">在函数类型中，分隔参数并返回值。生成表达式(在序列表达式中)；相当于 yield 关键字。用于匹配表达式中。</target>
        <note />
      </trans-unit>
      <trans-unit id="keywordDescriptionLeftArrow">
        <source>Assigns a value to a variable.</source>
        <target state="translated">将一个值赋予变量。</target>
        <note />
      </trans-unit>
      <trans-unit id="keywordDescriptionCast">
        <source>Converts a type to type that is higher in the hierarchy.</source>
        <target state="translated">将某类型转换为较高层次结构中的类型。</target>
        <note />
      </trans-unit>
      <trans-unit id="keywordDescriptionDynamicCast">
        <source>Converts a type to a type that is lower in the hierarchy.</source>
        <target state="translated">将某类型转换为较低层次结构中的类型。</target>
        <note />
      </trans-unit>
      <trans-unit id="keywordDescriptionTypedQuotation">
        <source>Delimits a typed code quotation.</source>
        <target state="translated">分隔类型化代码引用。</target>
        <note />
      </trans-unit>
      <trans-unit id="keywordDescriptionUntypedQuotation">
        <source>Delimits a untyped code quotation.</source>
        <target state="translated">分隔非类型化代码引用。</target>
        <note />
      </trans-unit>
      <trans-unit id="itemNotFoundDuringDynamicCodeGen">
        <source>{0} '{1}' not found in assembly '{2}'. A possible cause may be a version incompatibility. You may need to explicitly reference the correct version of this assembly to allow all referenced components to use the correct version.</source>
        <target state="translated">{0} 程序集“{2}”中找不到“{1}”。可能的原因或许是版本不兼容。可能需要显式引用此程序集的正确版本，以便所有引用的组件都能使用正确的版本。</target>
        <note />
      </trans-unit>
      <trans-unit id="itemNotFoundInTypeDuringDynamicCodeGen">
        <source>{0} '{1}' not found in type '{2}' from assembly '{3}'. A possible cause may be a version incompatibility. You may need to explicitly reference the correct version of this assembly to allow all referenced components to use the correct version.</source>
        <target state="translated">{0} 从程序集“{3}”的类型“{2}”中找不到“{1}”。可能的原因或许是版本不兼容。可能需要显式引用此程序集的正确版本，以便所有引用的组件都能使用正确的版本。</target>
        <note />
      </trans-unit>
      <trans-unit id="descriptionWordIs">
        <source>is</source>
        <target state="translated">是</target>
        <note />
      </trans-unit>
      <trans-unit id="notAFunction">
        <source>This value is not a function and cannot be applied.</source>
        <target state="translated">此值不是一个函数，无法应用。</target>
        <note />
      </trans-unit>
      <trans-unit id="notAFunctionButMaybeIndexerWithName">
        <source>This value is not a function and cannot be applied. Did you intend to access the indexer via '{0}.[index]'?</source>
        <target state="translated">此值不是一个函数，无法应用。是否曾打算通过 '{0}.[index]' 访问索引器?</target>
        <note />
      </trans-unit>
      <trans-unit id="notAFunctionButMaybeIndexer">
        <source>This expression is not a function and cannot be applied. Did you intend to access the indexer via 'expr.[index]'?</source>
        <target state="translated">此表达式不是函数，无法应用。是否曾打算通过 expr.[index] 访问索引器?</target>
        <note />
      </trans-unit>
      <trans-unit id="notAFunctionButMaybeDeclaration">
        <source>This value is not a function and cannot be applied. Did you forget to terminate a declaration?</source>
        <target state="translated">此值不是一个函数，无法应用。您是否忘记结束某个声明?</target>
        <note />
      </trans-unit>
      <trans-unit id="ArgumentsInSigAndImplMismatch">
        <source>The argument names in the signature '{0}' and implementation '{1}' do not match. The argument name from the signature file will be used. This may cause problems when debugging or profiling.</source>
        <target state="translated">签名“{0}”和实现“{1}”中的参数名称不匹配。将使用签名文件中的参数名称。在进行调试或分析时这可能会导致问题。</target>
        <note />
      </trans-unit>
      <trans-unit id="pickleUnexpectedNonZero">
        <source>An error occurred while reading the F# metadata of assembly '{0}'. A reserved construct was utilized. You may need to upgrade your F# compiler or use an earlier version of the assembly that doesn't make use of a specific construct.</source>
        <target state="translated">读取程序集“{0}”的 F# 元数据时出错。使用了保留的构造。可能需要升级 F# 编译器或使用不用特定构造的较早版本的程序集。</target>
        <note />
      </trans-unit>
      <trans-unit id="tcTupleMemberNotNormallyUsed">
        <source>This method or property is not normally used from F# code, use an explicit tuple pattern for deconstruction instead.</source>
        <target state="translated">通常不通过 F# 代码使用此方法或属性，而是改用显式元组模式进行析构。</target>
        <note />
      </trans-unit>
      <trans-unit id="implicitlyDiscardedInSequenceExpression">
        <source>This expression returns a value of type '{0}' but is implicitly discarded. Consider using 'let' to bind the result to a name, e.g. 'let result = expression'. If you intended to use the expression as a value in the sequence then use an explicit 'yield'.</source>
        <target state="translated">此表达式返回类型为“{0}”的值，但被隐式放弃。请考虑使用 "let" 将结果绑定到名称，例如 "let result = expression"。如果要使用该表达式作为序列中的值，则使用显式 "yield"。</target>
        <note />
      </trans-unit>
      <trans-unit id="implicitlyDiscardedSequenceInSequenceExpression">
        <source>This expression returns a value of type '{0}' but is implicitly discarded. Consider using 'let' to bind the result to a name, e.g. 'let result = expression'. If you intended to use the expression as a value in the sequence then use an explicit 'yield!'.</source>
        <target state="translated">此表达式返回类型为“{0}”的值，但被隐式放弃。请考虑使用 "let" 将结果绑定到名称，例如 "let result = expression"。如果要使用该表达式作为序列中的值，则使用显式 "yield!"。</target>
        <note />
      </trans-unit>
      <trans-unit id="keywordDescriptionMatchBang">
        <source>Used in computation expressions to pattern match directly over the result of another computation expression.</source>
        <target state="translated">在计算表达式中用于直接对另一个计算表达式的结果进行模式匹配。</target>
        <note />
      </trans-unit>
      <trans-unit id="ilreadFileChanged">
        <source>The file '{0}' changed on disk unexpectedly, please reload.</source>
        <target state="translated">文件“{0}”在磁盘上意外更改，请重新加载。</target>
        <note />
      </trans-unit>
      <trans-unit id="writeToReadOnlyByref">
        <source>The byref pointer is readonly, so this write is not permitted.</source>
        <target state="translated">此 byref 指针为只读，因此，不允许此写入。</target>
        <note />
      </trans-unit>
      <trans-unit id="tastValueMustBeMutable">
        <source>A value must be mutable in order to mutate the contents or take the address of a value type, e.g. 'let mutable x = ...'</source>
        <target state="translated">值必须是可变的，以便更改内容或采用值类型的地址，例如“let mutable x = ...”</target>
        <note />
      </trans-unit>
      <trans-unit id="readOnlyAttributeOnStructWithMutableField">
        <source>A ReadOnly attribute has been applied to a struct type with a mutable field.</source>
        <target state="translated">已对包含可变字段的结构类型应用只读属性。</target>
        <note />
      </trans-unit>
      <trans-unit id="tcByrefReturnImplicitlyDereferenced">
        <source>A byref pointer returned by a function or method is implicitly dereferenced as of F# 4.5. To acquire the return value as a pointer, use the address-of operator, e.g. '&amp;f(x)' or '&amp;obj.Method(arg1, arg2)'.</source>
        <target state="translated">自 F# 4.5 起，隐式取消引用由函数或方法返回的 byref 指针。要获取返回值作为指针，请使用 address-of 运算符，例如 "&amp;f(x)" 或 "&amp;obj.Method(arg1, arg2)"。</target>
        <note />
      </trans-unit>
      <trans-unit id="tcByRefLikeNotStruct">
        <source>A type annotated with IsByRefLike must also be a struct. Consider adding the [&lt;Struct&gt;] attribute to the type.</source>
        <target state="translated">使用 IsByRefLike 注释的类型还必须是一个结构。请考虑向该类型添加 [&lt;Struct&gt;] 属性。</target>
        <note />
      </trans-unit>
      <trans-unit id="chkNoByrefAddressOfLocal">
        <source>The address of the variable '{0}' or a related expression cannot be used at this point. This is to ensure the address of the local value does not escape its scope.</source>
        <target state="translated">此时无法使用变量“{0}”或相关表达式的地址。这是为了确保本地值的地址不超出其范围。</target>
        <note />
      </trans-unit>
      <trans-unit id="chkNoWriteToLimitedSpan">
        <source>This value can't be assigned because the target '{0}' may refer to non-stack-local memory, while the expression being assigned is assessed to potentially refer to stack-local memory. This is to help prevent pointers to stack-bound memory escaping their scope.</source>
        <target state="translated">无法分配此值，因为目标“{0}”可能涉及非堆栈本地内存，而分配的表达式经评估可能涉及堆栈本地内存。这有助于防止指向堆栈绑定内存的指针超出其范围。</target>
        <note />
      </trans-unit>
      <trans-unit id="tastValueMustBeLocal">
        <source>A value defined in a module must be mutable in order to take its address, e.g. 'let mutable x = ...'</source>
        <target state="translated">在模块中定义的值必须是可变的，以便获取其地址，例如 “let mutable x = ...”</target>
        <note />
      </trans-unit>
      <trans-unit id="tcIsReadOnlyNotStruct">
        <source>A type annotated with IsReadOnly must also be a struct. Consider adding the [&lt;Struct&gt;] attribute to the type.</source>
        <target state="translated">使用 IsReadOnly 注释的类型还必须是一个结构。请考虑向该类型添加 [&lt;Struct&gt;] 属性。</target>
        <note />
      </trans-unit>
      <trans-unit id="chkStructsMayNotReturnAddressesOfContents">
        <source>Struct members cannot return the address of fields of the struct by reference</source>
        <target state="translated">结构成员无法通过引用返回此结构的字段地址</target>
        <note />
      </trans-unit>
      <trans-unit id="chkNoByrefLikeFunctionCall">
        <source>The function or method call cannot be used at this point, because one argument that is a byref of a non-stack-local Span or IsByRefLike type is used with another argument that is a stack-local Span or IsByRefLike type. This is to ensure the address of the local value does not escape its scope.</source>
        <target state="translated">此时无法使用函数或方法调用，因为结合使用了一个非堆栈本地 Span 或 IsByRefLike 类型的 byref 参数和另一堆栈本地 Span 或 IsByRefLike 类型的参数。这是为了确保本地值的地址不超出其范围。</target>
        <note />
      </trans-unit>
      <trans-unit id="chkNoByrefAddressOfValueFromExpression">
        <source>The address of a value returned from the expression cannot be used at this point. This is to ensure the address of the local value does not escape its scope.</source>
        <target state="translated">此时无法使用从表达式返回的值的地址。这是为了确保本地值的地址不超出其范围。</target>
        <note />
      </trans-unit>
      <trans-unit id="chkNoSpanLikeVariable">
        <source>The Span or IsByRefLike variable '{0}' cannot be used at this point. This is to ensure the address of the local value does not escape its scope.</source>
        <target state="translated">此时无法使用 Span 或 IsByRefLike 变量“{0}”。这是为了确保本地值的地址不超出其范围。</target>
        <note />
      </trans-unit>
      <trans-unit id="chkNoSpanLikeValueFromExpression">
        <source>A Span or IsByRefLike value returned from the expression cannot be used at ths point. This is to ensure the address of the local value does not escape its scope.</source>
        <target state="translated">此时无法使用从表达式返回的 Span 或 IsByRefLike 值。这是为了确保本地值的地址不超出其范围。</target>
        <note />
      </trans-unit>
      <trans-unit id="tastCantTakeAddressOfExpression">
        <source>Cannot take the address of the value returned from the expression. Assign the returned value to a let-bound value before taking the address.</source>
        <target state="translated">无法采用从表达式返回的地址值。在采用地址前将返回值分配给 let 绑定值。</target>
        <note />
      </trans-unit>
      <trans-unit id="parsUnmatchedBraceBar">
        <source>Unmatched '{{|'</source>
        <target state="translated">未匹配的 "{{|"</target>
        <note />
      </trans-unit>
      <trans-unit id="typeInfoAnonRecdField">
        <source>anonymous record field</source>
        <target state="translated">匿名记录字段</target>
        <note />
      </trans-unit>
      <trans-unit id="tcExceptionConstructorDoesNotHaveFieldWithGivenName">
        <source>The exception '{0}' does not have a field named '{1}'.</source>
        <target state="translated">异常“{0}”没有名为“{1}”的字段。</target>
        <note />
      </trans-unit>
      <trans-unit id="tcActivePatternsDoNotHaveFields">
        <source>Active patterns do not have fields. This syntax is invalid.</source>
        <target state="translated">活动模式没有字段。此语法无效。</target>
        <note />
      </trans-unit>
      <trans-unit id="tcConstructorDoesNotHaveFieldWithGivenName">
        <source>The constructor does not have a field named '{0}'.</source>
        <target state="translated">构造函数没有名为“{0}”的字段。</target>
        <note />
      </trans-unit>
      <trans-unit id="tcAnonRecdCcuMismatch">
        <source>Two anonymous record types are from different assemblies '{0}' and '{1}'</source>
        <target state="translated">两个匿名记录类型来自不同的程序集“{0}”和“{1}”</target>
        <note />
      </trans-unit>
      <trans-unit id="tcAnonRecdFieldNameMismatch">
        <source>This anonymous record does not exactly match the expected shape. Add the missing fields {0} and remove the extra fields {1}.</source>
        <target state="translated">此匿名记录与预期的形状不完全匹配。请添加缺少的字段 {0} 并删除额外的字段 {1}。</target>
        <note />
      </trans-unit>
      <trans-unit id="tcCannotCallExtensionMethodInrefToByref">
        <source>Cannot call the byref extension method '{0}. The first parameter requires the value to be mutable or a non-readonly byref type.</source>
        <target state="translated">无法调用 byref 扩展方法 "{0}"。第一个参数要求该值是可变的或非只读的 byref 类型。</target>
        <note />
      </trans-unit>
      <trans-unit id="tcByrefsMayNotHaveTypeExtensions">
        <source>Byref types are not allowed to have optional type extensions.</source>
        <target state="translated">不允许 byref 类型具有可选类型扩展名。</target>
        <note />
      </trans-unit>
      <trans-unit id="tcCannotPartiallyApplyExtensionMethodForByref">
        <source>Cannot partially apply the extension method '{0}' because the first parameter is a byref type.</source>
        <target state="translated">无法部分应用扩展方法 "{0}", 因为第一个参数是 byref 类型。</target>
        <note />
      </trans-unit>
      <trans-unit id="tcTypeDoesNotInheritAttribute">
        <source>This type does not inherit Attribute, it will not work correctly with other .NET languages.</source>
        <target state="translated">此类型不会继承 Attribute，它在使用其他 .NET 语言时无法正常运行。</target>
        <note />
      </trans-unit>
      <trans-unit id="parsInvalidAnonRecdExpr">
        <source>Invalid anonymous record expression</source>
        <target state="translated">匿名记录表达式无效</target>
        <note />
      </trans-unit>
      <trans-unit id="parsInvalidAnonRecdType">
        <source>Invalid anonymous record type</source>
        <target state="translated">匿名记录类型无效</target>
        <note />
      </trans-unit>
      <trans-unit id="tcCopyAndUpdateNeedsRecordType">
        <source>The input to a copy-and-update expression that creates an anonymous record must be either an anonymous record or a record</source>
        <target state="translated">创建匿名记录的“复制和更新”表达式的输入必须是匿名记录或记录</target>
        <note />
      </trans-unit>
      <trans-unit id="chkInvalidFunctionParameterType">
        <source>The parameter '{0}' has an invalid type '{1}'. This is not permitted by the rules of Common IL.</source>
        <target state="translated">参数 "{0}" 的类型 "{1}" 无效。通用 IL 的规则不允许使用此类型。</target>
        <note />
      </trans-unit>
      <trans-unit id="chkInvalidFunctionReturnType">
        <source>The function or method has an invalid return type '{0}'. This is not permitted by the rules of Common IL.</source>
        <target state="translated">函数或方法的返回类型 "{0}" 无效。通用 IL 的规则不允许使用此类型。</target>
        <note />
      </trans-unit>
      <trans-unit id="typrelNoImplementationGivenSeveral">
        <source>No implementation was given for those members: {0}</source>
        <target state="translated">没有为这些成员提供实现: {0}</target>
        <note />
      </trans-unit>
      <trans-unit id="typrelNoImplementationGivenSeveralWithSuggestion">
        <source>No implementation was given for those members: {0}Note that all interface members must be implemented and listed under an appropriate 'interface' declaration, e.g. 'interface ... with member ...'.</source>
        <target state="translated">没有为这些成员提供实现: {0}请注意，必须实现所有接口成员，并在适当的 "interface" 声明下将其列出，例如 "interface ... with member ..."。</target>
        <note />
      </trans-unit>
      <trans-unit id="typrelNoImplementationGivenSeveralTruncated">
        <source>No implementation was given for those members (some results omitted): {0}</source>
        <target state="translated">没有为这些成员提供实现 (省略了一些结果): {0}</target>
        <note />
      </trans-unit>
      <trans-unit id="typrelNoImplementationGivenSeveralTruncatedWithSuggestion">
        <source>No implementation was given for those members (some results omitted): {0}Note that all interface members must be implemented and listed under an appropriate 'interface' declaration, e.g. 'interface ... with member ...'.</source>
        <target state="translated">没有为这些成员提供实现 (省略了一些结果): {0}请注意，必须实现所有接口成员，并在适当的 "interface" 声明下列出，例如 "interface ... with member ..."。</target>
        <note />
      </trans-unit>
      <trans-unit id="expressionHasNoName">
        <source>Expression does not have a name.</source>
        <target state="translated">表达式不具有名称。</target>
        <note />
      </trans-unit>
      <trans-unit id="chkNoFirstClassNameOf">
        <source>Using the 'nameof' operator as a first-class function value is not permitted.</source>
        <target state="translated">不允许使用 "nameof" 运算符作为第一类函数的值。</target>
        <note />
      </trans-unit>
      <trans-unit id="optsPathMap">
        <source>Maps physical paths to source path names output by the compiler</source>
        <target state="translated">将物理路径映射到编译器输出的源路径名</target>
        <note />
      </trans-unit>
      <trans-unit id="optsInvalidPathMapFormat">
        <source>Invalid path map. Mappings must be comma separated and of the format 'path=sourcePath'</source>
        <target state="translated">路径映射无效。映射必须以逗号分隔，且采用 "path=sourcePath" 格式</target>
        <note />
      </trans-unit>
      <trans-unit id="optsCompilerTool">
        <source>Reference an assembly or directory containing a design time tool (Short form: -t)</source>
        <target state="translated">引用包含设计时工具的程序集或目录(短格式: -t)</target>
        <note />
      </trans-unit>
      <trans-unit id="packageManagerUnknown">
        <source>Package manager key '{0}' was not registered in {1}. Currently registered: {2}</source>
        <target state="translated">未在 {1} 中注册包管理器密钥“{0}”。当前注册: {2}</target>
        <note />
      </trans-unit>
      <trans-unit id="packageManagerError">
        <source>{0}</source>
        <target state="translated">{0}</target>
        <note />
      </trans-unit>
      <trans-unit id="couldNotLoadDependencyManagerExtension">
        <source>The dependency manager extension {0} could not be loaded. Message: {1}</source>
        <target state="translated">无法加载依赖项管理器扩展 {0}。消息: {1}</target>
        <note />
      </trans-unit>
    </body>
  </file>
</xliff><|MERGE_RESOLUTION|>--- conflicted
+++ resolved
@@ -162,15 +162,13 @@
         <target state="translated">参数 "{0}" 不匹配</target>
         <note />
       </trans-unit>
-<<<<<<< HEAD
       <trans-unit id="csUnmanagedConstraintInconsistent">
         <source>The constraints 'unmanaged' and 'not struct' are inconsistent</source>
         <target state="new">The constraints 'unmanaged' and 'not struct' are inconsistent</target>
-=======
+        <note />
       <trans-unit id="elseBranchHasWrongTypeTuple">
         <source>All branches of an 'if' expression must return values implicitly convertible to the type of the first branch, which here is a tuple of length {0} of type\n    {1}    \nThis branch returns a tuple of length {2} of type\n    {3}    \n</source>
         <target state="translated">“if” 表达式的所有分支必须返回可隐式转换为第一个分支类型的值，这是一个长度为 {0} 的类型的元组\n    {1}    \n此分支会返回长度为 {2} 的类型的元组\n    {3}    \n</target>
->>>>>>> 254efcb7
         <note />
       </trans-unit>
       <trans-unit id="etProviderHasDesignerAssemblyDependency">
