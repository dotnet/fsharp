﻿<?xml version="1.0" encoding="utf-8"?>
<xliff xmlns="urn:oasis:names:tc:xliff:document:1.2" xmlns:xsi="http://www.w3.org/2001/XMLSchema-instance" version="1.2" xsi:schemaLocation="urn:oasis:names:tc:xliff:document:1.2 xliff-core-1.2-transitional.xsd">
  <file datatype="xml" source-language="en" target-language="zh-Hans" original="../FSComp.resx">
    <body>
      <trans-unit id="arrayElementHasWrongTypeTuple">
        <source>All elements of an array must be implicitly convertible to the type of the first element, which here is a tuple of length {0} of type\n    {1}    \nThis element is a tuple of length {2} of type\n    {3}    \n</source>
        <target state="translated">数组的所有元素必须可隐式转换为第一个元素的类型，这是一个长度为 {0} 的类型的元组\n    {1}    \n此元素是长度为 {2} 类型的元组\n    {3}    \n</target>
        <note />
      </trans-unit>
      <trans-unit id="buildDuplicateFile">
        <source>The source file '{0}' (at position {1}/{2}) already appeared in the compilation list (at position {3}/{4}). Please verify that it is included only once in the project file.</source>
        <target state="translated">源文件“{0}”(位于位置 {1}/{2})已出现在编译列表(位于位置 {3}/{4})中。请确认该文件仅包含在项目文件中一次。</target>
        <note />
      </trans-unit>
      <trans-unit id="buildInvalidSourceFileExtensionML">
        <source>The file extension of '{0}' is not recognized. Source files must have extension .fs, .fsi, .fsx or .fsscript. To enable the deprecated use of .ml or .mli extensions, use '--langversion:5.0' and '--mlcompatibility'.</source>
        <target state="translated">无法识别“{0}”的文件扩展名。源文件必须具有扩展名 .fs、.fsi、.fsx 或 .fsscript。要启用已弃用的 .ml 或 .mli 扩展名，请使用 “--langversion:5.0” 和 “--mlcompatibility”。</target>
        <note />
      </trans-unit>
      <trans-unit id="buildInvalidSourceFileExtensionUpdated">
        <source>The file extension of '{0}' is not recognized. Source files must have extension .fs, .fsi, .fsx or .fsscript</source>
        <target state="translated">无法识别“{0}”的文件扩展名。源文件必须具有扩展名 .fs、.fsi、.fsx 或 .fsscript</target>
        <note />
      </trans-unit>
      <trans-unit id="chkAbstractMembersDeclarationsOnStaticClasses">
        <source>If a type uses both [&lt;Sealed&gt;] and [&lt;AbstractClass&gt;] attributes, it means it is static. Abstract member declarations are not allowed.</source>
        <target state="translated">如果类型同时使用 [&lt;Sealed&gt;] 和 [&lt;AbstractClass&gt;] 属性，则表示它是静态的。不允许抽象成员声明。</target>
        <note />
      </trans-unit>
      <trans-unit id="chkAdditionalConstructorOnStaticClasses">
        <source>If a type uses both [&lt;Sealed&gt;] and [&lt;AbstractClass&gt;] attributes, it means it is static. Additional constructor is not allowed.</source>
        <target state="translated">如果类型同时使用 [&lt;Sealed&gt;] 和 [&lt;AbstractClass&gt;] 属性，则表示它是静态的。不允许使用其他构造函数。</target>
        <note />
      </trans-unit>
      <trans-unit id="chkAutoOpenAttributeInTypeAbbrev">
        <source>FSharp.Core.AutoOpenAttribute should not be aliased.</source>
        <target state="translated">FSharp.Core.AutoOpenAttribute 不应为别名。</target>
        <note />
      </trans-unit>
      <trans-unit id="chkConstructorWithArgumentsOnStaticClasses">
        <source>If a type uses both [&lt;Sealed&gt;] and [&lt;AbstractClass&gt;] attributes, it means it is static. Constructor with arguments is not allowed.</source>
        <target state="translated">如果类型同时使用 [&lt;Sealed&gt;] 和 [&lt;AbstractClass&gt;] 属性，则表示它是静态的。不允许使用带参数的构造函数。</target>
        <note />
      </trans-unit>
      <trans-unit id="chkDuplicatedMethodParameter">
        <source>Duplicate parameter. The parameter '{0}' has been used more that once in this method.</source>
        <target state="translated">参数重复。此方法中多次使用了参数“{0}”。</target>
        <note />
      </trans-unit>
      <trans-unit id="chkExplicitFieldsDeclarationsOnStaticClasses">
        <source>If a type uses both [&lt;Sealed&gt;] and [&lt;AbstractClass&gt;] attributes, it means it is static. Explicit field declarations are not allowed.</source>
        <target state="translated">如果类型同时使用 [&lt;Sealed&gt;] 和 [&lt;AbstractClass&gt;] 属性，则表示它是静态的。不允许显式字段声明。</target>
        <note />
      </trans-unit>
      <trans-unit id="chkFeatureNotLanguageSupported">
        <source>Feature '{0}' is not available in F# {1}. Please use language version {2} or greater.</source>
        <target state="translated">功能“{0}”在 F# {1} 中不可用。请使用 {2} 或更高的语言版本。</target>
        <note />
      </trans-unit>
      <trans-unit id="chkFeatureNotRuntimeSupported">
        <source>Feature '{0}' is not supported by target runtime.</source>
        <target state="translated">目标运行时不支持功能“{0}”。</target>
        <note />
      </trans-unit>
      <trans-unit id="chkFeatureNotSupportedInLibrary">
        <source>Feature '{0}' requires the F# library for language version {1} or greater.</source>
        <target state="translated">功能“{0}”需要 {1} 或更高语言版本的 F# 库。</target>
        <note />
      </trans-unit>
      <trans-unit id="chkImplementingInterfacesOnStaticClasses">
        <source>If a type uses both [&lt;Sealed&gt;] and [&lt;AbstractClass&gt;] attributes, it means it is static. Implementing interfaces is not allowed.</source>
        <target state="translated">如果类型同时使用 [&lt;Sealed&gt;] 和 [&lt;AbstractClass&gt;] 属性，则表示它是静态的。不允许实现接口。</target>
        <note />
      </trans-unit>
      <trans-unit id="chkInfoRefcellAssign">
        <source>The use of ':=' from the F# library is deprecated. See https://aka.ms/fsharp-refcell-ops. For example, please change 'cell := expr' to 'cell.Value &lt;- expr'.</source>
        <target state="translated">已弃用 F# 库中的“:=”。请参阅 https://aka.ms/fsharp-refcell-ops。 例如，请将“cell := expr”更改为“cell.Value &lt;- expr”。</target>
        <note />
      </trans-unit>
      <trans-unit id="chkInfoRefcellDecr">
        <source>The use of 'decr' from the F# library is deprecated. See https://aka.ms/fsharp-refcell-ops. For example, please change 'decr cell' to 'cell.Value &lt;- cell.Value - 1'.</source>
        <target state="translated">已弃用 F# 库中的“decr”。请参阅 https://aka.ms/fsharp-refcell-ops。 例如，请将“decr cell”更改为“cell.Value &lt;- cell.Value - 1”。</target>
        <note />
      </trans-unit>
      <trans-unit id="chkInfoRefcellDeref">
        <source>The use of '!' from the F# library is deprecated. See https://aka.ms/fsharp-refcell-ops. For example, please change '!cell' to 'cell.Value'.</source>
        <target state="translated">已弃用 F# 库中的“!”。请参阅 https://aka.ms/fsharp-refcell-ops。 例如，请将“!cell”更改为“cell.Value”。</target>
        <note />
      </trans-unit>
      <trans-unit id="chkInfoRefcellIncr">
        <source>The use of 'incr' from the F# library is deprecated. See https://aka.ms/fsharp-refcell-ops. For example, please change 'incr cell' to 'cell.Value &lt;- cell.Value + 1'.</source>
        <target state="translated">已弃用 F# 库中的“incr”。请参阅 https://aka.ms/fsharp-refcell-ops。 例如，请将“incr cell”更改为“cell.Value &lt;- cell.Value + 1”。</target>
        <note />
      </trans-unit>
<<<<<<< HEAD
      <trans-unit id="chkValueWithDefaultValueMustHaveDefaultValueNulls">
        <source>Nullness warning. The 'DefaultValue' attribute is used but the type (or one of its fields if a struct) is non-nullable.</source>
        <target state="new">Nullness warning. The 'DefaultValue' attribute is used but the type (or one of its fields if a struct) is non-nullable.</target>
=======
      <trans-unit id="chkInstanceLetBindingOnStaticClasses">
        <source>If a type uses both [&lt;Sealed&gt;] and [&lt;AbstractClass&gt;] attributes, it means it is static. Instance let bindings are not allowed.</source>
        <target state="translated">如果类型同时使用 [&lt;Sealed&gt;] 和 [&lt;AbstractClass&gt;] 属性，则表示它是静态的。不允许使用实例允许绑定。</target>
        <note />
      </trans-unit>
      <trans-unit id="chkInstanceMemberOnStaticClasses">
        <source>If a type uses both [&lt;Sealed&gt;] and [&lt;AbstractClass&gt;] attributes, it means it is static. Instance members are not allowed.</source>
        <target state="translated">如果类型同时使用 [&lt;Sealed&gt;] 和 [&lt;AbstractClass&gt;] 属性，则表示它是静态的。不允许使用实例成员。</target>
>>>>>>> ab42a322
        <note />
      </trans-unit>
      <trans-unit id="containerDeprecated">
        <source>The 'AssemblyKeyNameAttribute' has been deprecated. Use 'AssemblyKeyFileAttribute' instead.</source>
        <target state="translated">"AssemblyKeyNameAttribute" 已被弃用。请改为使用 "AssemblyKeyFileAttribute"。</target>
        <note />
      </trans-unit>
      <trans-unit id="containerSigningUnsupportedOnThisPlatform">
        <source>Key container signing is not supported on this platform.</source>
        <target state="translated">此平台上不支持密钥容器签名。</target>
        <note />
      </trans-unit>
      <trans-unit id="csAvailableOverloads">
        <source>Available overloads:\n{0}</source>
        <target state="translated">可用重载:\n{0}</target>
        <note />
      </trans-unit>
      <trans-unit id="csDelegateComparisonConstraintInconsistent">
        <source>The constraints 'delegate' and 'comparison' are inconsistent</source>
        <target state="new">The constraints 'delegate' and 'comparison' are inconsistent</target>
        <note />
      </trans-unit>
      <trans-unit id="csGenericConstructRequiresStructOrReferenceConstraint">
        <source>A generic construct requires that a generic type parameter be known as a struct or reference type. Consider adding a type annotation.</source>
        <target state="translated">泛型构造要求泛型类型参数被视为结构或引用类型。请考虑添加类型注释。</target>
        <note />
      </trans-unit>
      <trans-unit id="csNoOverloadsFoundArgumentsPrefixPlural">
        <source>Known types of arguments: {0}</source>
        <target state="translated">已知参数类型: {0}</target>
        <note />
      </trans-unit>
      <trans-unit id="csNoOverloadsFoundArgumentsPrefixSingular">
        <source>Known type of argument: {0}</source>
        <target state="translated">已知参数类型: {0}</target>
        <note />
      </trans-unit>
      <trans-unit id="csNoOverloadsFoundReturnType">
        <source>Known return type: {0}</source>
        <target state="translated">已知返回类型: {0}</target>
        <note />
      </trans-unit>
      <trans-unit id="csNoOverloadsFoundTypeParametersPrefixPlural">
        <source>Known type parameters: {0}</source>
        <target state="translated">已知类型参数: {0}</target>
        <note />
      </trans-unit>
      <trans-unit id="csNoOverloadsFoundTypeParametersPrefixSingular">
        <source>Known type parameter: {0}</source>
        <target state="translated">已知类型参数: {0}</target>
        <note />
      </trans-unit>
      <trans-unit id="csNullNotNullConstraintInconsistent">
        <source>The constraints 'null' and 'not null' are inconsistent</source>
        <target state="new">The constraints 'null' and 'not null' are inconsistent</target>
        <note />
      </trans-unit>
      <trans-unit id="csOverloadCandidateIndexedArgumentTypeMismatch">
        <source>Argument at index {0} doesn't match</source>
        <target state="translated">索引 {0} 处的参数不匹配</target>
        <note />
      </trans-unit>
      <trans-unit id="csOverloadCandidateNamedArgumentTypeMismatch">
        <source>Argument '{0}' doesn't match</source>
        <target state="translated">参数 "{0}" 不匹配</target>
        <note />
      </trans-unit>
      <trans-unit id="csStructNullConstraintInconsistent">
        <source>The constraints 'struct' and 'null' are inconsistent</source>
        <target state="new">The constraints 'struct' and 'null' are inconsistent</target>
        <note />
      </trans-unit>
      <trans-unit id="csTypeHasNullAsExtraValue">
        <source>The type '{0}' has 'null' as an extra value but a constraint does not permit this</source>
        <target state="new">The type '{0}' has 'null' as an extra value but a constraint does not permit this</target>
        <note />
      </trans-unit>
      <trans-unit id="csTypeHasNullAsTrueValue">
        <source>The type '{0}' has 'null' as a true representation value but a constraint does not permit this</source>
        <target state="new">The type '{0}' has 'null' as a true representation value but a constraint does not permit this</target>
        <note />
      </trans-unit>
      <trans-unit id="elseBranchHasWrongTypeTuple">
        <source>All branches of an 'if' expression must return values implicitly convertible to the type of the first branch, which here is a tuple of length {0} of type\n    {1}    \nThis branch returns a tuple of length {2} of type\n    {3}    \n</source>
        <target state="translated">“if” 表达式的所有分支必须返回可隐式转换为第一个分支类型的值，这是一个长度为 {0} 的类型的元组\n    {1}    \n此分支会返回长度为 {2} 的类型的元组\n    {3}    \n</target>
        <note />
      </trans-unit>
      <trans-unit id="etProviderHasDesignerAssemblyDependency">
        <source>The type provider designer assembly '{0}' could not be loaded from folder '{1}' because a dependency was missing or could not loaded. All dependencies of the type provider designer assembly must be located in the same folder as that assembly. The exception reported was: {2} - {3}</source>
        <target state="translated">无法从文件夹“{1}”加载类型提供程序设计器程序集“{0}”，因为依赖项缺失或无法加载。类型提供程序设计器程序集的所有依赖项必须与该程序集位于同一文件夹中。报告的异常是: {2} - {3}</target>
        <note />
      </trans-unit>
      <trans-unit id="etProviderHasDesignerAssemblyException">
        <source>The type provider designer assembly '{0}' could not be loaded from folder '{1}'. The exception reported was: {2} - {3}</source>
        <target state="translated">未能从文件夹“{1}”加载类型提供程序设计器程序集“{0}”。报告的异常是: {2} - {3}</target>
        <note />
      </trans-unit>
      <trans-unit id="etProviderHasWrongDesignerAssemblyNoPath">
        <source>Assembly attribute '{0}' refers to a designer assembly '{1}' which cannot be loaded or doesn't exist. The exception reported was: {2} - {3}</source>
        <target state="translated">程序集属性“{0}”引用了无法加载或不存在的设计器程序集“{1}”。报告的异常是: {2} - {3}</target>
        <note />
      </trans-unit>
      <trans-unit id="fSharpBannerVersion">
        <source>{0} for F# {1}</source>
        <target state="new">{0} for F# {1}</target>
        <note />
      </trans-unit>
      <trans-unit id="featureAdditionalImplicitConversions">
        <source>additional type-directed conversions</source>
        <target state="translated">附加类型定向转换</target>
        <note />
      </trans-unit>
      <trans-unit id="featureAndBang">
        <source>applicative computation expressions</source>
        <target state="translated">适用的计算表达式</target>
        <note />
      </trans-unit>
      <trans-unit id="featureArithmeticInLiterals">
        <source>Arithmetic and logical operations in literals, enum definitions and attributes</source>
        <target state="translated">文本、枚举定义和属性中的算术和逻辑运算</target>
        <note />
      </trans-unit>
      <trans-unit id="featureAttributesToRightOfModuleKeyword">
        <source>attributes to the right of the 'module' keyword</source>
        <target state="translated">"module" 关键字右侧的属性</target>
        <note />
      </trans-unit>
      <trans-unit id="featureBetterExceptionPrinting">
        <source>automatic generation of 'Message' property for 'exception' declarations</source>
        <target state="translated">自动生成“异常”声明的“消息”属性</target>
        <note />
      </trans-unit>
      <trans-unit id="featureCSharpExtensionAttributeNotRequired">
        <source>Allow implicit Extension attribute on declaring types, modules</source>
        <target state="translated">允许对声明类型、模块使用隐式扩展属性</target>
        <note />
      </trans-unit>
      <trans-unit id="featureDefaultInterfaceMemberConsumption">
        <source>default interface member consumption</source>
        <target state="translated">默认接口成员消耗</target>
        <note />
      </trans-unit>
      <trans-unit id="featureDelegateTypeNameResolutionFix">
        <source>fix to resolution of delegate type names, see https://github.com/dotnet/fsharp/issues/10228</source>
        <target state="translated">修复了委托类型名称的解析，请参阅 https://github.com/dotnet/fsharp/issues/10228</target>
        <note />
      </trans-unit>
      <trans-unit id="featureDiscardUseValue">
        <source>discard pattern in use binding</source>
        <target state="translated">放弃使用绑定模式</target>
        <note />
      </trans-unit>
      <trans-unit id="featureDotlessFloat32Literal">
        <source>dotless float32 literal</source>
        <target state="translated">无点 float32 文本</target>
        <note />
      </trans-unit>
      <trans-unit id="featureErrorForNonVirtualMembersOverrides">
        <source>Raises errors for non-virtual members overrides</source>
        <target state="translated">引发非虚拟成员替代的错误</target>
        <note />
      </trans-unit>
      <trans-unit id="featureErrorOnDeprecatedRequireQualifiedAccess">
        <source>give error on deprecated access of construct with RequireQualifiedAccess attribute</source>
        <target state="translated">对具有 RequireQualifiedAccess 属性的构造进行弃用的访问时出错</target>
        <note />
      </trans-unit>
      <trans-unit id="featureErrorReportingOnStaticClasses">
        <source>Error reporting on static classes</source>
        <target state="translated">有关静态类的错误报告</target>
        <note />
      </trans-unit>
      <trans-unit id="featureEscapeBracesInFormattableString">
        <source>Escapes curly braces before calling FormattableStringFactory.Create when interpolated string literal is typed as FormattableString</source>
        <target state="translated">当内插字符串文本键入为 FormattableString 时，在调用 FormattableStringFactory.Create 之前转义大括号</target>
        <note />
      </trans-unit>
      <trans-unit id="featureExpandedMeasurables">
        <source>more types support units of measure</source>
        <target state="translated">更多类型支持度量单位</target>
        <note />
      </trans-unit>
      <trans-unit id="featureFixedIndexSlice3d4d">
        <source>fixed-index slice 3d/4d</source>
        <target state="translated">固定索引切片 3d/4d</target>
        <note />
      </trans-unit>
      <trans-unit id="featureFromEndSlicing">
        <source>from-end slicing</source>
        <target state="translated">从端切片</target>
        <note />
      </trans-unit>
      <trans-unit id="featureImplicitYield">
        <source>implicit yield</source>
        <target state="translated">隐式 yield</target>
        <note />
      </trans-unit>
      <trans-unit id="featureIndexerNotationWithoutDot">
        <source>expr[idx] notation for indexing and slicing</source>
        <target state="translated">用于索引和切片的 expr[idx] 表示法</target>
        <note />
      </trans-unit>
      <trans-unit id="featureInitProperties">
        <source>support for consuming init properties</source>
        <target state="translated">支持使用 init 属性</target>
        <note />
      </trans-unit>
      <trans-unit id="featureInterfacesWithAbstractStaticMembers">
        <source>static abstract interface members</source>
        <target state="translated">静态抽象接口成员</target>
        <note />
      </trans-unit>
      <trans-unit id="featureInterfacesWithMultipleGenericInstantiation">
        <source>interfaces with multiple generic instantiation</source>
        <target state="translated">具有多个泛型实例化的接口</target>
        <note />
      </trans-unit>
      <trans-unit id="featureLowercaseDUWhenRequireQualifiedAccess">
        <source>Allow lowercase DU when RequireQualifiedAccess attribute</source>
        <target state="translated">当 RequireQualifiedAccess 属性时允许小写 DU</target>
        <note />
      </trans-unit>
      <trans-unit id="featureMLCompatRevisions">
        <source>ML compatibility revisions</source>
        <target state="translated">ML 兼容性修订</target>
        <note />
      </trans-unit>
      <trans-unit id="featureMatchNotAllowedForUnionCaseWithNoData">
        <source>Pattern match discard is not allowed for union case that takes no data.</source>
        <target state="translated">不允许将模式匹配丢弃用于不采用数据的联合事例。</target>
        <note />
      </trans-unit>
      <trans-unit id="featureNameOf">
        <source>nameof</source>
        <target state="translated">nameof</target>
        <note />
      </trans-unit>
      <trans-unit id="featureNestedCopyAndUpdate">
        <source>Nested record field copy-and-update</source>
        <target state="translated">嵌套记录字段复制和更新</target>
        <note />
      </trans-unit>
      <trans-unit id="featureNonInlineLiteralsAsPrintfFormat">
        <source>String values marked as literals and IL constants as printf format</source>
        <target state="translated">标记为文本和 IL 常量的字符串值为 printf 格式</target>
        <note />
      </trans-unit>
      <trans-unit id="featureNonVariablePatternsToRightOfAsPatterns">
        <source>non-variable patterns to the right of 'as' patterns</source>
        <target state="translated">"as" 模式右侧的非变量模式</target>
        <note />
      </trans-unit>
      <trans-unit id="featureNullableOptionalInterop">
        <source>nullable optional interop</source>
        <target state="translated">可以为 null 的可选互操作</target>
        <note />
      </trans-unit>
      <trans-unit id="featureNullnessChecking">
        <source>nullness checking</source>
        <target state="new">nullness checking</target>
        <note />
      </trans-unit>
      <trans-unit id="featureOpenTypeDeclaration">
        <source>open type declaration</source>
        <target state="translated">开放类型声明</target>
        <note />
      </trans-unit>
      <trans-unit id="featureOverloadsForCustomOperations">
        <source>overloads for custom operations</source>
        <target state="translated">自定义操作的重载</target>
        <note />
      </trans-unit>
      <trans-unit id="featurePackageManagement">
        <source>package management</source>
        <target state="translated">包管理</target>
        <note />
      </trans-unit>
      <trans-unit id="featurePrintfBinaryFormat">
        <source>binary formatting for integers</source>
        <target state="translated">整数的二进制格式设置</target>
        <note />
      </trans-unit>
      <trans-unit id="featureReallyLongList">
        <source>list literals of any size</source>
        <target state="translated">列出任何大小的文本</target>
        <note />
      </trans-unit>
      <trans-unit id="featureRefCellNotationInformationals">
        <source>informational messages related to reference cells</source>
        <target state="translated">与引用单元格相关的信息性消息</target>
        <note />
      </trans-unit>
      <trans-unit id="featureRelaxWhitespace">
        <source>whitespace relexation</source>
        <target state="translated">空格松弛法</target>
        <note />
      </trans-unit>
      <trans-unit id="featureRelaxWhitespace2">
        <source>whitespace relaxation v2</source>
        <target state="translated">空格放空 v2</target>
        <note />
      </trans-unit>
      <trans-unit id="featureRequiredProperties">
        <source>support for required properties</source>
        <target state="translated">对所需属性的支持</target>
        <note />
      </trans-unit>
      <trans-unit id="featureResumableStateMachines">
        <source>resumable state machines</source>
        <target state="translated">可恢复状态机</target>
        <note />
      </trans-unit>
      <trans-unit id="featureSelfTypeConstraints">
        <source>self type constraints</source>
        <target state="translated">自类型约束</target>
        <note />
      </trans-unit>
      <trans-unit id="featureSingleUnderscorePattern">
        <source>single underscore pattern</source>
        <target state="translated">单下划线模式</target>
        <note />
      </trans-unit>
      <trans-unit id="featureStaticMembersInInterfaces">
        <source>Static members in interfaces</source>
        <target state="translated">接口中的静态成员</target>
        <note />
      </trans-unit>
      <trans-unit id="featureStringInterpolation">
        <source>string interpolation</source>
        <target state="translated">字符串内插</target>
        <note />
      </trans-unit>
      <trans-unit id="featureStructActivePattern">
        <source>struct representation for active patterns</source>
        <target state="translated">活动模式的结构表示形式</target>
        <note />
      </trans-unit>
      <trans-unit id="featureTryWithInSeqExpressions">
        <source>Support for try-with in sequence expressions</source>
        <target state="translated">支持在序列表达式中试用</target>
        <note />
      </trans-unit>
      <trans-unit id="featureWarningWhenCopyAndUpdateRecordChangesAllFields">
        <source>Raises warnings when an copy-and-update record expression changes all fields of a record.</source>
        <target state="translated">复制和更新记录表达式更改记录的所有字段时引发警告。</target>
        <note />
      </trans-unit>
      <trans-unit id="featureWarningWhenInliningMethodImplNoInlineMarkedFunction">
        <source>Raises warnings when 'let inline ... =' is used together with [&lt;MethodImpl(MethodImplOptions.NoInlining)&gt;] attribute. Function is not getting inlined.</source>
        <target state="translated">当 "let inline ... =" 与 [&lt;MethodImpl(MethodImplOptions.NoInlining)&gt;] 属性一起使用时引发警告。函数未内联。</target>
        <note />
      </trans-unit>
      <trans-unit id="featureWildCardInForLoop">
        <source>wild card in for loop</source>
        <target state="translated">for 循环中的通配符</target>
        <note />
      </trans-unit>
      <trans-unit id="featureWitnessPassing">
        <source>witness passing for trait constraints in F# quotations</source>
        <target state="translated">F# 引号中特征约束的见证传递</target>
        <note />
      </trans-unit>
      <trans-unit id="followingPatternMatchClauseHasWrongTypeTuple">
        <source>All branches of a pattern match expression must return values implicitly convertible to the type of the first branch, which here is a tuple of length {0} of type\n    {1}    \nThis branch returns a tuple of length {2} of type\n    {3}    \n</source>
        <target state="translated">模式匹配表达式的所有分支必须返回可隐式转换为第一个分支类型的值，这是一个长度为 {0} 的类型的元组\n    {1}    \n此分支会返回长度为 {2} 的类型的元组\n    {3}    \n</target>
        <note />
      </trans-unit>
      <trans-unit id="forFormatInvalidForInterpolated">
        <source>Interpolated strings may not use '%' format specifiers unless each is given an expression, e.g. '%d{{1+1}}'.</source>
        <target state="translated">内插字符串不会使用 "%" 格式说明符，除非为每个字符串提供诸如 "%d{{1+1}}" 之类的表达式。</target>
        <note />
      </trans-unit>
      <trans-unit id="forFormatInvalidForInterpolated2">
        <source>.NET-style format specifiers such as '{{x,3}}' or '{{x:N5}}' may not be mixed with '%' format specifiers.</source>
        <target state="translated">.NET 样式的格式说明符(如 "{{x,3}}" 或 "{{x:N5}}")不能与 "%" 格式说明符混合使用。</target>
        <note />
      </trans-unit>
      <trans-unit id="forFormatInvalidForInterpolated3">
        <source>The '%P' specifier may not be used explicitly.</source>
        <target state="translated">不能显式使用 "%P" 说明符。</target>
        <note />
      </trans-unit>
      <trans-unit id="forFormatInvalidForInterpolated4">
        <source>Interpolated strings used as type IFormattable or type FormattableString may not use '%' specifiers, only .NET-style interpolands such as '{{expr}}', '{{expr,3}}' or '{{expr:N5}}' may be used.</source>
        <target state="translated">作为类型 IFormattable 或类型 FormattableString 使用的内插字符串不能使用 "%" 说明符，只能使用 .NET 样式的插植，如 "{{expr}}"、"{{expr,3}}" 或 "{{expr:N5}}"。</target>
        <note />
      </trans-unit>
      <trans-unit id="forPercentAInReflectionFreeCode">
        <source>The '%A' format specifier may not be used in an assembly being compiled with option '--reflectionfree'. This construct implicitly uses reflection.</source>
        <target state="translated">"%A" 格式说明符不能在用选项 "--reflectionfree" 进行编译的程序集中使用。此构造隐式使用反射。</target>
        <note />
      </trans-unit>
      <trans-unit id="formatDashItem">
        <source> - {0}</source>
        <target state="translated"> - {0}</target>
        <note />
      </trans-unit>
      <trans-unit id="fromEndSlicingRequiresVFive">
        <source>The 'from the end slicing' feature requires language version 'preview'.</source>
        <target state="translated">“从末尾切片”功能需要语言版本“预览”。</target>
        <note />
      </trans-unit>
      <trans-unit id="fsiInvalidDirective">
        <source>Invalid directive '#{0} {1}'</source>
        <target state="translated">无效的指令“#{0} {1}”</target>
        <note />
      </trans-unit>
      <trans-unit id="ifExpressionTuple">
        <source>The 'if' expression needs to return a tuple of length {0} of type\n    {1}    \nto satisfy context type requirements. It currently returns a tuple of length {2} of type\n    {3}    \n</source>
        <target state="translated">“if” 表达式需要返回长度为 {0} 的类型的元组\n    {1}    \n以满足上下文类型要求。它当前返回了长度为 {2} 的类型的元组\n    {3}    \n</target>
        <note />
      </trans-unit>
      <trans-unit id="ilxGenUnknownDebugPoint">
        <source>Unknown debug point '{0}'. The available debug points are '{1}'.</source>
        <target state="translated">调试点“{0}”未知。可用的调试点为“{1}”。</target>
        <note />
      </trans-unit>
      <trans-unit id="ilxgenInvalidConstructInStateMachineDuringCodegen">
        <source>The resumable code construct '{0}' may only be used in inlined code protected by 'if __useResumableCode then ...' and the overall composition must form valid resumable code.</source>
        <target state="translated">可恢复的代码构造 "{0}" 只能用于受 "if __useResumableCode then..." 保护的内联代码，且整体组合必须构成有效的可恢复代码。</target>
        <note />
      </trans-unit>
      <trans-unit id="implMissingInlineIfLambda">
        <source>The 'InlineIfLambda' attribute is present in the signature but not the implementation.</source>
        <target state="translated">"InlineIfLambda" 属性存在于签名中，但实现中不存在。</target>
        <note />
      </trans-unit>
      <trans-unit id="invalidXmlDocPosition">
        <source>XML comment is not placed on a valid language element.</source>
        <target state="translated">未将 XML 注释放在有效语言元素上。</target>
        <note />
      </trans-unit>
      <trans-unit id="keywordDescriptionAnd">
        <source>Used in mutually recursive bindings, in property declarations, and with multiple constraints on generic parameters.</source>
        <target state="translated">用于互相递归绑定、属性声明，并用于对泛型参数的多个约束。</target>
        <note />
      </trans-unit>
      <trans-unit id="keywordDescriptionConst">
        <source>Keyword to specify a constant literal as a type parameter argument in Type Providers.</source>
        <target state="translated">用于将常量文本指定为类型提供程序中的类型形参实参的关键字。</target>
        <note />
      </trans-unit>
      <trans-unit id="keywordDescriptionSig">
        <source>Keyword reserved for ML-compatibility.</source>
        <target state="translated">保留用于 ML 兼容性的关键字。</target>
        <note />
      </trans-unit>
      <trans-unit id="keywordDescriptionTypeTest">
        <source>Used to check if an object is of the given type in a pattern or binding.</source>
        <target state="translated">用于检查对象是否属于模式或绑定中的给定类型。</target>
        <note />
      </trans-unit>
      <trans-unit id="lexByteStringMayNotBeInterpolated">
        <source>a byte string may not be interpolated</source>
        <target state="translated">不能内插字节字符串</target>
        <note />
      </trans-unit>
      <trans-unit id="lexIfOCaml">
        <source>IF-FSHARP/IF-CAML regions are no longer supported</source>
        <target state="translated">不再支持 IF-FSHARP/IF-CAML 区域</target>
        <note />
      </trans-unit>
      <trans-unit id="lexInvalidIdentifier">
        <source>This is not a valid identifier</source>
        <target state="new">This is not a valid identifier</target>
        <note />
      </trans-unit>
      <trans-unit id="lexRBraceInInterpolatedString">
        <source>A '}}' character must be escaped (by doubling) in an interpolated string.</source>
        <target state="translated">在内插字符串中，必需对 "}}" 字符进行转义(通过加倍)。</target>
        <note />
      </trans-unit>
      <trans-unit id="lexSingleQuoteInSingleQuote">
        <source>Invalid interpolated string. Single quote or verbatim string literals may not be used in interpolated expressions in single quote or verbatim strings. Consider using an explicit 'let' binding for the interpolation expression or use a triple quote string as the outer string literal.</source>
        <target state="translated">内插字符串无效。在单引号字符串或逐字字符串的内插表达式中不能使用单引号或逐字字符串文本。请考虑对内插表达式使用显式 "let" 绑定，或使用三重引号字符串作为外部字符串文本。</target>
        <note />
      </trans-unit>
      <trans-unit id="lexTripleQuoteInTripleQuote">
        <source>Invalid interpolated string. Triple quote string literals may not be used in interpolated expressions. Consider using an explicit 'let' binding for the interpolation expression.</source>
        <target state="translated">内插字符串无效。在内插表达式中不能使用三重引号字符串文字。请考虑对内插表达式使用显式的 "let" 绑定。</target>
        <note />
      </trans-unit>
      <trans-unit id="listElementHasWrongTypeTuple">
        <source>All elements of a list must be implicitly convertible to the type of the first element, which here is a tuple of length {0} of type\n    {1}    \nThis element is a tuple of length {2} of type\n    {3}    \n</source>
        <target state="translated">列表的所有元素必须可隐式转换为第一个元素的类型，这是一个长度为 {0} 的类型的元组\n    {1}    \n此元素是长度为 {2} 类型的元组\n    {3}    \n</target>
        <note />
      </trans-unit>
      <trans-unit id="matchNotAllowedForUnionCaseWithNoData">
        <source>Pattern discard is not allowed for union case that takes no data.</source>
        <target state="translated">不允许将模式丢弃用于不采用数据的联合事例。</target>
        <note />
      </trans-unit>
      <trans-unit id="mlCompatError">
        <source>This construct is deprecated. {0}. You can enable this feature by using '--langversion:5.0' and '--mlcompatibility'.</source>
        <target state="translated">此构造已弃用。{0}。可以通过使用 “--langversion:5.0” 和 “--mlcompatibility” 启用此功能。</target>
        <note />
      </trans-unit>
      <trans-unit id="mlCompatKeyword">
        <source>In previous versions of F# '{0}' was a reserved keyword but the use of this keyword is now deprecated</source>
        <target state="translated">在早期版本的 F# 中，“{0}”是保留关键字，但现在已启用此关键字的使用</target>
        <note />
      </trans-unit>
      <trans-unit id="mlCompatLightOffNoLongerSupported">
        <source>The use of '#light \"off\"' or '#indent \"off\"' was deprecated in F# 2.0 and is no longer supported</source>
        <target state="translated">“#light \"off\"” 或 “#indent \"off\"” 在的使用在 F# 2.0 中已启用，并且不再受支持</target>
        <note />
      </trans-unit>
      <trans-unit id="mlCompatMultiPrefixTyparsNoLongerSupported">
        <source>The use of multiple parenthesized type parameters before a generic type name such as '(int, int) Map' was deprecated in F# 2.0 and is no longer supported</source>
        <target state="translated">在泛型类型名称，例如 “(int, int) Map”，之前使用多个带圆括号类型参数已在 F# 2.0 中弃用，并且不再受支持</target>
        <note />
      </trans-unit>
      <trans-unit id="mlCompatSigColonNoLongerSupported">
        <source>The use of 'module M: sig ... end ' was deprecated in F# 2.0 and is no longer supported. Change the ':' to an '=' and remove the 'sig' and 'end' and use indentation instead</source>
        <target state="translated">使用 “module M: sig ... end ” 在 F# 2.0 中已弃用，并且不再受支持。请将 “:” 更改为 “=”，删除 “sig” 和 “end”，并改为使用缩进</target>
        <note />
      </trans-unit>
      <trans-unit id="mlCompatSigEndNoLongerSupported">
        <source>The use of 'module M = sig ... end ' was deprecated in F# 2.0 and is no longer supported. Remove the 'sig' and 'end' and use indentation instead</source>
        <target state="translated">使用 “module M = sig ... end ” 在 F# 2.0 中已弃用，并且不再受支持。请删除 “sig” 和 “end” 并改用缩进</target>
        <note />
      </trans-unit>
      <trans-unit id="mlCompatStructEndNoLongerSupported">
        <source>The use of 'module M = struct ... end ' was deprecated in F# 2.0 and is no longer supported. Remove the 'struct' and 'end' and use indentation instead</source>
        <target state="translated">使用 “module M = struct ... end ” 在 F# 2.0 中已弃用，并且不再受支持。请删除 “struct” 和 “end” 并改用缩进</target>
        <note />
      </trans-unit>
      <trans-unit id="nativeResourceFormatError">
        <source>Stream does not begin with a null resource and is not in '.RES' format.</source>
        <target state="translated">流应以空资源开头并且应采用 .RES 格式。</target>
        <note />
      </trans-unit>
      <trans-unit id="nativeResourceHeaderMalformed">
        <source>Resource header beginning at offset {0} is malformed.</source>
        <target state="translated">以偏移量 {0} 开始的资源标头格式不正确。</target>
        <note />
      </trans-unit>
      <trans-unit id="notAFunctionButMaybeIndexer2">
        <source>This expression is not a function and cannot be applied. Did you intend to access the indexer via 'expr[index]'?</source>
        <target state="translated">此表达式不是函数，无法应用。是否曾打算通过 expr[index] 访问索引器?</target>
        <note />
      </trans-unit>
      <trans-unit id="notAFunctionButMaybeIndexerWithName2">
        <source>This value is not a function and cannot be applied. Did you intend to access the indexer via '{0}[index]'?</source>
        <target state="translated">此值不是一个函数，无法应用。是否曾打算通过 '{0}[index]' 访问索引器?</target>
        <note />
      </trans-unit>
      <trans-unit id="optFailedToInlineSuggestedValue">
        <source>The value '{0}' was marked 'InlineIfLambda' but was not determined to have a lambda value. This warning is for informational purposes only.</source>
        <target state="translated">值 "{0}" 标记为 "InlineIfLambda"，但未确定其具有 lambda 值。此警告仅供参考。</target>
        <note />
      </trans-unit>
      <trans-unit id="optsAllSigs">
        <source>Print the inferred interfaces of all compilation files to associated signature files</source>
        <target state="translated">将所有编译文件的推断接口打印到关联的签名文件</target>
        <note />
      </trans-unit>
      <trans-unit id="optsCheckNulls">
        <source>Enable nullness declarations and checks</source>
        <target state="new">Enable nullness declarations and checks</target>
        <note />
      </trans-unit>
      <trans-unit id="optsClearResultsCache">
        <source>Clear the package manager results cache</source>
        <target state="translated">清除包管理器结果缓存</target>
        <note />
      </trans-unit>
      <trans-unit id="optsCompressMetadata">
        <source>Compress interface and optimization data files</source>
        <target state="translated">压缩接口和优化数据文件</target>
        <note />
      </trans-unit>
      <trans-unit id="optsGetLangVersions">
        <source>Display the allowed values for language version.</source>
        <target state="translated">显示语言版本的允许值。</target>
        <note />
      </trans-unit>
      <trans-unit id="optsInvalidRefAssembly">
        <source>Invalid use of emitting a reference assembly, do not use '--standalone or --staticlink' with '--refonly or --refout'.</source>
        <target state="translated">发出引用程序集的使用无效，请勿将 '--standalone 或 --staticlink' 与 '--refonly 或 --refout' 一起使用。</target>
        <note />
      </trans-unit>
      <trans-unit id="optsInvalidRefOut">
        <source>Invalid reference assembly path'</source>
        <target state="translated">引用程序集路径无效</target>
        <note />
      </trans-unit>
      <trans-unit id="optsOptimizationData">
        <source>Specify included optimization information, the default is file. Important for distributed libraries.</source>
        <target state="translated">指定包含的优化信息，默认值为文件。对于分发库非常重要。</target>
        <note />
      </trans-unit>
      <trans-unit id="optsPdbMatchesOutputFileName">
        <source>The pdb output file name cannot match the build output filename use --pdb:filename.pdb</source>
        <target state="translated">pdb 输出文件名不能与生成输出文件名 use --pdb: filename.pdb 匹配</target>
        <note />
      </trans-unit>
      <trans-unit id="optsRefOnly">
        <source>Produce a reference assembly, instead of a full assembly, as the primary output</source>
        <target state="translated">生成引用程序集而不是完整程序集作为主输出</target>
        <note />
      </trans-unit>
      <trans-unit id="optsRefOut">
        <source>Produce a reference assembly with the specified file path.</source>
        <target state="translated">生成具有指定文件路径的引用程序集。</target>
        <note />
      </trans-unit>
      <trans-unit id="optsReflectionFree">
        <source>Disable implicit generation of constructs using reflection</source>
        <target state="translated">使用反射禁用隐式构造生成</target>
        <note />
      </trans-unit>
      <trans-unit id="optsSetLangVersion">
        <source>Specify language version such as 'latest' or 'preview'.</source>
        <target state="translated">指定语言版本，如 "latest" 或 "preview"。</target>
        <note />
      </trans-unit>
      <trans-unit id="optsSignatureData">
        <source>Include F# interface information, the default is file. Essential for distributing libraries.</source>
        <target state="translated">包括 F# 接口信息，默认值为文件。对于分发库必不可少。</target>
        <note />
      </trans-unit>
      <trans-unit id="optsSupportedLangVersions">
        <source>Supported language versions:</source>
        <target state="translated">支持的语言版本:</target>
        <note />
      </trans-unit>
      <trans-unit id="optsUnknownOptimizationData">
        <source>Invalid value '{0}' for --optimizationdata, valid value are: none, file, compress.</source>
        <target state="translated">--optimizationdata 的值 "{0}" 无效，有效值为: none、file、compress。</target>
        <note />
      </trans-unit>
      <trans-unit id="optsUnknownSignatureData">
        <source>Invalid value '{0}' for --interfacedata, valid value are: none, file, compress.</source>
        <target state="translated">--interfacedata 的值 "{0}" 无效，有效值为: none、file、compress。</target>
        <note />
      </trans-unit>
      <trans-unit id="optsUnrecognizedLanguageVersion">
        <source>Unrecognized value '{0}' for --langversion use --langversion:? for complete list</source>
        <target state="translated">--langversion 的值“{0}”无法识别，使用 --langversion:? 获取完整列表。</target>
        <note />
      </trans-unit>
      <trans-unit id="optsVersion">
        <source>Display compiler version banner and exit</source>
        <target state="translated">显示编译器版本横幅并退出</target>
        <note />
      </trans-unit>
      <trans-unit id="optsWin32icon">
        <source>Specify a Win32 icon file (.ico)</source>
        <target state="translated">指定 Win32 图标文件(.ico)</target>
        <note />
      </trans-unit>
      <trans-unit id="packageManagementRequiresVFive">
        <source>The 'package management' feature requires language version 5.0 or above</source>
        <target state="translated">“包管理”功能需要语言版本 5.0 或更高版本</target>
        <note />
      </trans-unit>
      <trans-unit id="parsEmptyFillInInterpolatedString">
        <source>Invalid interpolated string. This interpolated string expression fill is empty, an expression was expected.</source>
        <target state="translated">内插字符串无效。此内插字符串表达式填充为空，应为表达式。</target>
        <note />
      </trans-unit>
      <trans-unit id="parsEofInInterpolatedString">
        <source>Incomplete interpolated string begun at or before here</source>
        <target state="translated">在此处或之前开始的内插字符串不完整</target>
        <note />
      </trans-unit>
      <trans-unit id="parsEofInInterpolatedStringFill">
        <source>Incomplete interpolated string expression fill begun at or before here</source>
        <target state="translated">在此处或之前开始的内插字符串表达式不完整</target>
        <note />
      </trans-unit>
      <trans-unit id="parsEofInInterpolatedTripleQuoteString">
        <source>Incomplete interpolated triple-quote string begun at or before here</source>
        <target state="translated">在此处或之前开始的内插三重引号字符串不完整</target>
        <note />
      </trans-unit>
      <trans-unit id="parsEofInInterpolatedVerbatimString">
        <source>Incomplete interpolated verbatim string begun at or before here</source>
        <target state="translated">在此处或之前开始的内插逐字字符串不完整</target>
        <note />
      </trans-unit>
      <trans-unit id="parsEqualsMissingInTypeDefinition">
        <source>Unexpected token in type definition. Expected '=' after the type '{0}'.</source>
        <target state="translated">类型定义中出现意外标记。类型“{0}”后应为 "="。</target>
        <note />
      </trans-unit>
      <trans-unit id="parsExpectedPatternAfterToken">
        <source>Expected a pattern after this point</source>
        <target state="translated">此点之后应有一个模式</target>
        <note />
      </trans-unit>
      <trans-unit id="parsExpectingExpressionInTuple">
        <source>Expecting expression</source>
        <target state="translated">应为表达式</target>
        <note />
      </trans-unit>
      <trans-unit id="parsExpectingPatternInTuple">
        <source>Expecting pattern</source>
        <target state="translated">预期模式</target>
        <note />
      </trans-unit>
      <trans-unit id="parsExpectingType">
        <source>Expecting type</source>
        <target state="new">Expecting type</target>
        <note />
      </trans-unit>
      <trans-unit id="parsIncompleteTyparExpr1">
        <source>Incomplete character literal (example: 'Q') or qualified type invocation (example: 'T.Name)</source>
        <target state="translated">字符文本不完整(示例: "Q")或限定类型调用(示例: "T.Name")</target>
        <note />
      </trans-unit>
      <trans-unit id="parsIncompleteTyparExpr2">
        <source>Incomplete operator expression (example a^b) or qualified type invocation (example: ^T.Name)</source>
        <target state="translated">运算符表达式不完整(示例: a^b)或限定类型调用(示例: ^T.Name)</target>
        <note />
      </trans-unit>
      <trans-unit id="parsMissingUnionCaseName">
        <source>Missing union case name</source>
        <target state="new">Missing union case name</target>
        <note />
      </trans-unit>
      <trans-unit id="parsNewExprMemberAccess">
        <source>This member access is ambiguous. Please use parentheses around the object creation, e.g. '(new SomeType(args)).MemberName'</source>
        <target state="translated">此成员访问权限不明确。请在对象创建周围使用括号，例如 “(new SomeType(args)).MemberName”</target>
        <note />
      </trans-unit>
      <trans-unit id="parsUnexpectedEndOfFileElif">
        <source>Unexpected end of input in 'else if' or 'elif' branch of conditional expression. Expected 'elif &lt;expr&gt; then &lt;expr&gt;' or 'else if &lt;expr&gt; then &lt;expr&gt;'.</source>
        <target state="translated">条件表达式的 "else if" 或 "elif" 分支中的输入意外结束。应为 "elif &lt;expr&gt; then &lt;expr&gt;" 或 "else if &lt;expr&gt; then &lt;expr&gt;"。</target>
        <note />
      </trans-unit>
      <trans-unit id="parsUnexpectedSymbolDot">
        <source>Unexpected symbol '.' in member definition. Expected 'with', '=' or other token.</source>
        <target state="translated">成员定义中有意外的符号 "."。预期 "with"、"+" 或其他标记。</target>
        <note />
      </trans-unit>
      <trans-unit id="optsChecksumAlgorithm">
        <source>Specify algorithm for calculating source file checksum stored in PDB. Supported values are: SHA1 or SHA256 (default)</source>
        <target state="translated">指定用于计算存储在 PDB 中的源文件校验的算法。支持的值是:SHA1 或 SHA256(默认)</target>
        <note />
      </trans-unit>
      <trans-unit id="optsUnknownChecksumAlgorithm">
        <source>Algorithm '{0}' is not supported</source>
        <target state="translated">不支持算法“{0}”</target>
        <note />
      </trans-unit>
      <trans-unit id="reprResumableCodeContainsConstrainedGenericLet">
        <source>A constrained generic construct occured in the resumable code specification</source>
        <target state="translated">可恢复代码规范中发生受约束的泛型构造</target>
        <note />
      </trans-unit>
      <trans-unit id="reprResumableCodeContainsDynamicResumeAtInBody">
        <source>A target label for __resumeAt was not statically determined. A __resumeAt with a non-static target label may only appear at the start of a resumable code method</source>
        <target state="translated">未静态确定 __resumeAt 的目标标签。具有非静态目标标签的 __resumeAt 只能出现在可恢复代码方法的开头</target>
        <note />
      </trans-unit>
      <trans-unit id="reprResumableCodeContainsFastIntegerForLoop">
        <source>A fast integer for loop may not contain resumption points</source>
        <target state="translated">循环的快速整数不能包含恢复点</target>
        <note />
      </trans-unit>
      <trans-unit id="reprResumableCodeContainsLetRec">
        <source>A 'let rec' occured in the resumable code specification</source>
        <target state="translated">可恢复代码规范中出现 "let rec"</target>
        <note />
      </trans-unit>
      <trans-unit id="reprResumableCodeContainsResumptionInHandlerOrFilter">
        <source>The 'with' block of a try/with may not contain resumption points</source>
        <target state="translated">try/with 的 "with" 块可能不包含恢复点</target>
        <note />
      </trans-unit>
      <trans-unit id="reprResumableCodeContainsResumptionInTryFinally">
        <source>A try/finally may not contain resumption points</source>
        <target state="translated">try/finally 不能包含恢复点</target>
        <note />
      </trans-unit>
      <trans-unit id="reprResumableCodeDefinitionWasGeneric">
        <source>A delegate or function producing resumable code in a state machine has type parameters</source>
        <target state="translated">在状态机中生成可恢复代码的委托或函数具有类型参数</target>
        <note />
      </trans-unit>
      <trans-unit id="reprResumableCodeInvokeNotReduced">
        <source>A resumable code invocation at '{0}' could not be reduced</source>
        <target state="translated">无法减少位于 "{0}" 的可恢复代码调用</target>
        <note />
      </trans-unit>
      <trans-unit id="reprResumableCodeValueHasNoDefinition">
        <source>The resumable code value(s) '{0}' does not have a definition</source>
        <target state="translated">可恢复的代码值 "{0}" 没有定义</target>
        <note />
      </trans-unit>
      <trans-unit id="poundiNotSupportedByRegisteredDependencyManagers">
        <source>#i is not supported by the registered PackageManagers</source>
        <target state="translated">注册的 PackageManager 不支持 #i</target>
        <note />
      </trans-unit>
      <trans-unit id="reprStateMachineInvalidForm">
        <source>The state machine has an unexpected form</source>
        <target state="translated">状态机具有意外的窗体</target>
        <note />
      </trans-unit>
      <trans-unit id="reprStateMachineNotCompilable">
        <source>This state machine is not statically compilable. {0}. An alternative dynamic implementation will be used, which may be slower. Consider adjusting your code to ensure this state machine is statically compilable, or else suppress this warning.</source>
        <target state="translated">此状态机不可静态编译。{0}。将使用另一种动态实现，可能速度较慢。请考虑调整代码以确保此状态机是可静态编译的，或者禁止显示此警告。</target>
        <note />
      </trans-unit>
      <trans-unit id="reprStateMachineNotCompilableNoAlternative">
        <source>This state machine is not statically compilable and no alternative is available. {0}. Use an 'if __useResumableCode then &lt;state-machine&gt; else &lt;alternative&gt;' to give an alternative.</source>
        <target state="translated">此状态机不可静态编译，并且没有可用的替代方法。{0}。 请使用 "if __useResumableCode 然后 &lt;state-machine&gt; else &lt;alternative&gt;' 以提供替代方法。</target>
        <note />
      </trans-unit>
      <trans-unit id="scriptSdkNotDetermined">
        <source>The .NET SDK for this script could not be determined. If the script is in a directory using a 'global.json' then ensure the relevant .NET SDK is installed. The output from '{0} --version' in the directory '{1}' was: '{2}' and the exit code was '{3}'.</source>
        <target state="translated">无法确定此脚本的 .NET SDK。如果脚本在使用 "global.json" 的目录中，请确保已安装相关的 .NET SDK。目录“{1}”中 "{0} --version" 的输出为“{2}”，退出代码为“{3}”。</target>
        <note />
      </trans-unit>
      <trans-unit id="scriptSdkNotDeterminedNoHost">
        <source>The .NET SDK for this script could not be determined. dotnet.exe could not be found ensure a .NET SDK is installed.</source>
        <target state="translated">无法确定此脚本的 .NET SDK。找不到 dotnet.exe，请确保安装了 .NET SDK。</target>
        <note />
      </trans-unit>
      <trans-unit id="scriptSdkNotDeterminedUnexpected">
        <source>The .NET SDK for this script could not be determined. If the script is in a directory using a 'global.json' then ensure the relevant .NET SDK is installed. Unexpected error '{0}'.</source>
        <target state="translated">无法确定此脚本的 .NET SDK。如果脚本在使用 "global.json" 的目录中，请确保已安装相关的 .NET SDK。出现意外错误“{0}”。</target>
        <note />
      </trans-unit>
      <trans-unit id="tcAmbiguousImplicitConversion">
        <source>This expression has type '{0}' and is only made compatible with type '{1}' through an ambiguous implicit conversion. Consider using an explicit call to 'op_Implicit'. The applicable implicit conversions are:{2}</source>
        <target state="translated">此表达式的类型为“{0}”，仅可通过不明确的隐式转换使其与类型“{1}”兼容。请考虑使用显式调用“op_Implicit”。适用的隐式转换为: {2}</target>
        <note />
      </trans-unit>
      <trans-unit id="tcAndBangNotSupported">
        <source>This feature is not supported in this version of F#. You may need to add /langversion:preview to use this feature.</source>
        <target state="translated">此版本的 F# 不支持此功能。你可能需要添加 /langversion:preview 才可使用此功能。</target>
        <note />
      </trans-unit>
      <trans-unit id="tcAnonRecdDuplicateFieldId">
        <source>The field '{0}' appears multiple times in this record expression.</source>
        <target state="translated">字段“{0}”在此记录表达式中多次出现。</target>
        <note />
      </trans-unit>
      <trans-unit id="tcAnonRecdFieldNameDifferent">
        <source>This is the wrong anonymous record. It should have the fields {0}.</source>
        <target state="translated">此匿名记录不正确。它应具有字段 {0}。</target>
        <note />
      </trans-unit>
      <trans-unit id="tcAnonRecdFieldNameSubset">
        <source>This anonymous record does not have enough fields. Add the missing fields {0}.</source>
        <target state="translated">此匿名记录没有足够的字段。请添加缺少的字段 {0}。</target>
        <note />
      </trans-unit>
      <trans-unit id="tcAnonRecdFieldNameSuperset">
        <source>This anonymous record has too many fields. Remove the extra fields {0}.</source>
        <target state="translated">此匿名记录的字段太多。请删除额外的字段 {0}。</target>
        <note />
      </trans-unit>
      <trans-unit id="tcAnonRecdInvalid">
        <source>Invalid Anonymous Record type declaration.</source>
        <target state="translated">匿名记录类型声明无效。</target>
        <note />
      </trans-unit>
      <trans-unit id="tcAnonRecdTypeDuplicateFieldId">
        <source>The field '{0}' appears multiple times in this anonymous record type.</source>
        <target state="translated">字段“{0}”在此匿名记录类型中多次出现。</target>
        <note />
      </trans-unit>
      <trans-unit id="tcAugmentationsCannotHaveAttributes">
        <source>Attributes cannot be applied to type extensions.</source>
        <target state="translated">属性不可应用于类型扩展。</target>
        <note />
      </trans-unit>
<<<<<<< HEAD
      <trans-unit id="tcDefaultStructConstructorCallNulls">
        <source>Nullness warning. The default constructor of a struct type is required but one of the fields of struct type is non-nullable.</source>
        <target state="new">Nullness warning. The default constructor of a struct type is required but one of the fields of struct type is non-nullable.</target>
=======
      <trans-unit id="tcCopyAndUpdateRecordChangesAllFields">
        <source>This copy-and-update record expression changes all fields of record type '{0}'. Consider using the record construction syntax instead.</source>
        <target state="translated">此复制和更新记录表达式更改记录类型“{0}”的所有字段。请考虑改用记录构造语法。</target>
>>>>>>> ab42a322
        <note />
      </trans-unit>
      <trans-unit id="tcHighPrecedenceFunctionApplicationToListDeprecated">
        <source>The syntax 'expr1[expr2]' is used for indexing. Consider adding a type annotation to enable indexing, or if calling a function add a space, e.g. 'expr1 [expr2]'.</source>
        <target state="translated">语法“expr1[expr2]”用于索引。考虑添加类型批注来启用索引，或者在调用函数添加空格，例如“expr1 [expr2]”。</target>
        <note />
      </trans-unit>
      <trans-unit id="tcHighPrecedenceFunctionApplicationToListReserved">
        <source>The syntax 'expr1[expr2]' is now reserved for indexing. See https://aka.ms/fsharp-index-notation. If calling a function, add a space between the function and argument, e.g. 'someFunction [expr]'.</source>
        <target state="translated">语法“expr1[expr2]”现在保留用于索引。请参阅 https://aka.ms/fsharp-index-notation。如果调用函数，请在函数和参数之间添加空格，例如“someFunction [expr]”。</target>
        <note />
      </trans-unit>
      <trans-unit id="tcIllegalByrefsInOpenTypeDeclaration">
        <source>Byref types are not allowed in an open type declaration.</source>
        <target state="translated">在开放类型声明中不允许使用 Byref 类型。</target>
        <note />
      </trans-unit>
      <trans-unit id="tcIndexNotationDeprecated">
        <source>The syntax 'arr.[idx]' is now revised to 'arr[idx]'. Please update your code.</source>
        <target state="translated">语法“arr.[idx]”现在修改为“arr[idx]”。请更新代码。</target>
        <note />
      </trans-unit>
      <trans-unit id="tcBuiltInImplicitConversionUsed">
        <source>This expression uses a built-in implicit conversion to convert type '{0}' to type '{1}'. See https://aka.ms/fsharp-implicit-convs.</source>
        <target state="translated">此表达式使用内置隐式转换将类型“{0}”转换为类型“{1}”。请参阅 https://aka.ms/fsharp-implicit-convs。</target>
        <note />
      </trans-unit>
      <trans-unit id="tcImplicitConversionUsedForMethodArg">
        <source>This expression uses the implicit conversion '{0}' to convert type '{1}' to type '{2}'.</source>
        <target state="translated">此表达式使用隐式转换“{0}”将类型“{1}”转换为类型“{2}”。</target>
        <note />
      </trans-unit>
      <trans-unit id="tcImplicitConversionUsedForNonMethodArg">
        <source>This expression uses the implicit conversion '{0}' to convert type '{1}' to type '{2}'. See https://aka.ms/fsharp-implicit-convs. This warning may be disabled using '#nowarn \"3391\".</source>
        <target state="translated">此表达式使用隐式转换“{0}”将类型“{1}”转换为类型“{2}”。请参阅 https://aka.ms/fsharp-implicit-convs。可使用 '#nowarn \"3391\" 禁用此警告。</target>
        <note />
      </trans-unit>
      <trans-unit id="tcInitOnlyPropertyCannotBeSet1">
        <source>Init-only property '{0}' cannot be set outside the initialization code. See https://aka.ms/fsharp-assigning-values-to-properties-at-initialization</source>
        <target state="translated">不能在初始化代码外部设置仅限 init 的属性 "{0}"。请参阅 https://aka.ms/fsharp-assigning-values-to-properties-at-initialization</target>
        <note />
      </trans-unit>
      <trans-unit id="tcInlineIfLambdaUsedOnNonInlineFunctionOrMethod">
        <source>The 'InlineIfLambda' attribute may only be used on parameters of inlined functions of methods whose type is a function or F# delegate type.</source>
        <target state="translated">"InlineIfLambda" 特性只能用于类型为函数或 F# 委托类型的方法的内联函数的参数。</target>
        <note />
      </trans-unit>
      <trans-unit id="tcInterpolationMixedWithPercent">
        <source>Mismatch in interpolated string. Interpolated strings may not use '%' format specifiers unless each is given an expression, e.g. '%d{{1+1}}'</source>
        <target state="translated">在内插字符串中不匹配。内插字符串不会使用 "%" 格式说明符，除非为每个字符串提供像 "'%d{{1+1}}" 这样的表达式</target>
        <note />
      </trans-unit>
      <trans-unit id="tcInvalidAlignmentInInterpolatedString">
        <source>Invalid alignment in interpolated string</source>
        <target state="translated">内插字符串中的对齐无效</target>
        <note />
      </trans-unit>
      <trans-unit id="tcInvalidMemberDeclNameMissingOrHasParen">
        <source>Invalid member declaration. The name of the member is missing or has parentheses.</source>
        <target state="translated">成员声明无效。成员的名称缺失或包含括号。</target>
        <note />
      </trans-unit>
      <trans-unit id="tcInvalidResumableConstruct">
        <source>The construct '{0}' may only be used in valid resumable code.</source>
        <target state="translated">构造 "{0}" 只能在有效的可恢复代码中使用。</target>
        <note />
      </trans-unit>
      <trans-unit id="tcInvalidSelfConstraint">
        <source>Invalid constraint. Valid constraint forms include \"'T :&gt; ISomeInterface\" for interface constraints and \"SomeConstrainingType&lt;'T&gt;\" for self-constraints. See https://aka.ms/fsharp-type-constraints.</source>
        <target state="translated">约束无效。有效的约束形式包括 \"'T :&gt; ISomeInterface\" (接口约束)和 \"SomeConstrainingType&lt;'T&gt;\" (自我约束)。请参阅 https://aka.ms/fsharp-type-constraints。</target>
        <note />
      </trans-unit>
      <trans-unit id="tcInvalidStructReturn">
        <source>The use of '[&lt;Struct&gt;]' on values, functions and methods is only allowed on partial active pattern definitions</source>
        <target state="translated">只允许在部分活动模式定义中对值、函数和方法使用 "[&lt;Struct&gt;]"</target>
        <note />
      </trans-unit>
      <trans-unit id="tcInvalidUseBangBindingNoAndBangs">
        <source>use! may not be combined with and!</source>
        <target state="translated">use! 不得与 and! 结合使用</target>
        <note />
      </trans-unit>
      <trans-unit id="tcInvalidUseOfReverseIndex">
        <source>Invalid use of reverse index in list expression.</source>
        <target state="translated">列表表达式中反向索引的使用无效。</target>
        <note />
      </trans-unit>
      <trans-unit id="tcListThenAdjacentListArgumentNeedsAdjustment">
        <source>The syntax '[expr1][expr2]' is ambiguous when used as an argument. See https://aka.ms/fsharp-index-notation. If you intend indexing or slicing then you must use '(expr1).[expr2]' in argument position. If calling a function with multiple curried arguments, add a space between them, e.g. 'someFunction [expr1] [expr2]'.</source>
        <target state="translated">语法“[expr1][expr2]”用作参数时不明确。请参阅 https://aka.ms/fsharp-index-notation。如果要索引或切片，则必须在参数位置使用“(expr1).[expr2]”。如果使用多个扩充参数调用函数，请在它们之间添加空格，例如“someFunction [expr1] [expr2]”。</target>
        <note />
      </trans-unit>
      <trans-unit id="tcListThenAdjacentListArgumentReserved">
        <source>The syntax '[expr1][expr2]' is now reserved for indexing and is ambiguous when used as an argument. See https://aka.ms/fsharp-index-notation. If calling a function with multiple curried arguments, add a space between them, e.g. 'someFunction [expr1] [expr2]'.</source>
        <target state="translated">语法“[expr1][expr2]”现在保留用于索引，用作参数时不明确。请参见 https://aka.ms/fsharp-index-notation。如果使用多个扩充参数调用函数， 请在它们之间添加空格，例如“someFunction [expr1] [expr2]”。</target>
        <note />
      </trans-unit>
      <trans-unit id="tcLiteralAttributeCannotUseActivePattern">
        <source>A [&lt;Literal&gt;] declaration cannot use an active pattern for its identifier</source>
        <target state="translated">[&lt;Literal&gt;] 声明不能对其标识符使用活动模式</target>
        <note />
      </trans-unit>
      <trans-unit id="tcLiteralFieldAssignmentNoArg">
        <source>Cannot assign a value to another value marked literal</source>
        <target state="translated">无法将值分配给标记为文本的其他值</target>
        <note />
      </trans-unit>
      <trans-unit id="tcLiteralFieldAssignmentWithArg">
        <source>Cannot assign '{0}' to a value marked literal</source>
        <target state="translated">无法将“{0}”分配给标记为文本的值</target>
        <note />
      </trans-unit>
      <trans-unit id="tcMissingRequiredMembers">
        <source>The following required properties have to be initalized:{0}</source>
        <target state="translated">必须初始化以下必需属性: {0}</target>
        <note />
      </trans-unit>
      <trans-unit id="tcNoEagerConstraintApplicationAttribute">
        <source>Using methods with 'NoEagerConstraintApplicationAttribute' requires /langversion:6.0 or later</source>
        <target state="translated">将方法与 “NoEagerConstraintApplicationAttribute” 配合使用需要 /langversion:6.0 或更高版本</target>
        <note />
      </trans-unit>
      <trans-unit id="tcNotAFunctionButIndexerIndexingNotYetEnabled">
        <source>This expression supports indexing, e.g. 'expr.[index]'. The syntax 'expr[index]' requires /langversion:preview. See https://aka.ms/fsharp-index-notation.</source>
        <target state="translated">此表达式支持索引，例如“expr.[index]”。语法“expr[index]”需要 /langversion:preview。请参阅 https://aka.ms/fsharp-index-notation。</target>
        <note />
      </trans-unit>
      <trans-unit id="tcNotAFunctionButIndexerNamedIndexingNotYetEnabled">
        <source>This value supports indexing, e.g. '{0}.[index]'. The syntax '{1}[index]' requires /langversion:preview. See https://aka.ms/fsharp-index-notation.</source>
        <target state="translated">此值支持索引，例如“{0}.[index]”。语法“{1}[index]”需要 /langversion:preview。请参阅 https://aka.ms/fsharp-index-notation。</target>
        <note />
      </trans-unit>
      <trans-unit id="tcNotAnIndexerIndexingNotYetEnabled">
        <source>This expression is not a function and does not support index notation.</source>
        <target state="translated">此表达式不是函数，不支持索引表示法。</target>
        <note />
      </trans-unit>
      <trans-unit id="tcNotAnIndexerNamedIndexingNotYetEnabled">
        <source>The value '{0}' is not a function and does not support index notation.</source>
        <target state="translated">值 '{0}' 不是函数，不支持索引表示法。</target>
        <note />
      </trans-unit>
      <trans-unit id="tcNullnessCheckingNotEnabled">
        <source>The 'nullness checking' language feature is not enabled. This use of a nullness checking construct will be ignored.</source>
        <target state="new">The 'nullness checking' language feature is not enabled. This use of a nullness checking construct will be ignored.</target>
        <note />
      </trans-unit>
      <trans-unit id="tcOtherThenAdjacentListArgumentNeedsAdjustment">
        <source>The syntax 'expr1[expr2]' is ambiguous when used as an argument. See https://aka.ms/fsharp-index-notation. If you intend indexing or slicing then you must use 'expr1.[expr2]' in argument position. If calling a function with multiple curried arguments, add a space between them, e.g. 'someFunction expr1 [expr2]'.</source>
        <target state="translated">语法“expr1[expr2]”用作参数时不明确。请参阅 https://aka.ms/fsharp-index-notation。如果要索引或切片，则必须在参数位置使用“expr1.[expr2]”。如果使用多个扩充参数调用函数，请在它们之间添加空格，例如“someFunction expr1 [expr2]”。</target>
        <note />
      </trans-unit>
      <trans-unit id="tcOtherThenAdjacentListArgumentReserved">
        <source>The syntax 'expr1[expr2]' is now reserved for indexing and is ambiguous when used as an argument. See https://aka.ms/fsharp-index-notation. If calling a function with multiple curried arguments, add a space between them, e.g. 'someFunction expr1 [expr2]'.</source>
        <target state="translated">语法“expr1[expr2]”现在保留用于索引，用作参数时不明确。请参见 https://aka.ms/fsharp-index-notation。如果使用多个扩充参数调用函数， 请在它们之间添加空格，例如“someFunction expr1 [expr2]”。</target>
        <note />
      </trans-unit>
      <trans-unit id="tcParenThenAdjacentListArgumentNeedsAdjustment">
        <source>The syntax '(expr1)[expr2]' is ambiguous when used as an argument. See https://aka.ms/fsharp-index-notation. If you intend indexing or slicing then you must use '(expr1).[expr2]' in argument position. If calling a function with multiple curried arguments, add a space between them, e.g. 'someFunction (expr1) [expr2]'.</source>
        <target state="translated">语法“(expr1)[expr2]”用作参数时不明确。请参阅 https://aka.ms/fsharp-index-notation。如果要索引或切片，则必须在参数位置使用“(expr1)[expr2]”。如果使用多个扩充参数调用函数，请在它们之间添加空格，例如“someFunction (expr1)[expr2]”。</target>
        <note />
      </trans-unit>
      <trans-unit id="tcParenThenAdjacentListArgumentReserved">
        <source>The syntax '(expr1)[expr2]' is now reserved for indexing and is ambiguous when used as an argument. See https://aka.ms/fsharp-index-notation. If calling a function with multiple curried arguments, add a space between them, e.g. 'someFunction (expr1) [expr2]'.</source>
        <target state="translated">语法“(expr1)[expr2]”现在保留用于索引，用作参数时不明确。请参见 https://aka.ms/fsharp-index-notation。如果使用多个扩充参数调用函数， 请在它们之间添加空格，例如“someFunction (expr1) [expr2]”。</target>
        <note />
      </trans-unit>
      <trans-unit id="tcRequireMergeSourcesOrBindN">
        <source>The 'let! ... and! ...' construct may only be used if the computation expression builder defines either a '{0}' method or appropriate 'MergeSource' and 'Bind' methods</source>
        <target state="translated">仅当计算表达式生成器定义了 "{0}" 方法或适当的 "MergeSource" 和 "Bind" 方法时，才可以使用 "let! ... and! ..." 构造</target>
        <note />
      </trans-unit>
      <trans-unit id="tcResumableCodeArgMustHaveRightKind">
        <source>Invalid resumable code. A resumable code parameter must be of delegate or function type</source>
        <target state="translated">可恢复代码无效。可恢复的代码参数必须为委托或函数类型</target>
        <note />
      </trans-unit>
      <trans-unit id="tcResumableCodeArgMustHaveRightName">
        <source>Invalid resumable code. Resumable code parameter must have name beginning with '__expand'</source>
        <target state="translated">可恢复代码无效。可恢复代码参数的名称必须以 "__expand" 开头</target>
        <note />
      </trans-unit>
      <trans-unit id="tcResumableCodeContainsLetRec">
        <source>Invalid resumable code. A 'let rec' occured in the resumable code specification</source>
        <target state="translated">可恢复代码无效。可恢复代码规范中出现 "let rec"</target>
        <note />
      </trans-unit>
      <trans-unit id="tcResumableCodeFunctionMustBeInline">
        <source>Invalid resumable code. Any method of function accepting or returning resumable code must be marked 'inline'</source>
        <target state="translated">可恢复代码无效。接受或返回可恢复代码的任何函数方法都必须标记为 "inline"</target>
        <note />
      </trans-unit>
      <trans-unit id="tcResumableCodeInvocation">
        <source>Resumable code invocation. Suppress this warning if you are defining new low-level resumable code in terms of existing resumable code.</source>
        <target state="translated">可恢复的代码调用。如果要根据现有可恢复代码定义新的低级别可恢复代码，请取消显示此警告。</target>
        <note />
      </trans-unit>
      <trans-unit id="tcResumableCodeNotSupported">
        <source>Using resumable code or resumable state machines requires /langversion:preview</source>
        <target state="translated">使用可恢复代码或可恢复状态机需要 /langversion:preview</target>
        <note />
      </trans-unit>
      <trans-unit id="tcSetterForInitOnlyPropertyCannotBeCalled1">
        <source>Cannot call '{0}' - a setter for init-only property, please use object initialization instead. See https://aka.ms/fsharp-assigning-values-to-properties-at-initialization</source>
        <target state="translated">无法调用 "{0}"，它是仅限 init 属性的资源库，请改用对象初始化。请参阅 https://aka.ms/fsharp-assigning-values-to-properties-at-initialization</target>
        <note />
      </trans-unit>
      <trans-unit id="tcSubsumptionImplicitConversionUsed">
        <source>This expression implicitly converts type '{0}' to type '{1}'. See https://aka.ms/fsharp-implicit-convs.</source>
        <target state="translated">此表达式将类型“{0}”隐式转换为类型“{1}”。请参阅 https://aka.ms/fsharp-implicit-convs。</target>
        <note />
      </trans-unit>
      <trans-unit id="tcTypeDoesNotHaveAnyNull">
        <source>The type '{0}' does not support a nullness qualitification.</source>
        <target state="new">The type '{0}' does not support a nullness qualitification.</target>
        <note />
      </trans-unit>
      <trans-unit id="tcSynTypeOrInvalidInDeclaration">
        <source>SynType.Or is not permitted in this declaration</source>
        <target state="translated">此声明中不允许使用 SynType.Or</target>
        <note />
      </trans-unit>
      <trans-unit id="tcTraitHasMultipleSupportTypes">
        <source>The trait '{0}' invoked by this call has multiple support types. This invocation syntax is not permitted for such traits. See https://aka.ms/fsharp-srtp for guidance.</source>
        <target state="translated">此调用过程调用的特征 "{0}" 具有多种支持类型。此类特征不允许使用此调用语法。有关指南，请参阅 https://aka.ms/fsharp-srtp。</target>
        <note />
      </trans-unit>
      <trans-unit id="tcTraitInvocationShouldUseTick">
        <source>Invocation of a static constraint should use \"'T.Ident\" and not \"^T.Ident\", even for statically resolved type parameters.</source>
        <target state="translated">调用静态约束应使用 \"'T.Ident\" 而不是 \"^T.Ident\"，即使对于静态解析的类型参数也是如此。</target>
        <note />
      </trans-unit>
      <trans-unit id="tcTraitIsNotStatic">
        <source>Trait '{0}' is not static</source>
        <target state="translated">特征 "{0}" 不是静态的</target>
        <note />
      </trans-unit>
      <trans-unit id="tcTraitIsStatic">
        <source>Trait '{0}' is static</source>
        <target state="translated">特征 "{0}" 是静态的</target>
        <note />
      </trans-unit>
      <trans-unit id="tcTraitMayNotUseComplexThings">
        <source>A trait may not specify optional, in, out, ParamArray, CallerInfo or Quote arguments</source>
        <target state="translated">特征不能指定 option、in、out、ParamArray、CallerInfo 或 Quote 参数</target>
        <note />
      </trans-unit>
      <trans-unit id="tcUnableToParseInterpolatedString">
        <source>Invalid interpolated string. {0}</source>
        <target state="translated">内插字符串无效。{0}</target>
        <note />
      </trans-unit>
      <trans-unit id="tcUsingInterfaceWithStaticAbstractMethodAsType">
        <source>'{0}' is normally used as a type constraint in generic code, e.g. \"'T when ISomeInterface&lt;'T&gt;\" or \"let f (x: #ISomeInterface&lt;_&gt;)\". See https://aka.ms/fsharp-iwsams for guidance. You can disable this warning by using '#nowarn \"3536\"' or '--nowarn:3536'.</source>
        <target state="translated">"{0}" 通常用作泛型代码中的类型约束，例如 \"'T when ISomeInterface&lt;'T&gt;\" or \"let f (x: #ISomeInterface&lt;_&gt;)\"。有关指南，请参阅 https://aka.ms/fsharp-iwsams。可以使用 '#nowarn \"3536\"' 或 '--nowarn:3536' 禁用此警告。</target>
        <note />
      </trans-unit>
      <trans-unit id="tcUsingInterfacesWithStaticAbstractMethods">
        <source>Declaring \"interfaces with static abstract methods\" is an advanced feature. See https://aka.ms/fsharp-iwsams for guidance. You can disable this warning by using '#nowarn \"3535\"' or '--nowarn:3535'.</source>
        <target state="translated">声明“使用静态抽象方法的接口”是一项高级功能。有关指南，请参阅 https://aka.ms/fsharp-iwsams。可以使用 "#nowarn \"3535\"' 或 '--nowarn:3535' 禁用此警告。</target>
        <note />
      </trans-unit>
      <trans-unit id="typrelInterfaceMemberNoMostSpecificImplementation">
        <source>Interface member '{0}' does not have a most specific implementation.</source>
        <target state="translated">接口成员“{0}”没有最具体的实现。</target>
        <note />
      </trans-unit>
      <trans-unit id="typrelInterfaceWithConcreteAndVariable">
        <source>'{0}' cannot implement the interface '{1}' with the two instantiations '{2}' and '{3}' because they may unify.</source>
        <target state="translated">“{0}”无法实现具有两个实例化“{2}”和“{3}”的接口“{1}”，因为它们可能会统一。</target>
        <note />
      </trans-unit>
      <trans-unit id="typrelInterfaceWithConcreteAndVariableObjectExpression">
        <source>You cannot implement the interface '{0}' with the two instantiations '{1}' and '{2}' because they may unify.</source>
        <target state="translated">你无法实现具有两个实例化“{1}”和“{2}”的接口“{0}”，因为它们可能会统一。</target>
        <note />
      </trans-unit>
      <trans-unit id="typrelNeverRefinedAwayFromTop">
        <source>A type has been implicitly inferred as 'obj', which may be unintended. Consider adding explicit type annotations. You can disable this warning by using '#nowarn \"3559\"' or '--nowarn:3559'.</source>
        <target state="translated">类型已被隐式推断为 "obj"，这可能是意外的。请考虑添加显式类型注释。可以使用"#nowarn\"3559\" 或 "--nowarn:3559" 禁用此警告。</target>
        <note />
      </trans-unit>
      <trans-unit id="undefinedNameFieldConstructorOrMemberWhenTypeIsKnown">
        <source>The type '{0}' does not define the field, constructor or member '{1}'.</source>
        <target state="translated">类型“{0}”未定义字段、构造函数或成员“{1}”。</target>
        <note />
      </trans-unit>
      <trans-unit id="undefinedNameNamespace">
        <source>The namespace '{0}' is not defined.</source>
        <target state="translated">未定义命名空间“{0}”。</target>
        <note />
      </trans-unit>
      <trans-unit id="undefinedNameNamespaceOrModule">
        <source>The namespace or module '{0}' is not defined.</source>
        <target state="translated">未定义命名空间或模块“{0}”。</target>
        <note />
      </trans-unit>
      <trans-unit id="undefinedNameFieldConstructorOrMember">
        <source>The field, constructor or member '{0}' is not defined.</source>
        <target state="translated">未定义字段、构造函数或成员“{0}”。</target>
        <note />
      </trans-unit>
      <trans-unit id="undefinedNameValueConstructorNamespaceOrType">
        <source>The value, constructor, namespace or type '{0}' is not defined.</source>
        <target state="translated">未定义值、构造函数、命名空间或类型“{0}”。</target>
        <note />
      </trans-unit>
      <trans-unit id="undefinedNameValueOfConstructor">
        <source>The value or constructor '{0}' is not defined.</source>
        <target state="translated">未定义值或构造函数“{0}”。</target>
        <note />
      </trans-unit>
      <trans-unit id="undefinedNameValueNamespaceTypeOrModule">
        <source>The value, namespace, type or module '{0}' is not defined.</source>
        <target state="translated">未定义值、命名空间、类型或模块“{0}”。</target>
        <note />
      </trans-unit>
      <trans-unit id="undefinedNameConstructorModuleOrNamespace">
        <source>The constructor, module or namespace '{0}' is not defined.</source>
        <target state="translated">未定义构造函数、模块或命名空间“{0}”。</target>
        <note />
      </trans-unit>
      <trans-unit id="undefinedNameType">
        <source>The type '{0}' is not defined.</source>
        <target state="translated">未定义类型“{0}”。</target>
        <note />
      </trans-unit>
      <trans-unit id="undefinedNameTypeIn">
        <source>The type '{0}' is not defined in '{1}'.</source>
        <target state="translated">类型“{0}”未在“{1}”中定义。</target>
        <note />
      </trans-unit>
      <trans-unit id="undefinedNameRecordLabelOrNamespace">
        <source>The record label or namespace '{0}' is not defined.</source>
        <target state="translated">未定义记录标签或命名空间“{0}”。</target>
        <note />
      </trans-unit>
      <trans-unit id="undefinedNameRecordLabel">
        <source>The record label '{0}' is not defined.</source>
        <target state="translated">记录标签“{0}”未定义。</target>
        <note />
      </trans-unit>
      <trans-unit id="undefinedNameSuggestionsIntro">
        <source>Maybe you want one of the following:</source>
        <target state="translated">你可能需要以下之一:</target>
        <note />
      </trans-unit>
      <trans-unit id="undefinedNameTypeParameter">
        <source>The type parameter {0} is not defined.</source>
        <target state="translated">未定义类型参数 {0}。</target>
        <note />
      </trans-unit>
      <trans-unit id="undefinedNamePatternDiscriminator">
        <source>The pattern discriminator '{0}' is not defined.</source>
        <target state="translated">未定义模式鉴别器“{0}”。</target>
        <note />
      </trans-unit>
      <trans-unit id="replaceWithSuggestion">
        <source>Replace with '{0}'</source>
        <target state="translated">替换为“{0}”</target>
        <note />
      </trans-unit>
      <trans-unit id="addIndexerDot">
        <source>Add . for indexer access.</source>
        <target state="translated">添加 . 进行索引器访问。</target>
        <note />
      </trans-unit>
      <trans-unit id="listElementHasWrongType">
        <source>All elements of a list must be implicitly convertible to the type of the first element, which here is '{0}'. This element has type '{1}'.</source>
        <target state="translated">列表构造函数表达式的所有元素都必须可隐式转换为同一类型，此表达式的类型应为“{0}”。但此处类型为“{1}”。</target>
        <note />
      </trans-unit>
      <trans-unit id="arrayElementHasWrongType">
        <source>All elements of an array must be implicitly convertible to the type of the first element, which here is '{0}'. This element has type '{1}'.</source>
        <target state="translated">数组构造函数表达式的所有元素都必须可隐式转换为同一类型，此表达式的类型应为“{0}”。但此处类型为“{1}”。</target>
        <note />
      </trans-unit>
      <trans-unit id="missingElseBranch">
        <source>This 'if' expression is missing an 'else' branch. Because 'if' is an expression, and not a statement, add an 'else' branch which also returns a value of type '{0}'.</source>
        <target state="translated">if 表达式缺少 "else" branch。"then" branch 的类型为“{0}”。因为 "if" 是一个表达式，而非语句，请添加将返回同一类型值的 "else" branch。</target>
        <note />
      </trans-unit>
      <trans-unit id="ifExpression">
        <source>The 'if' expression needs to have type '{0}' to satisfy context type requirements. It currently has type '{1}'.</source>
        <target state="translated">if 表达式需要具有类型“{0}”才能满足上下文类型要求。当前的类型为“{1}”。</target>
        <note />
      </trans-unit>
      <trans-unit id="elseBranchHasWrongType">
        <source>All branches of an 'if' expression must return values implicitly convertible to the type of the first branch, which here is '{0}'. This branch returns a value of type '{1}'.</source>
        <target state="translated">if 表达式的所有分支都必须返回可隐式转换为同一类型的值。此表达式的类型应为“{0}”，但此处类型为“{1}”。</target>
        <note />
      </trans-unit>
      <trans-unit id="followingPatternMatchClauseHasWrongType">
        <source>All branches of a pattern match expression must return values implicitly convertible to the type of the first branch, which here is '{0}'. This branch returns a value of type '{1}'.</source>
        <target state="translated">模式匹配表达式的所有分支都必须返回可隐式转换为同一类型的值。此表达式的类型应为“{0}”，但此处类型为“{1}”。</target>
        <note />
      </trans-unit>
      <trans-unit id="patternMatchGuardIsNotBool">
        <source>A pattern match guard must be of type 'bool', but this 'when' expression is of type '{0}'.</source>
        <target state="translated">模式匹配临界必须是 "bool" 类型，但此 "when" 表达式的类型为“{0}”。</target>
        <note />
      </trans-unit>
      <trans-unit id="commaInsteadOfSemicolonInRecord">
        <source>A ';' is used to separate field values in records. Consider replacing ',' with ';'.</source>
        <target state="translated">使用 ";" 来分隔记录中的字段值。考虑使用 ";" 替换 ","。</target>
        <note />
      </trans-unit>
      <trans-unit id="derefInsteadOfNot">
        <source>The '!' operator is used to dereference a ref cell. Consider using 'not expr' here.</source>
        <target state="translated">! 运算符用于取消引用引用的单元格。请考虑在此处使用 "not expr"。</target>
        <note />
      </trans-unit>
      <trans-unit id="buildUnexpectedTypeArgs">
        <source>The non-generic type '{0}' does not expect any type arguments, but here is given {1} type argument(s)</source>
        <target state="translated">非泛型类型“{0}”不需要任何类型参数，但此处给定了 {1} 个类型参数</target>
        <note />
      </trans-unit>
      <trans-unit id="returnUsedInsteadOfReturnBang">
        <source>Consider using 'return!' instead of 'return'.</source>
        <target state="translated">考虑使用 "return!"，而非 "return"。</target>
        <note />
      </trans-unit>
      <trans-unit id="unsupportedAttribute">
        <source>This attribute is currently unsupported by the F# compiler. Applying it will not achieve its intended effect.</source>
        <target state="translated">F# 编译器当前不支持此属性。应用它不会达到预期效果。</target>
        <note />
      </trans-unit>
      <trans-unit id="useSdkRefs">
        <source>Use reference assemblies for .NET framework references when available (Enabled by default).</source>
        <target state="translated">如果可用，请对 .NET Framework 引用使用引用程序集(默认启用)。</target>
        <note />
      </trans-unit>
      <trans-unit id="xmlDocBadlyFormed">
        <source>This XML comment is invalid: '{0}'</source>
        <target state="translated">此 XML 注释无效:“{0}”</target>
        <note />
      </trans-unit>
      <trans-unit id="xmlDocDuplicateParameter">
        <source>This XML comment is invalid: multiple documentation entries for parameter '{0}'</source>
        <target state="translated">此 XML 注释无效: 参数“{0}”有多个文档条目</target>
        <note />
      </trans-unit>
      <trans-unit id="xmlDocInvalidParameterName">
        <source>This XML comment is invalid: unknown parameter '{0}'</source>
        <target state="translated">此 XML 注释无效: 未知参数“{0}”</target>
        <note />
      </trans-unit>
      <trans-unit id="xmlDocMissingCrossReference">
        <source>This XML comment is invalid: missing 'cref' attribute for cross-reference</source>
        <target state="translated">此 XML 注释无效: 交叉引用缺少 "cref" 属性</target>
        <note />
      </trans-unit>
      <trans-unit id="xmlDocMissingParameter">
        <source>This XML comment is incomplete: no documentation for parameter '{0}'</source>
        <target state="translated">此 XML 注释不完整: 参数“{0}”没有文档</target>
        <note />
      </trans-unit>
      <trans-unit id="xmlDocMissingParameterName">
        <source>This XML comment is invalid: missing 'name' attribute for parameter or parameter reference</source>
        <target state="translated">此 XML 注释无效: 参数或参数引用缺少 "name" 属性</target>
        <note />
      </trans-unit>
      <trans-unit id="xmlDocUnresolvedCrossReference">
        <source>This XML comment is invalid: unresolved cross-reference '{0}'</source>
        <target state="translated">此 XML 注释无效: 交叉引用“{0}”无法解析</target>
        <note />
      </trans-unit>
      <trans-unit id="yieldUsedInsteadOfYieldBang">
        <source>Consider using 'yield!' instead of 'yield'.</source>
        <target state="translated">考虑使用 "yield!"，而非 "yield"。</target>
        <note />
      </trans-unit>
      <trans-unit id="tupleRequiredInAbstractMethod">
        <source>\nA tuple type is required for one or more arguments. Consider wrapping the given arguments in additional parentheses or review the definition of the interface.</source>
        <target state="translated">\n一个或多个参数需要元组类型。请考虑在额外的括号中换行给定的参数或评审接口的定义。</target>
        <note />
      </trans-unit>
      <trans-unit id="buildInvalidWarningNumber">
        <source>Invalid warning number '{0}'</source>
        <target state="translated">警告编号“{0}”无效</target>
        <note />
      </trans-unit>
      <trans-unit id="buildInvalidVersionString">
        <source>Invalid version string '{0}'</source>
        <target state="translated">版本字符串“{0}”无效</target>
        <note />
      </trans-unit>
      <trans-unit id="buildInvalidVersionFile">
        <source>Invalid version file '{0}'</source>
        <target state="translated">版本文件“{0}”无效</target>
        <note />
      </trans-unit>
      <trans-unit id="buildProblemWithFilename">
        <source>Problem with filename '{0}': {1}</source>
        <target state="translated">文件名“{0}”存在问题: {1}</target>
        <note />
      </trans-unit>
      <trans-unit id="buildNoInputsSpecified">
        <source>No inputs specified</source>
        <target state="translated">未指定输入</target>
        <note />
      </trans-unit>
      <trans-unit id="buildPdbRequiresDebug">
        <source>The '--pdb' option requires the '--debug' option to be used</source>
        <target state="translated">“--pdb”选项要求使用“--debug”选项</target>
        <note />
      </trans-unit>
      <trans-unit id="buildInvalidSearchDirectory">
        <source>The search directory '{0}' is invalid</source>
        <target state="translated">搜索目录“{0}”无效</target>
        <note />
      </trans-unit>
      <trans-unit id="buildSearchDirectoryNotFound">
        <source>The search directory '{0}' could not be found</source>
        <target state="translated">未能找到搜索目录“{0}”</target>
        <note />
      </trans-unit>
      <trans-unit id="buildInvalidFilename">
        <source>'{0}' is not a valid filename</source>
        <target state="translated">“{0}”不是有效的文件名</target>
        <note />
      </trans-unit>
      <trans-unit id="buildInvalidAssemblyName">
        <source>'{0}' is not a valid assembly name</source>
        <target state="translated">“{0}”不是有效的程序集名称</target>
        <note />
      </trans-unit>
      <trans-unit id="buildInvalidPrivacy">
        <source>Unrecognized privacy setting '{0}' for managed resource, valid options are 'public' and 'private'</source>
        <target state="translated">无法识别的受管理资源隐私设置“{0}”，有效的选项为 "public" 和 "private"</target>
        <note />
      </trans-unit>
      <trans-unit id="buildCannotReadAssembly">
        <source>Unable to read assembly '{0}'</source>
        <target state="translated">无法读取程序集“{0}”</target>
        <note />
      </trans-unit>
      <trans-unit id="buildAssemblyResolutionFailed">
        <source>Assembly resolution failure at or near this location</source>
        <target state="translated">程序集解析在此位置或此位置附近失败</target>
        <note />
      </trans-unit>
      <trans-unit id="buildImplicitModuleIsNotLegalIdentifier">
        <source>The declarations in this file will be placed in an implicit module '{0}' based on the file name '{1}'. However this is not a valid F# identifier, so the contents will not be accessible from other files. Consider renaming the file or adding a 'module' or 'namespace' declaration at the top of the file.</source>
        <target state="translated">此文件中的声明将置于基于文件名“{1}”的隐式模块“{0}”中。但由于这不是一个有效的 F# 标识符，因此将无法从其他文件访问该内容。请考虑重命名此文件或在文件的顶部添加 "module" 或 "namespace" 声明。</target>
        <note />
      </trans-unit>
      <trans-unit id="buildMultiFileRequiresNamespaceOrModule">
        <source>Files in libraries or multiple-file applications must begin with a namespace or module declaration, e.g. 'namespace SomeNamespace.SubNamespace' or 'module SomeNamespace.SomeModule'. Only the last source file of an application may omit such a declaration.</source>
        <target state="translated">库或多文件应用程序中的文件必须以命名空间或模块声明开头，例如 "namespace SomeNamespace.SubNamespace" 或 "module SomeNamespace.SomeModule"。仅应用程序的最后一个源文件可以忽略此类声明。</target>
        <note />
      </trans-unit>
      <trans-unit id="noEqualSignAfterModule">
        <source>Files in libraries or multiple-file applications must begin with a namespace or module declaration. When using a module declaration at the start of a file the '=' sign is not allowed. If this is a top-level module, consider removing the = to resolve this error.</source>
        <target state="translated">库或多文件应用程序中的文件必须以命名空间或模块声明开头。当在文件开头使用模块声明时，"=" 号不被允许。如果这是顶级模块，请考虑删除 = 来解决此错误。</target>
        <note />
      </trans-unit>
      <trans-unit id="buildMultipleToplevelModules">
        <source>This file contains multiple declarations of the form 'module SomeNamespace.SomeModule'. Only one declaration of this form is permitted in a file. Change your file to use an initial namespace declaration and/or use 'module ModuleName = ...' to define your modules.</source>
        <target state="translated">此文件包含形式为 "module SomeNamespace.SomeModule" 的多个声明。一个文件中只能有一个此形式的声明。将您的文件更改为使用初始命名空间声明并且/或者使用 "module ModuleName = ..." 定义模块。</target>
        <note />
      </trans-unit>
      <trans-unit id="buildOptionRequiresParameter">
        <source>Option requires parameter: {0}</source>
        <target state="translated">选项需要参数: {0}</target>
        <note />
      </trans-unit>
      <trans-unit id="buildCouldNotFindSourceFile">
        <source>Source file '{0}' could not be found</source>
        <target state="translated">未能找到源文件“{0}”</target>
        <note />
      </trans-unit>
      <trans-unit id="buildInvalidSourceFileExtension">
        <source>The file extension of '{0}' is not recognized. Source files must have extension .fs, .fsi, .fsx, .fsscript, .ml or .mli.</source>
        <target state="translated">无法识别“{0}”的文件扩展名。源文件的扩展名必须为 .fs、.fsi、.fsx、.fsscript、.ml 或 .mli。</target>
        <note />
      </trans-unit>
      <trans-unit id="buildCouldNotResolveAssembly">
        <source>Could not resolve assembly '{0}'</source>
        <target state="translated">无法解析程序集“{0}”</target>
        <note />
      </trans-unit>
      <trans-unit id="buildErrorOpeningBinaryFile">
        <source>Error opening binary file '{0}': {1}</source>
        <target state="translated">打开二进制文件“{0}”时出错: {1}</target>
        <note />
      </trans-unit>
      <trans-unit id="buildDifferentVersionMustRecompile">
        <source>The F#-compiled DLL '{0}' needs to be recompiled to be used with this version of F#</source>
        <target state="translated">必须对 F# 编译的 DLL“{0}”进行重新编译，才能将其用于此版本的 F#</target>
        <note />
      </trans-unit>
      <trans-unit id="buildInvalidHashIDirective">
        <source>Invalid directive. Expected '#I \"&lt;path&gt;\"'.</source>
        <target state="translated">指令无效。应为 #I \"&lt;path&gt;\"。</target>
        <note />
      </trans-unit>
      <trans-unit id="buildInvalidHashrDirective">
        <source>Invalid directive. Expected '#r \"&lt;file-or-assembly&gt;\"'.</source>
        <target state="translated">指令无效。应为 #r \"&lt;file-or-assembly&gt;\"。</target>
        <note />
      </trans-unit>
      <trans-unit id="buildInvalidHashloadDirective">
        <source>Invalid directive. Expected '#load \"&lt;file&gt;\" ... \"&lt;file&gt;\"'.</source>
        <target state="translated">指令无效。应为 #load \"&lt;file&gt;\" ... \"&lt;file&gt;\"。</target>
        <note />
      </trans-unit>
      <trans-unit id="buildInvalidHashtimeDirective">
        <source>Invalid directive. Expected '#time', '#time \"on\"' or '#time \"off\"'.</source>
        <target state="translated">指令无效。应为 '#time'、'#time \"on\"' 或 '#time \"off\"'。</target>
        <note />
      </trans-unit>
      <trans-unit id="buildDirectivesInModulesAreIgnored">
        <source>Directives inside modules are ignored</source>
        <target state="translated">模块中的指令被忽略</target>
        <note />
      </trans-unit>
      <trans-unit id="buildSignatureAlreadySpecified">
        <source>A signature for the file or module '{0}' has already been specified</source>
        <target state="translated">已指定文件或模块“{0}”的签名</target>
        <note />
      </trans-unit>
      <trans-unit id="buildImplementationAlreadyGivenDetail">
        <source>An implementation of file or module '{0}' has already been given. Compilation order is significant in F# because of type inference. You may need to adjust the order of your files to place the signature file before the implementation. In Visual Studio files are type-checked in the order they appear in the project file, which can be edited manually or adjusted using the solution explorer.</source>
        <target state="translated">已提供文件或模块“{0}”的实现。由于需要进行类型推理，因此编译顺序在 F# 中很重要。您可能需要调整文件的顺序，将签名文件放在实现之前。在 Visual Studio 中，将按照文件在项目文件中的显示顺序对这些文件执行类型检查，可以使用解决方案资源管理器手动编辑或调整此显示顺序。</target>
        <note />
      </trans-unit>
      <trans-unit id="buildImplementationAlreadyGiven">
        <source>An implementation of the file or module '{0}' has already been given</source>
        <target state="translated">已提供文件或模块“{0}”的实现</target>
        <note />
      </trans-unit>
      <trans-unit id="buildSignatureWithoutImplementation">
        <source>The signature file '{0}' does not have a corresponding implementation file. If an implementation file exists then check the 'module' and 'namespace' declarations in the signature and implementation files match.</source>
        <target state="translated">签名文件“{0}”没有相应的实现文件。如果存在实现文件，则检查签名文件和实现文件中的 "module" 和 "namespace" 声明是否匹配。</target>
        <note />
      </trans-unit>
      <trans-unit id="buildArgInvalidInt">
        <source>'{0}' is not a valid integer argument</source>
        <target state="translated">“{0}”不是有效的整数参数</target>
        <note />
      </trans-unit>
      <trans-unit id="buildArgInvalidFloat">
        <source>'{0}' is not a valid floating point argument</source>
        <target state="translated">“{0}”不是有效的浮点型参数</target>
        <note />
      </trans-unit>
      <trans-unit id="buildUnrecognizedOption">
        <source>Unrecognized option: '{0}'</source>
        <target state="translated">无法识别的选项:“{0}”</target>
        <note />
      </trans-unit>
      <trans-unit id="buildInvalidModuleOrNamespaceName">
        <source>Invalid module or namespace name</source>
        <target state="translated">模块或命名空间名称无效</target>
        <note />
      </trans-unit>
      <trans-unit id="pickleErrorReadingWritingMetadata">
        <source>Error reading/writing metadata for the F# compiled DLL '{0}'. Was the DLL compiled with an earlier version of the F# compiler? (error: '{1}').</source>
        <target state="translated">读取/写入 F# 编译的 DLL“{0}”的元数据时出错。是否使用了早期版本的 F# 编译器编译 DLL? (错误: “{1}”)。</target>
        <note />
      </trans-unit>
      <trans-unit id="tastTypeOrModuleNotConcrete">
        <source>The type/module '{0}' is not a concrete module or type</source>
        <target state="translated">类型/模块“{0}”不是具体的模块或类型</target>
        <note />
      </trans-unit>
      <trans-unit id="tastTypeHasAssemblyCodeRepresentation">
        <source>The type '{0}' has an inline assembly code representation</source>
        <target state="translated">类型“{0}”具有内联程序集代码表示形式</target>
        <note />
      </trans-unit>
      <trans-unit id="tastNamespaceAndModuleWithSameNameInAssembly">
        <source>A namespace and a module named '{0}' both occur in two parts of this assembly</source>
        <target state="translated">名称均为“{0}”的一个命名空间和一个模块同时出现在此程序集的两个部分中</target>
        <note />
      </trans-unit>
      <trans-unit id="tastTwoModulesWithSameNameInAssembly">
        <source>Two modules named '{0}' occur in two parts of this assembly</source>
        <target state="translated">名为“{0}”的两个模块同时出现在此程序集的两个部分中</target>
        <note />
      </trans-unit>
      <trans-unit id="tastDuplicateTypeDefinitionInAssembly">
        <source>Two type definitions named '{0}' occur in namespace '{1}' in two parts of this assembly</source>
        <target state="translated">两个名为“{0}”的类型定义出现在命名空间“{1}”的此程序集的两个部分中</target>
        <note />
      </trans-unit>
      <trans-unit id="tastConflictingModuleAndTypeDefinitionInAssembly">
        <source>A module and a type definition named '{0}' occur in namespace '{1}' in two parts of this assembly</source>
        <target state="translated">名称均为“{0}”的一个模块和一个类型定义出现在命名空间“{1}”的此程序集的两个部分中</target>
        <note />
      </trans-unit>
      <trans-unit id="tastInvalidMemberSignature">
        <source>Invalid member signature encountered because of an earlier error</source>
        <target state="translated">遇到无效的成员签名，因为前面出现了错误</target>
        <note />
      </trans-unit>
      <trans-unit id="tastValueDoesNotHaveSetterType">
        <source>This value does not have a valid property setter type</source>
        <target state="translated">此值不具有有效的属性 setter 类型</target>
        <note />
      </trans-unit>
      <trans-unit id="tastInvalidFormForPropertyGetter">
        <source>Invalid form for a property getter. At least one '()' argument is required when using the explicit syntax.</source>
        <target state="translated">属性 Getter 的格式无效。在使用显式语法时，至少需要一个 "()" 参数。</target>
        <note />
      </trans-unit>
      <trans-unit id="tastInvalidFormForPropertySetter">
        <source>Invalid form for a property setter. At least one argument is required.</source>
        <target state="translated">属性 setter 的格式无效。至少需要一个参数。</target>
        <note />
      </trans-unit>
      <trans-unit id="tastUnexpectedByRef">
        <source>Unexpected use of a byref-typed variable</source>
        <target state="translated">对 byref 类型化变量的意外使用</target>
        <note />
      </trans-unit>
      <trans-unit id="tastInvalidMutationOfConstant">
        <source>Invalid mutation of a constant expression. Consider copying the expression to a mutable local, e.g. 'let mutable x = ...'.</source>
        <target state="translated">常数表达式的变化无效。请考虑将该表达式复制一个可变的本地变量，例如 "let mutable x = ..."。</target>
        <note />
      </trans-unit>
      <trans-unit id="tastValueHasBeenCopied">
        <source>The value has been copied to ensure the original is not mutated by this operation or because the copy is implicit when returning a struct from a member and another member is then accessed</source>
        <target state="translated">已复制该值以确保此操作不会更改原始值，或由于该副本在从成员返回结构时为隐式，而随后访问了另一成员</target>
        <note />
      </trans-unit>
      <trans-unit id="tastRecursiveValuesMayNotBeInConstructionOfTuple">
        <source>Recursively defined values cannot appear directly as part of the construction of a tuple value within a recursive binding</source>
        <target state="translated">以递归方式定义的值在递归绑定内不能直接显示为元组值的构造的一部分</target>
        <note />
      </trans-unit>
      <trans-unit id="tastRecursiveValuesMayNotAppearInConstructionOfType">
        <source>Recursive values cannot appear directly as a construction of the type '{0}' within a recursive binding. This feature has been removed from the F# language. Consider using a record instead.</source>
        <target state="translated">递归值在递归绑定内不能直接显示为类型“{0}”的构造。在 F# 语言中，此功能已删除。请考虑改用记录。</target>
        <note />
      </trans-unit>
      <trans-unit id="tastRecursiveValuesMayNotBeAssignedToNonMutableField">
        <source>Recursive values cannot be directly assigned to the non-mutable field '{0}' of the type '{1}' within a recursive binding. Consider using a mutable field instead.</source>
        <target state="translated">递归值不能直接赋给递归绑定内的类型“{1}”的不可变字段“{0}”。请考虑改用可变字段。</target>
        <note />
      </trans-unit>
      <trans-unit id="tastUnexpectedDecodeOfAutoOpenAttribute">
        <source>Unexpected decode of AutoOpenAttribute</source>
        <target state="translated">对 AutoOpenAttribute 的意外解码</target>
        <note />
      </trans-unit>
      <trans-unit id="tastUnexpectedDecodeOfInternalsVisibleToAttribute">
        <source>Unexpected decode of InternalsVisibleToAttribute</source>
        <target state="translated">对 InternalsVisibleToAttribute 的意外解码</target>
        <note />
      </trans-unit>
      <trans-unit id="tastUnexpectedDecodeOfInterfaceDataVersionAttribute">
        <source>Unexpected decode of InterfaceDataVersionAttribute</source>
        <target state="translated">对 InterfaceDataVersionAttribute 的意外解码</target>
        <note />
      </trans-unit>
      <trans-unit id="tastActivePatternsLimitedToSeven">
        <source>Active patterns cannot return more than 7 possibilities</source>
        <target state="translated">活动模式不能返回 7 个以上的可能结果</target>
        <note />
      </trans-unit>
      <trans-unit id="tastNotAConstantExpression">
        <source>This is not a valid constant expression or custom attribute value</source>
        <target state="translated">这不是有效的常数表达式或自定义特性值</target>
        <note />
      </trans-unit>
      <trans-unit id="ValueNotContainedMutabilityAttributesDiffer">
        <source>Module '{0}' contains\n    {1}    \nbut its signature specifies\n    {2}    \nThe mutability attributes differ</source>
        <target state="translated">模块“{0}”包含\n    {1}    \n而其签名指定\n    {2}    \n可变性特性不同</target>
        <note />
      </trans-unit>
      <trans-unit id="ValueNotContainedMutabilityNamesDiffer">
        <source>Module '{0}' contains\n    {1}    \nbut its signature specifies\n    {2}    \nThe names differ</source>
        <target state="translated">模块“{0}”包含\n    {1}    \n而其签名指定\n    {2}    \n名称不同</target>
        <note />
      </trans-unit>
      <trans-unit id="ValueNotContainedMutabilityCompiledNamesDiffer">
        <source>Module '{0}' contains\n    {1}    \nbut its signature specifies\n    {2}    \nThe compiled names differ</source>
        <target state="translated">模块“{0}”包含\n    {1}    \n而其签名指定\n    {2}    \n编译的名称不同</target>
        <note />
      </trans-unit>
      <trans-unit id="ValueNotContainedMutabilityDisplayNamesDiffer">
        <source>Module '{0}' contains\n    {1}    \nbut its signature specifies\n    {2}    \nThe display names differ</source>
        <target state="translated">模块“{0}”包含\n    {1}    \n而其签名指定\n    {2}    \n显示名称不同</target>
        <note />
      </trans-unit>
      <trans-unit id="ValueNotContainedMutabilityAccessibilityMore">
        <source>Module '{0}' contains\n    {1}    \nbut its signature specifies\n    {2}    \nThe accessibility specified in the signature is more than that specified in the implementation</source>
        <target state="translated">模块“{0}”包含\n    {1}    \n而其签名指定\n    {2}    \n签名中指定的可访问性高于实现中指定的可访问性</target>
        <note />
      </trans-unit>
      <trans-unit id="ValueNotContainedMutabilityInlineFlagsDiffer">
        <source>Module '{0}' contains\n    {1}    \nbut its signature specifies\n    {2}    \nThe inline flags differ</source>
        <target state="translated">模块“{0}”包含\n    {1}    \n而其签名指定\n    {2}    \n内联标志不同</target>
        <note />
      </trans-unit>
      <trans-unit id="ValueNotContainedMutabilityLiteralConstantValuesDiffer">
        <source>Module '{0}' contains\n    {1}    \nbut its signature specifies\n    {2}    \nThe literal constant values and/or attributes differ</source>
        <target state="translated">模块“{0}”包含\n    {1}    \n而其签名指定\n    {2}    \n文本常数值和/或特性不同</target>
        <note />
      </trans-unit>
      <trans-unit id="ValueNotContainedMutabilityOneIsTypeFunction">
        <source>Module '{0}' contains\n    {1}    \nbut its signature specifies\n    {2}    \nOne is a type function and the other is not. The signature requires explicit type parameters if they are present in the implementation.</source>
        <target state="translated">模块“{0}”包含\n    {1}    \n而其签名指定\n    {2}    \n一个是类型函数，另一个不是类型函数。如果实现中存在显式类型参数，则签名需要这些显式类型参数。</target>
        <note />
      </trans-unit>
      <trans-unit id="ValueNotContainedMutabilityParameterCountsDiffer">
        <source>Module '{0}' contains\n    {1}    \nbut its signature specifies\n    {2}    \nThe respective type parameter counts differ</source>
        <target state="translated">模块“{0}”包含\n    {1}    \n而其签名指定\n    {2}    \n各自的类型参数计数不同</target>
        <note />
      </trans-unit>
      <trans-unit id="ValueNotContainedMutabilityTypesDiffer">
        <source>Module '{0}' contains\n    {1}    \nbut its signature specifies\n    {2}    \nThe types differ</source>
        <target state="translated">模块“{0}”包含\n    {1}    \n而其签名指定\n    {2}    \n类型不同</target>
        <note />
      </trans-unit>
      <trans-unit id="ValueNotContainedMutabilityExtensionsDiffer">
        <source>Module '{0}' contains\n    {1}    \nbut its signature specifies\n    {2}    \nOne is an extension member and the other is not</source>
        <target state="translated">模块“{0}”包含\n    {1}    \n而其签名指定\n    {2}    \n一个是扩展成员，另一个不是扩展成员</target>
        <note />
      </trans-unit>
      <trans-unit id="ValueNotContainedMutabilityArityNotInferred">
        <source>Module '{0}' contains\n    {1}    \nbut its signature specifies\n    {2}    \nAn arity was not inferred for this value</source>
        <target state="translated">模块“{0}”包含\n    {1}    \n而其签名指定\n    {2}    \n未为此值推理 arity</target>
        <note />
      </trans-unit>
      <trans-unit id="ValueNotContainedMutabilityGenericParametersDiffer">
        <source>Module '{0}' contains\n    {1}    \nbut its signature specifies\n    {2}    \nThe number of generic parameters in the signature and implementation differ (the signature declares {3} but the implementation declares {4}</source>
        <target state="translated">模块“{0}”包含\n    {1}    \n而其签名指定\n    {2}    \n签名和实现中的泛型参数数目不同(签名声明 {3} 个泛型参数，而实现声明 {4} 个泛型参数</target>
        <note />
      </trans-unit>
      <trans-unit id="ValueNotContainedMutabilityGenericParametersAreDifferentKinds">
        <source>Module '{0}' contains\n    {1}    \nbut its signature specifies\n    {2}    \nThe generic parameters in the signature and implementation have different kinds. Perhaps there is a missing [&lt;Measure&gt;] attribute.</source>
        <target state="translated">模块“{0}”包含\n    {1}    \n而其签名指定了\n    {2}    \n签名和实现中的泛型参数具有不同的类型。可能是缺少 [&lt;Measure&gt;] 属性。</target>
        <note />
      </trans-unit>
      <trans-unit id="ValueNotContainedMutabilityAritiesDiffer">
        <source>Module '{0}' contains\n    {1}    \nbut its signature specifies\n    {2}    \nThe arities in the signature and implementation differ. The signature specifies that '{3}' is function definition or lambda expression accepting at least {4} argument(s), but the implementation is a computed function value. To declare that a computed function value is a permitted implementation simply parenthesize its type in the signature, e.g.\n\tval {5}: int -&gt; (int -&gt; int)\ninstead of\n\tval {6}: int -&gt; int -&gt; int.</source>
        <target state="translated">模块“{0}”包含\n    {1}    \n而其签名指定\n    {2}    \n签名和实现中的 arity 不同。签名指定“{3}”为函数定义或为接受至少个 {4} 参数的 lambda 表达式，而实现是计算出的函数值。若要声明计算出的函数值为允许的实现，只需在签名中用括号将其类型括起来，例如\n\tval {5}: int -&gt; (int -&gt; int)\n而非\n\tval {6}: int -&gt; int -&gt; int。</target>
        <note />
      </trans-unit>
      <trans-unit id="ValueNotContainedMutabilityDotNetNamesDiffer">
        <source>Module '{0}' contains\n    {1}    \nbut its signature specifies\n    {2}    \nThe CLI member names differ</source>
        <target state="translated">模块“{0}”包含\n    {1}    \n而其签名指定\n    {2}    \nCLI 成员名称不同</target>
        <note />
      </trans-unit>
      <trans-unit id="ValueNotContainedMutabilityStaticsDiffer">
        <source>Module '{0}' contains\n    {1}    \nbut its signature specifies\n    {2}    \nOne is static and the other isn't</source>
        <target state="translated">模块“{0}”包含\n    {1}    \n而其签名指定\n    {2}    \n一个是静态的，另一个不是静态的</target>
        <note />
      </trans-unit>
      <trans-unit id="ValueNotContainedMutabilityVirtualsDiffer">
        <source>Module '{0}' contains\n    {1}    \nbut its signature specifies\n    {2}    \nOne is virtual and the other isn't</source>
        <target state="translated">模块“{0}”包含\n    {1}    \n而其签名指定\n    {2}    \n一个是虚拟的，另一个不是虚拟的</target>
        <note />
      </trans-unit>
      <trans-unit id="ValueNotContainedMutabilityAbstractsDiffer">
        <source>Module '{0}' contains\n    {1}    \nbut its signature specifies\n    {2}    \nOne is abstract and the other isn't</source>
        <target state="translated">模块“{0}”包含\n    {1}    \n而其签名指定\n    {2}    \n一个是抽象的，另一个不是抽象的</target>
        <note />
      </trans-unit>
      <trans-unit id="ValueNotContainedMutabilityFinalsDiffer">
        <source>Module '{0}' contains\n    {1}    \nbut its signature specifies\n    {2}    \nOne is final and the other isn't</source>
        <target state="translated">模块“{0}”包含\n    {1}    \n而其签名指定\n    {2}    \n一个是最终的，另一个不是最终的</target>
        <note />
      </trans-unit>
      <trans-unit id="ValueNotContainedMutabilityOverridesDiffer">
        <source>Module '{0}' contains\n    {1}    \nbut its signature specifies\n    {2}    \nOne is marked as an override and the other isn't</source>
        <target state="translated">模块“{0}”包含\n    {1}    \n而其签名指定\n    {2}    \n一个标记为重写，另一个未标记为重写</target>
        <note />
      </trans-unit>
      <trans-unit id="ValueNotContainedMutabilityOneIsConstructor">
        <source>Module '{0}' contains\n    {1}    \nbut its signature specifies\n    {2}    \nOne is a constructor/property and the other is not</source>
        <target state="translated">模块“{0}”包含\n    {1}    \n而其签名指定\n    {2}    \n一个是构造函数/属性，另一个不是构造函数/属性</target>
        <note />
      </trans-unit>
      <trans-unit id="ValueNotContainedMutabilityStaticButInstance">
        <source>Module '{0}' contains\n    {1}    \nbut its signature specifies\n    {2}    \nThe compiled representation of this method is as a static member but the signature indicates its compiled representation is as an instance member</source>
        <target state="translated">模块“{0}”包含\n    {1}    \n而其签名指定\n    {2}    \n此方法的已编译表示形式作为一个静态成员，而签名指示其已编译表示形式作为一个实例成员</target>
        <note />
      </trans-unit>
      <trans-unit id="ValueNotContainedMutabilityInstanceButStatic">
        <source>Module '{0}' contains\n    {1}    \nbut its signature specifies\n    {2}    \nThe compiled representation of this method is as an instance member, but the signature indicates its compiled representation is as a static member</source>
        <target state="translated">模块“{0}”包含\n    {1}    \n而其签名指定\n    {2}    \n此方法的已编译表示形式作为一个实例成员，而签名指示其已编译表示形式作为一个静态成员</target>
        <note />
      </trans-unit>
      <trans-unit id="DefinitionsInSigAndImplNotCompatibleNamesDiffer">
        <source>The {0} definitions in the signature and implementation are not compatible because the names differ. The type is called '{1}' in the signature file but '{2}' in implementation.</source>
        <target state="translated">签名和实现中的 {0} 定义不兼容，因为名称不同。该类型在签名文件中称为“{1}”，但在实现中称为“{2}”。</target>
        <note />
      </trans-unit>
      <trans-unit id="DefinitionsInSigAndImplNotCompatibleParameterCountsDiffer">
        <source>The {0} definitions for type '{1}' in the signature and implementation are not compatible because the respective type parameter counts differ</source>
        <target state="translated">签名和实现中类型“{1}”的 {0} 定义不兼容，因为各自的类型参数计数不同</target>
        <note />
      </trans-unit>
      <trans-unit id="DefinitionsInSigAndImplNotCompatibleAccessibilityDiffer">
        <source>The {0} definitions for type '{1}' in the signature and implementation are not compatible because the accessibility specified in the signature is more than that specified in the implementation</source>
        <target state="translated">签名和实现中类型“{1}”的 {0} 定义不兼容，因为签名中指定的辅助功能比实现中指定的辅助功能多</target>
        <note />
      </trans-unit>
      <trans-unit id="DefinitionsInSigAndImplNotCompatibleMissingInterface">
        <source>The {0} definitions for type '{1}' in the signature and implementation are not compatible because the signature requires that the type supports the interface {2} but the interface has not been implemented</source>
        <target state="translated">签名和实现中类型“{1}”的 {0} 定义不兼容，因为签名要求此类型支持接口 {2}，而该接口尚未实现</target>
        <note />
      </trans-unit>
      <trans-unit id="DefinitionsInSigAndImplNotCompatibleImplementationSaysNull">
        <source>The {0} definitions for type '{1}' in the signature and implementation are not compatible because the implementation says this type may use nulls as a representation but the signature does not</source>
        <target state="translated">签名和实现中类型“{1}”的 {0} 定义不兼容，因为实现指明此类型可以使用 null 作为表示形式，而签名未指明这一点</target>
        <note />
      </trans-unit>
      <trans-unit id="DefinitionsInSigAndImplNotCompatibleImplementationSaysNull2">
        <source>The {0} definitions for type '{1}' in the signature and implementation are not compatible because the implementation says this type may use nulls as an extra value but the signature does not</source>
        <target state="translated">签名和实现中类型“{1}”的 {0} 定义不兼容，因为实现指明此类型可以使用 null 作为额外值，而签名未指明这一点</target>
        <note />
      </trans-unit>
      <trans-unit id="DefinitionsInSigAndImplNotCompatibleSignatureSaysNull">
        <source>The {0} definitions for type '{1}' in the signature and implementation are not compatible because the signature says this type may use nulls as a representation but the implementation does not</source>
        <target state="translated">签名和实现中类型“{1}”的 {0} 定义不兼容，因为签名指明此类型可以使用 null 作为表示形式，而实现未指明这一点</target>
        <note />
      </trans-unit>
      <trans-unit id="DefinitionsInSigAndImplNotCompatibleSignatureSaysNull2">
        <source>The {0} definitions for type '{1}' in the signature and implementation are not compatible because the signature says this type may use nulls as an extra value but the implementation does not</source>
        <target state="translated">签名和实现中类型“{1}”的 {0} 定义不兼容，因为签名指明此类型可以使用 null 作为额外值，而实现未指明这一点</target>
        <note />
      </trans-unit>
      <trans-unit id="DefinitionsInSigAndImplNotCompatibleImplementationSealed">
        <source>The {0} definitions for type '{1}' in the signature and implementation are not compatible because the implementation type is sealed but the signature implies it is not. Consider adding the [&lt;Sealed&gt;] attribute to the signature.</source>
        <target state="translated">签名和实现中类型为“{0}”的 {1} 定义不兼容，因为实现类型已密封，但签名暗示其未密封。请考虑向签名添加 [&lt;Sealed&gt;] 属性。</target>
        <note />
      </trans-unit>
      <trans-unit id="DefinitionsInSigAndImplNotCompatibleImplementationIsNotSealed">
        <source>The {0} definitions for type '{1}' in the signature and implementation are not compatible because the implementation type is not sealed but signature implies it is. Consider adding the [&lt;Sealed&gt;] attribute to the implementation.</source>
        <target state="translated">签名和实现中类型为“{0}”的 {1} 定义不兼容，因为实现类型并未密封，但签名暗示其已密封。请考虑向实现添加 [&lt;Sealed&gt;] 属性。</target>
        <note />
      </trans-unit>
      <trans-unit id="DefinitionsInSigAndImplNotCompatibleImplementationIsAbstract">
        <source>The {0} definitions for type '{1}' in the signature and implementation are not compatible because the implementation is an abstract class but the signature is not. Consider adding the [&lt;AbstractClass&gt;] attribute to the signature.</source>
        <target state="translated">签名和实现中类型为“{0}”的 {1} 定义不兼容，因为实现是一个抽象类，但签名不是。请考虑向签名添加 [&lt;AbstractClass&gt;] 属性。</target>
        <note />
      </trans-unit>
      <trans-unit id="DefinitionsInSigAndImplNotCompatibleSignatureIsAbstract">
        <source>The {0} definitions for type '{1}' in the signature and implementation are not compatible because the signature is an abstract class but the implementation is not. Consider adding the [&lt;AbstractClass&gt;] attribute to the implementation.</source>
        <target state="translated">签名和实现中类型为“{0}”的 {1} 定义不兼容，因为签名是一个抽象类，但实现不是。请考虑向实现添加 [&lt;AbstractClass&gt;] 属性。</target>
        <note />
      </trans-unit>
      <trans-unit id="DefinitionsInSigAndImplNotCompatibleTypesHaveDifferentBaseTypes">
        <source>The {0} definitions for type '{1}' in the signature and implementation are not compatible because the types have different base types</source>
        <target state="translated">签名和实现中类型“{1}”的 {0} 定义不兼容，因为类型具有不同的基类型</target>
        <note />
      </trans-unit>
      <trans-unit id="DefinitionsInSigAndImplNotCompatibleNumbersDiffer">
        <source>The {0} definitions for type '{1}' in the signature and implementation are not compatible because the number of {2}s differ</source>
        <target state="translated">签名和实现中类型“{1}”的 {0} 定义不兼容，因为 {2} 的数量不同</target>
        <note />
      </trans-unit>
      <trans-unit id="DefinitionsInSigAndImplNotCompatibleSignatureDefinesButImplDoesNot">
        <source>The {0} definitions for type '{1}' in the signature and implementation are not compatible because the signature defines the {2} '{3}' but the implementation does not (or does, but not in the same order)</source>
        <target state="translated">签名和实现中类型“{1}”的 {0} 定义不兼容，因为签名定义了 {2}“{3}”，而实现没有定义(或者按不同的顺序进行了定义)</target>
        <note />
      </trans-unit>
      <trans-unit id="DefinitionsInSigAndImplNotCompatibleImplDefinesButSignatureDoesNot">
        <source>The {0} definitions for type '{1}' in the signature and implementation are not compatible because the implementation defines the {2} '{3}' but the signature does not (or does, but not in the same order)</source>
        <target state="translated">签名和实现中类型“{1}”的 {0} 定义不兼容，因为实现定义了 {2}“{3}”，而签名没有定义(或者按不同的顺序进行了定义)</target>
        <note />
      </trans-unit>
      <trans-unit id="DefinitionsInSigAndImplNotCompatibleImplDefinesStruct">
        <source>The {0} definitions for type '{1}' in the signature and implementation are not compatible because the implementation defines a struct but the signature defines a type with a hidden representation</source>
        <target state="translated">签名和实现中类型“{1}”的 {0} 定义不兼容，因为实现定义了一个结构，而签名采用隐藏的表示形式定义了一个类型</target>
        <note />
      </trans-unit>
      <trans-unit id="DefinitionsInSigAndImplNotCompatibleDotNetTypeRepresentationIsHidden">
        <source>The {0} definitions for type '{1}' in the signature and implementation are not compatible because a CLI type representation is being hidden by a signature</source>
        <target state="translated">签名和实现中类型“{1}”的 {0} 定义不兼容，因为签名将隐藏 CLI 类型表示形式</target>
        <note />
      </trans-unit>
      <trans-unit id="DefinitionsInSigAndImplNotCompatibleTypeIsHidden">
        <source>The {0} definitions for type '{1}' in the signature and implementation are not compatible because a type representation is being hidden by a signature</source>
        <target state="translated">签名和实现中类型“{1}”的 {0} 定义不兼容，因为签名将隐藏类型表示形式</target>
        <note />
      </trans-unit>
      <trans-unit id="DefinitionsInSigAndImplNotCompatibleTypeIsDifferentKind">
        <source>The {0} definitions for type '{1}' in the signature and implementation are not compatible because the types are of different kinds</source>
        <target state="translated">签名和实现中类型“{1}”的 {0} 定义不兼容，因为类型的种类不相同</target>
        <note />
      </trans-unit>
      <trans-unit id="DefinitionsInSigAndImplNotCompatibleILDiffer">
        <source>The {0} definitions for type '{1}' in the signature and implementation are not compatible because the IL representations differ</source>
        <target state="translated">签名和实现中类型“{1}”的 {0} 定义不兼容，因为 IL 表示形式不同</target>
        <note />
      </trans-unit>
      <trans-unit id="DefinitionsInSigAndImplNotCompatibleRepresentationsDiffer">
        <source>The {0} definitions for type '{1}' in the signature and implementation are not compatible because the representations differ</source>
        <target state="translated">签名和实现中类型“{1}”的 {0} 定义不兼容，因为表示形式不同</target>
        <note />
      </trans-unit>
      <trans-unit id="DefinitionsInSigAndImplNotCompatibleFieldWasPresent">
        <source>The {0} definitions for type '{1}' in the signature and implementation are not compatible because the field {2} was present in the implementation but not in the signature</source>
        <target state="translated">签名和实现中类型“{1}”的 {0} 定义不兼容，因为实现中具有字段“{2}”，而签名中没有该字段</target>
        <note />
      </trans-unit>
      <trans-unit id="DefinitionsInSigAndImplNotCompatibleFieldOrderDiffer">
        <source>The {0} definitions for type '{1}' in the signature and implementation are not compatible because the order of the fields is different in the signature and implementation</source>
        <target state="translated">签名和实现中类型“{1}”的 {0} 定义不兼容，因为签名和实现中的字段顺序不同</target>
        <note />
      </trans-unit>
      <trans-unit id="DefinitionsInSigAndImplNotCompatibleFieldRequiredButNotSpecified">
        <source>The {0} definitions for type '{1}' in the signature and implementation are not compatible because the field {2} was required by the signature but was not specified by the implementation</source>
        <target state="translated">签名和实现中类型“{1}”的 {0} 定义不兼容，因为签名需要字段“{2}”，而实现未指定该字段</target>
        <note />
      </trans-unit>
      <trans-unit id="DefinitionsInSigAndImplNotCompatibleFieldIsInImplButNotSig">
        <source>The {0} definitions for type '{1}' in the signature and implementation are not compatible because the field '{2}' was present in the implementation but not in the signature. Struct types must now reveal their fields in the signature for the type, though the fields may still be labelled 'private' or 'internal'.</source>
        <target state="translated">签名和实现中类型“{1}”的 {0} 定义不兼容，因为实现中具有字段“{2}”，而签名中没有该字段。虽然这些字段可能仍标记为“私有”或“内部”，但是结构类型此时必须在该类型的签名中显示其字段。</target>
        <note />
      </trans-unit>
      <trans-unit id="DefinitionsInSigAndImplNotCompatibleAbstractMemberMissingInImpl">
        <source>The {0} definitions for type '{1}' in the signature and implementation are not compatible because the abstract member '{2}' was required by the signature but was not specified by the implementation</source>
        <target state="translated">签名和实现中类型“{1}”的 {0} 定义不兼容，因为签名需要抽象成员“{2}”，而实现未指定该成员</target>
        <note />
      </trans-unit>
      <trans-unit id="DefinitionsInSigAndImplNotCompatibleAbstractMemberMissingInSig">
        <source>The {0} definitions for type '{1}' in the signature and implementation are not compatible because the abstract member '{2}' was present in the implementation but not in the signature</source>
        <target state="translated">签名和实现中类型“{1}”的 {0} 定义不兼容，因为实现中具有抽象成员“{2}”，而签名中没有该成员</target>
        <note />
      </trans-unit>
      <trans-unit id="DefinitionsInSigAndImplNotCompatibleSignatureDeclaresDiffer">
        <source>The {0} definitions for type '{1}' in the signature and implementation are not compatible because the signature declares a {2} while the implementation declares a {3}</source>
        <target state="translated">签名和实现中类型“{1}”的 {0} 定义不兼容，因为签名声明的是 {2}，而实现声明的是 {3}</target>
        <note />
      </trans-unit>
      <trans-unit id="DefinitionsInSigAndImplNotCompatibleAbbreviationsDiffer">
        <source>The {0} definitions for type '{1}' in the signature and implementation are not compatible because the abbreviations differ: {2} versus {3}</source>
        <target state="translated">签名和实现中类型“{1}”的 {0} 定义不兼容，因为缩写不同: {2} 与 {3}</target>
        <note />
      </trans-unit>
      <trans-unit id="DefinitionsInSigAndImplNotCompatibleAbbreviationHiddenBySig">
        <source>The {0} definitions for type '{1}' in the signature and implementation are not compatible because an abbreviation is being hidden by a signature. The abbreviation must be visible to other CLI languages. Consider making the abbreviation visible in the signature.</source>
        <target state="translated">签名和实现中类型“{1}”的 {0} 定义不兼容，因为签名将隐藏缩写。缩写必须对其他 CLI 语言可见。请考虑使缩写在签名中可见。</target>
        <note />
      </trans-unit>
      <trans-unit id="DefinitionsInSigAndImplNotCompatibleSigHasAbbreviation">
        <source>The {0} definitions for type '{1}' in the signature and implementation are not compatible because the signature has an abbreviation while the implementation does not</source>
        <target state="translated">签名和实现中类型“{1}”的 {0} 定义不兼容，因为签名具有缩写，而实现没有缩写</target>
        <note />
      </trans-unit>
      <trans-unit id="ModuleContainsConstructorButNamesDiffer">
        <source>The module contains the constructor\n    {0}    \nbut its signature specifies\n    {1}    \nThe names differ</source>
        <target state="translated">该模块包含构造函数\n    {0}    \n而其签名指定\n    {1}    \n名称不同</target>
        <note />
      </trans-unit>
      <trans-unit id="ModuleContainsConstructorButDataFieldsDiffer">
        <source>The module contains the constructor\n    {0}    \nbut its signature specifies\n    {1}    \nThe respective number of data fields differ</source>
        <target state="translated">该模块包含构造函数\n    {0}    \n而其签名指定\n    {1}    \n各自的数据字段数不同</target>
        <note />
      </trans-unit>
      <trans-unit id="ModuleContainsConstructorButTypesOfFieldsDiffer">
        <source>The module contains the constructor\n    {0}    \nbut its signature specifies\n    {1}    \nThe types of the fields differ</source>
        <target state="translated">该模块包含构造函数\n    {0}    \n而其签名指定\n    {1}    \n字段的类型不同</target>
        <note />
      </trans-unit>
      <trans-unit id="ModuleContainsConstructorButAccessibilityDiffers">
        <source>The module contains the constructor\n    {0}    \nbut its signature specifies\n    {1}    \nthe accessibility specified in the signature is more than that specified in the implementation</source>
        <target state="translated">该模块包含构造函数\n    {0}    \n而其签名指定\n    {1}    \n签名中指定的可访问性高于实现中指定的可访问性</target>
        <note />
      </trans-unit>
      <trans-unit id="FieldNotContainedNamesDiffer">
        <source>The module contains the field\n    {0}    \nbut its signature specifies\n    {1}    \nThe names differ</source>
        <target state="translated">该模块包含字段\n    {0}    \n而其签名指定\n    {1}    \n名称不同</target>
        <note />
      </trans-unit>
      <trans-unit id="FieldNotContainedAccessibilitiesDiffer">
        <source>The module contains the field\n    {0}    \nbut its signature specifies\n    {1}    \nthe accessibility specified in the signature is more than that specified in the implementation</source>
        <target state="translated">该模块包含字段\n    {0}    \n而其签名指定\n    {1}    \n签名中指定的可访问性高于实现中指定的可访问性</target>
        <note />
      </trans-unit>
      <trans-unit id="FieldNotContainedStaticsDiffer">
        <source>The module contains the field\n    {0}    \nbut its signature specifies\n    {1}    \nThe 'static' modifiers differ</source>
        <target state="translated">该模块包含字段\n    {0}    \n而其签名指定\n    {1}    \n"static" 修饰符不同</target>
        <note />
      </trans-unit>
      <trans-unit id="FieldNotContainedMutablesDiffer">
        <source>The module contains the field\n    {0}    \nbut its signature specifies\n    {1}    \nThe 'mutable' modifiers differ</source>
        <target state="translated">该模块包含字段\n    {0}    \n而其签名指定\n    {1}    \n"mutable" 修饰符不同</target>
        <note />
      </trans-unit>
      <trans-unit id="FieldNotContainedLiteralsDiffer">
        <source>The module contains the field\n    {0}    \nbut its signature specifies\n    {1}    \nThe 'literal' modifiers differ</source>
        <target state="translated">该模块包含字段\n    {0}    \n而其签名指定\n    {1}    \n"literal" 修饰符不同</target>
        <note />
      </trans-unit>
      <trans-unit id="FieldNotContainedTypesDiffer">
        <source>The module contains the field\n    {0}    \nbut its signature specifies\n    {1}    \nThe types differ</source>
        <target state="translated">该模块包含字段\n    {0}    \n而其签名指定\n    {1}    \n类型不同</target>
        <note />
      </trans-unit>
      <trans-unit id="typrelCannotResolveImplicitGenericInstantiation">
        <source>The implicit instantiation of a generic construct at or near this point could not be resolved because it could resolve to multiple unrelated types, e.g. '{0}' and '{1}'. Consider using type annotations to resolve the ambiguity</source>
        <target state="translated">未能解析在此点或其附近进行的泛型构造的隐式实例化，因为它可以解析为多个不相关的类型，例如“{0}”和“{1}”。请考虑使用类型批注来解析此多义性</target>
        <note />
      </trans-unit>
      <trans-unit id="typrelCannotResolveAmbiguityInPrintf">
        <source>Could not resolve the ambiguity inherent in the use of a 'printf'-style format string</source>
        <target state="translated">未能解析使用 "printf" 样式的格式字符串所产生的固有多义性</target>
        <note />
      </trans-unit>
      <trans-unit id="typrelCannotResolveAmbiguityInEnum">
        <source>Could not resolve the ambiguity in the use of a generic construct with an 'enum' constraint at or near this position</source>
        <target state="translated">未能解析在此位置或其附近使用带 "enum" 约束的泛型构造所产生的多义性</target>
        <note />
      </trans-unit>
      <trans-unit id="typrelCannotResolveAmbiguityInDelegate">
        <source>Could not resolve the ambiguity in the use of a generic construct with a 'delegate' constraint at or near this position</source>
        <target state="translated">未能解析在此位置或其附近使用带 "delegate" 约束的泛型构造所产生的多义性</target>
        <note />
      </trans-unit>
      <trans-unit id="typrelInvalidValue">
        <source>Invalid value</source>
        <target state="translated">无效值</target>
        <note />
      </trans-unit>
      <trans-unit id="typrelSigImplNotCompatibleParamCountsDiffer">
        <source>The signature and implementation are not compatible because the respective type parameter counts differ</source>
        <target state="translated">签名和实现不兼容，因为各自的类型参数数目不同</target>
        <note />
      </trans-unit>
      <trans-unit id="typrelSigImplNotCompatibleCompileTimeRequirementsDiffer">
        <source>The signature and implementation are not compatible because the type parameter in the class/signature has a different compile-time requirement to the one in the member/implementation</source>
        <target state="translated">签名和实现不兼容，因为类/签名中的类型参数与成员/实现中的类型参数具有的编译时要求不同</target>
        <note />
      </trans-unit>
      <trans-unit id="typrelSigImplNotCompatibleConstraintsDiffer">
        <source>The signature and implementation are not compatible because the declaration of the type parameter '{0}' requires a constraint of the form {1}</source>
        <target state="translated">签名和实现不兼容，因为类型参数“{0}”的声明需要 {1} 格式的约束</target>
        <note />
      </trans-unit>
      <trans-unit id="typrelSigImplNotCompatibleConstraintsDifferRemove">
        <source>The signature and implementation are not compatible because the type parameter '{0}' has a constraint of the form {1} but the implementation does not. Either remove this constraint from the signature or add it to the implementation.</source>
        <target state="translated">签名和实现不兼容，因为类型参数“{0}”具有 {1} 格式的约束，而实现没有此约束。从签名中删除此约束，或将此约束添加到实现。</target>
        <note />
      </trans-unit>
      <trans-unit id="typrelTypeImplementsIComparableShouldOverrideObjectEquals">
        <source>The type '{0}' implements 'System.IComparable'. Consider also adding an explicit override for 'Object.Equals'</source>
        <target state="translated">类型“{0}”实现 "System.IComparable"。请考虑同时添加 "Object.Equals" 的显式重写</target>
        <note />
      </trans-unit>
      <trans-unit id="typrelTypeImplementsIComparableDefaultObjectEqualsProvided">
        <source>The type '{0}' implements 'System.IComparable' explicitly but provides no corresponding override for 'Object.Equals'. An implementation of 'Object.Equals' has been automatically provided, implemented via 'System.IComparable'. Consider implementing the override 'Object.Equals' explicitly</source>
        <target state="translated">类型“{0}”显式实现 "System.IComparable"，但未提供相对应的 "Object.Equals" 的重写。已自动提供 "Object.Equals " 的实现(通过 "System.IComparable" 实现)。请考虑显式实现重写 "Object.Equals"</target>
        <note />
      </trans-unit>
      <trans-unit id="typrelExplicitImplementationOfGetHashCodeOrEquals">
        <source>The struct, record or union type '{0}' has an explicit implementation of 'Object.GetHashCode' or 'Object.Equals'. You must apply the 'CustomEquality' attribute to the type</source>
        <target state="translated">结构、记录或联合类型“{0}”具有 "Object.GetHashCode" 或 "Object.Equals" 的显式实现。您必须将 "CustomEquality" 特性应用于该类型</target>
        <note />
      </trans-unit>
      <trans-unit id="typrelExplicitImplementationOfGetHashCode">
        <source>The struct, record or union type '{0}' has an explicit implementation of 'Object.GetHashCode'. Consider implementing a matching override for 'Object.Equals(obj)'</source>
        <target state="translated">结构、记录或联合类型“{0}”具有 "Object.GetHashCode" 的显式实现。请考虑为 "Object.Equals(obj)" 实现匹配的重写</target>
        <note />
      </trans-unit>
      <trans-unit id="typrelExplicitImplementationOfEquals">
        <source>The struct, record or union type '{0}' has an explicit implementation of 'Object.Equals'. Consider implementing a matching override for 'Object.GetHashCode()'</source>
        <target state="translated">结构、记录或联合类型“{0}”具有 "Object.Equals" 的显式实现。请考虑为 "Object.GetHashCode()" 实现匹配的重写</target>
        <note />
      </trans-unit>
      <trans-unit id="ExceptionDefsNotCompatibleHiddenBySignature">
        <source>The exception definitions are not compatible because a CLI exception mapping is being hidden by a signature. The exception mapping must be visible to other modules. The module contains the exception definition\n    {0}    \nbut its signature specifies\n\t{1}</source>
        <target state="translated">异常定义不兼容，因为签名将隐藏 CLI 异常映射。此异常映射必须对其他模块可见。该模块包含异常定义\n    {0}    \n而其签名指定\n\t{1}</target>
        <note />
      </trans-unit>
      <trans-unit id="ExceptionDefsNotCompatibleDotNetRepresentationsDiffer">
        <source>The exception definitions are not compatible because the CLI representations differ. The module contains the exception definition\n    {0}    \nbut its signature specifies\n\t{1}</source>
        <target state="translated">异常定义不兼容，因为 CLI 表示形式不同。该模块包含异常定义\n    {0}    \n而其签名指定\n\t{1}</target>
        <note />
      </trans-unit>
      <trans-unit id="ExceptionDefsNotCompatibleAbbreviationHiddenBySignature">
        <source>The exception definitions are not compatible because the exception abbreviation is being hidden by the signature. The abbreviation must be visible to other CLI languages. Consider making the abbreviation visible in the signature. The module contains the exception definition\n    {0}    \nbut its signature specifies\n\t{1}.</source>
        <target state="translated">异常定义不兼容，因为签名将隐藏异常缩写词。缩写词必须对其他 CLI 语言可见。请考虑使缩写词在签名中可见。该模块包含异常定义\n    {0}    \n而其签名指定\n\t{1}。</target>
        <note />
      </trans-unit>
      <trans-unit id="ExceptionDefsNotCompatibleSignaturesDiffer">
        <source>The exception definitions are not compatible because the exception abbreviations in the signature and implementation differ. The module contains the exception definition\n    {0}    \nbut its signature specifies\n\t{1}.</source>
        <target state="translated">异常定义不兼容，因为签名和实现中的异常缩写词不同。该模块包含异常定义\n    {0}    \n而其签名指定\n\t{1}。</target>
        <note />
      </trans-unit>
      <trans-unit id="ExceptionDefsNotCompatibleExceptionDeclarationsDiffer">
        <source>The exception definitions are not compatible because the exception declarations differ. The module contains the exception definition\n    {0}    \nbut its signature specifies\n\t{1}.</source>
        <target state="translated">异常定义不兼容，因为异常声明不同。该模块包含异常定义\n    {0}    \n而其签名指定\n\t{1}。</target>
        <note />
      </trans-unit>
      <trans-unit id="ExceptionDefsNotCompatibleFieldInSigButNotImpl">
        <source>The exception definitions are not compatible because the field '{0}' was required by the signature but was not specified by the implementation. The module contains the exception definition\n    {1}    \nbut its signature specifies\n\t{2}.</source>
        <target state="translated">异常定义不兼容，因为签名需要字段“{0}”，而实现未指定该字段。该模块包含异常定义\n    {1}    \n而其签名指定\n\t{2}。</target>
        <note />
      </trans-unit>
      <trans-unit id="ExceptionDefsNotCompatibleFieldInImplButNotSig">
        <source>The exception definitions are not compatible because the field '{0}' was present in the implementation but not in the signature. The module contains the exception definition\n    {1}    \nbut its signature specifies\n\t{2}.</source>
        <target state="translated">异常定义不兼容，因为实现中具有字段“{0}”，而签名中没有该字段。该模块包含异常定义\n    {1}    \n而其签名指定\n\t{2}。</target>
        <note />
      </trans-unit>
      <trans-unit id="ExceptionDefsNotCompatibleFieldOrderDiffers">
        <source>The exception definitions are not compatible because the order of the fields is different in the signature and implementation. The module contains the exception definition\n    {0}    \nbut its signature specifies\n\t{1}.</source>
        <target state="translated">异常定义不兼容，因为签名和实现中的字段顺序不同。该模块包含异常定义\n    {0}    \n而其签名指定\n\t{1}。</target>
        <note />
      </trans-unit>
      <trans-unit id="typrelModuleNamespaceAttributesDifferInSigAndImpl">
        <source>The namespace or module attributes differ between signature and implementation</source>
        <target state="translated">签名和实现中的命名空间或模块特性不同</target>
        <note />
      </trans-unit>
      <trans-unit id="typrelMethodIsOverconstrained">
        <source>This method is over-constrained in its type parameters</source>
        <target state="translated">此方法在其类型参数中过度约束</target>
        <note />
      </trans-unit>
      <trans-unit id="typrelOverloadNotFound">
        <source>No implementations of '{0}' had the correct number of arguments and type parameters. The required signature is '{1}'.</source>
        <target state="translated">“{0}”的任何实现都不具有正确数目的参数和类型参数。所需签名为“{1}”。</target>
        <note />
      </trans-unit>
      <trans-unit id="typrelOverrideWasAmbiguous">
        <source>The override for '{0}' was ambiguous</source>
        <target state="translated">“{0}”的重写具有多义性</target>
        <note />
      </trans-unit>
      <trans-unit id="typrelMoreThenOneOverride">
        <source>More than one override implements '{0}'</source>
        <target state="translated">多个重写实现“{0}”</target>
        <note />
      </trans-unit>
      <trans-unit id="typrelMethodIsSealed">
        <source>The method '{0}' is sealed and cannot be overridden</source>
        <target state="translated">方法“{0}”是密封的，不能重写</target>
        <note />
      </trans-unit>
      <trans-unit id="typrelOverrideImplementsMoreThenOneSlot">
        <source>The override '{0}' implements more than one abstract slot, e.g. '{1}' and '{2}'</source>
        <target state="translated">重写“{0}”实现多个抽象槽，例如“{1}”和“{2}”</target>
        <note />
      </trans-unit>
      <trans-unit id="typrelDuplicateInterface">
        <source>Duplicate or redundant interface</source>
        <target state="translated">重复或冗余的接口</target>
        <note />
      </trans-unit>
      <trans-unit id="typrelNeedExplicitImplementation">
        <source>The interface '{0}' is included in multiple explicitly implemented interface types. Add an explicit implementation of this interface.</source>
        <target state="translated">接口“{0}”包含在多个显式实现的接口类型中。添加此接口的显式实现。</target>
        <note />
      </trans-unit>
      <trans-unit id="typrelNamedArgumentHasBeenAssignedMoreThenOnce">
        <source>The named argument '{0}' has been assigned more than one value</source>
        <target state="translated">已向命名参数“{0}”分配多个值</target>
        <note />
      </trans-unit>
      <trans-unit id="typrelNoImplementationGiven">
        <source>No implementation was given for '{0}'</source>
        <target state="translated">未为“{0}”给定任何实现</target>
        <note />
      </trans-unit>
      <trans-unit id="typrelNoImplementationGivenWithSuggestion">
        <source>No implementation was given for '{0}'. Note that all interface members must be implemented and listed under an appropriate 'interface' declaration, e.g. 'interface ... with member ...'.</source>
        <target state="translated">未为“{0}”给定任何实现。请注意，必须在适当的 "interface" 声明下实现并列出所有接口成员，例如 "interface ... with member ..."。</target>
        <note />
      </trans-unit>
      <trans-unit id="typrelMemberDoesNotHaveCorrectNumberOfArguments">
        <source>The member '{0}' does not have the correct number of arguments. The required signature is '{1}'.</source>
        <target state="translated">成员“{0}”不具有正确数目的参数。所需签名为“{1}”。</target>
        <note />
      </trans-unit>
      <trans-unit id="typrelMemberDoesNotHaveCorrectNumberOfTypeParameters">
        <source>The member '{0}' does not have the correct number of method type parameters. The required signature is '{1}'.</source>
        <target state="translated">成员“{0}”不具有正确数目的方法类型参数。所需签名为“{1}”。</target>
        <note />
      </trans-unit>
      <trans-unit id="typrelMemberDoesNotHaveCorrectKindsOfGenericParameters">
        <source>The member '{0}' does not have the correct kinds of generic parameters. The required signature is '{1}'.</source>
        <target state="translated">成员“{0}”不具有正确种类的泛型参数。所需签名为“{1}”。</target>
        <note />
      </trans-unit>
      <trans-unit id="typrelMemberCannotImplement">
        <source>The member '{0}' cannot be used to implement '{1}'. The required signature is '{2}'.</source>
        <target state="translated">成员“{0}”不能用于实现“{1}”。所需签名为“{2}”。</target>
        <note />
      </trans-unit>
      <trans-unit id="astParseEmbeddedILError">
        <source>Error while parsing embedded IL</source>
        <target state="translated">分析嵌入的 IL 时出错</target>
        <note />
      </trans-unit>
      <trans-unit id="astParseEmbeddedILTypeError">
        <source>Error while parsing embedded IL type</source>
        <target state="translated">分析嵌入的 IL 类型时出错</target>
        <note />
      </trans-unit>
      <trans-unit id="astDeprecatedIndexerNotation">
        <source>This indexer notation has been removed from the F# language</source>
        <target state="translated">在 F# 语言中，此索引器表示法已删除</target>
        <note />
      </trans-unit>
      <trans-unit id="astInvalidExprLeftHandOfAssignment">
        <source>Invalid expression on left of assignment</source>
        <target state="translated">赋值运算左侧的表达式无效</target>
        <note />
      </trans-unit>
      <trans-unit id="augNoRefEqualsOnStruct">
        <source>The 'ReferenceEquality' attribute cannot be used on structs. Consider using the 'StructuralEquality' attribute instead, or implement an override for 'System.Object.Equals(obj)'.</source>
        <target state="translated">不能对结构使用 "ReferenceEquality" 特性。请考虑改用 "StructuralEquality" 特性，或实现对 "System.Object.Equals(obj)" 的重写。</target>
        <note />
      </trans-unit>
      <trans-unit id="augInvalidAttrs">
        <source>This type uses an invalid mix of the attributes 'NoEquality', 'ReferenceEquality', 'StructuralEquality', 'NoComparison' and 'StructuralComparison'</source>
        <target state="translated">此类型使用的 "NoEquality"、"ReferenceEquality"、"StructuralEquality"、"NoComparison" 和 "StructuralComparison" 特性组合无效</target>
        <note />
      </trans-unit>
      <trans-unit id="augNoEqualityNeedsNoComparison">
        <source>The 'NoEquality' attribute must be used in conjunction with the 'NoComparison' attribute</source>
        <target state="translated">"NoEquality" 特性必须与 "NoComparison" 特性结合使用</target>
        <note />
      </trans-unit>
      <trans-unit id="augStructCompNeedsStructEquality">
        <source>The 'StructuralComparison' attribute must be used in conjunction with the 'StructuralEquality' attribute</source>
        <target state="translated">"StructuralComparison" 特性必须与 "StructuralEquality" 特性结合使用</target>
        <note />
      </trans-unit>
      <trans-unit id="augStructEqNeedsNoCompOrStructComp">
        <source>The 'StructuralEquality' attribute must be used in conjunction with the 'NoComparison' or 'StructuralComparison' attributes</source>
        <target state="translated">"StructuralEquality" 特性必须与 "NoComparison" 或 "StructuralComparison" 特性结合使用</target>
        <note />
      </trans-unit>
      <trans-unit id="augTypeCantHaveRefEqAndStructAttrs">
        <source>A type cannot have both the 'ReferenceEquality' and 'StructuralEquality' or 'StructuralComparison' attributes</source>
        <target state="translated">一个类型不能同时具有 "ReferenceEquality" 特性和 "StructuralEquality" 或 "StructuralComparison" 特性</target>
        <note />
      </trans-unit>
      <trans-unit id="augOnlyCertainTypesCanHaveAttrs">
        <source>Only record, union, exception and struct types may be augmented with the 'ReferenceEquality', 'StructuralEquality' and 'StructuralComparison' attributes</source>
        <target state="translated">只可以利用 "ReferenceEquality"、"StructuralEquality" 和 "StructuralComparison" 特性来扩大记录、联合、异常和结构类型</target>
        <note />
      </trans-unit>
      <trans-unit id="augRefEqCantHaveObjEquals">
        <source>A type with attribute 'ReferenceEquality' cannot have an explicit implementation of 'Object.Equals(obj)', 'System.IEquatable&lt;_&gt;' or 'System.Collections.IStructuralEquatable'</source>
        <target state="translated">具有 "ReferenceEquality" 属性的类型不能具有 "Object.Equals(obj)"、"System.IEquatable&lt;_&gt;" 或 "System.Collections.IStructuralEquatable" 的显式实现</target>
        <note />
      </trans-unit>
      <trans-unit id="augCustomEqNeedsObjEquals">
        <source>A type with attribute 'CustomEquality' must have an explicit implementation of at least one of 'Object.Equals(obj)', 'System.IEquatable&lt;_&gt;' or 'System.Collections.IStructuralEquatable'</source>
        <target state="translated">带有 "CustomEquality" 属性必须至少具有 "Object.Equals(obj)"、"System.IEquatable&lt;_&gt;" 或 "System.Collections.IStructuralEquatable" 三者之一的显式实现</target>
        <note />
      </trans-unit>
      <trans-unit id="augCustomCompareNeedsIComp">
        <source>A type with attribute 'CustomComparison' must have an explicit implementation of at least one of 'System.IComparable' or 'System.Collections.IStructuralComparable'</source>
        <target state="translated">具有特性 "CustomComparison" 的类型必须至少显式实现 "System.IComparable" 或 "System.Collections.IStructuralComparable" 中的一个</target>
        <note />
      </trans-unit>
      <trans-unit id="augNoEqNeedsNoObjEquals">
        <source>A type with attribute 'NoEquality' should not usually have an explicit implementation of 'Object.Equals(obj)'. Disable this warning if this is intentional for interoperability purposes</source>
        <target state="translated">具有特性 "NoEquality" 通常不应显式实现 "Object.Equals(obj)"。如果这是为了实现互操作性而特意这样做的，请禁用此警告</target>
        <note />
      </trans-unit>
      <trans-unit id="augNoCompCantImpIComp">
        <source>A type with attribute 'NoComparison' should not usually have an explicit implementation of 'System.IComparable', 'System.IComparable&lt;_&gt;' or 'System.Collections.IStructuralComparable'. Disable this warning if this is intentional for interoperability purposes</source>
        <target state="translated">具有 "NoComparison" 属性的类型通常不应具有 "System.IComparable"、"System.IComparable&lt;_&gt;" 或 "System.Collections.IStructuralComparable" 的显式实现。如果专用于互操作性用途，请禁用此警告</target>
        <note />
      </trans-unit>
      <trans-unit id="augCustomEqNeedsNoCompOrCustomComp">
        <source>The 'CustomEquality' attribute must be used in conjunction with the 'NoComparison' or 'CustomComparison' attributes</source>
        <target state="translated">"CustomEquality" 特性必须与 "NoComparison" 或 "CustomComparison" 特性结合使用</target>
        <note />
      </trans-unit>
      <trans-unit id="forPositionalSpecifiersNotPermitted">
        <source>Positional specifiers are not permitted in format strings</source>
        <target state="translated">格式字符串中不得有位置说明符</target>
        <note />
      </trans-unit>
      <trans-unit id="forMissingFormatSpecifier">
        <source>Missing format specifier</source>
        <target state="translated">缺少格式说明符</target>
        <note />
      </trans-unit>
      <trans-unit id="forFlagSetTwice">
        <source>'{0}' flag set twice</source>
        <target state="translated">“{0}”标志设置了两次</target>
        <note />
      </trans-unit>
      <trans-unit id="forPrefixFlagSpacePlusSetTwice">
        <source>Prefix flag (' ' or '+') set twice</source>
        <target state="translated">前缀标志(" " 或 "+")设置了两次</target>
        <note />
      </trans-unit>
      <trans-unit id="forHashSpecifierIsInvalid">
        <source>The # formatting modifier is invalid in F#</source>
        <target state="translated"># 格式修饰符在 F# 中无效</target>
        <note />
      </trans-unit>
      <trans-unit id="forBadPrecision">
        <source>Bad precision in format specifier</source>
        <target state="translated">格式说明符中的精度错误</target>
        <note />
      </trans-unit>
      <trans-unit id="forBadWidth">
        <source>Bad width in format specifier</source>
        <target state="translated">格式说明符中的宽度错误</target>
        <note />
      </trans-unit>
      <trans-unit id="forDoesNotSupportZeroFlag">
        <source>'{0}' format does not support '0' flag</source>
        <target state="translated">“{0}”格式不支持“0”标志</target>
        <note />
      </trans-unit>
      <trans-unit id="forPrecisionMissingAfterDot">
        <source>Precision missing after the '.'</source>
        <target state="translated">"." 后缺少精度</target>
        <note />
      </trans-unit>
      <trans-unit id="forFormatDoesntSupportPrecision">
        <source>'{0}' format does not support precision</source>
        <target state="translated">“{0}”格式不支持精度</target>
        <note />
      </trans-unit>
      <trans-unit id="forBadFormatSpecifier">
        <source>Bad format specifier (after l or L): Expected ld,li,lo,lu,lx or lX. In F# code you can use %d, %x, %o or %u instead, which are overloaded to work with all basic integer types.</source>
        <target state="translated">错误的格式说明符(位于 l 或 L 之后): 应为 ld、li、lo、lu、lx 或 lX。在 F# 代码中，可以改用 %d、%x、%o 或 %u，这些项将被重载以用于所有基本整数类型。</target>
        <note />
      </trans-unit>
      <trans-unit id="forLIsUnnecessary">
        <source>The 'l' or 'L' in this format specifier is unnecessary. In F# code you can use %d, %x, %o or %u instead, which are overloaded to work with all basic integer types.</source>
        <target state="translated">此格式说明符中不需要 "l" 或 "L"。在 F# 代码中，可以改用 %d、%x、%o 或 %u，这些项将被重载以用于所有基本整数类型。</target>
        <note />
      </trans-unit>
      <trans-unit id="forHIsUnnecessary">
        <source>The 'h' or 'H' in this format specifier is unnecessary. You can use %d, %x, %o or %u instead, which are overloaded to work with all basic integer types.</source>
        <target state="translated">此格式说明符中不需要 "h" 或 "H"。可以改用 %d、%x、%o 或 %u，这些项将被重载以用于所有基本整数类型。</target>
        <note />
      </trans-unit>
      <trans-unit id="forDoesNotSupportPrefixFlag">
        <source>'{0}' does not support prefix '{1}' flag</source>
        <target state="translated">“{0}”不支持前缀“{1}”标志</target>
        <note />
      </trans-unit>
      <trans-unit id="forBadFormatSpecifierGeneral">
        <source>Bad format specifier: '{0}'</source>
        <target state="translated">错误的格式说明符: '{0}'</target>
        <note />
      </trans-unit>
      <trans-unit id="elSysEnvExitDidntExit">
        <source>System.Environment.Exit did not exit</source>
        <target state="translated">System.Environment.Exit 未退出</target>
        <note />
      </trans-unit>
      <trans-unit id="elDeprecatedOperator">
        <source>The treatment of this operator is now handled directly by the F# compiler and its meaning cannot be redefined</source>
        <target state="translated">此时将通过 F# 编译器直接操作对此运算符的处理，并且不能重新定义其含义</target>
        <note />
      </trans-unit>
      <trans-unit id="chkProtectedOrBaseCalled">
        <source>A protected member is called or 'base' is being used. This is only allowed in the direct implementation of members since they could escape their object scope.</source>
        <target state="translated">调用了受保护的成员或正在使用 "base"。只能在对成员的直接实现中这样做，因为它们可能会超出其对象范围。</target>
        <note />
      </trans-unit>
      <trans-unit id="chkByrefUsedInInvalidWay">
        <source>The byref-typed variable '{0}' is used in an invalid way. Byrefs cannot be captured by closures or passed to inner functions.</source>
        <target state="translated">byref 类型化变量“{0}”的使用方式无效。不能由闭包来捕获 Byref，也不能将其传递给内部函数。</target>
        <note />
      </trans-unit>
      <trans-unit id="chkBaseUsedInInvalidWay">
        <source>The 'base' keyword is used in an invalid way. Base calls cannot be used in closures. Consider using a private member to make base calls.</source>
        <target state="translated">"base" 关键字的使用方式无效。在闭包中不能使用 base 调用。请考虑使用私有成员进行 base 调用。</target>
        <note />
      </trans-unit>
      <trans-unit id="chkVariableUsedInInvalidWay">
        <source>The variable '{0}' is used in an invalid way</source>
        <target state="translated">变量“{0}”的使用方式无效</target>
        <note />
      </trans-unit>
      <trans-unit id="chkTypeLessAccessibleThanType">
        <source>The type '{0}' is less accessible than the value, member or type '{1}' it is used in.</source>
        <target state="translated">类型“{0}”的可访问性低于其所用于的值、成员或类型“{1}”。</target>
        <note />
      </trans-unit>
      <trans-unit id="chkSystemVoidOnlyInTypeof">
        <source>'System.Void' can only be used as 'typeof&lt;System.Void&gt;' in F#</source>
        <target state="translated">"System.Void" 只能在 F# 中用作 "typeof&lt;System.Void&gt;"</target>
        <note />
      </trans-unit>
      <trans-unit id="chkErrorUseOfByref">
        <source>A type instantiation involves a byref type. This is not permitted by the rules of Common IL.</source>
        <target state="translated">某个类型实例化涉及 byref 类型。通用 IL 的规则不允许这样做。</target>
        <note />
      </trans-unit>
      <trans-unit id="chkErrorContainsCallToRethrow">
        <source>Calls to 'reraise' may only occur directly in a handler of a try-with</source>
        <target state="translated">只可以在 try-with 的处理程序中直接调用 "reraise"</target>
        <note />
      </trans-unit>
      <trans-unit id="chkSplicingOnlyInQuotations">
        <source>Expression-splicing operators may only be used within quotations</source>
        <target state="translated">表达式拼接运算符只能在引号内使用</target>
        <note />
      </trans-unit>
      <trans-unit id="chkNoFirstClassSplicing">
        <source>First-class uses of the expression-splicing operator are not permitted</source>
        <target state="translated">不允许优先使用表达式拼接运算符</target>
        <note />
      </trans-unit>
      <trans-unit id="chkNoFirstClassAddressOf">
        <source>First-class uses of the address-of operators are not permitted</source>
        <target state="translated">不允许优先使用 address-of 运算符</target>
        <note />
      </trans-unit>
      <trans-unit id="chkNoFirstClassRethrow">
        <source>First-class uses of the 'reraise' function is not permitted</source>
        <target state="translated">不允许优先使用 "reraise" 函数</target>
        <note />
      </trans-unit>
      <trans-unit id="chkNoByrefAtThisPoint">
        <source>The byref typed value '{0}' cannot be used at this point</source>
        <target state="translated">此时无法使用 byref 类型化值“{0}”</target>
        <note />
      </trans-unit>
      <trans-unit id="chkLimitationsOfBaseKeyword">
        <source>'base' values may only be used to make direct calls to the base implementations of overridden members</source>
        <target state="translated">"base" 值只能用于直接调用重写成员的基实现</target>
        <note />
      </trans-unit>
      <trans-unit id="chkNoAddressOfAtThisPoint">
        <source>The address of the variable '{0}' cannot be used at this point</source>
        <target state="translated">此时无法使用变量“{0}”的地址</target>
        <note />
      </trans-unit>
      <trans-unit id="chkNoAddressStaticFieldAtThisPoint">
        <source>The address of the static field '{0}' cannot be used at this point</source>
        <target state="translated">此时无法使用静态字段“{0}”的地址</target>
        <note />
      </trans-unit>
      <trans-unit id="chkNoAddressFieldAtThisPoint">
        <source>The address of the field '{0}' cannot be used at this point</source>
        <target state="translated">此时无法使用字段“{0}”的地址</target>
        <note />
      </trans-unit>
      <trans-unit id="chkNoAddressOfArrayElementAtThisPoint">
        <source>The address of an array element cannot be used at this point</source>
        <target state="translated">此时无法使用某个数组元素的地址</target>
        <note />
      </trans-unit>
      <trans-unit id="chkFirstClassFuncNoByref">
        <source>The type of a first-class function cannot contain byrefs</source>
        <target state="translated">第一类函数的类型不能包含 byref</target>
        <note />
      </trans-unit>
      <trans-unit id="chkReturnTypeNoByref">
        <source>A method return type would contain byrefs which is not permitted</source>
        <target state="translated">方法返回类型将包含不允许使用的 byref</target>
        <note />
      </trans-unit>
      <trans-unit id="chkInvalidCustAttrVal">
        <source>Invalid custom attribute value (not a constant or literal)</source>
        <target state="translated">自定义特性值无效(不是常数或文本)</target>
        <note />
      </trans-unit>
      <trans-unit id="chkAttrHasAllowMultiFalse">
        <source>The attribute type '{0}' has 'AllowMultiple=false'. Multiple instances of this attribute cannot be attached to a single language element.</source>
        <target state="translated">特性类型“{0}”具有“AllowMultiple=false”。不能向单个语言元素附加此特性的多个实例。</target>
        <note />
      </trans-unit>
      <trans-unit id="chkMemberUsedInInvalidWay">
        <source>The member '{0}' is used in an invalid way. A use of '{1}' has been inferred prior to its definition at or near '{2}'. This is an invalid forward reference.</source>
        <target state="translated">成员“{0}”的使用方式无效。在“{2}”处或其附近给出定义之前，已推理使用了“{1}”。这是无效的前向引用。</target>
        <note />
      </trans-unit>
      <trans-unit id="chkNoByrefAsTopValue">
        <source>A byref typed value would be stored here. Top-level let-bound byref values are not permitted.</source>
        <target state="translated">将在此处存储 byref 类型化值。不允许使用顶级的 let 绑定的 byref 值。</target>
        <note />
      </trans-unit>
      <trans-unit id="chkReflectedDefCantSplice">
        <source>[&lt;ReflectedDefinition&gt;] terms cannot contain uses of the prefix splice operator '%'</source>
        <target state="translated">[&lt;ReflectedDefinition&gt;] 条件中不能使用前缀拼接运算符 "%"</target>
        <note />
      </trans-unit>
      <trans-unit id="chkEntryPointUsage">
        <source>A function labeled with the 'EntryPointAttribute' attribute must be the last declaration in the last file in the compilation sequence.</source>
        <target state="translated">用 "EntryPointAttribute" 特性标记的函数必须是编译序列中最后一个文件中的最后一个声明。</target>
        <note />
      </trans-unit>
      <trans-unit id="chkUnionCaseCompiledForm">
        <source>compiled form of the union case</source>
        <target state="translated">联合用例的已编译形式</target>
        <note />
      </trans-unit>
      <trans-unit id="chkUnionCaseDefaultAugmentation">
        <source>default augmentation of the union case</source>
        <target state="translated">联合用例的默认扩大</target>
        <note />
      </trans-unit>
      <trans-unit id="chkPropertySameNameMethod">
        <source>The property '{0}' has the same name as a method in type '{1}'.</source>
        <target state="translated">属性“{0}”与类型“{1}”中的某个方法具有相同的名称。</target>
        <note />
      </trans-unit>
      <trans-unit id="chkGetterSetterDoNotMatchAbstract">
        <source>The property '{0}' of type '{1}' has a getter and a setter that do not match. If one is abstract then the other must be as well.</source>
        <target state="translated">类型为“{1}”的属性“{0}”存在不匹配的 Getter 和 Setter。如果其中一个是抽象的，则另一个也必须是抽象的。</target>
        <note />
      </trans-unit>
      <trans-unit id="chkPropertySameNameIndexer">
        <source>The property '{0}' has the same name as another property in type '{1}', but one takes indexer arguments and the other does not. You may be missing an indexer argument to one of your properties.</source>
        <target state="translated">属性“{0}”与类型“{1}”中的另一个属性具有相同的名称，但是其中一个属性采用了索引器参数，而另一个属性未采用。可能缺少其中一个属性的索引器参数。</target>
        <note />
      </trans-unit>
      <trans-unit id="chkCantStoreByrefValue">
        <source>A type would store a byref typed value. This is not permitted by Common IL.</source>
        <target state="translated">某个类型将存储 byref 类型化值。通用 IL 不允许这样做。</target>
        <note />
      </trans-unit>
      <trans-unit id="chkDuplicateMethod">
        <source>Duplicate method. The method '{0}' has the same name and signature as another method in type '{1}'.</source>
        <target state="translated">重复方法。方法“{0}”与类型“{1}”中的另一个方法具有相同的名称和签名。</target>
        <note />
      </trans-unit>
      <trans-unit id="chkDuplicateMethodWithSuffix">
        <source>Duplicate method. The method '{0}' has the same name and signature as another method in type '{1}' once tuples, functions, units of measure and/or provided types are erased.</source>
        <target state="translated">重复方法。清除元组、函数、度量单位和/或提供的类型后，方法“{0}”与类型“{1}”中的另一个方法具有相同的名称和签名。</target>
        <note />
      </trans-unit>
      <trans-unit id="chkDuplicateMethodCurried">
        <source>The method '{0}' has curried arguments but has the same name as another method in type '{1}'. Methods with curried arguments cannot be overloaded. Consider using a method taking tupled arguments.</source>
        <target state="translated">方法“{0}”具有扩充参数，并且与类型“{1}”中的另一个方法具有相同的名称。无法重载具有扩充参数的方法。请考虑使用采用元组化参数的方法。</target>
        <note />
      </trans-unit>
      <trans-unit id="chkCurriedMethodsCantHaveOutParams">
        <source>Methods with curried arguments cannot declare 'out', 'ParamArray', 'optional', 'ReflectedDefinition', 'byref', 'CallerLineNumber', 'CallerMemberName', or 'CallerFilePath' arguments</source>
        <target state="translated">具有扩充参数的方法不能声明 "out"、"ParamArray"、"optional"、"ReflectedDefinition"、"byref"、"CallerLineNumber"、"CallerMemberName" 或 "CallerFilePath" 参数</target>
        <note />
      </trans-unit>
      <trans-unit id="chkDuplicateProperty">
        <source>Duplicate property. The property '{0}' has the same name and signature as another property in type '{1}'.</source>
        <target state="translated">重复属性。属性“{0}”与类型“{1}”中的另一个属性具有相同的名称和签名。</target>
        <note />
      </trans-unit>
      <trans-unit id="chkDuplicatePropertyWithSuffix">
        <source>Duplicate property. The property '{0}' has the same name and signature as another property in type '{1}' once tuples, functions, units of measure and/or provided types are erased.</source>
        <target state="translated">重复属性。清除元组、函数、度量单位和/或提供的类型后，属性“{0}”与类型“{1}”中的另一个属性具有相同的名称和签名。</target>
        <note />
      </trans-unit>
      <trans-unit id="chkDuplicateMethodInheritedType">
        <source>Duplicate method. The abstract method '{0}' has the same name and signature as an abstract method in an inherited type.</source>
        <target state="translated">重复方法。抽象方法“{0}”与继承类型中的某个抽象方法具有相同的名称和签名。</target>
        <note />
      </trans-unit>
      <trans-unit id="chkDuplicateMethodInheritedTypeWithSuffix">
        <source>Duplicate method. The abstract method '{0}' has the same name and signature as an abstract method in an inherited type once tuples, functions, units of measure and/or provided types are erased.</source>
        <target state="translated">重复方法。在清除元组、函数、度量单位和/或所提供类型后，抽象方法“{0}”与继承类型中的某个抽象方法具有相同的名称和签名。</target>
        <note />
      </trans-unit>
      <trans-unit id="chkMultipleGenericInterfaceInstantiations">
        <source>This type implements the same interface at different generic instantiations '{0}' and '{1}'. This is not permitted in this version of F#.</source>
        <target state="translated">此类型在不同的泛型实例化“{0}”和“{1}”实现了同样的接口。这在该版本 F# 中是不允许的。</target>
        <note />
      </trans-unit>
      <trans-unit id="chkValueWithDefaultValueMustHaveDefaultValue">
        <source>The type of a field using the 'DefaultValue' attribute must admit default initialization, i.e. have 'null' as a proper value or be a struct type whose fields all admit default initialization. You can use 'DefaultValue(false)' to disable this check</source>
        <target state="translated">使用 "DefaultValue" 特性的字段的类型必须承认默认初始化，也就是说，此类型将 "null" 用作适当的值，或者此类型是一个结构类型，其中的所有字段均承认默认初始化。可以使用 "DefaultValue(false)" 禁用此检查</target>
        <note />
      </trans-unit>
      <trans-unit id="chkNoByrefInTypeAbbrev">
        <source>The type abbreviation contains byrefs. This is not permitted by F#.</source>
        <target state="translated">类型缩写词包含 byref。F# 不允许这样做。</target>
        <note />
      </trans-unit>
      <trans-unit id="crefBoundVarUsedInSplice">
        <source>The variable '{0}' is bound in a quotation but is used as part of a spliced expression. This is not permitted since it may escape its scope.</source>
        <target state="translated">虽然变量“{0}”在某个引用内容中进行了绑定，但它用作拼接表达式的一部分。不允许这样做，因为该变量可能会超出其范围。</target>
        <note />
      </trans-unit>
      <trans-unit id="crefQuotationsCantContainGenericExprs">
        <source>Quotations cannot contain uses of generic expressions</source>
        <target state="translated">引用内容中不能使用泛型表达式</target>
        <note />
      </trans-unit>
      <trans-unit id="crefQuotationsCantContainGenericFunctions">
        <source>Quotations cannot contain function definitions that are inferred or declared to be generic. Consider adding some type constraints to make this a valid quoted expression.</source>
        <target state="translated">引用内容不能包含推理为或声明为泛型的函数声明。请考虑添加一些类型约束，以使此引用内容成为带引号的有效表达式。</target>
        <note />
      </trans-unit>
      <trans-unit id="crefQuotationsCantContainObjExprs">
        <source>Quotations cannot contain object expressions</source>
        <target state="translated">引用内容不能包含对象表达式</target>
        <note />
      </trans-unit>
      <trans-unit id="crefQuotationsCantContainAddressOf">
        <source>Quotations cannot contain expressions that take the address of a field</source>
        <target state="translated">引用内容不能包含采用字段地址的表达式</target>
        <note />
      </trans-unit>
      <trans-unit id="crefQuotationsCantContainStaticFieldRef">
        <source>Quotations cannot contain expressions that fetch static fields</source>
        <target state="translated">引用内容不能包含获取静态字段的表达式</target>
        <note />
      </trans-unit>
      <trans-unit id="crefQuotationsCantContainInlineIL">
        <source>Quotations cannot contain inline assembly code or pattern matching on arrays</source>
        <target state="translated">引用内容不能包含内联程序集代码或数组模式匹配</target>
        <note />
      </trans-unit>
      <trans-unit id="crefQuotationsCantContainDescendingForLoops">
        <source>Quotations cannot contain descending for loops</source>
        <target state="translated">引用内容不能包含循环的递减</target>
        <note />
      </trans-unit>
      <trans-unit id="crefQuotationsCantFetchUnionIndexes">
        <source>Quotations cannot contain expressions that fetch union case indexes</source>
        <target state="translated">引用内容不能包含获取联合用例索引的表达式</target>
        <note />
      </trans-unit>
      <trans-unit id="crefQuotationsCantSetUnionFields">
        <source>Quotations cannot contain expressions that set union case fields</source>
        <target state="translated">引用内容不能包含设置联合用例字段的表达式</target>
        <note />
      </trans-unit>
      <trans-unit id="crefQuotationsCantSetExceptionFields">
        <source>Quotations cannot contain expressions that set fields in exception values</source>
        <target state="translated">引用内容不能包含设置异常值中的字段的表达式</target>
        <note />
      </trans-unit>
      <trans-unit id="crefQuotationsCantRequireByref">
        <source>Quotations cannot contain expressions that require byref pointers</source>
        <target state="translated">引用内容不能包含需要 byref 指针的表达式</target>
        <note />
      </trans-unit>
      <trans-unit id="crefQuotationsCantCallTraitMembers">
        <source>Quotations cannot contain expressions that make member constraint calls, or uses of operators that implicitly resolve to a member constraint call</source>
        <target state="translated">引用内容不能包含进行成员约束调用或使用隐式解析为成员约束调用的运算符的表达式</target>
        <note />
      </trans-unit>
      <trans-unit id="crefQuotationsCantContainThisConstant">
        <source>Quotations cannot contain this kind of constant</source>
        <target state="translated">引用内容不能包含这种常数</target>
        <note />
      </trans-unit>
      <trans-unit id="crefQuotationsCantContainThisPatternMatch">
        <source>Quotations cannot contain this kind of pattern match</source>
        <target state="translated">引用内容不能包含这种模式匹配</target>
        <note />
      </trans-unit>
      <trans-unit id="crefQuotationsCantContainArrayPatternMatching">
        <source>Quotations cannot contain array pattern matching</source>
        <target state="translated">引用内容不能包含数组模式匹配</target>
        <note />
      </trans-unit>
      <trans-unit id="crefQuotationsCantContainThisType">
        <source>Quotations cannot contain this kind of type</source>
        <target state="translated">引用内容不能包含这种类型</target>
        <note />
      </trans-unit>
      <trans-unit id="csTypeCannotBeResolvedAtCompileTime">
        <source>The declared type parameter '{0}' cannot be used here since the type parameter cannot be resolved at compile time</source>
        <target state="translated">此处不能使用声明的类型参数“{0}”，因为编译时无法解析该类型参数</target>
        <note />
      </trans-unit>
      <trans-unit id="csCodeLessGeneric">
        <source>This code is less generic than indicated by its annotations. A unit-of-measure specified using '_' has been determined to be '1', i.e. dimensionless. Consider making the code generic, or removing the use of '_'.</source>
        <target state="translated">此代码并不像其批注所述的那样通用。使用“_”指定的度量单位已确定为“1”，即无度量。请考虑使此代码成为泛型代码，或删除对“_”的使用。</target>
        <note />
      </trans-unit>
      <trans-unit id="csTypeInferenceMaxDepth">
        <source>Type inference problem too complicated (maximum iteration depth reached). Consider adding further type annotations.</source>
        <target state="translated">类型推理问题太复杂(已达到最大迭代深度)。请考虑添加更多类型批注。</target>
        <note />
      </trans-unit>
      <trans-unit id="csExpectedArguments">
        <source>Expected arguments to an instance member</source>
        <target state="translated">应为实例成员的参数</target>
        <note />
      </trans-unit>
      <trans-unit id="csIndexArgumentMismatch">
        <source>This indexer expects {0} arguments but is here given {1}</source>
        <target state="translated">此索引器需要 {0} 个参数，而此处给定了 {1} 个参数</target>
        <note />
      </trans-unit>
      <trans-unit id="csExpectTypeWithOperatorButGivenFunction">
        <source>Expecting a type supporting the operator '{0}' but given a function type. You may be missing an argument to a function.</source>
        <target state="translated">应为支持运算符“{0}”的类型，但给定的是函数类型。可能缺少函数的参数。</target>
        <note />
      </trans-unit>
      <trans-unit id="csExpectTypeWithOperatorButGivenTuple">
        <source>Expecting a type supporting the operator '{0}' but given a tuple type</source>
        <target state="translated">需要一个支持运算符“{0}”的类型，但提供的是元组类型</target>
        <note />
      </trans-unit>
      <trans-unit id="csTypesDoNotSupportOperator">
        <source>None of the types '{0}' support the operator '{1}'</source>
        <target state="translated">任何类型“{0}”都不支持运算符“{1}”</target>
        <note />
      </trans-unit>
      <trans-unit id="csTypeDoesNotSupportOperator">
        <source>The type '{0}' does not support the operator '{1}'</source>
        <target state="translated">类型“{0}”不支持运算符“{1}”</target>
        <note />
      </trans-unit>
      <trans-unit id="csTypesDoNotSupportOperatorNullable">
        <source>None of the types '{0}' support the operator '{1}'. Consider opening the module 'Microsoft.FSharp.Linq.NullableOperators'.</source>
        <target state="translated">任何类型“{0}”都不支持运算符“{1}”。请考虑打开模块“Microsoft.FSharp.Linq.NullableOperators”。</target>
        <note />
      </trans-unit>
      <trans-unit id="csTypeDoesNotSupportOperatorNullable">
        <source>The type '{0}' does not support the operator '{1}'. Consider opening the module 'Microsoft.FSharp.Linq.NullableOperators'.</source>
        <target state="translated">类型“{0}”不支持运算符“{1}”。请考虑打开模块“Microsoft.FSharp.Linq.NullableOperators”。</target>
        <note />
      </trans-unit>
      <trans-unit id="csTypeDoesNotSupportConversion">
        <source>The type '{0}' does not support a conversion to the type '{1}'</source>
        <target state="translated">类型“{0}”不支持转换为类型“{1}”</target>
        <note />
      </trans-unit>
      <trans-unit id="csMethodFoundButIsStatic">
        <source>The type '{0}' has a method '{1}' (full name '{2}'), but the method is static</source>
        <target state="translated">类型“{0}”具有方法“{1}”(全名为“{2}”)，但此方法是静态的</target>
        <note />
      </trans-unit>
      <trans-unit id="csMethodFoundButIsNotStatic">
        <source>The type '{0}' has a method '{1}' (full name '{2}'), but the method is not static</source>
        <target state="translated">类型“{0}”具有方法“{1}”(全名为“{2}”)，但此方法不是静态的</target>
        <note />
      </trans-unit>
      <trans-unit id="csStructConstraintInconsistent">
        <source>The constraints 'struct' and 'not struct' are inconsistent</source>
        <target state="translated">约束“struct”和“not struct”不一致</target>
        <note />
      </trans-unit>
      <trans-unit id="csTypeDoesNotHaveNull">
        <source>The type '{0}' does not have 'null' as a proper value</source>
        <target state="translated">类型“{0}”未将“null”用作适当的值</target>
        <note />
      </trans-unit>
      <trans-unit id="csNullableTypeDoesNotHaveNull">
        <source>The type '{0}' does not have 'null' as a proper value. To create a null value for a Nullable type use 'System.Nullable()'.</source>
        <target state="translated">类型“{0}”未将“null”用作适当的值。若要为可以为 null 的类型创建 null 值，请使用“System.Nullable()”。</target>
        <note />
      </trans-unit>
      <trans-unit id="csTypeDoesNotSupportComparison1">
        <source>The type '{0}' does not support the 'comparison' constraint because it has the 'NoComparison' attribute</source>
        <target state="translated">类型“{0}”不支持“comparison”约束，因为它具有“NoComparison”特性</target>
        <note />
      </trans-unit>
      <trans-unit id="csTypeDoesNotSupportComparison2">
        <source>The type '{0}' does not support the 'comparison' constraint. For example, it does not support the 'System.IComparable' interface</source>
        <target state="translated">类型“{0}”不支持“comparison”约束。例如，它不支持“System.IComparable”接口</target>
        <note />
      </trans-unit>
      <trans-unit id="csTypeDoesNotSupportComparison3">
        <source>The type '{0}' does not support the 'comparison' constraint because it is a record, union or struct with one or more structural element types which do not support the 'comparison' constraint. Either avoid the use of comparison with this type, or add the 'StructuralComparison' attribute to the type to determine which field type does not support comparison</source>
        <target state="translated">类型“{0}”不支持“comparison”约束，因为它是一个记录、联合或结构，其中的一个或多个结构化元素类型不支持“comparison”约束。请避免对此类型使用比较，或将“StructuralComparison”特性添加到此类型以确定哪些字段类型不支持比较</target>
        <note />
      </trans-unit>
      <trans-unit id="csTypeDoesNotSupportEquality1">
        <source>The type '{0}' does not support the 'equality' constraint because it has the 'NoEquality' attribute</source>
        <target state="translated">类型“{0}”不支持“equality”约束，因为它具有“NoEquality”特性</target>
        <note />
      </trans-unit>
      <trans-unit id="csTypeDoesNotSupportEquality2">
        <source>The type '{0}' does not support the 'equality' constraint because it is a function type</source>
        <target state="translated">类型“{0}”不支持“equality”约束，因为它是函数类型</target>
        <note />
      </trans-unit>
      <trans-unit id="csTypeDoesNotSupportEquality3">
        <source>The type '{0}' does not support the 'equality' constraint because it is a record, union or struct with one or more structural element types which do not support the 'equality' constraint. Either avoid the use of equality with this type, or add the 'StructuralEquality' attribute to the type to determine which field type does not support equality</source>
        <target state="translated">类型“{0}”不支持“equality”约束，因为它是一个记录、联合或结构，其中的一个或多个结构化元素类型不支持“equality”约束。请避免对此类型使用相等运算，或将“StructuralEquality”特性添加到此类型以确定哪些字段类型不支持相等运算</target>
        <note />
      </trans-unit>
      <trans-unit id="csTypeIsNotEnumType">
        <source>The type '{0}' is not a CLI enum type</source>
        <target state="translated">类型“{0}”不是 CLI 枚举类型</target>
        <note />
      </trans-unit>
      <trans-unit id="csTypeHasNonStandardDelegateType">
        <source>The type '{0}' has a non-standard delegate type</source>
        <target state="translated">类型“{0}”具有非标准委托类型</target>
        <note />
      </trans-unit>
      <trans-unit id="csTypeIsNotDelegateType">
        <source>The type '{0}' is not a CLI delegate type</source>
        <target state="translated">类型“{0}”不是 CLI 委托类型</target>
        <note />
      </trans-unit>
      <trans-unit id="csTypeParameterCannotBeNullable">
        <source>This type parameter cannot be instantiated to 'Nullable'. This is a restriction imposed in order to ensure the meaning of 'null' in some CLI languages is not confusing when used in conjunction with 'Nullable' values.</source>
        <target state="translated">无法将此类型参数实例化为“Nullable”。此限制是强制实施的，旨在确保在某些 CLI 语言中将“null”与“Nullable”值一起使用时，不会混淆二者的含义。</target>
        <note />
      </trans-unit>
      <trans-unit id="csGenericConstructRequiresStructType">
        <source>A generic construct requires that the type '{0}' is a CLI or F# struct type</source>
        <target state="translated">泛型构造要求类型“{0}”是 CLI 或 F# 结构类型</target>
        <note />
      </trans-unit>
      <trans-unit id="csGenericConstructRequiresUnmanagedType">
        <source>A generic construct requires that the type '{0}' is an unmanaged type</source>
        <target state="translated">泛型构造要求类型“{0}”是非托管类型</target>
        <note />
      </trans-unit>
      <trans-unit id="csTypeNotCompatibleBecauseOfPrintf">
        <source>The type '{0}' is not compatible with any of the types {1}, arising from the use of a printf-style format string</source>
        <target state="translated">类型“{0}”与类型 {1} 中的任何类型都不兼容，因为使用了 printf 样式的格式字符串</target>
        <note />
      </trans-unit>
      <trans-unit id="csGenericConstructRequiresReferenceSemantics">
        <source>A generic construct requires that the type '{0}' have reference semantics, but it does not, i.e. it is a struct</source>
        <target state="translated">泛型构造要求类型“{0}”具有引用语义，而该类型没有引用语义，也就是说，该类型是一个结构</target>
        <note />
      </trans-unit>
      <trans-unit id="csGenericConstructRequiresNonAbstract">
        <source>A generic construct requires that the type '{0}' be non-abstract</source>
        <target state="translated">泛型构造要求类型“{0}”是非抽象的</target>
        <note />
      </trans-unit>
      <trans-unit id="csGenericConstructRequiresPublicDefaultConstructor">
        <source>A generic construct requires that the type '{0}' have a public default constructor</source>
        <target state="translated">泛型构造要求类型“{0}”具有公共的默认构造函数</target>
        <note />
      </trans-unit>
      <trans-unit id="csTypeInstantiationLengthMismatch">
        <source>Type instantiation length mismatch</source>
        <target state="translated">类型实例化长度不匹配</target>
        <note />
      </trans-unit>
      <trans-unit id="csOptionalArgumentNotPermittedHere">
        <source>Optional arguments not permitted here</source>
        <target state="translated">此处不允许可选参数</target>
        <note />
      </trans-unit>
      <trans-unit id="csMemberIsNotStatic">
        <source>{0} is not a static member</source>
        <target state="translated">{0} 不是静态成员</target>
        <note />
      </trans-unit>
      <trans-unit id="csMemberIsNotInstance">
        <source>{0} is not an instance member</source>
        <target state="translated">{0} 不是实例成员</target>
        <note />
      </trans-unit>
      <trans-unit id="csArgumentLengthMismatch">
        <source>Argument length mismatch</source>
        <target state="translated">参数长度不匹配</target>
        <note />
      </trans-unit>
      <trans-unit id="csArgumentTypesDoNotMatch">
        <source>The argument types don't match</source>
        <target state="translated">参数类型不匹配</target>
        <note />
      </trans-unit>
      <trans-unit id="csMethodExpectsParams">
        <source>This method expects a CLI 'params' parameter in this position. 'params' is a way of passing a variable number of arguments to a method in languages such as C#. Consider passing an array for this argument</source>
        <target state="translated">此方法需要在此位置提供有 CLI“params”参数。“params”是一种用于在 C# 等语言中向某个方法传递数量可变的参数的方式。请考虑为此参数传递一个数组</target>
        <note />
      </trans-unit>
      <trans-unit id="csMemberIsNotAccessible">
        <source>The member or object constructor '{0}' is not {1}</source>
        <target state="translated">成员或对象构造函数“{0}”不是 {1}</target>
        <note />
      </trans-unit>
      <trans-unit id="csMemberIsNotAccessible2">
        <source>The member or object constructor '{0}' is not {1}. Private members may only be accessed from within the declaring type. Protected members may only be accessed from an extending type and cannot be accessed from inner lambda expressions.</source>
        <target state="translated">成员或对象构造函数“{0}”不是 {1}。只可以从声明类型中访问私有成员。只可以从扩展类型访问受保护的成员，而不能从内部 lambda 表达式访问这些成员。</target>
        <note />
      </trans-unit>
      <trans-unit id="csMethodIsNotAStaticMethod">
        <source>{0} is not a static method</source>
        <target state="translated">{0} 不是静态方法</target>
        <note />
      </trans-unit>
      <trans-unit id="csMethodIsNotAnInstanceMethod">
        <source>{0} is not an instance method</source>
        <target state="translated">{0} 不是实例方法</target>
        <note />
      </trans-unit>
      <trans-unit id="csMemberHasNoArgumentOrReturnProperty">
        <source>The member or object constructor '{0}' has no argument or settable return property '{1}'. {2}.</source>
        <target state="translated">成员或对象构造函数“{0}”没有参数或可设置的返回属性“{1}”。{2}。</target>
        <note />
      </trans-unit>
      <trans-unit id="csCtorHasNoArgumentOrReturnProperty">
        <source>The object constructor '{0}' has no argument or settable return property '{1}'. {2}.</source>
        <target state="translated">对象构造函数“{0}”无参数或无可设置的返回属性“{1}”。{2}。</target>
        <note />
      </trans-unit>
      <trans-unit id="csRequiredSignatureIs">
        <source>The required signature is {0}</source>
        <target state="translated">所需签名为 {0}</target>
        <note />
      </trans-unit>
      <trans-unit id="csMemberSignatureMismatch">
        <source>The member or object constructor '{0}' requires {1} argument(s). The required signature is '{2}'.</source>
        <target state="translated">成员或对象构造函数“{0}”需要 {1} 个参数。所需签名为“{2}”。</target>
        <note />
      </trans-unit>
      <trans-unit id="csMemberSignatureMismatch2">
        <source>The member or object constructor '{0}' requires {1} additional argument(s). The required signature is '{2}'.</source>
        <target state="translated">成员或对象构造函数“{0}”需要 {1} 个附加参数。所需签名为“{2}”。</target>
        <note />
      </trans-unit>
      <trans-unit id="csMemberSignatureMismatch3">
        <source>The member or object constructor '{0}' requires {1} argument(s). The required signature is '{2}'. Some names for missing arguments are {3}.</source>
        <target state="translated">成员或对象构造函数“{0}”需要 {1} 个参数。所需签名为“{2}”。一些缺少的参数的名称为 {3}。</target>
        <note />
      </trans-unit>
      <trans-unit id="csMemberSignatureMismatch4">
        <source>The member or object constructor '{0}' requires {1} additional argument(s). The required signature is '{2}'. Some names for missing arguments are {3}.</source>
        <target state="translated">成员或对象构造函数“{0}”需要 {1} 个附加参数。所需签名为“{2}”。一些缺少的参数的名称为 {3}。</target>
        <note />
      </trans-unit>
      <trans-unit id="csMemberSignatureMismatchArityNamed">
        <source>The member or object constructor '{0}' requires {1} argument(s) but is here given {2} unnamed and {3} named argument(s). The required signature is '{4}'.</source>
        <target state="translated">成员或对象构造函数“{0}”需要 {1} 个参数，而此处给定了 {2} 个未命名参数和 {3} 个已命名参数。所需签名为“{4}”。</target>
        <note />
      </trans-unit>
      <trans-unit id="csMemberSignatureMismatchArity">
        <source>The member or object constructor '{0}' takes {1} argument(s) but is here given {2}. The required signature is '{3}'.</source>
        <target state="translated">成员或对象构造函数“{0}”需要 {1} 个参数，而此处给定了 {2} 个参数。所需签名为“{3}”。</target>
        <note />
      </trans-unit>
      <trans-unit id="csCtorSignatureMismatchArity">
        <source>The object constructor '{0}' takes {1} argument(s) but is here given {2}. The required signature is '{3}'.</source>
        <target state="translated">对象构造函数“{0}”有 {1} 个参数，但此处只提供 {2} 个。所需的签名为“{3}”。</target>
        <note />
      </trans-unit>
      <trans-unit id="csCtorSignatureMismatchArityProp">
        <source>The object constructor '{0}' takes {1} argument(s) but is here given {2}. The required signature is '{3}'. If some of the arguments are meant to assign values to properties, consider separating those arguments with a comma (',').</source>
        <target state="translated">对象构造函数“{0}”有 {1} 个参数，但此处只提供 {2} 个。所需的签名为“{3}”。如果某些参数用于向属性分配值，请考虑使用逗号(",")分隔这些参数。</target>
        <note />
      </trans-unit>
      <trans-unit id="csMemberSignatureMismatchArityType">
        <source>The member or object constructor '{0}' takes {1} type argument(s) but is here given {2}. The required signature is '{3}'.</source>
        <target state="translated">成员或对象构造函数“{0}”需要 {1} 个类型参数，而此处给定了 {2} 个类型参数。所需签名为“{3}”。</target>
        <note />
      </trans-unit>
      <trans-unit id="csMemberNotAccessible">
        <source>A member or object constructor '{0}' taking {1} arguments is not accessible from this code location. All accessible versions of method '{2}' take {3} arguments.</source>
        <target state="translated">无法从此代码位置访问采用 {1} 个参数的成员或对象构造函数“{0}”。方法“{2}”的所有可访问版本都采用了 {3} 个参数。</target>
        <note />
      </trans-unit>
      <trans-unit id="csIncorrectGenericInstantiation">
        <source>Incorrect generic instantiation. No {0} member named '{1}' takes {2} generic arguments.</source>
        <target state="translated">泛型实例化不正确。没有名为“{1}”的 {0} 成员采用 {2} 个泛型参数。</target>
        <note />
      </trans-unit>
      <trans-unit id="csMemberOverloadArityMismatch">
        <source>The member or object constructor '{0}' does not take {1} argument(s). An overload was found taking {2} arguments.</source>
        <target state="translated">成员或对象构造函数“{0}”不采用 {1} 个参数。发现某个重载采用 {2} 个参数。</target>
        <note />
      </trans-unit>
      <trans-unit id="csNoMemberTakesTheseArguments">
        <source>No {0} member or object constructor named '{1}' takes {2} arguments</source>
        <target state="translated">没有名为“{1}”的 {0} 成员或对象构造函数采用 {2} 个参数</target>
        <note />
      </trans-unit>
      <trans-unit id="csNoMemberTakesTheseArguments2">
        <source>No {0} member or object constructor named '{1}' takes {2} arguments. Note the call to this member also provides {3} named arguments.</source>
        <target state="translated">没有名为“{1}”的 {0} 成员或对象构造函数采用 {2} 个参数。注意，调用此成员也会提供 {3} 个已命名参数。</target>
        <note />
      </trans-unit>
      <trans-unit id="csNoMemberTakesTheseArguments3">
        <source>No {0} member or object constructor named '{1}' takes {2} arguments. The named argument '{3}' doesn't correspond to any argument or settable return property for any overload.</source>
        <target state="translated">没有名为“{1}”的 {0} 成员或对象构造函数采用 {2} 个参数。已命名参数“{3}”与针对任何重载的任何参数或可设置的返回属性均不对应。</target>
        <note />
      </trans-unit>
      <trans-unit id="csMethodNotFound">
        <source>Method or object constructor '{0}' not found</source>
        <target state="translated">未找到方法或对象构造函数“{0}”</target>
        <note />
      </trans-unit>
      <trans-unit id="csNoOverloadsFound">
        <source>No overloads match for method '{0}'.</source>
        <target state="translated">没有与方法“{0}”匹配的重载。</target>
        <note />
      </trans-unit>
      <trans-unit id="csMethodIsOverloaded">
        <source>A unique overload for method '{0}' could not be determined based on type information prior to this program point. A type annotation may be needed.</source>
        <target state="translated">未能根据此程序点之前的类型信息确定方法“{0}”的唯一重载。可能需要类型批注。</target>
        <note />
      </trans-unit>
      <trans-unit id="csCandidates">
        <source>Candidates:\n{0}</source>
        <target state="translated">候选项:\n{0}</target>
        <note />
      </trans-unit>
      <trans-unit id="parsDoCannotHaveVisibilityDeclarations">
        <source>Accessibility modifiers are not permitted on 'do' bindings, but '{0}' was given.</source>
        <target state="translated">不允许对 "do" 绑定使用可访问性修饰符，但却给出了“{0}”。</target>
        <note />
      </trans-unit>
      <trans-unit id="parsEofInHashIf">
        <source>End of file in #if section begun at or after here</source>
        <target state="translated">文件尾在此处或之后开始的 #if 节中</target>
        <note />
      </trans-unit>
      <trans-unit id="parsEofInString">
        <source>End of file in string begun at or before here</source>
        <target state="translated">文件尾在此处或之前开始的字符串中</target>
        <note />
      </trans-unit>
      <trans-unit id="parsEofInVerbatimString">
        <source>End of file in verbatim string begun at or before here</source>
        <target state="translated">文件尾在此外或之前开始的原义字符串中</target>
        <note />
      </trans-unit>
      <trans-unit id="parsEofInComment">
        <source>End of file in comment begun at or before here</source>
        <target state="translated">文件尾在此处或之前开始的注释中</target>
        <note />
      </trans-unit>
      <trans-unit id="parsEofInStringInComment">
        <source>End of file in string embedded in comment begun at or before here</source>
        <target state="translated">文件尾在此外或之前开始的注释中嵌入的字符串中</target>
        <note />
      </trans-unit>
      <trans-unit id="parsEofInVerbatimStringInComment">
        <source>End of file in verbatim string embedded in comment begun at or before here</source>
        <target state="translated">文件尾在此处或之前开始的注释中嵌入的原义字符串中</target>
        <note />
      </trans-unit>
      <trans-unit id="parsEofInIfOcaml">
        <source>End of file in IF-OCAML section begun at or before here</source>
        <target state="translated">文件尾在此处或之前开始的 IF-OCAML 节中</target>
        <note />
      </trans-unit>
      <trans-unit id="parsEofInDirective">
        <source>End of file in directive begun at or before here</source>
        <target state="translated">文件尾在此处或之前开始的指令中</target>
        <note />
      </trans-unit>
      <trans-unit id="parsNoHashEndIfFound">
        <source>No #endif found for #if or #else</source>
        <target state="translated">未找到与 #if 或 #else 对应的 #endif</target>
        <note />
      </trans-unit>
      <trans-unit id="parsAttributesIgnored">
        <source>Attributes have been ignored in this construct</source>
        <target state="translated">此构造中已忽略特性</target>
        <note />
      </trans-unit>
      <trans-unit id="parsUseBindingsIllegalInImplicitClassConstructors">
        <source>'use' bindings are not permitted in primary constructors</source>
        <target state="translated">主构造函数中不允许使用“use”绑定</target>
        <note />
      </trans-unit>
      <trans-unit id="parsUseBindingsIllegalInModules">
        <source>'use' bindings are not permitted in modules and are treated as 'let' bindings</source>
        <target state="translated">“use”绑定不允许在模块中使用并且将被视为“let”绑定</target>
        <note />
      </trans-unit>
      <trans-unit id="parsIntegerForLoopRequiresSimpleIdentifier">
        <source>An integer for loop must use a simple identifier</source>
        <target state="translated">用于循环的整数必须使用简单的标识符</target>
        <note />
      </trans-unit>
      <trans-unit id="parsOnlyOneWithAugmentationAllowed">
        <source>At most one 'with' augmentation is permitted</source>
        <target state="translated">最多允许一个“with”扩大</target>
        <note />
      </trans-unit>
      <trans-unit id="parsUnexpectedSemicolon">
        <source>A semicolon is not expected at this point</source>
        <target state="translated">此时不应有分号</target>
        <note />
      </trans-unit>
      <trans-unit id="parsUnexpectedEndOfFile">
        <source>Unexpected end of input</source>
        <target state="translated">意外的输入结束</target>
        <note />
      </trans-unit>
      <trans-unit id="parsUnexpectedVisibilityDeclaration">
        <source>Accessibility modifiers are not permitted here, but '{0}' was given.</source>
        <target state="translated">此处不允许使用可访问性修饰符，但却给出了“{0}”。</target>
        <note />
      </trans-unit>
      <trans-unit id="parsOnlyHashDirectivesAllowed">
        <source>Only '#' compiler directives may occur prior to the first 'namespace' declaration</source>
        <target state="translated">只有“#”编译器指令可以在第一个“namespace”声明之前出现</target>
        <note />
      </trans-unit>
      <trans-unit id="parsVisibilityDeclarationsShouldComePriorToIdentifier">
        <source>Accessibility modifiers should come immediately prior to the identifier naming a construct</source>
        <target state="translated">可访问性修饰符应紧接在用于命名构造函数的标识符的前面</target>
        <note />
      </trans-unit>
      <trans-unit id="parsNamespaceOrModuleNotBoth">
        <source>Files should begin with either a namespace or module declaration, e.g. 'namespace SomeNamespace.SubNamespace' or 'module SomeNamespace.SomeModule', but not both. To define a module within a namespace use 'module SomeModule = ...'</source>
        <target state="translated">文件应以命名空间或模块声明(例如“namespace SomeNamespace.SubNamespace”或“module SomeNamespace.SomeModule”)开头，而不是同时以二者开头。若要定义命名空间中的模块，请使用“module SomeModule = ...”</target>
        <note />
      </trans-unit>
      <trans-unit id="parsModuleAbbreviationMustBeSimpleName">
        <source>A module abbreviation must be a simple name, not a path</source>
        <target state="translated">模块缩写词必须是简单名称，而非路径</target>
        <note />
      </trans-unit>
      <trans-unit id="parsIgnoreAttributesOnModuleAbbreviation">
        <source>Ignoring attributes on module abbreviation</source>
        <target state="translated">在模块缩写词中忽略特性</target>
        <note />
      </trans-unit>
      <trans-unit id="parsIgnoreAttributesOnModuleAbbreviationAlwaysPrivate">
        <source>The '{0}' accessibility attribute is not allowed on module abbreviation. Module abbreviations are always private.</source>
        <target state="translated">模块缩写词中不允许“{0}”可访问性特性。模块缩写词总是私有的。</target>
        <note />
      </trans-unit>
      <trans-unit id="parsIgnoreVisibilityOnModuleAbbreviationAlwaysPrivate">
        <source>The '{0}' visibility attribute is not allowed on module abbreviation. Module abbreviations are always private.</source>
        <target state="translated">模块缩写词中不允许“{0}”可见性特性。模块缩写词总是私有的。</target>
        <note />
      </trans-unit>
      <trans-unit id="parsUnClosedBlockInHashLight">
        <source>Unclosed block</source>
        <target state="translated">未封闭的块</target>
        <note />
      </trans-unit>
      <trans-unit id="parsUnmatchedBeginOrStruct">
        <source>Unmatched 'begin' or 'struct'</source>
        <target state="translated">不匹配的“begin”或“struct”</target>
        <note />
      </trans-unit>
      <trans-unit id="parsModuleDefnMustBeSimpleName">
        <source>A module name must be a simple name, not a path</source>
        <target state="translated">模块名称必须是简单名称，而非路径</target>
        <note />
      </trans-unit>
      <trans-unit id="parsUnexpectedEmptyModuleDefn">
        <source>Unexpected empty type moduleDefn list</source>
        <target state="translated">意外的空类型 moduleDefn 列表</target>
        <note />
      </trans-unit>
      <trans-unit id="parsAttributesMustComeBeforeVal">
        <source>Attributes should be placed before 'val'</source>
        <target state="translated">特性应置于“val”之前</target>
        <note />
      </trans-unit>
      <trans-unit id="parsAttributesAreNotPermittedOnInterfaceImplementations">
        <source>Attributes are not permitted on interface implementations</source>
        <target state="translated">不允许对接口实现使用特性</target>
        <note />
      </trans-unit>
      <trans-unit id="parsSyntaxError">
        <source>Syntax error</source>
        <target state="translated">语法错误</target>
        <note />
      </trans-unit>
      <trans-unit id="parsAugmentationsIllegalOnDelegateType">
        <source>Augmentations are not permitted on delegate type moduleDefns</source>
        <target state="translated">不允许对委托类型 moduleDefns 使用扩大</target>
        <note />
      </trans-unit>
      <trans-unit id="parsUnmatchedClassInterfaceOrStruct">
        <source>Unmatched 'class', 'interface' or 'struct'</source>
        <target state="translated">不匹配的“class”、“interface”或“struct”</target>
        <note />
      </trans-unit>
      <trans-unit id="parsEmptyTypeDefinition">
        <source>A type definition requires one or more members or other declarations. If you intend to define an empty class, struct or interface, then use 'type ... = class end', 'interface end' or 'struct end'.</source>
        <target state="translated">类型定义需要一个或多个成员或者其他声明。如果您打算定义一个空的类、结构或接口，请使用“type ... = class end”、“interface end”或“struct end”。</target>
        <note />
      </trans-unit>
      <trans-unit id="parsUnmatchedWith">
        <source>Unmatched 'with' or badly formatted 'with' block</source>
        <target state="translated">不匹配的“with”或“with”块的格式不正确</target>
        <note />
      </trans-unit>
      <trans-unit id="parsGetOrSetRequired">
        <source>'get', 'set' or 'get,set' required</source>
        <target state="translated">需要“get”、“set”或“get,set”</target>
        <note />
      </trans-unit>
      <trans-unit id="parsOnlyClassCanTakeValueArguments">
        <source>Only class types may take value arguments</source>
        <target state="translated">只有类类型可以采用值参数</target>
        <note />
      </trans-unit>
      <trans-unit id="parsUnmatchedBegin">
        <source>Unmatched 'begin'</source>
        <target state="translated">不匹配的“begin”</target>
        <note />
      </trans-unit>
      <trans-unit id="parsInvalidDeclarationSyntax">
        <source>Invalid declaration syntax</source>
        <target state="translated">声明语法无效</target>
        <note />
      </trans-unit>
      <trans-unit id="parsGetAndOrSetRequired">
        <source>'get' and/or 'set' required</source>
        <target state="translated">需要“get”和/或“set”</target>
        <note />
      </trans-unit>
      <trans-unit id="parsTypeAnnotationsOnGetSet">
        <source>Type annotations on property getters and setters must be given after the 'get()' or 'set(v)', e.g. 'with get() : string = ...'</source>
        <target state="translated">必须在 "get()" 或 "set(v)" 后面提供属性 Getter 和 Setter 的类型批注，例如 "with get() : string = ..."</target>
        <note />
      </trans-unit>
      <trans-unit id="parsGetterMustHaveAtLeastOneArgument">
        <source>A getter property is expected to be a function, e.g. 'get() = ...' or 'get(index) = ...'</source>
        <target state="translated">Getter 属性应为一个函数，例如 "get() = ..." 或 "get(index) = ..."</target>
        <note />
      </trans-unit>
      <trans-unit id="parsMultipleAccessibilitiesForGetSet">
        <source>Multiple accessibilities given for property getter or setter</source>
        <target state="translated">为属性 Getter 或 Setter 给定了多个可访问性</target>
        <note />
      </trans-unit>
      <trans-unit id="parsSetSyntax">
        <source>Property setters must be defined using 'set value = ', 'set idx value = ' or 'set (idx1,...,idxN) value = ... '</source>
        <target state="translated">必须使用“set value =”、“set idx value =”或“set (idx1,...,idxN) value = ...”定义属性 setter'</target>
        <note />
      </trans-unit>
      <trans-unit id="parsInterfacesHaveSameVisibilityAsEnclosingType">
        <source>Interfaces always have the same visibility as the enclosing type</source>
        <target state="translated">接口始终具有与封闭类型相同的可见性</target>
        <note />
      </trans-unit>
      <trans-unit id="parsAccessibilityModsIllegalForAbstract">
        <source>Accessibility modifiers are not allowed on this member. Abstract slots always have the same visibility as the enclosing type.</source>
        <target state="translated">不允许对此成员使用可访问性修饰符。抽象槽总是具有与封闭类型相同的可见性。</target>
        <note />
      </trans-unit>
      <trans-unit id="parsAttributesIllegalOnInherit">
        <source>Attributes are not permitted on 'inherit' declarations</source>
        <target state="translated">不允许对“inherit”声明使用特性</target>
        <note />
      </trans-unit>
      <trans-unit id="parsVisibilityIllegalOnInherit">
        <source>Accessibility modifiers are not permitted on an 'inherits' declaration</source>
        <target state="translated">不允许对“inherits”声明使用可访问性修饰符</target>
        <note />
      </trans-unit>
      <trans-unit id="parsInheritDeclarationsCannotHaveAsBindings">
        <source>'inherit' declarations cannot have 'as' bindings. To access members of the base class when overriding a method, the syntax 'base.SomeMember' may be used; 'base' is a keyword. Remove this 'as' binding.</source>
        <target state="translated">“inherit”声明不能具有“as”绑定。若要在重写某个方法时访问基类的成员，可以使用语法“base.SomeMember”；“base”为关键字。删除此“as”绑定。</target>
        <note />
      </trans-unit>
      <trans-unit id="parsAttributesIllegalHere">
        <source>Attributes are not allowed here</source>
        <target state="translated">此处不允许使用特性</target>
        <note />
      </trans-unit>
      <trans-unit id="parsTypeAbbreviationsCannotHaveVisibilityDeclarations">
        <source>Accessibility modifiers are not permitted in this position for type abbreviations</source>
        <target state="translated">对于类型缩写词，此位置不允许使用可访问性修饰符</target>
        <note />
      </trans-unit>
      <trans-unit id="parsEnumTypesCannotHaveVisibilityDeclarations">
        <source>Accessibility modifiers are not permitted in this position for enum types</source>
        <target state="translated">对于枚举类型，此位置不允许使用可访问性修饰符</target>
        <note />
      </trans-unit>
      <trans-unit id="parsAllEnumFieldsRequireValues">
        <source>All enum fields must be given values</source>
        <target state="translated">所有枚举字段都必须为给定值</target>
        <note />
      </trans-unit>
      <trans-unit id="parsInlineAssemblyCannotHaveVisibilityDeclarations">
        <source>Accessibility modifiers are not permitted on inline assembly code types</source>
        <target state="translated">不允许对内联程序集代码类型使用可访问性修饰符</target>
        <note />
      </trans-unit>
      <trans-unit id="parsUnexpectedIdentifier">
        <source>Unexpected identifier: '{0}'</source>
        <target state="translated">意外的标识符: '{0}'</target>
        <note />
      </trans-unit>
      <trans-unit id="parsUnionCasesCannotHaveVisibilityDeclarations">
        <source>Accessibility modifiers are not permitted on union cases. Use 'type U = internal ...' or 'type U = private ...' to give an accessibility to the whole representation.</source>
        <target state="translated">不允许对联合用例使用可访问性修饰符。请使用“type U = internal ...”或“type U = private ...”为整个表示形式给定可访问性。</target>
        <note />
      </trans-unit>
      <trans-unit id="parsEnumFieldsCannotHaveVisibilityDeclarations">
        <source>Accessibility modifiers are not permitted on enumeration fields</source>
        <target state="translated">不允许对枚举字段使用可访问性修饰符</target>
        <note />
      </trans-unit>
      <trans-unit id="parsConsiderUsingSeparateRecordType">
        <source>Consider using a separate record type instead</source>
        <target state="translated">请考虑改用单独的记录类型</target>
        <note />
      </trans-unit>
      <trans-unit id="parsRecordFieldsCannotHaveVisibilityDeclarations">
        <source>Accessibility modifiers are not permitted on record fields. Use 'type R = internal ...' or 'type R = private ...' to give an accessibility to the whole representation.</source>
        <target state="translated">不允许对记录字段使用可访问性修饰符。请使用“type R = internal ...”或“type R = private ...”为整个表示形式给定可访问性。</target>
        <note />
      </trans-unit>
      <trans-unit id="parsLetAndForNonRecBindings">
        <source>The declaration form 'let ... and ...' for non-recursive bindings is not used in F# code. Consider using a sequence of 'let' bindings</source>
        <target state="translated">非递归绑定的声明格式“let ... and ...”不可用于 F# 代码。请考虑使用“let”绑定序列</target>
        <note />
      </trans-unit>
      <trans-unit id="parsUnmatchedParen">
        <source>Unmatched '('</source>
        <target state="translated">不匹配的“(”</target>
        <note />
      </trans-unit>
      <trans-unit id="parsSuccessivePatternsShouldBeSpacedOrTupled">
        <source>Successive patterns should be separated by spaces or tupled</source>
        <target state="translated">应使用空格来分隔连续模式或将这些连续模式组成元组</target>
        <note />
      </trans-unit>
      <trans-unit id="parsNoMatchingInForLet">
        <source>No matching 'in' found for this 'let'</source>
        <target state="translated">未找到与此“let”匹配的“in”</target>
        <note />
      </trans-unit>
      <trans-unit id="parsErrorInReturnForLetIncorrectIndentation">
        <source>Error in the return expression for this 'let'. Possible incorrect indentation.</source>
        <target state="translated">此“let”的返回表达式出错。缩进可能不正确。</target>
        <note />
      </trans-unit>
      <trans-unit id="parsExpectedExpressionAfterLet">
        <source>The block following this '{0}' is unfinished. Every code block is an expression and must have a result. '{1}' cannot be the final code element in a block. Consider giving this block an explicit result.</source>
        <target state="translated">此“{0}”后的程序块未完成。每个代码块均为表达式，且必须具有结果。“{1}”不能为程序块中最后的代码元素。考虑为此程序块提供显式结果。</target>
        <note />
      </trans-unit>
      <trans-unit id="parsIncompleteIf">
        <source>Incomplete conditional. Expected 'if &lt;expr&gt; then &lt;expr&gt;' or 'if &lt;expr&gt; then &lt;expr&gt; else &lt;expr&gt;'.</source>
        <target state="translated">条件不完整。应为 "if &lt;expr&gt; then &lt;expr&gt;" 或 "if &lt;expr&gt; then &lt;expr&gt; else &lt;expr&gt;"。</target>
        <note />
      </trans-unit>
      <trans-unit id="parsAssertIsNotFirstClassValue">
        <source>'assert' may not be used as a first class value. Use 'assert &lt;expr&gt;' instead.</source>
        <target state="translated">"assert" 不能用作第一类值。请改用 "assert &lt;expr&gt;"。</target>
        <note />
      </trans-unit>
      <trans-unit id="parsIdentifierExpected">
        <source>Identifier expected</source>
        <target state="translated">应输入标识符</target>
        <note />
      </trans-unit>
      <trans-unit id="parsInOrEqualExpected">
        <source>'in' or '=' expected</source>
        <target state="translated">应为“in”或“=”</target>
        <note />
      </trans-unit>
      <trans-unit id="parsArrowUseIsLimited">
        <source>The use of '-&gt;' in sequence and computation expressions is limited to the form 'for pat in expr -&gt; expr'. Use the syntax 'for ... in ... do ... yield...' to generate elements in more complex sequence expressions.</source>
        <target state="translated">只能在序列和计算表达式中按 "for pat in expr -&gt; expr" 格式使用 "-&gt;"。要在多个复杂的序列表达式中生成元素，请使用语法 "for ... in ... do ... yield..."。</target>
        <note />
      </trans-unit>
      <trans-unit id="parsSuccessiveArgsShouldBeSpacedOrTupled">
        <source>Successive arguments should be separated by spaces or tupled, and arguments involving function or method applications should be parenthesized</source>
        <target state="translated">应使用空格来分隔连续参数或将这些连续参数组成元组，并且应使用括号将涉及函数或方法应用的参数括起来</target>
        <note />
      </trans-unit>
      <trans-unit id="parsUnmatchedBracket">
        <source>Unmatched '['</source>
        <target state="translated">不匹配的“[”</target>
        <note />
      </trans-unit>
      <trans-unit id="parsMissingQualificationAfterDot">
        <source>Missing qualification after '.'</source>
        <target state="translated">“.”后缺少限定</target>
        <note />
      </trans-unit>
      <trans-unit id="parsParenFormIsForML">
        <source>In F# code you may use 'expr.[expr]'. A type annotation may be required to indicate the first expression is an array</source>
        <target state="translated">可在 F# 代码中使用“expr.[expr]”。可能需要进行类型批注以指明第一个表达式是一个数组</target>
        <note />
      </trans-unit>
      <trans-unit id="parsMismatchedQuote">
        <source>Mismatched quotation, beginning with '{0}'</source>
        <target state="translated">不匹配的引用(以“{0}”开头)</target>
        <note />
      </trans-unit>
      <trans-unit id="parsUnmatched">
        <source>Unmatched '{0}'</source>
        <target state="translated">不匹配的“{0}”</target>
        <note />
      </trans-unit>
      <trans-unit id="parsUnmatchedBracketBar">
        <source>Unmatched '[|'</source>
        <target state="translated">不匹配的“[|”</target>
        <note />
      </trans-unit>
      <trans-unit id="parsUnmatchedBrace">
        <source>Unmatched '{{'</source>
        <target state="translated">不匹配的“{{”</target>
        <note />
      </trans-unit>
      <trans-unit id="parsFieldBinding">
        <source>Field bindings must have the form 'id = expr;'</source>
        <target state="translated">字段绑定的格式必须为“id = expr;”</target>
        <note />
      </trans-unit>
      <trans-unit id="parsMemberIllegalInObjectImplementation">
        <source>This member is not permitted in an object implementation</source>
        <target state="translated">对象实现中不允许使用此成员</target>
        <note />
      </trans-unit>
      <trans-unit id="parsMissingFunctionBody">
        <source>Missing function body</source>
        <target state="translated">缺少函数体</target>
        <note />
      </trans-unit>
      <trans-unit id="parsSyntaxErrorInLabeledType">
        <source>Syntax error in labelled type argument</source>
        <target state="translated">带有标签的类型参数中的语法错误</target>
        <note />
      </trans-unit>
      <trans-unit id="parsUnexpectedInfixOperator">
        <source>Unexpected infix operator in type expression</source>
        <target state="translated">类型表达式中意外的中缀运算符</target>
        <note />
      </trans-unit>
      <trans-unit id="parsMultiArgumentGenericTypeFormDeprecated">
        <source>The syntax '(typ,...,typ) ident' is not used in F# code. Consider using 'ident&lt;typ,...,typ&gt;' instead</source>
        <target state="translated">F# 代码中不使用 "(typ,...,typ) ident" 语法。请考虑改用 "ident&lt;typ,...,typ&gt;"</target>
        <note />
      </trans-unit>
      <trans-unit id="parsInvalidLiteralInType">
        <source>Invalid literal in type</source>
        <target state="translated">类型中的文本无效</target>
        <note />
      </trans-unit>
      <trans-unit id="parsUnexpectedOperatorForUnitOfMeasure">
        <source>Unexpected infix operator in unit-of-measure expression. Legal operators are '*', '/' and '^'.</source>
        <target state="translated">度量单位表达式中意外的中缀运算符。合法的运算符为“*”、“/”和“^”。</target>
        <note />
      </trans-unit>
      <trans-unit id="parsUnexpectedIntegerLiteralForUnitOfMeasure">
        <source>Unexpected integer literal in unit-of-measure expression</source>
        <target state="translated">度量单位表达式中意外的整数文本</target>
        <note />
      </trans-unit>
      <trans-unit id="parsMismatchedQuotationName">
        <source>Mismatched quotation operator name, beginning with '{0}'</source>
        <target state="translated">不匹配的引用运算符名称(以“{0}”开头)</target>
        <note />
      </trans-unit>
      <trans-unit id="parsActivePatternCaseMustBeginWithUpperCase">
        <source>Active pattern case identifiers must begin with an uppercase letter</source>
        <target state="translated">活动模式用例标识符必须以大写字母开头</target>
        <note />
      </trans-unit>
      <trans-unit id="parsActivePatternCaseContainsPipe">
        <source>The '|' character is not permitted in active pattern case identifiers</source>
        <target state="translated">不允许在活动模式用例标识符中使用“|”字符</target>
        <note />
      </trans-unit>
      <trans-unit id="parsIllegalDenominatorForMeasureExponent">
        <source>Denominator must not be 0 in unit-of-measure exponent</source>
        <target state="translated">度量单位指数中的分母不得为 0</target>
        <note />
      </trans-unit>
      <trans-unit id="parsNoEqualShouldFollowNamespace">
        <source>No '=' symbol should follow a 'namespace' declaration</source>
        <target state="translated">“namespace”声明后面不应有“=”符号</target>
        <note />
      </trans-unit>
      <trans-unit id="parsSyntaxModuleStructEndDeprecated">
        <source>The syntax 'module ... = struct .. end' is not used in F# code. Consider using 'module ... = begin .. end'</source>
        <target state="translated">语法“module ... = struct .. end”不可用于 F# 代码。请考虑使用“module ... = begin .. end”</target>
        <note />
      </trans-unit>
      <trans-unit id="parsSyntaxModuleSigEndDeprecated">
        <source>The syntax 'module ... : sig .. end' is not used in F# code. Consider using 'module ... = begin .. end'</source>
        <target state="translated">语法“module ... : sig .. end”不可用于 F# 代码。请考虑使用“module ... = begin .. end”</target>
        <note />
      </trans-unit>
      <trans-unit id="tcStaticFieldUsedWhenInstanceFieldExpected">
        <source>A static field was used where an instance field is expected</source>
        <target state="translated">在需要实例字段的位置使用了静态字段</target>
        <note />
      </trans-unit>
      <trans-unit id="tcMethodNotAccessible">
        <source>Method '{0}' is not accessible from this code location</source>
        <target state="translated">无法从此代码位置访问方法“{0}”</target>
        <note />
      </trans-unit>
      <trans-unit id="tcImplicitMeasureFollowingSlash">
        <source>Implicit product of measures following /</source>
        <target state="translated">/ 后的度量值的隐式乘积</target>
        <note />
      </trans-unit>
      <trans-unit id="tcUnexpectedMeasureAnon">
        <source>Unexpected SynMeasure.Anon</source>
        <target state="translated">意外的 SynMeasure.Anon</target>
        <note />
      </trans-unit>
      <trans-unit id="tcNonZeroConstantCannotHaveGenericUnit">
        <source>Non-zero constants cannot have generic units. For generic zero, write 0.0&lt;_&gt;.</source>
        <target state="translated">非零常量不能具有泛型单位。对于泛型零，请编写 0.0&lt;_&gt;。</target>
        <note />
      </trans-unit>
      <trans-unit id="tcSeqResultsUseYield">
        <source>In sequence expressions, results are generated using 'yield'</source>
        <target state="translated">在序列表达式中，使用“yield”生成结果</target>
        <note />
      </trans-unit>
      <trans-unit id="tcUnexpectedBigRationalConstant">
        <source>Unexpected big rational constant</source>
        <target state="translated">意外的大有理常数</target>
        <note />
      </trans-unit>
      <trans-unit id="tcInvalidTypeForUnitsOfMeasure">
        <source>Units-of-measure are only supported on float, float32, decimal, and integer types.</source>
        <target state="translated">仅 float、float32、decimal 和整数类型支持度量单位。</target>
        <note />
      </trans-unit>
      <trans-unit id="tcUnexpectedConstUint16Array">
        <source>Unexpected Const_uint16array</source>
        <target state="translated">意外的 Const_uint16array</target>
        <note />
      </trans-unit>
      <trans-unit id="tcUnexpectedConstByteArray">
        <source>Unexpected Const_bytearray</source>
        <target state="translated">意外的 Const_bytearray</target>
        <note />
      </trans-unit>
      <trans-unit id="tcParameterRequiresName">
        <source>A parameter with attributes must also be given a name, e.g. '[&lt;Attribute&gt;] Name : Type'</source>
        <target state="translated">带属性的参数还必须具有名称，例如 "[&lt;Attribute&gt;] Name : Type"</target>
        <note />
      </trans-unit>
      <trans-unit id="tcReturnValuesCannotHaveNames">
        <source>Return values cannot have names</source>
        <target state="translated">返回值不能具有名称</target>
        <note />
      </trans-unit>
      <trans-unit id="tcMemberKindPropertyGetSetNotExpected">
        <source>SynMemberKind.PropertyGetSet only expected in parse trees</source>
        <target state="translated">分析树中只应有 SynMemberKind.PropertyGetSet</target>
        <note />
      </trans-unit>
      <trans-unit id="tcNamespaceCannotContainValues">
        <source>Namespaces cannot contain values. Consider using a module to hold your value declarations.</source>
        <target state="translated">命名空间不能包含值。请考虑使用模块来包含值声明。</target>
        <note />
      </trans-unit>
      <trans-unit id="tcNamespaceCannotContainExtensionMembers">
        <source>Namespaces cannot contain extension members except in the same file and namespace declaration group where the type is defined. Consider using a module to hold declarations of extension members.</source>
        <target state="translated">命名空间不能包含扩展成员(在定义类型的同一文件和命名空间声明组中除外)。请考虑使用模块来包含扩展成员的声明。</target>
        <note />
      </trans-unit>
      <trans-unit id="tcMultipleVisibilityAttributes">
        <source>Multiple visibility attributes have been specified for this identifier</source>
        <target state="translated">已为此标识符指定多个可见性特性</target>
        <note />
      </trans-unit>
      <trans-unit id="tcMultipleVisibilityAttributesWithLet">
        <source>Multiple visibility attributes have been specified for this identifier. 'let' bindings in classes are always private, as are any 'let' bindings inside expressions.</source>
        <target state="translated">已为此标识符指定多个可见性特性。与表达式中的任何“let”绑定一样，类中的“let”绑定总是私有的。</target>
        <note />
      </trans-unit>
      <trans-unit id="tcInvalidMethodNameForRelationalOperator">
        <source>The name '({0})' should not be used as a member name. To define comparison semantics for a type, implement the 'System.IComparable' interface. If defining a static member for use from other CLI languages then use the name '{1}' instead.</source>
        <target state="translated">名称“({0})”不应用作成员名称。若要为类型定义比较语义，请实现“System.IComparable”接口。如果从其他 CLI 语言中定义了要使用的静态成员，请改用名称“{1}”。</target>
        <note />
      </trans-unit>
      <trans-unit id="tcInvalidMethodNameForEquality">
        <source>The name '({0})' should not be used as a member name. To define equality semantics for a type, override the 'Object.Equals' member. If defining a static member for use from other CLI languages then use the name '{1}' instead.</source>
        <target state="translated">名称“({0})”不应用作成员名称。若要为类型定义相等语义，请重写“Object.Equals”成员。如果从其他 CLI 语言中定义了要使用的静态成员，请改用名称“{1}”。</target>
        <note />
      </trans-unit>
      <trans-unit id="tcInvalidMemberName">
        <source>The name '({0})' should not be used as a member name. If defining a static member for use from other CLI languages then use the name '{1}' instead.</source>
        <target state="translated">名称“({0})”不应用作成员名称。如果从其他 CLI 语言中定义了要使用的静态成员，请改用名称“{1}”。</target>
        <note />
      </trans-unit>
      <trans-unit id="tcInvalidMemberNameFixedTypes">
        <source>The name '({0})' should not be used as a member name because it is given a standard definition in the F# library over fixed types</source>
        <target state="translated">名称“({0})”不应用作成员名称，因为在 F# 库中为此名称给定了针对固定类型的标准定义</target>
        <note />
      </trans-unit>
      <trans-unit id="tcInvalidOperatorDefinitionRelational">
        <source>The '{0}' operator should not normally be redefined. To define overloaded comparison semantics for a particular type, implement the 'System.IComparable' interface in the definition of that type.</source>
        <target state="translated">通常不应重新定义“{0}”运算符。若要为类型定义重载的比较语义，请在该类型的定义中实现“System.IComparable”接口。</target>
        <note />
      </trans-unit>
      <trans-unit id="tcInvalidOperatorDefinitionEquality">
        <source>The '{0}' operator should not normally be redefined. To define equality semantics for a type, override the 'Object.Equals' member in the definition of that type.</source>
        <target state="translated">通常不应重新定义“{0}”运算符。若要为类型定义相等语义，请在该类型的定义中重写“Object.Equals”成员。</target>
        <note />
      </trans-unit>
      <trans-unit id="tcInvalidOperatorDefinition">
        <source>The '{0}' operator should not normally be redefined. Consider using a different operator name</source>
        <target state="translated">通常不应重新定义“{0}”运算符。请考虑使用其他运算符名称</target>
        <note />
      </trans-unit>
      <trans-unit id="tcInvalidIndexOperatorDefinition">
        <source>The '{0}' operator cannot be redefined. Consider using a different operator name</source>
        <target state="translated">无法重定义“{0}”运算符。请考虑使用其他运算符名称</target>
        <note />
      </trans-unit>
      <trans-unit id="tcExpectModuleOrNamespaceParent">
        <source>Expected module or namespace parent {0}</source>
        <target state="translated">应为模块或命名空间父级 {0}</target>
        <note />
      </trans-unit>
      <trans-unit id="tcImplementsIComparableExplicitly">
        <source>The struct, record or union type '{0}' implements the interface 'System.IComparable' explicitly. You must apply the 'CustomComparison' attribute to the type.</source>
        <target state="translated">结构、记录或联合类型“{0}”显式实现接口“System.IComparable”。您必须将“CustomComparison”特性应用于相应的类型。</target>
        <note />
      </trans-unit>
      <trans-unit id="tcImplementsGenericIComparableExplicitly">
        <source>The struct, record or union type '{0}' implements the interface 'System.IComparable&lt;_&gt;' explicitly. You must apply the 'CustomComparison' attribute to the type, and should also provide a consistent implementation of the non-generic interface System.IComparable.</source>
        <target state="translated">结构、记录或联合类型“{0}”显式实现接口 "System.IComparable&lt;_&gt;"。必须将 "CustomComparison" 属性应用于该类型，还应提供非泛型接口 System.IComparable 的一致实现。</target>
        <note />
      </trans-unit>
      <trans-unit id="tcImplementsIStructuralComparableExplicitly">
        <source>The struct, record or union type '{0}' implements the interface 'System.IStructuralComparable' explicitly. Apply the 'CustomComparison' attribute to the type.</source>
        <target state="translated">结构、记录或联合类型“{0}”显式实现接口“System.IStructuralComparable”。将“CustomComparison”特性应用于相应的类型。</target>
        <note />
      </trans-unit>
      <trans-unit id="tcRecordFieldInconsistentTypes">
        <source>This record contains fields from inconsistent types</source>
        <target state="translated">此记录包含来自不一致的类型的字段</target>
        <note />
      </trans-unit>
      <trans-unit id="tcDllImportStubsCannotBeInlined">
        <source>DLLImport stubs cannot be inlined</source>
        <target state="translated">无法内联 DLLImport 存根</target>
        <note />
      </trans-unit>
      <trans-unit id="tcStructsCanOnlyBindThisAtMemberDeclaration">
        <source>Structs may only bind a 'this' parameter at member declarations</source>
        <target state="translated">结构只能在成员声明中绑定“this”参数</target>
        <note />
      </trans-unit>
      <trans-unit id="tcUnexpectedExprAtRecInfPoint">
        <source>Unexpected expression at recursive inference point</source>
        <target state="translated">递归推理点中的意外的表达式</target>
        <note />
      </trans-unit>
      <trans-unit id="tcLessGenericBecauseOfAnnotation">
        <source>This code is less generic than required by its annotations because the explicit type variable '{0}' could not be generalized. It was constrained to be '{1}'.</source>
        <target state="translated">此代码并不像其批注要求的那样通用，因为未能对显式类型变量“{0}”进行一般化。它已被约束为“{1}”。</target>
        <note />
      </trans-unit>
      <trans-unit id="tcConstrainedTypeVariableCannotBeGeneralized">
        <source>One or more of the explicit class or function type variables for this binding could not be generalized, because they were constrained to other types</source>
        <target state="translated">未能对此绑定的一个或多个显式类或函数类型变量进行一般化，因为它们已被约束为其他类型</target>
        <note />
      </trans-unit>
      <trans-unit id="tcGenericParameterHasBeenConstrained">
        <source>A generic type parameter has been used in a way that constrains it to always be '{0}'</source>
        <target state="translated">使用泛型类型参数的方式已将其限定为始终为“{0}”</target>
        <note />
      </trans-unit>
      <trans-unit id="tcTypeParameterHasBeenConstrained">
        <source>This type parameter has been used in a way that constrains it to always be '{0}'</source>
        <target state="translated">使用此类型参数的方式已将其限定为始终为“{0}”</target>
        <note />
      </trans-unit>
      <trans-unit id="tcTypeParametersInferredAreNotStable">
        <source>The type parameters inferred for this value are not stable under the erasure of type abbreviations. This is due to the use of type abbreviations which drop or reorder type parameters, e.g. \n\ttype taggedInt&lt;'a&gt; = int or\n\ttype swap&lt;'a,'b&gt; = 'b * 'a.\nConsider declaring the type parameters for this value explicitly, e.g.\n\tlet f&lt;'a,'b&gt; ((x,y) : swap&lt;'b,'a&gt;) : swap&lt;'a,'b&gt; = (y,x).</source>
        <target state="translated">在清除类型缩写词的情况下，为此值推理出的类型参数不稳定。这是因为使用了将删除或记录类型参数的类型缩写词，例如\n\ttype taggedInt&lt;'a&gt; = int 或\n\ttype swap&lt;'a,'b&gt; = 'b * 'a.\n请考虑显式声明此值的类型参数，例如\n\tlet f&lt;'a,'b&gt; ((x,y) : swap&lt;'b,'a&gt;) : swap&lt;'a,'b&gt; = (y,x)。</target>
        <note />
      </trans-unit>
      <trans-unit id="tcExplicitTypeParameterInvalid">
        <source>Explicit type parameters may only be used on module or member bindings</source>
        <target state="translated">显式类型参数只能用于模块或成员绑定</target>
        <note />
      </trans-unit>
      <trans-unit id="tcOverridingMethodRequiresAllOrNoTypeParameters">
        <source>You must explicitly declare either all or no type parameters when overriding a generic abstract method</source>
        <target state="translated">在重写泛型抽象方法时，必须显式声明所有类型参数或不声明任何类型参数</target>
        <note />
      </trans-unit>
      <trans-unit id="tcFieldsDoNotDetermineUniqueRecordType">
        <source>The field labels and expected type of this record expression or pattern do not uniquely determine a corresponding record type</source>
        <target state="translated">此记录表达式或模式的字段标签和预期类型没有唯一确定相应的记录类型</target>
        <note />
      </trans-unit>
      <trans-unit id="tcFieldAppearsTwiceInRecord">
        <source>The field '{0}' appears twice in this record expression or pattern</source>
        <target state="translated">字段“{0}”在此记录表达式或模式中出现了两次</target>
        <note />
      </trans-unit>
      <trans-unit id="tcUnknownUnion">
        <source>Unknown union case</source>
        <target state="translated">未知的联合用例</target>
        <note />
      </trans-unit>
      <trans-unit id="tcNotSufficientlyGenericBecauseOfScope">
        <source>This code is not sufficiently generic. The type variable {0} could not be generalized because it would escape its scope.</source>
        <target state="translated">此代码的通用程度不够。未能对类型变量 {0} 进行一般化，因为它会超出其范围。</target>
        <note />
      </trans-unit>
      <trans-unit id="tcPropertyRequiresExplicitTypeParameters">
        <source>A property cannot have explicit type parameters. Consider using a method instead.</source>
        <target state="translated">属性不能具有显式类型参数。请考虑改用方法。</target>
        <note />
      </trans-unit>
      <trans-unit id="tcConstructorCannotHaveTypeParameters">
        <source>A constructor cannot have explicit type parameters. Consider using a static construction method instead.</source>
        <target state="translated">构造函数不能具有显式类型参数。请考虑改用静态构造方法。</target>
        <note />
      </trans-unit>
      <trans-unit id="tcInstanceMemberRequiresTarget">
        <source>This instance member needs a parameter to represent the object being invoked. Make the member static or use the notation 'member x.Member(args) = ...'.</source>
        <target state="translated">此实例成员需要一个用于表示被调用的对象的参数。使此成员成为静态成员，或使用表示法“member x.Member(args) = ...”。</target>
        <note />
      </trans-unit>
      <trans-unit id="tcUnexpectedPropertyInSyntaxTree">
        <source>Unexpected source-level property specification in syntax tree</source>
        <target state="translated">语法树中意外的源级别属性规范</target>
        <note />
      </trans-unit>
      <trans-unit id="tcStaticInitializerRequiresArgument">
        <source>A static initializer requires an argument</source>
        <target state="translated">静态初始化表达式需要参数</target>
        <note />
      </trans-unit>
      <trans-unit id="tcObjectConstructorRequiresArgument">
        <source>An object constructor requires an argument</source>
        <target state="translated">对象构造函数需要参数</target>
        <note />
      </trans-unit>
      <trans-unit id="tcStaticMemberShouldNotHaveThis">
        <source>This static member should not have a 'this' parameter. Consider using the notation 'member Member(args) = ...'.</source>
        <target state="translated">此静态成员不应具有“this”参数。请考虑使用表示法“member Member(args) = ...”。</target>
        <note />
      </trans-unit>
      <trans-unit id="tcExplicitStaticInitializerSyntax">
        <source>An explicit static initializer should use the syntax 'static new(args) = expr'</source>
        <target state="translated">显式静态初始化表达式应使用语法“static new(args) = expr”</target>
        <note />
      </trans-unit>
      <trans-unit id="tcExplicitObjectConstructorSyntax">
        <source>An explicit object constructor should use the syntax 'new(args) = expr'</source>
        <target state="translated">显式对象构造函数应使用语法“new(args) = expr”</target>
        <note />
      </trans-unit>
      <trans-unit id="tcUnexpectedPropertySpec">
        <source>Unexpected source-level property specification</source>
        <target state="translated">意外的源级别属性规范</target>
        <note />
      </trans-unit>
      <trans-unit id="tcObjectExpressionFormDeprecated">
        <source>This form of object expression is not used in F#. Use 'member this.MemberName ... = ...' to define member implementations in object expressions.</source>
        <target state="translated">此对象表达式格式不可用于 F#。请使用“member this.MemberName ... = ...”来定义对象表达式中的成员实现。</target>
        <note />
      </trans-unit>
      <trans-unit id="tcInvalidDeclaration">
        <source>Invalid declaration</source>
        <target state="translated">声明无效</target>
        <note />
      </trans-unit>
      <trans-unit id="tcAttributesInvalidInPatterns">
        <source>Attributes are not allowed within patterns</source>
        <target state="translated">模式中不允许使用特性</target>
        <note />
      </trans-unit>
      <trans-unit id="tcFunctionRequiresExplicitTypeArguments">
        <source>The generic function '{0}' must be given explicit type argument(s)</source>
        <target state="translated">必须为泛型函数“{0}”给定显式类型参数</target>
        <note />
      </trans-unit>
      <trans-unit id="tcDoesNotAllowExplicitTypeArguments">
        <source>The method or function '{0}' should not be given explicit type argument(s) because it does not declare its type parameters explicitly</source>
        <target state="translated">不应为方法或函数“{0}”给定显式类型参数，因为它不显式声明其类型参数</target>
        <note />
      </trans-unit>
      <trans-unit id="tcTypeParameterArityMismatch">
        <source>This value, type or method expects {0} type parameter(s) but was given {1}</source>
        <target state="translated">此值、类型或方法需要 {0} 个类型参数，而给定了 {1} 个类型参数</target>
        <note />
      </trans-unit>
      <trans-unit id="tcDefaultStructConstructorCall">
        <source>The default, zero-initializing constructor of a struct type may only be used if all the fields of the struct type admit default initialization</source>
        <target state="translated">结构类型的默认零初始化构造函数只能在结构类型的所有字段都承认默认初始化时使用</target>
        <note />
      </trans-unit>
      <trans-unit id="tcCouldNotFindIDisposable">
        <source>Couldn't find Dispose on IDisposable, or it was overloaded</source>
        <target state="translated">未能找到 IDisposable 的 Dispose，或者它已被重载</target>
        <note />
      </trans-unit>
      <trans-unit id="tcNonLiteralCannotBeUsedInPattern">
        <source>This value is not a literal and cannot be used in a pattern</source>
        <target state="translated">此值不是文本，不能在模式中使用</target>
        <note />
      </trans-unit>
      <trans-unit id="tcFieldIsReadonly">
        <source>This field is readonly</source>
        <target state="translated">此字段是只读的</target>
        <note />
      </trans-unit>
      <trans-unit id="tcNameArgumentsMustAppearLast">
        <source>Named arguments must appear after all other arguments</source>
        <target state="translated">命名参数必须出现在所有其他参数的后面</target>
        <note />
      </trans-unit>
      <trans-unit id="tcFunctionRequiresExplicitLambda">
        <source>This function value is being used to construct a delegate type whose signature includes a byref argument. You must use an explicit lambda expression taking {0} arguments.</source>
        <target state="translated">此函数值将用于构造其签名包含 byref 参数的委托类型。您必须使用一个采用 {0} 个参数的显式 lambda 表达式。</target>
        <note />
      </trans-unit>
      <trans-unit id="tcTypeCannotBeEnumerated">
        <source>The type '{0}' is not a type whose values can be enumerated with this syntax, i.e. is not compatible with either seq&lt;_&gt;, IEnumerable&lt;_&gt; or IEnumerable and does not have a GetEnumerator method</source>
        <target state="translated">类型“{0}”的值不能通过此语法进行枚举，即该类型不与 seq&lt;_&gt;, IEnumerable&lt;_&gt; 和 IEnumerable 兼容且不具备 GetEnumerator 方法</target>
        <note />
      </trans-unit>
      <trans-unit id="tcInvalidMixtureOfRecursiveForms">
        <source>This recursive binding uses an invalid mixture of recursive forms</source>
        <target state="translated">此递归绑定使用的递归格式组合无效</target>
        <note />
      </trans-unit>
      <trans-unit id="tcInvalidObjectConstructionExpression">
        <source>This is not a valid object construction expression. Explicit object constructors must either call an alternate constructor or initialize all fields of the object and specify a call to a super class constructor.</source>
        <target state="translated">这不是有效的对象构造表达式。显式对象构造函数必须调用一个替换构造函数，或者初始化对象的所有字段并指定一个对超类构造函数的调用。</target>
        <note />
      </trans-unit>
      <trans-unit id="tcInvalidConstraint">
        <source>Invalid constraint</source>
        <target state="translated">约束无效</target>
        <note />
      </trans-unit>
      <trans-unit id="tcInvalidConstraintTypeSealed">
        <source>Invalid constraint: the type used for the constraint is sealed, which means the constraint could only be satisfied by at most one solution</source>
        <target state="translated">约束无效: 用于约束的类型为 “sealed”，这表示最多只能有一个解决方案满足约束的条件</target>
        <note />
      </trans-unit>
      <trans-unit id="tcInvalidEnumConstraint">
        <source>An 'enum' constraint must be of the form 'enum&lt;type&gt;'</source>
        <target state="translated">"enum" 约束必须采用 "enum&lt;type&gt;" 形式</target>
        <note />
      </trans-unit>
      <trans-unit id="tcInvalidNewConstraint">
        <source>'new' constraints must take one argument of type 'unit' and return the constructed type</source>
        <target state="translated">“new”约束必须采用一个类型为“unit”的参数并返回构造化类型</target>
        <note />
      </trans-unit>
      <trans-unit id="tcInvalidPropertyType">
        <source>This property has an invalid type. Properties taking multiple indexer arguments should have types of the form 'ty1 * ty2 -&gt; ty3'. Properties returning functions should have types of the form '(ty1 -&gt; ty2)'.</source>
        <target state="translated">此属性的类型无效。采用多个索引器参数的属性应具有 "ty1 * ty2 -&gt; ty3" 形式的类型。返回函数的属性应具有 "(ty1 -&gt; ty2)" 形式的类型。</target>
        <note />
      </trans-unit>
      <trans-unit id="tcExpectedUnitOfMeasureMarkWithAttribute">
        <source>Expected unit-of-measure parameter, not type parameter. Explicit unit-of-measure parameters must be marked with the [&lt;Measure&gt;] attribute.</source>
        <target state="translated">应为度量单位参数，而不是类型参数。显式度量单位参数必须用 [&lt;Measure&gt;] 属性进行标记。</target>
        <note />
      </trans-unit>
      <trans-unit id="tcExpectedTypeParameter">
        <source>Expected type parameter, not unit-of-measure parameter</source>
        <target state="translated">应为类型参数，而非度量单位参数</target>
        <note />
      </trans-unit>
      <trans-unit id="tcExpectedTypeNotUnitOfMeasure">
        <source>Expected type, not unit-of-measure</source>
        <target state="translated">应为类型，而非度量单位</target>
        <note />
      </trans-unit>
      <trans-unit id="tcExpectedUnitOfMeasureNotType">
        <source>Expected unit-of-measure, not type</source>
        <target state="translated">应为度量单位，而非类型</target>
        <note />
      </trans-unit>
      <trans-unit id="tcInvalidUnitsOfMeasurePrefix">
        <source>Units-of-measure cannot be used as prefix arguments to a type. Rewrite as postfix arguments in angle brackets.</source>
        <target state="translated">度量单位不能用作类型的前缀参数。请重新编写为用尖括号括起的后缀参数。</target>
        <note />
      </trans-unit>
      <trans-unit id="tcUnitsOfMeasureInvalidInTypeConstructor">
        <source>Unit-of-measure cannot be used in type constructor application</source>
        <target state="translated">不能在类型构造函数应用程序中使用度量单位</target>
        <note />
      </trans-unit>
      <trans-unit id="tcRequireBuilderMethod">
        <source>This control construct may only be used if the computation expression builder defines a '{0}' method</source>
        <target state="translated">只有在计算表达式生成器定义“{0}”方法时才能使用此控制构造</target>
        <note />
      </trans-unit>
      <trans-unit id="tcTypeHasNoNestedTypes">
        <source>This type has no nested types</source>
        <target state="translated">此类型不具有嵌套类型</target>
        <note />
      </trans-unit>
      <trans-unit id="tcUnexpectedSymbolInTypeExpression">
        <source>Unexpected {0} in type expression</source>
        <target state="translated">类型表达式中的意外的 {0}</target>
        <note />
      </trans-unit>
      <trans-unit id="tcTypeParameterInvalidAsTypeConstructor">
        <source>Type parameter cannot be used as type constructor</source>
        <target state="translated">类型参数不能用作类型构造函数</target>
        <note />
      </trans-unit>
      <trans-unit id="tcIllegalSyntaxInTypeExpression">
        <source>Illegal syntax in type expression</source>
        <target state="translated">类型表达式中的非法语法</target>
        <note />
      </trans-unit>
      <trans-unit id="tcAnonymousUnitsOfMeasureCannotBeNested">
        <source>Anonymous unit-of-measure cannot be nested inside another unit-of-measure expression</source>
        <target state="translated">不能将匿名度量单位嵌入另一个度量单位表达式中</target>
        <note />
      </trans-unit>
      <trans-unit id="tcAnonymousTypeInvalidInDeclaration">
        <source>Anonymous type variables are not permitted in this declaration</source>
        <target state="translated">此声明中不允许有匿名类型变量</target>
        <note />
      </trans-unit>
      <trans-unit id="tcUnexpectedSlashInType">
        <source>Unexpected / in type</source>
        <target state="translated">类型中的意外的 /</target>
        <note />
      </trans-unit>
      <trans-unit id="tcUnexpectedTypeArguments">
        <source>Unexpected type arguments</source>
        <target state="translated">意外的类型参数</target>
        <note />
      </trans-unit>
      <trans-unit id="tcOptionalArgsOnlyOnMembers">
        <source>Optional arguments are only permitted on type members</source>
        <target state="translated">仅允许对类型成员使用可选参数</target>
        <note />
      </trans-unit>
      <trans-unit id="tcNameNotBoundInPattern">
        <source>Name '{0}' not bound in pattern context</source>
        <target state="translated">模式上下文中未绑定名称“{0}”</target>
        <note />
      </trans-unit>
      <trans-unit id="tcInvalidNonPrimitiveLiteralInPatternMatch">
        <source>Non-primitive numeric literal constants cannot be used in pattern matches because they can be mapped to multiple different types through the use of a NumericLiteral module. Consider using replacing with a variable, and use 'when &lt;variable&gt; = &lt;constant&gt;' at the end of the match clause.</source>
        <target state="translated">非基元数值文本常量不能用于模式匹配，因为可以通过使用 NumericLiteral 模块将这些常量映射到多个不同类型。请考虑将其替换为一个变量，并在 match 子句的结尾使用 "when &lt;variable&gt; = &lt;constant&gt;"。</target>
        <note />
      </trans-unit>
      <trans-unit id="tcInvalidTypeArgumentUsage">
        <source>Type arguments cannot be specified here</source>
        <target state="translated">无法在此处指定类型参数</target>
        <note />
      </trans-unit>
      <trans-unit id="tcRequireActivePatternWithOneResult">
        <source>Only active patterns returning exactly one result may accept arguments</source>
        <target state="translated">仅有正好返回一个结果的活动模式才可以接受参数</target>
        <note />
      </trans-unit>
      <trans-unit id="tcInvalidArgForParameterizedPattern">
        <source>Invalid argument to parameterized pattern label</source>
        <target state="translated">参数化模式标签的参数无效</target>
        <note />
      </trans-unit>
      <trans-unit id="tcInvalidIndexIntoActivePatternArray">
        <source>Internal error. Invalid index into active pattern array</source>
        <target state="translated">内部错误。活动模式数组中的索引无效</target>
        <note />
      </trans-unit>
      <trans-unit id="tcUnionCaseDoesNotTakeArguments">
        <source>This union case does not take arguments</source>
        <target state="translated">此联合用例不采用参数</target>
        <note />
      </trans-unit>
      <trans-unit id="tcUnionCaseRequiresOneArgument">
        <source>This union case takes one argument</source>
        <target state="translated">此联合用例采用一个参数</target>
        <note />
      </trans-unit>
      <trans-unit id="tcUnionCaseExpectsTupledArguments">
        <source>This union case expects {0} arguments in tupled form, but was given {1}. The missing field arguments may be any of:{2}</source>
        <target state="translated">此联合事例需要元组形式的 {0} 个参数，但提供了 {1} 个。缺少的字段参数可以是 {2} 的任何参数</target>
        <note />
      </trans-unit>
      <trans-unit id="tcFieldIsNotStatic">
        <source>Field '{0}' is not static</source>
        <target state="translated">字段“{0}”不是静态的</target>
        <note />
      </trans-unit>
      <trans-unit id="tcFieldNotLiteralCannotBeUsedInPattern">
        <source>This field is not a literal and cannot be used in a pattern</source>
        <target state="translated">此字段不是文本，不能在模式中使用</target>
        <note />
      </trans-unit>
      <trans-unit id="tcRequireVarConstRecogOrLiteral">
        <source>This is not a variable, constant, active recognizer or literal</source>
        <target state="translated">这不是变量、常数、活动识别器或文本</target>
        <note />
      </trans-unit>
      <trans-unit id="tcInvalidPattern">
        <source>This is not a valid pattern</source>
        <target state="translated">这不是有效的模式</target>
        <note />
      </trans-unit>
      <trans-unit id="tcUseWhenPatternGuard">
        <source>Character range matches have been removed in F#. Consider using a 'when' pattern guard instead.</source>
        <target state="translated">在 F# 中，已删除字符范围匹配。请考虑改用“when”模式保护。</target>
        <note />
      </trans-unit>
      <trans-unit id="tcIllegalPattern">
        <source>Illegal pattern</source>
        <target state="translated">非法模式</target>
        <note />
      </trans-unit>
      <trans-unit id="tcSyntaxErrorUnexpectedQMark">
        <source>Syntax error - unexpected '?' symbol</source>
        <target state="translated">语法错误 - 意外的“?”符号</target>
        <note />
      </trans-unit>
      <trans-unit id="tcExpressionCountMisMatch">
        <source>Expected {0} expressions, got {1}</source>
        <target state="translated">需要 {0} 个表达式，已获取 {1} 个</target>
        <note />
      </trans-unit>
      <trans-unit id="tcExprUndelayed">
        <source>TcExprUndelayed: delayed</source>
        <target state="translated">TcExprUndelayed: 已延迟</target>
        <note />
      </trans-unit>
      <trans-unit id="tcExpressionRequiresSequence">
        <source>This expression form may only be used in sequence and computation expressions</source>
        <target state="translated">此表达式格式只能用于序列和计算表达式</target>
        <note />
      </trans-unit>
      <trans-unit id="tcInvalidObjectExpressionSyntaxForm">
        <source>Invalid object expression. Objects without overrides or interfaces should use the expression form 'new Type(args)' without braces.</source>
        <target state="translated">对象表达式无效。没有重写或接口的对象应使用不带括号的表达式格式“new Type(args)”。</target>
        <note />
      </trans-unit>
      <trans-unit id="tcInvalidObjectSequenceOrRecordExpression">
        <source>Invalid object, sequence or record expression</source>
        <target state="translated">对象、序列或记录表达式无效</target>
        <note />
      </trans-unit>
      <trans-unit id="tcInvalidSequenceExpressionSyntaxForm">
        <source>Invalid record, sequence or computation expression. Sequence expressions should be of the form 'seq {{ ... }}'</source>
        <target state="translated">记录、序列或计算表达式无效。序列表达式的格式应为“seq {{ ... }}”</target>
        <note />
      </trans-unit>
      <trans-unit id="tcExpressionWithIfRequiresParenthesis">
        <source>This list or array expression includes an element of the form 'if ... then ... else'. Parenthesize this expression to indicate it is an individual element of the list or array, to disambiguate this from a list generated using a sequence expression</source>
        <target state="translated">此列表或数组表达式包括采用“if ... then ... else”格式的元素。请使用括号将此表达式括起来以指示它是列表或数组中的单个元素，从而将此表达式与使用序列表达式生成的列表进行区分</target>
        <note />
      </trans-unit>
      <trans-unit id="tcUnableToParseFormatString">
        <source>Unable to parse format string '{0}'</source>
        <target state="translated">无法分析格式字符串“{0}”</target>
        <note />
      </trans-unit>
      <trans-unit id="tcListLiteralMaxSize">
        <source>This list expression exceeds the maximum size for list literals. Use an array for larger literals and call Array.ToList.</source>
        <target state="translated">此列表表达式超出列表文本的最大大小。请对大型的文本使用数组并调用 Array.ToList。</target>
        <note />
      </trans-unit>
      <trans-unit id="tcExpressionFormRequiresObjectConstructor">
        <source>The expression form 'expr then expr' may only be used as part of an explicit object constructor</source>
        <target state="translated">表达式格式“expr then expr”只能用作显式对象构造函数的一部分</target>
        <note />
      </trans-unit>
      <trans-unit id="tcNamedArgumentsCannotBeUsedInMemberTraits">
        <source>Named arguments cannot be given to member trait calls</source>
        <target state="translated">不能将命名参数提供给成员特征调用</target>
        <note />
      </trans-unit>
      <trans-unit id="tcNotValidEnumCaseName">
        <source>This is not a valid name for an enumeration case</source>
        <target state="translated">对于枚举用例来说，这不是有效的名称</target>
        <note />
      </trans-unit>
      <trans-unit id="tcFieldIsNotMutable">
        <source>This field is not mutable</source>
        <target state="translated">此字段是不可变的</target>
        <note />
      </trans-unit>
      <trans-unit id="tcConstructRequiresListArrayOrSequence">
        <source>This construct may only be used within list, array and sequence expressions, e.g. expressions of the form 'seq {{ ... }}', '[ ... ]' or '[| ... |]'. These use the syntax 'for ... in ... do ... yield...' to generate elements</source>
        <target state="translated">只能在列表、数组和序列表达式中使用此构造函数，例如格式为“seq {{ ... }}”、“[ ... ]”或“[| ... |]”的表达式。它们将使用语法“for ... in ... do ... yield...”来生成元素</target>
        <note />
      </trans-unit>
      <trans-unit id="tcConstructRequiresComputationExpressions">
        <source>This construct may only be used within computation expressions. To return a value from an ordinary function simply write the expression without 'return'.</source>
        <target state="translated">只能在计算表达式中使用此构造。若要从普通函数返回值，只需编写不带“return”的表达式。</target>
        <note />
      </trans-unit>
      <trans-unit id="tcConstructRequiresSequenceOrComputations">
        <source>This construct may only be used within sequence or computation expressions</source>
        <target state="translated">只能在序列或计算表达式中使用此构造</target>
        <note />
      </trans-unit>
      <trans-unit id="tcConstructRequiresComputationExpression">
        <source>This construct may only be used within computation expressions</source>
        <target state="translated">只能在计算表达式中使用此构造</target>
        <note />
      </trans-unit>
      <trans-unit id="tcInvalidIndexerExpression">
        <source>Incomplete expression or invalid use of indexer syntax</source>
        <target state="translated">表达式不完整或无效索引器语法使用</target>
        <note />
      </trans-unit>
      <trans-unit id="tcObjectOfIndeterminateTypeUsedRequireTypeConstraint">
        <source>The operator 'expr.[idx]' has been used on an object of indeterminate type based on information prior to this program point. Consider adding further type constraints</source>
        <target state="translated">已基于此程序点之前的信息对不确定类型的对象使用运算符“expr.[idx]”。请考虑添加更多类型约束</target>
        <note />
      </trans-unit>
      <trans-unit id="tcCannotInheritFromVariableType">
        <source>Cannot inherit from a variable type</source>
        <target state="translated">无法从变量类型继承</target>
        <note />
      </trans-unit>
      <trans-unit id="tcObjectConstructorsOnTypeParametersCannotTakeArguments">
        <source>Calls to object constructors on type parameters cannot be given arguments</source>
        <target state="translated">不能为针对类型参数的对象构造函数调用提供参数</target>
        <note />
      </trans-unit>
      <trans-unit id="tcCompiledNameAttributeMisused">
        <source>The 'CompiledName' attribute cannot be used with this language element</source>
        <target state="translated">“CompiledName”特性不能用于此语言元素</target>
        <note />
      </trans-unit>
      <trans-unit id="tcNamedTypeRequired">
        <source>'{0}' may only be used with named types</source>
        <target state="translated">“{0}”只能用于命名类型</target>
        <note />
      </trans-unit>
      <trans-unit id="tcInheritCannotBeUsedOnInterfaceType">
        <source>'inherit' cannot be used on interface types. Consider implementing the interface by using 'interface ... with ... end' instead.</source>
        <target state="translated">“inherit”不能用于接口类型。请考虑改用“interface ... with ... end”实现接口。</target>
        <note />
      </trans-unit>
      <trans-unit id="tcNewCannotBeUsedOnInterfaceType">
        <source>'new' cannot be used on interface types. Consider using an object expression '{{ new ... with ... }}' instead.</source>
        <target state="translated">“new”不能用于接口类型。请考虑改用对象表达式“{{ new ... with ... }}”。</target>
        <note />
      </trans-unit>
      <trans-unit id="tcAbstractTypeCannotBeInstantiated">
        <source>Instances of this type cannot be created since it has been marked abstract or not all methods have been given implementations. Consider using an object expression '{{ new ... with ... }}' instead.</source>
        <target state="translated">无法创建此类型的实例，因为已将此类型标记为抽象的或者没有为所有方法给定实现。请考虑改用对象表达式“{{ new ... with ... }}”。</target>
        <note />
      </trans-unit>
      <trans-unit id="tcIDisposableTypeShouldUseNew">
        <source>It is recommended that objects supporting the IDisposable interface are created using the syntax 'new Type(args)', rather than 'Type(args)' or 'Type' as a function value representing the constructor, to indicate that resources may be owned by the generated value</source>
        <target state="translated">建议通过将语法 "new Type(args)"(而非 "Type(args)" 或 "Type")用作表示构造函数的函数值来创建支持 IDisposable 接口的对象，以指示生成的值可拥有该资源</target>
        <note />
      </trans-unit>
      <trans-unit id="tcSyntaxCanOnlyBeUsedToCreateObjectTypes">
        <source>'{0}' may only be used to construct object types</source>
        <target state="translated">“{0}”只能用于构造对象类型</target>
        <note />
      </trans-unit>
      <trans-unit id="tcConstructorRequiresCall">
        <source>Constructors for the type '{0}' must directly or indirectly call its implicit object constructor. Use a call to the implicit object constructor instead of a record expression.</source>
        <target state="translated">类型“{0}”的构造函数必须直接或间接调用其隐式对象构造函数。请使用对隐式对象构造函数的调用，而不是记录表达式。</target>
        <note />
      </trans-unit>
      <trans-unit id="tcUndefinedField">
        <source>The field '{0}' has been given a value, but is not present in the type '{1}'</source>
        <target state="translated">已为字段“{0}”给定值，但该字段未包含在类型“{1}”中</target>
        <note />
      </trans-unit>
      <trans-unit id="tcFieldRequiresAssignment">
        <source>No assignment given for field '{0}' of type '{1}'</source>
        <target state="translated">未为类型“{1}”的字段“{0}”赋值</target>
        <note />
      </trans-unit>
      <trans-unit id="tcExtraneousFieldsGivenValues">
        <source>Extraneous fields have been given values</source>
        <target state="translated">已为外来字段给定值</target>
        <note />
      </trans-unit>
      <trans-unit id="tcObjectExpressionsCanOnlyOverrideAbstractOrVirtual">
        <source>Only overrides of abstract and virtual members may be specified in object expressions</source>
        <target state="translated">只能在对象表达式中指定抽象和虚拟成员的重写</target>
        <note />
      </trans-unit>
      <trans-unit id="tcNoAbstractOrVirtualMemberFound">
        <source>The member '{0}' does not correspond to any abstract or virtual method available to override or implement.</source>
        <target state="translated">成员“{0}”与可用于替代或实现的任何抽象或虚拟方法均不对应。</target>
        <note />
      </trans-unit>
      <trans-unit id="tcMemberFoundIsNotAbstractOrVirtual">
        <source>The type {0} contains the member '{1}' but it is not a virtual or abstract method that is available to override or implement.</source>
        <target state="translated">类型 {0} 包含成员“{1}”，但其不是可用于替代或实现的虚拟或抽象方法。</target>
        <note />
      </trans-unit>
      <trans-unit id="tcArgumentArityMismatch">
        <source>The member '{0}' does not accept the correct number of arguments. {1} argument(s) are expected, but {2} were given. The required signature is '{3}'.{4}</source>
        <target state="translated">成员“{0}”未接受正确的参数数目。应为 {1} 个参数，但给出了 {2} 个参数。必需的签名为“{3}”。{4}</target>
        <note />
      </trans-unit>
      <trans-unit id="tcArgumentArityMismatchOneOverload">
        <source>The member '{0}' does not accept the correct number of arguments. One overload accepts {1} arguments, but {2} were given. The required signature is '{3}'.{4}</source>
        <target state="translated">成员“{0}”不支持正确的参数数目。一个重载只支持 {1} 个参数，但给出了 {2} 个参数。必需的签名为“{3}”。{4}</target>
        <note />
      </trans-unit>
      <trans-unit id="tcSimpleMethodNameRequired">
        <source>A simple method name is required here</source>
        <target state="translated">此处需要简单的方法名称</target>
        <note />
      </trans-unit>
      <trans-unit id="tcPredefinedTypeCannotBeUsedAsSuperType">
        <source>The types System.ValueType, System.Enum, System.Delegate, System.MulticastDelegate and System.Array cannot be used as super types in an object expression or class</source>
        <target state="translated">类型 System.ValueType、System.Enum、System.Delegate、System.MulticastDelegate 和 System.Array 不能用作对象表达式或类中的超类型</target>
        <note />
      </trans-unit>
      <trans-unit id="tcNewMustBeUsedWithNamedType">
        <source>'new' must be used with a named type</source>
        <target state="translated">“new”必须用于命名类型</target>
        <note />
      </trans-unit>
      <trans-unit id="tcCannotCreateExtensionOfSealedType">
        <source>Cannot create an extension of a sealed type</source>
        <target state="translated">无法创建密封类型的扩展</target>
        <note />
      </trans-unit>
      <trans-unit id="tcNoArgumentsForRecordValue">
        <source>No arguments may be given when constructing a record value</source>
        <target state="translated">在构造记录值时，可能未给定任何参数</target>
        <note />
      </trans-unit>
      <trans-unit id="tcNoInterfaceImplementationForConstructionExpression">
        <source>Interface implementations cannot be given on construction expressions</source>
        <target state="translated">不能在构造表达式中提供接口实现</target>
        <note />
      </trans-unit>
      <trans-unit id="tcObjectConstructionCanOnlyBeUsedInClassTypes">
        <source>Object construction expressions may only be used to implement constructors in class types</source>
        <target state="translated">对象构造表达式只能用于实现类类型中的构造函数</target>
        <note />
      </trans-unit>
      <trans-unit id="tcOnlySimpleBindingsCanBeUsedInConstructionExpressions">
        <source>Only simple bindings of the form 'id = expr' can be used in construction expressions</source>
        <target state="translated">只能在构造表达式中使用“id = expr”格式的简单绑定</target>
        <note />
      </trans-unit>
      <trans-unit id="tcObjectsMustBeInitializedWithObjectExpression">
        <source>Objects must be initialized by an object construction expression that calls an inherited object constructor and assigns a value to each field</source>
        <target state="translated">对象必须由一个对象构造表达式进行初始化，该表达式将调用继承的对象构造函数并为每个字段赋值</target>
        <note />
      </trans-unit>
      <trans-unit id="tcExpectedInterfaceType">
        <source>Expected an interface type</source>
        <target state="translated">应为接口类型</target>
        <note />
      </trans-unit>
      <trans-unit id="tcConstructorForInterfacesDoNotTakeArguments">
        <source>Constructor expressions for interfaces do not take arguments</source>
        <target state="translated">接口的构造函数表达式不采用参数</target>
        <note />
      </trans-unit>
      <trans-unit id="tcConstructorRequiresArguments">
        <source>This object constructor requires arguments</source>
        <target state="translated">此对象构造函数需要参数</target>
        <note />
      </trans-unit>
      <trans-unit id="tcNewRequiresObjectConstructor">
        <source>'new' may only be used with object constructors</source>
        <target state="translated">“new”只能用于对象构造函数</target>
        <note />
      </trans-unit>
      <trans-unit id="tcAtLeastOneOverrideIsInvalid">
        <source>At least one override did not correctly implement its corresponding abstract member</source>
        <target state="translated">至少有一个重写未正确实现其相应的抽象成员</target>
        <note />
      </trans-unit>
      <trans-unit id="tcNumericLiteralRequiresModule">
        <source>This numeric literal requires that a module '{0}' defining functions FromZero, FromOne, FromInt32, FromInt64 and FromString be in scope</source>
        <target state="translated">此数值文本要求定义函数 FromZero、FromOne、FromInt32、FromInt64 和 FromString 的模块“{0}”位于范围内</target>
        <note />
      </trans-unit>
      <trans-unit id="tcInvalidRecordConstruction">
        <source>Invalid record construction</source>
        <target state="translated">记录构造无效</target>
        <note />
      </trans-unit>
      <trans-unit id="tcExpressionFormRequiresRecordTypes">
        <source>The expression form {{ expr with ... }} may only be used with record types. To build object types use {{ new Type(...) with ... }}</source>
        <target state="translated">表达式格式 {{ expr with ... }} 只能用于记录类型。若要生成对象类型，请使用 {{ new Type(...) with ... }}</target>
        <note />
      </trans-unit>
      <trans-unit id="tcInheritedTypeIsNotObjectModelType">
        <source>The inherited type is not an object model type</source>
        <target state="translated">继承的类型不是对象模型类型</target>
        <note />
      </trans-unit>
      <trans-unit id="tcObjectConstructionExpressionCanOnlyImplementConstructorsInObjectModelTypes">
        <source>Object construction expressions (i.e. record expressions with inheritance specifications) may only be used to implement constructors in object model types. Use 'new ObjectType(args)' to construct instances of object model types outside of constructors</source>
        <target state="translated">对象构造函数表达式(即，具有继承规范的记录表达式)只能用于实现对象模型类型中的构造函数。请使用“new ObjectType(args)”在构造函数的外部构造对象模型类型的实例</target>
        <note />
      </trans-unit>
      <trans-unit id="tcEmptyRecordInvalid">
        <source>'{{ }}' is not a valid expression. Records must include at least one field. Empty sequences are specified by using Seq.empty or an empty list '[]'.</source>
        <target state="translated">“{{ }}”不是有效的表达式。记录必须至少包含一个字段。使用 Seq.empty 或空列表“[]”指定空序列。</target>
        <note />
      </trans-unit>
      <trans-unit id="tcTypeIsNotARecordTypeNeedConstructor">
        <source>This type is not a record type. Values of class and struct types must be created using calls to object constructors.</source>
        <target state="translated">此类型不是记录类型。必须使用对对象构造函数的调用来创建类和结构类型的值。</target>
        <note />
      </trans-unit>
      <trans-unit id="tcTypeIsNotARecordType">
        <source>This type is not a record type</source>
        <target state="translated">此类型不是记录类型</target>
        <note />
      </trans-unit>
      <trans-unit id="tcConstructIsAmbiguousInComputationExpression">
        <source>This construct is ambiguous as part of a computation expression. Nested expressions may be written using 'let _ = (...)' and nested computations using 'let! res = builder {{ ... }}'.</source>
        <target state="translated">此构造作为计算表达式的一部分具有多义性。可以使用“let _ = (...)”来编写嵌套的表达式，并可以使用“let! res = builder {{ ... }}”来编写嵌套的计算。</target>
        <note />
      </trans-unit>
      <trans-unit id="tcConstructIsAmbiguousInSequenceExpression">
        <source>This construct is ambiguous as part of a sequence expression. Nested expressions may be written using 'let _ = (...)' and nested sequences using 'yield! seq {{... }}'.</source>
        <target state="translated">此构造作为序列表达式的一部分具有多义性。可以使用“let _ = (...)”来编写嵌套的表达式，并可以使用“yield! seq {{... }}”来编写嵌套的序列。</target>
        <note />
      </trans-unit>
      <trans-unit id="tcDoBangIllegalInSequenceExpression">
        <source>'do!' cannot be used within sequence expressions</source>
        <target state="translated">不能在序列表达式中使用“do!</target>
        <note />
      </trans-unit>
      <trans-unit id="tcUseForInSequenceExpression">
        <source>The use of 'let! x = coll' in sequence expressions is not permitted. Use 'for x in coll' instead.</source>
        <target state="translated">不允许在序列表达式中使用“let! x = coll”。请改用“for x in coll”。</target>
        <note />
      </trans-unit>
      <trans-unit id="tcTryIllegalInSequenceExpression">
        <source>'try'/'with' cannot be used within sequence expressions</source>
        <target state="translated">不能在序列表达式中使用“try”/“with”</target>
        <note />
      </trans-unit>
      <trans-unit id="tcUseYieldBangForMultipleResults">
        <source>In sequence expressions, multiple results are generated using 'yield!'</source>
        <target state="translated">在序列表达式中，使用“yield!”生成多个结果</target>
        <note />
      </trans-unit>
      <trans-unit id="tcInvalidAssignment">
        <source>Invalid assignment</source>
        <target state="translated">赋值无效</target>
        <note />
      </trans-unit>
      <trans-unit id="tcInvalidUseOfTypeName">
        <source>Invalid use of a type name</source>
        <target state="translated">类型名称的使用无效</target>
        <note />
      </trans-unit>
      <trans-unit id="tcTypeHasNoAccessibleConstructor">
        <source>This type has no accessible object constructors</source>
        <target state="translated">此类型不具有可访问的对象构造函数</target>
        <note />
      </trans-unit>
      <trans-unit id="tcInvalidUseOfInterfaceType">
        <source>Invalid use of an interface type</source>
        <target state="translated">接口类型的使用无效</target>
        <note />
      </trans-unit>
      <trans-unit id="tcInvalidUseOfDelegate">
        <source>Invalid use of a delegate constructor. Use the syntax 'new Type(args)' or just 'Type(args)'.</source>
        <target state="translated">委托构造函数的使用无效。请使用语法“new Type(args)”或直接使用“Type(args)”。</target>
        <note />
      </trans-unit>
      <trans-unit id="tcPropertyIsNotStatic">
        <source>Property '{0}' is not static</source>
        <target state="translated">属性“{0}”不是静态的</target>
        <note />
      </trans-unit>
      <trans-unit id="tcPropertyIsNotReadable">
        <source>Property '{0}' is not readable</source>
        <target state="translated">属性“{0}”不可读</target>
        <note />
      </trans-unit>
      <trans-unit id="tcLookupMayNotBeUsedHere">
        <source>This lookup cannot be used here</source>
        <target state="translated">不能在此处使用此查找</target>
        <note />
      </trans-unit>
      <trans-unit id="tcPropertyIsStatic">
        <source>Property '{0}' is static</source>
        <target state="translated">属性“{0}”是静态的</target>
        <note />
      </trans-unit>
      <trans-unit id="tcPropertyCannotBeSet1">
        <source>Property '{0}' cannot be set</source>
        <target state="translated">无法设置属性“{0}”</target>
        <note />
      </trans-unit>
      <trans-unit id="tcConstructorsCannotBeFirstClassValues">
        <source>Constructors must be applied to arguments and cannot be used as first-class values. If necessary use an anonymous function '(fun arg1 ... argN -&gt; new Type(arg1,...,argN))'.</source>
        <target state="translated">构造函数必须应用于参数，且不能用作第一类值。如有必要，请使用匿名函数 "(fun arg1 ... argN -&gt; new Type(arg1,...,argN))"。</target>
        <note />
      </trans-unit>
      <trans-unit id="tcSyntaxFormUsedOnlyWithRecordLabelsPropertiesAndFields">
        <source>The syntax 'expr.id' may only be used with record labels, properties and fields</source>
        <target state="translated">语法“expr.id”只能用于记录标签、属性和字段</target>
        <note />
      </trans-unit>
      <trans-unit id="tcEventIsStatic">
        <source>Event '{0}' is static</source>
        <target state="translated">事件“{0}”是静态的</target>
        <note />
      </trans-unit>
      <trans-unit id="tcEventIsNotStatic">
        <source>Event '{0}' is not static</source>
        <target state="translated">事件“{0}”不是静态的</target>
        <note />
      </trans-unit>
      <trans-unit id="tcNamedArgumentDidNotMatch">
        <source>The named argument '{0}' did not match any argument or mutable property</source>
        <target state="translated">命名参数“{0}”与任何参数或可变属性均不匹配</target>
        <note />
      </trans-unit>
      <trans-unit id="tcOverloadsCannotHaveCurriedArguments">
        <source>One or more of the overloads of this method has curried arguments. Consider redesigning these members to take arguments in tupled form.</source>
        <target state="translated">此方法的一个或多个重载具有扩充参数。请考虑将这些成员重新设计为采用元组格式的参数。</target>
        <note />
      </trans-unit>
      <trans-unit id="tcUnnamedArgumentsDoNotFormPrefix">
        <source>The unnamed arguments do not form a prefix of the arguments of the method called</source>
        <target state="translated">未命名的参数未形成已调用方法的参数的前缀</target>
        <note />
      </trans-unit>
      <trans-unit id="tcStaticOptimizationConditionalsOnlyForFSharpLibrary">
        <source>Static optimization conditionals are only for use within the F# library</source>
        <target state="translated">只能在 F# 库中使用静态优化条件</target>
        <note />
      </trans-unit>
      <trans-unit id="tcFormalArgumentIsNotOptional">
        <source>The corresponding formal argument is not optional</source>
        <target state="translated">相应的形参不是可选的</target>
        <note />
      </trans-unit>
      <trans-unit id="tcInvalidOptionalAssignmentToPropertyOrField">
        <source>Invalid optional assignment to a property or field</source>
        <target state="translated">某个属性或字段的可选赋值无效</target>
        <note />
      </trans-unit>
      <trans-unit id="tcDelegateConstructorMustBePassed">
        <source>A delegate constructor must be passed a single function value</source>
        <target state="translated">必须向委托构造函数传递单个函数值</target>
        <note />
      </trans-unit>
      <trans-unit id="tcBindingCannotBeUseAndRec">
        <source>A binding cannot be marked both 'use' and 'rec'</source>
        <target state="translated">不能将一个绑定同时标记为“use”和“rec”</target>
        <note />
      </trans-unit>
      <trans-unit id="tcVolatileOnlyOnClassLetBindings">
        <source>The 'VolatileField' attribute may only be used on 'let' bindings in classes</source>
        <target state="translated">只能在类中的“let”绑定中使用“VolatileField”特性</target>
        <note />
      </trans-unit>
      <trans-unit id="tcAttributesAreNotPermittedOnLetBindings">
        <source>Attributes are not permitted on 'let' bindings in expressions</source>
        <target state="translated">不允许对表达式中的“let”绑定使用特性</target>
        <note />
      </trans-unit>
      <trans-unit id="tcDefaultValueAttributeRequiresVal">
        <source>The 'DefaultValue' attribute may only be used on 'val' declarations</source>
        <target state="translated">“DefaultValue”特性只能用于“val”声明</target>
        <note />
      </trans-unit>
      <trans-unit id="tcConditionalAttributeRequiresMembers">
        <source>The 'ConditionalAttribute' attribute may only be used on members</source>
        <target state="translated">“ConditionalAttribute”特性只能用于成员</target>
        <note />
      </trans-unit>
      <trans-unit id="tcInvalidActivePatternName">
        <source>This is not a valid name for an active pattern</source>
        <target state="translated">对于活动模式来说，这不是有效的名称</target>
        <note />
      </trans-unit>
      <trans-unit id="tcEntryPointAttributeRequiresFunctionInModule">
        <source>The 'EntryPointAttribute' attribute may only be used on function definitions in modules</source>
        <target state="translated">“EntryPointAttribute”特性只能用于模块中的函数定义</target>
        <note />
      </trans-unit>
      <trans-unit id="tcMutableValuesCannotBeInline">
        <source>Mutable values cannot be marked 'inline'</source>
        <target state="translated">不能将可变值标记为“inline”</target>
        <note />
      </trans-unit>
      <trans-unit id="tcMutableValuesMayNotHaveGenericParameters">
        <source>Mutable values cannot have generic parameters</source>
        <target state="translated">可变值不能具有泛型参数</target>
        <note />
      </trans-unit>
      <trans-unit id="tcMutableValuesSyntax">
        <source>Mutable function values should be written 'let mutable f = (fun args -&gt; ...)'</source>
        <target state="translated">应按照 "let mutable f = (fun args -&gt; ...)" 格式编写可变函数值</target>
        <note />
      </trans-unit>
      <trans-unit id="tcOnlyFunctionsCanBeInline">
        <source>Only functions may be marked 'inline'</source>
        <target state="translated">只能将函数标记为“inline”</target>
        <note />
      </trans-unit>
      <trans-unit id="tcIllegalAttributesForLiteral">
        <source>A literal value cannot be given the [&lt;ThreadStatic&gt;] or [&lt;ContextStatic&gt;] attributes</source>
        <target state="translated">无法向文本值赋予 [&lt;ThreadStatic&gt;] 或 [&lt;ContextStatic&gt;] 属性</target>
        <note />
      </trans-unit>
      <trans-unit id="tcLiteralCannotBeMutable">
        <source>A literal value cannot be marked 'mutable'</source>
        <target state="translated">不能将文本值标记为“mutable”</target>
        <note />
      </trans-unit>
      <trans-unit id="tcLiteralCannotBeInline">
        <source>A literal value cannot be marked 'inline'</source>
        <target state="translated">不能将文本值标记为“inline”</target>
        <note />
      </trans-unit>
      <trans-unit id="tcLiteralCannotHaveGenericParameters">
        <source>Literal values cannot have generic parameters</source>
        <target state="translated">文本值不能具有泛型参数</target>
        <note />
      </trans-unit>
      <trans-unit id="tcInvalidConstantExpression">
        <source>This is not a valid constant expression</source>
        <target state="translated">这不是有效的常数表达式</target>
        <note />
      </trans-unit>
      <trans-unit id="tcTypeIsInaccessible">
        <source>This type is not accessible from this code location</source>
        <target state="translated">无法从此代码位置访问此类型</target>
        <note />
      </trans-unit>
      <trans-unit id="tcUnexpectedConditionInImportedAssembly">
        <source>Unexpected condition in imported assembly: failed to decode AttributeUsage attribute</source>
        <target state="translated">导入的程序集中的意外条件: 未能对 AttributeUsage 特性进行解码</target>
        <note />
      </trans-unit>
      <trans-unit id="tcUnrecognizedAttributeTarget">
        <source>Unrecognized attribute target. Valid attribute targets are 'assembly', 'module', 'type', 'method', 'property', 'return', 'param', 'field', 'event', 'constructor'.</source>
        <target state="translated">无法识别的特性目标。有效的特性目标为“assembly”、“module”、“type”、“method”、“property”、“return”、“param”、“field”、“event”、“constructor”。</target>
        <note />
      </trans-unit>
      <trans-unit id="tcAttributeIsNotValidForLanguageElementUseDo">
        <source>This attribute is not valid for use on this language element. Assembly attributes should be attached to a 'do ()' declaration, if necessary within an F# module.</source>
        <target state="translated">对此语言元素使用此特性无效。如有需要，应将程序集特性附加到 F# 模块中的“do ()”声明。</target>
        <note />
      </trans-unit>
      <trans-unit id="tcAttributeIsNotValidForLanguageElement">
        <source>This attribute is not valid for use on this language element</source>
        <target state="translated">对此语言元素使用此特性无效</target>
        <note />
      </trans-unit>
      <trans-unit id="tcOptionalArgumentsCannotBeUsedInCustomAttribute">
        <source>Optional arguments cannot be used in custom attributes</source>
        <target state="translated">自定义特性中不能使用可选参数</target>
        <note />
      </trans-unit>
      <trans-unit id="tcPropertyCannotBeSet0">
        <source>This property cannot be set</source>
        <target state="translated">无法设置此属性</target>
        <note />
      </trans-unit>
      <trans-unit id="tcPropertyOrFieldNotFoundInAttribute">
        <source>This property or field was not found on this custom attribute type</source>
        <target state="translated">未在此自定义特性类型中找到此属性或字段</target>
        <note />
      </trans-unit>
      <trans-unit id="tcCustomAttributeMustBeReferenceType">
        <source>A custom attribute must be a reference type</source>
        <target state="translated">自定义特性必须是引用类型</target>
        <note />
      </trans-unit>
      <trans-unit id="tcCustomAttributeArgumentMismatch">
        <source>The number of args for a custom attribute does not match the expected number of args for the attribute constructor</source>
        <target state="translated">自定义特性的参数数目与特性构造函数所需的参数数目不匹配</target>
        <note />
      </trans-unit>
      <trans-unit id="tcCustomAttributeMustInvokeConstructor">
        <source>A custom attribute must invoke an object constructor</source>
        <target state="translated">自定义特性必须调用对象构造函数</target>
        <note />
      </trans-unit>
      <trans-unit id="tcAttributeExpressionsMustBeConstructorCalls">
        <source>Attribute expressions must be calls to object constructors</source>
        <target state="translated">特性表达式必须是对对象构造函数的调用</target>
        <note />
      </trans-unit>
      <trans-unit id="tcUnsupportedAttribute">
        <source>This attribute cannot be used in this version of F#</source>
        <target state="translated">不能在此版本的 F# 中使用该特性</target>
        <note />
      </trans-unit>
      <trans-unit id="tcInvalidInlineSpecification">
        <source>Invalid inline specification</source>
        <target state="translated">内联规范无效</target>
        <note />
      </trans-unit>
      <trans-unit id="tcInvalidUseBinding">
        <source>'use' bindings must be of the form 'use &lt;var&gt; = &lt;expr&gt;'</source>
        <target state="translated">"use" 绑定必须采用 "use &lt;var&gt; = &lt;expr&gt;" 形式</target>
        <note />
      </trans-unit>
      <trans-unit id="tcAbstractMembersIllegalInAugmentation">
        <source>Abstract members are not permitted in an augmentation - they must be defined as part of the type itself</source>
        <target state="translated">扩大中不允许使用抽象成员 - 必须将它们定义为类型本身的一部分</target>
        <note />
      </trans-unit>
      <trans-unit id="tcMethodOverridesIllegalHere">
        <source>Method overrides and interface implementations are not permitted here</source>
        <target state="translated">此处不允许使用方法重写和接口实现</target>
        <note />
      </trans-unit>
      <trans-unit id="tcNoMemberFoundForOverride">
        <source>No abstract or interface member was found that corresponds to this override</source>
        <target state="translated">未找到与此重写对应的抽象或接口成员</target>
        <note />
      </trans-unit>
      <trans-unit id="tcOverrideArityMismatch">
        <source>This override takes a different number of arguments to the corresponding abstract member. The following abstract members were found:{0}</source>
        <target state="translated">此替代使用的参数数量与对应的抽象成员的数量不同。找到以下抽象成员: {0}</target>
        <note />
      </trans-unit>
      <trans-unit id="tcDefaultImplementationAlreadyExists">
        <source>This method already has a default implementation</source>
        <target state="translated">此方法已具有默认实现</target>
        <note />
      </trans-unit>
      <trans-unit id="tcDefaultAmbiguous">
        <source>The method implemented by this default is ambiguous</source>
        <target state="translated">此默认值实现的方法具有多义性</target>
        <note />
      </trans-unit>
      <trans-unit id="tcNoPropertyFoundForOverride">
        <source>No abstract property was found that corresponds to this override</source>
        <target state="translated">未找到与此重写对应的抽象属性</target>
        <note />
      </trans-unit>
      <trans-unit id="tcAbstractPropertyMissingGetOrSet">
        <source>This property overrides or implements an abstract property but the abstract property doesn't have a corresponding {0}</source>
        <target state="translated">此属性会重写或实现一个抽象属性，但该抽象属性没有相应的 {0}</target>
        <note />
      </trans-unit>
      <trans-unit id="tcInvalidSignatureForSet">
        <source>Invalid signature for set member</source>
        <target state="translated">集成员的签名无效</target>
        <note />
      </trans-unit>
      <trans-unit id="tcNewMemberHidesAbstractMember">
        <source>This new member hides the abstract member '{0}'. Rename the member or use 'override' instead.</source>
        <target state="translated">此新成员隐藏了抽象成员“{0}”。重命名此成员或改用“override”。</target>
        <note />
      </trans-unit>
      <trans-unit id="tcNewMemberHidesAbstractMemberWithSuffix">
        <source>This new member hides the abstract member '{0}' once tuples, functions, units of measure and/or provided types are erased. Rename the member or use 'override' instead.</source>
        <target state="translated">一旦清除元组、函数、度量单位和/或所提供的类型，此新成员就会隐藏抽象成员“{0}”。请重命名此成员或改用“override”。</target>
        <note />
      </trans-unit>
      <trans-unit id="tcStaticInitializersIllegalInInterface">
        <source>Interfaces cannot contain definitions of static initializers</source>
        <target state="translated">接口不能包含静态初始化表达式的定义</target>
        <note />
      </trans-unit>
      <trans-unit id="tcObjectConstructorsIllegalInInterface">
        <source>Interfaces cannot contain definitions of object constructors</source>
        <target state="translated">接口不能包含对象构造函数的定义</target>
        <note />
      </trans-unit>
      <trans-unit id="tcMemberOverridesIllegalInInterface">
        <source>Interfaces cannot contain definitions of member overrides</source>
        <target state="translated">接口不能包含成员重写的定义</target>
        <note />
      </trans-unit>
      <trans-unit id="tcConcreteMembersIllegalInInterface">
        <source>Interfaces cannot contain definitions of concrete instance members. You may need to define a constructor on your type to indicate that the type is a class.</source>
        <target state="translated">接口不能包含具体实例成员的定义。可能需要定义类型的构造函数来指示该类型是类。</target>
        <note />
      </trans-unit>
      <trans-unit id="tcConstructorsDisallowedInExceptionAugmentation">
        <source>Constructors cannot be specified in exception augmentations</source>
        <target state="translated">不能在异常扩大中指定构造函数</target>
        <note />
      </trans-unit>
      <trans-unit id="tcStructsCannotHaveConstructorWithNoArguments">
        <source>Structs cannot have an object constructor with no arguments. This is a restriction imposed on all CLI languages as structs automatically support a default constructor.</source>
        <target state="translated">结构不能具有不带参数的对象构造函数。这是对所有 CLI 语言实施的限制，原因是结构自动支持默认构造函数。</target>
        <note />
      </trans-unit>
      <trans-unit id="tcConstructorsIllegalForThisType">
        <source>Constructors cannot be defined for this type</source>
        <target state="translated">不能为此类型定义构造函数</target>
        <note />
      </trans-unit>
      <trans-unit id="tcRecursiveBindingsWithMembersMustBeDirectAugmentation">
        <source>Recursive bindings that include member specifications can only occur as a direct augmentation of a type</source>
        <target state="translated">包含成员规格的递归绑定只能作为类型的直接扩大出现</target>
        <note />
      </trans-unit>
      <trans-unit id="tcOnlySimplePatternsInLetRec">
        <source>Only simple variable patterns can be bound in 'let rec' constructs</source>
        <target state="translated">只能在“let rec”构造中绑定简单的变量模式</target>
        <note />
      </trans-unit>
      <trans-unit id="tcOnlyRecordFieldsAndSimpleLetCanBeMutable">
        <source>Mutable 'let' bindings can't be recursive or defined in recursive modules or namespaces</source>
        <target state="translated">可变 "let" 绑定不能在递归模块或命名空间中递归或定义</target>
        <note />
      </trans-unit>
      <trans-unit id="tcMemberIsNotSufficientlyGeneric">
        <source>This member is not sufficiently generic</source>
        <target state="translated">此成员的通用性不够</target>
        <note />
      </trans-unit>
      <trans-unit id="tcLiteralAttributeRequiresConstantValue">
        <source>A declaration may only be the [&lt;Literal&gt;] attribute if a constant value is also given, e.g. 'val x: int = 1'</source>
        <target state="translated">如果还给定了常量值，例如 “val x: int = 1”，则声明可能只能是 [&lt;Literal&gt;] 属性</target>
        <note />
      </trans-unit>
      <trans-unit id="tcValueInSignatureRequiresLiteralAttribute">
        <source>A declaration may only be given a value in a signature if the declaration has the [&lt;Literal&gt;] attribute</source>
        <target state="translated">仅在声明具有 [&lt;Literal&gt;] 属性时, 才可在签名中为声明指定一个值</target>
        <note />
      </trans-unit>
      <trans-unit id="tcThreadStaticAndContextStaticMustBeStatic">
        <source>Thread-static and context-static variables must be static and given the [&lt;DefaultValue&gt;] attribute to indicate that the value is initialized to the default value on each new thread</source>
        <target state="translated">线程静态变量和上下文静态变量必须是静态的，并具有 [&lt;DefaultValue&gt;] 属性以指示该值初始化为每个新线程上的默认值</target>
        <note />
      </trans-unit>
      <trans-unit id="tcVolatileFieldsMustBeMutable">
        <source>Volatile fields must be marked 'mutable' and cannot be thread-static</source>
        <target state="translated">可变字段必须标记为“mutable”且不能是线程静态的</target>
        <note />
      </trans-unit>
      <trans-unit id="tcUninitializedValFieldsMustBeMutable">
        <source>Uninitialized 'val' fields must be mutable and marked with the '[&lt;DefaultValue&gt;]' attribute. Consider using a 'let' binding instead of a 'val' field.</source>
        <target state="translated">未初始化的 "val" 字段必须是可变的且标记有 "[&lt;DefaultValue&gt;]" 属性。请考虑使用 "let" 绑定而不是 "val" 字段。</target>
        <note />
      </trans-unit>
      <trans-unit id="tcStaticValFieldsMustBeMutableAndPrivate">
        <source>Static 'val' fields in types must be mutable, private and marked with the '[&lt;DefaultValue&gt;]' attribute. They are initialized to the 'null' or 'zero' value for their type. Consider also using a 'static let mutable' binding in a class type.</source>
        <target state="translated">类型中的静态 "val" 字段必须是可变的和私有的，并标记了 "[&lt;DefaultValue&gt;]" 属性。这些字段将初始化为各自类型的 "null" 或“零”值。请考虑在类类型中也使用 "static let mutable" 绑定。</target>
        <note />
      </trans-unit>
      <trans-unit id="tcFieldRequiresName">
        <source>This field requires a name</source>
        <target state="translated">此字段需要名称</target>
        <note />
      </trans-unit>
      <trans-unit id="tcInvalidNamespaceModuleTypeUnionName">
        <source>Invalid namespace, module, type or union case name</source>
        <target state="translated">命名空间、模块、类型或联合用例名称无效</target>
        <note />
      </trans-unit>
      <trans-unit id="tcIllegalFormForExplicitTypeDeclaration">
        <source>Explicit type declarations for constructors must be of the form 'ty1 * ... * tyN -&gt; resTy'. Parentheses may be required around 'resTy'</source>
        <target state="translated">构造函数的显式类型声明必须采用 "ty1 * ... * tyN -&gt; resTy" 格式。"resTy" 两侧可能需要加括号</target>
        <note />
      </trans-unit>
      <trans-unit id="tcReturnTypesForUnionMustBeSameAsType">
        <source>Return types of union cases must be identical to the type being defined, up to abbreviations</source>
        <target state="translated">联合用例的返回类型必须与要定义的类型(直至类型的缩写词)相同</target>
        <note />
      </trans-unit>
      <trans-unit id="tcInvalidEnumerationLiteral">
        <source>This is not a valid value for an enumeration literal</source>
        <target state="translated">对于枚举文本来说，这不是有效的值</target>
        <note />
      </trans-unit>
      <trans-unit id="tcTypeIsNotInterfaceType1">
        <source>The type '{0}' is not an interface type</source>
        <target state="translated">类型“{0}”不是接口类型</target>
        <note />
      </trans-unit>
      <trans-unit id="tcDuplicateSpecOfInterface">
        <source>Duplicate specification of an interface</source>
        <target state="translated">重复的接口规范</target>
        <note />
      </trans-unit>
      <trans-unit id="tcFieldValIllegalHere">
        <source>A field/val declaration is not permitted here</source>
        <target state="translated">此处不允许使用字段/值声明</target>
        <note />
      </trans-unit>
      <trans-unit id="tcInheritIllegalHere">
        <source>A inheritance declaration is not permitted here</source>
        <target state="translated">此处不允许使用继承声明</target>
        <note />
      </trans-unit>
      <trans-unit id="tcModuleRequiresQualifiedAccess">
        <source>This declaration opens the module '{0}', which is marked as 'RequireQualifiedAccess'. Adjust your code to use qualified references to the elements of the module instead, e.g. 'List.map' instead of 'map'. This change will ensure that your code is robust as new constructs are added to libraries.</source>
        <target state="translated">此声明将打开标记为“RequireQualifiedAccess”的模块“{0}”。请调整您的代码以改用对模块元素的限定引用，例如“List.map”而非“map”。此更改将确保您的代码在库中不断添加新构造的情况下依然可靠。</target>
        <note />
      </trans-unit>
      <trans-unit id="tcOpenUsedWithPartiallyQualifiedPath">
        <source>This declaration opens the namespace or module '{0}' through a partially qualified path. Adjust this code to use the full path of the namespace. This change will make your code more robust as new constructs are added to the F# and CLI libraries.</source>
        <target state="translated">此声明通过部分限定的路径来打开命名空间或模块“{0}”。请调整此代码以使用命名空间的完整路径。此更改将使您的代码在 F# 和 CLI 库中不断添加新构造的情况下更为可靠。</target>
        <note />
      </trans-unit>
      <trans-unit id="tcLocalClassBindingsCannotBeInline">
        <source>Local class bindings cannot be marked inline. Consider lifting the definition out of the class or else do not mark it as inline.</source>
        <target state="translated">不能将本地类绑定标记为“inline”。请考虑将定义放到类的外部，否则不要将该类标记为“inline”。</target>
        <note />
      </trans-unit>
      <trans-unit id="tcTypeAbbreviationsMayNotHaveMembers">
        <source>Type abbreviations cannot have members</source>
        <target state="translated">类型缩写词不能具有成员</target>
        <note />
      </trans-unit>
      <trans-unit id="tcTypeAbbreviationsCheckedAtCompileTime">
        <source>As of F# 4.1, the accessibility of type abbreviations is checked at compile-time. Consider changing the accessibility of the type abbreviation. Ignoring this warning might lead to runtime errors.</source>
        <target state="translated">从 F# 4.1 起，类型缩写词的辅助功能在编译时进行检查。请考虑更改类型缩写词的辅助功能。忽略此警告可能会导致运行时错误。</target>
        <note />
      </trans-unit>
      <trans-unit id="tcEnumerationsMayNotHaveMembers">
        <source>Enumerations cannot have members</source>
        <target state="translated">枚举不能具有成员</target>
        <note />
      </trans-unit>
      <trans-unit id="tcMeasureDeclarationsRequireStaticMembers">
        <source>Measure declarations may have only static members</source>
        <target state="translated">度量声明只能具有静态成员</target>
        <note />
      </trans-unit>
      <trans-unit id="tcStructsMayNotContainDoBindings">
        <source>Structs cannot contain 'do' bindings because the default constructor for structs would not execute these bindings</source>
        <target state="translated">结构不能包含“do”绑定，因为结构的默认构造函数将不会执行这些绑定</target>
        <note />
      </trans-unit>
      <trans-unit id="tcStructsMayNotContainLetBindings">
        <source>Structs cannot contain value definitions because the default constructor for structs will not execute these bindings. Consider adding additional arguments to the primary constructor for the type.</source>
        <target state="translated">结构不能包含值定义，因为结构的默认构造函数将不会执行这些绑定。请考虑为该类型的主构造函数添加更多参数。</target>
        <note />
      </trans-unit>
      <trans-unit id="tcStaticLetBindingsRequireClassesWithImplicitConstructors">
        <source>Static value definitions may only be used in types with a primary constructor. Consider adding arguments to the type definition, e.g. 'type X(args) = ...'.</source>
        <target state="translated">静态值定义只能在具有主构造函数的类型中使用。请考虑向类型定义添加参数，例如“type X(args) = ...”。</target>
        <note />
      </trans-unit>
      <trans-unit id="tcMeasureDeclarationsRequireStaticMembersNotConstructors">
        <source>Measure declarations may have only static members: constructors are not available</source>
        <target state="translated">度量声明只能具有静态成员: 构造函数不可用</target>
        <note />
      </trans-unit>
      <trans-unit id="tcMemberAndLocalClassBindingHaveSameName">
        <source>A member and a local class binding both have the name '{0}'</source>
        <target state="translated">一个成员和一个本地类绑定的名称都为“{0}”</target>
        <note />
      </trans-unit>
      <trans-unit id="tcTypeAbbreviationsCannotHaveInterfaceDeclaration">
        <source>Type abbreviations cannot have interface declarations</source>
        <target state="translated">类型缩写词不能具有接口声明</target>
        <note />
      </trans-unit>
      <trans-unit id="tcEnumerationsCannotHaveInterfaceDeclaration">
        <source>Enumerations cannot have interface declarations</source>
        <target state="translated">枚举不能具有接口声明</target>
        <note />
      </trans-unit>
      <trans-unit id="tcTypeIsNotInterfaceType0">
        <source>This type is not an interface type</source>
        <target state="translated">此类型不是接口类型</target>
        <note />
      </trans-unit>
      <trans-unit id="tcAllImplementedInterfacesShouldBeDeclared">
        <source>All implemented interfaces should be declared on the initial declaration of the type</source>
        <target state="translated">应在类型的初始声明中声明所有实现的接口</target>
        <note />
      </trans-unit>
      <trans-unit id="tcDefaultImplementationForInterfaceHasAlreadyBeenAdded">
        <source>A default implementation of this interface has already been added because the explicit implementation of the interface was not specified at the definition of the type</source>
        <target state="translated">已添加此接口的默认实现，因为在相应类型的定义中未指定接口的显式实现</target>
        <note />
      </trans-unit>
      <trans-unit id="tcMemberNotPermittedInInterfaceImplementation">
        <source>This member is not permitted in an interface implementation</source>
        <target state="translated">接口实现中不允许使用此成员</target>
        <note />
      </trans-unit>
      <trans-unit id="tcDeclarationElementNotPermittedInAugmentation">
        <source>This declaration element is not permitted in an augmentation</source>
        <target state="translated">扩大中不允许使用此声明元素</target>
        <note />
      </trans-unit>
      <trans-unit id="tcTypesCannotContainNestedTypes">
        <source>Types cannot contain nested type definitions</source>
        <target state="translated">类型不能包含嵌套的类型定义</target>
        <note />
      </trans-unit>
      <trans-unit id="tcTypeExceptionOrModule">
        <source>type, exception or module</source>
        <target state="translated">类型、异常或模块</target>
        <note />
      </trans-unit>
      <trans-unit id="tcTypeOrModule">
        <source>type or module</source>
        <target state="translated">类型或模块</target>
        <note />
      </trans-unit>
      <trans-unit id="tcImplementsIStructuralEquatableExplicitly">
        <source>The struct, record or union type '{0}' implements the interface 'System.IStructuralEquatable' explicitly. Apply the 'CustomEquality' attribute to the type.</source>
        <target state="translated">结构、记录或联合类型“{0}”显式实现接口“System.IStructuralEquatable”。将“CustomEquality”特性应用于相应的类型。</target>
        <note />
      </trans-unit>
      <trans-unit id="tcImplementsIEquatableExplicitly">
        <source>The struct, record or union type '{0}' implements the interface 'System.IEquatable&lt;_&gt;' explicitly. Apply the 'CustomEquality' attribute to the type and provide a consistent implementation of the non-generic override 'System.Object.Equals(obj)'.</source>
        <target state="translated">结构、记录或联合类型“{0}”显式实现接口 "System.IEquatable&lt;_&gt;"。请将 "CustomEquality" 属性应用于该类型，并提供非泛型重写 "System.Object.Equals(obj)" 的一致实现。</target>
        <note />
      </trans-unit>
      <trans-unit id="tcExplicitTypeSpecificationCannotBeUsedForExceptionConstructors">
        <source>Explicit type specifications cannot be used for exception constructors</source>
        <target state="translated">显式类型规范不能用于异常构造函数</target>
        <note />
      </trans-unit>
      <trans-unit id="tcExceptionAbbreviationsShouldNotHaveArgumentList">
        <source>Exception abbreviations should not have argument lists</source>
        <target state="translated">异常缩写词不应具有参数列表</target>
        <note />
      </trans-unit>
      <trans-unit id="tcAbbreviationsFordotNetExceptionsCannotTakeArguments">
        <source>Abbreviations for Common IL exceptions cannot take arguments</source>
        <target state="translated">通用 IL 异常的缩写词不能采用参数</target>
        <note />
      </trans-unit>
      <trans-unit id="tcExceptionAbbreviationsMustReferToValidExceptions">
        <source>Exception abbreviations must refer to existing exceptions or F# types deriving from System.Exception</source>
        <target state="translated">异常缩写词必须引用现有异常或派生自 System.Exception 的 F# 类型</target>
        <note />
      </trans-unit>
      <trans-unit id="tcAbbreviationsFordotNetExceptionsMustHaveMatchingObjectConstructor">
        <source>Abbreviations for Common IL exception types must have a matching object constructor</source>
        <target state="translated">通用 IL 异常类型的缩写词必须具有匹配的对象构造函数</target>
        <note />
      </trans-unit>
      <trans-unit id="tcNotAnException">
        <source>Not an exception</source>
        <target state="translated">不是一个异常</target>
        <note />
      </trans-unit>
      <trans-unit id="tcInvalidModuleName">
        <source>Invalid module name</source>
        <target state="translated">模块名称无效</target>
        <note />
      </trans-unit>
      <trans-unit id="tcInvalidTypeExtension">
        <source>Invalid type extension</source>
        <target state="translated">类型扩展无效</target>
        <note />
      </trans-unit>
      <trans-unit id="tcAttributesOfTypeSpecifyMultipleKindsForType">
        <source>The attributes of this type specify multiple kinds for the type</source>
        <target state="translated">此类型的特性指定此类型的多个种类</target>
        <note />
      </trans-unit>
      <trans-unit id="tcKindOfTypeSpecifiedDoesNotMatchDefinition">
        <source>The kind of the type specified by its attributes does not match the kind implied by its definition</source>
        <target state="translated">类型的特性所指定的类型种类与类型的定义暗示的种类不匹配</target>
        <note />
      </trans-unit>
      <trans-unit id="tcMeasureDefinitionsCannotHaveTypeParameters">
        <source>Measure definitions cannot have type parameters</source>
        <target state="translated">度量定义不能具有类型参数</target>
        <note />
      </trans-unit>
      <trans-unit id="tcTypeRequiresDefinition">
        <source>This type requires a definition</source>
        <target state="translated">此类型需要定义</target>
        <note />
      </trans-unit>
      <trans-unit id="tcTypeAbbreviationHasTypeParametersMissingOnType">
        <source>This type abbreviation has one or more declared type parameters that do not appear in the type being abbreviated. Type abbreviations must use all declared type parameters in the type being abbreviated. Consider removing one or more type parameters, or use a concrete type definition that wraps an underlying type, such as 'type C&lt;'a&gt; = C of ...'.</source>
        <target state="translated">此类型缩写词的一个或多个已声明的类型参数不在要缩写的类型中显示。类型缩写词必须使用要缩写的类型中的所有已声明类型参数。请考虑删除一个或多个类型参数，或使用包装基础类型的具体类型定义，例如 "type C&lt;'a&gt; = C of ..."。</target>
        <note />
      </trans-unit>
      <trans-unit id="tcStructsInterfacesEnumsDelegatesMayNotInheritFromOtherTypes">
        <source>Structs, interfaces, enums and delegates cannot inherit from other types</source>
        <target state="translated">结构、接口、枚举和委托不能从其他类型继承</target>
        <note />
      </trans-unit>
      <trans-unit id="tcTypesCannotInheritFromMultipleConcreteTypes">
        <source>Types cannot inherit from multiple concrete types</source>
        <target state="translated">类型不能从多个具体类型继承</target>
        <note />
      </trans-unit>
      <trans-unit id="tcRecordsUnionsAbbreviationsStructsMayNotHaveAllowNullLiteralAttribute">
        <source>Records, union, abbreviations and struct types cannot have the 'AllowNullLiteral' attribute</source>
        <target state="translated">记录、联合、缩写词和结构类型不能具有“AllowNullLiteral”特性</target>
        <note />
      </trans-unit>
      <trans-unit id="tcAllowNullTypesMayOnlyInheritFromAllowNullTypes">
        <source>Types with the 'AllowNullLiteral' attribute may only inherit from or implement types which also allow the use of the null literal</source>
        <target state="translated">具有“AllowNullLiteral”特性的类型只能继承自或实现也允许使用 null 文本的类型</target>
        <note />
      </trans-unit>
      <trans-unit id="tcGenericTypesCannotHaveStructLayout">
        <source>Generic types cannot be given the 'StructLayout' attribute</source>
        <target state="translated">不能为泛型类型给定“StructLayout”特性</target>
        <note />
      </trans-unit>
      <trans-unit id="tcOnlyStructsCanHaveStructLayout">
        <source>Only structs and classes without primary constructors may be given the 'StructLayout' attribute</source>
        <target state="translated">只能为不带主构造函数的结构和类提供“StructLayout”特性</target>
        <note />
      </trans-unit>
      <trans-unit id="tcRepresentationOfTypeHiddenBySignature">
        <source>The representation of this type is hidden by the signature. It must be given an attribute such as [&lt;Sealed&gt;], [&lt;Class&gt;] or [&lt;Interface&gt;] to indicate the characteristics of the type.</source>
        <target state="translated">签名会隐藏此类型的表示形式。必须为此类型提供一个属性(例如 [&lt;Sealed&gt;]、[&lt;Class&gt;] 或 [&lt;Interface&gt;])以指定其特性。</target>
        <note />
      </trans-unit>
      <trans-unit id="tcOnlyClassesCanHaveAbstract">
        <source>Only classes may be given the 'AbstractClass' attribute</source>
        <target state="translated">只能为类给定“AbstractClass”特性</target>
        <note />
      </trans-unit>
      <trans-unit id="tcOnlyTypesRepresentingUnitsOfMeasureCanHaveMeasure">
        <source>Only types representing units-of-measure may be given the 'Measure' attribute</source>
        <target state="translated">只能为表示度量单位的类型给定“Measure”特性</target>
        <note />
      </trans-unit>
      <trans-unit id="tcOverridesCannotHaveVisibilityDeclarations">
        <source>Accessibility modifiers are not permitted on overrides or interface implementations</source>
        <target state="translated">不允许对重写或接口实现使用可访问性修饰符</target>
        <note />
      </trans-unit>
      <trans-unit id="tcTypesAreAlwaysSealedDU">
        <source>Discriminated union types are always sealed</source>
        <target state="translated">已区分的联合类型始终是密封类型</target>
        <note />
      </trans-unit>
      <trans-unit id="tcTypesAreAlwaysSealedRecord">
        <source>Record types are always sealed</source>
        <target state="translated">记录类型始终是密封类型</target>
        <note />
      </trans-unit>
      <trans-unit id="tcTypesAreAlwaysSealedAssemblyCode">
        <source>Assembly code types are always sealed</source>
        <target state="translated">程序集代码类型始终是密封类型</target>
        <note />
      </trans-unit>
      <trans-unit id="tcTypesAreAlwaysSealedStruct">
        <source>Struct types are always sealed</source>
        <target state="translated">结构类型始终是密封类型</target>
        <note />
      </trans-unit>
      <trans-unit id="tcTypesAreAlwaysSealedDelegate">
        <source>Delegate types are always sealed</source>
        <target state="translated">委托类型始终是密封类型</target>
        <note />
      </trans-unit>
      <trans-unit id="tcTypesAreAlwaysSealedEnum">
        <source>Enum types are always sealed</source>
        <target state="translated">枚举类型始终是密封类型</target>
        <note />
      </trans-unit>
      <trans-unit id="tcInterfaceTypesAndDelegatesCannotContainFields">
        <source>Interface types and delegate types cannot contain fields</source>
        <target state="translated">接口类型和委托类型不能包含字段</target>
        <note />
      </trans-unit>
      <trans-unit id="tcAbbreviatedTypesCannotBeSealed">
        <source>Abbreviated types cannot be given the 'Sealed' attribute</source>
        <target state="translated">不能为缩写的类型给定“Sealed”特性</target>
        <note />
      </trans-unit>
      <trans-unit id="tcCannotInheritFromSealedType">
        <source>Cannot inherit a sealed type</source>
        <target state="translated">无法继承密封类型</target>
        <note />
      </trans-unit>
      <trans-unit id="tcCannotInheritFromInterfaceType">
        <source>Cannot inherit from interface type. Use interface ... with instead.</source>
        <target state="translated">无法从接口类型继承。请改用 interface ... with。</target>
        <note />
      </trans-unit>
      <trans-unit id="tcStructTypesCannotContainAbstractMembers">
        <source>Struct types cannot contain abstract members</source>
        <target state="translated">结构类型不能包含抽象成员</target>
        <note />
      </trans-unit>
      <trans-unit id="tcInterfaceTypesCannotBeSealed">
        <source>Interface types cannot be sealed</source>
        <target state="translated">接口类型不能为密封类型</target>
        <note />
      </trans-unit>
      <trans-unit id="tcInvalidDelegateSpecification">
        <source>Delegate specifications must be of the form 'typ -&gt; typ'</source>
        <target state="translated">委托规范必须采用 "typ -&gt; typ" 形式</target>
        <note />
      </trans-unit>
      <trans-unit id="tcDelegatesCannotBeCurried">
        <source>Delegate specifications must not be curried types. Use 'typ * ... * typ -&gt; typ' for multi-argument delegates, and 'typ -&gt; (typ -&gt; typ)' for delegates returning function values.</source>
        <target state="translated">委托规范不得为扩充类型。请为多参数委托使用 "typ * ... * typ -&gt; typ"，并为返回函数值的委托使用 "typ -&gt; (typ -&gt; typ)"。</target>
        <note />
      </trans-unit>
      <trans-unit id="tcInvalidTypeForLiteralEnumeration">
        <source>Literal enumerations must have type int, uint, int16, uint16, int64, uint64, byte, sbyte or char</source>
        <target state="translated">文本枚举必须具有类型 int、uint、int16、uint16、int64、uint64、byte、sbyte 或 char</target>
        <note />
      </trans-unit>
      <trans-unit id="tcTypeDefinitionIsCyclic">
        <source>This type definition involves an immediate cyclic reference through an abbreviation</source>
        <target state="translated">此类型定义涉及一个经由缩写词的直接循环引用</target>
        <note />
      </trans-unit>
      <trans-unit id="tcTypeDefinitionIsCyclicThroughInheritance">
        <source>This type definition involves an immediate cyclic reference through a struct field or inheritance relation</source>
        <target state="translated">此类型定义涉及一个经由结构字段或继承关系的直接循环引用</target>
        <note />
      </trans-unit>
      <trans-unit id="tcReservedSyntaxForAugmentation">
        <source>The syntax 'type X with ...' is reserved for augmentations. Types whose representations are hidden but which have members are now declared in signatures using 'type X = ...'. You may also need to add the '[&lt;Sealed&gt;] attribute to the type definition in the signature</source>
        <target state="translated">保留语法 "type X with ..." 供扩大使用。对于其表示形式已隐藏但具有成员的类型，现将在签名中使用 "type X = ..." 声明这些类型。你可能还需要向签名中的类型定义添加 [&lt;Sealed&gt;] 属性</target>
        <note />
      </trans-unit>
      <trans-unit id="tcMembersThatExtendInterfaceMustBePlacedInSeparateModule">
        <source>Members that extend interface, delegate or enum types must be placed in a module separate to the definition of the type. This module must either have the AutoOpen attribute or be opened explicitly by client code to bring the extension members into scope.</source>
        <target state="translated">必须将扩展接口、委托或枚举类型的成员放置到与相应的类型定义分离的模块中。此模块必须具有 AutoOpen 特性或由客户端代码显式打开以将扩展成员纳入范围中。</target>
        <note />
      </trans-unit>
      <trans-unit id="tcDeclaredTypeParametersForExtensionDoNotMatchOriginal">
        <source>One or more of the declared type parameters for this type extension have a missing or wrong type constraint not matching the original type constraints on '{0}'</source>
        <target state="translated">此类型扩展的一个或多个已声明类型参数具有缺失或错误的类型约束，与“{0}”上的原始类型约束不匹配</target>
        <note />
      </trans-unit>
      <trans-unit id="tcTypeDefinitionsWithImplicitConstructionMustHaveOneInherit">
        <source>Type definitions may only have one 'inherit' specification and it must be the first declaration</source>
        <target state="translated">类型定义只能指定一个“inherit”，并且它必须是第一个声明</target>
        <note />
      </trans-unit>
      <trans-unit id="tcTypeDefinitionsWithImplicitConstructionMustHaveLocalBindingsBeforeMembers">
        <source>'let' and 'do' bindings must come before member and interface definitions in type definitions</source>
        <target state="translated">“let”和“do”绑定在类型定义中必须处于成员和接口定义之前</target>
        <note />
      </trans-unit>
      <trans-unit id="tcInheritDeclarationMissingArguments">
        <source>This 'inherit' declaration specifies the inherited type but no arguments. Consider supplying arguments, e.g. 'inherit BaseType(args)'.</source>
        <target state="translated">此“inherit”声明指定继承的类型，但没有参数。请考虑提供参数，例如“inherit BaseType(args)”。</target>
        <note />
      </trans-unit>
      <trans-unit id="tcInheritConstructionCallNotPartOfImplicitSequence">
        <source>This 'inherit' declaration has arguments, but is not in a type with a primary constructor. Consider adding arguments to your type definition, e.g. 'type X(args) = ...'.</source>
        <target state="translated">此“inherit”声明具有参数，但是不在具有主构造函数的类型中。请考虑向您的类型定义添加参数，例如“type X(args) = ...”。</target>
        <note />
      </trans-unit>
      <trans-unit id="tcLetAndDoRequiresImplicitConstructionSequence">
        <source>This definition may only be used in a type with a primary constructor. Consider adding arguments to your type definition, e.g. 'type X(args) = ...'.</source>
        <target state="translated">此定义只能在具有主构造函数的类型中使用。请考虑向您的类型定义添加参数，例如“type X(args) = ...”。</target>
        <note />
      </trans-unit>
      <trans-unit id="tcTypeAbbreviationsCannotHaveAugmentations">
        <source>Type abbreviations cannot have augmentations</source>
        <target state="translated">类型缩写词不能具有扩大</target>
        <note />
      </trans-unit>
      <trans-unit id="tcModuleAbbreviationForNamespace">
        <source>The path '{0}' is a namespace. A module abbreviation may not abbreviate a namespace.</source>
        <target state="translated">路径“{0}”是一个命名空间。模块缩写词可能不会缩写命名空间。</target>
        <note />
      </trans-unit>
      <trans-unit id="tcTypeUsedInInvalidWay">
        <source>The type '{0}' is used in an invalid way. A value prior to '{1}' has an inferred type involving '{2}', which is an invalid forward reference.</source>
        <target state="translated">类型“{0}”的使用方式无效。“{1}”之前的值具有一个与“{2}”相关的推理类型，这是无效的前向引用。</target>
        <note />
      </trans-unit>
      <trans-unit id="tcMemberUsedInInvalidWay">
        <source>The member '{0}' is used in an invalid way. A use of '{1}' has been inferred prior to the definition of '{2}', which is an invalid forward reference.</source>
        <target state="translated">成员“{0}”的使用方式无效。在给出“{2}”的定义之前，已推理出“{1}”的用法，这是无效的前向引用。</target>
        <note />
      </trans-unit>
      <trans-unit id="tcAttributeAutoOpenWasIgnored">
        <source>The attribute 'AutoOpen(\"{0}\")' in the assembly '{1}' did not refer to a valid module or namespace in that assembly and has been ignored</source>
        <target state="translated">程序集“{1}”中的特性“AutoOpen(\"{0}\")”未引用该程序集中的有效模块或命名空间，已忽略此特性</target>
        <note />
      </trans-unit>
      <trans-unit id="ilUndefinedValue">
        <source>Undefined value '{0}'</source>
        <target state="translated">未定义的值“{0}”</target>
        <note />
      </trans-unit>
      <trans-unit id="ilLabelNotFound">
        <source>Label {0} not found</source>
        <target state="translated">未找到标签 {0}</target>
        <note />
      </trans-unit>
      <trans-unit id="ilIncorrectNumberOfTypeArguments">
        <source>Incorrect number of type arguments to local call</source>
        <target state="translated">本地调用的类型参数的数目不正确</target>
        <note />
      </trans-unit>
      <trans-unit id="ilDynamicInvocationNotSupported">
        <source>Dynamic invocation of {0} is not supported</source>
        <target state="translated">不支持动态调用 {0}</target>
        <note />
      </trans-unit>
      <trans-unit id="ilAddressOfLiteralFieldIsInvalid">
        <source>Taking the address of a literal field is invalid</source>
        <target state="translated">采用文本字段的地址无效</target>
        <note />
      </trans-unit>
      <trans-unit id="ilAddressOfValueHereIsInvalid">
        <source>This operation involves taking the address of a value '{0}' represented using a local variable or other special representation. This is invalid.</source>
        <target state="translated">此操作涉及到采用通过本地变量或其他特殊表示形式表示的值“{0}”的地址。这是无效的。</target>
        <note />
      </trans-unit>
      <trans-unit id="ilCustomMarshallersCannotBeUsedInFSharp">
        <source>Custom marshallers cannot be specified in F# code. Consider using a C# helper function.</source>
        <target state="translated">无法使用 F# 代码指定自定义封送处理程序。请考虑使用 C# Helper 函数。</target>
        <note />
      </trans-unit>
      <trans-unit id="ilMarshalAsAttributeCannotBeDecoded">
        <source>The MarshalAs attribute could not be decoded</source>
        <target state="translated">未能对 MarshalAs 特性进行解码</target>
        <note />
      </trans-unit>
      <trans-unit id="ilSignatureForExternalFunctionContainsTypeParameters">
        <source>The signature for this external function contains type parameters. Constrain the argument and return types to indicate the types of the corresponding C function.</source>
        <target state="translated">此外部函数的签名包含类型参数。请约束此参数和返回类型以指示相应的 C 函数的类型。</target>
        <note />
      </trans-unit>
      <trans-unit id="ilDllImportAttributeCouldNotBeDecoded">
        <source>The DllImport attribute could not be decoded</source>
        <target state="translated">未能对 DllImport 特性进行解码</target>
        <note />
      </trans-unit>
      <trans-unit id="ilLiteralFieldsCannotBeSet">
        <source>Literal fields cannot be set</source>
        <target state="translated">无法设置文本字段</target>
        <note />
      </trans-unit>
      <trans-unit id="ilStaticMethodIsNotLambda">
        <source>GenSetStorage: {0} was represented as a static method but was not an appropriate lambda expression</source>
        <target state="translated">GenSetStorage: {0} 已表示为一个静态方法，而不是适当的 lambda 表达式</target>
        <note />
      </trans-unit>
      <trans-unit id="ilMutableVariablesCannotEscapeMethod">
        <source>Mutable variables cannot escape their method</source>
        <target state="translated">可变变量不能脱离其方法</target>
        <note />
      </trans-unit>
      <trans-unit id="ilUnexpectedUnrealizedValue">
        <source>Compiler error: unexpected unrealized value</source>
        <target state="translated">编译器错误: 意外的未识别值</target>
        <note />
      </trans-unit>
      <trans-unit id="ilMainModuleEmpty">
        <source>Main module of program is empty: nothing will happen when it is run</source>
        <target state="translated">程序的主模块为空: 运行此程序时将不会有任何反应</target>
        <note />
      </trans-unit>
      <trans-unit id="ilTypeCannotBeUsedForLiteralField">
        <source>This type cannot be used for a literal field</source>
        <target state="translated">此类型不能用于文本字段</target>
        <note />
      </trans-unit>
      <trans-unit id="ilUnexpectedGetSetAnnotation">
        <source>Unexpected GetSet annotation on a property</source>
        <target state="translated">某个属性的意外的 GetSet 批注</target>
        <note />
      </trans-unit>
      <trans-unit id="ilFieldOffsetAttributeCouldNotBeDecoded">
        <source>The FieldOffset attribute could not be decoded</source>
        <target state="translated">未能对 FieldOffset 特性进行解码</target>
        <note />
      </trans-unit>
      <trans-unit id="ilStructLayoutAttributeCouldNotBeDecoded">
        <source>The StructLayout attribute could not be decoded</source>
        <target state="translated">未能对 StructLayout 特性进行解码</target>
        <note />
      </trans-unit>
      <trans-unit id="ilDefaultAugmentationAttributeCouldNotBeDecoded">
        <source>The DefaultAugmentation attribute could not be decoded</source>
        <target state="translated">未能对 DefaultAugmentation 特性进行解码</target>
        <note />
      </trans-unit>
      <trans-unit id="ilReflectedDefinitionsCannotUseSliceOperator">
        <source>Reflected definitions cannot contain uses of the prefix splice operator '%'</source>
        <target state="translated">反射的定义中不能使用前缀拼接运算符“%”</target>
        <note />
      </trans-unit>
      <trans-unit id="optsProblemWithCodepage">
        <source>Problem with codepage '{0}': {1}</source>
        <target state="translated">代码页“{0}”存在问题: {1}</target>
        <note />
      </trans-unit>
      <trans-unit id="optsCopyright">
        <source>Copyright (c) Microsoft Corporation. All Rights Reserved.</source>
        <target state="translated">版权所有(C) Microsoft Corporation。保留所有权利。</target>
        <note />
      </trans-unit>
      <trans-unit id="optsCopyrightCommunity">
        <source>Freely distributed under the MIT Open Source License.  https://github.com/Microsoft/visualfsharp/blob/master/License.txt</source>
        <target state="translated">免费分发在 MIT 开源许可证下。https://github.com/Microsoft/visualfsharp/blob/master/License.txt</target>
        <note />
      </trans-unit>
      <trans-unit id="optsNameOfOutputFile">
        <source>Name of the output file (Short form: -o)</source>
        <target state="translated">输出文件的名称(缩写: -o)</target>
        <note />
      </trans-unit>
      <trans-unit id="optsBuildConsole">
        <source>Build a console executable</source>
        <target state="translated">生成控制台可执行文件</target>
        <note />
      </trans-unit>
      <trans-unit id="optsBuildWindows">
        <source>Build a Windows executable</source>
        <target state="translated">生成 Windows 可执行文件</target>
        <note />
      </trans-unit>
      <trans-unit id="optsBuildLibrary">
        <source>Build a library (Short form: -a)</source>
        <target state="translated">生成库(缩写: -a)</target>
        <note />
      </trans-unit>
      <trans-unit id="optsBuildModule">
        <source>Build a module that can be added to another assembly</source>
        <target state="translated">生成可添加到其他程序集的模块</target>
        <note />
      </trans-unit>
      <trans-unit id="optsDelaySign">
        <source>Delay-sign the assembly using only the public portion of the strong name key</source>
        <target state="translated">仅使用强名称密钥的公共部分对程序集进行延迟签名</target>
        <note />
      </trans-unit>
      <trans-unit id="optsPublicSign">
        <source>Public-sign the assembly using only the public portion of the strong name key, and mark the assembly as signed</source>
        <target state="translated">仅使用强名称密钥的公用部分对该程序集进行公开签名, 并将该程序集标记为已签名</target>
        <note />
      </trans-unit>
      <trans-unit id="optsWriteXml">
        <source>Write the xmldoc of the assembly to the given file</source>
        <target state="translated">将程序集的 xmldoc 写入到给定文件</target>
        <note />
      </trans-unit>
      <trans-unit id="optsStrongKeyFile">
        <source>Specify a strong name key file</source>
        <target state="translated">指定强名称密钥文件</target>
        <note />
      </trans-unit>
      <trans-unit id="optsStrongKeyContainer">
        <source>Specify a strong name key container</source>
        <target state="translated">指定强名称密钥容器</target>
        <note />
      </trans-unit>
      <trans-unit id="optsPlatform">
        <source>Limit which platforms this code can run on: x86, x64, Arm, Arm64, Itanium, anycpu32bitpreferred, or anycpu. The default is anycpu.</source>
        <target state="translated">限制此代码可以在哪些平台上运行:x86、x64、Arm、Arm64、Itanium、anycpu32bitpreferred 或 anycpu。默认值为 anycpu。</target>
        <note />
      </trans-unit>
      <trans-unit id="optsNoOpt">
        <source>Only include optimization information essential for implementing inlined constructs. Inhibits cross-module inlining but improves binary compatibility.</source>
        <target state="translated">仅包含实现内联构造所必需的优化信息。禁止跨模块内联，但会提高二进制兼容性。</target>
        <note />
      </trans-unit>
      <trans-unit id="optsNoInterface">
        <source>Don't add a resource to the generated assembly containing F#-specific metadata</source>
        <target state="translated">不向包含 F# 特定元数据的生成程序集中添加资源</target>
        <note />
      </trans-unit>
      <trans-unit id="optsSig">
        <source>Print the inferred interface of the assembly to a file</source>
        <target state="translated">将推理出的程序集接口输出到文件</target>
        <note />
      </trans-unit>
      <trans-unit id="optsReference">
        <source>Reference an assembly (Short form: -r)</source>
        <target state="translated">引用一个程序集(缩写: -r)</target>
        <note />
      </trans-unit>
      <trans-unit id="optsWin32res">
        <source>Specify a Win32 resource file (.res)</source>
        <target state="translated">指定 Win32 资源文件(.res)</target>
        <note />
      </trans-unit>
      <trans-unit id="optsWin32manifest">
        <source>Specify a Win32 manifest file</source>
        <target state="translated">指定 Win32 清单文件</target>
        <note />
      </trans-unit>
      <trans-unit id="optsNowin32manifest">
        <source>Do not include the default Win32 manifest</source>
        <target state="translated">不包括默认的 Win32 清单</target>
        <note />
      </trans-unit>
      <trans-unit id="optsEmbedAllSource">
        <source>Embed all source files in the portable PDB file</source>
        <target state="translated">将所有源文件嵌入可移植 PDB 文件</target>
        <note />
      </trans-unit>
      <trans-unit id="optsEmbedSource">
        <source>Embed specific source files in the portable PDB file</source>
        <target state="translated">将特定源文件嵌入可移植 PDB 文件</target>
        <note />
      </trans-unit>
      <trans-unit id="optsSourceLink">
        <source>Source link information file to embed in the portable PDB file</source>
        <target state="translated">要嵌入可移植 PDB 文件中的源链接信息文件</target>
        <note />
      </trans-unit>
      <trans-unit id="srcFileTooLarge">
        <source>Source file is too large to embed in a portable PDB</source>
        <target state="translated">源文件太大，无法嵌入可移植 PDB</target>
        <note />
      </trans-unit>
      <trans-unit id="optsResource">
        <source>Embed the specified managed resource</source>
        <target state="translated">嵌入指定的受管理资源</target>
        <note />
      </trans-unit>
      <trans-unit id="optsLinkresource">
        <source>Link the specified resource to this assembly where the resinfo format is &lt;file&gt;[,&lt;string name&gt;[,public|private]]</source>
        <target state="translated">将指定的资源链接到此程序集，其中 resinfo 格式为 &lt;file&gt;[,&lt;string name&gt;[,public|private]]</target>
        <note />
      </trans-unit>
      <trans-unit id="optsDebugPM">
        <source>Emit debug information (Short form: -g)</source>
        <target state="translated">发出调试信息(缩写: -g)</target>
        <note />
      </trans-unit>
      <trans-unit id="optsDebug">
        <source>Specify debugging type: full, portable, embedded, pdbonly. ('{0}' is the default if no debuggging type specified and enables attaching a debugger to a running program, 'portable' is a cross-platform format, 'embedded' is a cross-platform format embedded into the output file).</source>
        <target state="translated">指定调试类型: full、portable、embedded、pdbonly。(若未指定调试类型，则默认为“{0}”，它允许将调试程序附加到正在运行的程序。"portable" 是跨平台格式，"embedded" 是嵌入到输出文件中的跨平台格式)。</target>
        <note />
      </trans-unit>
      <trans-unit id="optsOptimize">
        <source>Enable optimizations (Short form: -O)</source>
        <target state="translated">启用优化(缩写: -O)</target>
        <note />
      </trans-unit>
      <trans-unit id="optsTailcalls">
        <source>Enable or disable tailcalls</source>
        <target state="translated">启用或禁用尾调用</target>
        <note />
      </trans-unit>
      <trans-unit id="optsDeterministic">
        <source>Produce a deterministic assembly (including module version GUID and timestamp)</source>
        <target state="translated">产生确定性的程序集(包括模块版本 GUID 和时间戳)</target>
        <note />
      </trans-unit>
      <trans-unit id="optsCrossoptimize">
        <source>Enable or disable cross-module optimizations</source>
        <target state="translated">启用或禁用跨模块优化</target>
        <note />
      </trans-unit>
      <trans-unit id="optsWarnaserrorPM">
        <source>Report all warnings as errors</source>
        <target state="translated">将所有警告报告为错误</target>
        <note />
      </trans-unit>
      <trans-unit id="optsWarnaserror">
        <source>Report specific warnings as errors</source>
        <target state="translated">将特定警告报告为错误</target>
        <note />
      </trans-unit>
      <trans-unit id="optsWarn">
        <source>Set a warning level (0-5)</source>
        <target state="translated">设置警告等级(0-5)</target>
        <note />
      </trans-unit>
      <trans-unit id="optsNowarn">
        <source>Disable specific warning messages</source>
        <target state="translated">禁用特定的警告消息</target>
        <note />
      </trans-unit>
      <trans-unit id="optsWarnOn">
        <source>Enable specific warnings that may be off by default</source>
        <target state="translated">启用默认情况下可能关闭的特定警告</target>
        <note />
      </trans-unit>
      <trans-unit id="optsChecked">
        <source>Generate overflow checks</source>
        <target state="translated">生成溢出检查</target>
        <note />
      </trans-unit>
      <trans-unit id="optsDefine">
        <source>Define conditional compilation symbols (Short form: -d)</source>
        <target state="translated">定义条件编译符号(缩写: -d)</target>
        <note />
      </trans-unit>
      <trans-unit id="optsMlcompatibility">
        <source>Ignore ML compatibility warnings</source>
        <target state="translated">忽略 ML 兼容性警告</target>
        <note />
      </trans-unit>
      <trans-unit id="optsNologo">
        <source>Suppress compiler copyright message</source>
        <target state="translated">取消显示编译器版权消息</target>
        <note />
      </trans-unit>
      <trans-unit id="optsHelp">
        <source>Display this usage message (Short form: -?)</source>
        <target state="translated">显示此用法消息(缩写为: -?)</target>
        <note />
      </trans-unit>
      <trans-unit id="optsResponseFile">
        <source>Read response file for more options</source>
        <target state="translated">读取响应文件以获取更多选项</target>
        <note />
      </trans-unit>
      <trans-unit id="optsCodepage">
        <source>Specify the codepage used to read source files</source>
        <target state="translated">指定用于读取源文件的代码页</target>
        <note />
      </trans-unit>
      <trans-unit id="optsUtf8output">
        <source>Output messages in UTF-8 encoding</source>
        <target state="translated">以 UTF-8 编码格式输出消息</target>
        <note />
      </trans-unit>
      <trans-unit id="optsFullpaths">
        <source>Output messages with fully qualified paths</source>
        <target state="translated">使用完全限定路径输出消息</target>
        <note />
      </trans-unit>
      <trans-unit id="optsLib">
        <source>Specify a directory for the include path which is used to resolve source files and assemblies (Short form: -I)</source>
        <target state="translated">指定用于解析源文件和程序集的包含路径的目录(缩写: -I)</target>
        <note />
      </trans-unit>
      <trans-unit id="optsBaseaddress">
        <source>Base address for the library to be built</source>
        <target state="translated">要生成的库的基址</target>
        <note />
      </trans-unit>
      <trans-unit id="optsNoframework">
        <source>Do not reference the default CLI assemblies by default</source>
        <target state="translated">默认情况下不引用默认 CLI 程序集</target>
        <note />
      </trans-unit>
      <trans-unit id="optsStandalone">
        <source>Statically link the F# library and all referenced DLLs that depend on it into the assembly being generated</source>
        <target state="translated">以静态方式将 F# 库与依赖于此库的所有引用的 DLL 链接到所生成的程序集中</target>
        <note />
      </trans-unit>
      <trans-unit id="optsStaticlink">
        <source>Statically link the given assembly and all referenced DLLs that depend on this assembly. Use an assembly name e.g. mylib, not a DLL name.</source>
        <target state="translated">以静态方式链接给定程序集与依赖于此程序集的所有引用的 DLL。使用程序集名称(例如 mylib)而非 DLL 名称。</target>
        <note />
      </trans-unit>
      <trans-unit id="optsResident">
        <source>Use a resident background compilation service to improve compiler startup times.</source>
        <target state="translated">使用驻留后台编译服务缩短编译器启动时间。</target>
        <note />
      </trans-unit>
      <trans-unit id="optsPdb">
        <source>Name the output debug file</source>
        <target state="translated">对输出调试文件进行命名</target>
        <note />
      </trans-unit>
      <trans-unit id="optsSimpleresolution">
        <source>Resolve assembly references using directory-based rules rather than MSBuild resolution</source>
        <target state="translated">使用基于目录的规则而非 MSBuild 解析来解析程序集引用</target>
        <note />
      </trans-unit>
      <trans-unit id="optsUnrecognizedTarget">
        <source>Unrecognized target '{0}', expected 'exe', 'winexe', 'library' or 'module'</source>
        <target state="translated">无法识别的目标“{0}”，应为“exe”、“winexe”、“library”或“module”</target>
        <note />
      </trans-unit>
      <trans-unit id="optsUnrecognizedDebugType">
        <source>Unrecognized debug type '{0}', expected 'pdbonly' or 'full'</source>
        <target state="translated">无法识别的调试类型“{0}”，应为“pdbonly”或“full”</target>
        <note />
      </trans-unit>
      <trans-unit id="optsInvalidWarningLevel">
        <source>Invalid warning level '{0}'</source>
        <target state="translated">警告等级“{0}”无效</target>
        <note />
      </trans-unit>
      <trans-unit id="optsShortFormOf">
        <source>Short form of '{0}'</source>
        <target state="translated">“{0}”的缩写</target>
        <note />
      </trans-unit>
      <trans-unit id="optsClirootDeprecatedMsg">
        <source>The command-line option '--cliroot' has been deprecated. Use an explicit reference to a specific copy of mscorlib.dll instead.</source>
        <target state="translated">命令行选项“--cliroot”已弃用。请改用对 mscorlib.dll 的特定副本的显式引用。</target>
        <note />
      </trans-unit>
      <trans-unit id="optsClirootDescription">
        <source>Use to override where the compiler looks for mscorlib.dll and framework components</source>
        <target state="translated">用于重写编译器查找 mscorlib.dll 和 Framework 组件的位置</target>
        <note />
      </trans-unit>
      <trans-unit id="optsHelpBannerOutputFiles">
        <source>- OUTPUT FILES -</source>
        <target state="translated">- 输出文件 -</target>
        <note />
      </trans-unit>
      <trans-unit id="optsHelpBannerInputFiles">
        <source>- INPUT FILES -</source>
        <target state="translated">- 输入文件 -</target>
        <note />
      </trans-unit>
      <trans-unit id="optsHelpBannerResources">
        <source>- RESOURCES -</source>
        <target state="translated">- 资源 -</target>
        <note />
      </trans-unit>
      <trans-unit id="optsHelpBannerCodeGen">
        <source>- CODE GENERATION -</source>
        <target state="translated">- 代码生成 -</target>
        <note />
      </trans-unit>
      <trans-unit id="optsHelpBannerAdvanced">
        <source>- ADVANCED -</source>
        <target state="translated">- 高级 -</target>
        <note />
      </trans-unit>
      <trans-unit id="optsHelpBannerMisc">
        <source>- MISCELLANEOUS -</source>
        <target state="translated">- 杂项 -</target>
        <note />
      </trans-unit>
      <trans-unit id="optsHelpBannerLanguage">
        <source>- LANGUAGE -</source>
        <target state="translated">- 语言 -</target>
        <note />
      </trans-unit>
      <trans-unit id="optsHelpBannerErrsAndWarns">
        <source>- ERRORS AND WARNINGS -</source>
        <target state="translated">- 错误和警告 -</target>
        <note />
      </trans-unit>
      <trans-unit id="optsUnknownArgumentToTheTestSwitch">
        <source>Unknown --test argument: '{0}'</source>
        <target state="translated">未知的测试参数: '{0}'</target>
        <note />
      </trans-unit>
      <trans-unit id="optsUnknownPlatform">
        <source>Unrecognized platform '{0}', valid values are 'x86', 'x64', 'Arm', 'Arm64', 'Itanium', 'anycpu32bitpreferred', and 'anycpu'. The default is anycpu.</source>
        <target state="translated">无法识别的平台“{0}”，有效值为“x86”、“x64”、“Arm”、“Arm64”、“Itanium”、“anycpu32bitpreferred”和“anycpu”。默认值为 anycpu。</target>
        <note />
      </trans-unit>
      <trans-unit id="optsInternalNoDescription">
        <source>The command-line option '{0}' is for test purposes only</source>
        <target state="translated">命令行选项“{0}”仅用于测试目的</target>
        <note />
      </trans-unit>
      <trans-unit id="optsDCLONoDescription">
        <source>The command-line option '{0}' has been deprecated</source>
        <target state="translated">命令行选项“{0}”已弃用</target>
        <note />
      </trans-unit>
      <trans-unit id="optsDCLODeprecatedSuggestAlternative">
        <source>The command-line option '{0}' has been deprecated. Use '{1}' instead.</source>
        <target state="translated">命令行选项“{0}”已弃用。请改用“{1}”。</target>
        <note />
      </trans-unit>
      <trans-unit id="optsDCLOHtmlDoc">
        <source>The command-line option '{0}' has been deprecated. HTML document generation is now part of the F# Power Pack, via the tool FsHtmlDoc.exe.</source>
        <target state="translated">命令行选项“{0}”已弃用。HTML 文档生成现在是 F# Power Pack 的一部分(借助 FsHtmlDoc.exe 工具)。</target>
        <note />
      </trans-unit>
      <trans-unit id="optsConsoleColors">
        <source>Output warning and error messages in color</source>
        <target state="translated">以彩色输出警告和错误消息</target>
        <note />
      </trans-unit>
      <trans-unit id="optsUseHighEntropyVA">
        <source>Enable high-entropy ASLR</source>
        <target state="translated">启用高熵 ASLR</target>
        <note />
      </trans-unit>
      <trans-unit id="optsSubSystemVersion">
        <source>Specify subsystem version of this assembly</source>
        <target state="translated">指定此程序集的子系统版本</target>
        <note />
      </trans-unit>
      <trans-unit id="optsTargetProfile">
        <source>Specify target framework profile of this assembly. Valid values are mscorlib, netcore or netstandard. Default - mscorlib</source>
        <target state="translated">指定此程序集的目标框架配置文件。有效值为 mscorlib、netcore 或 netstandard。默认值为 - mscorlib</target>
        <note />
      </trans-unit>
      <trans-unit id="optsEmitDebugInfoInQuotations">
        <source>Emit debug information in quotations</source>
        <target state="translated">发出用引号引起来的调试信息</target>
        <note />
      </trans-unit>
      <trans-unit id="optsPreferredUiLang">
        <source>Specify the preferred output language culture name (e.g. es-ES, ja-JP)</source>
        <target state="translated">指定首选输出语言区域性名称(例如 es-ES、ja-JP)</target>
        <note />
      </trans-unit>
      <trans-unit id="optsNoCopyFsharpCore">
        <source>Don't copy FSharp.Core.dll along the produced binaries</source>
        <target state="translated">请勿从已生成的二进制文件中复制 FSharp.Core.dll</target>
        <note />
      </trans-unit>
      <trans-unit id="optsInvalidSubSystemVersion">
        <source>Invalid version '{0}' for '--subsystemversion'. The version must be 4.00 or greater.</source>
        <target state="translated">“--subsystemversion”的版本“{0}”无效。版本必须为 4.00 或更高版本。</target>
        <note />
      </trans-unit>
      <trans-unit id="optsInvalidTargetProfile">
        <source>Invalid value '{0}' for '--targetprofile', valid values are 'mscorlib', 'netcore' or 'netstandard'.</source>
        <target state="translated">--targetprofile 的值“{0}”无效，有效值为 "mscorlib"、"netcore" 或 "netstandard"。</target>
        <note />
      </trans-unit>
      <trans-unit id="typeInfoFullName">
        <source>Full name</source>
        <target state="translated">全名</target>
        <note />
      </trans-unit>
      <trans-unit id="typeInfoOtherOverloads">
        <source>and {0} other overloads</source>
        <target state="translated">和 {0} 个其他重载</target>
        <note />
      </trans-unit>
      <trans-unit id="typeInfoUnionCase">
        <source>union case</source>
        <target state="translated">联合用例</target>
        <note />
      </trans-unit>
      <trans-unit id="typeInfoActivePatternResult">
        <source>active pattern result</source>
        <target state="translated">活动模式结果</target>
        <note />
      </trans-unit>
      <trans-unit id="typeInfoActiveRecognizer">
        <source>active recognizer</source>
        <target state="translated">活动识别器</target>
        <note />
      </trans-unit>
      <trans-unit id="typeInfoField">
        <source>field</source>
        <target state="translated">字段</target>
        <note />
      </trans-unit>
      <trans-unit id="typeInfoEvent">
        <source>event</source>
        <target state="translated">事件</target>
        <note />
      </trans-unit>
      <trans-unit id="typeInfoProperty">
        <source>property</source>
        <target state="translated">属性</target>
        <note />
      </trans-unit>
      <trans-unit id="typeInfoExtension">
        <source>extension</source>
        <target state="translated">扩展</target>
        <note />
      </trans-unit>
      <trans-unit id="typeInfoCustomOperation">
        <source>custom operation</source>
        <target state="translated">自定义运算</target>
        <note />
      </trans-unit>
      <trans-unit id="typeInfoArgument">
        <source>argument</source>
        <target state="translated">参数</target>
        <note />
      </trans-unit>
      <trans-unit id="typeInfoPatternVariable">
        <source>patvar</source>
        <target state="translated">patvar</target>
        <note />
      </trans-unit>
      <trans-unit id="typeInfoNamespace">
        <source>namespace</source>
        <target state="translated">命名空间</target>
        <note />
      </trans-unit>
      <trans-unit id="typeInfoModule">
        <source>module</source>
        <target state="translated">模块</target>
        <note />
      </trans-unit>
      <trans-unit id="typeInfoNamespaceOrModule">
        <source>namespace/module</source>
        <target state="translated">命名空间/模块</target>
        <note />
      </trans-unit>
      <trans-unit id="typeInfoFromFirst">
        <source>from {0}</source>
        <target state="translated">自 {0}</target>
        <note />
      </trans-unit>
      <trans-unit id="typeInfoFromNext">
        <source>also from {0}</source>
        <target state="translated">也自 {0}</target>
        <note />
      </trans-unit>
      <trans-unit id="typeInfoGeneratedProperty">
        <source>generated property</source>
        <target state="translated">生成的属性</target>
        <note />
      </trans-unit>
      <trans-unit id="typeInfoGeneratedType">
        <source>generated type</source>
        <target state="translated">生成的类型</target>
        <note />
      </trans-unit>
      <trans-unit id="recursiveClassHierarchy">
        <source>Recursive class hierarchy in type '{0}'</source>
        <target state="translated">类型“{0}”中的递归类层次结构</target>
        <note />
      </trans-unit>
      <trans-unit id="InvalidRecursiveReferenceToAbstractSlot">
        <source>Invalid recursive reference to an abstract slot</source>
        <target state="translated">对抽象槽的递归引用无效</target>
        <note />
      </trans-unit>
      <trans-unit id="eventHasNonStandardType">
        <source>The event '{0}' has a non-standard type. If this event is declared in another CLI language, you may need to access this event using the explicit {1} and {2} methods for the event. If this event is declared in F#, make the type of the event an instantiation of either 'IDelegateEvent&lt;_&gt;' or 'IEvent&lt;_,_&gt;'.</source>
        <target state="translated">事件“{0}”具有非标准类型。如果此事件是在另一种 CLI 语言中声明的，则你可能需要使用此事件的显式 {1} 和 {2} 方法来访问此事件。如果此事件是在 F# 中声明的，则使此事件的类型成为 "IDelegateEvent&lt;_&gt;" 或 "IEvent&lt;_,_&gt;" 的实例化。</target>
        <note />
      </trans-unit>
      <trans-unit id="typeIsNotAccessible">
        <source>The type '{0}' is not accessible from this code location</source>
        <target state="translated">无法从此代码位置访问类型“{0}”</target>
        <note />
      </trans-unit>
      <trans-unit id="unionCasesAreNotAccessible">
        <source>The union cases or fields of the type '{0}' are not accessible from this code location</source>
        <target state="translated">无法从此代码位置访问类型“{0}”的联合用例或字段</target>
        <note />
      </trans-unit>
      <trans-unit id="valueIsNotAccessible">
        <source>The value '{0}' is not accessible from this code location</source>
        <target state="translated">无法从此代码位置访问值“{0}”</target>
        <note />
      </trans-unit>
      <trans-unit id="unionCaseIsNotAccessible">
        <source>The union case '{0}' is not accessible from this code location</source>
        <target state="translated">无法从此代码位置访问联合用例“{0}”</target>
        <note />
      </trans-unit>
      <trans-unit id="fieldIsNotAccessible">
        <source>The record, struct or class field '{0}' is not accessible from this code location</source>
        <target state="translated">无法从此代码位置访问记录、结构或类字段“{0}”</target>
        <note />
      </trans-unit>
      <trans-unit id="structOrClassFieldIsNotAccessible">
        <source>The struct or class field '{0}' is not accessible from this code location</source>
        <target state="translated">无法从此代码位置访问结构或类字段“{0}”</target>
        <note />
      </trans-unit>
      <trans-unit id="experimentalConstruct">
        <source>This construct is experimental</source>
        <target state="translated">此构造是试验性构造</target>
        <note />
      </trans-unit>
      <trans-unit id="noInvokeMethodsFound">
        <source>No Invoke methods found for delegate type</source>
        <target state="translated">未找到委托类型的 Invoke 方法</target>
        <note />
      </trans-unit>
      <trans-unit id="moreThanOneInvokeMethodFound">
        <source>More than one Invoke method found for delegate type</source>
        <target state="translated">已找到委托类型的多个 Invoke 方法</target>
        <note />
      </trans-unit>
      <trans-unit id="delegatesNotAllowedToHaveCurriedSignatures">
        <source>Delegates are not allowed to have curried signatures</source>
        <target state="translated">委托不得有扩充签名</target>
        <note />
      </trans-unit>
      <trans-unit id="tlrUnexpectedTExpr">
        <source>Unexpected Expr.TyChoose</source>
        <target state="translated">意外的 Expr.TyChoose</target>
        <note />
      </trans-unit>
      <trans-unit id="tlrLambdaLiftingOptimizationsNotApplied">
        <source>Note: Lambda-lifting optimizations have not been applied because of the use of this local constrained generic function as a first class value. Adding type constraints may resolve this condition.</source>
        <target state="translated">注意: 尚未应用 Lambda 提升优化，因为使用了此本地约束的泛型函数作为一类值。添加类型约束可以解析此条件。</target>
        <note />
      </trans-unit>
      <trans-unit id="lexhlpIdentifiersContainingAtSymbolReserved">
        <source>Identifiers containing '@' are reserved for use in F# code generation</source>
        <target state="translated">已保留包含“@”的标识符以用于 F# 代码生成</target>
        <note />
      </trans-unit>
      <trans-unit id="lexhlpIdentifierReserved">
        <source>The identifier '{0}' is reserved for future use by F#</source>
        <target state="translated">已保留标识符“{0}”以供 F# 将来使用</target>
        <note />
      </trans-unit>
      <trans-unit id="patcMissingVariable">
        <source>Missing variable '{0}'</source>
        <target state="translated">缺少变量“{0}”</target>
        <note />
      </trans-unit>
      <trans-unit id="patcPartialActivePatternsGenerateOneResult">
        <source>Partial active patterns may only generate one result</source>
        <target state="translated">部分激活的模式只能生成一个结果</target>
        <note />
      </trans-unit>
      <trans-unit id="impTypeRequiredUnavailable">
        <source>The type '{0}' is required here and is unavailable. You must add a reference to assembly '{1}'.</source>
        <target state="translated">此处需要类型“{0}”，但此类型不可用。必须添加对程序集“{1}”的引用。</target>
        <note />
      </trans-unit>
      <trans-unit id="impReferencedTypeCouldNotBeFoundInAssembly">
        <source>A reference to the type '{0}' in assembly '{1}' was found, but the type could not be found in that assembly</source>
        <target state="translated">在程序集“{1}”中找到了对类型“{0}”的引用，但在该程序集中未能找到此类型</target>
        <note />
      </trans-unit>
      <trans-unit id="impNotEnoughTypeParamsInScopeWhileImporting">
        <source>Internal error or badly formed metadata: not enough type parameters were in scope while importing</source>
        <target state="translated">内部错误或元数据格式不正确: 导入时范围内没有足够多的类型参数</target>
        <note />
      </trans-unit>
      <trans-unit id="impReferenceToDllRequiredByAssembly">
        <source>A reference to the DLL {0} is required by assembly {1}. The imported type {2} is located in the first assembly and could not be resolved.</source>
        <target state="translated">程序集 {1} 需要对 DLL {0} 的引用。导入的类型 {2} 位于第一个程序集中，未能解析此类型。</target>
        <note />
      </trans-unit>
      <trans-unit id="impImportedAssemblyUsesNotPublicType">
        <source>An imported assembly uses the type '{0}' but that type is not public</source>
        <target state="translated">导入的程序集使用类型“{0}”，但该类型不是公共类型</target>
        <note />
      </trans-unit>
      <trans-unit id="optValueMarkedInlineButIncomplete">
        <source>The value '{0}' was marked inline but its implementation makes use of an internal or private function which is not sufficiently accessible</source>
        <target state="translated">值“{0}”已标记为“inline”，而该值的实现使用了一个无法充分访问的内部或私有函数</target>
        <note />
      </trans-unit>
      <trans-unit id="optValueMarkedInlineButWasNotBoundInTheOptEnv">
        <source>The value '{0}' was marked inline but was not bound in the optimization environment</source>
        <target state="translated">值“{0}”已标记为“inline”，但其未在优化环境中绑定</target>
        <note />
      </trans-unit>
      <trans-unit id="optLocalValueNotFoundDuringOptimization">
        <source>Local value {0} not found during optimization</source>
        <target state="translated">优化过程中未找到本地值 {0}</target>
        <note />
      </trans-unit>
      <trans-unit id="optValueMarkedInlineHasUnexpectedValue">
        <source>A value marked as 'inline' has an unexpected value</source>
        <target state="translated">标记为“inline”的值具有意外的值</target>
        <note />
      </trans-unit>
      <trans-unit id="optValueMarkedInlineCouldNotBeInlined">
        <source>A value marked as 'inline' could not be inlined</source>
        <target state="translated">未能内联标记为“inline”的值</target>
        <note />
      </trans-unit>
      <trans-unit id="optFailedToInlineValue">
        <source>Failed to inline the value '{0}' marked 'inline', perhaps because a recursive value was marked 'inline'</source>
        <target state="translated">未能内联标记为“inline”的值“{0}”，可能是因为已将某个递归值标记为“inline”</target>
        <note />
      </trans-unit>
      <trans-unit id="optRecursiveValValue">
        <source>Recursive ValValue {0}</source>
        <target state="translated">递归的 ValValue {0}</target>
        <note />
      </trans-unit>
      <trans-unit id="lexfltIncorrentIndentationOfIn">
        <source>The indentation of this 'in' token is incorrect with respect to the corresponding 'let'</source>
        <target state="translated">相对于相应的“let”，此“in”标记的缩进不正确</target>
        <note />
      </trans-unit>
      <trans-unit id="lexfltTokenIsOffsideOfContextStartedEarlier">
        <source>Possible incorrect indentation: this token is offside of context started at position {0}. Try indenting this token further or using standard formatting conventions.</source>
        <target state="translated">缩进可能不正确: 此标记位于从位置 {0} 开始的上下文的右侧。请尝试进一步缩进此标记，或使用标准格式设置约定。</target>
        <note />
      </trans-unit>
      <trans-unit id="lexfltSeparatorTokensOfPatternMatchMisaligned">
        <source>The '|' tokens separating rules of this pattern match are misaligned by one column. Consider realigning your code or using further indentation.</source>
        <target state="translated">用于分离此模式匹配规则的“|”标记错开了一列。请考虑重新对齐代码或使用进一步的缩进。</target>
        <note />
      </trans-unit>
      <trans-unit id="nrInvalidModuleExprType">
        <source>Invalid module/expression/type</source>
        <target state="translated">模块/表达式/类型无效</target>
        <note />
      </trans-unit>
      <trans-unit id="nrTypeInstantiationNeededToDisambiguateTypesWithSameName">
        <source>Multiple types exist called '{0}', taking different numbers of generic parameters. Provide a type instantiation to disambiguate the type resolution, e.g. '{1}'.</source>
        <target state="translated">存在多个名为“{0}”的类型，这些类型采用的泛型参数的数目各不相同。请提供一个类型实例化以区分类型解析，例如“{1}”。</target>
        <note />
      </trans-unit>
      <trans-unit id="nrTypeInstantiationIsMissingAndCouldNotBeInferred">
        <source>The instantiation of the generic type '{0}' is missing and can't be inferred from the arguments or return type of this member. Consider providing a type instantiation when accessing this type, e.g. '{1}'.</source>
        <target state="translated">缺少泛型类型“{0}”的实例化，并且不能从该成员的参数或返回类型推理此实例化。请考虑在访问此类型时提供一个类型实例化，例如“{1}”。</target>
        <note />
      </trans-unit>
      <trans-unit id="nrGlobalUsedOnlyAsFirstName">
        <source>'global' may only be used as the first name in a qualified path</source>
        <target state="translated">“global”只能用作限定路径中的第一个名称</target>
        <note />
      </trans-unit>
      <trans-unit id="nrIsNotConstructorOrLiteral">
        <source>This is not a constructor or literal, or a constructor is being used incorrectly</source>
        <target state="translated">这不是一个构造函数或文本，或未正确使用某个构造函数</target>
        <note />
      </trans-unit>
      <trans-unit id="nrUnexpectedEmptyLongId">
        <source>Unexpected empty long identifier</source>
        <target state="translated">意外的空白长标识符</target>
        <note />
      </trans-unit>
      <trans-unit id="nrRecordDoesNotContainSuchLabel">
        <source>The record type '{0}' does not contain a label '{1}'.</source>
        <target state="translated">记录类型“{0}”不包含标签“{1}”。</target>
        <note />
      </trans-unit>
      <trans-unit id="nrInvalidFieldLabel">
        <source>Invalid field label</source>
        <target state="translated">字段标签无效</target>
        <note />
      </trans-unit>
      <trans-unit id="nrInvalidExpression">
        <source>Invalid expression '{0}'</source>
        <target state="translated">表达式“{0}”无效</target>
        <note />
      </trans-unit>
      <trans-unit id="nrNoConstructorsAvailableForType">
        <source>No constructors are available for the type '{0}'</source>
        <target state="translated">没有对类型“{0}”可用的构造函数</target>
        <note />
      </trans-unit>
      <trans-unit id="nrUnionTypeNeedsQualifiedAccess">
        <source>The union type for union case '{0}' was defined with the RequireQualifiedAccessAttribute. Include the name of the union type ('{1}') in the name you are using.</source>
        <target state="translated">使用 RequireQualifiedAccessAttribute 定义联合用例“{0}”的联合类型。包括所使用的名称中联合类型 ('{1}') 的名称。</target>
        <note />
      </trans-unit>
      <trans-unit id="nrRecordTypeNeedsQualifiedAccess">
        <source>The record type for the record field '{0}' was defined with the RequireQualifiedAccessAttribute. Include the name of the record type ('{1}') in the name you are using.</source>
        <target state="translated">使用 RequireQualifiedAccessAttribute 定义记录字段“{0}”的记录类型。包括所使用的名称中记录类型 ('{1}') 的名称。</target>
        <note />
      </trans-unit>
      <trans-unit id="ilwriteErrorCreatingPdb">
        <source>Unexpected error creating debug information file '{0}'</source>
        <target state="translated">创建调试信息文件“{0}”时出错</target>
        <note />
      </trans-unit>
      <trans-unit id="lexOutsideIntegerRange">
        <source>This number is outside the allowable range for this integer type</source>
        <target state="translated">此数字在允许的此整数类型范围之外</target>
        <note />
      </trans-unit>
      <trans-unit id="lexCharNotAllowedInOperatorNames">
        <source>'{0}' is not permitted as a character in operator names and is reserved for future use</source>
        <target state="translated">不允许将“{0}”作为运算符名称中的字符，已将其保留以供将来使用</target>
        <note />
      </trans-unit>
      <trans-unit id="lexUnexpectedChar">
        <source>Unexpected character '{0}'</source>
        <target state="translated">意外的字符“{0}”</target>
        <note />
      </trans-unit>
      <trans-unit id="lexByteArrayCannotEncode">
        <source>This byte array literal contains characters that do not encode as a single byte</source>
        <target state="translated">此字节数组文本包含不会以单字节形式进行编码的字符</target>
        <note />
      </trans-unit>
      <trans-unit id="lexIdentEndInMarkReserved">
        <source>Identifiers followed by '{0}' are reserved for future use</source>
        <target state="translated">已保留后跟“{0}”的标识符以供将来使用</target>
        <note />
      </trans-unit>
      <trans-unit id="lexOutsideEightBitSigned">
        <source>This number is outside the allowable range for 8-bit signed integers</source>
        <target state="translated">此数字在允许的 8 位带符号整数范围之外</target>
        <note />
      </trans-unit>
      <trans-unit id="lexOutsideEightBitSignedHex">
        <source>This number is outside the allowable range for hexadecimal 8-bit signed integers</source>
        <target state="translated">此数字在允许的十六进制 8 位带符号整数范围之外</target>
        <note />
      </trans-unit>
      <trans-unit id="lexOutsideEightBitUnsigned">
        <source>This number is outside the allowable range for 8-bit unsigned integers</source>
        <target state="translated">此数字在允许的 8 位无符号整数范围之外</target>
        <note />
      </trans-unit>
      <trans-unit id="lexOutsideSixteenBitSigned">
        <source>This number is outside the allowable range for 16-bit signed integers</source>
        <target state="translated">此数字在允许的 16 位带符号整数范围之外</target>
        <note />
      </trans-unit>
      <trans-unit id="lexOutsideSixteenBitUnsigned">
        <source>This number is outside the allowable range for 16-bit unsigned integers</source>
        <target state="translated">此数字在允许的 16 位无符号整数范围之外</target>
        <note />
      </trans-unit>
      <trans-unit id="lexOutsideThirtyTwoBitSigned">
        <source>This number is outside the allowable range for 32-bit signed integers</source>
        <target state="translated">此数字在允许的 32 位带符号整数范围之外</target>
        <note />
      </trans-unit>
      <trans-unit id="lexOutsideThirtyTwoBitUnsigned">
        <source>This number is outside the allowable range for 32-bit unsigned integers</source>
        <target state="translated">此数字在允许的 32 位无符号整数范围之外</target>
        <note />
      </trans-unit>
      <trans-unit id="lexOutsideSixtyFourBitSigned">
        <source>This number is outside the allowable range for 64-bit signed integers</source>
        <target state="translated">此数字在允许的 64 位带符号整数范围之外</target>
        <note />
      </trans-unit>
      <trans-unit id="lexOutsideSixtyFourBitUnsigned">
        <source>This number is outside the allowable range for 64-bit unsigned integers</source>
        <target state="translated">此数字在允许的 64 位无符号整数范围之外</target>
        <note />
      </trans-unit>
      <trans-unit id="lexOutsideNativeSigned">
        <source>This number is outside the allowable range for signed native integers</source>
        <target state="translated">此数字在允许的带符号本机整数范围之外</target>
        <note />
      </trans-unit>
      <trans-unit id="lexOutsideNativeUnsigned">
        <source>This number is outside the allowable range for unsigned native integers</source>
        <target state="translated">此数字在允许的无符号本机整数范围之外</target>
        <note />
      </trans-unit>
      <trans-unit id="lexInvalidFloat">
        <source>Invalid floating point number</source>
        <target state="translated">浮点数无效</target>
        <note />
      </trans-unit>
      <trans-unit id="lexOusideDecimal">
        <source>This number is outside the allowable range for decimal literals</source>
        <target state="translated">此数字在允许的十进制文本范围之外</target>
        <note />
      </trans-unit>
      <trans-unit id="lexOusideThirtyTwoBitFloat">
        <source>This number is outside the allowable range for 32-bit floats</source>
        <target state="translated">此数字在允许的 32 位浮点数范围之外</target>
        <note />
      </trans-unit>
      <trans-unit id="lexInvalidNumericLiteral">
        <source>This is not a valid numeric literal. Valid numeric literals include 1, 0x1, 0o1, 0b1, 1l (int/int32), 1u (uint/uint32), 1L (int64), 1UL (uint64), 1s (int16), 1us (uint16), 1y (int8/sbyte), 1uy (uint8/byte), 1.0 (float/double), 1.0f (float32/single), 1.0m (decimal), 1I (bigint).</source>
        <target state="translated">这不是有效的数值文本。有效数值包括 1、0x1、0o1、0b1、1l (int/int32)、1u (uint/uint32)、1L (int64)、1UL (uint64)、1s (int16)、1us (uint16)、1y (int8/sbyte)、1uy (uint8/byte)、1.0 (float/double)、1.0f (float32/single)、1.0m (decimal)、1I (bigint)。</target>
        <note />
      </trans-unit>
      <trans-unit id="lexInvalidByteLiteral">
        <source>This is not a valid byte literal</source>
        <target state="translated">这不是有效的字节文本</target>
        <note />
      </trans-unit>
      <trans-unit id="lexInvalidCharLiteral">
        <source>This is not a valid character literal</source>
        <target state="translated">这不是有效的字符文本</target>
        <note />
      </trans-unit>
      <trans-unit id="lexThisUnicodeOnlyInStringLiterals">
        <source>This Unicode encoding is only valid in string literals</source>
        <target state="translated">此 Unicode 编码仅在字符串中有效</target>
        <note />
      </trans-unit>
      <trans-unit id="lexTokenReserved">
        <source>This token is reserved for future use</source>
        <target state="translated">已保留此标记供将来使用</target>
        <note />
      </trans-unit>
      <trans-unit id="lexTabsNotAllowed">
        <source>TABs are not allowed in F# code unless the #indent \"off\" option is used</source>
        <target state="translated">F# 代码中不允许使用制表符，除非使用了 #indent \"off\" 选项</target>
        <note />
      </trans-unit>
      <trans-unit id="lexInvalidLineNumber">
        <source>Invalid line number: '{0}'</source>
        <target state="translated">行号“{0}”无效</target>
        <note />
      </trans-unit>
      <trans-unit id="lexHashIfMustBeFirst">
        <source>#if directive must appear as the first non-whitespace character on a line</source>
        <target state="translated">#if 指令必须作为一行的第一个非空白字符出现</target>
        <note />
      </trans-unit>
      <trans-unit id="lexHashElseNoMatchingIf">
        <source>#else has no matching #if</source>
        <target state="translated">#else 没有匹配的 #if</target>
        <note />
      </trans-unit>
      <trans-unit id="lexHashEndifRequiredForElse">
        <source>#endif required for #else</source>
        <target state="translated">#else 需要 #endif</target>
        <note />
      </trans-unit>
      <trans-unit id="lexHashElseMustBeFirst">
        <source>#else directive must appear as the first non-whitespace character on a line</source>
        <target state="translated">#else 指令必须作为一行的第一个非空白字符出现</target>
        <note />
      </trans-unit>
      <trans-unit id="lexHashEndingNoMatchingIf">
        <source>#endif has no matching #if</source>
        <target state="translated">#endif 没有匹配的 #if</target>
        <note />
      </trans-unit>
      <trans-unit id="lexHashEndifMustBeFirst">
        <source>#endif directive must appear as the first non-whitespace character on a line</source>
        <target state="translated">#endif 指令必须作为一行的第一个非空白字符出现</target>
        <note />
      </trans-unit>
      <trans-unit id="lexHashIfMustHaveIdent">
        <source>#if directive should be immediately followed by an identifier</source>
        <target state="translated">#if 指令后应紧跟标识符</target>
        <note />
      </trans-unit>
      <trans-unit id="lexWrongNestedHashEndif">
        <source>Syntax error. Wrong nested #endif, unexpected tokens before it.</source>
        <target state="translated">语法错误。嵌套的 #endif 出错，其前面存在意外的标记。</target>
        <note />
      </trans-unit>
      <trans-unit id="lexHashBangMustBeFirstInFile">
        <source>#! may only appear as the first line at the start of a file.</source>
        <target state="translated">#!可能只在文件开头显示为第一行。</target>
        <note />
      </trans-unit>
      <trans-unit id="pplexExpectedSingleLineComment">
        <source>Expected single line comment or end of line</source>
        <target state="translated">应输入单行注释或行尾</target>
        <note />
      </trans-unit>
      <trans-unit id="memberOperatorDefinitionWithNoArguments">
        <source>Infix operator member '{0}' has no arguments. Expected a tuple of 2 arguments, e.g. static member (+) (x,y) = ...</source>
        <target state="translated">中缀运算符成员“{0}”没有参数。需要一个由 2 个参数构成的元组，例如静态成员 (+) (x,y) = ...</target>
        <note />
      </trans-unit>
      <trans-unit id="memberOperatorDefinitionWithNonPairArgument">
        <source>Infix operator member '{0}' has {1} initial argument(s). Expected a tuple of 2 arguments, e.g. static member (+) (x,y) = ...</source>
        <target state="translated">中缀运算符成员“{0}”具有 {1} 个初始参数。需要一个由 2 个参数构成的元组，例如静态成员 (+) (x,y) = ...</target>
        <note />
      </trans-unit>
      <trans-unit id="memberOperatorDefinitionWithCurriedArguments">
        <source>Infix operator member '{0}' has extra curried arguments. Expected a tuple of 2 arguments, e.g. static member (+) (x,y) = ...</source>
        <target state="translated">中缀运算符成员“{0}”具有额外的扩充参数。需要一个由 2 个参数构成的元组，例如静态成员 (+) (x,y) = ...</target>
        <note />
      </trans-unit>
      <trans-unit id="tcFSharpCoreRequiresExplicit">
        <source>All record, union and struct types in FSharp.Core.dll must be explicitly labelled with 'StructuralComparison' or 'NoComparison'</source>
        <target state="translated">必须使用“StructuralComparison”或“NoComparison”显式标记 FSharp.Core.dll 中的所有字段、联合和结构类型</target>
        <note />
      </trans-unit>
      <trans-unit id="tcStructuralComparisonNotSatisfied1">
        <source>The struct, record or union type '{0}' has the 'StructuralComparison' attribute but the type parameter '{1}' does not satisfy the 'comparison' constraint. Consider adding the 'comparison' constraint to the type parameter</source>
        <target state="translated">结构、记录或联合类型“{0}”具有“StructuralComparison”特性，但类型参数“{1}”不符合“comparison”约束的要求。请考虑将“comparison”约束添加到该类型参数</target>
        <note />
      </trans-unit>
      <trans-unit id="tcStructuralComparisonNotSatisfied2">
        <source>The struct, record or union type '{0}' has the 'StructuralComparison' attribute but the component type '{1}' does not satisfy the 'comparison' constraint</source>
        <target state="translated">结构、记录或联合类型“{0}”具有“StructuralComparison”特性，但组件类型“{1}”不符合“comparison”约束的要求</target>
        <note />
      </trans-unit>
      <trans-unit id="tcNoComparisonNeeded1">
        <source>The struct, record or union type '{0}' is not structurally comparable because the type parameter {1} does not satisfy the 'comparison' constraint. Consider adding the 'NoComparison' attribute to the type '{2}' to clarify that the type is not comparable</source>
        <target state="translated">结构、记录或联合类型“{0}”在结构上是不可比较的，因为类型参数 {1} 不符合“comparison”约束的要求。请考虑将“NoComparison”特性添加到类型“{2}”以阐明此类型是不可比较的</target>
        <note />
      </trans-unit>
      <trans-unit id="tcNoComparisonNeeded2">
        <source>The struct, record or union type '{0}' is not structurally comparable because the type '{1}' does not satisfy the 'comparison' constraint. Consider adding the 'NoComparison' attribute to the type '{2}' to clarify that the type is not comparable</source>
        <target state="translated">结构、记录或联合类型“{0}”在结构上是不可比较的，因为类型“{1}”不符合“comparison”约束的要求。请考虑将“NoComparison”特性添加到类型“{2}”以阐明此类型是不可比较的</target>
        <note />
      </trans-unit>
      <trans-unit id="tcNoEqualityNeeded1">
        <source>The struct, record or union type '{0}' does not support structural equality because the type parameter {1} does not satisfy the 'equality' constraint. Consider adding the 'NoEquality' attribute to the type '{2}' to clarify that the type does not support structural equality</source>
        <target state="translated">结构、记录或联合类型“{0}”不支持结构相等比较，因为类型参数 {1} 不符合“equality”约束的要求。请考虑将“NoEquality”特性添加到类型“{2}”以阐明此类型不支持结构相等比较</target>
        <note />
      </trans-unit>
      <trans-unit id="tcNoEqualityNeeded2">
        <source>The struct, record or union type '{0}' does not support structural equality because the type '{1}' does not satisfy the 'equality' constraint. Consider adding the 'NoEquality' attribute to the type '{2}' to clarify that the type does not support structural equality</source>
        <target state="translated">结构、记录或联合类型“{0}”不支持结构相等比较，因为类型“{1}”不符合“equality”约束的要求。请考虑将“NoEquality”特性添加到类型“{2}”以阐明此类型不支持结构相等比较</target>
        <note />
      </trans-unit>
      <trans-unit id="tcStructuralEqualityNotSatisfied1">
        <source>The struct, record or union type '{0}' has the 'StructuralEquality' attribute but the type parameter '{1}' does not satisfy the 'equality' constraint. Consider adding the 'equality' constraint to the type parameter</source>
        <target state="translated">结构、记录或联合类型“{0}”具有“StructuralEquality”特性，但类型参数“{1}”不符合“equality”约束的要求。请考虑将“equality”约束添加到该类型参数</target>
        <note />
      </trans-unit>
      <trans-unit id="tcStructuralEqualityNotSatisfied2">
        <source>The struct, record or union type '{0}' has the 'StructuralEquality' attribute but the component type '{1}' does not satisfy the 'equality' constraint</source>
        <target state="translated">结构、记录或联合类型“{0}”具有“StructuralEquality”特性，但组件类型“{1}”不符合“equality”约束的要求</target>
        <note />
      </trans-unit>
      <trans-unit id="tcStructsMustDeclareTypesOfImplicitCtorArgsExplicitly">
        <source>Each argument of the primary constructor for a struct must be given a type, for example 'type S(x1:int, x2: int) = ...'. These arguments determine the fields of the struct.</source>
        <target state="translated">必须为结构的主构造函数的每个参数给定一个类型，例如“type S(x1:int, x2: int) = ...”。这些参数确定该结构的各个字段。</target>
        <note />
      </trans-unit>
      <trans-unit id="chkUnusedValue">
        <source>The value '{0}' is unused</source>
        <target state="translated">未使用值“{0}”</target>
        <note />
      </trans-unit>
      <trans-unit id="chkUnusedThisVariable">
        <source>The recursive object reference '{0}' is unused. The presence of a recursive object reference adds runtime initialization checks to members in this and derived types. Consider removing this recursive object reference.</source>
        <target state="translated">未使用递归对象引用“{0}”。如果存在递归对象引用，则会增加针对此类型和派生类型中的成员的运行时初始化检查。请考虑删除此递归对象引用。</target>
        <note />
      </trans-unit>
      <trans-unit id="parsGetterAtMostOneArgument">
        <source>A getter property may have at most one argument group</source>
        <target state="translated">Getter 属性最多可以有一个参数组</target>
        <note />
      </trans-unit>
      <trans-unit id="parsSetterAtMostTwoArguments">
        <source>A setter property may have at most two argument groups</source>
        <target state="translated">setter 属性最多可以有两个参数组</target>
        <note />
      </trans-unit>
      <trans-unit id="parsInvalidProperty">
        <source>Invalid property getter or setter</source>
        <target state="translated">属性 Getter 或 Setter 无效</target>
        <note />
      </trans-unit>
      <trans-unit id="parsIndexerPropertyRequiresAtLeastOneArgument">
        <source>An indexer property must be given at least one argument</source>
        <target state="translated">必须为索引器属性给定至少一个参数</target>
        <note />
      </trans-unit>
      <trans-unit id="tastInvalidAddressOfMutableAcrossAssemblyBoundary">
        <source>This operation accesses a mutable top-level value defined in another assembly in an unsupported way. The value cannot be accessed through its address. Consider copying the expression to a mutable local, e.g. 'let mutable x = ...', and if necessary assigning the value back after the completion of the operation</source>
        <target state="translated">此操作用于访问在另一个程序集中定义的可变顶级值的方式不受支持。无法通过该值的地址来访问该值。请考虑将该表达式复制到一个可变本地变量，例如“let mutable x = ...”，另外如果需要，可在完成此操作后赋回该值</target>
        <note />
      </trans-unit>
      <trans-unit id="parsNonAdjacentTypars">
        <source>Remove spaces between the type name and type parameter, e.g. \"type C&lt;'T&gt;\", not type \"C   &lt;'T&gt;\". Type parameters must be placed directly adjacent to the type name.</source>
        <target state="translated">删除类型名称和类型参数之间的空格，例如使用 \"type C&lt;'T&gt;\" 而不是 type \"C   &lt;'T&gt;\"。类型参数必须直接放在类型名称的旁边。</target>
        <note />
      </trans-unit>
      <trans-unit id="parsNonAdjacentTyargs">
        <source>Remove spaces between the type name and type parameter, e.g. \"C&lt;'T&gt;\", not \"C &lt;'T&gt;\". Type parameters must be placed directly adjacent to the type name.</source>
        <target state="translated">删除类型名称和类型参数之间的空格，例如要使用 \"C&lt;'T&gt;\" 而不是 \"C &lt;'T&gt;\"。类型参数必须直接放置在类型名称旁边。</target>
        <note />
      </trans-unit>
      <trans-unit id="parsNonAtomicType">
        <source>The use of the type syntax 'int C' and 'C  &lt;int&gt;' is not permitted here. Consider adjusting this type to be written in the form 'C&lt;int&gt;'</source>
        <target state="translated">此处不允许使用类型语法 "int C" 和 "C  &lt;int&gt;"。请考虑调整此类型，使其按 "C&lt;int&gt;" 形式进行编写</target>
        <note />
      </trans-unit>
      <trans-unit id="tastUndefinedItemRefModuleNamespace">
        <source>The module/namespace '{0}' from compilation unit '{1}' did not contain the module/namespace '{2}'</source>
        <target state="translated">编译单元“{1}”中的模块/命名空间“{0}”未包含模块/命名空间“{2}”</target>
        <note />
      </trans-unit>
      <trans-unit id="tastUndefinedItemRefVal">
        <source>The module/namespace '{0}' from compilation unit '{1}' did not contain the val '{2}'</source>
        <target state="translated">编译单元“{1}”中的模块/命名空间“{0}”未包含值“{2}”</target>
        <note />
      </trans-unit>
      <trans-unit id="tastUndefinedItemRefModuleNamespaceType">
        <source>The module/namespace '{0}' from compilation unit '{1}' did not contain the namespace, module or type '{2}'</source>
        <target state="translated">编译单元“{1}”中的模块/命名空间“{0}”未包含命名空间、模块或类型“{2}”</target>
        <note />
      </trans-unit>
      <trans-unit id="tcInvalidUseNullAsTrueValue">
        <source>The 'UseNullAsTrueValue' attribute flag may only be used with union types that have one nullary case and at least one non-nullary case</source>
        <target state="translated">“UseNullAsTrueValue”特性标志只能用于具有一个空用例和至少一个非空用例的联合类型</target>
        <note />
      </trans-unit>
      <trans-unit id="tcParameterInferredByref">
        <source>The parameter '{0}' was inferred to have byref type. Parameters of byref type must be given an explicit type annotation, e.g. 'x1: byref&lt;int&gt;'. When used, a byref parameter is implicitly dereferenced.</source>
        <target state="translated">据推断，参数“{0}”具有 byref 类型。必须向 byref 类型的参数提供一个显式类型注释，例如 "x1: byref&lt;int&gt;"。使用时，隐式取消对 byref 类型的引用。</target>
        <note />
      </trans-unit>
      <trans-unit id="tcNonUniformMemberUse">
        <source>The generic member '{0}' has been used at a non-uniform instantiation prior to this program point. Consider reordering the members so this member occurs first. Alternatively, specify the full type of the member explicitly, including argument types, return type and any additional generic parameters and constraints.</source>
        <target state="translated">在此程序点之前，已在非统一实例化中使用了泛型成员“{0}”。请考虑重新排列成员顺序，以使此成员先出现。或者，也可以显式指定该成员的完整类型，包括实参类型、返回类型以及其他任何泛型形参和约束。</target>
        <note />
      </trans-unit>
      <trans-unit id="tcAttribArgsDiffer">
        <source>The attribute '{0}' appears in both the implementation and the signature, but the attribute arguments differ. Only the attribute from the signature will be included in the compiled code.</source>
        <target state="translated">特性“{0}”同时出现在实现和签名中，但它们的参数有所不同。只有签名中的该特性才会包括在已编译代码中。</target>
        <note />
      </trans-unit>
      <trans-unit id="tcCannotCallAbstractBaseMember">
        <source>Cannot call an abstract base member: '{0}'</source>
        <target state="translated">无法调用抽象基成员:“{0}”</target>
        <note />
      </trans-unit>
      <trans-unit id="typrelCannotResolveAmbiguityInUnmanaged">
        <source>Could not resolve the ambiguity in the use of a generic construct with an 'unmanaged' constraint at or near this position</source>
        <target state="translated">对于在此位置或附近使用“unmanaged”约束的泛型构造的用法，无法解析其多义性</target>
        <note />
      </trans-unit>
      <trans-unit id="mlCompatMessage">
        <source>This construct is for ML compatibility. {0}. You can disable this warning by using '--mlcompatibility' or '--nowarn:62'.</source>
        <target state="translated">此构造适用于 ML 兼容性。{0}。可以通过使用“--mlcompatibility”或“--nowarn:62”来禁用此警告。</target>
        <note />
      </trans-unit>
      <trans-unit id="ilFieldDoesNotHaveValidOffsetForStructureLayout">
        <source>The type '{0}' has been marked as having an Explicit layout, but the field '{1}' has not been marked with the 'FieldOffset' attribute</source>
        <target state="translated">类型“{0}”已标记为具有显式布局，但字段“{1}”尚未用“FieldOffset”特性进行标记</target>
        <note />
      </trans-unit>
      <trans-unit id="tcInterfacesShouldUseInheritNotInterface">
        <source>Interfaces inherited by other interfaces should be declared using 'inherit ...' instead of 'interface ...'</source>
        <target state="translated">由其他接口继承的接口应使用“inherit ...”而非“interface ...”进行声明</target>
        <note />
      </trans-unit>
      <trans-unit id="parsInvalidPrefixOperator">
        <source>Invalid prefix operator</source>
        <target state="translated">无效的前缀运算符</target>
        <note />
      </trans-unit>
      <trans-unit id="parsInvalidPrefixOperatorDefinition">
        <source>Invalid operator definition. Prefix operator definitions must use a valid prefix operator name.</source>
        <target state="translated">运算符定义无效。前缀运算符定义必须使用有效的前缀运算符名称。</target>
        <note />
      </trans-unit>
      <trans-unit id="buildCompilingExtensionIsForML">
        <source>The file extensions '.ml' and '.mli' are for ML compatibility</source>
        <target state="translated">文件扩展名“.ml”和“.mli”适用于 ML 兼容性</target>
        <note />
      </trans-unit>
      <trans-unit id="lexIndentOffForML">
        <source>Consider using a file with extension '.ml' or '.mli' instead</source>
        <target state="translated">请考虑改用扩展名为“.ml”或“.mli”的文件</target>
        <note />
      </trans-unit>
      <trans-unit id="activePatternIdentIsNotFunctionTyped">
        <source>Active pattern '{0}' is not a function</source>
        <target state="translated">活动模式“{0}”不是一个函数</target>
        <note />
      </trans-unit>
      <trans-unit id="activePatternChoiceHasFreeTypars">
        <source>Active pattern '{0}' has a result type containing type variables that are not determined by the input. The common cause is a when a result case is not mentioned, e.g. 'let (|A|B|) (x:int) = A x'. This can be fixed with a type constraint, e.g. 'let (|A|B|) (x:int) : Choice&lt;int,unit&gt; = A x'</source>
        <target state="translated">活动模式“{0}”的结果类型包含未由输入确定的类型变量。常见的原因是未提及结果用例，例如 "let (|A|B|) (x:int) = A x"。可采用类型约束来解决此问题，例如 "let (|A|B|) (x:int) : Choice&lt;int,unit&gt; = A x"</target>
        <note />
      </trans-unit>
      <trans-unit id="ilFieldHasOffsetForSequentialLayout">
        <source>The FieldOffset attribute can only be placed on members of types marked with the StructLayout(LayoutKind.Explicit)</source>
        <target state="translated">FieldOffset 特性只能放置在标记为 StructLayout(LayoutKind.Explicit) 的类型的成员上</target>
        <note />
      </trans-unit>
      <trans-unit id="tcOptionalArgsMustComeAfterNonOptionalArgs">
        <source>Optional arguments must come at the end of the argument list, after any non-optional arguments</source>
        <target state="translated">可选参数必须位于参数列表结尾的任何非可选参数的后面</target>
        <note />
      </trans-unit>
      <trans-unit id="tcConditionalAttributeUsage">
        <source>Attribute 'System.Diagnostics.ConditionalAttribute' is only valid on methods or attribute classes</source>
        <target state="translated">特性“System.Diagnostics.ConditionalAttribute”仅对方法或特性类有效</target>
        <note />
      </trans-unit>
      <trans-unit id="tcMemberOperatorDefinitionInExtrinsic">
        <source>Extension members cannot provide operator overloads.  Consider defining the operator as part of the type definition instead.</source>
        <target state="translated">扩展成员无法提供运算符重载。    请考虑改为将运算符定义为类型定义的一部分。</target>
        <note />
      </trans-unit>
      <trans-unit id="tcUnionCaseNameConflictsWithGeneratedType">
        <source>The union case named '{0}' conflicts with the generated type '{1}'</source>
        <target state="translated">名为“{0}”的联合用例与生成的类型“{1}”冲突</target>
        <note />
      </trans-unit>
      <trans-unit id="chkNoReflectedDefinitionOnStructMember">
        <source>ReflectedDefinitionAttribute may not be applied to an instance member on a struct type, because the instance member takes an implicit 'this' byref parameter</source>
        <target state="translated">ReflectedDefinitionAttribute 不能应用于结构类型的实例成员，因为该实例成员采用隐式“this”byref 参数</target>
        <note />
      </trans-unit>
      <trans-unit id="tcDllImportNotAllowed">
        <source>DLLImport bindings must be static members in a class or function definitions in a module</source>
        <target state="translated">DLLImport 绑定必须是类中的静态成员或模块中的函数定义</target>
        <note />
      </trans-unit>
      <trans-unit id="buildExpectedSigdataFile">
        <source>FSharp.Core.sigdata not found alongside FSharp.Core. File expected in {0}. Consider upgrading to a more recent version of FSharp.Core, where this file is no longer be required.</source>
        <target state="translated">未能在 FSharp.Core 旁找到 FSharp.Core.sigdata。文件应在 {0} 中。请考虑升级到更新版本的 FSharp.Core，该版本不再需要此文件。</target>
        <note />
      </trans-unit>
      <trans-unit id="buildExpectedFileAlongSideFSharpCore">
        <source>File '{0}' not found alongside FSharp.Core. File expected in {1}. Consider upgrading to a more recent version of FSharp.Core, where this file is no longer be required.</source>
        <target state="translated">未能在 FSharp.Core 旁找到文件“{0}”。文件应在 {1} 中。请考虑升级到更新版本的 FSharp.Core，该版本不再需要此文件。</target>
        <note />
      </trans-unit>
      <trans-unit id="buildUnexpectedFileNameCharacter">
        <source>Filename '{0}' contains invalid character '{1}'</source>
        <target state="translated">文件名“{0}”包含无效字符“{1}”</target>
        <note />
      </trans-unit>
      <trans-unit id="tcInvalidUseBangBinding">
        <source>'use!' bindings must be of the form 'use! &lt;var&gt; = &lt;expr&gt;'</source>
        <target state="translated">"use!" 绑定必须采用 "use! &lt;var&gt; = &lt;expr&gt;" 形式</target>
        <note />
      </trans-unit>
      <trans-unit id="crefNoInnerGenericsInQuotations">
        <source>Inner generic functions are not permitted in quoted expressions. Consider adding some type constraints until this function is no longer generic.</source>
        <target state="translated">带引号的表达式中不允许有内部泛型函数。请考虑添加一些类型约束，直至此函数不再是泛型函数。</target>
        <note />
      </trans-unit>
      <trans-unit id="tcEnumTypeCannotBeEnumerated">
        <source>The type '{0}' is not a valid enumerator type , i.e. does not have a 'MoveNext()' method returning a bool, and a 'Current' property</source>
        <target state="translated">类型“{0}”不是有效枚举器类型，即，没有返回布尔值的“MoveNext()”方法和“Current”属性</target>
        <note />
      </trans-unit>
      <trans-unit id="parsEofInTripleQuoteString">
        <source>End of file in triple-quote string begun at or before here</source>
        <target state="translated">文件尾在此处或之前开始的三重引号字符串中</target>
        <note />
      </trans-unit>
      <trans-unit id="parsEofInTripleQuoteStringInComment">
        <source>End of file in triple-quote string embedded in comment begun at or before here</source>
        <target state="translated">文件尾在此处或之前开始的注释中嵌入的三重引号字符串中</target>
        <note />
      </trans-unit>
      <trans-unit id="tcTypeTestLosesMeasures">
        <source>This type test or downcast will ignore the unit-of-measure '{0}'</source>
        <target state="translated">此类型测试或向下转换将忽略度量单位“{0}”</target>
        <note />
      </trans-unit>
      <trans-unit id="parsMissingTypeArgs">
        <source>Expected type argument or static argument</source>
        <target state="translated">应为类型参数或静态参数</target>
        <note />
      </trans-unit>
      <trans-unit id="parsMissingGreaterThan">
        <source>Unmatched '&lt;'. Expected closing '&gt;'</source>
        <target state="translated">"&lt;" 不匹配。应为 "&gt;" 结尾</target>
        <note />
      </trans-unit>
      <trans-unit id="parsUnexpectedQuotationOperatorInTypeAliasDidYouMeanVerbatimString">
        <source>Unexpected quotation operator '&lt;@' in type definition. If you intend to pass a verbatim string as a static argument to a type provider, put a space between the '&lt;' and '@' characters.</source>
        <target state="translated">类型定义中出现意外的引用运算符 "&lt;@"。如果旨在将原义字符串作为静态参数传递到类型提供程序，请在 "&lt;" 和 "@" 字符之间加一个空格。</target>
        <note />
      </trans-unit>
      <trans-unit id="parsErrorParsingAsOperatorName">
        <source>Attempted to parse this as an operator name, but failed</source>
        <target state="translated">尝试将此分析为运算符名称，但未成功</target>
        <note />
      </trans-unit>
      <trans-unit id="lexInvalidUnicodeLiteral">
        <source>\U{0} is not a valid Unicode character escape sequence</source>
        <target state="translated">\U{0} 不是有效的 Unicode 字符转义序列</target>
        <note />
      </trans-unit>
      <trans-unit id="tcCallerInfoWrongType">
        <source>'{0}' must be applied to an argument of type '{1}', but has been applied to an argument of type '{2}'</source>
        <target state="translated">“{0}”必须应用于类型“{1}”的参数，但却被应用于类型“{2}”的参数</target>
        <note />
      </trans-unit>
      <trans-unit id="tcCallerInfoNotOptional">
        <source>'{0}' can only be applied to optional arguments</source>
        <target state="translated">“{0}”只能应用于可选参数</target>
        <note />
      </trans-unit>
      <trans-unit id="toolLocationHelperUnsupportedFrameworkVersion">
        <source>The specified .NET Framework version '{0}' is not supported. Please specify a value from the enumeration Microsoft.Build.Utilities.TargetDotNetFrameworkVersion.</source>
        <target state="translated">不支持指定的 .NET Framework 版本“{0}”。请指定来自枚举 Microsoft.Build.Utilities.TargetDotNetFrameworkVersion 的值。</target>
        <note />
      </trans-unit>
      <trans-unit id="ilSignInvalidMagicValue">
        <source>Invalid Magic value in CLR Header</source>
        <target state="translated">CLR 标头中存在无效的 Magic 值</target>
        <note />
      </trans-unit>
      <trans-unit id="ilSignBadImageFormat">
        <source>Bad image format</source>
        <target state="translated">错误的图像格式</target>
        <note />
      </trans-unit>
      <trans-unit id="ilSignPrivateKeyExpected">
        <source>Private key expected</source>
        <target state="translated">应使用私钥</target>
        <note />
      </trans-unit>
      <trans-unit id="ilSignRsaKeyExpected">
        <source>RSA key expected</source>
        <target state="translated">应使用 RSA 密钥</target>
        <note />
      </trans-unit>
      <trans-unit id="ilSignInvalidBitLen">
        <source>Invalid bit Length</source>
        <target state="translated">位长度无效</target>
        <note />
      </trans-unit>
      <trans-unit id="ilSignInvalidRSAParams">
        <source>Invalid RSAParameters structure - '{{0}}' expected</source>
        <target state="translated">RSAParameters 结构无效 - 应为“{{0}}”</target>
        <note />
      </trans-unit>
      <trans-unit id="ilSignInvalidAlgId">
        <source>Invalid algId - 'Exponent' expected</source>
        <target state="translated">algId 无效 - 应为 "Exponent"</target>
        <note />
      </trans-unit>
      <trans-unit id="ilSignInvalidSignatureSize">
        <source>Invalid signature size</source>
        <target state="translated">签名大小无效</target>
        <note />
      </trans-unit>
      <trans-unit id="ilSignNoSignatureDirectory">
        <source>No signature directory</source>
        <target state="translated">无签名目录</target>
        <note />
      </trans-unit>
      <trans-unit id="ilSignInvalidPKBlob">
        <source>Invalid Public Key blob</source>
        <target state="translated">公钥 Blob 无效</target>
        <note />
      </trans-unit>
      <trans-unit id="fscTooManyErrors">
        <source>Exiting - too many errors</source>
        <target state="translated">正在退出 - 错误太多</target>
        <note />
      </trans-unit>
      <trans-unit id="docfileNoXmlSuffix">
        <source>The documentation file has no .xml suffix</source>
        <target state="translated">该文档文件不带 .xml 后缀</target>
        <note />
      </trans-unit>
      <trans-unit id="fscNoImplementationFiles">
        <source>No implementation files specified</source>
        <target state="translated">未指定任何实现文件</target>
        <note />
      </trans-unit>
      <trans-unit id="fscBadAssemblyVersion">
        <source>The attribute {0} specified version '{1}', but this value is invalid and has been ignored</source>
        <target state="translated">属性 {0} 指定版本“{1}”，但此值无效，已被忽略</target>
        <note />
      </trans-unit>
      <trans-unit id="fscTwoResourceManifests">
        <source>Conflicting options specified: 'win32manifest' and 'win32res'. Only one of these can be used.</source>
        <target state="translated">以下指定选项发生冲突: “win32manifest”和“win32res”。只能使用其中的一个选项。</target>
        <note />
      </trans-unit>
      <trans-unit id="fscQuotationLiteralsStaticLinking">
        <source>The code in assembly '{0}' makes uses of quotation literals. Static linking may not include components that make use of quotation literals unless all assemblies are compiled with at least F# 4.0.</source>
        <target state="translated">程序集“{0}”中的代码使用了引用文本。静态链接可能不包含使用引用文本的组件，除非所有程序集都使用至少 F# 4.0 进行编译。</target>
        <note />
      </trans-unit>
      <trans-unit id="fscQuotationLiteralsStaticLinking0">
        <source>Code in this assembly makes uses of quotation literals. Static linking may not include components that make use of quotation literals unless all assemblies are compiled with at least F# 4.0.</source>
        <target state="translated">此程序集中的代码使用了引用文本。静态链接可能不包含使用引用文本的组件，除非所有程序集都使用至少 F# 4.0 进行编译。</target>
        <note />
      </trans-unit>
      <trans-unit id="fscStaticLinkingNoEXE">
        <source>Static linking may not include a .EXE</source>
        <target state="translated">静态链接不能包含 .EXE</target>
        <note />
      </trans-unit>
      <trans-unit id="fscStaticLinkingNoMixedDLL">
        <source>Static linking may not include a mixed managed/unmanaged DLL</source>
        <target state="translated">静态链接不能包含混合的托管/非托管 DLL</target>
        <note />
      </trans-unit>
      <trans-unit id="fscIgnoringMixedWhenLinking">
        <source>Ignoring mixed managed/unmanaged assembly '{0}' during static linking</source>
        <target state="translated">在静态链接期间忽略混合托管/非托管程序集“{0}”</target>
        <note />
      </trans-unit>
      <trans-unit id="fscAssumeStaticLinkContainsNoDependencies">
        <source>Assembly '{0}' was referenced transitively and the assembly could not be resolved automatically. Static linking will assume this DLL has no dependencies on the F# library or other statically linked DLLs. Consider adding an explicit reference to this DLL.</source>
        <target state="translated">已通过可传递的方式引用程序集“{0}”，但未能自动解析此程序集。静态链接将假定此 DLL 不依赖于 F# 库或其他静态链接的 DLL。请考虑添加对此 DLL 的显式引用。</target>
        <note />
      </trans-unit>
      <trans-unit id="fscAssemblyNotFoundInDependencySet">
        <source>Assembly '{0}' not found in dependency set of target binary. Statically linked roots should be specified using an assembly name, without a DLL or EXE extension. If this assembly was referenced explicitly then it is possible the assembly was not actually required by the generated binary, in which case it should not be statically linked.</source>
        <target state="translated">在目标二进制文件的依赖项集中未找到程序集“{0}”。应使用不带扩展名 DLL 或 EXE 的程序集名称指定静态链接的根目录。如果已显式引用此程序集，则生成的二进制文件实际上可能不需要此程序集，在此情况下，不应静态链接此程序集。</target>
        <note />
      </trans-unit>
      <trans-unit id="fscKeyFileCouldNotBeOpened">
        <source>The key file '{0}' could not be opened</source>
        <target state="translated">未能打开密钥文件“{0}”</target>
        <note />
      </trans-unit>
      <trans-unit id="fscProblemWritingBinary">
        <source>A problem occurred writing the binary '{0}': {1}</source>
        <target state="translated">写入二进制文件“{0}”时出现问题: {1}</target>
        <note />
      </trans-unit>
      <trans-unit id="fscAssemblyVersionAttributeIgnored">
        <source>The 'AssemblyVersionAttribute' has been ignored because a version was given using a command line option</source>
        <target state="translated">已忽略“AssemblyVersionAttribute”，因为已使用命令行选项给定一个版本</target>
        <note />
      </trans-unit>
      <trans-unit id="fscAssemblyCultureAttributeError">
        <source>Error emitting 'System.Reflection.AssemblyCultureAttribute' attribute -- 'Executables cannot be satellite assemblies, Culture should always be empty'</source>
        <target state="translated">发出“System.Reflection.AssemblyCultureAttribute”特性时出错:“可执行文件不能是附属程序集，区域应始终为空”</target>
        <note />
      </trans-unit>
      <trans-unit id="fscDelaySignWarning">
        <source>Option '--delaysign' overrides attribute 'System.Reflection.AssemblyDelaySignAttribute' given in a source file or added module</source>
        <target state="translated">选项“--delaysign”将重写源文件或添加的模块中给定的“System.Reflection.AssemblyDelaySignAttribute”特性</target>
        <note />
      </trans-unit>
      <trans-unit id="fscKeyFileWarning">
        <source>Option '--keyfile' overrides attribute 'System.Reflection.AssemblyKeyFileAttribute' given in a source file or added module</source>
        <target state="translated">选项“--keyfile”将重写源文件或添加的模块中给定的“System.Reflection.AssemblyKeyFileAttribute”特性</target>
        <note />
      </trans-unit>
      <trans-unit id="fscKeyNameWarning">
        <source>Option '--keycontainer' overrides attribute 'System.Reflection.AssemblyNameAttribute' given in a source file or added module</source>
        <target state="translated">选项“--keycontainer”将重写源文件或添加的模块中给定的“System.Reflection.AssemblyNameAttribute”特性</target>
        <note />
      </trans-unit>
      <trans-unit id="fscReferenceOnCommandLine">
        <source>The assembly '{0}' is listed on the command line. Assemblies should be referenced using a command line flag such as '-r'.</source>
        <target state="translated">程序集“{0}”已在命令行中列出。应使用命令行标志(如“-r”)引用程序集。</target>
        <note />
      </trans-unit>
      <trans-unit id="fscRemotingError">
        <source>The resident compilation service was not used because a problem occured in communicating with the server.</source>
        <target state="translated">未使用驻留编译服务，因为与服务器通信时发生问题。</target>
        <note />
      </trans-unit>
      <trans-unit id="pathIsInvalid">
        <source>Problem with filename '{0}': Illegal characters in path.</source>
        <target state="translated">文件名“{0}”出现问题: 路径中存在非法字符。</target>
        <note />
      </trans-unit>
      <trans-unit id="fscResxSourceFileDeprecated">
        <source>Passing a .resx file ({0}) as a source file to the compiler is deprecated. Use resgen.exe to transform the .resx file into a .resources file to pass as a --resource option. If you are using MSBuild, this can be done via an &lt;EmbeddedResource&gt; item in the .fsproj project file.</source>
        <target state="translated">不推荐将 .resx 文件({0})作为源文件传递给编译器。请使用 resgen.exe 将 .resx 文件转换为 .resources 文件以作为 --resource 选项进行传递。如果使用的是 MSBuild，则可通过 .fsproj 项目文件中的 &lt;EmbeddedResource&gt; 项完成此操作。</target>
        <note />
      </trans-unit>
      <trans-unit id="fscStaticLinkingNoProfileMismatches">
        <source>Static linking may not be used on an assembly referencing mscorlib (e.g. a .NET Framework assembly) when generating an assembly that references System.Runtime (e.g. a .NET Core or Portable assembly).</source>
        <target state="translated">当生成引用 System.Runtime 的程序集(如 .NET Core 或 Portable 程序集)时，静态链接不能用在引用 mscorlib 的程序集(如 .NET Framework 程序集)上。</target>
        <note />
      </trans-unit>
      <trans-unit id="fscAssemblyWildcardAndDeterminism">
        <source>An {0} specified version '{1}', but this value is a wildcard, and you have requested a deterministic build, these are in conflict.</source>
        <target state="translated">{0} 指定了版本“{1}”，但该值为通配符，并且你已请求确定的版本，因此存在冲突。</target>
        <note />
      </trans-unit>
      <trans-unit id="etIllegalCharactersInNamespaceName">
        <source>Character '{0}' is not allowed in provided namespace name '{1}'</source>
        <target state="translated">所提供的命名空间名称“{1}”中不允许出现字符“{0}”</target>
        <note />
      </trans-unit>
      <trans-unit id="etNullOrEmptyMemberName">
        <source>The provided type '{0}' returned a member with a null or empty member name</source>
        <target state="translated">所提供的类型“{0}”返回了具有 null 或空成员名称的成员</target>
        <note />
      </trans-unit>
      <trans-unit id="etNullMember">
        <source>The provided type '{0}' returned a null member</source>
        <target state="translated">所提供的类型“{0}”返回了 null 成员</target>
        <note />
      </trans-unit>
      <trans-unit id="etNullMemberDeclaringType">
        <source>The provided type '{0}' member info '{1}' has null declaring type</source>
        <target state="translated">所提供的类型“{0}”成员信息“{1}”具有 null 声明类型</target>
        <note />
      </trans-unit>
      <trans-unit id="etNullMemberDeclaringTypeDifferentFromProvidedType">
        <source>The provided type '{0}' has member '{1}' which has declaring type '{2}'. Expected declaring type to be the same as provided type.</source>
        <target state="translated">所提供的类型“{0}”的成员“{1}”具有声明类型“{2}”。声明类型应与所提供的类型相同。</target>
        <note />
      </trans-unit>
      <trans-unit id="etHostingAssemblyFoundWithoutHosts">
        <source>Referenced assembly '{0}' has assembly level attribute '{1}' but no public type provider classes were found</source>
        <target state="translated">引用的程序集“{0}”具有程序集级别特性“{1}”，但是找不到任何公共类型提供程序类</target>
        <note />
      </trans-unit>
      <trans-unit id="etEmptyNamespaceOfTypeNotAllowed">
        <source>Type '{0}' from type provider '{1}' has an empty namespace. Use 'null' for the global namespace.</source>
        <target state="translated">来自类型提供程序“{1}”的类型“{0}”具有空命名空间。请将“null”用于全局命名空间。</target>
        <note />
      </trans-unit>
      <trans-unit id="etEmptyNamespaceNotAllowed">
        <source>Empty namespace found from the type provider '{0}'. Use 'null' for the global namespace.</source>
        <target state="translated">在类型提供程序“{0}”中发现空命名空间。请将“null”用于全局命名空间。</target>
        <note />
      </trans-unit>
      <trans-unit id="etMustNotBeGeneric">
        <source>Provided type '{0}' has 'IsGenericType' as true, but generic types are not supported.</source>
        <target state="translated">所提供的类型“{0}”的“IsGenericType”为 true，但是不支持泛型类型。</target>
        <note />
      </trans-unit>
      <trans-unit id="etMustNotBeAnArray">
        <source>Provided type '{0}' has 'IsArray' as true, but array types are not supported.</source>
        <target state="translated">所提供的类型“{0}”的“IsArray”为 true，但是不支持数组类型。</target>
        <note />
      </trans-unit>
      <trans-unit id="etMethodHasRequirements">
        <source>Invalid member '{0}' on provided type '{1}'. Provided type members must be public, and not be generic, virtual, or abstract.</source>
        <target state="translated">所提供的类型“{1}”的成员“{0}”无效。所提供类型的成员必须是公共成员，而不是泛型、虚拟或抽象成员。</target>
        <note />
      </trans-unit>
      <trans-unit id="etUnsupportedMemberKind">
        <source>Invalid member '{0}' on provided type '{1}'. Only properties, methods and constructors are allowed</source>
        <target state="translated">所提供类型“{1}”的成员“{0}”无效。仅允许使用属性、方法和构造函数</target>
        <note />
      </trans-unit>
      <trans-unit id="etPropertyCanReadButHasNoGetter">
        <source>Property '{0}' on provided type '{1}' has CanRead=true but there was no value from GetGetMethod()</source>
        <target state="translated">所提供的类型“{1}”的属性“{0}”的 CanRead 为 true，但是没有来自 GetGetMethod() 的值</target>
        <note />
      </trans-unit>
      <trans-unit id="etPropertyHasGetterButNoCanRead">
        <source>Property '{0}' on provided type '{1}' has CanRead=false but GetGetMethod() returned a method</source>
        <target state="translated">所提供的类型“{1}”的属性“{0}”的 CanRead 为 false，但是 GetGetMethod() 返回了方法</target>
        <note />
      </trans-unit>
      <trans-unit id="etPropertyCanWriteButHasNoSetter">
        <source>Property '{0}' on provided type '{1}' has CanWrite=true but there was no value from GetSetMethod()</source>
        <target state="translated">所提供的类型“{1}”的属性“{0}”的 CanWrite 为 true，但是没有来自 GetSetMethod() 的值</target>
        <note />
      </trans-unit>
      <trans-unit id="etPropertyHasSetterButNoCanWrite">
        <source>Property '{0}' on provided type '{1}' has CanWrite=false but GetSetMethod() returned a method</source>
        <target state="translated">所提供的类型“{1}”的属性“{0}”的 CanWrite 为 false，但是 GetSetMethod() 返回了方法</target>
        <note />
      </trans-unit>
      <trans-unit id="etOneOrMoreErrorsSeenDuringExtensionTypeSetting">
        <source>One or more errors seen during provided type setup</source>
        <target state="translated">在所提供的类型的设置过程中出现了一个或多个错误</target>
        <note />
      </trans-unit>
      <trans-unit id="etUnexpectedExceptionFromProvidedTypeMember">
        <source>Unexpected exception from provided type '{0}' member '{1}': {2}</source>
        <target state="translated">在所提供类型“{0}”成员“{1}”中发生意外异常: {2}</target>
        <note />
      </trans-unit>
      <trans-unit id="etUnsupportedConstantType">
        <source>Unsupported constant type '{0}'. Quotations provided by type providers can only contain simple constants. The implementation of the type provider may need to be adjusted by moving a value declared outside a provided quotation literal to be a 'let' binding inside the quotation literal.</source>
        <target state="translated">不支持的常数类型“{0}”。类型提供程序提供的引文只能包含简单常量。将提供的引文文本外声明的值移动为引文文本内的 "let" 绑定，可对类型提供程序的实现进行调整。</target>
        <note />
      </trans-unit>
      <trans-unit id="etUnsupportedProvidedExpression">
        <source>Unsupported expression '{0}' from type provider. If you are the author of this type provider, consider adjusting it to provide a different provided expression.</source>
        <target state="translated">类型提供程序提供的表达式“{0}”不受支持。如果您是此类型提供程序的作者，请考虑将它调整为提供不同的提供表达式。</target>
        <note />
      </trans-unit>
      <trans-unit id="etProvidedTypeHasUnexpectedName">
        <source>Expected provided type named '{0}' but provided type has 'Name' with value '{1}'</source>
        <target state="translated">需要名为“{0}”的提供的类型，但所提供类型的“Name”值为“{1}”</target>
        <note />
      </trans-unit>
      <trans-unit id="etEventNoAdd">
        <source>Event '{0}' on provided type '{1}' has no value from GetAddMethod()</source>
        <target state="translated">所提供类型“{1}”上的事件“{0}”没有来自 GetAddMethod() 的值</target>
        <note />
      </trans-unit>
      <trans-unit id="etEventNoRemove">
        <source>Event '{0}' on provided type '{1}' has no value from GetRemoveMethod()</source>
        <target state="translated">所提供类型“{1}”上的事件“{0}”没有来自 GetRemoveMethod() 的值</target>
        <note />
      </trans-unit>
      <trans-unit id="etProviderHasWrongDesignerAssembly">
        <source>Assembly attribute '{0}' refers to a designer assembly '{1}' which cannot be loaded from path '{2}'. The exception reported was: {3} - {4}</source>
        <target state="translated">程序集属性“{0}”引用了无法从路径“{2}”加载的设计器程序集“{1}”。报告的异常是: {3} - {4}</target>
        <note />
      </trans-unit>
      <trans-unit id="etProviderDoesNotHaveValidConstructor">
        <source>The type provider does not have a valid constructor. A constructor taking either no arguments or one argument of type 'TypeProviderConfig' was expected.</source>
        <target state="translated">类型提供程序没有有效的构造函数。构造函数应不采用参数或仅采用一个“TypeProviderConfig”类型的参数。</target>
        <note />
      </trans-unit>
      <trans-unit id="etProviderError">
        <source>The type provider '{0}' reported an error: {1}</source>
        <target state="translated">类型提供程序“{0}”报告了错误: {1}</target>
        <note />
      </trans-unit>
      <trans-unit id="etIncorrectParameterExpression">
        <source>The type provider '{0}' used an invalid parameter in the ParameterExpression: {1}</source>
        <target state="translated">类型提供程序“{0}”在 ParameterExpression 中使用了无效参数: {1}</target>
        <note />
      </trans-unit>
      <trans-unit id="etIncorrectProvidedMethod">
        <source>The type provider '{0}' provided a method with a name '{1}' and metadata token '{2}', which is not reported among its methods of its declaring type '{3}'</source>
        <target state="translated">类型提供程序“{0}”提供了具有名称“{1}”和元数据标记“{2}”的方法，该方法不会在声明类型“{3}”的方法中进行报告</target>
        <note />
      </trans-unit>
      <trans-unit id="etIncorrectProvidedConstructor">
        <source>The type provider '{0}' provided a constructor which is not reported among the constructors of its declaring type '{1}'</source>
        <target state="translated">类型提供程序“{0}”提供的构造函数未在声明类型为“{1}”的构造函数中进行报告</target>
        <note />
      </trans-unit>
      <trans-unit id="etDirectReferenceToGeneratedTypeNotAllowed">
        <source>A direct reference to the generated type '{0}' is not permitted. Instead, use a type definition, e.g. 'type TypeAlias = &lt;path&gt;'. This indicates that a type provider adds generated types to your assembly.</source>
        <target state="translated">不允许直接引用所生成的类型“{0}”。请改用类型定义，例如 "type TypeAlias = &lt;path&gt;"。这表示类型提供程序会将生成的类型添加到程序集。</target>
        <note />
      </trans-unit>
      <trans-unit id="etProvidedTypeHasUnexpectedPath">
        <source>Expected provided type with path '{0}' but provided type has path '{1}'</source>
        <target state="translated">需要路径为“{0}”的提供的类型，但所提供类型的路径为“{1}”</target>
        <note />
      </trans-unit>
      <trans-unit id="etUnexpectedNullFromProvidedTypeMember">
        <source>Unexpected 'null' return value from provided type '{0}' member '{1}'</source>
        <target state="translated">来自所提供类型“{0}”成员“{1}”的意外“null”返回值</target>
        <note />
      </trans-unit>
      <trans-unit id="etUnexpectedExceptionFromProvidedMemberMember">
        <source>Unexpected exception from member '{0}' of provided type '{1}' member '{2}': {3}</source>
        <target state="translated">在所提供类型“{1}”成员“{2}”的成员“{0}”中发生意外异常: {3}</target>
        <note />
      </trans-unit>
      <trans-unit id="etNestedProvidedTypesDoNotTakeStaticArgumentsOrGenericParameters">
        <source>Nested provided types do not take static arguments or generic parameters</source>
        <target state="translated">所提供的嵌套类型未采用静态实参或泛型形参</target>
        <note />
      </trans-unit>
      <trans-unit id="etInvalidStaticArgument">
        <source>Invalid static argument to provided type. Expected an argument of kind '{0}'.</source>
        <target state="translated">所提供类型的静态参数无效。应是类型为“{0}”的参数。</target>
        <note />
      </trans-unit>
      <trans-unit id="etErrorApplyingStaticArgumentsToType">
        <source>An error occured applying the static arguments to a provided type</source>
        <target state="translated">将静态参数应用于所提供类型时发生错误</target>
        <note />
      </trans-unit>
      <trans-unit id="etUnknownStaticArgumentKind">
        <source>Unknown static argument kind '{0}' when resolving a reference to a provided type or method '{1}'</source>
        <target state="translated">解析对所提供类型或方法“{1}”的引用时出现未知静态参数类型“{0}”</target>
        <note />
      </trans-unit>
      <trans-unit id="invalidNamespaceForProvidedType">
        <source>invalid namespace for provided type</source>
        <target state="translated">所提供类型的命名空间无效</target>
        <note />
      </trans-unit>
      <trans-unit id="invalidFullNameForProvidedType">
        <source>invalid full name for provided type</source>
        <target state="translated">所提供类型的全名无效</target>
        <note />
      </trans-unit>
      <trans-unit id="etProviderReturnedNull">
        <source>The type provider returned 'null', which is not a valid return value from '{0}'</source>
        <target state="translated">类型提供程序返回了“null”，这不是来自“{0}”的有效返回值</target>
        <note />
      </trans-unit>
      <trans-unit id="etTypeProviderConstructorException">
        <source>The type provider constructor has thrown an exception: {0}</source>
        <target state="translated">类型提供程序构造函数引发异常: {0}</target>
        <note />
      </trans-unit>
      <trans-unit id="etNullProvidedExpression">
        <source>Type provider '{0}' returned null from GetInvokerExpression.</source>
        <target state="translated">类型提供程序“{0}”从 GetInvokerExpression 返回了 null。</target>
        <note />
      </trans-unit>
      <trans-unit id="etProvidedAppliedTypeHadWrongName">
        <source>The type provider '{0}' returned an invalid type from 'ApplyStaticArguments'. A type with name '{1}' was expected, but a type with name '{2}' was returned.</source>
        <target state="translated">类型提供程序“{0}”从“ApplyStaticArguments”返回了无效类型。需要名称为“{1}”的类型，但返回了名称为“{2}”的类型。</target>
        <note />
      </trans-unit>
      <trans-unit id="etProvidedAppliedMethodHadWrongName">
        <source>The type provider '{0}' returned an invalid method from 'ApplyStaticArgumentsForMethod'. A method with name '{1}' was expected, but a method with name '{2}' was returned.</source>
        <target state="translated">类型提供程序“{0}”从 "ApplyStaticArgumentsForMethod" 返回了无效方法。需要名称为“{1}”的方法，但返回了名称为“{2}”的方法。</target>
        <note />
      </trans-unit>
      <trans-unit id="tcTypeTestLossy">
        <source>This type test or downcast will erase the provided type '{0}' to the type '{1}'</source>
        <target state="translated">此类型测试或向下转换会将提供的类型“{0}”清除为类型“{1}”</target>
        <note />
      </trans-unit>
      <trans-unit id="tcTypeCastErased">
        <source>This downcast will erase the provided type '{0}' to the type '{1}'.</source>
        <target state="translated">此向下转换会将所提供类型“{0}”清除到类型“{1}”。</target>
        <note />
      </trans-unit>
      <trans-unit id="tcTypeTestErased">
        <source>This type test with a provided type '{0}' is not allowed because this provided type will be erased to '{1}' at runtime.</source>
        <target state="translated">不允许对提供的类型“{0}”执行此类型测试，因为该提供的类型在运行时将清除为“{1}”。</target>
        <note />
      </trans-unit>
      <trans-unit id="tcCannotInheritFromErasedType">
        <source>Cannot inherit from erased provided type</source>
        <target state="translated">无法从已清除的提供的类型中继承</target>
        <note />
      </trans-unit>
      <trans-unit id="etInvalidTypeProviderAssemblyName">
        <source>Assembly '{0}' hase TypeProviderAssembly attribute with invalid value '{1}'. The value should be a valid assembly name</source>
        <target state="translated">程序集“{0}”的 TypeProviderAssembly 特性具有无效值“{1}”。该值应为有效的程序集名称</target>
        <note />
      </trans-unit>
      <trans-unit id="tcInvalidMemberNameCtor">
        <source>Invalid member name. Members may not have name '.ctor' or '.cctor'</source>
        <target state="translated">成员名称无效。成员名称不能为“.ctor”或“.cctor”</target>
        <note />
      </trans-unit>
      <trans-unit id="tcInferredGenericTypeGivesRiseToInconsistency">
        <source>The function or member '{0}' is used in a way that requires further type annotations at its definition to ensure consistency of inferred types. The inferred signature is '{1}'.</source>
        <target state="translated">函数或成员“{0}”的使用方式要求其在定义中提供进一步的类型批注，以确保推理类型的一致性。推理签名为“{1}”。</target>
        <note />
      </trans-unit>
      <trans-unit id="tcInvalidTypeArgumentCount">
        <source>The number of type arguments did not match: '{0}' given, '{1}' expected. This may be related to a previously reported error.</source>
        <target state="translated">类型参数的数量不匹配: 提供了“{0}”个，应是“{1}”个。这可能与以前报告的错误有关。</target>
        <note />
      </trans-unit>
      <trans-unit id="tcCannotOverrideSealedMethod">
        <source>Cannot override inherited member '{0}' because it is sealed</source>
        <target state="translated">无法重写继承的成员“{0}”，因为该成员是密封的</target>
        <note />
      </trans-unit>
      <trans-unit id="etProviderErrorWithContext">
        <source>The type provider '{0}' reported an error in the context of provided type '{1}', member '{2}'. The error: {3}</source>
        <target state="translated">类型提供程序“{0}”在所提供类型“{1}”、成员“{2}”的上下文中报告了错误。错误: {3}</target>
        <note />
      </trans-unit>
      <trans-unit id="etProvidedTypeWithNameException">
        <source>An exception occurred when accessing the '{0}' of a provided type: {1}</source>
        <target state="translated">访问所提供类型的“{0}”时发生异常: {1}</target>
        <note />
      </trans-unit>
      <trans-unit id="etProvidedTypeWithNullOrEmptyName">
        <source>The '{0}' of a provided type was null or empty.</source>
        <target state="translated">所提供类型的“{0}”为 null 或为空。</target>
        <note />
      </trans-unit>
      <trans-unit id="etIllegalCharactersInTypeName">
        <source>Character '{0}' is not allowed in provided type name '{1}'</source>
        <target state="translated">所提供的类型名称“{1}”中不允许出现字符“{0}”</target>
        <note />
      </trans-unit>
      <trans-unit id="tcJoinMustUseSimplePattern">
        <source>In queries, '{0}' must use a simple pattern</source>
        <target state="translated">在查询中，“{0}”必须使用简单模式</target>
        <note />
      </trans-unit>
      <trans-unit id="tcMissingCustomOperation">
        <source>A custom query operation for '{0}' is required but not specified</source>
        <target state="translated">需要“{0}”的自定义查询运算，但未指定该运算</target>
        <note />
      </trans-unit>
      <trans-unit id="etBadUnnamedStaticArgs">
        <source>Named static arguments must come after all unnamed static arguments</source>
        <target state="translated">命名静态参数必须位于所有未命名静态参数之后</target>
        <note />
      </trans-unit>
      <trans-unit id="etStaticParameterRequiresAValue">
        <source>The static parameter '{0}' of the provided type or method '{1}' requires a value. Static parameters to type providers may be optionally specified using named arguments, e.g. '{2}&lt;{3}=...&gt;'.</source>
        <target state="translated">提供的类型或方法“{0}”的静态参数“{1}”需要一个值。可以选择使用命名参数(例如 "{2}&lt;{3}=...&gt;")指定类型提供程序的静态参数。</target>
        <note />
      </trans-unit>
      <trans-unit id="etNoStaticParameterWithName">
        <source>No static parameter exists with name '{0}'</source>
        <target state="translated">不存在名称为“{0}”的静态参数</target>
        <note />
      </trans-unit>
      <trans-unit id="etStaticParameterAlreadyHasValue">
        <source>The static parameter '{0}' has already been given a value</source>
        <target state="translated">已向静态参数“{0}”提供了值</target>
        <note />
      </trans-unit>
      <trans-unit id="etMultipleStaticParameterWithName">
        <source>Multiple static parameters exist with name '{0}'</source>
        <target state="translated">存在多个名称为“{0}”的静态参数</target>
        <note />
      </trans-unit>
      <trans-unit id="tcCustomOperationMayNotBeUsedInConjunctionWithNonSimpleLetBindings">
        <source>A custom operation may not be used in conjunction with a non-value or recursive 'let' binding in another part of this computation expression</source>
        <target state="translated">在此计算表达式的其他部分，不能与非值或递归“let”绑定一起使用自定义运算符</target>
        <note />
      </trans-unit>
      <trans-unit id="tcCustomOperationMayNotBeUsedHere">
        <source>A custom operation may not be used in conjunction with 'use', 'try/with', 'try/finally', 'if/then/else' or 'match' operators within this computation expression</source>
        <target state="translated">在此计算表达式中，不能与“use”、“try/with”、“try/finally”、“if/then/else”或“match”运算符一起使用自定义运算</target>
        <note />
      </trans-unit>
      <trans-unit id="tcCustomOperationMayNotBeOverloaded">
        <source>The custom operation '{0}' refers to a method which is overloaded. The implementations of custom operations may not be overloaded.</source>
        <target state="translated">自定义运算“{0}”引用了重载的方法。自定义运算的实现不能进行重载。</target>
        <note />
      </trans-unit>
      <trans-unit id="tcIfThenElseMayNotBeUsedWithinQueries">
        <source>An if/then/else expression may not be used within queries. Consider using either an if/then expression, or use a sequence expression instead.</source>
        <target state="translated">if/then/else 表达式不能在查询中使用。请考虑使用 if/then 表达式，或改用序列表达式。</target>
        <note />
      </trans-unit>
      <trans-unit id="ilxgenUnexpectedArgumentToMethodHandleOfDuringCodegen">
        <source>Invalid argument to 'methodhandleof' during codegen</source>
        <target state="translated">codegen 过程中出现无效“methodhandleof”参数</target>
        <note />
      </trans-unit>
      <trans-unit id="etProvidedTypeReferenceMissingArgument">
        <source>A reference to a provided type was missing a value for the static parameter '{0}'. You may need to recompile one or more referenced assemblies.</source>
        <target state="translated">对所提供类型的引用缺少静态参数“{0}”的值。可能需要重新编译一个或多个引用的程序集。</target>
        <note />
      </trans-unit>
      <trans-unit id="etProvidedTypeReferenceInvalidText">
        <source>A reference to a provided type had an invalid value '{0}' for a static parameter. You may need to recompile one or more referenced assemblies.</source>
        <target state="translated">对所提供类型的引用具有无效的静态参数值“{0}”。可能需要重新编译一个或多个引用的程序集。</target>
        <note />
      </trans-unit>
      <trans-unit id="tcCustomOperationNotUsedCorrectly">
        <source>'{0}' is not used correctly. This is a custom operation in this query or computation expression.</source>
        <target state="translated">“{0}”使用有误。这是此查询或计算表达式中的自定义运算。</target>
        <note />
      </trans-unit>
      <trans-unit id="tcCustomOperationNotUsedCorrectly2">
        <source>'{0}' is not used correctly. Usage: {1}. This is a custom operation in this query or computation expression.</source>
        <target state="translated">“{0}”使用有误。用法: {1}。这是此查询或计算表达式中的自定义运算。</target>
        <note />
      </trans-unit>
      <trans-unit id="customOperationTextLikeJoin">
        <source>{0} var in collection {1} (outerKey = innerKey). Note that parentheses are required after '{2}'</source>
        <target state="translated">集合 {1} (outerKey = innerKey)中的 {0} var。请注意，“{2}”后面要使用圆括号</target>
        <note />
      </trans-unit>
      <trans-unit id="customOperationTextLikeGroupJoin">
        <source>{0} var in collection {1} (outerKey = innerKey) into group. Note that parentheses are required after '{2}'</source>
        <target state="translated">{0} var in collection {1} (outerKey = innerKey) into group。请注意，“{2}”后需使用括号</target>
        <note />
      </trans-unit>
      <trans-unit id="customOperationTextLikeZip">
        <source>{0} var in collection</source>
        <target state="translated">{0} var in collection</target>
        <note />
      </trans-unit>
      <trans-unit id="tcBinaryOperatorRequiresVariable">
        <source>'{0}' must be followed by a variable name. Usage: {1}.</source>
        <target state="translated">“{0}”后面必须跟变量名。用法: {1}。</target>
        <note />
      </trans-unit>
      <trans-unit id="tcOperatorIncorrectSyntax">
        <source>Incorrect syntax for '{0}'. Usage: {1}.</source>
        <target state="translated">“{0}”的语法不正确。用法: {1}。</target>
        <note />
      </trans-unit>
      <trans-unit id="tcBinaryOperatorRequiresBody">
        <source>'{0}' must come after a 'for' selection clause and be followed by the rest of the query. Syntax: ... {1} ...</source>
        <target state="translated">“{0}”的前面必须是“for”选择子句，后面必须是查询的剩余部分。语法: ... {1} ...</target>
        <note />
      </trans-unit>
      <trans-unit id="tcCustomOperationHasIncorrectArgCount">
        <source>'{0}' is used with an incorrect number of arguments. This is a custom operation in this query or computation expression. Expected {1} argument(s), but given {2}.</source>
        <target state="translated">“{0}”使用的参数数量有误。这是此查询或计算表达式中的自定义运算。应为 {1} 个参数，但提供了 {2} 个。</target>
        <note />
      </trans-unit>
      <trans-unit id="parsExpectedExpressionAfterToken">
        <source>Expected an expression after this point</source>
        <target state="translated">此点之后应是表达式</target>
        <note />
      </trans-unit>
      <trans-unit id="parsExpectedTypeAfterToken">
        <source>Expected a type after this point</source>
        <target state="translated">此点之后应是类型</target>
        <note />
      </trans-unit>
      <trans-unit id="parsUnmatchedLBrackLess">
        <source>Unmatched '[&lt;'. Expected closing '&gt;]'</source>
        <target state="translated">"[&lt;" 不匹配。应为 "&gt;]" 结尾</target>
        <note />
      </trans-unit>
      <trans-unit id="parsUnexpectedEndOfFileMatch">
        <source>Unexpected end of input in 'match' expression. Expected 'match &lt;expr&gt; with | &lt;pat&gt; -&gt; &lt;expr&gt; | &lt;pat&gt; -&gt; &lt;expr&gt; ...'.</source>
        <target state="translated">"match" 表达式中的输入意外结束。应为 "match &lt;expr&gt; with | &lt;pat&gt; -&gt; &lt;expr&gt; | &lt;pat&gt; -&gt; &lt;expr&gt; ..."。</target>
        <note />
      </trans-unit>
      <trans-unit id="parsUnexpectedEndOfFileTry">
        <source>Unexpected end of input in 'try' expression. Expected 'try &lt;expr&gt; with &lt;rules&gt;' or 'try &lt;expr&gt; finally &lt;expr&gt;'.</source>
        <target state="translated">"try" 表达式中的输入意外结束。应为 "try &lt;expr&gt; with &lt;rules&gt;" 或 "try &lt;expr&gt; finally &lt;expr&gt;"。</target>
        <note />
      </trans-unit>
      <trans-unit id="parsUnexpectedEndOfFileWhile">
        <source>Unexpected end of input in 'while' expression. Expected 'while &lt;expr&gt; do &lt;expr&gt;'.</source>
        <target state="translated">"while" 表达式中的输入意外结束。应为 "while &lt;expr&gt; do &lt;expr&gt;"。</target>
        <note />
      </trans-unit>
      <trans-unit id="parsUnexpectedEndOfFileFor">
        <source>Unexpected end of input in 'for' expression. Expected 'for &lt;pat&gt; in &lt;expr&gt; do &lt;expr&gt;'.</source>
        <target state="translated">"for'" 表达式中的输入意外结束。应为 "for &lt;pat&gt; in &lt;expr&gt; do &lt;expr&gt;"。</target>
        <note />
      </trans-unit>
      <trans-unit id="parsUnexpectedEndOfFileWith">
        <source>Unexpected end of input in 'match' or 'try' expression</source>
        <target state="translated">“match”或“try”表达式中出现意外的输入结尾</target>
        <note />
      </trans-unit>
      <trans-unit id="parsUnexpectedEndOfFileThen">
        <source>Unexpected end of input in 'then' branch of conditional expression. Expected 'if &lt;expr&gt; then &lt;expr&gt;' or 'if &lt;expr&gt; then &lt;expr&gt; else &lt;expr&gt;'.</source>
        <target state="translated">条件表达式的 "then" 分支中的输入意外结束。应为 "if &lt;expr&gt; then &lt;expr&gt;" 或 "if &lt;expr&gt; then &lt;expr&gt; else &lt;expr&gt;"。</target>
        <note />
      </trans-unit>
      <trans-unit id="parsUnexpectedEndOfFileElse">
        <source>Unexpected end of input in 'else' branch of conditional expression. Expected 'if &lt;expr&gt; then &lt;expr&gt;' or 'if &lt;expr&gt; then &lt;expr&gt; else &lt;expr&gt;'.</source>
        <target state="translated">条件表达式的 "else" 分支中的输入意外结束。应为 ''if &lt;expr&gt; then &lt;expr&gt;" 或 "if &lt;expr&gt; then &lt;expr&gt; else &lt;expr&gt;"。</target>
        <note />
      </trans-unit>
      <trans-unit id="parsUnexpectedEndOfFileFunBody">
        <source>Unexpected end of input in body of lambda expression. Expected 'fun &lt;pat&gt; ... &lt;pat&gt; -&gt; &lt;expr&gt;'.</source>
        <target state="translated">lambda 表达式正文中的输入意外结束。应为 "fun &lt;pat&gt; ... &lt;pat&gt; -&gt; &lt;expr&gt;"。</target>
        <note />
      </trans-unit>
      <trans-unit id="parsUnexpectedEndOfFileTypeArgs">
        <source>Unexpected end of input in type arguments</source>
        <target state="translated">类型参数中出现意外的输入结尾</target>
        <note />
      </trans-unit>
      <trans-unit id="parsUnexpectedEndOfFileTypeSignature">
        <source>Unexpected end of input in type signature</source>
        <target state="translated">类型签名中出现意外的输入结尾</target>
        <note />
      </trans-unit>
      <trans-unit id="parsUnexpectedEndOfFileTypeDefinition">
        <source>Unexpected end of input in type definition</source>
        <target state="translated">类型定义中出现意外的输入结尾</target>
        <note />
      </trans-unit>
      <trans-unit id="parsUnexpectedEndOfFileObjectMembers">
        <source>Unexpected end of input in object members</source>
        <target state="translated">对象成员中出现意外的输入结尾</target>
        <note />
      </trans-unit>
      <trans-unit id="parsUnexpectedEndOfFileDefinition">
        <source>Unexpected end of input in value, function or member definition</source>
        <target state="translated">值、函数或成员定义中出现意外的输入结尾</target>
        <note />
      </trans-unit>
      <trans-unit id="parsUnexpectedEndOfFileExpression">
        <source>Unexpected end of input in expression</source>
        <target state="translated">表达式中出现意外的输入结尾</target>
        <note />
      </trans-unit>
      <trans-unit id="parsExpectedNameAfterToken">
        <source>Unexpected end of type. Expected a name after this point.</source>
        <target state="translated">意外的类型结尾。此点之后应是名称。</target>
        <note />
      </trans-unit>
      <trans-unit id="parsUnmatchedLet">
        <source>Incomplete value or function definition. If this is in an expression, the body of the expression must be indented to the same column as the 'let' keyword.</source>
        <target state="translated">值或函数定义不完整。如果该定义处于表达式中，则表达式体必须与“let”关键字缩进到相同的列。</target>
        <note />
      </trans-unit>
      <trans-unit id="parsUnmatchedLetBang">
        <source>Incomplete value definition. If this is in an expression, the body of the expression must be indented to the same column as the 'let!' keyword.</source>
        <target state="translated">值定义不完整。如果该定义处于表达式中，则表达式体必须与“let!”关键字缩进到相同的列。</target>
        <note />
      </trans-unit>
      <trans-unit id="parsUnmatchedUseBang">
        <source>Incomplete value definition. If this is in an expression, the body of the expression must be indented to the same column as the 'use!' keyword.</source>
        <target state="translated">值定义不完整。如果该定义处于表达式中，则表达式体必须与“use!”关键字缩进到相同的列。</target>
        <note />
      </trans-unit>
      <trans-unit id="parsUnmatchedUse">
        <source>Incomplete value definition. If this is in an expression, the body of the expression must be indented to the same column as the 'use' keyword.</source>
        <target state="translated">值定义不完整。如果该定义处于表达式中，则表达式体必须与“use”关键字缩进到相同的列。</target>
        <note />
      </trans-unit>
      <trans-unit id="parsWhileDoExpected">
        <source>Missing 'do' in 'while' expression. Expected 'while &lt;expr&gt; do &lt;expr&gt;'.</source>
        <target state="translated">"while" 表达式中缺少 "do"。应为 "while &lt;expr&gt; do &lt;expr&gt;"。</target>
        <note />
      </trans-unit>
      <trans-unit id="parsForDoExpected">
        <source>Missing 'do' in 'for' expression. Expected 'for &lt;pat&gt; in &lt;expr&gt; do &lt;expr&gt;'.</source>
        <target state="translated">"for" 表达式中缺少 "do"。应为 "for &lt;pat&gt; in &lt;expr&gt; do &lt;expr&gt;"。</target>
        <note />
      </trans-unit>
      <trans-unit id="tcInvalidRelationInJoin">
        <source>Invalid join relation in '{0}'. Expected 'expr &lt;op&gt; expr', where &lt;op&gt; is =, =?, ?= or ?=?.</source>
        <target state="translated">“{0}”中的联接关系无效。应为 "expr &lt;op&gt; expr"，其中 &lt;op&gt; 为 =、=?、?= 或 ?=?。</target>
        <note />
      </trans-unit>
      <trans-unit id="typeInfoCallsWord">
        <source>Calls</source>
        <target state="translated">调用</target>
        <note />
      </trans-unit>
      <trans-unit id="impInvalidNumberOfGenericArguments">
        <source>Invalid number of generic arguments to type '{0}' in provided type. Expected '{1}' arguments, given '{2}'.</source>
        <target state="translated">所提供类型中的类型“{0}”的泛型参数数量无效。应是“{1}”个参数，提供了“{2}”个。</target>
        <note />
      </trans-unit>
      <trans-unit id="impInvalidMeasureArgument1">
        <source>Invalid value '{0}' for unit-of-measure parameter '{1}'</source>
        <target state="translated">度量单位参数“{1}”的值“{0}”无效</target>
        <note />
      </trans-unit>
      <trans-unit id="impInvalidMeasureArgument2">
        <source>Invalid value unit-of-measure parameter '{0}'</source>
        <target state="translated">值度量单位参数“{0}”无效</target>
        <note />
      </trans-unit>
      <trans-unit id="etPropertyNeedsCanWriteOrCanRead">
        <source>Property '{0}' on provided type '{1}' is neither readable nor writable as it has CanRead=false and CanWrite=false</source>
        <target state="translated">所提供的类型“{1}”的属性“{0}”即不可读也不可写，因为该属性的 CanRead 为 false，且 CanWrite 也为 false</target>
        <note />
      </trans-unit>
      <trans-unit id="tcIntoNeedsRestOfQuery">
        <source>A use of 'into' must be followed by the remainder of the computation</source>
        <target state="translated">“into”的使用必须后跟计算的剩余部分</target>
        <note />
      </trans-unit>
      <trans-unit id="tcOperatorDoesntAcceptInto">
        <source>The operator '{0}' does not accept the use of 'into'</source>
        <target state="translated">运算符“{0}”不接受“into”的用法</target>
        <note />
      </trans-unit>
      <trans-unit id="tcCustomOperationInvalid">
        <source>The definition of the custom operator '{0}' does not use a valid combination of attribute flags</source>
        <target state="translated">自定义运算符“{0}”的定义未使用有效的特性标志组合</target>
        <note />
      </trans-unit>
      <trans-unit id="tcThisTypeMayNotHaveACLIMutableAttribute">
        <source>This type definition may not have the 'CLIMutable' attribute. Only record types may have this attribute.</source>
        <target state="translated">此类型定义不能具有“CLIMutable”特性。只有记录类型可以有此特性。</target>
        <note />
      </trans-unit>
      <trans-unit id="tcAutoPropertyRequiresImplicitConstructionSequence">
        <source>'member val' definitions are only permitted in types with a primary constructor. Consider adding arguments to your type definition, e.g. 'type X(args) = ...'.</source>
        <target state="translated">“member val”定义仅允许用于具有主构造函数的类型中。请考虑向您的类型定义添加参数，例如“type X(args) = ...”。</target>
        <note />
      </trans-unit>
      <trans-unit id="parsMutableOnAutoPropertyShouldBeGetSet">
        <source>Property definitions may not be declared mutable. To indicate that this property can be set, use 'member val PropertyName = expr with get,set'.</source>
        <target state="translated">属性定义不能声明为可变。若要指示此属性可以进行设置，请使用“member val PropertyName = expr with get,set”。</target>
        <note />
      </trans-unit>
      <trans-unit id="parsMutableOnAutoPropertyShouldBeGetSetNotJustSet">
        <source>To indicate that this property can be set, use 'member val PropertyName = expr with get,set'.</source>
        <target state="translated">若要指示此属性可以进行设置，请使用“member val PropertyName = expr with get,set”。</target>
        <note />
      </trans-unit>
      <trans-unit id="chkNoByrefsOfByrefs">
        <source>Type '{0}' is illegal because in byref&lt;T&gt;, T cannot contain byref types.</source>
        <target state="translated">类型“{0}”是非法的，应为在 byref&lt;T&gt; 中，T 不能包含 byref 类型。</target>
        <note />
      </trans-unit>
      <trans-unit id="tastopsMaxArrayThirtyTwo">
        <source>F# supports array ranks between 1 and 32. The value {0} is not allowed.</source>
        <target state="translated">F# 支持 1 到 32 之间的数组秩。不允许使用值 {0}。</target>
        <note />
      </trans-unit>
      <trans-unit id="tcNoIntegerForLoopInQuery">
        <source>In queries, use the form 'for x in n .. m do ...' for ranging over integers</source>
        <target state="translated">在查询中，应使用“for x in n .. m do ...”的形式处理整数范围</target>
        <note />
      </trans-unit>
      <trans-unit id="tcNoWhileInQuery">
        <source>'while' expressions may not be used in queries</source>
        <target state="translated">“while”表达式不能在查询中使用</target>
        <note />
      </trans-unit>
      <trans-unit id="tcNoTryFinallyInQuery">
        <source>'try/finally' expressions may not be used in queries</source>
        <target state="translated">“try/finally”表达式不能在查询中使用</target>
        <note />
      </trans-unit>
      <trans-unit id="tcUseMayNotBeUsedInQueries">
        <source>'use' expressions may not be used in queries</source>
        <target state="translated">“use”表达式不能在查询中使用</target>
        <note />
      </trans-unit>
      <trans-unit id="tcBindMayNotBeUsedInQueries">
        <source>'let!', 'use!' and 'do!' expressions may not be used in queries</source>
        <target state="translated">“let!”、“use!”和“do!”表达式不能用于查询中</target>
        <note />
      </trans-unit>
      <trans-unit id="tcReturnMayNotBeUsedInQueries">
        <source>'return' and 'return!' may not be used in queries</source>
        <target state="translated">“return”和“return!”不能在查询中使用</target>
        <note />
      </trans-unit>
      <trans-unit id="tcUnrecognizedQueryOperator">
        <source>This is not a known query operator. Query operators are identifiers such as 'select', 'where', 'sortBy', 'thenBy', 'groupBy', 'groupValBy', 'join', 'groupJoin', 'sumBy' and 'averageBy', defined using corresponding methods on the 'QueryBuilder' type.</source>
        <target state="translated">这不是已知的查询运算符。查询运算符是使用“QueryBuilder”类型的对应方法定义的标识符，如“select”、“where”、“sortBy”、“thenBy”、“groupBy”、“groupValBy”、“join”、“groupJoin”、“sumBy”和“averageBy”。</target>
        <note />
      </trans-unit>
      <trans-unit id="tcTryWithMayNotBeUsedInQueries">
        <source>'try/with' expressions may not be used in queries</source>
        <target state="translated">“try/with”表达式不能在查询中使用</target>
        <note />
      </trans-unit>
      <trans-unit id="tcNonSimpleLetBindingInQuery">
        <source>This 'let' definition may not be used in a query. Only simple value definitions may be used in queries.</source>
        <target state="translated">此“let”定义不能在查询中使用。查询中只能使用简单值定义。</target>
        <note />
      </trans-unit>
      <trans-unit id="etTooManyStaticParameters">
        <source>Too many static parameters. Expected at most {0} parameters, but got {1} unnamed and {2} named parameters.</source>
        <target state="translated">静态参数太多。最多应为 {0} 个参数，但是获得了 {1} 个未命名参数和 {2} 个命名参数。</target>
        <note />
      </trans-unit>
      <trans-unit id="infosInvalidProvidedLiteralValue">
        <source>Invalid provided literal value '{0}'</source>
        <target state="translated">所提供文本值“{0}”无效</target>
        <note />
      </trans-unit>
      <trans-unit id="invalidPlatformTarget">
        <source>The 'anycpu32bitpreferred' platform can only be used with EXE targets. You must use 'anycpu' instead.</source>
        <target state="translated">“anycpu32bitpreferred”平台只能用于 EXE 目标。必须改用“anycpu”。</target>
        <note />
      </trans-unit>
      <trans-unit id="tcThisValueMayNotBeInlined">
        <source>This member, function or value declaration may not be declared 'inline'</source>
        <target state="translated">此成员、函数或值声明不能声明为“inline”</target>
        <note />
      </trans-unit>
      <trans-unit id="etErasedTypeUsedInGeneration">
        <source>The provider '{0}' returned a non-generated type '{1}' in the context of a set of generated types. Consider adjusting the type provider to only return generated types.</source>
        <target state="translated">提供程序“{0}”在一组生成类型的上下文中返回了非生成类型“{1}”。请考虑调整类型提供程序以仅返回生成类型。</target>
        <note />
      </trans-unit>
      <trans-unit id="tcUnrecognizedQueryBinaryOperator">
        <source>Arguments to query operators may require parentheses, e.g. 'where (x &gt; y)' or 'groupBy (x.Length / 10)'</source>
        <target state="translated">查询运算符的参数可能需要括号，例如 "where (x &gt; y)" 或 "groupBy (x.Length / 10)"</target>
        <note />
      </trans-unit>
      <trans-unit id="crefNoSetOfHole">
        <source>A quotation may not involve an assignment to or taking the address of a captured local variable</source>
        <target state="translated">引号可能不涉及对捕获的本地变量赋值或获取其地址</target>
        <note />
      </trans-unit>
      <trans-unit id="nicePrintOtherOverloads1">
        <source>+ 1 overload</source>
        <target state="translated">+ 1 重载</target>
        <note />
      </trans-unit>
      <trans-unit id="nicePrintOtherOverloadsN">
        <source>+ {0} overloads</source>
        <target state="translated">+ {0} 重载</target>
        <note />
      </trans-unit>
      <trans-unit id="erasedTo">
        <source>Erased to</source>
        <target state="translated">已清除到的位置</target>
        <note />
      </trans-unit>
      <trans-unit id="parsUnfinishedExpression">
        <source>Unexpected token '{0}' or incomplete expression</source>
        <target state="translated">意外的标记“{0}”或不完整的表达式</target>
        <note />
      </trans-unit>
      <trans-unit id="parsAttributeOnIncompleteCode">
        <source>Cannot find code target for this attribute, possibly because the code after the attribute is incomplete.</source>
        <target state="translated">无法找到此特性的代码目标，可能是因为此特性后面的代码不完整。</target>
        <note />
      </trans-unit>
      <trans-unit id="parsTypeNameCannotBeEmpty">
        <source>Type name cannot be empty.</source>
        <target state="translated">类型名不能是空的。</target>
        <note />
      </trans-unit>
      <trans-unit id="buildProblemReadingAssembly">
        <source>Problem reading assembly '{0}': {1}</source>
        <target state="translated">读取程序集“{0}”时出现问题: {1}</target>
        <note />
      </trans-unit>
      <trans-unit id="tcTPFieldMustBeLiteral">
        <source>Invalid provided field. Provided fields of erased provided types must be literals.</source>
        <target state="translated">提供的字段无效。属于已清除的提供类型的提供字段必须为文本。</target>
        <note />
      </trans-unit>
      <trans-unit id="loadingDescription">
        <source>(loading description...)</source>
        <target state="translated">(正在加载说明...)</target>
        <note />
      </trans-unit>
      <trans-unit id="descriptionUnavailable">
        <source>(description unavailable...)</source>
        <target state="translated">(说明不可用...)</target>
        <note />
      </trans-unit>
      <trans-unit id="chkTyparMultipleClassConstraints">
        <source>A type variable has been constrained by multiple different class types. A type variable may only have one class constraint.</source>
        <target state="translated">一个类型变量已由多个不同的类类型进行约束。一个类型变量只能有一个类约束。</target>
        <note />
      </trans-unit>
      <trans-unit id="tcMatchMayNotBeUsedWithQuery">
        <source>'match' expressions may not be used in queries</source>
        <target state="translated">“match”表达式不能在查询中使用</target>
        <note />
      </trans-unit>
      <trans-unit id="memberOperatorDefinitionWithNonTripleArgument">
        <source>Infix operator member '{0}' has {1} initial argument(s). Expected a tuple of 3 arguments</source>
        <target state="translated">中缀运算符成员“{0}”具有 {1} 个初始参数。需要一个由 3 个参数构成的元组</target>
        <note />
      </trans-unit>
      <trans-unit id="cannotResolveNullableOperators">
        <source>The operator '{0}' cannot be resolved. Consider opening the module 'Microsoft.FSharp.Linq.NullableOperators'.</source>
        <target state="translated">无法解析运算符“{0}”。请考虑打开模块“Microsoft.FSharp.Linq.NullableOperators”。</target>
        <note />
      </trans-unit>
      <trans-unit id="tcOperatorRequiresIn">
        <source>'{0}' must be followed by 'in'. Usage: {1}.</source>
        <target state="translated">“{0}”后面必须跟“in”。用法: {1}。</target>
        <note />
      </trans-unit>
      <trans-unit id="parsIllegalMemberVarInObjectImplementation">
        <source>Neither 'member val' nor 'override val' definitions are permitted in object expressions.</source>
        <target state="translated">对象表达式中既不允许使用“member val”定义也不允许使用“override val”定义。</target>
        <note />
      </trans-unit>
      <trans-unit id="tcEmptyCopyAndUpdateRecordInvalid">
        <source>Copy-and-update record expressions must include at least one field.</source>
        <target state="translated">复制和更新记录表达式必须包含至少一个字段。</target>
        <note />
      </trans-unit>
      <trans-unit id="parsUnderscoreInvalidFieldName">
        <source>'_' cannot be used as field name</source>
        <target state="translated">“_”不能用作字段名称</target>
        <note />
      </trans-unit>
      <trans-unit id="tcGeneratedTypesShouldBeInternalOrPrivate">
        <source>The provided types generated by this use of a type provider may not be used from other F# assemblies and should be marked internal or private. Consider using 'type internal TypeName = ...' or 'type private TypeName = ...'.</source>
        <target state="translated">通过这种类型提供程序使用方式生成的提供的类型不能从其他 F# 程序集使用，应标记为内部或私有的。请考虑使用“type internal TypeName = ...”或“type private TypeName = ...”。</target>
        <note />
      </trans-unit>
      <trans-unit id="chkGetterAndSetterHaveSamePropertyType">
        <source>A property's getter and setter must have the same type. Property '{0}' has getter of type '{1}' but setter of type '{2}'.</source>
        <target state="translated">属性的 Getter 和 Setter 的类型必须相同。属性“{0}”的 Getter 的类型为“{1}”，而 Setter 的类型为“{2}”。</target>
        <note />
      </trans-unit>
      <trans-unit id="tcRuntimeSuppliedMethodCannotBeUsedInUserCode">
        <source>Array method '{0}' is supplied by the runtime and cannot be directly used in code. For operations with array elements consider using family of GetArray/SetArray functions from LanguagePrimitives.IntrinsicFunctions module.</source>
        <target state="translated">数组方法“{0}”由运行时提供且不能直接在代码中使用。对于带数组元素的操作，请考虑使用 LanguagePrimitives.IntrinsicFunctions 模块中的 GetArray/SetArray 函数系列。</target>
        <note />
      </trans-unit>
      <trans-unit id="tcUnionCaseConstructorDoesNotHaveFieldWithGivenName">
        <source>The union case '{0}' does not have a field named '{1}'.</source>
        <target state="translated">联合用例“{0}”没有名为“{1}”的字段。</target>
        <note />
      </trans-unit>
      <trans-unit id="tcUnionCaseFieldCannotBeUsedMoreThanOnce">
        <source>Union case/exception field '{0}' cannot be used more than once.</source>
        <target state="translated">无法多次使用联合用例/异常字段“{0}”。</target>
        <note />
      </trans-unit>
      <trans-unit id="tcFieldNameIsUsedModeThanOnce">
        <source>Named field '{0}' is used more than once.</source>
        <target state="translated">命名字段“{0}”多次被使用。</target>
        <note />
      </trans-unit>
      <trans-unit id="tcFieldNameConflictsWithGeneratedNameForAnonymousField">
        <source>Named field '{0}' conflicts with autogenerated name for anonymous field.</source>
        <target state="translated">命名字段“{0}”与匿名字段的自动生成名称发生冲突。</target>
        <note />
      </trans-unit>
      <trans-unit id="tastConstantExpressionOverflow">
        <source>This literal expression or attribute argument results in an arithmetic overflow.</source>
        <target state="translated">此文本表达式或特性参数会导致算术溢出。</target>
        <note />
      </trans-unit>
      <trans-unit id="tcIllegalStructTypeForConstantExpression">
        <source>This is not valid literal expression. The [&lt;Literal&gt;] attribute will be ignored.</source>
        <target state="translated">这不是有效的文本表达式。将忽略 [&lt;Literal&gt;] 属性。</target>
        <note />
      </trans-unit>
      <trans-unit id="fscSystemRuntimeInteropServicesIsRequired">
        <source>System.Runtime.InteropServices assembly is required to use UnknownWrapper\DispatchWrapper classes.</source>
        <target state="translated">要使用 UnknownWrapper\DispatchWrapper 类，System.Runtime.InteropServices 程序集是必须的。</target>
        <note />
      </trans-unit>
      <trans-unit id="abImplicitHeapAllocation">
        <source>The mutable local '{0}' is implicitly allocated as a reference cell because it has been captured by a closure. This warning is for informational purposes only to indicate where implicit allocations are performed.</source>
        <target state="translated">可变本地变量“{0}”隐式分配为引用单元格，因为它已由关闭事件捕获。此警告只是为了提供信息，用于指示执行了隐式分配的情况。</target>
        <note />
      </trans-unit>
      <trans-unit id="estApplyStaticArgumentsForMethodNotImplemented">
        <source>A type provider implemented GetStaticParametersForMethod, but ApplyStaticArgumentsForMethod was not implemented or invalid</source>
        <target state="translated">一个类型提供程序实现了 GetStaticParametersForMethod，但是 ApplyStaticArgumentsForMethod 未实现或无效</target>
        <note />
      </trans-unit>
      <trans-unit id="etErrorApplyingStaticArgumentsToMethod">
        <source>An error occured applying the static arguments to a provided method</source>
        <target state="translated">将静态参数应用于提供的方法时发生错误</target>
        <note />
      </trans-unit>
      <trans-unit id="pplexUnexpectedChar">
        <source>Unexpected character '{0}' in preprocessor expression</source>
        <target state="translated">预处理器表达式中意外的字符“{0}”</target>
        <note />
      </trans-unit>
      <trans-unit id="ppparsUnexpectedToken">
        <source>Unexpected token '{0}' in preprocessor expression</source>
        <target state="translated">预处理器表达式中意外的标记“{0}”</target>
        <note />
      </trans-unit>
      <trans-unit id="ppparsIncompleteExpression">
        <source>Incomplete preprocessor expression</source>
        <target state="translated">不完整的预处理器表达式</target>
        <note />
      </trans-unit>
      <trans-unit id="ppparsMissingToken">
        <source>Missing token '{0}' in preprocessor expression</source>
        <target state="translated">预处理器表达式中缺少的标记“{0}”</target>
        <note />
      </trans-unit>
      <trans-unit id="pickleMissingDefinition">
        <source>An error occurred while reading the F# metadata node at position {0} in table '{1}' of assembly '{2}'. The node had no matching declaration. Please report this warning. You may need to recompile the F# assembly you are using.</source>
        <target state="translated">于程序集“{2}”的表“{1}”中的位置 {0} 处读取 F# 元数据节点时出错。该节点没有匹配的声明。请报告此警告。你可能需要重新编译正在使用的 F# 程序集。</target>
        <note />
      </trans-unit>
      <trans-unit id="checkNotSufficientlyGenericBecauseOfScope">
        <source>Type inference caused the type variable {0} to escape its scope. Consider adding an explicit type parameter declaration or adjusting your code to be less generic.</source>
        <target state="translated">类型推理使类型变量 {0} 逸出其范围。请考虑添加显示类型参数声明或调整代码使其通用性降低。</target>
        <note />
      </trans-unit>
      <trans-unit id="checkNotSufficientlyGenericBecauseOfScopeAnon">
        <source>Type inference caused an inference type variable to escape its scope. Consider adding type annotations to make your code less generic.</source>
        <target state="translated">类型推理使推理类型变量逸出其范围。请考虑添加类型批注，使代码通用性降低。</target>
        <note />
      </trans-unit>
      <trans-unit id="checkRaiseFamilyFunctionArgumentCount">
        <source>Redundant arguments are being ignored in function '{0}'. Expected {1} but got {2} arguments.</source>
        <target state="translated">冗余参数在函数“{0}”中被忽略。期望 {1} 但获得 {2} 参数。</target>
        <note />
      </trans-unit>
      <trans-unit id="checkLowercaseLiteralBindingInPattern">
        <source>Lowercase literal '{0}' is being shadowed by a new pattern with the same name. Only uppercase and module-prefixed literals can be used as named patterns.</source>
        <target state="translated">小写文字“{0}”被具有相同名称的新模式隐藏。只有大写文字和模块作为前缀的文字可以用作命名模式。</target>
        <note />
      </trans-unit>
      <trans-unit id="tcLiteralDoesNotTakeArguments">
        <source>This literal pattern does not take arguments</source>
        <target state="translated">此文本模式不带有参数</target>
        <note />
      </trans-unit>
      <trans-unit id="tcConstructorsIllegalInAugmentation">
        <source>Constructors are not permitted as extension members - they must be defined as part of the original definition of the type</source>
        <target state="translated">不允许将构造函数作为扩展成员 - 必须将它们定义为类型原始定义的一部分</target>
        <note />
      </trans-unit>
      <trans-unit id="optsInvalidResponseFile">
        <source>Invalid response file '{0}' ( '{1}' )</source>
        <target state="translated">无效的响应文件“{0}”(“{1}”)</target>
        <note />
      </trans-unit>
      <trans-unit id="optsResponseFileNotFound">
        <source>Response file '{0}' not found in '{1}'</source>
        <target state="translated">在“{1}”中找不到响应文件“{0}”</target>
        <note />
      </trans-unit>
      <trans-unit id="optsResponseFileNameInvalid">
        <source>Response file name '{0}' is empty, contains invalid characters, has a drive specification without an absolute path, or is too long</source>
        <target state="translated">响应文件名“{0}”为空，包含无效字符，具有没有绝对路径的驱动器规格，或过长</target>
        <note />
      </trans-unit>
      <trans-unit id="fsharpCoreNotFoundToBeCopied">
        <source>Cannot find FSharp.Core.dll in compiler's directory</source>
        <target state="translated">在编译器目录中找不到 FSharp.Core.dll</target>
        <note />
      </trans-unit>
      <trans-unit id="tcTupleStructMismatch">
        <source>One tuple type is a struct tuple, the other is a reference tuple</source>
        <target state="translated">有一个元组类型是结构元组，而另一个则是引用元组</target>
        <note />
      </trans-unit>
      <trans-unit id="etMissingStaticArgumentsToMethod">
        <source>This provided method requires static parameters</source>
        <target state="translated">所提供方法需要静态参数</target>
        <note />
      </trans-unit>
      <trans-unit id="considerUpcast">
        <source>The conversion from {0} to {1} is a compile-time safe upcast, not a downcast. Consider using 'upcast' instead of 'downcast'.</source>
        <target state="translated">从 {0} 到 {1} 的转换是编译时安全的向上转换，而非向下转换。考虑使用 "upcast"，而非 "downcast"。</target>
        <note />
      </trans-unit>
      <trans-unit id="considerUpcastOperator">
        <source>The conversion from {0} to {1} is a compile-time safe upcast, not a downcast. Consider using the :&gt; (upcast) operator instead of the :?&gt; (downcast) operator.</source>
        <target state="translated">从 {0} 到 {1} 的转换是编译时安全的向上转换，而非向下转换。请考虑使用 :&gt; (upcast) 运算符而非 :?&gt; (downcast) 运算符。</target>
        <note />
      </trans-unit>
      <trans-unit id="tcRecImplied">
        <source>The 'rec' on this module is implied by an outer 'rec' declaration and is being ignored</source>
        <target state="translated">此模块上的 "rec" 由外部 "rec" 声明暗示，正被忽略</target>
        <note />
      </trans-unit>
      <trans-unit id="tcOpenFirstInMutRec">
        <source>In a recursive declaration group, 'open' declarations must come first in each module</source>
        <target state="translated">在递归声明组中，"open" 声明必须位于每个模块的首位</target>
        <note />
      </trans-unit>
      <trans-unit id="tcModuleAbbrevFirstInMutRec">
        <source>In a recursive declaration group, module abbreviations must come after all 'open' declarations and before other declarations</source>
        <target state="translated">在递归声明组中，模块缩写必须处于所有 "open" 声明之后，并且在其他声明之前</target>
        <note />
      </trans-unit>
      <trans-unit id="tcUnsupportedMutRecDecl">
        <source>This declaration is not supported in recursive declaration groups</source>
        <target state="translated">递归声明组中不支持此声明</target>
        <note />
      </trans-unit>
      <trans-unit id="parsInvalidUseOfRec">
        <source>Invalid use of 'rec' keyword</source>
        <target state="translated">无效的 "rec" 关键字使用</target>
        <note />
      </trans-unit>
      <trans-unit id="tcStructUnionMultiCaseDistinctFields">
        <source>If a multicase union type is a struct, then all union cases must have unique names. For example: 'type A = B of b: int | C of c: int'.</source>
        <target state="translated">如果多事例联合类型是结构，则所有联合事例都必须具有唯一的名称。例如: “type A = B of b: int | C of c: int”。</target>
        <note />
      </trans-unit>
      <trans-unit id="CallerMemberNameIsOverriden">
        <source>The CallerMemberNameAttribute applied to parameter '{0}' will have no effect. It is overridden by the CallerFilePathAttribute.</source>
        <target state="translated">应用于参数“{0}”的 CallerMemberNameAttribute 不会起作用。它已由 CallerFilePathAttribute 替代。</target>
        <note />
      </trans-unit>
      <trans-unit id="tcFixedNotAllowed">
        <source>Invalid use of 'fixed'. 'fixed' may only be used in a declaration of the form 'use x = fixed expr' where the expression is an array, the address of a field, the address of an array element or a string'</source>
        <target state="translated">无效的 "fixed" 使用。"fixed" 只能用在 "use x = fixed expr" 形式的声明中，其中表达式为数组、字段的地址、数组元素或字符串的地址</target>
        <note />
      </trans-unit>
      <trans-unit id="tcCouldNotFindOffsetToStringData">
        <source>Could not find method System.Runtime.CompilerServices.OffsetToStringData in references when building 'fixed' expression.</source>
        <target state="translated">生成 "fixed" 表达式时，在引用中找不到方法 System.Runtime.CompilerServices.OffsetToStringData。</target>
        <note />
      </trans-unit>
      <trans-unit id="tcNamedActivePattern">
        <source>{0} is an active pattern and cannot be treated as a discriminated union case with named fields.</source>
        <target state="translated">{0} 为活动模式，不能将其作为带命名字段的可区分联合用例。</target>
        <note />
      </trans-unit>
      <trans-unit id="DefaultParameterValueNotAppropriateForArgument">
        <source>The default value does not have the same type as the argument. The DefaultParameterValue attribute and any Optional attribute will be ignored. Note: 'null' needs to be annotated with the correct type, e.g. 'DefaultParameterValue(null:obj)'.</source>
        <target state="translated">默认值与参数的类型不同。将忽略 DefaultParameterValue 属性以及任何可选属性。注意: "null" 需要用正确的类型进行批注，例如 "DefaultParameterValue(null:obj)"。</target>
        <note />
      </trans-unit>
      <trans-unit id="tcGlobalsSystemTypeNotFound">
        <source>The system type '{0}' was required but no referenced system DLL contained this type</source>
        <target state="translated">需要系统类型“{0}”，但没有引用系统 DLL 包含此类型</target>
        <note />
      </trans-unit>
      <trans-unit id="typrelMemberHasMultiplePossibleDispatchSlots">
        <source>The member '{0}' matches multiple overloads of the same method.\nPlease restrict it to one of the following:{1}.</source>
        <target state="translated">成员“{0}”与同一方法的多个重载匹配。\n请将其限制为下面其中一项: {1}。</target>
        <note />
      </trans-unit>
      <trans-unit id="methodIsNotStatic">
        <source>Method or object constructor '{0}' is not static</source>
        <target state="translated">方法或对象构造函数“{0}”不是静态的</target>
        <note />
      </trans-unit>
      <trans-unit id="parsUnexpectedSymbolEqualsInsteadOfIn">
        <source>Unexpected symbol '=' in expression. Did you intend to use 'for x in y .. z do' instead?</source>
        <target state="translated">表达式中出现意外符号 "="。是否想要改用 "for x in y .. z do"?</target>
        <note />
      </trans-unit>
      <trans-unit id="keywordDescriptionAbstract">
        <source>Indicates a method that either has no implementation in the type in which it is declared or that is virtual and has a default implementation.</source>
        <target state="translated">表示一种方法，该方法在进行声明的类型中没有任何实现，或该方法为虚拟方法且包含默认实现。</target>
        <note />
      </trans-unit>
      <trans-unit id="keywordDescriptionAs">
        <source>Used to give the current class object an object name. Also used to give a name to a whole pattern within a pattern match.</source>
        <target state="translated">用于向当前类对象提供对象名称。另外，也用于向模式匹配中的整个模式提供名称。</target>
        <note />
      </trans-unit>
      <trans-unit id="keywordDescriptionAssert">
        <source>Used to verify code during debugging.</source>
        <target state="translated">用于在调试期间验证代码。</target>
        <note />
      </trans-unit>
      <trans-unit id="keywordDescriptionBase">
        <source>Used as the name of the base class object.</source>
        <target state="translated">用作基类对象的名称。</target>
        <note />
      </trans-unit>
      <trans-unit id="keywordDescriptionBegin">
        <source>In verbose syntax, indicates the start of a code block.</source>
        <target state="translated">在详细语法中，指示程序块的开头。</target>
        <note />
      </trans-unit>
      <trans-unit id="keywordDescriptionClass">
        <source>In verbose syntax, indicates the start of a class definition.</source>
        <target state="translated">在详细语法中，表示类定义的开头。</target>
        <note />
      </trans-unit>
      <trans-unit id="keywordDescriptionDefault">
        <source>Indicates an implementation of an abstract method; used together with an abstract method declaration to create a virtual method.</source>
        <target state="translated">表示抽象方法的实现；与抽象方法声明配合使用可创建虚拟方法。</target>
        <note />
      </trans-unit>
      <trans-unit id="keywordDescriptionDelegate">
        <source>Used to declare a delegate.</source>
        <target state="translated">用于声明委托。</target>
        <note />
      </trans-unit>
      <trans-unit id="keywordDescriptionDo">
        <source>Used in looping constructs or to execute imperative code.</source>
        <target state="translated">用于循环构造或执行强制性代码。</target>
        <note />
      </trans-unit>
      <trans-unit id="keywordDescriptionDone">
        <source>In verbose syntax, indicates the end of a block of code in a looping expression.</source>
        <target state="translated">在详细语法中，表示循环表达式中程序块的结尾。</target>
        <note />
      </trans-unit>
      <trans-unit id="keywordDescriptionDowncast">
        <source>Used to convert to a type that is lower in the inheritance chain.</source>
        <target state="translated">用于转换为较低继承链中的类型。</target>
        <note />
      </trans-unit>
      <trans-unit id="keywordDescriptionDownto">
        <source>In a for expression, used when counting in reverse.</source>
        <target state="translated">在 for 表达式中，在反向计数时使用。</target>
        <note />
      </trans-unit>
      <trans-unit id="keywordDescriptionElif">
        <source>Used in conditional branching. A short form of else if.</source>
        <target state="translated">用于条件性分支。Else if 的缩写形式。</target>
        <note />
      </trans-unit>
      <trans-unit id="keywordDescriptionElse">
        <source>Used in conditional branching.</source>
        <target state="translated">用于条件性分支。</target>
        <note />
      </trans-unit>
      <trans-unit id="keywordDescriptionEnd">
        <source>In type definitions and type extensions, indicates the end of a section of member definitions. In verbose syntax, used to specify the end of a code block that starts with the begin keyword.</source>
        <target state="translated">在类型定义和类型扩展中，表示成员定义的某部分的结尾。在详细语法中，用于指定以 begin 关键字开头的程序块的结尾。</target>
        <note />
      </trans-unit>
      <trans-unit id="keywordDescriptionException">
        <source>Used to declare an exception type.</source>
        <target state="translated">用于声明异常类型。</target>
        <note />
      </trans-unit>
      <trans-unit id="keywordDescriptionExtern">
        <source>Indicates that a declared program element is defined in another binary or assembly.</source>
        <target state="translated">表示声明的计划元素在其他二进制文件或程序集中定义。</target>
        <note />
      </trans-unit>
      <trans-unit id="keywordDescriptionTrueFalse">
        <source>Used as a Boolean literal.</source>
        <target state="translated">用作布尔文本</target>
        <note />
      </trans-unit>
      <trans-unit id="keywordDescriptionFinally">
        <source>Used together with try to introduce a block of code that executes regardless of whether an exception occurs.</source>
        <target state="translated">与 try 配合使用，以引入无论是否发生异常都将执行的代码块。</target>
        <note />
      </trans-unit>
      <trans-unit id="keywordDescriptionFor">
        <source>Used in looping constructs.</source>
        <target state="translated">用于循环构造。</target>
        <note />
      </trans-unit>
      <trans-unit id="keywordDescriptionFun">
        <source>Used in lambda expressions, also known as anonymous functions.</source>
        <target state="translated">用于 lambda 表达式，也称为异步函数。</target>
        <note />
      </trans-unit>
      <trans-unit id="keywordDescriptionFunction">
        <source>Used as a shorter alternative to the fun keyword and a match expression in a lambda expression that has pattern matching on a single argument.</source>
        <target state="translated">用作 fun 关键字的更短替代项以及 lambda 表达式中具有单个参数模式匹配的匹配表达式。</target>
        <note />
      </trans-unit>
      <trans-unit id="keywordDescriptionGlobal">
        <source>Used to reference the top-level .NET namespace.</source>
        <target state="translated">用于引用顶级 .NET 命名空间。</target>
        <note />
      </trans-unit>
      <trans-unit id="keywordDescriptionIf">
        <source>Used in conditional branching constructs.</source>
        <target state="translated">用于条件性分支构造。</target>
        <note />
      </trans-unit>
      <trans-unit id="keywordDescriptionIn">
        <source>Used for sequence expressions and, in verbose syntax, to separate expressions from bindings.</source>
        <target state="translated">用于序列表达式，并且在详细语法中，用于分隔绑定中的表达式。</target>
        <note />
      </trans-unit>
      <trans-unit id="keywordDescriptionInherit">
        <source>Used to specify a base class or base interface.</source>
        <target state="translated">用于指定基类或基接口。</target>
        <note />
      </trans-unit>
      <trans-unit id="keywordDescriptionInline">
        <source>Used to indicate a function that should be integrated directly into the caller's code.</source>
        <target state="translated">用于表示应直接集成到调用方代码中的函数。</target>
        <note />
      </trans-unit>
      <trans-unit id="keywordDescriptionInterface">
        <source>Used to declare and implement interfaces.</source>
        <target state="translated">用于声明和实现接口。</target>
        <note />
      </trans-unit>
      <trans-unit id="keywordDescriptionInternal">
        <source>Used to specify that a member is visible inside an assembly but not outside it.</source>
        <target state="translated">用于指定某成员在程序集内可见，但在程序集外不可见。</target>
        <note />
      </trans-unit>
      <trans-unit id="keywordDescriptionLazy">
        <source>Used to specify a computation that is to be performed only when a result is needed.</source>
        <target state="translated">用于指定仅当需要结果时要执行的计算。</target>
        <note />
      </trans-unit>
      <trans-unit id="keywordDescriptionLet">
        <source>Used to associate, or bind, a name to a value or function.</source>
        <target state="translated">用于将名称关联或绑定到值或函数。</target>
        <note />
      </trans-unit>
      <trans-unit id="keywordDescriptionLetBang">
        <source>Used in computation expressions to bind a name to the result of another computation expression.</source>
        <target state="translated">用于在计算表达式中将名称绑定到另一计算表达式的结果。</target>
        <note />
      </trans-unit>
      <trans-unit id="keywordDescriptionMatch">
        <source>Used to branch by comparing a value to a pattern.</source>
        <target state="translated">用于通过比较值与模式来进行分支。</target>
        <note />
      </trans-unit>
      <trans-unit id="keywordDescriptionMember">
        <source>Used to declare a property or method in an object type.</source>
        <target state="translated">用于声明对象类型中的属性或方法。</target>
        <note />
      </trans-unit>
      <trans-unit id="keywordDescriptionModule">
        <source>Used to associate a name with a group of related types, values, and functions, to logically separate it from other code.</source>
        <target state="translated">用于将名称与一组相关类型、值和函数关联，从逻辑上将其与其他代码分开。</target>
        <note />
      </trans-unit>
      <trans-unit id="keywordDescriptionMutable">
        <source>Used to declare a variable, that is, a value that can be changed.</source>
        <target state="translated">用于声明变量，即可更改的值。</target>
        <note />
      </trans-unit>
      <trans-unit id="keywordDescriptionNamespace">
        <source>Used to associate a name with a group of related types and modules, to logically separate it from other code.</source>
        <target state="translated">用于将名称与一组相关类型和模块关联，从逻辑上将其与其他代码分开。</target>
        <note />
      </trans-unit>
      <trans-unit id="keywordDescriptionNew">
        <source>Used to declare, define, or invoke a constructor that creates or that can create an object. Also used in generic parameter constraints to indicate that a type must have a certain constructor.</source>
        <target state="translated">用于声明、定义或调用创建或可创建对象的构造函数。另外，也用于泛型参数约束，以表示类型必需包含某构造函数。</target>
        <note />
      </trans-unit>
      <trans-unit id="keywordDescriptionNot">
        <source>Not actually a keyword. However, not struct in combination is used as a generic parameter constraint.</source>
        <target state="translated">实际上不是关键字。但是，组合中的结构不会用作泛型参数约束。</target>
        <note />
      </trans-unit>
      <trans-unit id="keywordDescriptionNull">
        <source>Indicates the absence of an object. Also used in generic parameter constraints.</source>
        <target state="translated">表示缺少对象。另外，还用于泛型参数约束。</target>
        <note />
      </trans-unit>
      <trans-unit id="keywordDescriptionOf">
        <source>Used in discriminated unions to indicate the type of categories of values, and in delegate and exception declarations.</source>
        <target state="translated">在可区分的联合中用于表示值类别的类型，并用于委托和异常声明。</target>
        <note />
      </trans-unit>
      <trans-unit id="keywordDescriptionOpen">
        <source>Used to make the contents of a namespace or module available without qualification.</source>
        <target state="translated">用于使命名空间或模块的内容无需限定即可使用。</target>
        <note />
      </trans-unit>
      <trans-unit id="keywordDescriptionOr">
        <source>Used with Boolean conditions as a Boolean or operator. Equivalent to ||. Also used in member constraints.</source>
        <target state="translated">与布尔条件配合使用，作为布尔值或运算符。相当于 ||。另外，也用于成员约束。</target>
        <note />
      </trans-unit>
      <trans-unit id="keywordDescriptionOverride">
        <source>Used to implement a version of an abstract or virtual method that differs from the base version.</source>
        <target state="translated">用于实现与基础版本不同的抽象或虚拟方法的版本。</target>
        <note />
      </trans-unit>
      <trans-unit id="keywordDescriptionPrivate">
        <source>Restricts access to a member to code in the same type or module.</source>
        <target state="translated">限制成员使用相同类型或模块编码的权限。</target>
        <note />
      </trans-unit>
      <trans-unit id="keywordDescriptionPublic">
        <source>Allows access to a member from outside the type.</source>
        <target state="translated">允许访问类型外的成员。</target>
        <note />
      </trans-unit>
      <trans-unit id="keywordDescriptionRec">
        <source>Used to indicate that a function is recursive.</source>
        <target state="translated">用于表示某函数为递归函数。</target>
        <note />
      </trans-unit>
      <trans-unit id="keywordDescriptionReturn">
        <source>Used to provide a value for the result of the containing computation expression.</source>
        <target state="translated">用于为包含计算表达式的结果提供一个值。</target>
        <note />
      </trans-unit>
      <trans-unit id="keywordDescriptionReturnBang">
        <source>Used to provide a value for the result of the containing computation expression, where that value itself comes from the result another computation expression.</source>
        <target state="translated">用于为包含计算表达式的结果提供一个值，其中该值本身来自另一计算表达式的结果。</target>
        <note />
      </trans-unit>
      <trans-unit id="keywordDescriptionSelect">
        <source>Used in query expressions to specify what fields or columns to extract. Note that this is a contextual keyword, which means that it is not actually a reserved word and it only acts like a keyword in appropriate context.</source>
        <target state="translated">在查询表达式中用于指定要提取的字段或列。注意，这是上下文关键字，意味着它实际上并不是保留字，而只会充当相应上下文中的关键字。</target>
        <note />
      </trans-unit>
      <trans-unit id="keywordDescriptionStatic">
        <source>Used to indicate a method or property that can be called without an instance of a type, or a value member that is shared among all instances of a type.</source>
        <target state="translated">用于表示可在没有类型实例的情况下调用的方法或属性，或者在某类型的所有实例中共享的值成员。</target>
        <note />
      </trans-unit>
      <trans-unit id="keywordDescriptionStruct">
        <source>Used to declare a structure type. Also used in generic parameter constraints.</source>
        <target state="translated">用于声明结构类型。也用于约束泛型参数。</target>
        <note />
      </trans-unit>
      <trans-unit id="keywordDescriptionThen">
        <source>Used in conditional expressions. Also used to perform side effects after object construction.</source>
        <target state="translated">用于条件表达式。另外，也用于处理构造对象后的意外结果。</target>
        <note />
      </trans-unit>
      <trans-unit id="keywordDescriptionTo">
        <source>Used in for loops to indicate a range.</source>
        <target state="translated">在 for 循环中用于表示范围。</target>
        <note />
      </trans-unit>
      <trans-unit id="keywordDescriptionTry">
        <source>Used to introduce a block of code that might generate an exception. Used together with with or finally.</source>
        <target state="translated">用于引入可能产生异常的代码块。与 with 或 finally 配合使用。</target>
        <note />
      </trans-unit>
      <trans-unit id="keywordDescriptionType">
        <source>Used to declare a class, record, structure, discriminated union, enumeration type, unit of measure, or type abbreviation.</source>
        <target state="translated">用于声明类、记录、结构、可区分的联合、枚举类型、度量单位或类型缩写。</target>
        <note />
      </trans-unit>
      <trans-unit id="keywordDescriptionUpcast">
        <source>Used to convert to a type that is higher in the inheritance chain.</source>
        <target state="translated">用于转换为较高继承链中的类型。</target>
        <note />
      </trans-unit>
      <trans-unit id="keywordDescriptionUse">
        <source>Used instead of let for values that implement IDisposable</source>
        <target state="translated">代替 let 用于实现 IDisposable 的值</target>
        <note />
      </trans-unit>
      <trans-unit id="keywordDescriptionUseBang">
        <source>Used instead of let! in computation expressions for computation expression results that implement IDisposable.</source>
        <target state="translated">用于替代计算表达式中的 let! 来处理实现 IDisposable 的计算表达式结果。</target>
        <note />
      </trans-unit>
      <trans-unit id="keywordDescriptionVal">
        <source>Used in a signature to indicate a value, or in a type to declare a member, in limited situations.</source>
        <target state="translated">在签名中用于表示值，或在类型中用于声明成员，但情况有限。</target>
        <note />
      </trans-unit>
      <trans-unit id="keywordDescriptionVoid">
        <source>Indicates the .NET void type. Used when interoperating with other .NET languages.</source>
        <target state="translated">表示 .NET void 类型。在与其他 .NET 语言交互操作时使用。</target>
        <note />
      </trans-unit>
      <trans-unit id="keywordDescriptionWhen">
        <source>Used for Boolean conditions (when guards) on pattern matches and to introduce a constraint clause for a generic type parameter.</source>
        <target state="translated">用于模式匹配的布尔条件(临界时)以及用于引入泛型类型参数的约束子句。</target>
        <note />
      </trans-unit>
      <trans-unit id="keywordDescriptionWhile">
        <source>Introduces a looping construct.</source>
        <target state="translated">引入循环构造。</target>
        <note />
      </trans-unit>
      <trans-unit id="keywordDescriptionWith">
        <source>Used together with the match keyword in pattern matching expressions. Also used in object expressions, record copying expressions, and type extensions to introduce member definitions, and to introduce exception handlers.</source>
        <target state="translated">在模式匹配表达式中与 match 关键字配合使用。此外，也用于在对象表达式、记录复制表达式和类型扩展，以引入成员定义和异常处理程序。</target>
        <note />
      </trans-unit>
      <trans-unit id="keywordDescriptionYield">
        <source>Used in a sequence expression to produce a value for a sequence.</source>
        <target state="translated">在序列表达式中用于产生序列的值。</target>
        <note />
      </trans-unit>
      <trans-unit id="keywordDescriptionYieldBang">
        <source>Used in a computation expression to append the result of a given computation expression to a collection of results for the containing computation expression.</source>
        <target state="translated">在计算表达式中用于将给定计算表达式的结果追加到包含计算表达式的结果集合。</target>
        <note />
      </trans-unit>
      <trans-unit id="keywordDescriptionRightArrow">
        <source>In function types, delimits arguments and return values. Yields an expression (in sequence expressions); equivalent to the yield keyword. Used in match expressions</source>
        <target state="translated">在函数类型中，分隔参数并返回值。生成表达式(在序列表达式中)；相当于 yield 关键字。用于匹配表达式中。</target>
        <note />
      </trans-unit>
      <trans-unit id="keywordDescriptionLeftArrow">
        <source>Assigns a value to a variable.</source>
        <target state="translated">将一个值赋予变量。</target>
        <note />
      </trans-unit>
      <trans-unit id="keywordDescriptionCast">
        <source>Converts a type to type that is higher in the hierarchy.</source>
        <target state="translated">将某类型转换为较高层次结构中的类型。</target>
        <note />
      </trans-unit>
      <trans-unit id="keywordDescriptionDynamicCast">
        <source>Converts a type to a type that is lower in the hierarchy.</source>
        <target state="translated">将某类型转换为较低层次结构中的类型。</target>
        <note />
      </trans-unit>
      <trans-unit id="keywordDescriptionTypedQuotation">
        <source>Delimits a typed code quotation.</source>
        <target state="translated">分隔类型化代码引用。</target>
        <note />
      </trans-unit>
      <trans-unit id="keywordDescriptionUntypedQuotation">
        <source>Delimits a untyped code quotation.</source>
        <target state="translated">分隔非类型化代码引用。</target>
        <note />
      </trans-unit>
      <trans-unit id="itemNotFoundDuringDynamicCodeGen">
        <source>{0} '{1}' not found in assembly '{2}'. A possible cause may be a version incompatibility. You may need to explicitly reference the correct version of this assembly to allow all referenced components to use the correct version.</source>
        <target state="translated">{0} 程序集“{2}”中找不到“{1}”。可能的原因或许是版本不兼容。可能需要显式引用此程序集的正确版本，以便所有引用的组件都能使用正确的版本。</target>
        <note />
      </trans-unit>
      <trans-unit id="itemNotFoundInTypeDuringDynamicCodeGen">
        <source>{0} '{1}' not found in type '{2}' from assembly '{3}'. A possible cause may be a version incompatibility. You may need to explicitly reference the correct version of this assembly to allow all referenced components to use the correct version.</source>
        <target state="translated">{0} 从程序集“{3}”的类型“{2}”中找不到“{1}”。可能的原因或许是版本不兼容。可能需要显式引用此程序集的正确版本，以便所有引用的组件都能使用正确的版本。</target>
        <note />
      </trans-unit>
      <trans-unit id="descriptionWordIs">
        <source>is</source>
        <target state="translated">是</target>
        <note />
      </trans-unit>
      <trans-unit id="notAFunction">
        <source>This value is not a function and cannot be applied.</source>
        <target state="translated">此值不是一个函数，无法应用。</target>
        <note />
      </trans-unit>
      <trans-unit id="notAFunctionButMaybeIndexerWithName">
        <source>This value is not a function and cannot be applied. Did you intend to access the indexer via '{0}.[index]'?</source>
        <target state="translated">此值不是一个函数，无法应用。是否曾打算通过 '{0}.[index]' 访问索引器?</target>
        <note />
      </trans-unit>
      <trans-unit id="notAFunctionButMaybeIndexer">
        <source>This expression is not a function and cannot be applied. Did you intend to access the indexer via 'expr.[index]'?</source>
        <target state="translated">此表达式不是函数，无法应用。是否曾打算通过 expr.[index] 访问索引器?</target>
        <note />
      </trans-unit>
      <trans-unit id="notAFunctionButMaybeDeclaration">
        <source>This value is not a function and cannot be applied. Did you forget to terminate a declaration?</source>
        <target state="translated">此值不是一个函数，无法应用。您是否忘记结束某个声明?</target>
        <note />
      </trans-unit>
      <trans-unit id="ArgumentsInSigAndImplMismatch">
        <source>The argument names in the signature '{0}' and implementation '{1}' do not match. The argument name from the signature file will be used. This may cause problems when debugging or profiling.</source>
        <target state="translated">签名“{0}”和实现“{1}”中的参数名称不匹配。将使用签名文件中的参数名称。在进行调试或分析时这可能会导致问题。</target>
        <note />
      </trans-unit>
      <trans-unit id="pickleUnexpectedNonZero">
        <source>An error occurred while reading the F# metadata of assembly '{0}'. A reserved construct was utilized. You may need to upgrade your F# compiler or use an earlier version of the assembly that doesn't make use of a specific construct.</source>
        <target state="translated">读取程序集“{0}”的 F# 元数据时出错。使用了保留的构造。可能需要升级 F# 编译器或使用不用特定构造的较早版本的程序集。</target>
        <note />
      </trans-unit>
      <trans-unit id="tcTupleMemberNotNormallyUsed">
        <source>This method or property is not normally used from F# code, use an explicit tuple pattern for deconstruction instead.</source>
        <target state="translated">通常不通过 F# 代码使用此方法或属性，而是改用显式元组模式进行析构。</target>
        <note />
      </trans-unit>
      <trans-unit id="implicitlyDiscardedInSequenceExpression">
        <source>This expression returns a value of type '{0}' but is implicitly discarded. Consider using 'let' to bind the result to a name, e.g. 'let result = expression'. If you intended to use the expression as a value in the sequence then use an explicit 'yield'.</source>
        <target state="translated">此表达式返回类型为“{0}”的值，但被隐式放弃。请考虑使用 "let" 将结果绑定到名称，例如 "let result = expression"。如果要使用该表达式作为序列中的值，则使用显式 "yield"。</target>
        <note />
      </trans-unit>
      <trans-unit id="implicitlyDiscardedSequenceInSequenceExpression">
        <source>This expression returns a value of type '{0}' but is implicitly discarded. Consider using 'let' to bind the result to a name, e.g. 'let result = expression'. If you intended to use the expression as a value in the sequence then use an explicit 'yield!'.</source>
        <target state="translated">此表达式返回类型为“{0}”的值，但被隐式放弃。请考虑使用 "let" 将结果绑定到名称，例如 "let result = expression"。如果要使用该表达式作为序列中的值，则使用显式 "yield!"。</target>
        <note />
      </trans-unit>
      <trans-unit id="keywordDescriptionMatchBang">
        <source>Used in computation expressions to pattern match directly over the result of another computation expression.</source>
        <target state="translated">在计算表达式中用于直接对另一个计算表达式的结果进行模式匹配。</target>
        <note />
      </trans-unit>
      <trans-unit id="ilreadFileChanged">
        <source>The file '{0}' changed on disk unexpectedly, please reload.</source>
        <target state="translated">文件“{0}”在磁盘上意外更改，请重新加载。</target>
        <note />
      </trans-unit>
      <trans-unit id="writeToReadOnlyByref">
        <source>The byref pointer is readonly, so this write is not permitted.</source>
        <target state="translated">此 byref 指针为只读，因此，不允许此写入。</target>
        <note />
      </trans-unit>
      <trans-unit id="tastValueMustBeMutable">
        <source>A value must be mutable in order to mutate the contents or take the address of a value type, e.g. 'let mutable x = ...'</source>
        <target state="translated">值必须是可变的，以便更改内容或采用值类型的地址，例如“let mutable x = ...”</target>
        <note />
      </trans-unit>
      <trans-unit id="readOnlyAttributeOnStructWithMutableField">
        <source>A ReadOnly attribute has been applied to a struct type with a mutable field.</source>
        <target state="translated">已对包含可变字段的结构类型应用只读属性。</target>
        <note />
      </trans-unit>
      <trans-unit id="tcByrefReturnImplicitlyDereferenced">
        <source>A byref pointer returned by a function or method is implicitly dereferenced as of F# 4.5. To acquire the return value as a pointer, use the address-of operator, e.g. '&amp;f(x)' or '&amp;obj.Method(arg1, arg2)'.</source>
        <target state="translated">自 F# 4.5 起，隐式取消引用由函数或方法返回的 byref 指针。要获取返回值作为指针，请使用 address-of 运算符，例如 "&amp;f(x)" 或 "&amp;obj.Method(arg1, arg2)"。</target>
        <note />
      </trans-unit>
      <trans-unit id="tcByRefLikeNotStruct">
        <source>A type annotated with IsByRefLike must also be a struct. Consider adding the [&lt;Struct&gt;] attribute to the type.</source>
        <target state="translated">使用 IsByRefLike 注释的类型还必须是一个结构。请考虑向该类型添加 [&lt;Struct&gt;] 属性。</target>
        <note />
      </trans-unit>
      <trans-unit id="chkNoByrefAddressOfLocal">
        <source>The address of the variable '{0}' or a related expression cannot be used at this point. This is to ensure the address of the local value does not escape its scope.</source>
        <target state="translated">此时无法使用变量“{0}”或相关表达式的地址。这是为了确保本地值的地址不超出其范围。</target>
        <note />
      </trans-unit>
      <trans-unit id="chkNoWriteToLimitedSpan">
        <source>This value can't be assigned because the target '{0}' may refer to non-stack-local memory, while the expression being assigned is assessed to potentially refer to stack-local memory. This is to help prevent pointers to stack-bound memory escaping their scope.</source>
        <target state="translated">无法分配此值，因为目标“{0}”可能涉及非堆栈本地内存，而分配的表达式经评估可能涉及堆栈本地内存。这有助于防止指向堆栈绑定内存的指针超出其范围。</target>
        <note />
      </trans-unit>
      <trans-unit id="tastValueMustBeLocal">
        <source>A value defined in a module must be mutable in order to take its address, e.g. 'let mutable x = ...'</source>
        <target state="translated">在模块中定义的值必须是可变的，以便获取其地址，例如 “let mutable x = ...”</target>
        <note />
      </trans-unit>
      <trans-unit id="tcIsReadOnlyNotStruct">
        <source>A type annotated with IsReadOnly must also be a struct. Consider adding the [&lt;Struct&gt;] attribute to the type.</source>
        <target state="translated">使用 IsReadOnly 注释的类型还必须是一个结构。请考虑向该类型添加 [&lt;Struct&gt;] 属性。</target>
        <note />
      </trans-unit>
      <trans-unit id="chkStructsMayNotReturnAddressesOfContents">
        <source>Struct members cannot return the address of fields of the struct by reference</source>
        <target state="translated">结构成员无法通过引用返回此结构的字段地址</target>
        <note />
      </trans-unit>
      <trans-unit id="chkNoByrefLikeFunctionCall">
        <source>The function or method call cannot be used at this point, because one argument that is a byref of a non-stack-local Span or IsByRefLike type is used with another argument that is a stack-local Span or IsByRefLike type. This is to ensure the address of the local value does not escape its scope.</source>
        <target state="translated">此时无法使用函数或方法调用，因为结合使用了一个非堆栈本地 Span 或 IsByRefLike 类型的 byref 参数和另一堆栈本地 Span 或 IsByRefLike 类型的参数。这是为了确保本地值的地址不超出其范围。</target>
        <note />
      </trans-unit>
      <trans-unit id="chkNoByrefAddressOfValueFromExpression">
        <source>The address of a value returned from the expression cannot be used at this point. This is to ensure the address of the local value does not escape its scope.</source>
        <target state="translated">此时无法使用从表达式返回的值的地址。这是为了确保本地值的地址不超出其范围。</target>
        <note />
      </trans-unit>
      <trans-unit id="chkNoSpanLikeVariable">
        <source>The Span or IsByRefLike variable '{0}' cannot be used at this point. This is to ensure the address of the local value does not escape its scope.</source>
        <target state="translated">此时无法使用 Span 或 IsByRefLike 变量“{0}”。这是为了确保本地值的地址不超出其范围。</target>
        <note />
      </trans-unit>
      <trans-unit id="chkNoSpanLikeValueFromExpression">
        <source>A Span or IsByRefLike value returned from the expression cannot be used at ths point. This is to ensure the address of the local value does not escape its scope.</source>
        <target state="translated">此时无法使用从表达式返回的 Span 或 IsByRefLike 值。这是为了确保本地值的地址不超出其范围。</target>
        <note />
      </trans-unit>
      <trans-unit id="tastCantTakeAddressOfExpression">
        <source>Cannot take the address of the value returned from the expression. Assign the returned value to a let-bound value before taking the address.</source>
        <target state="translated">无法采用从表达式返回的地址值。在采用地址前将返回值分配给 let 绑定值。</target>
        <note />
      </trans-unit>
      <trans-unit id="parsUnmatchedBraceBar">
        <source>Unmatched '{{|'</source>
        <target state="translated">未匹配的 "{{|"</target>
        <note />
      </trans-unit>
      <trans-unit id="typeInfoAnonRecdField">
        <source>anonymous record field</source>
        <target state="translated">匿名记录字段</target>
        <note />
      </trans-unit>
      <trans-unit id="tcExceptionConstructorDoesNotHaveFieldWithGivenName">
        <source>The exception '{0}' does not have a field named '{1}'.</source>
        <target state="translated">异常“{0}”没有名为“{1}”的字段。</target>
        <note />
      </trans-unit>
      <trans-unit id="tcActivePatternsDoNotHaveFields">
        <source>Active patterns do not have fields. This syntax is invalid.</source>
        <target state="translated">活动模式没有字段。此语法无效。</target>
        <note />
      </trans-unit>
      <trans-unit id="tcConstructorDoesNotHaveFieldWithGivenName">
        <source>The constructor does not have a field named '{0}'.</source>
        <target state="translated">构造函数没有名为“{0}”的字段。</target>
        <note />
      </trans-unit>
      <trans-unit id="tcAnonRecdCcuMismatch">
        <source>Two anonymous record types are from different assemblies '{0}' and '{1}'</source>
        <target state="translated">两个匿名记录类型来自不同的程序集“{0}”和“{1}”</target>
        <note />
      </trans-unit>
      <trans-unit id="tcAnonRecdFieldNameMismatch">
        <source>This anonymous record does not exactly match the expected shape. Add the missing fields {0} and remove the extra fields {1}.</source>
        <target state="translated">此匿名记录与预期的形状不完全匹配。请添加缺少的字段 {0} 并删除额外的字段 {1}。</target>
        <note />
      </trans-unit>
      <trans-unit id="tcCannotCallExtensionMethodInrefToByref">
        <source>Cannot call the byref extension method '{0}. The first parameter requires the value to be mutable or a non-readonly byref type.</source>
        <target state="translated">无法调用 byref 扩展方法 "{0}"。第一个参数要求该值是可变的或非只读的 byref 类型。</target>
        <note />
      </trans-unit>
      <trans-unit id="tcByrefsMayNotHaveTypeExtensions">
        <source>Byref types are not allowed to have optional type extensions.</source>
        <target state="translated">不允许 byref 类型具有可选类型扩展名。</target>
        <note />
      </trans-unit>
      <trans-unit id="tcCannotPartiallyApplyExtensionMethodForByref">
        <source>Cannot partially apply the extension method '{0}' because the first parameter is a byref type.</source>
        <target state="translated">无法部分应用扩展方法 "{0}", 因为第一个参数是 byref 类型。</target>
        <note />
      </trans-unit>
      <trans-unit id="tcTypeDoesNotInheritAttribute">
        <source>This type does not inherit Attribute, it will not work correctly with other .NET languages.</source>
        <target state="translated">此类型不会继承 Attribute，它在使用其他 .NET 语言时无法正常运行。</target>
        <note />
      </trans-unit>
      <trans-unit id="parsInvalidAnonRecdExpr">
        <source>Invalid anonymous record expression</source>
        <target state="translated">匿名记录表达式无效</target>
        <note />
      </trans-unit>
      <trans-unit id="parsInvalidAnonRecdType">
        <source>Invalid anonymous record type</source>
        <target state="translated">匿名记录类型无效</target>
        <note />
      </trans-unit>
      <trans-unit id="tcCopyAndUpdateNeedsRecordType">
        <source>The input to a copy-and-update expression that creates an anonymous record must be either an anonymous record or a record</source>
        <target state="translated">创建匿名记录的“复制和更新”表达式的输入必须是匿名记录或记录</target>
        <note />
      </trans-unit>
      <trans-unit id="chkInvalidFunctionParameterType">
        <source>The parameter '{0}' has an invalid type '{1}'. This is not permitted by the rules of Common IL.</source>
        <target state="translated">参数 "{0}" 的类型 "{1}" 无效。通用 IL 的规则不允许使用此类型。</target>
        <note />
      </trans-unit>
      <trans-unit id="chkInvalidFunctionReturnType">
        <source>The function or method has an invalid return type '{0}'. This is not permitted by the rules of Common IL.</source>
        <target state="translated">函数或方法的返回类型 "{0}" 无效。通用 IL 的规则不允许使用此类型。</target>
        <note />
      </trans-unit>
      <trans-unit id="typrelNoImplementationGivenSeveral">
        <source>No implementation was given for those members: {0}</source>
        <target state="translated">没有为这些成员提供实现: {0}</target>
        <note />
      </trans-unit>
      <trans-unit id="typrelNoImplementationGivenSeveralWithSuggestion">
        <source>No implementation was given for those members: {0}Note that all interface members must be implemented and listed under an appropriate 'interface' declaration, e.g. 'interface ... with member ...'.</source>
        <target state="translated">没有为这些成员提供实现: {0}请注意，必须实现所有接口成员，并在适当的 "interface" 声明下将其列出，例如 "interface ... with member ..."。</target>
        <note />
      </trans-unit>
      <trans-unit id="typrelNoImplementationGivenSeveralTruncated">
        <source>No implementation was given for those members (some results omitted): {0}</source>
        <target state="translated">没有为这些成员提供实现 (省略了一些结果): {0}</target>
        <note />
      </trans-unit>
      <trans-unit id="typrelNoImplementationGivenSeveralTruncatedWithSuggestion">
        <source>No implementation was given for those members (some results omitted): {0}Note that all interface members must be implemented and listed under an appropriate 'interface' declaration, e.g. 'interface ... with member ...'.</source>
        <target state="translated">没有为这些成员提供实现 (省略了一些结果): {0}请注意，必须实现所有接口成员，并在适当的 "interface" 声明下列出，例如 "interface ... with member ..."。</target>
        <note />
      </trans-unit>
      <trans-unit id="expressionHasNoName">
        <source>Expression does not have a name.</source>
        <target state="translated">表达式不具有名称。</target>
        <note />
      </trans-unit>
      <trans-unit id="chkNoFirstClassNameOf">
        <source>Using the 'nameof' operator as a first-class function value is not permitted.</source>
        <target state="translated">不允许使用 "nameof" 运算符作为第一类函数的值。</target>
        <note />
      </trans-unit>
      <trans-unit id="optsPathMap">
        <source>Maps physical paths to source path names output by the compiler</source>
        <target state="translated">将物理路径映射到编译器输出的源路径名</target>
        <note />
      </trans-unit>
      <trans-unit id="optsInvalidPathMapFormat">
        <source>Invalid path map. Mappings must be comma separated and of the format 'path=sourcePath'</source>
        <target state="translated">路径映射无效。映射必须以逗号分隔，且采用 "path=sourcePath" 格式</target>
        <note />
      </trans-unit>
      <trans-unit id="optsCompilerTool">
        <source>Reference an assembly or directory containing a design time tool (Short form: -t)</source>
        <target state="translated">引用包含设计时工具的程序集或目录(短格式: -t)</target>
        <note />
      </trans-unit>
      <trans-unit id="packageManagerUnknown">
        <source>Package manager key '{0}' was not registered in {1}. Currently registered: {2}</source>
        <target state="translated">未在 {1} 中注册包管理器密钥“{0}”。当前注册: {2}</target>
        <note />
      </trans-unit>
      <trans-unit id="packageManagerError">
        <source>{0}</source>
        <target state="translated">{0}</target>
        <note />
      </trans-unit>
      <trans-unit id="couldNotLoadDependencyManagerExtension">
        <source>The dependency manager extension {0} could not be loaded. Message: {1}</source>
        <target state="translated">无法加载依赖项管理器扩展 {0}。消息: {1}</target>
        <note />
      </trans-unit>
    </body>
  </file>
</xliff><|MERGE_RESOLUTION|>--- conflicted
+++ resolved
@@ -92,11 +92,11 @@
         <target state="translated">已弃用 F# 库中的“incr”。请参阅 https://aka.ms/fsharp-refcell-ops。 例如，请将“incr cell”更改为“cell.Value &lt;- cell.Value + 1”。</target>
         <note />
       </trans-unit>
-<<<<<<< HEAD
       <trans-unit id="chkValueWithDefaultValueMustHaveDefaultValueNulls">
         <source>Nullness warning. The 'DefaultValue' attribute is used but the type (or one of its fields if a struct) is non-nullable.</source>
         <target state="new">Nullness warning. The 'DefaultValue' attribute is used but the type (or one of its fields if a struct) is non-nullable.</target>
-=======
+        <note />
+      </trans-unit>
       <trans-unit id="chkInstanceLetBindingOnStaticClasses">
         <source>If a type uses both [&lt;Sealed&gt;] and [&lt;AbstractClass&gt;] attributes, it means it is static. Instance let bindings are not allowed.</source>
         <target state="translated">如果类型同时使用 [&lt;Sealed&gt;] 和 [&lt;AbstractClass&gt;] 属性，则表示它是静态的。不允许使用实例允许绑定。</target>
@@ -105,7 +105,6 @@
       <trans-unit id="chkInstanceMemberOnStaticClasses">
         <source>If a type uses both [&lt;Sealed&gt;] and [&lt;AbstractClass&gt;] attributes, it means it is static. Instance members are not allowed.</source>
         <target state="translated">如果类型同时使用 [&lt;Sealed&gt;] 和 [&lt;AbstractClass&gt;] 属性，则表示它是静态的。不允许使用实例成员。</target>
->>>>>>> ab42a322
         <note />
       </trans-unit>
       <trans-unit id="containerDeprecated">
@@ -978,15 +977,14 @@
         <target state="translated">属性不可应用于类型扩展。</target>
         <note />
       </trans-unit>
-<<<<<<< HEAD
       <trans-unit id="tcDefaultStructConstructorCallNulls">
         <source>Nullness warning. The default constructor of a struct type is required but one of the fields of struct type is non-nullable.</source>
         <target state="new">Nullness warning. The default constructor of a struct type is required but one of the fields of struct type is non-nullable.</target>
-=======
+        <note />
+      </trans-unit>
       <trans-unit id="tcCopyAndUpdateRecordChangesAllFields">
         <source>This copy-and-update record expression changes all fields of record type '{0}'. Consider using the record construction syntax instead.</source>
         <target state="translated">此复制和更新记录表达式更改记录类型“{0}”的所有字段。请考虑改用记录构造语法。</target>
->>>>>>> ab42a322
         <note />
       </trans-unit>
       <trans-unit id="tcHighPrecedenceFunctionApplicationToListDeprecated">
