﻿<?xml version="1.0" encoding="utf-8"?>
<xliff xmlns="urn:oasis:names:tc:xliff:document:1.2" xmlns:xsi="http://www.w3.org/2001/XMLSchema-instance" version="1.2" xsi:schemaLocation="urn:oasis:names:tc:xliff:document:1.2 xliff-core-1.2-transitional.xsd">
  <file datatype="xml" source-language="en" target-language="zh-Hans" original="../FSComp.resx">
    <body>
<<<<<<< HEAD
      <trans-unit id="blockElementHasWrongType">
        <source>All elements of a block must be implicitly convertible to the type of the first element, which here is '{0}'. This element has type '{1}'.</source>
        <target state="new">All elements of a block must be implicitly convertible to the type of the first element, which here is '{0}'. This element has type '{1}'.</target>
=======
      <trans-unit id="arrayElementHasWrongTypeTuple">
        <source>All elements of an array must be implicitly convertible to the type of the first element, which here is a tuple of length {0} of type\n    {1}    \nThis element is a tuple of length {2} of type\n    {3}    \n</source>
        <target state="translated">数组的所有元素必须可隐式转换为第一个元素的类型，这是一个长度为 {0} 的类型的元组\n    {1}    \n此元素是长度为 {2} 类型的元组\n    {3}    \n</target>
        <note />
      </trans-unit>
      <trans-unit id="buildDuplicateFile">
        <source>The source file '{0}' (at position {1}/{2}) already appeared in the compilation list (at position {3}/{4}). Please verify that it is included only once in the project file.</source>
        <target state="translated">源文件“{0}”(位于位置 {1}/{2})已出现在编译列表(位于位置 {3}/{4})中。请确认该文件仅包含在项目文件中一次。</target>
>>>>>>> ec122d90
        <note />
      </trans-unit>
      <trans-unit id="buildInvalidSourceFileExtensionML">
        <source>The file extension of '{0}' is not recognized. Source files must have extension .fs, .fsi, .fsx or .fsscript. To enable the deprecated use of .ml or .mli extensions, use '--langversion:5.0' and '--mlcompatibility'.</source>
        <target state="translated">无法识别“{0}”的文件扩展名。源文件必须具有扩展名 .fs、.fsi、.fsx 或 .fsscript。要启用已弃用的 .ml 或 .mli 扩展名，请使用 “--langversion:5.0” 和 “--mlcompatibility”。</target>
        <note />
      </trans-unit>
      <trans-unit id="buildInvalidSourceFileExtensionUpdated">
        <source>The file extension of '{0}' is not recognized. Source files must have extension .fs, .fsi, .fsx or .fsscript</source>
        <target state="translated">无法识别“{0}”的文件扩展名。源文件必须具有扩展名 .fs、.fsi、.fsx 或 .fsscript</target>
        <note />
      </trans-unit>
      <trans-unit id="chkAbstractMembersDeclarationsOnStaticClasses">
        <source>If a type uses both [&lt;Sealed&gt;] and [&lt;AbstractClass&gt;] attributes, it means it is static. Abstract member declarations are not allowed.</source>
        <target state="translated">如果类型同时使用 [&lt;Sealed&gt;] 和 [&lt;AbstractClass&gt;] 属性，则表示它是静态的。不允许抽象成员声明。</target>
        <note />
      </trans-unit>
      <trans-unit id="chkAdditionalConstructorOnStaticClasses">
        <source>If a type uses both [&lt;Sealed&gt;] and [&lt;AbstractClass&gt;] attributes, it means it is static. Additional constructor is not allowed.</source>
        <target state="translated">如果类型同时使用 [&lt;Sealed&gt;] 和 [&lt;AbstractClass&gt;] 属性，则表示它是静态的。不允许使用其他构造函数。</target>
        <note />
      </trans-unit>
      <trans-unit id="chkAutoOpenAttributeInTypeAbbrev">
        <source>FSharp.Core.AutoOpenAttribute should not be aliased.</source>
        <target state="translated">FSharp.Core.AutoOpenAttribute 不应为别名。</target>
        <note />
      </trans-unit>
      <trans-unit id="chkConstructorWithArgumentsOnStaticClasses">
        <source>If a type uses both [&lt;Sealed&gt;] and [&lt;AbstractClass&gt;] attributes, it means it is static. Constructor with arguments is not allowed.</source>
        <target state="translated">如果类型同时使用 [&lt;Sealed&gt;] 和 [&lt;AbstractClass&gt;] 属性，则表示它是静态的。不允许使用带参数的构造函数。</target>
        <note />
      </trans-unit>
      <trans-unit id="chkDuplicatedMethodParameter">
        <source>Duplicate parameter. The parameter '{0}' has been used more that once in this method.</source>
        <target state="translated">参数重复。此方法中多次使用了参数“{0}”。</target>
        <note />
      </trans-unit>
      <trans-unit id="chkExplicitFieldsDeclarationsOnStaticClasses">
        <source>If a type uses both [&lt;Sealed&gt;] and [&lt;AbstractClass&gt;] attributes, it means it is static. Explicit field declarations are not allowed.</source>
        <target state="translated">如果类型同时使用 [&lt;Sealed&gt;] 和 [&lt;AbstractClass&gt;] 属性，则表示它是静态的。不允许显式字段声明。</target>
        <note />
      </trans-unit>
      <trans-unit id="chkFeatureNotLanguageSupported">
        <source>Feature '{0}' is not available in F# {1}. Please use language version {2} or greater.</source>
        <target state="translated">功能“{0}”在 F# {1} 中不可用。请使用 {2} 或更高的语言版本。</target>
        <note />
      </trans-unit>
      <trans-unit id="chkFeatureNotRuntimeSupported">
        <source>Feature '{0}' is not supported by target runtime.</source>
        <target state="translated">目标运行时不支持功能“{0}”。</target>
        <note />
      </trans-unit>
      <trans-unit id="chkFeatureNotSupportedInLibrary">
        <source>Feature '{0}' requires the F# library for language version {1} or greater.</source>
        <target state="translated">功能“{0}”需要 {1} 或更高语言版本的 F# 库。</target>
        <note />
      </trans-unit>
      <trans-unit id="chkImplementingInterfacesOnStaticClasses">
        <source>If a type uses both [&lt;Sealed&gt;] and [&lt;AbstractClass&gt;] attributes, it means it is static. Implementing interfaces is not allowed.</source>
        <target state="translated">如果类型同时使用 [&lt;Sealed&gt;] 和 [&lt;AbstractClass&gt;] 属性，则表示它是静态的。不允许实现接口。</target>
        <note />
      </trans-unit>
      <trans-unit id="chkInfoRefcellAssign">
        <source>The use of ':=' from the F# library is deprecated. See https://aka.ms/fsharp-refcell-ops. For example, please change 'cell := expr' to 'cell.Value &lt;- expr'.</source>
        <target state="translated">已弃用 F# 库中的“:=”。请参阅 https://aka.ms/fsharp-refcell-ops。 例如，请将“cell := expr”更改为“cell.Value &lt;- expr”。</target>
        <note />
      </trans-unit>
      <trans-unit id="chkInfoRefcellDecr">
        <source>The use of 'decr' from the F# library is deprecated. See https://aka.ms/fsharp-refcell-ops. For example, please change 'decr cell' to 'cell.Value &lt;- cell.Value - 1'.</source>
        <target state="translated">已弃用 F# 库中的“decr”。请参阅 https://aka.ms/fsharp-refcell-ops。 例如，请将“decr cell”更改为“cell.Value &lt;- cell.Value - 1”。</target>
        <note />
      </trans-unit>
      <trans-unit id="chkInfoRefcellDeref">
        <source>The use of '!' from the F# library is deprecated. See https://aka.ms/fsharp-refcell-ops. For example, please change '!cell' to 'cell.Value'.</source>
        <target state="translated">已弃用 F# 库中的“!”。请参阅 https://aka.ms/fsharp-refcell-ops。 例如，请将“!cell”更改为“cell.Value”。</target>
        <note />
      </trans-unit>
      <trans-unit id="chkInfoRefcellIncr">
        <source>The use of 'incr' from the F# library is deprecated. See https://aka.ms/fsharp-refcell-ops. For example, please change 'incr cell' to 'cell.Value &lt;- cell.Value + 1'.</source>
        <target state="translated">已弃用 F# 库中的“incr”。请参阅 https://aka.ms/fsharp-refcell-ops。 例如，请将“incr cell”更改为“cell.Value &lt;- cell.Value + 1”。</target>
        <note />
      </trans-unit>
      <trans-unit id="chkInstanceLetBindingOnStaticClasses">
        <source>If a type uses both [&lt;Sealed&gt;] and [&lt;AbstractClass&gt;] attributes, it means it is static. Instance let bindings are not allowed.</source>
        <target state="translated">如果类型同时使用 [&lt;Sealed&gt;] 和 [&lt;AbstractClass&gt;] 属性，则表示它是静态的。不允许使用实例允许绑定。</target>
        <note />
      </trans-unit>
      <trans-unit id="chkInstanceMemberOnStaticClasses">
        <source>If a type uses both [&lt;Sealed&gt;] and [&lt;AbstractClass&gt;] attributes, it means it is static. Instance members are not allowed.</source>
        <target state="translated">如果类型同时使用 [&lt;Sealed&gt;] 和 [&lt;AbstractClass&gt;] 属性，则表示它是静态的。不允许使用实例成员。</target>
        <note />
      </trans-unit>
      <trans-unit id="containerDeprecated">
        <source>The 'AssemblyKeyNameAttribute' has been deprecated. Use 'AssemblyKeyFileAttribute' instead.</source>
        <target state="translated">"AssemblyKeyNameAttribute" 已被弃用。请改为使用 "AssemblyKeyFileAttribute"。</target>
        <note />
      </trans-unit>
      <trans-unit id="containerSigningUnsupportedOnThisPlatform">
        <source>Key container signing is not supported on this platform.</source>
        <target state="translated">此平台上不支持密钥容器签名。</target>
        <note />
      </trans-unit>
      <trans-unit id="csAvailableOverloads">
        <source>Available overloads:\n{0}</source>
        <target state="translated">可用重载:\n{0}</target>
        <note />
      </trans-unit>
      <trans-unit id="csGenericConstructRequiresStructOrReferenceConstraint">
        <source>A generic construct requires that a generic type parameter be known as a struct or reference type. Consider adding a type annotation.</source>
        <target state="translated">泛型构造要求泛型类型参数被视为结构或引用类型。请考虑添加类型注释。</target>
        <note />
      </trans-unit>
      <trans-unit id="csNoOverloadsFoundArgumentsPrefixPlural">
        <source>Known types of arguments: {0}</source>
        <target state="translated">已知参数类型: {0}</target>
        <note />
      </trans-unit>
      <trans-unit id="csNoOverloadsFoundArgumentsPrefixSingular">
        <source>Known type of argument: {0}</source>
        <target state="translated">已知参数类型: {0}</target>
        <note />
      </trans-unit>
      <trans-unit id="csNoOverloadsFoundReturnType">
        <source>Known return type: {0}</source>
        <target state="translated">已知返回类型: {0}</target>
        <note />
      </trans-unit>
      <trans-unit id="csNoOverloadsFoundTypeParametersPrefixPlural">
        <source>Known type parameters: {0}</source>
        <target state="translated">已知类型参数: {0}</target>
        <note />
      </trans-unit>
      <trans-unit id="csNoOverloadsFoundTypeParametersPrefixSingular">
        <source>Known type parameter: {0}</source>
        <target state="translated">已知类型参数: {0}</target>
        <note />
      </trans-unit>
      <trans-unit id="csOverloadCandidateIndexedArgumentTypeMismatch">
        <source>Argument at index {0} doesn't match</source>
        <target state="translated">索引 {0} 处的参数不匹配</target>
        <note />
      </trans-unit>
      <trans-unit id="csOverloadCandidateNamedArgumentTypeMismatch">
        <source>Argument '{0}' doesn't match</source>
        <target state="translated">参数 "{0}" 不匹配</target>
        <note />
      </trans-unit>
      <trans-unit id="elseBranchHasWrongTypeTuple">
        <source>All branches of an 'if' expression must return values implicitly convertible to the type of the first branch, which here is a tuple of length {0} of type\n    {1}    \nThis branch returns a tuple of length {2} of type\n    {3}    \n</source>
        <target state="translated">“if” 表达式的所有分支必须返回可隐式转换为第一个分支类型的值，这是一个长度为 {0} 的类型的元组\n    {1}    \n此分支会返回长度为 {2} 的类型的元组\n    {3}    \n</target>
        <note />
      </trans-unit>
      <trans-unit id="etProviderHasDesignerAssemblyDependency">
        <source>The type provider designer assembly '{0}' could not be loaded from folder '{1}' because a dependency was missing or could not loaded. All dependencies of the type provider designer assembly must be located in the same folder as that assembly. The exception reported was: {2} - {3}</source>
        <target state="translated">无法从文件夹“{1}”加载类型提供程序设计器程序集“{0}”，因为依赖项缺失或无法加载。类型提供程序设计器程序集的所有依赖项必须与该程序集位于同一文件夹中。报告的异常是: {2} - {3}</target>
        <note />
      </trans-unit>
      <trans-unit id="etProviderHasDesignerAssemblyException">
        <source>The type provider designer assembly '{0}' could not be loaded from folder '{1}'. The exception reported was: {2} - {3}</source>
        <target state="translated">未能从文件夹“{1}”加载类型提供程序设计器程序集“{0}”。报告的异常是: {2} - {3}</target>
        <note />
      </trans-unit>
      <trans-unit id="etProviderHasWrongDesignerAssemblyNoPath">
        <source>Assembly attribute '{0}' refers to a designer assembly '{1}' which cannot be loaded or doesn't exist. The exception reported was: {2} - {3}</source>
        <target state="translated">程序集属性“{0}”引用了无法加载或不存在的设计器程序集“{1}”。报告的异常是: {2} - {3}</target>
        <note />
      </trans-unit>
      <trans-unit id="featureAdditionalImplicitConversions">
        <source>additional type-directed conversions</source>
        <target state="translated">附加类型定向转换</target>
        <note />
      </trans-unit>
      <trans-unit id="featureAndBang">
        <source>applicative computation expressions</source>
        <target state="translated">适用的计算表达式</target>
        <note />
      </trans-unit>
      <trans-unit id="featureArithmeticInLiterals">
        <source>Arithmetic and logical operations in literals, enum definitions and attributes</source>
        <target state="translated">文本、枚举定义和属性中的算术和逻辑运算</target>
        <note />
      </trans-unit>
      <trans-unit id="featureAttributesToRightOfModuleKeyword">
        <source>attributes to the right of the 'module' keyword</source>
        <target state="translated">"module" 关键字右侧的属性</target>
        <note />
      </trans-unit>
      <trans-unit id="featureBetterExceptionPrinting">
        <source>automatic generation of 'Message' property for 'exception' declarations</source>
        <target state="translated">自动生成“异常”声明的“消息”属性</target>
        <note />
      </trans-unit>
      <trans-unit id="featureCSharpExtensionAttributeNotRequired">
        <source>Allow implicit Extension attribute on declaring types, modules</source>
        <target state="translated">允许对声明类型、模块使用隐式扩展属性</target>
        <note />
      </trans-unit>
      <trans-unit id="featureDefaultInterfaceMemberConsumption">
        <source>default interface member consumption</source>
        <target state="translated">默认接口成员消耗</target>
        <note />
      </trans-unit>
      <trans-unit id="featureDelegateTypeNameResolutionFix">
        <source>fix to resolution of delegate type names, see https://github.com/dotnet/fsharp/issues/10228</source>
        <target state="translated">修复了委托类型名称的解析，请参阅 https://github.com/dotnet/fsharp/issues/10228</target>
        <note />
      </trans-unit>
      <trans-unit id="featureDiscardUseValue">
        <source>discard pattern in use binding</source>
        <target state="translated">放弃使用绑定模式</target>
        <note />
      </trans-unit>
      <trans-unit id="featureDotlessFloat32Literal">
        <source>dotless float32 literal</source>
        <target state="translated">无点 float32 文本</target>
        <note />
      </trans-unit>
      <trans-unit id="featureErrorForNonVirtualMembersOverrides">
        <source>Raises errors for non-virtual members overrides</source>
        <target state="translated">引发非虚拟成员替代的错误</target>
        <note />
      </trans-unit>
      <trans-unit id="featureErrorOnDeprecatedRequireQualifiedAccess">
        <source>give error on deprecated access of construct with RequireQualifiedAccess attribute</source>
        <target state="translated">对具有 RequireQualifiedAccess 属性的构造进行弃用的访问时出错</target>
        <note />
      </trans-unit>
      <trans-unit id="featureErrorReportingOnStaticClasses">
        <source>Error reporting on static classes</source>
        <target state="translated">有关静态类的错误报告</target>
        <note />
      </trans-unit>
      <trans-unit id="featureEscapeBracesInFormattableString">
        <source>Escapes curly braces before calling FormattableStringFactory.Create when interpolated string literal is typed as FormattableString</source>
        <target state="translated">当内插字符串文本键入为 FormattableString 时，在调用 FormattableStringFactory.Create 之前转义大括号</target>
        <note />
      </trans-unit>
      <trans-unit id="featureExpandedMeasurables">
        <source>more types support units of measure</source>
        <target state="translated">更多类型支持度量单位</target>
        <note />
      </trans-unit>
      <trans-unit id="featureExtendedStringInterpolation">
        <source>Extended string interpolation similar to C# raw string literals.</source>
        <target state="new">Extended string interpolation similar to C# raw string literals.</target>
        <note />
      </trans-unit>
      <trans-unit id="featureFixedIndexSlice3d4d">
        <source>fixed-index slice 3d/4d</source>
        <target state="translated">固定索引切片 3d/4d</target>
        <note />
      </trans-unit>
      <trans-unit id="featureFromEndSlicing">
        <source>from-end slicing</source>
        <target state="translated">从端切片</target>
        <note />
      </trans-unit>
      <trans-unit id="featureImplicitYield">
        <source>implicit yield</source>
        <target state="translated">隐式 yield</target>
        <note />
      </trans-unit>
      <trans-unit id="featureIndexerNotationWithoutDot">
        <source>expr[idx] notation for indexing and slicing</source>
        <target state="translated">用于索引和切片的 expr[idx] 表示法</target>
        <note />
      </trans-unit>
      <trans-unit id="featureInitProperties">
        <source>support for consuming init properties</source>
        <target state="translated">支持使用 init 属性</target>
        <note />
      </trans-unit>
      <trans-unit id="featureInterfacesWithAbstractStaticMembers">
        <source>static abstract interface members</source>
        <target state="translated">静态抽象接口成员</target>
        <note />
      </trans-unit>
      <trans-unit id="featureInterfacesWithMultipleGenericInstantiation">
        <source>interfaces with multiple generic instantiation</source>
        <target state="translated">具有多个泛型实例化的接口</target>
        <note />
      </trans-unit>
      <trans-unit id="featureLowercaseDUWhenRequireQualifiedAccess">
        <source>Allow lowercase DU when RequireQualifiedAccess attribute</source>
        <target state="translated">当 RequireQualifiedAccess 属性时允许小写 DU</target>
        <note />
      </trans-unit>
      <trans-unit id="featureMLCompatRevisions">
        <source>ML compatibility revisions</source>
        <target state="translated">ML 兼容性修订</target>
        <note />
      </trans-unit>
      <trans-unit id="featureMatchNotAllowedForUnionCaseWithNoData">
        <source>Pattern match discard is not allowed for union case that takes no data.</source>
        <target state="translated">不允许将模式匹配丢弃用于不采用数据的联合事例。</target>
        <note />
      </trans-unit>
      <trans-unit id="featureNameOf">
        <source>nameof</source>
        <target state="translated">nameof</target>
        <note />
      </trans-unit>
      <trans-unit id="featureNestedCopyAndUpdate">
        <source>Nested record field copy-and-update</source>
        <target state="translated">嵌套记录字段复制和更新</target>
        <note />
      </trans-unit>
      <trans-unit id="featureNonInlineLiteralsAsPrintfFormat">
        <source>String values marked as literals and IL constants as printf format</source>
        <target state="translated">标记为文本和 IL 常量的字符串值为 printf 格式</target>
        <note />
      </trans-unit>
      <trans-unit id="featureNonVariablePatternsToRightOfAsPatterns">
        <source>non-variable patterns to the right of 'as' patterns</source>
        <target state="translated">"as" 模式右侧的非变量模式</target>
        <note />
      </trans-unit>
      <trans-unit id="featureNullableOptionalInterop">
        <source>nullable optional interop</source>
        <target state="translated">可以为 null 的可选互操作</target>
        <note />
      </trans-unit>
      <trans-unit id="featureOpenTypeDeclaration">
        <source>open type declaration</source>
        <target state="translated">开放类型声明</target>
        <note />
      </trans-unit>
      <trans-unit id="featureOverloadsForCustomOperations">
        <source>overloads for custom operations</source>
        <target state="translated">自定义操作的重载</target>
        <note />
      </trans-unit>
      <trans-unit id="featurePackageManagement">
        <source>package management</source>
        <target state="translated">包管理</target>
        <note />
      </trans-unit>
      <trans-unit id="featurePrintfBinaryFormat">
        <source>binary formatting for integers</source>
        <target state="translated">整数的二进制格式设置</target>
        <note />
      </trans-unit>
      <trans-unit id="featureReallyLongList">
        <source>list literals of any size</source>
        <target state="translated">列出任何大小的文本</target>
        <note />
      </trans-unit>
      <trans-unit id="featureRefCellNotationInformationals">
        <source>informational messages related to reference cells</source>
        <target state="translated">与引用单元格相关的信息性消息</target>
        <note />
      </trans-unit>
      <trans-unit id="featureRelaxWhitespace">
        <source>whitespace relexation</source>
        <target state="translated">空格松弛法</target>
        <note />
      </trans-unit>
      <trans-unit id="featureRelaxWhitespace2">
        <source>whitespace relaxation v2</source>
        <target state="translated">空格放空 v2</target>
        <note />
      </trans-unit>
      <trans-unit id="featureRequiredProperties">
        <source>support for required properties</source>
        <target state="translated">对所需属性的支持</target>
        <note />
      </trans-unit>
      <trans-unit id="featureResumableStateMachines">
        <source>resumable state machines</source>
        <target state="translated">可恢复状态机</target>
        <note />
      </trans-unit>
      <trans-unit id="featureSelfTypeConstraints">
        <source>self type constraints</source>
        <target state="translated">自类型约束</target>
        <note />
      </trans-unit>
      <trans-unit id="featureSingleUnderscorePattern">
        <source>single underscore pattern</source>
        <target state="translated">单下划线模式</target>
        <note />
      </trans-unit>
      <trans-unit id="featureStaticMembersInInterfaces">
        <source>Static members in interfaces</source>
        <target state="translated">接口中的静态成员</target>
        <note />
      </trans-unit>
      <trans-unit id="featureStringInterpolation">
        <source>string interpolation</source>
        <target state="translated">字符串内插</target>
        <note />
      </trans-unit>
      <trans-unit id="featureStructActivePattern">
        <source>struct representation for active patterns</source>
        <target state="translated">活动模式的结构表示形式</target>
        <note />
      </trans-unit>
      <trans-unit id="featureTryWithInSeqExpressions">
        <source>Support for try-with in sequence expressions</source>
        <target state="translated">支持在序列表达式中试用</target>
        <note />
      </trans-unit>
      <trans-unit id="featureWarningWhenCopyAndUpdateRecordChangesAllFields">
        <source>Raises warnings when an copy-and-update record expression changes all fields of a record.</source>
        <target state="translated">复制和更新记录表达式更改记录的所有字段时引发警告。</target>
        <note />
      </trans-unit>
      <trans-unit id="featureWarningWhenInliningMethodImplNoInlineMarkedFunction">
        <source>Raises warnings when 'let inline ... =' is used together with [&lt;MethodImpl(MethodImplOptions.NoInlining)&gt;] attribute. Function is not getting inlined.</source>
        <target state="translated">当 "let inline ... =" 与 [&lt;MethodImpl(MethodImplOptions.NoInlining)&gt;] 属性一起使用时引发警告。函数未内联。</target>
        <note />
      </trans-unit>
      <trans-unit id="featureWildCardInForLoop">
        <source>wild card in for loop</source>
        <target state="translated">for 循环中的通配符</target>
        <note />
      </trans-unit>
      <trans-unit id="featureWitnessPassing">
        <source>witness passing for trait constraints in F# quotations</source>
        <target state="translated">F# 引号中特征约束的见证传递</target>
        <note />
      </trans-unit>
      <trans-unit id="followingPatternMatchClauseHasWrongTypeTuple">
        <source>All branches of a pattern match expression must return values implicitly convertible to the type of the first branch, which here is a tuple of length {0} of type\n    {1}    \nThis branch returns a tuple of length {2} of type\n    {3}    \n</source>
        <target state="translated">模式匹配表达式的所有分支必须返回可隐式转换为第一个分支类型的值，这是一个长度为 {0} 的类型的元组\n    {1}    \n此分支会返回长度为 {2} 的类型的元组\n    {3}    \n</target>
        <note />
      </trans-unit>
      <trans-unit id="forFormatInvalidForInterpolated">
        <source>Interpolated strings may not use '%' format specifiers unless each is given an expression, e.g. '%d{{1+1}}'.</source>
        <target state="translated">内插字符串不会使用 "%" 格式说明符，除非为每个字符串提供诸如 "%d{{1+1}}" 之类的表达式。</target>
        <note />
      </trans-unit>
      <trans-unit id="forFormatInvalidForInterpolated2">
        <source>.NET-style format specifiers such as '{{x,3}}' or '{{x:N5}}' may not be mixed with '%' format specifiers.</source>
        <target state="translated">.NET 样式的格式说明符(如 "{{x,3}}" 或 "{{x:N5}}")不能与 "%" 格式说明符混合使用。</target>
        <note />
      </trans-unit>
      <trans-unit id="forFormatInvalidForInterpolated3">
        <source>The '%P' specifier may not be used explicitly.</source>
        <target state="translated">不能显式使用 "%P" 说明符。</target>
        <note />
      </trans-unit>
      <trans-unit id="forFormatInvalidForInterpolated4">
        <source>Interpolated strings used as type IFormattable or type FormattableString may not use '%' specifiers, only .NET-style interpolands such as '{{expr}}', '{{expr,3}}' or '{{expr:N5}}' may be used.</source>
        <target state="translated">作为类型 IFormattable 或类型 FormattableString 使用的内插字符串不能使用 "%" 说明符，只能使用 .NET 样式的插植，如 "{{expr}}"、"{{expr,3}}" 或 "{{expr:N5}}"。</target>
        <note />
      </trans-unit>
      <trans-unit id="forPercentAInReflectionFreeCode">
        <source>The '%A' format specifier may not be used in an assembly being compiled with option '--reflectionfree'. This construct implicitly uses reflection.</source>
        <target state="translated">"%A" 格式说明符不能在用选项 "--reflectionfree" 进行编译的程序集中使用。此构造隐式使用反射。</target>
        <note />
      </trans-unit>
      <trans-unit id="formatDashItem">
        <source> - {0}</source>
        <target state="translated"> - {0}</target>
        <note />
      </trans-unit>
      <trans-unit id="fromEndSlicingRequiresVFive">
        <source>The 'from the end slicing' feature requires language version 'preview'.</source>
        <target state="translated">“从末尾切片”功能需要语言版本“预览”。</target>
        <note />
      </trans-unit>
      <trans-unit id="fsiInvalidDirective">
        <source>Invalid directive '#{0} {1}'</source>
        <target state="translated">无效的指令“#{0} {1}”</target>
        <note />
      </trans-unit>
      <trans-unit id="ifExpressionTuple">
        <source>The 'if' expression needs to return a tuple of length {0} of type\n    {1}    \nto satisfy context type requirements. It currently returns a tuple of length {2} of type\n    {3}    \n</source>
        <target state="translated">“if” 表达式需要返回长度为 {0} 的类型的元组\n    {1}    \n以满足上下文类型要求。它当前返回了长度为 {2} 的类型的元组\n    {3}    \n</target>
        <note />
      </trans-unit>
      <trans-unit id="ilxGenUnknownDebugPoint">
        <source>Unknown debug point '{0}'. The available debug points are '{1}'.</source>
        <target state="translated">调试点“{0}”未知。可用的调试点为“{1}”。</target>
        <note />
      </trans-unit>
      <trans-unit id="ilxgenInvalidConstructInStateMachineDuringCodegen">
        <source>The resumable code construct '{0}' may only be used in inlined code protected by 'if __useResumableCode then ...' and the overall composition must form valid resumable code.</source>
        <target state="translated">可恢复的代码构造 "{0}" 只能用于受 "if __useResumableCode then..." 保护的内联代码，且整体组合必须构成有效的可恢复代码。</target>
        <note />
      </trans-unit>
      <trans-unit id="implMissingInlineIfLambda">
        <source>The 'InlineIfLambda' attribute is present in the signature but not the implementation.</source>
        <target state="translated">"InlineIfLambda" 属性存在于签名中，但实现中不存在。</target>
        <note />
      </trans-unit>
      <trans-unit id="invalidXmlDocPosition">
        <source>XML comment is not placed on a valid language element.</source>
        <target state="translated">未将 XML 注释放在有效语言元素上。</target>
        <note />
      </trans-unit>
      <trans-unit id="keywordDescriptionAnd">
        <source>Used in mutually recursive bindings, in property declarations, and with multiple constraints on generic parameters.</source>
        <target state="translated">用于互相递归绑定、属性声明，并用于对泛型参数的多个约束。</target>
        <note />
      </trans-unit>
      <trans-unit id="keywordDescriptionConst">
        <source>Keyword to specify a constant literal as a type parameter argument in Type Providers.</source>
        <target state="translated">用于将常量文本指定为类型提供程序中的类型形参实参的关键字。</target>
        <note />
      </trans-unit>
      <trans-unit id="keywordDescriptionSig">
        <source>Keyword reserved for ML-compatibility.</source>
        <target state="translated">保留用于 ML 兼容性的关键字。</target>
        <note />
      </trans-unit>
      <trans-unit id="keywordDescriptionTypeTest">
        <source>Used to check if an object is of the given type in a pattern or binding.</source>
        <target state="translated">用于检查对象是否属于模式或绑定中的给定类型。</target>
        <note />
      </trans-unit>
      <trans-unit id="lexByteStringMayNotBeInterpolated">
        <source>a byte string may not be interpolated</source>
        <target state="translated">不能内插字节字符串</target>
        <note />
      </trans-unit>
      <trans-unit id="lexExtendedStringInterpolationNotSupported">
        <source>Extended string interpolation is not supported in this version of F#.</source>
        <target state="new">Extended string interpolation is not supported in this version of F#.</target>
        <note />
      </trans-unit>
      <trans-unit id="lexIfOCaml">
        <source>IF-FSHARP/IF-CAML regions are no longer supported</source>
        <target state="translated">不再支持 IF-FSHARP/IF-CAML 区域</target>
        <note />
      </trans-unit>
      <trans-unit id="lexInvalidIdentifier">
        <source>This is not a valid identifier</source>
        <target state="new">This is not a valid identifier</target>
        <note />
      </trans-unit>
      <trans-unit id="lexRBraceInInterpolatedString">
        <source>A '}}' character must be escaped (by doubling) in an interpolated string.</source>
        <target state="translated">在内插字符串中，必需对 "}}" 字符进行转义(通过加倍)。</target>
        <note />
      </trans-unit>
      <trans-unit id="lexSingleQuoteInSingleQuote">
        <source>Invalid interpolated string. Single quote or verbatim string literals may not be used in interpolated expressions in single quote or verbatim strings. Consider using an explicit 'let' binding for the interpolation expression or use a triple quote string as the outer string literal.</source>
        <target state="translated">内插字符串无效。在单引号字符串或逐字字符串的内插表达式中不能使用单引号或逐字字符串文本。请考虑对内插表达式使用显式 "let" 绑定，或使用三重引号字符串作为外部字符串文本。</target>
        <note />
      </trans-unit>
      <trans-unit id="lexTooManyLBracesInTripleQuote">
        <source>The interpolated triple quoted string literal does not start with enough '$' characters to allow this many consecutive opening braces as content.</source>
        <target state="new">The interpolated triple quoted string literal does not start with enough '$' characters to allow this many consecutive opening braces as content.</target>
        <note />
      </trans-unit>
      <trans-unit id="lexTooManyPercentsInTripleQuote">
        <source>The interpolated triple quoted string literal does not start with enough '$' characters to allow this many consecutive '%' characters.</source>
        <target state="new">The interpolated triple quoted string literal does not start with enough '$' characters to allow this many consecutive '%' characters.</target>
        <note />
      </trans-unit>
      <trans-unit id="lexTripleQuoteInTripleQuote">
        <source>Invalid interpolated string. Triple quote string literals may not be used in interpolated expressions. Consider using an explicit 'let' binding for the interpolation expression.</source>
        <target state="translated">内插字符串无效。在内插表达式中不能使用三重引号字符串文字。请考虑对内插表达式使用显式的 "let" 绑定。</target>
        <note />
      </trans-unit>
      <trans-unit id="lexUnmatchedRBracesInTripleQuote">
        <source>The interpolated string contains unmatched closing braces.</source>
        <target state="new">The interpolated string contains unmatched closing braces.</target>
        <note />
      </trans-unit>
      <trans-unit id="listElementHasWrongTypeTuple">
        <source>All elements of a list must be implicitly convertible to the type of the first element, which here is a tuple of length {0} of type\n    {1}    \nThis element is a tuple of length {2} of type\n    {3}    \n</source>
        <target state="translated">列表的所有元素必须可隐式转换为第一个元素的类型，这是一个长度为 {0} 的类型的元组\n    {1}    \n此元素是长度为 {2} 类型的元组\n    {3}    \n</target>
        <note />
      </trans-unit>
      <trans-unit id="matchNotAllowedForUnionCaseWithNoData">
        <source>Pattern discard is not allowed for union case that takes no data.</source>
        <target state="translated">不允许将模式丢弃用于不采用数据的联合事例。</target>
        <note />
      </trans-unit>
      <trans-unit id="mlCompatError">
        <source>This construct is deprecated. {0}. You can enable this feature by using '--langversion:5.0' and '--mlcompatibility'.</source>
        <target state="translated">此构造已弃用。{0}。可以通过使用 “--langversion:5.0” 和 “--mlcompatibility” 启用此功能。</target>
        <note />
      </trans-unit>
      <trans-unit id="mlCompatKeyword">
        <source>In previous versions of F# '{0}' was a reserved keyword but the use of this keyword is now deprecated</source>
        <target state="translated">在早期版本的 F# 中，“{0}”是保留关键字，但现在已启用此关键字的使用</target>
        <note />
      </trans-unit>
      <trans-unit id="mlCompatLightOffNoLongerSupported">
        <source>The use of '#light \"off\"' or '#indent \"off\"' was deprecated in F# 2.0 and is no longer supported</source>
        <target state="translated">“#light \"off\"” 或 “#indent \"off\"” 在的使用在 F# 2.0 中已启用，并且不再受支持</target>
        <note />
      </trans-unit>
      <trans-unit id="mlCompatMultiPrefixTyparsNoLongerSupported">
        <source>The use of multiple parenthesized type parameters before a generic type name such as '(int, int) Map' was deprecated in F# 2.0 and is no longer supported</source>
        <target state="translated">在泛型类型名称，例如 “(int, int) Map”，之前使用多个带圆括号类型参数已在 F# 2.0 中弃用，并且不再受支持</target>
        <note />
      </trans-unit>
      <trans-unit id="mlCompatSigColonNoLongerSupported">
        <source>The use of 'module M: sig ... end ' was deprecated in F# 2.0 and is no longer supported. Change the ':' to an '=' and remove the 'sig' and 'end' and use indentation instead</source>
        <target state="translated">使用 “module M: sig ... end ” 在 F# 2.0 中已弃用，并且不再受支持。请将 “:” 更改为 “=”，删除 “sig” 和 “end”，并改为使用缩进</target>
        <note />
      </trans-unit>
      <trans-unit id="mlCompatSigEndNoLongerSupported">
        <source>The use of 'module M = sig ... end ' was deprecated in F# 2.0 and is no longer supported. Remove the 'sig' and 'end' and use indentation instead</source>
        <target state="translated">使用 “module M = sig ... end ” 在 F# 2.0 中已弃用，并且不再受支持。请删除 “sig” 和 “end” 并改用缩进</target>
        <note />
      </trans-unit>
      <trans-unit id="mlCompatStructEndNoLongerSupported">
        <source>The use of 'module M = struct ... end ' was deprecated in F# 2.0 and is no longer supported. Remove the 'struct' and 'end' and use indentation instead</source>
        <target state="translated">使用 “module M = struct ... end ” 在 F# 2.0 中已弃用，并且不再受支持。请删除 “struct” 和 “end” 并改用缩进</target>
        <note />
      </trans-unit>
      <trans-unit id="nativeResourceFormatError">
        <source>Stream does not begin with a null resource and is not in '.RES' format.</source>
        <target state="translated">流应以空资源开头并且应采用 .RES 格式。</target>
        <note />
      </trans-unit>
      <trans-unit id="nativeResourceHeaderMalformed">
        <source>Resource header beginning at offset {0} is malformed.</source>
        <target state="translated">以偏移量 {0} 开始的资源标头格式不正确。</target>
        <note />
      </trans-unit>
      <trans-unit id="notAFunctionButMaybeIndexer2">
        <source>This expression is not a function and cannot be applied. Did you intend to access the indexer via 'expr[index]'?</source>
        <target state="translated">此表达式不是函数，无法应用。是否曾打算通过 expr[index] 访问索引器?</target>
        <note />
      </trans-unit>
      <trans-unit id="notAFunctionButMaybeIndexerWithName2">
        <source>This value is not a function and cannot be applied. Did you intend to access the indexer via '{0}[index]'?</source>
        <target state="translated">此值不是一个函数，无法应用。是否曾打算通过 '{0}[index]' 访问索引器?</target>
        <note />
      </trans-unit>
      <trans-unit id="optFailedToInlineSuggestedValue">
        <source>The value '{0}' was marked 'InlineIfLambda' but was not determined to have a lambda value. This warning is for informational purposes only.</source>
        <target state="translated">值 "{0}" 标记为 "InlineIfLambda"，但未确定其具有 lambda 值。此警告仅供参考。</target>
        <note />
      </trans-unit>
      <trans-unit id="optsAllSigs">
        <source>Print the inferred interfaces of all compilation files to associated signature files</source>
        <target state="translated">将所有编译文件的推断接口打印到关联的签名文件</target>
        <note />
      </trans-unit>
      <trans-unit id="optsClearResultsCache">
        <source>Clear the package manager results cache</source>
        <target state="translated">清除包管理器结果缓存</target>
        <note />
      </trans-unit>
      <trans-unit id="optsCompressMetadata">
        <source>Compress interface and optimization data files</source>
        <target state="translated">压缩接口和优化数据文件</target>
        <note />
      </trans-unit>
      <trans-unit id="optsGetLangVersions">
        <source>Display the allowed values for language version.</source>
        <target state="translated">显示语言版本的允许值。</target>
        <note />
      </trans-unit>
      <trans-unit id="optsInvalidRefAssembly">
        <source>Invalid use of emitting a reference assembly, do not use '--standalone or --staticlink' with '--refonly or --refout'.</source>
        <target state="translated">发出引用程序集的使用无效，请勿将 '--standalone 或 --staticlink' 与 '--refonly 或 --refout' 一起使用。</target>
        <note />
      </trans-unit>
      <trans-unit id="optsInvalidRefOut">
        <source>Invalid reference assembly path'</source>
        <target state="translated">引用程序集路径无效</target>
        <note />
      </trans-unit>
      <trans-unit id="optsOptimizationData">
        <source>Specify included optimization information, the default is file. Important for distributed libraries.</source>
        <target state="translated">指定包含的优化信息，默认值为文件。对于分发库非常重要。</target>
        <note />
      </trans-unit>
      <trans-unit id="optsPdbMatchesOutputFileName">
        <source>The pdb output file name cannot match the build output filename use --pdb:filename.pdb</source>
        <target state="translated">pdb 输出文件名不能与生成输出文件名 use --pdb: filename.pdb 匹配</target>
        <note />
      </trans-unit>
      <trans-unit id="optsRefOnly">
        <source>Produce a reference assembly, instead of a full assembly, as the primary output</source>
        <target state="translated">生成引用程序集而不是完整程序集作为主输出</target>
        <note />
      </trans-unit>
      <trans-unit id="optsRefOut">
        <source>Produce a reference assembly with the specified file path.</source>
        <target state="translated">生成具有指定文件路径的引用程序集。</target>
        <note />
      </trans-unit>
      <trans-unit id="optsReflectionFree">
        <source>Disable implicit generation of constructs using reflection</source>
        <target state="translated">使用反射禁用隐式构造生成</target>
        <note />
      </trans-unit>
      <trans-unit id="optsSetLangVersion">
        <source>Specify language version such as 'latest' or 'preview'.</source>
        <target state="translated">指定语言版本，如 "latest" 或 "preview"。</target>
        <note />
      </trans-unit>
      <trans-unit id="optsSignatureData">
        <source>Include F# interface information, the default is file. Essential for distributing libraries.</source>
        <target state="translated">包括 F# 接口信息，默认值为文件。对于分发库必不可少。</target>
        <note />
      </trans-unit>
      <trans-unit id="optsSupportedLangVersions">
        <source>Supported language versions:</source>
        <target state="translated">支持的语言版本:</target>
        <note />
      </trans-unit>
      <trans-unit id="optsUnknownOptimizationData">
        <source>Invalid value '{0}' for --optimizationdata, valid value are: none, file, compress.</source>
        <target state="translated">--optimizationdata 的值 "{0}" 无效，有效值为: none、file、compress。</target>
        <note />
      </trans-unit>
      <trans-unit id="optsUnknownSignatureData">
        <source>Invalid value '{0}' for --interfacedata, valid value are: none, file, compress.</source>
        <target state="translated">--interfacedata 的值 "{0}" 无效，有效值为: none、file、compress。</target>
        <note />
      </trans-unit>
      <trans-unit id="optsUnrecognizedLanguageVersion">
        <source>Unrecognized value '{0}' for --langversion use --langversion:? for complete list</source>
        <target state="translated">--langversion 的值“{0}”无法识别，使用 --langversion:? 获取完整列表。</target>
        <note />
      </trans-unit>
      <trans-unit id="optsVersion">
        <source>Display compiler version banner and exit</source>
        <target state="translated">显示编译器版本横幅并退出</target>
        <note />
      </trans-unit>
      <trans-unit id="optsWin32icon">
        <source>Specify a Win32 icon file (.ico)</source>
        <target state="translated">指定 Win32 图标文件(.ico)</target>
        <note />
      </trans-unit>
      <trans-unit id="packageManagementRequiresVFive">
        <source>The 'package management' feature requires language version 5.0 or above</source>
        <target state="translated">“包管理”功能需要语言版本 5.0 或更高版本</target>
        <note />
      </trans-unit>
      <trans-unit id="parsEmptyFillInInterpolatedString">
        <source>Invalid interpolated string. This interpolated string expression fill is empty, an expression was expected.</source>
        <target state="translated">内插字符串无效。此内插字符串表达式填充为空，应为表达式。</target>
        <note />
      </trans-unit>
      <trans-unit id="parsEofInInterpolatedString">
        <source>Incomplete interpolated string begun at or before here</source>
        <target state="translated">在此处或之前开始的内插字符串不完整</target>
        <note />
      </trans-unit>
      <trans-unit id="parsEofInInterpolatedStringFill">
        <source>Incomplete interpolated string expression fill begun at or before here</source>
        <target state="translated">在此处或之前开始的内插字符串表达式不完整</target>
        <note />
      </trans-unit>
      <trans-unit id="parsEofInInterpolatedTripleQuoteString">
        <source>Incomplete interpolated triple-quote string begun at or before here</source>
        <target state="translated">在此处或之前开始的内插三重引号字符串不完整</target>
        <note />
      </trans-unit>
      <trans-unit id="parsEofInInterpolatedVerbatimString">
        <source>Incomplete interpolated verbatim string begun at or before here</source>
        <target state="translated">在此处或之前开始的内插逐字字符串不完整</target>
        <note />
      </trans-unit>
      <trans-unit id="parsEqualsMissingInTypeDefinition">
        <source>Unexpected token in type definition. Expected '=' after the type '{0}'.</source>
        <target state="translated">类型定义中出现意外标记。类型“{0}”后应为 "="。</target>
        <note />
      </trans-unit>
      <trans-unit id="parsExpectedPatternAfterToken">
        <source>Expected a pattern after this point</source>
        <target state="translated">此点之后应有一个模式</target>
        <note />
      </trans-unit>
      <trans-unit id="parsExpectingExpressionInTuple">
        <source>Expecting expression</source>
        <target state="translated">应为表达式</target>
        <note />
      </trans-unit>
      <trans-unit id="parsExpectingPatternInTuple">
        <source>Expecting pattern</source>
        <target state="translated">预期模式</target>
        <note />
      </trans-unit>
      <trans-unit id="parsExpectingType">
        <source>Expecting type</source>
        <target state="new">Expecting type</target>
        <note />
      </trans-unit>
      <trans-unit id="parsIncompleteTyparExpr1">
        <source>Incomplete character literal (example: 'Q') or qualified type invocation (example: 'T.Name)</source>
        <target state="translated">字符文本不完整(示例: "Q")或限定类型调用(示例: "T.Name")</target>
        <note />
      </trans-unit>
      <trans-unit id="parsIncompleteTyparExpr2">
        <source>Incomplete operator expression (example a^b) or qualified type invocation (example: ^T.Name)</source>
        <target state="translated">运算符表达式不完整(示例: a^b)或限定类型调用(示例: ^T.Name)</target>
        <note />
      </trans-unit>
      <trans-unit id="parsMissingUnionCaseName">
        <source>Missing union case name</source>
        <target state="new">Missing union case name</target>
        <note />
      </trans-unit>
      <trans-unit id="parsNewExprMemberAccess">
        <source>This member access is ambiguous. Please use parentheses around the object creation, e.g. '(new SomeType(args)).MemberName'</source>
        <target state="translated">此成员访问权限不明确。请在对象创建周围使用括号，例如 “(new SomeType(args)).MemberName”</target>
        <note />
      </trans-unit>
      <trans-unit id="parsUnexpectedEndOfFileElif">
        <source>Unexpected end of input in 'else if' or 'elif' branch of conditional expression. Expected 'elif &lt;expr&gt; then &lt;expr&gt;' or 'else if &lt;expr&gt; then &lt;expr&gt;'.</source>
        <target state="translated">条件表达式的 "else if" 或 "elif" 分支中的输入意外结束。应为 "elif &lt;expr&gt; then &lt;expr&gt;" 或 "else if &lt;expr&gt; then &lt;expr&gt;"。</target>
        <note />
      </trans-unit>
      <trans-unit id="parsUnexpectedSymbolDot">
        <source>Unexpected symbol '.' in member definition. Expected 'with', '=' or other token.</source>
        <target state="translated">成员定义中有意外的符号 "."。预期 "with"、"+" 或其他标记。</target>
        <note />
      </trans-unit>
      <trans-unit id="optsChecksumAlgorithm">
        <source>Specify algorithm for calculating source file checksum stored in PDB. Supported values are: SHA1 or SHA256 (default)</source>
        <target state="translated">指定用于计算存储在 PDB 中的源文件校验的算法。支持的值是:SHA1 或 SHA256(默认)</target>
        <note />
      </trans-unit>
      <trans-unit id="optsUnknownChecksumAlgorithm">
        <source>Algorithm '{0}' is not supported</source>
        <target state="translated">不支持算法“{0}”</target>
        <note />
      </trans-unit>
<<<<<<< HEAD
      <trans-unit id="parsUnmatchedBracketColon">
        <source>Unmatched '[:'</source>
        <target state="new">Unmatched '[:'</target>
=======
      <trans-unit id="reprResumableCodeContainsConstrainedGenericLet">
        <source>A constrained generic construct occured in the resumable code specification</source>
        <target state="translated">可恢复代码规范中发生受约束的泛型构造</target>
>>>>>>> ec122d90
        <note />
      </trans-unit>
      <trans-unit id="reprResumableCodeContainsDynamicResumeAtInBody">
        <source>A target label for __resumeAt was not statically determined. A __resumeAt with a non-static target label may only appear at the start of a resumable code method</source>
        <target state="translated">未静态确定 __resumeAt 的目标标签。具有非静态目标标签的 __resumeAt 只能出现在可恢复代码方法的开头</target>
        <note />
      </trans-unit>
      <trans-unit id="reprResumableCodeContainsFastIntegerForLoop">
        <source>A fast integer for loop may not contain resumption points</source>
        <target state="translated">循环的快速整数不能包含恢复点</target>
        <note />
      </trans-unit>
      <trans-unit id="reprResumableCodeContainsLetRec">
        <source>A 'let rec' occured in the resumable code specification</source>
        <target state="translated">可恢复代码规范中出现 "let rec"</target>
        <note />
      </trans-unit>
      <trans-unit id="reprResumableCodeContainsResumptionInHandlerOrFilter">
        <source>The 'with' block of a try/with may not contain resumption points</source>
        <target state="translated">try/with 的 "with" 块可能不包含恢复点</target>
        <note />
      </trans-unit>
      <trans-unit id="reprResumableCodeContainsResumptionInTryFinally">
        <source>A try/finally may not contain resumption points</source>
        <target state="translated">try/finally 不能包含恢复点</target>
        <note />
      </trans-unit>
      <trans-unit id="reprResumableCodeDefinitionWasGeneric">
        <source>A delegate or function producing resumable code in a state machine has type parameters</source>
        <target state="translated">在状态机中生成可恢复代码的委托或函数具有类型参数</target>
        <note />
      </trans-unit>
      <trans-unit id="reprResumableCodeInvokeNotReduced">
        <source>A resumable code invocation at '{0}' could not be reduced</source>
        <target state="translated">无法减少位于 "{0}" 的可恢复代码调用</target>
        <note />
      </trans-unit>
      <trans-unit id="reprResumableCodeValueHasNoDefinition">
        <source>The resumable code value(s) '{0}' does not have a definition</source>
        <target state="translated">可恢复的代码值 "{0}" 没有定义</target>
        <note />
      </trans-unit>
      <trans-unit id="poundiNotSupportedByRegisteredDependencyManagers">
        <source>#i is not supported by the registered PackageManagers</source>
        <target state="translated">注册的 PackageManager 不支持 #i</target>
        <note />
      </trans-unit>
      <trans-unit id="reprStateMachineInvalidForm">
        <source>The state machine has an unexpected form</source>
        <target state="translated">状态机具有意外的窗体</target>
        <note />
      </trans-unit>
      <trans-unit id="reprStateMachineNotCompilable">
        <source>This state machine is not statically compilable. {0}. An alternative dynamic implementation will be used, which may be slower. Consider adjusting your code to ensure this state machine is statically compilable, or else suppress this warning.</source>
        <target state="translated">此状态机不可静态编译。{0}。将使用另一种动态实现，可能速度较慢。请考虑调整代码以确保此状态机是可静态编译的，或者禁止显示此警告。</target>
        <note />
      </trans-unit>
      <trans-unit id="reprStateMachineNotCompilableNoAlternative">
        <source>This state machine is not statically compilable and no alternative is available. {0}. Use an 'if __useResumableCode then &lt;state-machine&gt; else &lt;alternative&gt;' to give an alternative.</source>
        <target state="translated">此状态机不可静态编译，并且没有可用的替代方法。{0}。 请使用 "if __useResumableCode 然后 &lt;state-machine&gt; else &lt;alternative&gt;' 以提供替代方法。</target>
        <note />
      </trans-unit>
      <trans-unit id="scriptSdkNotDetermined">
        <source>The .NET SDK for this script could not be determined. If the script is in a directory using a 'global.json' then ensure the relevant .NET SDK is installed. The output from '{0} --version' in the directory '{1}' was: '{2}' and the exit code was '{3}'.</source>
        <target state="translated">无法确定此脚本的 .NET SDK。如果脚本在使用 "global.json" 的目录中，请确保已安装相关的 .NET SDK。目录“{1}”中 "{0} --version" 的输出为“{2}”，退出代码为“{3}”。</target>
        <note />
      </trans-unit>
      <trans-unit id="scriptSdkNotDeterminedNoHost">
        <source>The .NET SDK for this script could not be determined. dotnet.exe could not be found ensure a .NET SDK is installed.</source>
        <target state="translated">无法确定此脚本的 .NET SDK。找不到 dotnet.exe，请确保安装了 .NET SDK。</target>
        <note />
      </trans-unit>
      <trans-unit id="scriptSdkNotDeterminedUnexpected">
        <source>The .NET SDK for this script could not be determined. If the script is in a directory using a 'global.json' then ensure the relevant .NET SDK is installed. Unexpected error '{0}'.</source>
        <target state="translated">无法确定此脚本的 .NET SDK。如果脚本在使用 "global.json" 的目录中，请确保已安装相关的 .NET SDK。出现意外错误“{0}”。</target>
        <note />
      </trans-unit>
      <trans-unit id="tcAmbiguousImplicitConversion">
        <source>This expression has type '{0}' and is only made compatible with type '{1}' through an ambiguous implicit conversion. Consider using an explicit call to 'op_Implicit'. The applicable implicit conversions are:{2}</source>
        <target state="translated">此表达式的类型为“{0}”，仅可通过不明确的隐式转换使其与类型“{1}”兼容。请考虑使用显式调用“op_Implicit”。适用的隐式转换为: {2}</target>
        <note />
      </trans-unit>
      <trans-unit id="tcAndBangNotSupported">
        <source>This feature is not supported in this version of F#. You may need to add /langversion:preview to use this feature.</source>
        <target state="translated">此版本的 F# 不支持此功能。你可能需要添加 /langversion:preview 才可使用此功能。</target>
        <note />
      </trans-unit>
      <trans-unit id="tcAnonRecdDuplicateFieldId">
        <source>The field '{0}' appears multiple times in this record expression.</source>
        <target state="translated">字段“{0}”在此记录表达式中多次出现。</target>
        <note />
      </trans-unit>
      <trans-unit id="tcAnonRecdFieldNameDifferent">
        <source>This is the wrong anonymous record. It should have the fields {0}.</source>
        <target state="translated">此匿名记录不正确。它应具有字段 {0}。</target>
        <note />
      </trans-unit>
      <trans-unit id="tcAnonRecdFieldNameSubset">
        <source>This anonymous record does not have enough fields. Add the missing fields {0}.</source>
        <target state="translated">此匿名记录没有足够的字段。请添加缺少的字段 {0}。</target>
        <note />
      </trans-unit>
      <trans-unit id="tcAnonRecdFieldNameSuperset">
        <source>This anonymous record has too many fields. Remove the extra fields {0}.</source>
        <target state="translated">此匿名记录的字段太多。请删除额外的字段 {0}。</target>
        <note />
      </trans-unit>
      <trans-unit id="tcAnonRecdInvalid">
        <source>Invalid Anonymous Record type declaration.</source>
        <target state="translated">匿名记录类型声明无效。</target>
        <note />
      </trans-unit>
      <trans-unit id="tcAnonRecdTypeDuplicateFieldId">
        <source>The field '{0}' appears multiple times in this anonymous record type.</source>
        <target state="translated">字段“{0}”在此匿名记录类型中多次出现。</target>
        <note />
      </trans-unit>
      <trans-unit id="tcAugmentationsCannotHaveAttributes">
        <source>Attributes cannot be applied to type extensions.</source>
        <target state="translated">属性不可应用于类型扩展。</target>
        <note />
      </trans-unit>
      <trans-unit id="tcCopyAndUpdateRecordChangesAllFields">
        <source>This copy-and-update record expression changes all fields of record type '{0}'. Consider using the record construction syntax instead.</source>
        <target state="translated">此复制和更新记录表达式更改记录类型“{0}”的所有字段。请考虑改用记录构造语法。</target>
        <note />
      </trans-unit>
      <trans-unit id="tcHighPrecedenceFunctionApplicationToListDeprecated">
        <source>The syntax 'expr1[expr2]' is used for indexing. Consider adding a type annotation to enable indexing, or if calling a function add a space, e.g. 'expr1 [expr2]'.</source>
        <target state="translated">语法“expr1[expr2]”用于索引。考虑添加类型批注来启用索引，或者在调用函数添加空格，例如“expr1 [expr2]”。</target>
        <note />
      </trans-unit>
      <trans-unit id="tcHighPrecedenceFunctionApplicationToListReserved">
        <source>The syntax 'expr1[expr2]' is now reserved for indexing. See https://aka.ms/fsharp-index-notation. If calling a function, add a space between the function and argument, e.g. 'someFunction [expr]'.</source>
        <target state="translated">语法“expr1[expr2]”现在保留用于索引。请参阅 https://aka.ms/fsharp-index-notation。如果调用函数，请在函数和参数之间添加空格，例如“someFunction [expr]”。</target>
        <note />
      </trans-unit>
      <trans-unit id="tcIllegalByrefsInOpenTypeDeclaration">
        <source>Byref types are not allowed in an open type declaration.</source>
        <target state="translated">在开放类型声明中不允许使用 Byref 类型。</target>
        <note />
      </trans-unit>
      <trans-unit id="tcIndexNotationDeprecated">
        <source>The syntax 'arr.[idx]' is now revised to 'arr[idx]'. Please update your code.</source>
        <target state="translated">语法“arr.[idx]”现在修改为“arr[idx]”。请更新代码。</target>
        <note />
      </trans-unit>
      <trans-unit id="tcBuiltInImplicitConversionUsed">
        <source>This expression uses a built-in implicit conversion to convert type '{0}' to type '{1}'. See https://aka.ms/fsharp-implicit-convs.</source>
        <target state="translated">此表达式使用内置隐式转换将类型“{0}”转换为类型“{1}”。请参阅 https://aka.ms/fsharp-implicit-convs。</target>
        <note />
      </trans-unit>
      <trans-unit id="tcImplicitConversionUsedForMethodArg">
        <source>This expression uses the implicit conversion '{0}' to convert type '{1}' to type '{2}'.</source>
        <target state="translated">此表达式使用隐式转换“{0}”将类型“{1}”转换为类型“{2}”。</target>
        <note />
      </trans-unit>
      <trans-unit id="tcImplicitConversionUsedForNonMethodArg">
        <source>This expression uses the implicit conversion '{0}' to convert type '{1}' to type '{2}'. See https://aka.ms/fsharp-implicit-convs. This warning may be disabled using '#nowarn \"3391\".</source>
        <target state="translated">此表达式使用隐式转换“{0}”将类型“{1}”转换为类型“{2}”。请参阅 https://aka.ms/fsharp-implicit-convs。可使用 '#nowarn \"3391\" 禁用此警告。</target>
        <note />
      </trans-unit>
      <trans-unit id="tcInitOnlyPropertyCannotBeSet1">
        <source>Init-only property '{0}' cannot be set outside the initialization code. See https://aka.ms/fsharp-assigning-values-to-properties-at-initialization</source>
        <target state="translated">不能在初始化代码外部设置仅限 init 的属性 "{0}"。请参阅 https://aka.ms/fsharp-assigning-values-to-properties-at-initialization</target>
        <note />
      </trans-unit>
      <trans-unit id="tcInlineIfLambdaUsedOnNonInlineFunctionOrMethod">
        <source>The 'InlineIfLambda' attribute may only be used on parameters of inlined functions of methods whose type is a function or F# delegate type.</source>
        <target state="translated">"InlineIfLambda" 特性只能用于类型为函数或 F# 委托类型的方法的内联函数的参数。</target>
        <note />
      </trans-unit>
      <trans-unit id="tcInterpolationMixedWithPercent">
        <source>Mismatch in interpolated string. Interpolated strings may not use '%' format specifiers unless each is given an expression, e.g. '%d{{1+1}}'</source>
        <target state="translated">在内插字符串中不匹配。内插字符串不会使用 "%" 格式说明符，除非为每个字符串提供像 "'%d{{1+1}}" 这样的表达式</target>
        <note />
      </trans-unit>
      <trans-unit id="tcInvalidAlignmentInInterpolatedString">
        <source>Invalid alignment in interpolated string</source>
        <target state="translated">内插字符串中的对齐无效</target>
        <note />
      </trans-unit>
      <trans-unit id="tcInvalidMemberDeclNameMissingOrHasParen">
        <source>Invalid member declaration. The name of the member is missing or has parentheses.</source>
        <target state="translated">成员声明无效。成员的名称缺失或包含括号。</target>
        <note />
      </trans-unit>
      <trans-unit id="tcInvalidResumableConstruct">
        <source>The construct '{0}' may only be used in valid resumable code.</source>
        <target state="translated">构造 "{0}" 只能在有效的可恢复代码中使用。</target>
        <note />
      </trans-unit>
      <trans-unit id="tcInvalidSelfConstraint">
        <source>Invalid constraint. Valid constraint forms include \"'T :&gt; ISomeInterface\" for interface constraints and \"SomeConstrainingType&lt;'T&gt;\" for self-constraints. See https://aka.ms/fsharp-type-constraints.</source>
        <target state="translated">约束无效。有效的约束形式包括 \"'T :&gt; ISomeInterface\" (接口约束)和 \"SomeConstrainingType&lt;'T&gt;\" (自我约束)。请参阅 https://aka.ms/fsharp-type-constraints。</target>
        <note />
      </trans-unit>
      <trans-unit id="tcInvalidStructReturn">
        <source>The use of '[&lt;Struct&gt;]' on values, functions and methods is only allowed on partial active pattern definitions</source>
        <target state="translated">只允许在部分活动模式定义中对值、函数和方法使用 "[&lt;Struct&gt;]"</target>
        <note />
      </trans-unit>
      <trans-unit id="tcInvalidUseBangBindingNoAndBangs">
        <source>use! may not be combined with and!</source>
        <target state="translated">use! 不得与 and! 结合使用</target>
        <note />
      </trans-unit>
      <trans-unit id="tcInvalidUseOfReverseIndex">
        <source>Invalid use of reverse index in list expression.</source>
        <target state="translated">列表表达式中反向索引的使用无效。</target>
        <note />
      </trans-unit>
      <trans-unit id="tcListThenAdjacentListArgumentNeedsAdjustment">
        <source>The syntax '[expr1][expr2]' is ambiguous when used as an argument. See https://aka.ms/fsharp-index-notation. If you intend indexing or slicing then you must use '(expr1).[expr2]' in argument position. If calling a function with multiple curried arguments, add a space between them, e.g. 'someFunction [expr1] [expr2]'.</source>
        <target state="translated">语法“[expr1][expr2]”用作参数时不明确。请参阅 https://aka.ms/fsharp-index-notation。如果要索引或切片，则必须在参数位置使用“(expr1).[expr2]”。如果使用多个扩充参数调用函数，请在它们之间添加空格，例如“someFunction [expr1] [expr2]”。</target>
        <note />
      </trans-unit>
      <trans-unit id="tcListThenAdjacentListArgumentReserved">
        <source>The syntax '[expr1][expr2]' is now reserved for indexing and is ambiguous when used as an argument. See https://aka.ms/fsharp-index-notation. If calling a function with multiple curried arguments, add a space between them, e.g. 'someFunction [expr1] [expr2]'.</source>
        <target state="translated">语法“[expr1][expr2]”现在保留用于索引，用作参数时不明确。请参见 https://aka.ms/fsharp-index-notation。如果使用多个扩充参数调用函数， 请在它们之间添加空格，例如“someFunction [expr1] [expr2]”。</target>
        <note />
      </trans-unit>
      <trans-unit id="tcLiteralAttributeCannotUseActivePattern">
        <source>A [&lt;Literal&gt;] declaration cannot use an active pattern for its identifier</source>
        <target state="translated">[&lt;Literal&gt;] 声明不能对其标识符使用活动模式</target>
        <note />
      </trans-unit>
      <trans-unit id="tcLiteralFieldAssignmentNoArg">
        <source>Cannot assign a value to another value marked literal</source>
        <target state="translated">无法将值分配给标记为文本的其他值</target>
        <note />
      </trans-unit>
      <trans-unit id="tcLiteralFieldAssignmentWithArg">
        <source>Cannot assign '{0}' to a value marked literal</source>
        <target state="translated">无法将“{0}”分配给标记为文本的值</target>
        <note />
      </trans-unit>
      <trans-unit id="tcMissingRequiredMembers">
        <source>The following required properties have to be initalized:{0}</source>
        <target state="translated">必须初始化以下必需属性: {0}</target>
        <note />
      </trans-unit>
      <trans-unit id="tcNoEagerConstraintApplicationAttribute">
        <source>Using methods with 'NoEagerConstraintApplicationAttribute' requires /langversion:6.0 or later</source>
        <target state="translated">将方法与 “NoEagerConstraintApplicationAttribute” 配合使用需要 /langversion:6.0 或更高版本</target>
        <note />
      </trans-unit>
      <trans-unit id="tcNotAFunctionButIndexerIndexingNotYetEnabled">
        <source>This expression supports indexing, e.g. 'expr.[index]'. The syntax 'expr[index]' requires /langversion:preview. See https://aka.ms/fsharp-index-notation.</source>
        <target state="translated">此表达式支持索引，例如“expr.[index]”。语法“expr[index]”需要 /langversion:preview。请参阅 https://aka.ms/fsharp-index-notation。</target>
        <note />
      </trans-unit>
      <trans-unit id="tcNotAFunctionButIndexerNamedIndexingNotYetEnabled">
        <source>This value supports indexing, e.g. '{0}.[index]'. The syntax '{1}[index]' requires /langversion:preview. See https://aka.ms/fsharp-index-notation.</source>
        <target state="translated">此值支持索引，例如“{0}.[index]”。语法“{1}[index]”需要 /langversion:preview。请参阅 https://aka.ms/fsharp-index-notation。</target>
        <note />
      </trans-unit>
      <trans-unit id="tcNotAnIndexerIndexingNotYetEnabled">
        <source>This expression is not a function and does not support index notation.</source>
        <target state="translated">此表达式不是函数，不支持索引表示法。</target>
        <note />
      </trans-unit>
      <trans-unit id="tcNotAnIndexerNamedIndexingNotYetEnabled">
        <source>The value '{0}' is not a function and does not support index notation.</source>
        <target state="translated">值 '{0}' 不是函数，不支持索引表示法。</target>
        <note />
      </trans-unit>
      <trans-unit id="tcOtherThenAdjacentListArgumentNeedsAdjustment">
        <source>The syntax 'expr1[expr2]' is ambiguous when used as an argument. See https://aka.ms/fsharp-index-notation. If you intend indexing or slicing then you must use 'expr1.[expr2]' in argument position. If calling a function with multiple curried arguments, add a space between them, e.g. 'someFunction expr1 [expr2]'.</source>
        <target state="translated">语法“expr1[expr2]”用作参数时不明确。请参阅 https://aka.ms/fsharp-index-notation。如果要索引或切片，则必须在参数位置使用“expr1.[expr2]”。如果使用多个扩充参数调用函数，请在它们之间添加空格，例如“someFunction expr1 [expr2]”。</target>
        <note />
      </trans-unit>
      <trans-unit id="tcOtherThenAdjacentListArgumentReserved">
        <source>The syntax 'expr1[expr2]' is now reserved for indexing and is ambiguous when used as an argument. See https://aka.ms/fsharp-index-notation. If calling a function with multiple curried arguments, add a space between them, e.g. 'someFunction expr1 [expr2]'.</source>
        <target state="translated">语法“expr1[expr2]”现在保留用于索引，用作参数时不明确。请参见 https://aka.ms/fsharp-index-notation。如果使用多个扩充参数调用函数， 请在它们之间添加空格，例如“someFunction expr1 [expr2]”。</target>
        <note />
      </trans-unit>
      <trans-unit id="tcParenThenAdjacentListArgumentNeedsAdjustment">
        <source>The syntax '(expr1)[expr2]' is ambiguous when used as an argument. See https://aka.ms/fsharp-index-notation. If you intend indexing or slicing then you must use '(expr1).[expr2]' in argument position. If calling a function with multiple curried arguments, add a space between them, e.g. 'someFunction (expr1) [expr2]'.</source>
        <target state="translated">语法“(expr1)[expr2]”用作参数时不明确。请参阅 https://aka.ms/fsharp-index-notation。如果要索引或切片，则必须在参数位置使用“(expr1)[expr2]”。如果使用多个扩充参数调用函数，请在它们之间添加空格，例如“someFunction (expr1)[expr2]”。</target>
        <note />
      </trans-unit>
      <trans-unit id="tcParenThenAdjacentListArgumentReserved">
        <source>The syntax '(expr1)[expr2]' is now reserved for indexing and is ambiguous when used as an argument. See https://aka.ms/fsharp-index-notation. If calling a function with multiple curried arguments, add a space between them, e.g. 'someFunction (expr1) [expr2]'.</source>
        <target state="translated">语法“(expr1)[expr2]”现在保留用于索引，用作参数时不明确。请参见 https://aka.ms/fsharp-index-notation。如果使用多个扩充参数调用函数， 请在它们之间添加空格，例如“someFunction (expr1) [expr2]”。</target>
        <note />
      </trans-unit>
      <trans-unit id="tcRequireMergeSourcesOrBindN">
        <source>The 'let! ... and! ...' construct may only be used if the computation expression builder defines either a '{0}' method or appropriate 'MergeSource' and 'Bind' methods</source>
        <target state="translated">仅当计算表达式生成器定义了 "{0}" 方法或适当的 "MergeSource" 和 "Bind" 方法时，才可以使用 "let! ... and! ..." 构造</target>
        <note />
      </trans-unit>
      <trans-unit id="tcResumableCodeArgMustHaveRightKind">
        <source>Invalid resumable code. A resumable code parameter must be of delegate or function type</source>
        <target state="translated">可恢复代码无效。可恢复的代码参数必须为委托或函数类型</target>
        <note />
      </trans-unit>
      <trans-unit id="tcResumableCodeArgMustHaveRightName">
        <source>Invalid resumable code. Resumable code parameter must have name beginning with '__expand'</source>
        <target state="translated">可恢复代码无效。可恢复代码参数的名称必须以 "__expand" 开头</target>
        <note />
      </trans-unit>
      <trans-unit id="tcResumableCodeContainsLetRec">
        <source>Invalid resumable code. A 'let rec' occured in the resumable code specification</source>
        <target state="translated">可恢复代码无效。可恢复代码规范中出现 "let rec"</target>
        <note />
      </trans-unit>
      <trans-unit id="tcResumableCodeFunctionMustBeInline">
        <source>Invalid resumable code. Any method of function accepting or returning resumable code must be marked 'inline'</source>
        <target state="translated">可恢复代码无效。接受或返回可恢复代码的任何函数方法都必须标记为 "inline"</target>
        <note />
      </trans-unit>
      <trans-unit id="tcResumableCodeInvocation">
        <source>Resumable code invocation. Suppress this warning if you are defining new low-level resumable code in terms of existing resumable code.</source>
        <target state="translated">可恢复的代码调用。如果要根据现有可恢复代码定义新的低级别可恢复代码，请取消显示此警告。</target>
        <note />
      </trans-unit>
      <trans-unit id="tcResumableCodeNotSupported">
        <source>Using resumable code or resumable state machines requires /langversion:preview</source>
        <target state="translated">使用可恢复代码或可恢复状态机需要 /langversion:preview</target>
        <note />
      </trans-unit>
      <trans-unit id="tcSetterForInitOnlyPropertyCannotBeCalled1">
        <source>Cannot call '{0}' - a setter for init-only property, please use object initialization instead. See https://aka.ms/fsharp-assigning-values-to-properties-at-initialization</source>
        <target state="translated">无法调用 "{0}"，它是仅限 init 属性的资源库，请改用对象初始化。请参阅 https://aka.ms/fsharp-assigning-values-to-properties-at-initialization</target>
        <note />
      </trans-unit>
      <trans-unit id="tcSubsumptionImplicitConversionUsed">
        <source>This expression implicitly converts type '{0}' to type '{1}'. See https://aka.ms/fsharp-implicit-convs.</source>
        <target state="translated">此表达式将类型“{0}”隐式转换为类型“{1}”。请参阅 https://aka.ms/fsharp-implicit-convs。</target>
        <note />
      </trans-unit>
      <trans-unit id="tcSynTypeOrInvalidInDeclaration">
        <source>SynType.Or is not permitted in this declaration</source>
        <target state="translated">此声明中不允许使用 SynType.Or</target>
        <note />
      </trans-unit>
      <trans-unit id="tcTraitHasMultipleSupportTypes">
        <source>The trait '{0}' invoked by this call has multiple support types. This invocation syntax is not permitted for such traits. See https://aka.ms/fsharp-srtp for guidance.</source>
        <target state="translated">此调用过程调用的特征 "{0}" 具有多种支持类型。此类特征不允许使用此调用语法。有关指南，请参阅 https://aka.ms/fsharp-srtp。</target>
        <note />
      </trans-unit>
      <trans-unit id="tcTraitInvocationShouldUseTick">
        <source>Invocation of a static constraint should use \"'T.Ident\" and not \"^T.Ident\", even for statically resolved type parameters.</source>
        <target state="translated">调用静态约束应使用 \"'T.Ident\" 而不是 \"^T.Ident\"，即使对于静态解析的类型参数也是如此。</target>
        <note />
      </trans-unit>
      <trans-unit id="tcTraitIsNotStatic">
        <source>Trait '{0}' is not static</source>
        <target state="translated">特征 "{0}" 不是静态的</target>
        <note />
      </trans-unit>
      <trans-unit id="tcTraitIsStatic">
        <source>Trait '{0}' is static</source>
        <target state="translated">特征 "{0}" 是静态的</target>
        <note />
      </trans-unit>
      <trans-unit id="tcTraitMayNotUseComplexThings">
        <source>A trait may not specify optional, in, out, ParamArray, CallerInfo or Quote arguments</source>
        <target state="translated">特征不能指定 option、in、out、ParamArray、CallerInfo 或 Quote 参数</target>
        <note />
      </trans-unit>
      <trans-unit id="tcUnableToParseInterpolatedString">
        <source>Invalid interpolated string. {0}</source>
        <target state="translated">内插字符串无效。{0}</target>
        <note />
      </trans-unit>
      <trans-unit id="tcUsingInterfaceWithStaticAbstractMethodAsType">
        <source>'{0}' is normally used as a type constraint in generic code, e.g. \"'T when ISomeInterface&lt;'T&gt;\" or \"let f (x: #ISomeInterface&lt;_&gt;)\". See https://aka.ms/fsharp-iwsams for guidance. You can disable this warning by using '#nowarn \"3536\"' or '--nowarn:3536'.</source>
        <target state="translated">"{0}" 通常用作泛型代码中的类型约束，例如 \"'T when ISomeInterface&lt;'T&gt;\" or \"let f (x: #ISomeInterface&lt;_&gt;)\"。有关指南，请参阅 https://aka.ms/fsharp-iwsams。可以使用 '#nowarn \"3536\"' 或 '--nowarn:3536' 禁用此警告。</target>
        <note />
      </trans-unit>
      <trans-unit id="tcUsingInterfacesWithStaticAbstractMethods">
        <source>Declaring \"interfaces with static abstract methods\" is an advanced feature. See https://aka.ms/fsharp-iwsams for guidance. You can disable this warning by using '#nowarn \"3535\"' or '--nowarn:3535'.</source>
        <target state="translated">声明“使用静态抽象方法的接口”是一项高级功能。有关指南，请参阅 https://aka.ms/fsharp-iwsams。可以使用 "#nowarn \"3535\"' 或 '--nowarn:3535' 禁用此警告。</target>
        <note />
      </trans-unit>
      <trans-unit id="typrelInterfaceMemberNoMostSpecificImplementation">
        <source>Interface member '{0}' does not have a most specific implementation.</source>
        <target state="translated">接口成员“{0}”没有最具体的实现。</target>
        <note />
      </trans-unit>
      <trans-unit id="typrelInterfaceWithConcreteAndVariable">
        <source>'{0}' cannot implement the interface '{1}' with the two instantiations '{2}' and '{3}' because they may unify.</source>
        <target state="translated">“{0}”无法实现具有两个实例化“{2}”和“{3}”的接口“{1}”，因为它们可能会统一。</target>
        <note />
      </trans-unit>
      <trans-unit id="typrelInterfaceWithConcreteAndVariableObjectExpression">
        <source>You cannot implement the interface '{0}' with the two instantiations '{1}' and '{2}' because they may unify.</source>
        <target state="translated">你无法实现具有两个实例化“{1}”和“{2}”的接口“{0}”，因为它们可能会统一。</target>
        <note />
      </trans-unit>
      <trans-unit id="typrelNeverRefinedAwayFromTop">
        <source>A type has been implicitly inferred as 'obj', which may be unintended. Consider adding explicit type annotations. You can disable this warning by using '#nowarn \"3559\"' or '--nowarn:3559'.</source>
        <target state="translated">类型已被隐式推断为 "obj"，这可能是意外的。请考虑添加显式类型注释。可以使用"#nowarn\"3559\" 或 "--nowarn:3559" 禁用此警告。</target>
        <note />
      </trans-unit>
      <trans-unit id="undefinedNameFieldConstructorOrMemberWhenTypeIsKnown">
        <source>The type '{0}' does not define the field, constructor or member '{1}'.</source>
        <target state="translated">类型“{0}”未定义字段、构造函数或成员“{1}”。</target>
        <note />
      </trans-unit>
      <trans-unit id="undefinedNameNamespace">
        <source>The namespace '{0}' is not defined.</source>
        <target state="translated">未定义命名空间“{0}”。</target>
        <note />
      </trans-unit>
      <trans-unit id="undefinedNameNamespaceOrModule">
        <source>The namespace or module '{0}' is not defined.</source>
        <target state="translated">未定义命名空间或模块“{0}”。</target>
        <note />
      </trans-unit>
      <trans-unit id="undefinedNameFieldConstructorOrMember">
        <source>The field, constructor or member '{0}' is not defined.</source>
        <target state="translated">未定义字段、构造函数或成员“{0}”。</target>
        <note />
      </trans-unit>
      <trans-unit id="undefinedNameValueConstructorNamespaceOrType">
        <source>The value, constructor, namespace or type '{0}' is not defined.</source>
        <target state="translated">未定义值、构造函数、命名空间或类型“{0}”。</target>
        <note />
      </trans-unit>
      <trans-unit id="undefinedNameValueOfConstructor">
        <source>The value or constructor '{0}' is not defined.</source>
        <target state="translated">未定义值或构造函数“{0}”。</target>
        <note />
      </trans-unit>
      <trans-unit id="undefinedNameValueNamespaceTypeOrModule">
        <source>The value, namespace, type or module '{0}' is not defined.</source>
        <target state="translated">未定义值、命名空间、类型或模块“{0}”。</target>
        <note />
      </trans-unit>
      <trans-unit id="undefinedNameConstructorModuleOrNamespace">
        <source>The constructor, module or namespace '{0}' is not defined.</source>
        <target state="translated">未定义构造函数、模块或命名空间“{0}”。</target>
        <note />
      </trans-unit>
      <trans-unit id="undefinedNameType">
        <source>The type '{0}' is not defined.</source>
        <target state="translated">未定义类型“{0}”。</target>
        <note />
      </trans-unit>
      <trans-unit id="undefinedNameTypeIn">
        <source>The type '{0}' is not defined in '{1}'.</source>
        <target state="translated">类型“{0}”未在“{1}”中定义。</target>
        <note />
      </trans-unit>
      <trans-unit id="undefinedNameRecordLabelOrNamespace">
        <source>The record label or namespace '{0}' is not defined.</source>
        <target state="translated">未定义记录标签或命名空间“{0}”。</target>
        <note />
      </trans-unit>
      <trans-unit id="undefinedNameRecordLabel">
        <source>The record label '{0}' is not defined.</source>
        <target state="translated">记录标签“{0}”未定义。</target>
        <note />
      </trans-unit>
      <trans-unit id="undefinedNameSuggestionsIntro">
        <source>Maybe you want one of the following:</source>
        <target state="translated">你可能需要以下之一:</target>
        <note />
      </trans-unit>
      <trans-unit id="undefinedNameTypeParameter">
        <source>The type parameter {0} is not defined.</source>
        <target state="translated">未定义类型参数 {0}。</target>
        <note />
      </trans-unit>
      <trans-unit id="undefinedNamePatternDiscriminator">
        <source>The pattern discriminator '{0}' is not defined.</source>
        <target state="translated">未定义模式鉴别器“{0}”。</target>
        <note />
      </trans-unit>
      <trans-unit id="replaceWithSuggestion">
        <source>Replace with '{0}'</source>
        <target state="translated">替换为“{0}”</target>
        <note />
      </trans-unit>
      <trans-unit id="addIndexerDot">
        <source>Add . for indexer access.</source>
        <target state="translated">添加 . 进行索引器访问。</target>
        <note />
      </trans-unit>
      <trans-unit id="listElementHasWrongType">
        <source>All elements of a list must be implicitly convertible to the type of the first element, which here is '{0}'. This element has type '{1}'.</source>
        <target state="translated">列表构造函数表达式的所有元素都必须可隐式转换为同一类型，此表达式的类型应为“{0}”。但此处类型为“{1}”。</target>
        <note />
      </trans-unit>
      <trans-unit id="arrayElementHasWrongType">
        <source>All elements of an array must be implicitly convertible to the type of the first element, which here is '{0}'. This element has type '{1}'.</source>
        <target state="translated">数组构造函数表达式的所有元素都必须可隐式转换为同一类型，此表达式的类型应为“{0}”。但此处类型为“{1}”。</target>
        <note />
      </trans-unit>
      <trans-unit id="missingElseBranch">
        <source>This 'if' expression is missing an 'else' branch. Because 'if' is an expression, and not a statement, add an 'else' branch which also returns a value of type '{0}'.</source>
        <target state="translated">if 表达式缺少 "else" branch。"then" branch 的类型为“{0}”。因为 "if" 是一个表达式，而非语句，请添加将返回同一类型值的 "else" branch。</target>
        <note />
      </trans-unit>
      <trans-unit id="ifExpression">
        <source>The 'if' expression needs to have type '{0}' to satisfy context type requirements. It currently has type '{1}'.</source>
        <target state="translated">if 表达式需要具有类型“{0}”才能满足上下文类型要求。当前的类型为“{1}”。</target>
        <note />
      </trans-unit>
      <trans-unit id="elseBranchHasWrongType">
        <source>All branches of an 'if' expression must return values implicitly convertible to the type of the first branch, which here is '{0}'. This branch returns a value of type '{1}'.</source>
        <target state="translated">if 表达式的所有分支都必须返回可隐式转换为同一类型的值。此表达式的类型应为“{0}”，但此处类型为“{1}”。</target>
        <note />
      </trans-unit>
      <trans-unit id="followingPatternMatchClauseHasWrongType">
        <source>All branches of a pattern match expression must return values implicitly convertible to the type of the first branch, which here is '{0}'. This branch returns a value of type '{1}'.</source>
        <target state="translated">模式匹配表达式的所有分支都必须返回可隐式转换为同一类型的值。此表达式的类型应为“{0}”，但此处类型为“{1}”。</target>
        <note />
      </trans-unit>
      <trans-unit id="patternMatchGuardIsNotBool">
        <source>A pattern match guard must be of type 'bool', but this 'when' expression is of type '{0}'.</source>
        <target state="translated">模式匹配临界必须是 "bool" 类型，但此 "when" 表达式的类型为“{0}”。</target>
        <note />
      </trans-unit>
      <trans-unit id="commaInsteadOfSemicolonInRecord">
        <source>A ';' is used to separate field values in records. Consider replacing ',' with ';'.</source>
        <target state="translated">使用 ";" 来分隔记录中的字段值。考虑使用 ";" 替换 ","。</target>
        <note />
      </trans-unit>
      <trans-unit id="derefInsteadOfNot">
        <source>The '!' operator is used to dereference a ref cell. Consider using 'not expr' here.</source>
        <target state="translated">! 运算符用于取消引用引用的单元格。请考虑在此处使用 "not expr"。</target>
        <note />
      </trans-unit>
      <trans-unit id="buildUnexpectedTypeArgs">
        <source>The non-generic type '{0}' does not expect any type arguments, but here is given {1} type argument(s)</source>
        <target state="translated">非泛型类型“{0}”不需要任何类型参数，但此处给定了 {1} 个类型参数</target>
        <note />
      </trans-unit>
      <trans-unit id="returnUsedInsteadOfReturnBang">
        <source>Consider using 'return!' instead of 'return'.</source>
        <target state="translated">考虑使用 "return!"，而非 "return"。</target>
        <note />
      </trans-unit>
      <trans-unit id="unsupportedAttribute">
        <source>This attribute is currently unsupported by the F# compiler. Applying it will not achieve its intended effect.</source>
        <target state="translated">F# 编译器当前不支持此属性。应用它不会达到预期效果。</target>
        <note />
      </trans-unit>
      <trans-unit id="useSdkRefs">
        <source>Use reference assemblies for .NET framework references when available (Enabled by default).</source>
        <target state="translated">如果可用，请对 .NET Framework 引用使用引用程序集(默认启用)。</target>
        <note />
      </trans-unit>
      <trans-unit id="xmlDocBadlyFormed">
        <source>This XML comment is invalid: '{0}'</source>
        <target state="translated">此 XML 注释无效:“{0}”</target>
        <note />
      </trans-unit>
      <trans-unit id="xmlDocDuplicateParameter">
        <source>This XML comment is invalid: multiple documentation entries for parameter '{0}'</source>
        <target state="translated">此 XML 注释无效: 参数“{0}”有多个文档条目</target>
        <note />
      </trans-unit>
      <trans-unit id="xmlDocInvalidParameterName">
        <source>This XML comment is invalid: unknown parameter '{0}'</source>
        <target state="translated">此 XML 注释无效: 未知参数“{0}”</target>
        <note />
      </trans-unit>
      <trans-unit id="xmlDocMissingCrossReference">
        <source>This XML comment is invalid: missing 'cref' attribute for cross-reference</source>
        <target state="translated">此 XML 注释无效: 交叉引用缺少 "cref" 属性</target>
        <note />
      </trans-unit>
      <trans-unit id="xmlDocMissingParameter">
        <source>This XML comment is incomplete: no documentation for parameter '{0}'</source>
        <target state="translated">此 XML 注释不完整: 参数“{0}”没有文档</target>
        <note />
      </trans-unit>
      <trans-unit id="xmlDocMissingParameterName">
        <source>This XML comment is invalid: missing 'name' attribute for parameter or parameter reference</source>
        <target state="translated">此 XML 注释无效: 参数或参数引用缺少 "name" 属性</target>
        <note />
      </trans-unit>
      <trans-unit id="xmlDocUnresolvedCrossReference">
        <source>This XML comment is invalid: unresolved cross-reference '{0}'</source>
        <target state="translated">此 XML 注释无效: 交叉引用“{0}”无法解析</target>
        <note />
      </trans-unit>
      <trans-unit id="yieldUsedInsteadOfYieldBang">
        <source>Consider using 'yield!' instead of 'yield'.</source>
        <target state="translated">考虑使用 "yield!"，而非 "yield"。</target>
        <note />
      </trans-unit>
      <trans-unit id="tupleRequiredInAbstractMethod">
        <source>\nA tuple type is required for one or more arguments. Consider wrapping the given arguments in additional parentheses or review the definition of the interface.</source>
        <target state="translated">\n一个或多个参数需要元组类型。请考虑在额外的括号中换行给定的参数或评审接口的定义。</target>
        <note />
      </trans-unit>
      <trans-unit id="buildInvalidWarningNumber">
        <source>Invalid warning number '{0}'</source>
        <target state="translated">警告编号“{0}”无效</target>
        <note />
      </trans-unit>
      <trans-unit id="buildInvalidVersionString">
        <source>Invalid version string '{0}'</source>
        <target state="translated">版本字符串“{0}”无效</target>
        <note />
      </trans-unit>
      <trans-unit id="buildInvalidVersionFile">
        <source>Invalid version file '{0}'</source>
        <target state="translated">版本文件“{0}”无效</target>
        <note />
      </trans-unit>
      <trans-unit id="buildProblemWithFilename">
        <source>Problem with filename '{0}': {1}</source>
        <target state="translated">文件名“{0}”存在问题: {1}</target>
        <note />
      </trans-unit>
      <trans-unit id="buildNoInputsSpecified">
        <source>No inputs specified</source>
        <target state="translated">未指定输入</target>
        <note />
      </trans-unit>
      <trans-unit id="buildPdbRequiresDebug">
        <source>The '--pdb' option requires the '--debug' option to be used</source>
        <target state="translated">“--pdb”选项要求使用“--debug”选项</target>
        <note />
      </trans-unit>
      <trans-unit id="buildInvalidSearchDirectory">
        <source>The search directory '{0}' is invalid</source>
        <target state="translated">搜索目录“{0}”无效</target>
        <note />
      </trans-unit>
      <trans-unit id="buildSearchDirectoryNotFound">
        <source>The search directory '{0}' could not be found</source>
        <target state="translated">未能找到搜索目录“{0}”</target>
        <note />
      </trans-unit>
      <trans-unit id="buildInvalidFilename">
        <source>'{0}' is not a valid filename</source>
        <target state="translated">“{0}”不是有效的文件名</target>
        <note />
      </trans-unit>
      <trans-unit id="buildInvalidAssemblyName">
        <source>'{0}' is not a valid assembly name</source>
        <target state="translated">“{0}”不是有效的程序集名称</target>
        <note />
      </trans-unit>
      <trans-unit id="buildInvalidPrivacy">
        <source>Unrecognized privacy setting '{0}' for managed resource, valid options are 'public' and 'private'</source>
        <target state="translated">无法识别的受管理资源隐私设置“{0}”，有效的选项为 "public" 和 "private"</target>
        <note />
      </trans-unit>
      <trans-unit id="buildCannotReadAssembly">
        <source>Unable to read assembly '{0}'</source>
        <target state="translated">无法读取程序集“{0}”</target>
        <note />
      </trans-unit>
      <trans-unit id="buildAssemblyResolutionFailed">
        <source>Assembly resolution failure at or near this location</source>
        <target state="translated">程序集解析在此位置或此位置附近失败</target>
        <note />
      </trans-unit>
      <trans-unit id="buildImplicitModuleIsNotLegalIdentifier">
        <source>The declarations in this file will be placed in an implicit module '{0}' based on the file name '{1}'. However this is not a valid F# identifier, so the contents will not be accessible from other files. Consider renaming the file or adding a 'module' or 'namespace' declaration at the top of the file.</source>
        <target state="translated">此文件中的声明将置于基于文件名“{1}”的隐式模块“{0}”中。但由于这不是一个有效的 F# 标识符，因此将无法从其他文件访问该内容。请考虑重命名此文件或在文件的顶部添加 "module" 或 "namespace" 声明。</target>
        <note />
      </trans-unit>
      <trans-unit id="buildMultiFileRequiresNamespaceOrModule">
        <source>Files in libraries or multiple-file applications must begin with a namespace or module declaration, e.g. 'namespace SomeNamespace.SubNamespace' or 'module SomeNamespace.SomeModule'. Only the last source file of an application may omit such a declaration.</source>
        <target state="translated">库或多文件应用程序中的文件必须以命名空间或模块声明开头，例如 "namespace SomeNamespace.SubNamespace" 或 "module SomeNamespace.SomeModule"。仅应用程序的最后一个源文件可以忽略此类声明。</target>
        <note />
      </trans-unit>
      <trans-unit id="noEqualSignAfterModule">
        <source>Files in libraries or multiple-file applications must begin with a namespace or module declaration. When using a module declaration at the start of a file the '=' sign is not allowed. If this is a top-level module, consider removing the = to resolve this error.</source>
        <target state="translated">库或多文件应用程序中的文件必须以命名空间或模块声明开头。当在文件开头使用模块声明时，"=" 号不被允许。如果这是顶级模块，请考虑删除 = 来解决此错误。</target>
        <note />
      </trans-unit>
      <trans-unit id="buildMultipleToplevelModules">
        <source>This file contains multiple declarations of the form 'module SomeNamespace.SomeModule'. Only one declaration of this form is permitted in a file. Change your file to use an initial namespace declaration and/or use 'module ModuleName = ...' to define your modules.</source>
        <target state="translated">此文件包含形式为 "module SomeNamespace.SomeModule" 的多个声明。一个文件中只能有一个此形式的声明。将您的文件更改为使用初始命名空间声明并且/或者使用 "module ModuleName = ..." 定义模块。</target>
        <note />
      </trans-unit>
      <trans-unit id="buildOptionRequiresParameter">
        <source>Option requires parameter: {0}</source>
        <target state="translated">选项需要参数: {0}</target>
        <note />
      </trans-unit>
      <trans-unit id="buildCouldNotFindSourceFile">
        <source>Source file '{0}' could not be found</source>
        <target state="translated">未能找到源文件“{0}”</target>
        <note />
      </trans-unit>
      <trans-unit id="buildInvalidSourceFileExtension">
        <source>The file extension of '{0}' is not recognized. Source files must have extension .fs, .fsi, .fsx, .fsscript, .ml or .mli.</source>
        <target state="translated">无法识别“{0}”的文件扩展名。源文件的扩展名必须为 .fs、.fsi、.fsx、.fsscript、.ml 或 .mli。</target>
        <note />
      </trans-unit>
      <trans-unit id="buildCouldNotResolveAssembly">
        <source>Could not resolve assembly '{0}'</source>
        <target state="translated">无法解析程序集“{0}”</target>
        <note />
      </trans-unit>
      <trans-unit id="buildErrorOpeningBinaryFile">
        <source>Error opening binary file '{0}': {1}</source>
        <target state="translated">打开二进制文件“{0}”时出错: {1}</target>
        <note />
      </trans-unit>
      <trans-unit id="buildDifferentVersionMustRecompile">
        <source>The F#-compiled DLL '{0}' needs to be recompiled to be used with this version of F#</source>
        <target state="translated">必须对 F# 编译的 DLL“{0}”进行重新编译，才能将其用于此版本的 F#</target>
        <note />
      </trans-unit>
      <trans-unit id="buildInvalidHashIDirective">
        <source>Invalid directive. Expected '#I \"&lt;path&gt;\"'.</source>
        <target state="translated">指令无效。应为 #I \"&lt;path&gt;\"。</target>
        <note />
      </trans-unit>
      <trans-unit id="buildInvalidHashrDirective">
        <source>Invalid directive. Expected '#r \"&lt;file-or-assembly&gt;\"'.</source>
        <target state="translated">指令无效。应为 #r \"&lt;file-or-assembly&gt;\"。</target>
        <note />
      </trans-unit>
      <trans-unit id="buildInvalidHashloadDirective">
        <source>Invalid directive. Expected '#load \"&lt;file&gt;\" ... \"&lt;file&gt;\"'.</source>
        <target state="translated">指令无效。应为 #load \"&lt;file&gt;\" ... \"&lt;file&gt;\"。</target>
        <note />
      </trans-unit>
      <trans-unit id="buildInvalidHashtimeDirective">
        <source>Invalid directive. Expected '#time', '#time \"on\"' or '#time \"off\"'.</source>
        <target state="translated">指令无效。应为 '#time'、'#time \"on\"' 或 '#time \"off\"'。</target>
        <note />
      </trans-unit>
      <trans-unit id="buildDirectivesInModulesAreIgnored">
        <source>Directives inside modules are ignored</source>
        <target state="translated">模块中的指令被忽略</target>
        <note />
      </trans-unit>
      <trans-unit id="buildSignatureAlreadySpecified">
        <source>A signature for the file or module '{0}' has already been specified</source>
        <target state="translated">已指定文件或模块“{0}”的签名</target>
        <note />
      </trans-unit>
      <trans-unit id="buildImplementationAlreadyGivenDetail">
        <source>An implementation of file or module '{0}' has already been given. Compilation order is significant in F# because of type inference. You may need to adjust the order of your files to place the signature file before the implementation. In Visual Studio files are type-checked in the order they appear in the project file, which can be edited manually or adjusted using the solution explorer.</source>
        <target state="translated">已提供文件或模块“{0}”的实现。由于需要进行类型推理，因此编译顺序在 F# 中很重要。您可能需要调整文件的顺序，将签名文件放在实现之前。在 Visual Studio 中，将按照文件在项目文件中的显示顺序对这些文件执行类型检查，可以使用解决方案资源管理器手动编辑或调整此显示顺序。</target>
        <note />
      </trans-unit>
      <trans-unit id="buildImplementationAlreadyGiven">
        <source>An implementation of the file or module '{0}' has already been given</source>
        <target state="translated">已提供文件或模块“{0}”的实现</target>
        <note />
      </trans-unit>
      <trans-unit id="buildSignatureWithoutImplementation">
        <source>The signature file '{0}' does not have a corresponding implementation file. If an implementation file exists then check the 'module' and 'namespace' declarations in the signature and implementation files match.</source>
        <target state="translated">签名文件“{0}”没有相应的实现文件。如果存在实现文件，则检查签名文件和实现文件中的 "module" 和 "namespace" 声明是否匹配。</target>
        <note />
      </trans-unit>
      <trans-unit id="buildArgInvalidInt">
        <source>'{0}' is not a valid integer argument</source>
        <target state="translated">“{0}”不是有效的整数参数</target>
        <note />
      </trans-unit>
      <trans-unit id="buildArgInvalidFloat">
        <source>'{0}' is not a valid floating point argument</source>
        <target state="translated">“{0}”不是有效的浮点型参数</target>
        <note />
      </trans-unit>
      <trans-unit id="buildUnrecognizedOption">
        <source>Unrecognized option: '{0}'</source>
        <target state="translated">无法识别的选项:“{0}”</target>
        <note />
      </trans-unit>
      <trans-unit id="buildInvalidModuleOrNamespaceName">
        <source>Invalid module or namespace name</source>
        <target state="translated">模块或命名空间名称无效</target>
        <note />
      </trans-unit>
      <trans-unit id="pickleErrorReadingWritingMetadata">
        <source>Error reading/writing metadata for the F# compiled DLL '{0}'. Was the DLL compiled with an earlier version of the F# compiler? (error: '{1}').</source>
        <target state="translated">读取/写入 F# 编译的 DLL“{0}”的元数据时出错。是否使用了早期版本的 F# 编译器编译 DLL? (错误: “{1}”)。</target>
        <note />
      </trans-unit>
      <trans-unit id="tastTypeOrModuleNotConcrete">
        <source>The type/module '{0}' is not a concrete module or type</source>
        <target state="translated">类型/模块“{0}”不是具体的模块或类型</target>
        <note />
      </trans-unit>
      <trans-unit id="tastTypeHasAssemblyCodeRepresentation">
        <source>The type '{0}' has an inline assembly code representation</source>
        <target state="translated">类型“{0}”具有内联程序集代码表示形式</target>
        <note />
      </trans-unit>
      <trans-unit id="tastNamespaceAndModuleWithSameNameInAssembly">
        <source>A namespace and a module named '{0}' both occur in two parts of this assembly</source>
        <target state="translated">名称均为“{0}”的一个命名空间和一个模块同时出现在此程序集的两个部分中</target>
        <note />
      </trans-unit>
      <trans-unit id="tastTwoModulesWithSameNameInAssembly">
        <source>Two modules named '{0}' occur in two parts of this assembly</source>
        <target state="translated">名为“{0}”的两个模块同时出现在此程序集的两个部分中</target>
        <note />
      </trans-unit>
      <trans-unit id="tastDuplicateTypeDefinitionInAssembly">
        <source>Two type definitions named '{0}' occur in namespace '{1}' in two parts of this assembly</source>
        <target state="translated">两个名为“{0}”的类型定义出现在命名空间“{1}”的此程序集的两个部分中</target>
        <note />
      </trans-unit>
      <trans-unit id="tastConflictingModuleAndTypeDefinitionInAssembly">
        <source>A module and a type definition named '{0}' occur in namespace '{1}' in two parts of this assembly</source>
        <target state="translated">名称均为“{0}”的一个模块和一个类型定义出现在命名空间“{1}”的此程序集的两个部分中</target>
        <note />
      </trans-unit>
      <trans-unit id="tastInvalidMemberSignature">
        <source>Invalid member signature encountered because of an earlier error</source>
        <target state="translated">遇到无效的成员签名，因为前面出现了错误</target>
        <note />
      </trans-unit>
      <trans-unit id="tastValueDoesNotHaveSetterType">
        <source>This value does not have a valid property setter type</source>
        <target state="translated">此值不具有有效的属性 setter 类型</target>
        <note />
      </trans-unit>
      <trans-unit id="tastInvalidFormForPropertyGetter">
        <source>Invalid form for a property getter. At least one '()' argument is required when using the explicit syntax.</source>
        <target state="translated">属性 Getter 的格式无效。在使用显式语法时，至少需要一个 "()" 参数。</target>
        <note />
      </trans-unit>
      <trans-unit id="tastInvalidFormForPropertySetter">
        <source>Invalid form for a property setter. At least one argument is required.</source>
        <target state="translated">属性 setter 的格式无效。至少需要一个参数。</target>
        <note />
      </trans-unit>
      <trans-unit id="tastUnexpectedByRef">
        <source>Unexpected use of a byref-typed variable</source>
        <target state="translated">对 byref 类型化变量的意外使用</target>
        <note />
      </trans-unit>
      <trans-unit id="tastInvalidMutationOfConstant">
        <source>Invalid mutation of a constant expression. Consider copying the expression to a mutable local, e.g. 'let mutable x = ...'.</source>
        <target state="translated">常数表达式的变化无效。请考虑将该表达式复制一个可变的本地变量，例如 "let mutable x = ..."。</target>
        <note />
      </trans-unit>
      <trans-unit id="tastValueHasBeenCopied">
        <source>The value has been copied to ensure the original is not mutated by this operation or because the copy is implicit when returning a struct from a member and another member is then accessed</source>
        <target state="translated">已复制该值以确保此操作不会更改原始值，或由于该副本在从成员返回结构时为隐式，而随后访问了另一成员</target>
        <note />
      </trans-unit>
      <trans-unit id="tastRecursiveValuesMayNotBeInConstructionOfTuple">
        <source>Recursively defined values cannot appear directly as part of the construction of a tuple value within a recursive binding</source>
        <target state="translated">以递归方式定义的值在递归绑定内不能直接显示为元组值的构造的一部分</target>
        <note />
      </trans-unit>
      <trans-unit id="tastRecursiveValuesMayNotAppearInConstructionOfType">
        <source>Recursive values cannot appear directly as a construction of the type '{0}' within a recursive binding. This feature has been removed from the F# language. Consider using a record instead.</source>
        <target state="translated">递归值在递归绑定内不能直接显示为类型“{0}”的构造。在 F# 语言中，此功能已删除。请考虑改用记录。</target>
        <note />
      </trans-unit>
      <trans-unit id="tastRecursiveValuesMayNotBeAssignedToNonMutableField">
        <source>Recursive values cannot be directly assigned to the non-mutable field '{0}' of the type '{1}' within a recursive binding. Consider using a mutable field instead.</source>
        <target state="translated">递归值不能直接赋给递归绑定内的类型“{1}”的不可变字段“{0}”。请考虑改用可变字段。</target>
        <note />
      </trans-unit>
      <trans-unit id="tastUnexpectedDecodeOfAutoOpenAttribute">
        <source>Unexpected decode of AutoOpenAttribute</source>
        <target state="translated">对 AutoOpenAttribute 的意外解码</target>
        <note />
      </trans-unit>
      <trans-unit id="tastUnexpectedDecodeOfInternalsVisibleToAttribute">
        <source>Unexpected decode of InternalsVisibleToAttribute</source>
        <target state="translated">对 InternalsVisibleToAttribute 的意外解码</target>
        <note />
      </trans-unit>
      <trans-unit id="tastUnexpectedDecodeOfInterfaceDataVersionAttribute">
        <source>Unexpected decode of InterfaceDataVersionAttribute</source>
        <target state="translated">对 InterfaceDataVersionAttribute 的意外解码</target>
        <note />
      </trans-unit>
      <trans-unit id="tastActivePatternsLimitedToSeven">
        <source>Active patterns cannot return more than 7 possibilities</source>
        <target state="translated">活动模式不能返回 7 个以上的可能结果</target>
        <note />
      </trans-unit>
      <trans-unit id="tastNotAConstantExpression">
        <source>This is not a valid constant expression or custom attribute value</source>
        <target state="translated">这不是有效的常数表达式或自定义特性值</target>
        <note />
      </trans-unit>
      <trans-unit id="ValueNotContainedMutabilityAttributesDiffer">
        <source>Module '{0}' contains\n    {1}    \nbut its signature specifies\n    {2}    \nThe mutability attributes differ</source>
        <target state="translated">模块“{0}”包含\n    {1}    \n而其签名指定\n    {2}    \n可变性特性不同</target>
        <note />
      </trans-unit>
      <trans-unit id="ValueNotContainedMutabilityNamesDiffer">
        <source>Module '{0}' contains\n    {1}    \nbut its signature specifies\n    {2}    \nThe names differ</source>
        <target state="translated">模块“{0}”包含\n    {1}    \n而其签名指定\n    {2}    \n名称不同</target>
        <note />
      </trans-unit>
      <trans-unit id="ValueNotContainedMutabilityCompiledNamesDiffer">
        <source>Module '{0}' contains\n    {1}    \nbut its signature specifies\n    {2}    \nThe compiled names differ</source>
        <target state="translated">模块“{0}”包含\n    {1}    \n而其签名指定\n    {2}    \n编译的名称不同</target>
        <note />
      </trans-unit>
      <trans-unit id="ValueNotContainedMutabilityDisplayNamesDiffer">
        <source>Module '{0}' contains\n    {1}    \nbut its signature specifies\n    {2}    \nThe display names differ</source>
        <target state="translated">模块“{0}”包含\n    {1}    \n而其签名指定\n    {2}    \n显示名称不同</target>
        <note />
      </trans-unit>
      <trans-unit id="ValueNotContainedMutabilityAccessibilityMore">
        <source>Module '{0}' contains\n    {1}    \nbut its signature specifies\n    {2}    \nThe accessibility specified in the signature is more than that specified in the implementation</source>
        <target state="translated">模块“{0}”包含\n    {1}    \n而其签名指定\n    {2}    \n签名中指定的可访问性高于实现中指定的可访问性</target>
        <note />
      </trans-unit>
      <trans-unit id="ValueNotContainedMutabilityInlineFlagsDiffer">
        <source>Module '{0}' contains\n    {1}    \nbut its signature specifies\n    {2}    \nThe inline flags differ</source>
        <target state="translated">模块“{0}”包含\n    {1}    \n而其签名指定\n    {2}    \n内联标志不同</target>
        <note />
      </trans-unit>
      <trans-unit id="ValueNotContainedMutabilityLiteralConstantValuesDiffer">
        <source>Module '{0}' contains\n    {1}    \nbut its signature specifies\n    {2}    \nThe literal constant values and/or attributes differ</source>
        <target state="translated">模块“{0}”包含\n    {1}    \n而其签名指定\n    {2}    \n文本常数值和/或特性不同</target>
        <note />
      </trans-unit>
      <trans-unit id="ValueNotContainedMutabilityOneIsTypeFunction">
        <source>Module '{0}' contains\n    {1}    \nbut its signature specifies\n    {2}    \nOne is a type function and the other is not. The signature requires explicit type parameters if they are present in the implementation.</source>
        <target state="translated">模块“{0}”包含\n    {1}    \n而其签名指定\n    {2}    \n一个是类型函数，另一个不是类型函数。如果实现中存在显式类型参数，则签名需要这些显式类型参数。</target>
        <note />
      </trans-unit>
      <trans-unit id="ValueNotContainedMutabilityParameterCountsDiffer">
        <source>Module '{0}' contains\n    {1}    \nbut its signature specifies\n    {2}    \nThe respective type parameter counts differ</source>
        <target state="translated">模块“{0}”包含\n    {1}    \n而其签名指定\n    {2}    \n各自的类型参数计数不同</target>
        <note />
      </trans-unit>
      <trans-unit id="ValueNotContainedMutabilityTypesDiffer">
        <source>Module '{0}' contains\n    {1}    \nbut its signature specifies\n    {2}    \nThe types differ</source>
        <target state="translated">模块“{0}”包含\n    {1}    \n而其签名指定\n    {2}    \n类型不同</target>
        <note />
      </trans-unit>
      <trans-unit id="ValueNotContainedMutabilityExtensionsDiffer">
        <source>Module '{0}' contains\n    {1}    \nbut its signature specifies\n    {2}    \nOne is an extension member and the other is not</source>
        <target state="translated">模块“{0}”包含\n    {1}    \n而其签名指定\n    {2}    \n一个是扩展成员，另一个不是扩展成员</target>
        <note />
      </trans-unit>
      <trans-unit id="ValueNotContainedMutabilityArityNotInferred">
        <source>Module '{0}' contains\n    {1}    \nbut its signature specifies\n    {2}    \nAn arity was not inferred for this value</source>
        <target state="translated">模块“{0}”包含\n    {1}    \n而其签名指定\n    {2}    \n未为此值推理 arity</target>
        <note />
      </trans-unit>
      <trans-unit id="ValueNotContainedMutabilityGenericParametersDiffer">
        <source>Module '{0}' contains\n    {1}    \nbut its signature specifies\n    {2}    \nThe number of generic parameters in the signature and implementation differ (the signature declares {3} but the implementation declares {4}</source>
        <target state="translated">模块“{0}”包含\n    {1}    \n而其签名指定\n    {2}    \n签名和实现中的泛型参数数目不同(签名声明 {3} 个泛型参数，而实现声明 {4} 个泛型参数</target>
        <note />
      </trans-unit>
      <trans-unit id="ValueNotContainedMutabilityGenericParametersAreDifferentKinds">
        <source>Module '{0}' contains\n    {1}    \nbut its signature specifies\n    {2}    \nThe generic parameters in the signature and implementation have different kinds. Perhaps there is a missing [&lt;Measure&gt;] attribute.</source>
        <target state="translated">模块“{0}”包含\n    {1}    \n而其签名指定了\n    {2}    \n签名和实现中的泛型参数具有不同的类型。可能是缺少 [&lt;Measure&gt;] 属性。</target>
        <note />
      </trans-unit>
      <trans-unit id="ValueNotContainedMutabilityAritiesDiffer">
        <source>Module '{0}' contains\n    {1}    \nbut its signature specifies\n    {2}    \nThe arities in the signature and implementation differ. The signature specifies that '{3}' is function definition or lambda expression accepting at least {4} argument(s), but the implementation is a computed function value. To declare that a computed function value is a permitted implementation simply parenthesize its type in the signature, e.g.\n\tval {5}: int -&gt; (int -&gt; int)\ninstead of\n\tval {6}: int -&gt; int -&gt; int.</source>
        <target state="translated">模块“{0}”包含\n    {1}    \n而其签名指定\n    {2}    \n签名和实现中的 arity 不同。签名指定“{3}”为函数定义或为接受至少个 {4} 参数的 lambda 表达式，而实现是计算出的函数值。若要声明计算出的函数值为允许的实现，只需在签名中用括号将其类型括起来，例如\n\tval {5}: int -&gt; (int -&gt; int)\n而非\n\tval {6}: int -&gt; int -&gt; int。</target>
        <note />
      </trans-unit>
      <trans-unit id="ValueNotContainedMutabilityDotNetNamesDiffer">
        <source>Module '{0}' contains\n    {1}    \nbut its signature specifies\n    {2}    \nThe CLI member names differ</source>
        <target state="translated">模块“{0}”包含\n    {1}    \n而其签名指定\n    {2}    \nCLI 成员名称不同</target>
        <note />
      </trans-unit>
      <trans-unit id="ValueNotContainedMutabilityStaticsDiffer">
        <source>Module '{0}' contains\n    {1}    \nbut its signature specifies\n    {2}    \nOne is static and the other isn't</source>
        <target state="translated">模块“{0}”包含\n    {1}    \n而其签名指定\n    {2}    \n一个是静态的，另一个不是静态的</target>
        <note />
      </trans-unit>
      <trans-unit id="ValueNotContainedMutabilityVirtualsDiffer">
        <source>Module '{0}' contains\n    {1}    \nbut its signature specifies\n    {2}    \nOne is virtual and the other isn't</source>
        <target state="translated">模块“{0}”包含\n    {1}    \n而其签名指定\n    {2}    \n一个是虚拟的，另一个不是虚拟的</target>
        <note />
      </trans-unit>
      <trans-unit id="ValueNotContainedMutabilityAbstractsDiffer">
        <source>Module '{0}' contains\n    {1}    \nbut its signature specifies\n    {2}    \nOne is abstract and the other isn't</source>
        <target state="translated">模块“{0}”包含\n    {1}    \n而其签名指定\n    {2}    \n一个是抽象的，另一个不是抽象的</target>
        <note />
      </trans-unit>
      <trans-unit id="ValueNotContainedMutabilityFinalsDiffer">
        <source>Module '{0}' contains\n    {1}    \nbut its signature specifies\n    {2}    \nOne is final and the other isn't</source>
        <target state="translated">模块“{0}”包含\n    {1}    \n而其签名指定\n    {2}    \n一个是最终的，另一个不是最终的</target>
        <note />
      </trans-unit>
      <trans-unit id="ValueNotContainedMutabilityOverridesDiffer">
        <source>Module '{0}' contains\n    {1}    \nbut its signature specifies\n    {2}    \nOne is marked as an override and the other isn't</source>
        <target state="translated">模块“{0}”包含\n    {1}    \n而其签名指定\n    {2}    \n一个标记为重写，另一个未标记为重写</target>
        <note />
      </trans-unit>
      <trans-unit id="ValueNotContainedMutabilityOneIsConstructor">
        <source>Module '{0}' contains\n    {1}    \nbut its signature specifies\n    {2}    \nOne is a constructor/property and the other is not</source>
        <target state="translated">模块“{0}”包含\n    {1}    \n而其签名指定\n    {2}    \n一个是构造函数/属性，另一个不是构造函数/属性</target>
        <note />
      </trans-unit>
      <trans-unit id="ValueNotContainedMutabilityStaticButInstance">
        <source>Module '{0}' contains\n    {1}    \nbut its signature specifies\n    {2}    \nThe compiled representation of this method is as a static member but the signature indicates its compiled representation is as an instance member</source>
        <target state="translated">模块“{0}”包含\n    {1}    \n而其签名指定\n    {2}    \n此方法的已编译表示形式作为一个静态成员，而签名指示其已编译表示形式作为一个实例成员</target>
        <note />
      </trans-unit>
      <trans-unit id="ValueNotContainedMutabilityInstanceButStatic">
        <source>Module '{0}' contains\n    {1}    \nbut its signature specifies\n    {2}    \nThe compiled representation of this method is as an instance member, but the signature indicates its compiled representation is as a static member</source>
        <target state="translated">模块“{0}”包含\n    {1}    \n而其签名指定\n    {2}    \n此方法的已编译表示形式作为一个实例成员，而签名指示其已编译表示形式作为一个静态成员</target>
        <note />
      </trans-unit>
      <trans-unit id="DefinitionsInSigAndImplNotCompatibleNamesDiffer">
        <source>The {0} definitions in the signature and implementation are not compatible because the names differ. The type is called '{1}' in the signature file but '{2}' in implementation.</source>
        <target state="translated">签名和实现中的 {0} 定义不兼容，因为名称不同。该类型在签名文件中称为“{1}”，但在实现中称为“{2}”。</target>
        <note />
      </trans-unit>
      <trans-unit id="DefinitionsInSigAndImplNotCompatibleParameterCountsDiffer">
        <source>The {0} definitions for type '{1}' in the signature and implementation are not compatible because the respective type parameter counts differ</source>
        <target state="translated">签名和实现中类型“{1}”的 {0} 定义不兼容，因为各自的类型参数计数不同</target>
        <note />
      </trans-unit>
      <trans-unit id="DefinitionsInSigAndImplNotCompatibleAccessibilityDiffer">
        <source>The {0} definitions for type '{1}' in the signature and implementation are not compatible because the accessibility specified in the signature is more than that specified in the implementation</source>
        <target state="translated">签名和实现中类型“{1}”的 {0} 定义不兼容，因为签名中指定的辅助功能比实现中指定的辅助功能多</target>
        <note />
      </trans-unit>
      <trans-unit id="DefinitionsInSigAndImplNotCompatibleMissingInterface">
        <source>The {0} definitions for type '{1}' in the signature and implementation are not compatible because the signature requires that the type supports the interface {2} but the interface has not been implemented</source>
        <target state="translated">签名和实现中类型“{1}”的 {0} 定义不兼容，因为签名要求此类型支持接口 {2}，而该接口尚未实现</target>
        <note />
      </trans-unit>
      <trans-unit id="DefinitionsInSigAndImplNotCompatibleImplementationSaysNull">
        <source>The {0} definitions for type '{1}' in the signature and implementation are not compatible because the implementation says this type may use nulls as a representation but the signature does not</source>
        <target state="translated">签名和实现中类型“{1}”的 {0} 定义不兼容，因为实现指明此类型可以使用 null 作为表示形式，而签名未指明这一点</target>
        <note />
      </trans-unit>
      <trans-unit id="DefinitionsInSigAndImplNotCompatibleImplementationSaysNull2">
        <source>The {0} definitions for type '{1}' in the signature and implementation are not compatible because the implementation says this type may use nulls as an extra value but the signature does not</source>
        <target state="translated">签名和实现中类型“{1}”的 {0} 定义不兼容，因为实现指明此类型可以使用 null 作为额外值，而签名未指明这一点</target>
        <note />
      </trans-unit>
      <trans-unit id="DefinitionsInSigAndImplNotCompatibleSignatureSaysNull">
        <source>The {0} definitions for type '{1}' in the signature and implementation are not compatible because the signature says this type may use nulls as a representation but the implementation does not</source>
        <target state="translated">签名和实现中类型“{1}”的 {0} 定义不兼容，因为签名指明此类型可以使用 null 作为表示形式，而实现未指明这一点</target>
        <note />
      </trans-unit>
      <trans-unit id="DefinitionsInSigAndImplNotCompatibleSignatureSaysNull2">
        <source>The {0} definitions for type '{1}' in the signature and implementation are not compatible because the signature says this type may use nulls as an extra value but the implementation does not</source>
        <target state="translated">签名和实现中类型“{1}”的 {0} 定义不兼容，因为签名指明此类型可以使用 null 作为额外值，而实现未指明这一点</target>
        <note />
      </trans-unit>
      <trans-unit id="DefinitionsInSigAndImplNotCompatibleImplementationSealed">
        <source>The {0} definitions for type '{1}' in the signature and implementation are not compatible because the implementation type is sealed but the signature implies it is not. Consider adding the [&lt;Sealed&gt;] attribute to the signature.</source>
        <target state="translated">签名和实现中类型为“{0}”的 {1} 定义不兼容，因为实现类型已密封，但签名暗示其未密封。请考虑向签名添加 [&lt;Sealed&gt;] 属性。</target>
        <note />
      </trans-unit>
      <trans-unit id="DefinitionsInSigAndImplNotCompatibleImplementationIsNotSealed">
        <source>The {0} definitions for type '{1}' in the signature and implementation are not compatible because the implementation type is not sealed but signature implies it is. Consider adding the [&lt;Sealed&gt;] attribute to the implementation.</source>
        <target state="translated">签名和实现中类型为“{0}”的 {1} 定义不兼容，因为实现类型并未密封，但签名暗示其已密封。请考虑向实现添加 [&lt;Sealed&gt;] 属性。</target>
        <note />
      </trans-unit>
      <trans-unit id="DefinitionsInSigAndImplNotCompatibleImplementationIsAbstract">
        <source>The {0} definitions for type '{1}' in the signature and implementation are not compatible because the implementation is an abstract class but the signature is not. Consider adding the [&lt;AbstractClass&gt;] attribute to the signature.</source>
        <target state="translated">签名和实现中类型为“{0}”的 {1} 定义不兼容，因为实现是一个抽象类，但签名不是。请考虑向签名添加 [&lt;AbstractClass&gt;] 属性。</target>
        <note />
      </trans-unit>
      <trans-unit id="DefinitionsInSigAndImplNotCompatibleSignatureIsAbstract">
        <source>The {0} definitions for type '{1}' in the signature and implementation are not compatible because the signature is an abstract class but the implementation is not. Consider adding the [&lt;AbstractClass&gt;] attribute to the implementation.</source>
        <target state="translated">签名和实现中类型为“{0}”的 {1} 定义不兼容，因为签名是一个抽象类，但实现不是。请考虑向实现添加 [&lt;AbstractClass&gt;] 属性。</target>
        <note />
      </trans-unit>
      <trans-unit id="DefinitionsInSigAndImplNotCompatibleTypesHaveDifferentBaseTypes">
        <source>The {0} definitions for type '{1}' in the signature and implementation are not compatible because the types have different base types</source>
        <target state="translated">签名和实现中类型“{1}”的 {0} 定义不兼容，因为类型具有不同的基类型</target>
        <note />
      </trans-unit>
      <trans-unit id="DefinitionsInSigAndImplNotCompatibleNumbersDiffer">
        <source>The {0} definitions for type '{1}' in the signature and implementation are not compatible because the number of {2}s differ</source>
        <target state="translated">签名和实现中类型“{1}”的 {0} 定义不兼容，因为 {2} 的数量不同</target>
        <note />
      </trans-unit>
      <trans-unit id="DefinitionsInSigAndImplNotCompatibleSignatureDefinesButImplDoesNot">
        <source>The {0} definitions for type '{1}' in the signature and implementation are not compatible because the signature defines the {2} '{3}' but the implementation does not (or does, but not in the same order)</source>
        <target state="translated">签名和实现中类型“{1}”的 {0} 定义不兼容，因为签名定义了 {2}“{3}”，而实现没有定义(或者按不同的顺序进行了定义)</target>
        <note />
      </trans-unit>
      <trans-unit id="DefinitionsInSigAndImplNotCompatibleImplDefinesButSignatureDoesNot">
        <source>The {0} definitions for type '{1}' in the signature and implementation are not compatible because the implementation defines the {2} '{3}' but the signature does not (or does, but not in the same order)</source>
        <target state="translated">签名和实现中类型“{1}”的 {0} 定义不兼容，因为实现定义了 {2}“{3}”，而签名没有定义(或者按不同的顺序进行了定义)</target>
        <note />
      </trans-unit>
      <trans-unit id="DefinitionsInSigAndImplNotCompatibleImplDefinesStruct">
        <source>The {0} definitions for type '{1}' in the signature and implementation are not compatible because the implementation defines a struct but the signature defines a type with a hidden representation</source>
        <target state="translated">签名和实现中类型“{1}”的 {0} 定义不兼容，因为实现定义了一个结构，而签名采用隐藏的表示形式定义了一个类型</target>
        <note />
      </trans-unit>
      <trans-unit id="DefinitionsInSigAndImplNotCompatibleDotNetTypeRepresentationIsHidden">
        <source>The {0} definitions for type '{1}' in the signature and implementation are not compatible because a CLI type representation is being hidden by a signature</source>
        <target state="translated">签名和实现中类型“{1}”的 {0} 定义不兼容，因为签名将隐藏 CLI 类型表示形式</target>
        <note />
      </trans-unit>
      <trans-unit id="DefinitionsInSigAndImplNotCompatibleTypeIsHidden">
        <source>The {0} definitions for type '{1}' in the signature and implementation are not compatible because a type representation is being hidden by a signature</source>
        <target state="translated">签名和实现中类型“{1}”的 {0} 定义不兼容，因为签名将隐藏类型表示形式</target>
        <note />
      </trans-unit>
      <trans-unit id="DefinitionsInSigAndImplNotCompatibleTypeIsDifferentKind">
        <source>The {0} definitions for type '{1}' in the signature and implementation are not compatible because the types are of different kinds</source>
        <target state="translated">签名和实现中类型“{1}”的 {0} 定义不兼容，因为类型的种类不相同</target>
        <note />
      </trans-unit>
      <trans-unit id="DefinitionsInSigAndImplNotCompatibleILDiffer">
        <source>The {0} definitions for type '{1}' in the signature and implementation are not compatible because the IL representations differ</source>
        <target state="translated">签名和实现中类型“{1}”的 {0} 定义不兼容，因为 IL 表示形式不同</target>
        <note />
      </trans-unit>
      <trans-unit id="DefinitionsInSigAndImplNotCompatibleRepresentationsDiffer">
        <source>The {0} definitions for type '{1}' in the signature and implementation are not compatible because the representations differ</source>
        <target state="translated">签名和实现中类型“{1}”的 {0} 定义不兼容，因为表示形式不同</target>
        <note />
      </trans-unit>
      <trans-unit id="DefinitionsInSigAndImplNotCompatibleFieldWasPresent">
        <source>The {0} definitions for type '{1}' in the signature and implementation are not compatible because the field {2} was present in the implementation but not in the signature</source>
        <target state="translated">签名和实现中类型“{1}”的 {0} 定义不兼容，因为实现中具有字段“{2}”，而签名中没有该字段</target>
        <note />
      </trans-unit>
      <trans-unit id="DefinitionsInSigAndImplNotCompatibleFieldOrderDiffer">
        <source>The {0} definitions for type '{1}' in the signature and implementation are not compatible because the order of the fields is different in the signature and implementation</source>
        <target state="translated">签名和实现中类型“{1}”的 {0} 定义不兼容，因为签名和实现中的字段顺序不同</target>
        <note />
      </trans-unit>
      <trans-unit id="DefinitionsInSigAndImplNotCompatibleFieldRequiredButNotSpecified">
        <source>The {0} definitions for type '{1}' in the signature and implementation are not compatible because the field {2} was required by the signature but was not specified by the implementation</source>
        <target state="translated">签名和实现中类型“{1}”的 {0} 定义不兼容，因为签名需要字段“{2}”，而实现未指定该字段</target>
        <note />
      </trans-unit>
      <trans-unit id="DefinitionsInSigAndImplNotCompatibleFieldIsInImplButNotSig">
        <source>The {0} definitions for type '{1}' in the signature and implementation are not compatible because the field '{2}' was present in the implementation but not in the signature. Struct types must now reveal their fields in the signature for the type, though the fields may still be labelled 'private' or 'internal'.</source>
        <target state="translated">签名和实现中类型“{1}”的 {0} 定义不兼容，因为实现中具有字段“{2}”，而签名中没有该字段。虽然这些字段可能仍标记为“私有”或“内部”，但是结构类型此时必须在该类型的签名中显示其字段。</target>
        <note />
      </trans-unit>
      <trans-unit id="DefinitionsInSigAndImplNotCompatibleAbstractMemberMissingInImpl">
        <source>The {0} definitions for type '{1}' in the signature and implementation are not compatible because the abstract member '{2}' was required by the signature but was not specified by the implementation</source>
        <target state="translated">签名和实现中类型“{1}”的 {0} 定义不兼容，因为签名需要抽象成员“{2}”，而实现未指定该成员</target>
        <note />
      </trans-unit>
      <trans-unit id="DefinitionsInSigAndImplNotCompatibleAbstractMemberMissingInSig">
        <source>The {0} definitions for type '{1}' in the signature and implementation are not compatible because the abstract member '{2}' was present in the implementation but not in the signature</source>
        <target state="translated">签名和实现中类型“{1}”的 {0} 定义不兼容，因为实现中具有抽象成员“{2}”，而签名中没有该成员</target>
        <note />
      </trans-unit>
      <trans-unit id="DefinitionsInSigAndImplNotCompatibleSignatureDeclaresDiffer">
        <source>The {0} definitions for type '{1}' in the signature and implementation are not compatible because the signature declares a {2} while the implementation declares a {3}</source>
        <target state="translated">签名和实现中类型“{1}”的 {0} 定义不兼容，因为签名声明的是 {2}，而实现声明的是 {3}</target>
        <note />
      </trans-unit>
      <trans-unit id="DefinitionsInSigAndImplNotCompatibleAbbreviationsDiffer">
        <source>The {0} definitions for type '{1}' in the signature and implementation are not compatible because the abbreviations differ: {2} versus {3}</source>
        <target state="translated">签名和实现中类型“{1}”的 {0} 定义不兼容，因为缩写不同: {2} 与 {3}</target>
        <note />
      </trans-unit>
      <trans-unit id="DefinitionsInSigAndImplNotCompatibleAbbreviationHiddenBySig">
        <source>The {0} definitions for type '{1}' in the signature and implementation are not compatible because an abbreviation is being hidden by a signature. The abbreviation must be visible to other CLI languages. Consider making the abbreviation visible in the signature.</source>
        <target state="translated">签名和实现中类型“{1}”的 {0} 定义不兼容，因为签名将隐藏缩写。缩写必须对其他 CLI 语言可见。请考虑使缩写在签名中可见。</target>
        <note />
      </trans-unit>
      <trans-unit id="DefinitionsInSigAndImplNotCompatibleSigHasAbbreviation">
        <source>The {0} definitions for type '{1}' in the signature and implementation are not compatible because the signature has an abbreviation while the implementation does not</source>
        <target state="translated">签名和实现中类型“{1}”的 {0} 定义不兼容，因为签名具有缩写，而实现没有缩写</target>
        <note />
      </trans-unit>
      <trans-unit id="ModuleContainsConstructorButNamesDiffer">
        <source>The module contains the constructor\n    {0}    \nbut its signature specifies\n    {1}    \nThe names differ</source>
        <target state="translated">该模块包含构造函数\n    {0}    \n而其签名指定\n    {1}    \n名称不同</target>
        <note />
      </trans-unit>
      <trans-unit id="ModuleContainsConstructorButDataFieldsDiffer">
        <source>The module contains the constructor\n    {0}    \nbut its signature specifies\n    {1}    \nThe respective number of data fields differ</source>
        <target state="translated">该模块包含构造函数\n    {0}    \n而其签名指定\n    {1}    \n各自的数据字段数不同</target>
        <note />
      </trans-unit>
      <trans-unit id="ModuleContainsConstructorButTypesOfFieldsDiffer">
        <source>The module contains the constructor\n    {0}    \nbut its signature specifies\n    {1}    \nThe types of the fields differ</source>
        <target state="translated">该模块包含构造函数\n    {0}    \n而其签名指定\n    {1}    \n字段的类型不同</target>
        <note />
      </trans-unit>
      <trans-unit id="ModuleContainsConstructorButAccessibilityDiffers">
        <source>The module contains the constructor\n    {0}    \nbut its signature specifies\n    {1}    \nthe accessibility specified in the signature is more than that specified in the implementation</source>
        <target state="translated">该模块包含构造函数\n    {0}    \n而其签名指定\n    {1}    \n签名中指定的可访问性高于实现中指定的可访问性</target>
        <note />
      </trans-unit>
      <trans-unit id="FieldNotContainedNamesDiffer">
        <source>The module contains the field\n    {0}    \nbut its signature specifies\n    {1}    \nThe names differ</source>
        <target state="translated">该模块包含字段\n    {0}    \n而其签名指定\n    {1}    \n名称不同</target>
        <note />
      </trans-unit>
      <trans-unit id="FieldNotContainedAccessibilitiesDiffer">
        <source>The module contains the field\n    {0}    \nbut its signature specifies\n    {1}    \nthe accessibility specified in the signature is more than that specified in the implementation</source>
        <target state="translated">该模块包含字段\n    {0}    \n而其签名指定\n    {1}    \n签名中指定的可访问性高于实现中指定的可访问性</target>
        <note />
      </trans-unit>
      <trans-unit id="FieldNotContainedStaticsDiffer">
        <source>The module contains the field\n    {0}    \nbut its signature specifies\n    {1}    \nThe 'static' modifiers differ</source>
        <target state="translated">该模块包含字段\n    {0}    \n而其签名指定\n    {1}    \n"static" 修饰符不同</target>
        <note />
      </trans-unit>
      <trans-unit id="FieldNotContainedMutablesDiffer">
        <source>The module contains the field\n    {0}    \nbut its signature specifies\n    {1}    \nThe 'mutable' modifiers differ</source>
        <target state="translated">该模块包含字段\n    {0}    \n而其签名指定\n    {1}    \n"mutable" 修饰符不同</target>
        <note />
      </trans-unit>
      <trans-unit id="FieldNotContainedLiteralsDiffer">
        <source>The module contains the field\n    {0}    \nbut its signature specifies\n    {1}    \nThe 'literal' modifiers differ</source>
        <target state="translated">该模块包含字段\n    {0}    \n而其签名指定\n    {1}    \n"literal" 修饰符不同</target>
        <note />
      </trans-unit>
      <trans-unit id="FieldNotContainedTypesDiffer">
        <source>The module contains the field\n    {0}    \nbut its signature specifies\n    {1}    \nThe types differ</source>
        <target state="translated">该模块包含字段\n    {0}    \n而其签名指定\n    {1}    \n类型不同</target>
        <note />
      </trans-unit>
      <trans-unit id="typrelCannotResolveImplicitGenericInstantiation">
        <source>The implicit instantiation of a generic construct at or near this point could not be resolved because it could resolve to multiple unrelated types, e.g. '{0}' and '{1}'. Consider using type annotations to resolve the ambiguity</source>
        <target state="translated">未能解析在此点或其附近进行的泛型构造的隐式实例化，因为它可以解析为多个不相关的类型，例如“{0}”和“{1}”。请考虑使用类型批注来解析此多义性</target>
        <note />
      </trans-unit>
      <trans-unit id="typrelCannotResolveAmbiguityInPrintf">
        <source>Could not resolve the ambiguity inherent in the use of a 'printf'-style format string</source>
        <target state="translated">未能解析使用 "printf" 样式的格式字符串所产生的固有多义性</target>
        <note />
      </trans-unit>
      <trans-unit id="typrelCannotResolveAmbiguityInEnum">
        <source>Could not resolve the ambiguity in the use of a generic construct with an 'enum' constraint at or near this position</source>
        <target state="translated">未能解析在此位置或其附近使用带 "enum" 约束的泛型构造所产生的多义性</target>
        <note />
      </trans-unit>
      <trans-unit id="typrelCannotResolveAmbiguityInDelegate">
        <source>Could not resolve the ambiguity in the use of a generic construct with a 'delegate' constraint at or near this position</source>
        <target state="translated">未能解析在此位置或其附近使用带 "delegate" 约束的泛型构造所产生的多义性</target>
        <note />
      </trans-unit>
      <trans-unit id="typrelInvalidValue">
        <source>Invalid value</source>
        <target state="translated">无效值</target>
        <note />
      </trans-unit>
      <trans-unit id="typrelSigImplNotCompatibleParamCountsDiffer">
        <source>The signature and implementation are not compatible because the respective type parameter counts differ</source>
        <target state="translated">签名和实现不兼容，因为各自的类型参数数目不同</target>
        <note />
      </trans-unit>
      <trans-unit id="typrelSigImplNotCompatibleCompileTimeRequirementsDiffer">
        <source>The signature and implementation are not compatible because the type parameter in the class/signature has a different compile-time requirement to the one in the member/implementation</source>
        <target state="translated">签名和实现不兼容，因为类/签名中的类型参数与成员/实现中的类型参数具有的编译时要求不同</target>
        <note />
      </trans-unit>
      <trans-unit id="typrelSigImplNotCompatibleConstraintsDiffer">
        <source>The signature and implementation are not compatible because the declaration of the type parameter '{0}' requires a constraint of the form {1}</source>
        <target state="translated">签名和实现不兼容，因为类型参数“{0}”的声明需要 {1} 格式的约束</target>
        <note />
      </trans-unit>
      <trans-unit id="typrelSigImplNotCompatibleConstraintsDifferRemove">
        <source>The signature and implementation are not compatible because the type parameter '{0}' has a constraint of the form {1} but the implementation does not. Either remove this constraint from the signature or add it to the implementation.</source>
        <target state="translated">签名和实现不兼容，因为类型参数“{0}”具有 {1} 格式的约束，而实现没有此约束。从签名中删除此约束，或将此约束添加到实现。</target>
        <note />
      </trans-unit>
      <trans-unit id="typrelTypeImplementsIComparableShouldOverrideObjectEquals">
        <source>The type '{0}' implements 'System.IComparable'. Consider also adding an explicit override for 'Object.Equals'</source>
        <target state="translated">类型“{0}”实现 "System.IComparable"。请考虑同时添加 "Object.Equals" 的显式重写</target>
        <note />
      </trans-unit>
      <trans-unit id="typrelTypeImplementsIComparableDefaultObjectEqualsProvided">
        <source>The type '{0}' implements 'System.IComparable' explicitly but provides no corresponding override for 'Object.Equals'. An implementation of 'Object.Equals' has been automatically provided, implemented via 'System.IComparable'. Consider implementing the override 'Object.Equals' explicitly</source>
        <target state="translated">类型“{0}”显式实现 "System.IComparable"，但未提供相对应的 "Object.Equals" 的重写。已自动提供 "Object.Equals " 的实现(通过 "System.IComparable" 实现)。请考虑显式实现重写 "Object.Equals"</target>
        <note />
      </trans-unit>
      <trans-unit id="typrelExplicitImplementationOfGetHashCodeOrEquals">
        <source>The struct, record or union type '{0}' has an explicit implementation of 'Object.GetHashCode' or 'Object.Equals'. You must apply the 'CustomEquality' attribute to the type</source>
        <target state="translated">结构、记录或联合类型“{0}”具有 "Object.GetHashCode" 或 "Object.Equals" 的显式实现。您必须将 "CustomEquality" 特性应用于该类型</target>
        <note />
      </trans-unit>
      <trans-unit id="typrelExplicitImplementationOfGetHashCode">
        <source>The struct, record or union type '{0}' has an explicit implementation of 'Object.GetHashCode'. Consider implementing a matching override for 'Object.Equals(obj)'</source>
        <target state="translated">结构、记录或联合类型“{0}”具有 "Object.GetHashCode" 的显式实现。请考虑为 "Object.Equals(obj)" 实现匹配的重写</target>
        <note />
      </trans-unit>
      <trans-unit id="typrelExplicitImplementationOfEquals">
        <source>The struct, record or union type '{0}' has an explicit implementation of 'Object.Equals'. Consider implementing a matching override for 'Object.GetHashCode()'</source>
        <target state="translated">结构、记录或联合类型“{0}”具有 "Object.Equals" 的显式实现。请考虑为 "Object.GetHashCode()" 实现匹配的重写</target>
        <note />
      </trans-unit>
      <trans-unit id="ExceptionDefsNotCompatibleHiddenBySignature">
        <source>The exception definitions are not compatible because a CLI exception mapping is being hidden by a signature. The exception mapping must be visible to other modules. The module contains the exception definition\n    {0}    \nbut its signature specifies\n\t{1}</source>
        <target state="translated">异常定义不兼容，因为签名将隐藏 CLI 异常映射。此异常映射必须对其他模块可见。该模块包含异常定义\n    {0}    \n而其签名指定\n\t{1}</target>
        <note />
      </trans-unit>
      <trans-unit id="ExceptionDefsNotCompatibleDotNetRepresentationsDiffer">
        <source>The exception definitions are not compatible because the CLI representations differ. The module contains the exception definition\n    {0}    \nbut its signature specifies\n\t{1}</source>
        <target state="translated">异常定义不兼容，因为 CLI 表示形式不同。该模块包含异常定义\n    {0}    \n而其签名指定\n\t{1}</target>
        <note />
      </trans-unit>
      <trans-unit id="ExceptionDefsNotCompatibleAbbreviationHiddenBySignature">
        <source>The exception definitions are not compatible because the exception abbreviation is being hidden by the signature. The abbreviation must be visible to other CLI languages. Consider making the abbreviation visible in the signature. The module contains the exception definition\n    {0}    \nbut its signature specifies\n\t{1}.</source>
        <target state="translated">异常定义不兼容，因为签名将隐藏异常缩写词。缩写词必须对其他 CLI 语言可见。请考虑使缩写词在签名中可见。该模块包含异常定义\n    {0}    \n而其签名指定\n\t{1}。</target>
        <note />
      </trans-unit>
      <trans-unit id="ExceptionDefsNotCompatibleSignaturesDiffer">
        <source>The exception definitions are not compatible because the exception abbreviations in the signature and implementation differ. The module contains the exception definition\n    {0}    \nbut its signature specifies\n\t{1}.</source>
        <target state="translated">异常定义不兼容，因为签名和实现中的异常缩写词不同。该模块包含异常定义\n    {0}    \n而其签名指定\n\t{1}。</target>
        <note />
      </trans-unit>
      <trans-unit id="ExceptionDefsNotCompatibleExceptionDeclarationsDiffer">
        <source>The exception definitions are not compatible because the exception declarations differ. The module contains the exception definition\n    {0}    \nbut its signature specifies\n\t{1}.</source>
        <target state="translated">异常定义不兼容，因为异常声明不同。该模块包含异常定义\n    {0}    \n而其签名指定\n\t{1}。</target>
        <note />
      </trans-unit>
      <trans-unit id="ExceptionDefsNotCompatibleFieldInSigButNotImpl">
        <source>The exception definitions are not compatible because the field '{0}' was required by the signature but was not specified by the implementation. The module contains the exception definition\n    {1}    \nbut its signature specifies\n\t{2}.</source>
        <target state="translated">异常定义不兼容，因为签名需要字段“{0}”，而实现未指定该字段。该模块包含异常定义\n    {1}    \n而其签名指定\n\t{2}。</target>
        <note />
      </trans-unit>
      <trans-unit id="ExceptionDefsNotCompatibleFieldInImplButNotSig">
        <source>The exception definitions are not compatible because the field '{0}' was present in the implementation but not in the signature. The module contains the exception definition\n    {1}    \nbut its signature specifies\n\t{2}.</source>
        <target state="translated">异常定义不兼容，因为实现中具有字段“{0}”，而签名中没有该字段。该模块包含异常定义\n    {1}    \n而其签名指定\n\t{2}。</target>
        <note />
      </trans-unit>
      <trans-unit id="ExceptionDefsNotCompatibleFieldOrderDiffers">
        <source>The exception definitions are not compatible because the order of the fields is different in the signature and implementation. The module contains the exception definition\n    {0}    \nbut its signature specifies\n\t{1}.</source>
        <target state="translated">异常定义不兼容，因为签名和实现中的字段顺序不同。该模块包含异常定义\n    {0}    \n而其签名指定\n\t{1}。</target>
        <note />
      </trans-unit>
      <trans-unit id="typrelModuleNamespaceAttributesDifferInSigAndImpl">
        <source>The namespace or module attributes differ between signature and implementation</source>
        <target state="translated">签名和实现中的命名空间或模块特性不同</target>
        <note />
      </trans-unit>
      <trans-unit id="typrelMethodIsOverconstrained">
        <source>This method is over-constrained in its type parameters</source>
        <target state="translated">此方法在其类型参数中过度约束</target>
        <note />
      </trans-unit>
      <trans-unit id="typrelOverloadNotFound">
        <source>No implementations of '{0}' had the correct number of arguments and type parameters. The required signature is '{1}'.</source>
        <target state="translated">“{0}”的任何实现都不具有正确数目的参数和类型参数。所需签名为“{1}”。</target>
        <note />
      </trans-unit>
      <trans-unit id="typrelOverrideWasAmbiguous">
        <source>The override for '{0}' was ambiguous</source>
        <target state="translated">“{0}”的重写具有多义性</target>
        <note />
      </trans-unit>
      <trans-unit id="typrelMoreThenOneOverride">
        <source>More than one override implements '{0}'</source>
        <target state="translated">多个重写实现“{0}”</target>
        <note />
      </trans-unit>
      <trans-unit id="typrelMethodIsSealed">
        <source>The method '{0}' is sealed and cannot be overridden</source>
        <target state="translated">方法“{0}”是密封的，不能重写</target>
        <note />
      </trans-unit>
      <trans-unit id="typrelOverrideImplementsMoreThenOneSlot">
        <source>The override '{0}' implements more than one abstract slot, e.g. '{1}' and '{2}'</source>
        <target state="translated">重写“{0}”实现多个抽象槽，例如“{1}”和“{2}”</target>
        <note />
      </trans-unit>
      <trans-unit id="typrelDuplicateInterface">
        <source>Duplicate or redundant interface</source>
        <target state="translated">重复或冗余的接口</target>
        <note />
      </trans-unit>
      <trans-unit id="typrelNeedExplicitImplementation">
        <source>The interface '{0}' is included in multiple explicitly implemented interface types. Add an explicit implementation of this interface.</source>
        <target state="translated">接口“{0}”包含在多个显式实现的接口类型中。添加此接口的显式实现。</target>
        <note />
      </trans-unit>
      <trans-unit id="typrelNamedArgumentHasBeenAssignedMoreThenOnce">
        <source>The named argument '{0}' has been assigned more than one value</source>
        <target state="translated">已向命名参数“{0}”分配多个值</target>
        <note />
      </trans-unit>
      <trans-unit id="typrelNoImplementationGiven">
        <source>No implementation was given for '{0}'</source>
        <target state="translated">未为“{0}”给定任何实现</target>
        <note />
      </trans-unit>
      <trans-unit id="typrelNoImplementationGivenWithSuggestion">
        <source>No implementation was given for '{0}'. Note that all interface members must be implemented and listed under an appropriate 'interface' declaration, e.g. 'interface ... with member ...'.</source>
        <target state="translated">未为“{0}”给定任何实现。请注意，必须在适当的 "interface" 声明下实现并列出所有接口成员，例如 "interface ... with member ..."。</target>
        <note />
      </trans-unit>
      <trans-unit id="typrelMemberDoesNotHaveCorrectNumberOfArguments">
        <source>The member '{0}' does not have the correct number of arguments. The required signature is '{1}'.</source>
        <target state="translated">成员“{0}”不具有正确数目的参数。所需签名为“{1}”。</target>
        <note />
      </trans-unit>
      <trans-unit id="typrelMemberDoesNotHaveCorrectNumberOfTypeParameters">
        <source>The member '{0}' does not have the correct number of method type parameters. The required signature is '{1}'.</source>
        <target state="translated">成员“{0}”不具有正确数目的方法类型参数。所需签名为“{1}”。</target>
        <note />
      </trans-unit>
      <trans-unit id="typrelMemberDoesNotHaveCorrectKindsOfGenericParameters">
        <source>The member '{0}' does not have the correct kinds of generic parameters. The required signature is '{1}'.</source>
        <target state="translated">成员“{0}”不具有正确种类的泛型参数。所需签名为“{1}”。</target>
        <note />
      </trans-unit>
      <trans-unit id="typrelMemberCannotImplement">
        <source>The member '{0}' cannot be used to implement '{1}'. The required signature is '{2}'.</source>
        <target state="translated">成员“{0}”不能用于实现“{1}”。所需签名为“{2}”。</target>
        <note />
      </trans-unit>
      <trans-unit id="astParseEmbeddedILError">
        <source>Error while parsing embedded IL</source>
        <target state="translated">分析嵌入的 IL 时出错</target>
        <note />
      </trans-unit>
      <trans-unit id="astParseEmbeddedILTypeError">
        <source>Error while parsing embedded IL type</source>
        <target state="translated">分析嵌入的 IL 类型时出错</target>
        <note />
      </trans-unit>
      <trans-unit id="astDeprecatedIndexerNotation">
        <source>This indexer notation has been removed from the F# language</source>
        <target state="translated">在 F# 语言中，此索引器表示法已删除</target>
        <note />
      </trans-unit>
      <trans-unit id="astInvalidExprLeftHandOfAssignment">
        <source>Invalid expression on left of assignment</source>
        <target state="translated">赋值运算左侧的表达式无效</target>
        <note />
      </trans-unit>
      <trans-unit id="augNoRefEqualsOnStruct">
        <source>The 'ReferenceEquality' attribute cannot be used on structs. Consider using the 'StructuralEquality' attribute instead, or implement an override for 'System.Object.Equals(obj)'.</source>
        <target state="translated">不能对结构使用 "ReferenceEquality" 特性。请考虑改用 "StructuralEquality" 特性，或实现对 "System.Object.Equals(obj)" 的重写。</target>
        <note />
      </trans-unit>
      <trans-unit id="augInvalidAttrs">
        <source>This type uses an invalid mix of the attributes 'NoEquality', 'ReferenceEquality', 'StructuralEquality', 'NoComparison' and 'StructuralComparison'</source>
        <target state="translated">此类型使用的 "NoEquality"、"ReferenceEquality"、"StructuralEquality"、"NoComparison" 和 "StructuralComparison" 特性组合无效</target>
        <note />
      </trans-unit>
      <trans-unit id="augNoEqualityNeedsNoComparison">
        <source>The 'NoEquality' attribute must be used in conjunction with the 'NoComparison' attribute</source>
        <target state="translated">"NoEquality" 特性必须与 "NoComparison" 特性结合使用</target>
        <note />
      </trans-unit>
      <trans-unit id="augStructCompNeedsStructEquality">
        <source>The 'StructuralComparison' attribute must be used in conjunction with the 'StructuralEquality' attribute</source>
        <target state="translated">"StructuralComparison" 特性必须与 "StructuralEquality" 特性结合使用</target>
        <note />
      </trans-unit>
      <trans-unit id="augStructEqNeedsNoCompOrStructComp">
        <source>The 'StructuralEquality' attribute must be used in conjunction with the 'NoComparison' or 'StructuralComparison' attributes</source>
        <target state="translated">"StructuralEquality" 特性必须与 "NoComparison" 或 "StructuralComparison" 特性结合使用</target>
        <note />
      </trans-unit>
      <trans-unit id="augTypeCantHaveRefEqAndStructAttrs">
        <source>A type cannot have both the 'ReferenceEquality' and 'StructuralEquality' or 'StructuralComparison' attributes</source>
        <target state="translated">一个类型不能同时具有 "ReferenceEquality" 特性和 "StructuralEquality" 或 "StructuralComparison" 特性</target>
        <note />
      </trans-unit>
      <trans-unit id="augOnlyCertainTypesCanHaveAttrs">
        <source>Only record, union, exception and struct types may be augmented with the 'ReferenceEquality', 'StructuralEquality' and 'StructuralComparison' attributes</source>
        <target state="translated">只可以利用 "ReferenceEquality"、"StructuralEquality" 和 "StructuralComparison" 特性来扩大记录、联合、异常和结构类型</target>
        <note />
      </trans-unit>
      <trans-unit id="augRefEqCantHaveObjEquals">
        <source>A type with attribute 'ReferenceEquality' cannot have an explicit implementation of 'Object.Equals(obj)', 'System.IEquatable&lt;_&gt;' or 'System.Collections.IStructuralEquatable'</source>
        <target state="translated">具有 "ReferenceEquality" 属性的类型不能具有 "Object.Equals(obj)"、"System.IEquatable&lt;_&gt;" 或 "System.Collections.IStructuralEquatable" 的显式实现</target>
        <note />
      </trans-unit>
      <trans-unit id="augCustomEqNeedsObjEquals">
        <source>A type with attribute 'CustomEquality' must have an explicit implementation of at least one of 'Object.Equals(obj)', 'System.IEquatable&lt;_&gt;' or 'System.Collections.IStructuralEquatable'</source>
        <target state="translated">带有 "CustomEquality" 属性必须至少具有 "Object.Equals(obj)"、"System.IEquatable&lt;_&gt;" 或 "System.Collections.IStructuralEquatable" 三者之一的显式实现</target>
        <note />
      </trans-unit>
      <trans-unit id="augCustomCompareNeedsIComp">
        <source>A type with attribute 'CustomComparison' must have an explicit implementation of at least one of 'System.IComparable' or 'System.Collections.IStructuralComparable'</source>
        <target state="translated">具有特性 "CustomComparison" 的类型必须至少显式实现 "System.IComparable" 或 "System.Collections.IStructuralComparable" 中的一个</target>
        <note />
      </trans-unit>
      <trans-unit id="augNoEqNeedsNoObjEquals">
        <source>A type with attribute 'NoEquality' should not usually have an explicit implementation of 'Object.Equals(obj)'. Disable this warning if this is intentional for interoperability purposes</source>
        <target state="translated">具有特性 "NoEquality" 通常不应显式实现 "Object.Equals(obj)"。如果这是为了实现互操作性而特意这样做的，请禁用此警告</target>
        <note />
      </trans-unit>
      <trans-unit id="augNoCompCantImpIComp">
        <source>A type with attribute 'NoComparison' should not usually have an explicit implementation of 'System.IComparable', 'System.IComparable&lt;_&gt;' or 'System.Collections.IStructuralComparable'. Disable this warning if this is intentional for interoperability purposes</source>
        <target state="translated">具有 "NoComparison" 属性的类型通常不应具有 "System.IComparable"、"System.IComparable&lt;_&gt;" 或 "System.Collections.IStructuralComparable" 的显式实现。如果专用于互操作性用途，请禁用此警告</target>
        <note />
      </trans-unit>
      <trans-unit id="augCustomEqNeedsNoCompOrCustomComp">
        <source>The 'CustomEquality' attribute must be used in conjunction with the 'NoComparison' or 'CustomComparison' attributes</source>
        <target state="translated">"CustomEquality" 特性必须与 "NoComparison" 或 "CustomComparison" 特性结合使用</target>
        <note />
      </trans-unit>
      <trans-unit id="forPositionalSpecifiersNotPermitted">
        <source>Positional specifiers are not permitted in format strings</source>
        <target state="translated">格式字符串中不得有位置说明符</target>
        <note />
      </trans-unit>
      <trans-unit id="forMissingFormatSpecifier">
        <source>Missing format specifier</source>
        <target state="translated">缺少格式说明符</target>
        <note />
      </trans-unit>
      <trans-unit id="forFlagSetTwice">
        <source>'{0}' flag set twice</source>
        <target state="translated">“{0}”标志设置了两次</target>
        <note />
      </trans-unit>
      <trans-unit id="forPrefixFlagSpacePlusSetTwice">
        <source>Prefix flag (' ' or '+') set twice</source>
        <target state="translated">前缀标志(" " 或 "+")设置了两次</target>
        <note />
      </trans-unit>
      <trans-unit id="forHashSpecifierIsInvalid">
        <source>The # formatting modifier is invalid in F#</source>
        <target state="translated"># 格式修饰符在 F# 中无效</target>
        <note />
      </trans-unit>
      <trans-unit id="forBadPrecision">
        <source>Bad precision in format specifier</source>
        <target state="translated">格式说明符中的精度错误</target>
        <note />
      </trans-unit>
      <trans-unit id="forBadWidth">
        <source>Bad width in format specifier</source>
        <target state="translated">格式说明符中的宽度错误</target>
        <note />
      </trans-unit>
      <trans-unit id="forDoesNotSupportZeroFlag">
        <source>'{0}' format does not support '0' flag</source>
        <target state="translated">“{0}”格式不支持“0”标志</target>
        <note />
      </trans-unit>
      <trans-unit id="forPrecisionMissingAfterDot">
        <source>Precision missing after the '.'</source>
        <target state="translated">"." 后缺少精度</target>
        <note />
      </trans-unit>
      <trans-unit id="forFormatDoesntSupportPrecision">
        <source>'{0}' format does not support precision</source>
        <target state="translated">“{0}”格式不支持精度</target>
        <note />
      </trans-unit>
      <trans-unit id="forBadFormatSpecifier">
        <source>Bad format specifier (after l or L): Expected ld,li,lo,lu,lx or lX. In F# code you can use %d, %x, %o or %u instead, which are overloaded to work with all basic integer types.</source>
        <target state="translated">错误的格式说明符(位于 l 或 L 之后): 应为 ld、li、lo、lu、lx 或 lX。在 F# 代码中，可以改用 %d、%x、%o 或 %u，这些项将被重载以用于所有基本整数类型。</target>
        <note />
      </trans-unit>
      <trans-unit id="forLIsUnnecessary">
        <source>The 'l' or 'L' in this format specifier is unnecessary. In F# code you can use %d, %x, %o or %u instead, which are overloaded to work with all basic integer types.</source>
        <target state="translated">此格式说明符中不需要 "l" 或 "L"。在 F# 代码中，可以改用 %d、%x、%o 或 %u，这些项将被重载以用于所有基本整数类型。</target>
        <note />
      </trans-unit>
      <trans-unit id="forHIsUnnecessary">
        <source>The 'h' or 'H' in this format specifier is unnecessary. You can use %d, %x, %o or %u instead, which are overloaded to work with all basic integer types.</source>
        <target state="translated">此格式说明符中不需要 "h" 或 "H"。可以改用 %d、%x、%o 或 %u，这些项将被重载以用于所有基本整数类型。</target>
        <note />
      </trans-unit>
      <trans-unit id="forDoesNotSupportPrefixFlag">
        <source>'{0}' does not support prefix '{1}' flag</source>
        <target state="translated">“{0}”不支持前缀“{1}”标志</target>
        <note />
      </trans-unit>
      <trans-unit id="forBadFormatSpecifierGeneral">
        <source>Bad format specifier: '{0}'</source>
        <target state="translated">错误的格式说明符: '{0}'</target>
        <note />
      </trans-unit>
      <trans-unit id="elSysEnvExitDidntExit">
        <source>System.Environment.Exit did not exit</source>
        <target state="translated">System.Environment.Exit 未退出</target>
        <note />
      </trans-unit>
      <trans-unit id="elDeprecatedOperator">
        <source>The treatment of this operator is now handled directly by the F# compiler and its meaning cannot be redefined</source>
        <target state="translated">此时将通过 F# 编译器直接操作对此运算符的处理，并且不能重新定义其含义</target>
        <note />
      </trans-unit>
      <trans-unit id="chkProtectedOrBaseCalled">
        <source>A protected member is called or 'base' is being used. This is only allowed in the direct implementation of members since they could escape their object scope.</source>
        <target state="translated">调用了受保护的成员或正在使用 "base"。只能在对成员的直接实现中这样做，因为它们可能会超出其对象范围。</target>
        <note />
      </trans-unit>
      <trans-unit id="chkByrefUsedInInvalidWay">
        <source>The byref-typed variable '{0}' is used in an invalid way. Byrefs cannot be captured by closures or passed to inner functions.</source>
        <target state="translated">byref 类型化变量“{0}”的使用方式无效。不能由闭包来捕获 Byref，也不能将其传递给内部函数。</target>
        <note />
      </trans-unit>
      <trans-unit id="chkBaseUsedInInvalidWay">
        <source>The 'base' keyword is used in an invalid way. Base calls cannot be used in closures. Consider using a private member to make base calls.</source>
        <target state="translated">"base" 关键字的使用方式无效。在闭包中不能使用 base 调用。请考虑使用私有成员进行 base 调用。</target>
        <note />
      </trans-unit>
      <trans-unit id="chkVariableUsedInInvalidWay">
        <source>The variable '{0}' is used in an invalid way</source>
        <target state="translated">变量“{0}”的使用方式无效</target>
        <note />
      </trans-unit>
      <trans-unit id="chkTypeLessAccessibleThanType">
        <source>The type '{0}' is less accessible than the value, member or type '{1}' it is used in.</source>
        <target state="translated">类型“{0}”的可访问性低于其所用于的值、成员或类型“{1}”。</target>
        <note />
      </trans-unit>
      <trans-unit id="chkSystemVoidOnlyInTypeof">
        <source>'System.Void' can only be used as 'typeof&lt;System.Void&gt;' in F#</source>
        <target state="translated">"System.Void" 只能在 F# 中用作 "typeof&lt;System.Void&gt;"</target>
        <note />
      </trans-unit>
      <trans-unit id="chkErrorUseOfByref">
        <source>A type instantiation involves a byref type. This is not permitted by the rules of Common IL.</source>
        <target state="translated">某个类型实例化涉及 byref 类型。通用 IL 的规则不允许这样做。</target>
        <note />
      </trans-unit>
      <trans-unit id="chkErrorContainsCallToRethrow">
        <source>Calls to 'reraise' may only occur directly in a handler of a try-with</source>
        <target state="translated">只可以在 try-with 的处理程序中直接调用 "reraise"</target>
        <note />
      </trans-unit>
      <trans-unit id="chkSplicingOnlyInQuotations">
        <source>Expression-splicing operators may only be used within quotations</source>
        <target state="translated">表达式拼接运算符只能在引号内使用</target>
        <note />
      </trans-unit>
      <trans-unit id="chkNoFirstClassSplicing">
        <source>First-class uses of the expression-splicing operator are not permitted</source>
        <target state="translated">不允许优先使用表达式拼接运算符</target>
        <note />
      </trans-unit>
      <trans-unit id="chkNoFirstClassAddressOf">
        <source>First-class uses of the address-of operators are not permitted</source>
        <target state="translated">不允许优先使用 address-of 运算符</target>
        <note />
      </trans-unit>
      <trans-unit id="chkNoFirstClassRethrow">
        <source>First-class uses of the 'reraise' function is not permitted</source>
        <target state="translated">不允许优先使用 "reraise" 函数</target>
        <note />
      </trans-unit>
      <trans-unit id="chkNoByrefAtThisPoint">
        <source>The byref typed value '{0}' cannot be used at this point</source>
        <target state="translated">此时无法使用 byref 类型化值“{0}”</target>
        <note />
      </trans-unit>
      <trans-unit id="chkLimitationsOfBaseKeyword">
        <source>'base' values may only be used to make direct calls to the base implementations of overridden members</source>
        <target state="translated">"base" 值只能用于直接调用重写成员的基实现</target>
        <note />
      </trans-unit>
      <trans-unit id="chkNoAddressOfAtThisPoint">
        <source>The address of the variable '{0}' cannot be used at this point</source>
        <target state="translated">此时无法使用变量“{0}”的地址</target>
        <note />
      </trans-unit>
      <trans-unit id="chkNoAddressStaticFieldAtThisPoint">
        <source>The address of the static field '{0}' cannot be used at this point</source>
        <target state="translated">此时无法使用静态字段“{0}”的地址</target>
        <note />
      </trans-unit>
      <trans-unit id="chkNoAddressFieldAtThisPoint">
        <source>The address of the field '{0}' cannot be used at this point</source>
        <target state="translated">此时无法使用字段“{0}”的地址</target>
        <note />
      </trans-unit>
      <trans-unit id="chkNoAddressOfArrayElementAtThisPoint">
        <source>The address of an array element cannot be used at this point</source>
        <target state="translated">此时无法使用某个数组元素的地址</target>
        <note />
      </trans-unit>
      <trans-unit id="chkFirstClassFuncNoByref">
        <source>The type of a first-class function cannot contain byrefs</source>
        <target state="translated">第一类函数的类型不能包含 byref</target>
        <note />
      </trans-unit>
      <trans-unit id="chkReturnTypeNoByref">
        <source>A method return type would contain byrefs which is not permitted</source>
        <target state="translated">方法返回类型将包含不允许使用的 byref</target>
        <note />
      </trans-unit>
      <trans-unit id="chkInvalidCustAttrVal">
        <source>Invalid custom attribute value (not a constant or literal)</source>
        <target state="translated">自定义特性值无效(不是常数或文本)</target>
        <note />
      </trans-unit>
      <trans-unit id="chkAttrHasAllowMultiFalse">
        <source>The attribute type '{0}' has 'AllowMultiple=false'. Multiple instances of this attribute cannot be attached to a single language element.</source>
        <target state="translated">特性类型“{0}”具有“AllowMultiple=false”。不能向单个语言元素附加此特性的多个实例。</target>
        <note />
      </trans-unit>
      <trans-unit id="chkMemberUsedInInvalidWay">
        <source>The member '{0}' is used in an invalid way. A use of '{1}' has been inferred prior to its definition at or near '{2}'. This is an invalid forward reference.</source>
        <target state="translated">成员“{0}”的使用方式无效。在“{2}”处或其附近给出定义之前，已推理使用了“{1}”。这是无效的前向引用。</target>
        <note />
      </trans-unit>
      <trans-unit id="chkNoByrefAsTopValue">
        <source>A byref typed value would be stored here. Top-level let-bound byref values are not permitted.</source>
        <target state="translated">将在此处存储 byref 类型化值。不允许使用顶级的 let 绑定的 byref 值。</target>
        <note />
      </trans-unit>
      <trans-unit id="chkReflectedDefCantSplice">
        <source>[&lt;ReflectedDefinition&gt;] terms cannot contain uses of the prefix splice operator '%'</source>
        <target state="translated">[&lt;ReflectedDefinition&gt;] 条件中不能使用前缀拼接运算符 "%"</target>
        <note />
      </trans-unit>
      <trans-unit id="chkEntryPointUsage">
        <source>A function labeled with the 'EntryPointAttribute' attribute must be the last declaration in the last file in the compilation sequence.</source>
        <target state="translated">用 "EntryPointAttribute" 特性标记的函数必须是编译序列中最后一个文件中的最后一个声明。</target>
        <note />
      </trans-unit>
      <trans-unit id="chkUnionCaseCompiledForm">
        <source>compiled form of the union case</source>
        <target state="translated">联合用例的已编译形式</target>
        <note />
      </trans-unit>
      <trans-unit id="chkUnionCaseDefaultAugmentation">
        <source>default augmentation of the union case</source>
        <target state="translated">联合用例的默认扩大</target>
        <note />
      </trans-unit>
      <trans-unit id="chkPropertySameNameMethod">
        <source>The property '{0}' has the same name as a method in type '{1}'.</source>
        <target state="translated">属性“{0}”与类型“{1}”中的某个方法具有相同的名称。</target>
        <note />
      </trans-unit>
      <trans-unit id="chkGetterSetterDoNotMatchAbstract">
        <source>The property '{0}' of type '{1}' has a getter and a setter that do not match. If one is abstract then the other must be as well.</source>
        <target state="translated">类型为“{1}”的属性“{0}”存在不匹配的 Getter 和 Setter。如果其中一个是抽象的，则另一个也必须是抽象的。</target>
        <note />
      </trans-unit>
      <trans-unit id="chkPropertySameNameIndexer">
        <source>The property '{0}' has the same name as another property in type '{1}', but one takes indexer arguments and the other does not. You may be missing an indexer argument to one of your properties.</source>
        <target state="translated">属性“{0}”与类型“{1}”中的另一个属性具有相同的名称，但是其中一个属性采用了索引器参数，而另一个属性未采用。可能缺少其中一个属性的索引器参数。</target>
        <note />
      </trans-unit>
      <trans-unit id="chkCantStoreByrefValue">
        <source>A type would store a byref typed value. This is not permitted by Common IL.</source>
        <target state="translated">某个类型将存储 byref 类型化值。通用 IL 不允许这样做。</target>
        <note />
      </trans-unit>
      <trans-unit id="chkDuplicateMethod">
        <source>Duplicate method. The method '{0}' has the same name and signature as another method in type '{1}'.</source>
        <target state="translated">重复方法。方法“{0}”与类型“{1}”中的另一个方法具有相同的名称和签名。</target>
        <note />
      </trans-unit>
      <trans-unit id="chkDuplicateMethodWithSuffix">
        <source>Duplicate method. The method '{0}' has the same name and signature as another method in type '{1}' once tuples, functions, units of measure and/or provided types are erased.</source>
        <target state="translated">重复方法。清除元组、函数、度量单位和/或提供的类型后，方法“{0}”与类型“{1}”中的另一个方法具有相同的名称和签名。</target>
        <note />
      </trans-unit>
      <trans-unit id="chkDuplicateMethodCurried">
        <source>The method '{0}' has curried arguments but has the same name as another method in type '{1}'. Methods with curried arguments cannot be overloaded. Consider using a method taking tupled arguments.</source>
        <target state="translated">方法“{0}”具有扩充参数，并且与类型“{1}”中的另一个方法具有相同的名称。无法重载具有扩充参数的方法。请考虑使用采用元组化参数的方法。</target>
        <note />
      </trans-unit>
      <trans-unit id="chkCurriedMethodsCantHaveOutParams">
        <source>Methods with curried arguments cannot declare 'out', 'ParamArray', 'optional', 'ReflectedDefinition', 'byref', 'CallerLineNumber', 'CallerMemberName', or 'CallerFilePath' arguments</source>
        <target state="translated">具有扩充参数的方法不能声明 "out"、"ParamArray"、"optional"、"ReflectedDefinition"、"byref"、"CallerLineNumber"、"CallerMemberName" 或 "CallerFilePath" 参数</target>
        <note />
      </trans-unit>
      <trans-unit id="chkDuplicateProperty">
        <source>Duplicate property. The property '{0}' has the same name and signature as another property in type '{1}'.</source>
        <target state="translated">重复属性。属性“{0}”与类型“{1}”中的另一个属性具有相同的名称和签名。</target>
        <note />
      </trans-unit>
      <trans-unit id="chkDuplicatePropertyWithSuffix">
        <source>Duplicate property. The property '{0}' has the same name and signature as another property in type '{1}' once tuples, functions, units of measure and/or provided types are erased.</source>
        <target state="translated">重复属性。清除元组、函数、度量单位和/或提供的类型后，属性“{0}”与类型“{1}”中的另一个属性具有相同的名称和签名。</target>
        <note />
      </trans-unit>
      <trans-unit id="chkDuplicateMethodInheritedType">
        <source>Duplicate method. The abstract method '{0}' has the same name and signature as an abstract method in an inherited type.</source>
        <target state="translated">重复方法。抽象方法“{0}”与继承类型中的某个抽象方法具有相同的名称和签名。</target>
        <note />
      </trans-unit>
      <trans-unit id="chkDuplicateMethodInheritedTypeWithSuffix">
        <source>Duplicate method. The abstract method '{0}' has the same name and signature as an abstract method in an inherited type once tuples, functions, units of measure and/or provided types are erased.</source>
        <target state="translated">重复方法。在清除元组、函数、度量单位和/或所提供类型后，抽象方法“{0}”与继承类型中的某个抽象方法具有相同的名称和签名。</target>
        <note />
      </trans-unit>
      <trans-unit id="chkMultipleGenericInterfaceInstantiations">
        <source>This type implements the same interface at different generic instantiations '{0}' and '{1}'. This is not permitted in this version of F#.</source>
        <target state="translated">此类型在不同的泛型实例化“{0}”和“{1}”实现了同样的接口。这在该版本 F# 中是不允许的。</target>
        <note />
      </trans-unit>
      <trans-unit id="chkValueWithDefaultValueMustHaveDefaultValue">
        <source>The type of a field using the 'DefaultValue' attribute must admit default initialization, i.e. have 'null' as a proper value or be a struct type whose fields all admit default initialization. You can use 'DefaultValue(false)' to disable this check</source>
        <target state="translated">使用 "DefaultValue" 特性的字段的类型必须承认默认初始化，也就是说，此类型将 "null" 用作适当的值，或者此类型是一个结构类型，其中的所有字段均承认默认初始化。可以使用 "DefaultValue(false)" 禁用此检查</target>
        <note />
      </trans-unit>
      <trans-unit id="chkNoByrefInTypeAbbrev">
        <source>The type abbreviation contains byrefs. This is not permitted by F#.</source>
        <target state="translated">类型缩写词包含 byref。F# 不允许这样做。</target>
        <note />
      </trans-unit>
      <trans-unit id="crefBoundVarUsedInSplice">
        <source>The variable '{0}' is bound in a quotation but is used as part of a spliced expression. This is not permitted since it may escape its scope.</source>
        <target state="translated">虽然变量“{0}”在某个引用内容中进行了绑定，但它用作拼接表达式的一部分。不允许这样做，因为该变量可能会超出其范围。</target>
        <note />
      </trans-unit>
      <trans-unit id="crefQuotationsCantContainGenericExprs">
        <source>Quotations cannot contain uses of generic expressions</source>
        <target state="translated">引用内容中不能使用泛型表达式</target>
        <note />
      </trans-unit>
      <trans-unit id="crefQuotationsCantContainGenericFunctions">
        <source>Quotations cannot contain function definitions that are inferred or declared to be generic. Consider adding some type constraints to make this a valid quoted expression.</source>
        <target state="translated">引用内容不能包含推理为或声明为泛型的函数声明。请考虑添加一些类型约束，以使此引用内容成为带引号的有效表达式。</target>
        <note />
      </trans-unit>
      <trans-unit id="crefQuotationsCantContainObjExprs">
        <source>Quotations cannot contain object expressions</source>
        <target state="translated">引用内容不能包含对象表达式</target>
        <note />
      </trans-unit>
      <trans-unit id="crefQuotationsCantContainAddressOf">
        <source>Quotations cannot contain expressions that take the address of a field</source>
        <target state="translated">引用内容不能包含采用字段地址的表达式</target>
        <note />
      </trans-unit>
      <trans-unit id="crefQuotationsCantContainStaticFieldRef">
        <source>Quotations cannot contain expressions that fetch static fields</source>
        <target state="translated">引用内容不能包含获取静态字段的表达式</target>
        <note />
      </trans-unit>
      <trans-unit id="crefQuotationsCantContainInlineIL">
        <source>Quotations cannot contain inline assembly code or pattern matching on arrays</source>
        <target state="translated">引用内容不能包含内联程序集代码或数组模式匹配</target>
        <note />
      </trans-unit>
      <trans-unit id="crefQuotationsCantContainDescendingForLoops">
        <source>Quotations cannot contain descending for loops</source>
        <target state="translated">引用内容不能包含循环的递减</target>
        <note />
      </trans-unit>
      <trans-unit id="crefQuotationsCantFetchUnionIndexes">
        <source>Quotations cannot contain expressions that fetch union case indexes</source>
        <target state="translated">引用内容不能包含获取联合用例索引的表达式</target>
        <note />
      </trans-unit>
      <trans-unit id="crefQuotationsCantSetUnionFields">
        <source>Quotations cannot contain expressions that set union case fields</source>
        <target state="translated">引用内容不能包含设置联合用例字段的表达式</target>
        <note />
      </trans-unit>
      <trans-unit id="crefQuotationsCantSetExceptionFields">
        <source>Quotations cannot contain expressions that set fields in exception values</source>
        <target state="translated">引用内容不能包含设置异常值中的字段的表达式</target>
        <note />
      </trans-unit>
      <trans-unit id="crefQuotationsCantRequireByref">
        <source>Quotations cannot contain expressions that require byref pointers</source>
        <target state="translated">引用内容不能包含需要 byref 指针的表达式</target>
        <note />
      </trans-unit>
      <trans-unit id="crefQuotationsCantCallTraitMembers">
        <source>Quotations cannot contain expressions that make member constraint calls, or uses of operators that implicitly resolve to a member constraint call</source>
        <target state="translated">引用内容不能包含进行成员约束调用或使用隐式解析为成员约束调用的运算符的表达式</target>
        <note />
      </trans-unit>
      <trans-unit id="crefQuotationsCantContainThisConstant">
        <source>Quotations cannot contain this kind of constant</source>
        <target state="translated">引用内容不能包含这种常数</target>
        <note />
      </trans-unit>
      <trans-unit id="crefQuotationsCantContainThisPatternMatch">
        <source>Quotations cannot contain this kind of pattern match</source>
        <target state="translated">引用内容不能包含这种模式匹配</target>
        <note />
      </trans-unit>
      <trans-unit id="crefQuotationsCantContainArrayPatternMatching">
        <source>Quotations cannot contain array pattern matching</source>
        <target state="translated">引用内容不能包含数组模式匹配</target>
        <note />
      </trans-unit>
      <trans-unit id="crefQuotationsCantContainThisType">
        <source>Quotations cannot contain this kind of type</source>
        <target state="translated">引用内容不能包含这种类型</target>
        <note />
      </trans-unit>
      <trans-unit id="csTypeCannotBeResolvedAtCompileTime">
        <source>The declared type parameter '{0}' cannot be used here since the type parameter cannot be resolved at compile time</source>
        <target state="translated">此处不能使用声明的类型参数“{0}”，因为编译时无法解析该类型参数</target>
        <note />
      </trans-unit>
      <trans-unit id="csCodeLessGeneric">
        <source>This code is less generic than indicated by its annotations. A unit-of-measure specified using '_' has been determined to be '1', i.e. dimensionless. Consider making the code generic, or removing the use of '_'.</source>
        <target state="translated">此代码并不像其批注所述的那样通用。使用“_”指定的度量单位已确定为“1”，即无度量。请考虑使此代码成为泛型代码，或删除对“_”的使用。</target>
        <note />
      </trans-unit>
      <trans-unit id="csTypeInferenceMaxDepth">
        <source>Type inference problem too complicated (maximum iteration depth reached). Consider adding further type annotations.</source>
        <target state="translated">类型推理问题太复杂(已达到最大迭代深度)。请考虑添加更多类型批注。</target>
        <note />
      </trans-unit>
      <trans-unit id="csExpectedArguments">
        <source>Expected arguments to an instance member</source>
        <target state="translated">应为实例成员的参数</target>
        <note />
      </trans-unit>
      <trans-unit id="csIndexArgumentMismatch">
        <source>This indexer expects {0} arguments but is here given {1}</source>
        <target state="translated">此索引器需要 {0} 个参数，而此处给定了 {1} 个参数</target>
        <note />
      </trans-unit>
      <trans-unit id="csExpectTypeWithOperatorButGivenFunction">
        <source>Expecting a type supporting the operator '{0}' but given a function type. You may be missing an argument to a function.</source>
        <target state="translated">应为支持运算符“{0}”的类型，但给定的是函数类型。可能缺少函数的参数。</target>
        <note />
      </trans-unit>
      <trans-unit id="csExpectTypeWithOperatorButGivenTuple">
        <source>Expecting a type supporting the operator '{0}' but given a tuple type</source>
        <target state="translated">需要一个支持运算符“{0}”的类型，但提供的是元组类型</target>
        <note />
      </trans-unit>
      <trans-unit id="csTypesDoNotSupportOperator">
        <source>None of the types '{0}' support the operator '{1}'</source>
        <target state="translated">任何类型“{0}”都不支持运算符“{1}”</target>
        <note />
      </trans-unit>
      <trans-unit id="csTypeDoesNotSupportOperator">
        <source>The type '{0}' does not support the operator '{1}'</source>
        <target state="translated">类型“{0}”不支持运算符“{1}”</target>
        <note />
      </trans-unit>
      <trans-unit id="csTypesDoNotSupportOperatorNullable">
        <source>None of the types '{0}' support the operator '{1}'. Consider opening the module 'Microsoft.FSharp.Linq.NullableOperators'.</source>
        <target state="translated">任何类型“{0}”都不支持运算符“{1}”。请考虑打开模块“Microsoft.FSharp.Linq.NullableOperators”。</target>
        <note />
      </trans-unit>
      <trans-unit id="csTypeDoesNotSupportOperatorNullable">
        <source>The type '{0}' does not support the operator '{1}'. Consider opening the module 'Microsoft.FSharp.Linq.NullableOperators'.</source>
        <target state="translated">类型“{0}”不支持运算符“{1}”。请考虑打开模块“Microsoft.FSharp.Linq.NullableOperators”。</target>
        <note />
      </trans-unit>
      <trans-unit id="csTypeDoesNotSupportConversion">
        <source>The type '{0}' does not support a conversion to the type '{1}'</source>
        <target state="translated">类型“{0}”不支持转换为类型“{1}”</target>
        <note />
      </trans-unit>
      <trans-unit id="csMethodFoundButIsStatic">
        <source>The type '{0}' has a method '{1}' (full name '{2}'), but the method is static</source>
        <target state="translated">类型“{0}”具有方法“{1}”(全名为“{2}”)，但此方法是静态的</target>
        <note />
      </trans-unit>
      <trans-unit id="csMethodFoundButIsNotStatic">
        <source>The type '{0}' has a method '{1}' (full name '{2}'), but the method is not static</source>
        <target state="translated">类型“{0}”具有方法“{1}”(全名为“{2}”)，但此方法不是静态的</target>
        <note />
      </trans-unit>
      <trans-unit id="csStructConstraintInconsistent">
        <source>The constraints 'struct' and 'not struct' are inconsistent</source>
        <target state="translated">约束“struct”和“not struct”不一致</target>
        <note />
      </trans-unit>
      <trans-unit id="csTypeDoesNotHaveNull">
        <source>The type '{0}' does not have 'null' as a proper value</source>
        <target state="translated">类型“{0}”未将“null”用作适当的值</target>
        <note />
      </trans-unit>
      <trans-unit id="csNullableTypeDoesNotHaveNull">
        <source>The type '{0}' does not have 'null' as a proper value. To create a null value for a Nullable type use 'System.Nullable()'.</source>
        <target state="translated">类型“{0}”未将“null”用作适当的值。若要为可以为 null 的类型创建 null 值，请使用“System.Nullable()”。</target>
        <note />
      </trans-unit>
      <trans-unit id="csTypeDoesNotSupportComparison1">
        <source>The type '{0}' does not support the 'comparison' constraint because it has the 'NoComparison' attribute</source>
        <target state="translated">类型“{0}”不支持“comparison”约束，因为它具有“NoComparison”特性</target>
        <note />
      </trans-unit>
      <trans-unit id="csTypeDoesNotSupportComparison2">
        <source>The type '{0}' does not support the 'comparison' constraint. For example, it does not support the 'System.IComparable' interface</source>
        <target state="translated">类型“{0}”不支持“comparison”约束。例如，它不支持“System.IComparable”接口</target>
        <note />
      </trans-unit>
      <trans-unit id="csTypeDoesNotSupportComparison3">
        <source>The type '{0}' does not support the 'comparison' constraint because it is a record, union or struct with one or more structural element types which do not support the 'comparison' constraint. Either avoid the use of comparison with this type, or add the 'StructuralComparison' attribute to the type to determine which field type does not support comparison</source>
        <target state="translated">类型“{0}”不支持“comparison”约束，因为它是一个记录、联合或结构，其中的一个或多个结构化元素类型不支持“comparison”约束。请避免对此类型使用比较，或将“StructuralComparison”特性添加到此类型以确定哪些字段类型不支持比较</target>
        <note />
      </trans-unit>
      <trans-unit id="csTypeDoesNotSupportEquality1">
        <source>The type '{0}' does not support the 'equality' constraint because it has the 'NoEquality' attribute</source>
        <target state="translated">类型“{0}”不支持“equality”约束，因为它具有“NoEquality”特性</target>
        <note />
      </trans-unit>
      <trans-unit id="csTypeDoesNotSupportEquality2">
        <source>The type '{0}' does not support the 'equality' constraint because it is a function type</source>
        <target state="translated">类型“{0}”不支持“equality”约束，因为它是函数类型</target>
        <note />
      </trans-unit>
      <trans-unit id="csTypeDoesNotSupportEquality3">
        <source>The type '{0}' does not support the 'equality' constraint because it is a record, union or struct with one or more structural element types which do not support the 'equality' constraint. Either avoid the use of equality with this type, or add the 'StructuralEquality' attribute to the type to determine which field type does not support equality</source>
        <target state="translated">类型“{0}”不支持“equality”约束，因为它是一个记录、联合或结构，其中的一个或多个结构化元素类型不支持“equality”约束。请避免对此类型使用相等运算，或将“StructuralEquality”特性添加到此类型以确定哪些字段类型不支持相等运算</target>
        <note />
      </trans-unit>
      <trans-unit id="csTypeIsNotEnumType">
        <source>The type '{0}' is not a CLI enum type</source>
        <target state="translated">类型“{0}”不是 CLI 枚举类型</target>
        <note />
      </trans-unit>
      <trans-unit id="csTypeHasNonStandardDelegateType">
        <source>The type '{0}' has a non-standard delegate type</source>
        <target state="translated">类型“{0}”具有非标准委托类型</target>
        <note />
      </trans-unit>
      <trans-unit id="csTypeIsNotDelegateType">
        <source>The type '{0}' is not a CLI delegate type</source>
        <target state="translated">类型“{0}”不是 CLI 委托类型</target>
        <note />
      </trans-unit>
      <trans-unit id="csTypeParameterCannotBeNullable">
        <source>This type parameter cannot be instantiated to 'Nullable'. This is a restriction imposed in order to ensure the meaning of 'null' in some CLI languages is not confusing when used in conjunction with 'Nullable' values.</source>
        <target state="translated">无法将此类型参数实例化为“Nullable”。此限制是强制实施的，旨在确保在某些 CLI 语言中将“null”与“Nullable”值一起使用时，不会混淆二者的含义。</target>
        <note />
      </trans-unit>
      <trans-unit id="csGenericConstructRequiresStructType">
        <source>A generic construct requires that the type '{0}' is a CLI or F# struct type</source>
        <target state="translated">泛型构造要求类型“{0}”是 CLI 或 F# 结构类型</target>
        <note />
      </trans-unit>
      <trans-unit id="csGenericConstructRequiresUnmanagedType">
        <source>A generic construct requires that the type '{0}' is an unmanaged type</source>
        <target state="translated">泛型构造要求类型“{0}”是非托管类型</target>
        <note />
      </trans-unit>
      <trans-unit id="csTypeNotCompatibleBecauseOfPrintf">
        <source>The type '{0}' is not compatible with any of the types {1}, arising from the use of a printf-style format string</source>
        <target state="translated">类型“{0}”与类型 {1} 中的任何类型都不兼容，因为使用了 printf 样式的格式字符串</target>
        <note />
      </trans-unit>
      <trans-unit id="csGenericConstructRequiresReferenceSemantics">
        <source>A generic construct requires that the type '{0}' have reference semantics, but it does not, i.e. it is a struct</source>
        <target state="translated">泛型构造要求类型“{0}”具有引用语义，而该类型没有引用语义，也就是说，该类型是一个结构</target>
        <note />
      </trans-unit>
      <trans-unit id="csGenericConstructRequiresNonAbstract">
        <source>A generic construct requires that the type '{0}' be non-abstract</source>
        <target state="translated">泛型构造要求类型“{0}”是非抽象的</target>
        <note />
      </trans-unit>
      <trans-unit id="csGenericConstructRequiresPublicDefaultConstructor">
        <source>A generic construct requires that the type '{0}' have a public default constructor</source>
        <target state="translated">泛型构造要求类型“{0}”具有公共的默认构造函数</target>
        <note />
      </trans-unit>
      <trans-unit id="csTypeInstantiationLengthMismatch">
        <source>Type instantiation length mismatch</source>
        <target state="translated">类型实例化长度不匹配</target>
        <note />
      </trans-unit>
      <trans-unit id="csOptionalArgumentNotPermittedHere">
        <source>Optional arguments not permitted here</source>
        <target state="translated">此处不允许可选参数</target>
        <note />
      </trans-unit>
      <trans-unit id="csMemberIsNotStatic">
        <source>{0} is not a static member</source>
        <target state="translated">{0} 不是静态成员</target>
        <note />
      </trans-unit>
      <trans-unit id="csMemberIsNotInstance">
        <source>{0} is not an instance member</source>
        <target state="translated">{0} 不是实例成员</target>
        <note />
      </trans-unit>
      <trans-unit id="csArgumentLengthMismatch">
        <source>Argument length mismatch</source>
        <target state="translated">参数长度不匹配</target>
        <note />
      </trans-unit>
      <trans-unit id="csArgumentTypesDoNotMatch">
        <source>The argument types don't match</source>
        <target state="translated">参数类型不匹配</target>
        <note />
      </trans-unit>
      <trans-unit id="csMethodExpectsParams">
        <source>This method expects a CLI 'params' parameter in this position. 'params' is a way of passing a variable number of arguments to a method in languages such as C#. Consider passing an array for this argument</source>
        <target state="translated">此方法需要在此位置提供有 CLI“params”参数。“params”是一种用于在 C# 等语言中向某个方法传递数量可变的参数的方式。请考虑为此参数传递一个数组</target>
        <note />
      </trans-unit>
      <trans-unit id="csMemberIsNotAccessible">
        <source>The member or object constructor '{0}' is not {1}</source>
        <target state="translated">成员或对象构造函数“{0}”不是 {1}</target>
        <note />
      </trans-unit>
      <trans-unit id="csMemberIsNotAccessible2">
        <source>The member or object constructor '{0}' is not {1}. Private members may only be accessed from within the declaring type. Protected members may only be accessed from an extending type and cannot be accessed from inner lambda expressions.</source>
        <target state="translated">成员或对象构造函数“{0}”不是 {1}。只可以从声明类型中访问私有成员。只可以从扩展类型访问受保护的成员，而不能从内部 lambda 表达式访问这些成员。</target>
        <note />
      </trans-unit>
      <trans-unit id="csMethodIsNotAStaticMethod">
        <source>{0} is not a static method</source>
        <target state="translated">{0} 不是静态方法</target>
        <note />
      </trans-unit>
      <trans-unit id="csMethodIsNotAnInstanceMethod">
        <source>{0} is not an instance method</source>
        <target state="translated">{0} 不是实例方法</target>
        <note />
      </trans-unit>
      <trans-unit id="csMemberHasNoArgumentOrReturnProperty">
        <source>The member or object constructor '{0}' has no argument or settable return property '{1}'. {2}.</source>
        <target state="translated">成员或对象构造函数“{0}”没有参数或可设置的返回属性“{1}”。{2}。</target>
        <note />
      </trans-unit>
      <trans-unit id="csCtorHasNoArgumentOrReturnProperty">
        <source>The object constructor '{0}' has no argument or settable return property '{1}'. {2}.</source>
        <target state="translated">对象构造函数“{0}”无参数或无可设置的返回属性“{1}”。{2}。</target>
        <note />
      </trans-unit>
      <trans-unit id="csRequiredSignatureIs">
        <source>The required signature is {0}</source>
        <target state="translated">所需签名为 {0}</target>
        <note />
      </trans-unit>
      <trans-unit id="csMemberSignatureMismatch">
        <source>The member or object constructor '{0}' requires {1} argument(s). The required signature is '{2}'.</source>
        <target state="translated">成员或对象构造函数“{0}”需要 {1} 个参数。所需签名为“{2}”。</target>
        <note />
      </trans-unit>
      <trans-unit id="csMemberSignatureMismatch2">
        <source>The member or object constructor '{0}' requires {1} additional argument(s). The required signature is '{2}'.</source>
        <target state="translated">成员或对象构造函数“{0}”需要 {1} 个附加参数。所需签名为“{2}”。</target>
        <note />
      </trans-unit>
      <trans-unit id="csMemberSignatureMismatch3">
        <source>The member or object constructor '{0}' requires {1} argument(s). The required signature is '{2}'. Some names for missing arguments are {3}.</source>
        <target state="translated">成员或对象构造函数“{0}”需要 {1} 个参数。所需签名为“{2}”。一些缺少的参数的名称为 {3}。</target>
        <note />
      </trans-unit>
      <trans-unit id="csMemberSignatureMismatch4">
        <source>The member or object constructor '{0}' requires {1} additional argument(s). The required signature is '{2}'. Some names for missing arguments are {3}.</source>
        <target state="translated">成员或对象构造函数“{0}”需要 {1} 个附加参数。所需签名为“{2}”。一些缺少的参数的名称为 {3}。</target>
        <note />
      </trans-unit>
      <trans-unit id="csMemberSignatureMismatchArityNamed">
        <source>The member or object constructor '{0}' requires {1} argument(s) but is here given {2} unnamed and {3} named argument(s). The required signature is '{4}'.</source>
        <target state="translated">成员或对象构造函数“{0}”需要 {1} 个参数，而此处给定了 {2} 个未命名参数和 {3} 个已命名参数。所需签名为“{4}”。</target>
        <note />
      </trans-unit>
      <trans-unit id="csMemberSignatureMismatchArity">
        <source>The member or object constructor '{0}' takes {1} argument(s) but is here given {2}. The required signature is '{3}'.</source>
        <target state="translated">成员或对象构造函数“{0}”需要 {1} 个参数，而此处给定了 {2} 个参数。所需签名为“{3}”。</target>
        <note />
      </trans-unit>
      <trans-unit id="csCtorSignatureMismatchArity">
        <source>The object constructor '{0}' takes {1} argument(s) but is here given {2}. The required signature is '{3}'.</source>
        <target state="translated">对象构造函数“{0}”有 {1} 个参数，但此处只提供 {2} 个。所需的签名为“{3}”。</target>
        <note />
      </trans-unit>
      <trans-unit id="csCtorSignatureMismatchArityProp">
        <source>The object constructor '{0}' takes {1} argument(s) but is here given {2}. The required signature is '{3}'. If some of the arguments are meant to assign values to properties, consider separating those arguments with a comma (',').</source>
        <target state="translated">对象构造函数“{0}”有 {1} 个参数，但此处只提供 {2} 个。所需的签名为“{3}”。如果某些参数用于向属性分配值，请考虑使用逗号(",")分隔这些参数。</target>
        <note />
      </trans-unit>
      <trans-unit id="csMemberSignatureMismatchArityType">
        <source>The member or object constructor '{0}' takes {1} type argument(s) but is here given {2}. The required signature is '{3}'.</source>
        <target state="translated">成员或对象构造函数“{0}”需要 {1} 个类型参数，而此处给定了 {2} 个类型参数。所需签名为“{3}”。</target>
        <note />
      </trans-unit>
      <trans-unit id="csMemberNotAccessible">
        <source>A member or object constructor '{0}' taking {1} arguments is not accessible from this code location. All accessible versions of method '{2}' take {3} arguments.</source>
        <target state="translated">无法从此代码位置访问采用 {1} 个参数的成员或对象构造函数“{0}”。方法“{2}”的所有可访问版本都采用了 {3} 个参数。</target>
        <note />
      </trans-unit>
      <trans-unit id="csIncorrectGenericInstantiation">
        <source>Incorrect generic instantiation. No {0} member named '{1}' takes {2} generic arguments.</source>
        <target state="translated">泛型实例化不正确。没有名为“{1}”的 {0} 成员采用 {2} 个泛型参数。</target>
        <note />
      </trans-unit>
      <trans-unit id="csMemberOverloadArityMismatch">
        <source>The member or object constructor '{0}' does not take {1} argument(s). An overload was found taking {2} arguments.</source>
        <target state="translated">成员或对象构造函数“{0}”不采用 {1} 个参数。发现某个重载采用 {2} 个参数。</target>
        <note />
      </trans-unit>
      <trans-unit id="csNoMemberTakesTheseArguments">
        <source>No {0} member or object constructor named '{1}' takes {2} arguments</source>
        <target state="translated">没有名为“{1}”的 {0} 成员或对象构造函数采用 {2} 个参数</target>
        <note />
      </trans-unit>
      <trans-unit id="csNoMemberTakesTheseArguments2">
        <source>No {0} member or object constructor named '{1}' takes {2} arguments. Note the call to this member also provides {3} named arguments.</source>
        <target state="translated">没有名为“{1}”的 {0} 成员或对象构造函数采用 {2} 个参数。注意，调用此成员也会提供 {3} 个已命名参数。</target>
        <note />
      </trans-unit>
      <trans-unit id="csNoMemberTakesTheseArguments3">
        <source>No {0} member or object constructor named '{1}' takes {2} arguments. The named argument '{3}' doesn't correspond to any argument or settable return property for any overload.</source>
        <target state="translated">没有名为“{1}”的 {0} 成员或对象构造函数采用 {2} 个参数。已命名参数“{3}”与针对任何重载的任何参数或可设置的返回属性均不对应。</target>
        <note />
      </trans-unit>
      <trans-unit id="csMethodNotFound">
        <source>Method or object constructor '{0}' not found</source>
        <target state="translated">未找到方法或对象构造函数“{0}”</target>
        <note />
      </trans-unit>
      <trans-unit id="csNoOverloadsFound">
        <source>No overloads match for method '{0}'.</source>
        <target state="translated">没有与方法“{0}”匹配的重载。</target>
        <note />
      </trans-unit>
      <trans-unit id="csMethodIsOverloaded">
        <source>A unique overload for method '{0}' could not be determined based on type information prior to this program point. A type annotation may be needed.</source>
        <target state="translated">未能根据此程序点之前的类型信息确定方法“{0}”的唯一重载。可能需要类型批注。</target>
        <note />
      </trans-unit>
      <trans-unit id="csCandidates">
        <source>Candidates:\n{0}</source>
        <target state="translated">候选项:\n{0}</target>
        <note />
      </trans-unit>
      <trans-unit id="parsDoCannotHaveVisibilityDeclarations">
        <source>Accessibility modifiers are not permitted on 'do' bindings, but '{0}' was given.</source>
        <target state="translated">不允许对 "do" 绑定使用可访问性修饰符，但却给出了“{0}”。</target>
        <note />
      </trans-unit>
      <trans-unit id="parsEofInHashIf">
        <source>End of file in #if section begun at or after here</source>
        <target state="translated">文件尾在此处或之后开始的 #if 节中</target>
        <note />
      </trans-unit>
      <trans-unit id="parsEofInString">
        <source>End of file in string begun at or before here</source>
        <target state="translated">文件尾在此处或之前开始的字符串中</target>
        <note />
      </trans-unit>
      <trans-unit id="parsEofInVerbatimString">
        <source>End of file in verbatim string begun at or before here</source>
        <target state="translated">文件尾在此外或之前开始的原义字符串中</target>
        <note />
      </trans-unit>
      <trans-unit id="parsEofInComment">
        <source>End of file in comment begun at or before here</source>
        <target state="translated">文件尾在此处或之前开始的注释中</target>
        <note />
      </trans-unit>
      <trans-unit id="parsEofInStringInComment">
        <source>End of file in string embedded in comment begun at or before here</source>
        <target state="translated">文件尾在此外或之前开始的注释中嵌入的字符串中</target>
        <note />
      </trans-unit>
      <trans-unit id="parsEofInVerbatimStringInComment">
        <source>End of file in verbatim string embedded in comment begun at or before here</source>
        <target state="translated">文件尾在此处或之前开始的注释中嵌入的原义字符串中</target>
        <note />
      </trans-unit>
      <trans-unit id="parsEofInIfOcaml">
        <source>End of file in IF-OCAML section begun at or before here</source>
        <target state="translated">文件尾在此处或之前开始的 IF-OCAML 节中</target>
        <note />
      </trans-unit>
      <trans-unit id="parsEofInDirective">
        <source>End of file in directive begun at or before here</source>
        <target state="translated">文件尾在此处或之前开始的指令中</target>
        <note />
      </trans-unit>
      <trans-unit id="parsNoHashEndIfFound">
        <source>No #endif found for #if or #else</source>
        <target state="translated">未找到与 #if 或 #else 对应的 #endif</target>
        <note />
      </trans-unit>
      <trans-unit id="parsAttributesIgnored">
        <source>Attributes have been ignored in this construct</source>
        <target state="translated">此构造中已忽略特性</target>
        <note />
      </trans-unit>
      <trans-unit id="parsUseBindingsIllegalInImplicitClassConstructors">
        <source>'use' bindings are not permitted in primary constructors</source>
        <target state="translated">主构造函数中不允许使用“use”绑定</target>
        <note />
      </trans-unit>
      <trans-unit id="parsUseBindingsIllegalInModules">
        <source>'use' bindings are not permitted in modules and are treated as 'let' bindings</source>
        <target state="translated">“use”绑定不允许在模块中使用并且将被视为“let”绑定</target>
        <note />
      </trans-unit>
      <trans-unit id="parsIntegerForLoopRequiresSimpleIdentifier">
        <source>An integer for loop must use a simple identifier</source>
        <target state="translated">用于循环的整数必须使用简单的标识符</target>
        <note />
      </trans-unit>
      <trans-unit id="parsOnlyOneWithAugmentationAllowed">
        <source>At most one 'with' augmentation is permitted</source>
        <target state="translated">最多允许一个“with”扩大</target>
        <note />
      </trans-unit>
      <trans-unit id="parsUnexpectedSemicolon">
        <source>A semicolon is not expected at this point</source>
        <target state="translated">此时不应有分号</target>
        <note />
      </trans-unit>
      <trans-unit id="parsUnexpectedEndOfFile">
        <source>Unexpected end of input</source>
        <target state="translated">意外的输入结束</target>
        <note />
      </trans-unit>
      <trans-unit id="parsUnexpectedVisibilityDeclaration">
        <source>Accessibility modifiers are not permitted here, but '{0}' was given.</source>
        <target state="translated">此处不允许使用可访问性修饰符，但却给出了“{0}”。</target>
        <note />
      </trans-unit>
      <trans-unit id="parsOnlyHashDirectivesAllowed">
        <source>Only '#' compiler directives may occur prior to the first 'namespace' declaration</source>
        <target state="translated">只有“#”编译器指令可以在第一个“namespace”声明之前出现</target>
        <note />
      </trans-unit>
      <trans-unit id="parsVisibilityDeclarationsShouldComePriorToIdentifier">
        <source>Accessibility modifiers should come immediately prior to the identifier naming a construct</source>
        <target state="translated">可访问性修饰符应紧接在用于命名构造函数的标识符的前面</target>
        <note />
      </trans-unit>
      <trans-unit id="parsNamespaceOrModuleNotBoth">
        <source>Files should begin with either a namespace or module declaration, e.g. 'namespace SomeNamespace.SubNamespace' or 'module SomeNamespace.SomeModule', but not both. To define a module within a namespace use 'module SomeModule = ...'</source>
        <target state="translated">文件应以命名空间或模块声明(例如“namespace SomeNamespace.SubNamespace”或“module SomeNamespace.SomeModule”)开头，而不是同时以二者开头。若要定义命名空间中的模块，请使用“module SomeModule = ...”</target>
        <note />
      </trans-unit>
      <trans-unit id="parsModuleAbbreviationMustBeSimpleName">
        <source>A module abbreviation must be a simple name, not a path</source>
        <target state="translated">模块缩写词必须是简单名称，而非路径</target>
        <note />
      </trans-unit>
      <trans-unit id="parsIgnoreAttributesOnModuleAbbreviation">
        <source>Ignoring attributes on module abbreviation</source>
        <target state="translated">在模块缩写词中忽略特性</target>
        <note />
      </trans-unit>
      <trans-unit id="parsIgnoreAttributesOnModuleAbbreviationAlwaysPrivate">
        <source>The '{0}' accessibility attribute is not allowed on module abbreviation. Module abbreviations are always private.</source>
        <target state="translated">模块缩写词中不允许“{0}”可访问性特性。模块缩写词总是私有的。</target>
        <note />
      </trans-unit>
      <trans-unit id="parsIgnoreVisibilityOnModuleAbbreviationAlwaysPrivate">
        <source>The '{0}' visibility attribute is not allowed on module abbreviation. Module abbreviations are always private.</source>
        <target state="translated">模块缩写词中不允许“{0}”可见性特性。模块缩写词总是私有的。</target>
        <note />
      </trans-unit>
      <trans-unit id="parsUnClosedBlockInHashLight">
        <source>Unclosed block</source>
        <target state="translated">未封闭的块</target>
        <note />
      </trans-unit>
      <trans-unit id="parsUnmatchedBeginOrStruct">
        <source>Unmatched 'begin' or 'struct'</source>
        <target state="translated">不匹配的“begin”或“struct”</target>
        <note />
      </trans-unit>
      <trans-unit id="parsModuleDefnMustBeSimpleName">
        <source>A module name must be a simple name, not a path</source>
        <target state="translated">模块名称必须是简单名称，而非路径</target>
        <note />
      </trans-unit>
      <trans-unit id="parsUnexpectedEmptyModuleDefn">
        <source>Unexpected empty type moduleDefn list</source>
        <target state="translated">意外的空类型 moduleDefn 列表</target>
        <note />
      </trans-unit>
      <trans-unit id="parsAttributesMustComeBeforeVal">
        <source>Attributes should be placed before 'val'</source>
        <target state="translated">特性应置于“val”之前</target>
        <note />
      </trans-unit>
      <trans-unit id="parsAttributesAreNotPermittedOnInterfaceImplementations">
        <source>Attributes are not permitted on interface implementations</source>
        <target state="translated">不允许对接口实现使用特性</target>
        <note />
      </trans-unit>
      <trans-unit id="parsSyntaxError">
        <source>Syntax error</source>
        <target state="translated">语法错误</target>
        <note />
      </trans-unit>
      <trans-unit id="parsAugmentationsIllegalOnDelegateType">
        <source>Augmentations are not permitted on delegate type moduleDefns</source>
        <target state="translated">不允许对委托类型 moduleDefns 使用扩大</target>
        <note />
      </trans-unit>
      <trans-unit id="parsUnmatchedClassInterfaceOrStruct">
        <source>Unmatched 'class', 'interface' or 'struct'</source>
        <target state="translated">不匹配的“class”、“interface”或“struct”</target>
        <note />
      </trans-unit>
      <trans-unit id="parsEmptyTypeDefinition">
        <source>A type definition requires one or more members or other declarations. If you intend to define an empty class, struct or interface, then use 'type ... = class end', 'interface end' or 'struct end'.</source>
        <target state="translated">类型定义需要一个或多个成员或者其他声明。如果您打算定义一个空的类、结构或接口，请使用“type ... = class end”、“interface end”或“struct end”。</target>
        <note />
      </trans-unit>
      <trans-unit id="parsUnmatchedWith">
        <source>Unmatched 'with' or badly formatted 'with' block</source>
        <target state="translated">不匹配的“with”或“with”块的格式不正确</target>
        <note />
      </trans-unit>
      <trans-unit id="parsGetOrSetRequired">
        <source>'get', 'set' or 'get,set' required</source>
        <target state="translated">需要“get”、“set”或“get,set”</target>
        <note />
      </trans-unit>
      <trans-unit id="parsOnlyClassCanTakeValueArguments">
        <source>Only class types may take value arguments</source>
        <target state="translated">只有类类型可以采用值参数</target>
        <note />
      </trans-unit>
      <trans-unit id="parsUnmatchedBegin">
        <source>Unmatched 'begin'</source>
        <target state="translated">不匹配的“begin”</target>
        <note />
      </trans-unit>
      <trans-unit id="parsInvalidDeclarationSyntax">
        <source>Invalid declaration syntax</source>
        <target state="translated">声明语法无效</target>
        <note />
      </trans-unit>
      <trans-unit id="parsGetAndOrSetRequired">
        <source>'get' and/or 'set' required</source>
        <target state="translated">需要“get”和/或“set”</target>
        <note />
      </trans-unit>
      <trans-unit id="parsTypeAnnotationsOnGetSet">
        <source>Type annotations on property getters and setters must be given after the 'get()' or 'set(v)', e.g. 'with get() : string = ...'</source>
        <target state="translated">必须在 "get()" 或 "set(v)" 后面提供属性 Getter 和 Setter 的类型批注，例如 "with get() : string = ..."</target>
        <note />
      </trans-unit>
      <trans-unit id="parsGetterMustHaveAtLeastOneArgument">
        <source>A getter property is expected to be a function, e.g. 'get() = ...' or 'get(index) = ...'</source>
        <target state="translated">Getter 属性应为一个函数，例如 "get() = ..." 或 "get(index) = ..."</target>
        <note />
      </trans-unit>
      <trans-unit id="parsMultipleAccessibilitiesForGetSet">
        <source>Multiple accessibilities given for property getter or setter</source>
        <target state="translated">为属性 Getter 或 Setter 给定了多个可访问性</target>
        <note />
      </trans-unit>
      <trans-unit id="parsSetSyntax">
        <source>Property setters must be defined using 'set value = ', 'set idx value = ' or 'set (idx1,...,idxN) value = ... '</source>
        <target state="translated">必须使用“set value =”、“set idx value =”或“set (idx1,...,idxN) value = ...”定义属性 setter'</target>
        <note />
      </trans-unit>
      <trans-unit id="parsInterfacesHaveSameVisibilityAsEnclosingType">
        <source>Interfaces always have the same visibility as the enclosing type</source>
        <target state="translated">接口始终具有与封闭类型相同的可见性</target>
        <note />
      </trans-unit>
      <trans-unit id="parsAccessibilityModsIllegalForAbstract">
        <source>Accessibility modifiers are not allowed on this member. Abstract slots always have the same visibility as the enclosing type.</source>
        <target state="translated">不允许对此成员使用可访问性修饰符。抽象槽总是具有与封闭类型相同的可见性。</target>
        <note />
      </trans-unit>
      <trans-unit id="parsAttributesIllegalOnInherit">
        <source>Attributes are not permitted on 'inherit' declarations</source>
        <target state="translated">不允许对“inherit”声明使用特性</target>
        <note />
      </trans-unit>
      <trans-unit id="parsVisibilityIllegalOnInherit">
        <source>Accessibility modifiers are not permitted on an 'inherits' declaration</source>
        <target state="translated">不允许对“inherits”声明使用可访问性修饰符</target>
        <note />
      </trans-unit>
      <trans-unit id="parsInheritDeclarationsCannotHaveAsBindings">
        <source>'inherit' declarations cannot have 'as' bindings. To access members of the base class when overriding a method, the syntax 'base.SomeMember' may be used; 'base' is a keyword. Remove this 'as' binding.</source>
        <target state="translated">“inherit”声明不能具有“as”绑定。若要在重写某个方法时访问基类的成员，可以使用语法“base.SomeMember”；“base”为关键字。删除此“as”绑定。</target>
        <note />
      </trans-unit>
      <trans-unit id="parsAttributesIllegalHere">
        <source>Attributes are not allowed here</source>
        <target state="translated">此处不允许使用特性</target>
        <note />
      </trans-unit>
      <trans-unit id="parsTypeAbbreviationsCannotHaveVisibilityDeclarations">
        <source>Accessibility modifiers are not permitted in this position for type abbreviations</source>
        <target state="translated">对于类型缩写词，此位置不允许使用可访问性修饰符</target>
        <note />
      </trans-unit>
      <trans-unit id="parsEnumTypesCannotHaveVisibilityDeclarations">
        <source>Accessibility modifiers are not permitted in this position for enum types</source>
        <target state="translated">对于枚举类型，此位置不允许使用可访问性修饰符</target>
        <note />
      </trans-unit>
      <trans-unit id="parsAllEnumFieldsRequireValues">
        <source>All enum fields must be given values</source>
        <target state="translated">所有枚举字段都必须为给定值</target>
        <note />
      </trans-unit>
      <trans-unit id="parsInlineAssemblyCannotHaveVisibilityDeclarations">
        <source>Accessibility modifiers are not permitted on inline assembly code types</source>
        <target state="translated">不允许对内联程序集代码类型使用可访问性修饰符</target>
        <note />
      </trans-unit>
      <trans-unit id="parsUnexpectedIdentifier">
        <source>Unexpected identifier: '{0}'</source>
        <target state="translated">意外的标识符: '{0}'</target>
        <note />
      </trans-unit>
      <trans-unit id="parsUnionCasesCannotHaveVisibilityDeclarations">
        <source>Accessibility modifiers are not permitted on union cases. Use 'type U = internal ...' or 'type U = private ...' to give an accessibility to the whole representation.</source>
        <target state="translated">不允许对联合用例使用可访问性修饰符。请使用“type U = internal ...”或“type U = private ...”为整个表示形式给定可访问性。</target>
        <note />
      </trans-unit>
      <trans-unit id="parsEnumFieldsCannotHaveVisibilityDeclarations">
        <source>Accessibility modifiers are not permitted on enumeration fields</source>
        <target state="translated">不允许对枚举字段使用可访问性修饰符</target>
        <note />
      </trans-unit>
      <trans-unit id="parsConsiderUsingSeparateRecordType">
        <source>Consider using a separate record type instead</source>
        <target state="translated">请考虑改用单独的记录类型</target>
        <note />
      </trans-unit>
      <trans-unit id="parsRecordFieldsCannotHaveVisibilityDeclarations">
        <source>Accessibility modifiers are not permitted on record fields. Use 'type R = internal ...' or 'type R = private ...' to give an accessibility to the whole representation.</source>
        <target state="translated">不允许对记录字段使用可访问性修饰符。请使用“type R = internal ...”或“type R = private ...”为整个表示形式给定可访问性。</target>
        <note />
      </trans-unit>
      <trans-unit id="parsLetAndForNonRecBindings">
        <source>The declaration form 'let ... and ...' for non-recursive bindings is not used in F# code. Consider using a sequence of 'let' bindings</source>
        <target state="translated">非递归绑定的声明格式“let ... and ...”不可用于 F# 代码。请考虑使用“let”绑定序列</target>
        <note />
      </trans-unit>
      <trans-unit id="parsUnmatchedParen">
        <source>Unmatched '('</source>
        <target state="translated">不匹配的“(”</target>
        <note />
      </trans-unit>
      <trans-unit id="parsSuccessivePatternsShouldBeSpacedOrTupled">
        <source>Successive patterns should be separated by spaces or tupled</source>
        <target state="translated">应使用空格来分隔连续模式或将这些连续模式组成元组</target>
        <note />
      </trans-unit>
      <trans-unit id="parsNoMatchingInForLet">
        <source>No matching 'in' found for this 'let'</source>
        <target state="translated">未找到与此“let”匹配的“in”</target>
        <note />
      </trans-unit>
      <trans-unit id="parsErrorInReturnForLetIncorrectIndentation">
        <source>Error in the return expression for this 'let'. Possible incorrect indentation.</source>
        <target state="translated">此“let”的返回表达式出错。缩进可能不正确。</target>
        <note />
      </trans-unit>
      <trans-unit id="parsExpectedExpressionAfterLet">
        <source>The block following this '{0}' is unfinished. Every code block is an expression and must have a result. '{1}' cannot be the final code element in a block. Consider giving this block an explicit result.</source>
        <target state="translated">此“{0}”后的程序块未完成。每个代码块均为表达式，且必须具有结果。“{1}”不能为程序块中最后的代码元素。考虑为此程序块提供显式结果。</target>
        <note />
      </trans-unit>
      <trans-unit id="parsIncompleteIf">
        <source>Incomplete conditional. Expected 'if &lt;expr&gt; then &lt;expr&gt;' or 'if &lt;expr&gt; then &lt;expr&gt; else &lt;expr&gt;'.</source>
        <target state="translated">条件不完整。应为 "if &lt;expr&gt; then &lt;expr&gt;" 或 "if &lt;expr&gt; then &lt;expr&gt; else &lt;expr&gt;"。</target>
        <note />
      </trans-unit>
      <trans-unit id="parsAssertIsNotFirstClassValue">
        <source>'assert' may not be used as a first class value. Use 'assert &lt;expr&gt;' instead.</source>
        <target state="translated">"assert" 不能用作第一类值。请改用 "assert &lt;expr&gt;"。</target>
        <note />
      </trans-unit>
      <trans-unit id="parsIdentifierExpected">
        <source>Identifier expected</source>
        <target state="translated">应输入标识符</target>
        <note />
      </trans-unit>
      <trans-unit id="parsInOrEqualExpected">
        <source>'in' or '=' expected</source>
        <target state="translated">应为“in”或“=”</target>
        <note />
      </trans-unit>
      <trans-unit id="parsArrowUseIsLimited">
        <source>The use of '-&gt;' in sequence and computation expressions is limited to the form 'for pat in expr -&gt; expr'. Use the syntax 'for ... in ... do ... yield...' to generate elements in more complex sequence expressions.</source>
        <target state="translated">只能在序列和计算表达式中按 "for pat in expr -&gt; expr" 格式使用 "-&gt;"。要在多个复杂的序列表达式中生成元素，请使用语法 "for ... in ... do ... yield..."。</target>
        <note />
      </trans-unit>
      <trans-unit id="parsSuccessiveArgsShouldBeSpacedOrTupled">
        <source>Successive arguments should be separated by spaces or tupled, and arguments involving function or method applications should be parenthesized</source>
        <target state="translated">应使用空格来分隔连续参数或将这些连续参数组成元组，并且应使用括号将涉及函数或方法应用的参数括起来</target>
        <note />
      </trans-unit>
      <trans-unit id="parsUnmatchedBracket">
        <source>Unmatched '['</source>
        <target state="translated">不匹配的“[”</target>
        <note />
      </trans-unit>
      <trans-unit id="parsMissingQualificationAfterDot">
        <source>Missing qualification after '.'</source>
        <target state="translated">“.”后缺少限定</target>
        <note />
      </trans-unit>
      <trans-unit id="parsParenFormIsForML">
        <source>In F# code you may use 'expr.[expr]'. A type annotation may be required to indicate the first expression is an array</source>
        <target state="translated">可在 F# 代码中使用“expr.[expr]”。可能需要进行类型批注以指明第一个表达式是一个数组</target>
        <note />
      </trans-unit>
      <trans-unit id="parsMismatchedQuote">
        <source>Mismatched quotation, beginning with '{0}'</source>
        <target state="translated">不匹配的引用(以“{0}”开头)</target>
        <note />
      </trans-unit>
      <trans-unit id="parsUnmatched">
        <source>Unmatched '{0}'</source>
        <target state="translated">不匹配的“{0}”</target>
        <note />
      </trans-unit>
      <trans-unit id="parsUnmatchedBracketBar">
        <source>Unmatched '[|'</source>
        <target state="translated">不匹配的“[|”</target>
        <note />
      </trans-unit>
      <trans-unit id="parsUnmatchedBrace">
        <source>Unmatched '{{'</source>
        <target state="translated">不匹配的“{{”</target>
        <note />
      </trans-unit>
      <trans-unit id="parsFieldBinding">
        <source>Field bindings must have the form 'id = expr;'</source>
        <target state="translated">字段绑定的格式必须为“id = expr;”</target>
        <note />
      </trans-unit>
      <trans-unit id="parsMemberIllegalInObjectImplementation">
        <source>This member is not permitted in an object implementation</source>
        <target state="translated">对象实现中不允许使用此成员</target>
        <note />
      </trans-unit>
      <trans-unit id="parsMissingFunctionBody">
        <source>Missing function body</source>
        <target state="translated">缺少函数体</target>
        <note />
      </trans-unit>
      <trans-unit id="parsSyntaxErrorInLabeledType">
        <source>Syntax error in labelled type argument</source>
        <target state="translated">带有标签的类型参数中的语法错误</target>
        <note />
      </trans-unit>
      <trans-unit id="parsUnexpectedInfixOperator">
        <source>Unexpected infix operator in type expression</source>
        <target state="translated">类型表达式中意外的中缀运算符</target>
        <note />
      </trans-unit>
      <trans-unit id="parsMultiArgumentGenericTypeFormDeprecated">
        <source>The syntax '(typ,...,typ) ident' is not used in F# code. Consider using 'ident&lt;typ,...,typ&gt;' instead</source>
        <target state="translated">F# 代码中不使用 "(typ,...,typ) ident" 语法。请考虑改用 "ident&lt;typ,...,typ&gt;"</target>
        <note />
      </trans-unit>
      <trans-unit id="parsInvalidLiteralInType">
        <source>Invalid literal in type</source>
        <target state="translated">类型中的文本无效</target>
        <note />
      </trans-unit>
      <trans-unit id="parsUnexpectedOperatorForUnitOfMeasure">
        <source>Unexpected infix operator in unit-of-measure expression. Legal operators are '*', '/' and '^'.</source>
        <target state="translated">度量单位表达式中意外的中缀运算符。合法的运算符为“*”、“/”和“^”。</target>
        <note />
      </trans-unit>
      <trans-unit id="parsUnexpectedIntegerLiteralForUnitOfMeasure">
        <source>Unexpected integer literal in unit-of-measure expression</source>
        <target state="translated">度量单位表达式中意外的整数文本</target>
        <note />
      </trans-unit>
      <trans-unit id="parsMismatchedQuotationName">
        <source>Mismatched quotation operator name, beginning with '{0}'</source>
        <target state="translated">不匹配的引用运算符名称(以“{0}”开头)</target>
        <note />
      </trans-unit>
      <trans-unit id="parsActivePatternCaseMustBeginWithUpperCase">
        <source>Active pattern case identifiers must begin with an uppercase letter</source>
        <target state="translated">活动模式用例标识符必须以大写字母开头</target>
        <note />
      </trans-unit>
      <trans-unit id="parsActivePatternCaseContainsPipe">
        <source>The '|' character is not permitted in active pattern case identifiers</source>
        <target state="translated">不允许在活动模式用例标识符中使用“|”字符</target>
        <note />
      </trans-unit>
      <trans-unit id="parsIllegalDenominatorForMeasureExponent">
        <source>Denominator must not be 0 in unit-of-measure exponent</source>
        <target state="translated">度量单位指数中的分母不得为 0</target>
        <note />
      </trans-unit>
      <trans-unit id="parsNoEqualShouldFollowNamespace">
        <source>No '=' symbol should follow a 'namespace' declaration</source>
        <target state="translated">“namespace”声明后面不应有“=”符号</target>
        <note />
      </trans-unit>
      <trans-unit id="parsSyntaxModuleStructEndDeprecated">
        <source>The syntax 'module ... = struct .. end' is not used in F# code. Consider using 'module ... = begin .. end'</source>
        <target state="translated">语法“module ... = struct .. end”不可用于 F# 代码。请考虑使用“module ... = begin .. end”</target>
        <note />
      </trans-unit>
      <trans-unit id="parsSyntaxModuleSigEndDeprecated">
        <source>The syntax 'module ... : sig .. end' is not used in F# code. Consider using 'module ... = begin .. end'</source>
        <target state="translated">语法“module ... : sig .. end”不可用于 F# 代码。请考虑使用“module ... = begin .. end”</target>
        <note />
      </trans-unit>
      <trans-unit id="tcStaticFieldUsedWhenInstanceFieldExpected">
        <source>A static field was used where an instance field is expected</source>
        <target state="translated">在需要实例字段的位置使用了静态字段</target>
        <note />
      </trans-unit>
      <trans-unit id="tcMethodNotAccessible">
        <source>Method '{0}' is not accessible from this code location</source>
        <target state="translated">无法从此代码位置访问方法“{0}”</target>
        <note />
      </trans-unit>
      <trans-unit id="tcImplicitMeasureFollowingSlash">
        <source>Implicit product of measures following /</source>
        <target state="translated">/ 后的度量值的隐式乘积</target>
        <note />
      </trans-unit>
      <trans-unit id="tcUnexpectedMeasureAnon">
        <source>Unexpected SynMeasure.Anon</source>
        <target state="translated">意外的 SynMeasure.Anon</target>
        <note />
      </trans-unit>
      <trans-unit id="tcNonZeroConstantCannotHaveGenericUnit">
        <source>Non-zero constants cannot have generic units. For generic zero, write 0.0&lt;_&gt;.</source>
        <target state="translated">非零常量不能具有泛型单位。对于泛型零，请编写 0.0&lt;_&gt;。</target>
        <note />
      </trans-unit>
      <trans-unit id="tcSeqResultsUseYield">
        <source>In sequence expressions, results are generated using 'yield'</source>
        <target state="translated">在序列表达式中，使用“yield”生成结果</target>
        <note />
      </trans-unit>
      <trans-unit id="tcUnexpectedBigRationalConstant">
        <source>Unexpected big rational constant</source>
        <target state="translated">意外的大有理常数</target>
        <note />
      </trans-unit>
      <trans-unit id="tcInvalidTypeForUnitsOfMeasure">
        <source>Units-of-measure are only supported on float, float32, decimal, and integer types.</source>
        <target state="translated">仅 float、float32、decimal 和整数类型支持度量单位。</target>
        <note />
      </trans-unit>
      <trans-unit id="tcUnexpectedConstUint16Array">
        <source>Unexpected Const_uint16array</source>
        <target state="translated">意外的 Const_uint16array</target>
        <note />
      </trans-unit>
      <trans-unit id="tcUnexpectedConstByteArray">
        <source>Unexpected Const_bytearray</source>
        <target state="translated">意外的 Const_bytearray</target>
        <note />
      </trans-unit>
      <trans-unit id="tcParameterRequiresName">
        <source>A parameter with attributes must also be given a name, e.g. '[&lt;Attribute&gt;] Name : Type'</source>
        <target state="translated">带属性的参数还必须具有名称，例如 "[&lt;Attribute&gt;] Name : Type"</target>
        <note />
      </trans-unit>
      <trans-unit id="tcReturnValuesCannotHaveNames">
        <source>Return values cannot have names</source>
        <target state="translated">返回值不能具有名称</target>
        <note />
      </trans-unit>
      <trans-unit id="tcMemberKindPropertyGetSetNotExpected">
        <source>SynMemberKind.PropertyGetSet only expected in parse trees</source>
        <target state="translated">分析树中只应有 SynMemberKind.PropertyGetSet</target>
        <note />
      </trans-unit>
      <trans-unit id="tcNamespaceCannotContainValues">
        <source>Namespaces cannot contain values. Consider using a module to hold your value declarations.</source>
        <target state="translated">命名空间不能包含值。请考虑使用模块来包含值声明。</target>
        <note />
      </trans-unit>
      <trans-unit id="tcNamespaceCannotContainExtensionMembers">
        <source>Namespaces cannot contain extension members except in the same file and namespace declaration group where the type is defined. Consider using a module to hold declarations of extension members.</source>
        <target state="translated">命名空间不能包含扩展成员(在定义类型的同一文件和命名空间声明组中除外)。请考虑使用模块来包含扩展成员的声明。</target>
        <note />
      </trans-unit>
      <trans-unit id="tcMultipleVisibilityAttributes">
        <source>Multiple visibility attributes have been specified for this identifier</source>
        <target state="translated">已为此标识符指定多个可见性特性</target>
        <note />
      </trans-unit>
      <trans-unit id="tcMultipleVisibilityAttributesWithLet">
        <source>Multiple visibility attributes have been specified for this identifier. 'let' bindings in classes are always private, as are any 'let' bindings inside expressions.</source>
        <target state="translated">已为此标识符指定多个可见性特性。与表达式中的任何“let”绑定一样，类中的“let”绑定总是私有的。</target>
        <note />
      </trans-unit>
      <trans-unit id="tcInvalidMethodNameForRelationalOperator">
        <source>The name '({0})' should not be used as a member name. To define comparison semantics for a type, implement the 'System.IComparable' interface. If defining a static member for use from other CLI languages then use the name '{1}' instead.</source>
        <target state="translated">名称“({0})”不应用作成员名称。若要为类型定义比较语义，请实现“System.IComparable”接口。如果从其他 CLI 语言中定义了要使用的静态成员，请改用名称“{1}”。</target>
        <note />
      </trans-unit>
      <trans-unit id="tcInvalidMethodNameForEquality">
        <source>The name '({0})' should not be used as a member name. To define equality semantics for a type, override the 'Object.Equals' member. If defining a static member for use from other CLI languages then use the name '{1}' instead.</source>
        <target state="translated">名称“({0})”不应用作成员名称。若要为类型定义相等语义，请重写“Object.Equals”成员。如果从其他 CLI 语言中定义了要使用的静态成员，请改用名称“{1}”。</target>
        <note />
      </trans-unit>
      <trans-unit id="tcInvalidMemberName">
        <source>The name '({0})' should not be used as a member name. If defining a static member for use from other CLI languages then use the name '{1}' instead.</source>
        <target state="translated">名称“({0})”不应用作成员名称。如果从其他 CLI 语言中定义了要使用的静态成员，请改用名称“{1}”。</target>
        <note />
      </trans-unit>
      <trans-unit id="tcInvalidMemberNameFixedTypes">
        <source>The name '({0})' should not be used as a member name because it is given a standard definition in the F# library over fixed types</source>
        <target state="translated">名称“({0})”不应用作成员名称，因为在 F# 库中为此名称给定了针对固定类型的标准定义</target>
        <note />
      </trans-unit>
      <trans-unit id="tcInvalidOperatorDefinitionRelational">
        <source>The '{0}' operator should not normally be redefined. To define overloaded comparison semantics for a particular type, implement the 'System.IComparable' interface in the definition of that type.</source>
        <target state="translated">通常不应重新定义“{0}”运算符。若要为类型定义重载的比较语义，请在该类型的定义中实现“System.IComparable”接口。</target>
        <note />
      </trans-unit>
      <trans-unit id="tcInvalidOperatorDefinitionEquality">
        <source>The '{0}' operator should not normally be redefined. To define equality semantics for a type, override the 'Object.Equals' member in the definition of that type.</source>
        <target state="translated">通常不应重新定义“{0}”运算符。若要为类型定义相等语义，请在该类型的定义中重写“Object.Equals”成员。</target>
        <note />
      </trans-unit>
      <trans-unit id="tcInvalidOperatorDefinition">
        <source>The '{0}' operator should not normally be redefined. Consider using a different operator name</source>
        <target state="translated">通常不应重新定义“{0}”运算符。请考虑使用其他运算符名称</target>
        <note />
      </trans-unit>
      <trans-unit id="tcInvalidIndexOperatorDefinition">
        <source>The '{0}' operator cannot be redefined. Consider using a different operator name</source>
        <target state="translated">无法重定义“{0}”运算符。请考虑使用其他运算符名称</target>
        <note />
      </trans-unit>
      <trans-unit id="tcExpectModuleOrNamespaceParent">
        <source>Expected module or namespace parent {0}</source>
        <target state="translated">应为模块或命名空间父级 {0}</target>
        <note />
      </trans-unit>
      <trans-unit id="tcImplementsIComparableExplicitly">
        <source>The struct, record or union type '{0}' implements the interface 'System.IComparable' explicitly. You must apply the 'CustomComparison' attribute to the type.</source>
        <target state="translated">结构、记录或联合类型“{0}”显式实现接口“System.IComparable”。您必须将“CustomComparison”特性应用于相应的类型。</target>
        <note />
      </trans-unit>
      <trans-unit id="tcImplementsGenericIComparableExplicitly">
        <source>The struct, record or union type '{0}' implements the interface 'System.IComparable&lt;_&gt;' explicitly. You must apply the 'CustomComparison' attribute to the type, and should also provide a consistent implementation of the non-generic interface System.IComparable.</source>
        <target state="translated">结构、记录或联合类型“{0}”显式实现接口 "System.IComparable&lt;_&gt;"。必须将 "CustomComparison" 属性应用于该类型，还应提供非泛型接口 System.IComparable 的一致实现。</target>
        <note />
      </trans-unit>
      <trans-unit id="tcImplementsIStructuralComparableExplicitly">
        <source>The struct, record or union type '{0}' implements the interface 'System.IStructuralComparable' explicitly. Apply the 'CustomComparison' attribute to the type.</source>
        <target state="translated">结构、记录或联合类型“{0}”显式实现接口“System.IStructuralComparable”。将“CustomComparison”特性应用于相应的类型。</target>
        <note />
      </trans-unit>
      <trans-unit id="tcRecordFieldInconsistentTypes">
        <source>This record contains fields from inconsistent types</source>
        <target state="translated">此记录包含来自不一致的类型的字段</target>
        <note />
      </trans-unit>
      <trans-unit id="tcDllImportStubsCannotBeInlined">
        <source>DLLImport stubs cannot be inlined</source>
        <target state="translated">无法内联 DLLImport 存根</target>
        <note />
      </trans-unit>
      <trans-unit id="tcStructsCanOnlyBindThisAtMemberDeclaration">
        <source>Structs may only bind a 'this' parameter at member declarations</source>
        <target state="translated">结构只能在成员声明中绑定“this”参数</target>
        <note />
      </trans-unit>
      <trans-unit id="tcUnexpectedExprAtRecInfPoint">
        <source>Unexpected expression at recursive inference point</source>
        <target state="translated">递归推理点中的意外的表达式</target>
        <note />
      </trans-unit>
      <trans-unit id="tcLessGenericBecauseOfAnnotation">
        <source>This code is less generic than required by its annotations because the explicit type variable '{0}' could not be generalized. It was constrained to be '{1}'.</source>
        <target state="translated">此代码并不像其批注要求的那样通用，因为未能对显式类型变量“{0}”进行一般化。它已被约束为“{1}”。</target>
        <note />
      </trans-unit>
      <trans-unit id="tcConstrainedTypeVariableCannotBeGeneralized">
        <source>One or more of the explicit class or function type variables for this binding could not be generalized, because they were constrained to other types</source>
        <target state="translated">未能对此绑定的一个或多个显式类或函数类型变量进行一般化，因为它们已被约束为其他类型</target>
        <note />
      </trans-unit>
      <trans-unit id="tcGenericParameterHasBeenConstrained">
        <source>A generic type parameter has been used in a way that constrains it to always be '{0}'</source>
        <target state="translated">使用泛型类型参数的方式已将其限定为始终为“{0}”</target>
        <note />
      </trans-unit>
      <trans-unit id="tcTypeParameterHasBeenConstrained">
        <source>This type parameter has been used in a way that constrains it to always be '{0}'</source>
        <target state="translated">使用此类型参数的方式已将其限定为始终为“{0}”</target>
        <note />
      </trans-unit>
      <trans-unit id="tcTypeParametersInferredAreNotStable">
        <source>The type parameters inferred for this value are not stable under the erasure of type abbreviations. This is due to the use of type abbreviations which drop or reorder type parameters, e.g. \n\ttype taggedInt&lt;'a&gt; = int or\n\ttype swap&lt;'a,'b&gt; = 'b * 'a.\nConsider declaring the type parameters for this value explicitly, e.g.\n\tlet f&lt;'a,'b&gt; ((x,y) : swap&lt;'b,'a&gt;) : swap&lt;'a,'b&gt; = (y,x).</source>
        <target state="translated">在清除类型缩写词的情况下，为此值推理出的类型参数不稳定。这是因为使用了将删除或记录类型参数的类型缩写词，例如\n\ttype taggedInt&lt;'a&gt; = int 或\n\ttype swap&lt;'a,'b&gt; = 'b * 'a.\n请考虑显式声明此值的类型参数，例如\n\tlet f&lt;'a,'b&gt; ((x,y) : swap&lt;'b,'a&gt;) : swap&lt;'a,'b&gt; = (y,x)。</target>
        <note />
      </trans-unit>
      <trans-unit id="tcExplicitTypeParameterInvalid">
        <source>Explicit type parameters may only be used on module or member bindings</source>
        <target state="translated">显式类型参数只能用于模块或成员绑定</target>
        <note />
      </trans-unit>
      <trans-unit id="tcOverridingMethodRequiresAllOrNoTypeParameters">
        <source>You must explicitly declare either all or no type parameters when overriding a generic abstract method</source>
        <target state="translated">在重写泛型抽象方法时，必须显式声明所有类型参数或不声明任何类型参数</target>
        <note />
      </trans-unit>
      <trans-unit id="tcFieldsDoNotDetermineUniqueRecordType">
        <source>The field labels and expected type of this record expression or pattern do not uniquely determine a corresponding record type</source>
        <target state="translated">此记录表达式或模式的字段标签和预期类型没有唯一确定相应的记录类型</target>
        <note />
      </trans-unit>
      <trans-unit id="tcFieldAppearsTwiceInRecord">
        <source>The field '{0}' appears twice in this record expression or pattern</source>
        <target state="translated">字段“{0}”在此记录表达式或模式中出现了两次</target>
        <note />
      </trans-unit>
      <trans-unit id="tcUnknownUnion">
        <source>Unknown union case</source>
        <target state="translated">未知的联合用例</target>
        <note />
      </trans-unit>
      <trans-unit id="tcNotSufficientlyGenericBecauseOfScope">
        <source>This code is not sufficiently generic. The type variable {0} could not be generalized because it would escape its scope.</source>
        <target state="translated">此代码的通用程度不够。未能对类型变量 {0} 进行一般化，因为它会超出其范围。</target>
        <note />
      </trans-unit>
      <trans-unit id="tcPropertyRequiresExplicitTypeParameters">
        <source>A property cannot have explicit type parameters. Consider using a method instead.</source>
        <target state="translated">属性不能具有显式类型参数。请考虑改用方法。</target>
        <note />
      </trans-unit>
      <trans-unit id="tcConstructorCannotHaveTypeParameters">
        <source>A constructor cannot have explicit type parameters. Consider using a static construction method instead.</source>
        <target state="translated">构造函数不能具有显式类型参数。请考虑改用静态构造方法。</target>
        <note />
      </trans-unit>
      <trans-unit id="tcInstanceMemberRequiresTarget">
        <source>This instance member needs a parameter to represent the object being invoked. Make the member static or use the notation 'member x.Member(args) = ...'.</source>
        <target state="translated">此实例成员需要一个用于表示被调用的对象的参数。使此成员成为静态成员，或使用表示法“member x.Member(args) = ...”。</target>
        <note />
      </trans-unit>
      <trans-unit id="tcUnexpectedPropertyInSyntaxTree">
        <source>Unexpected source-level property specification in syntax tree</source>
        <target state="translated">语法树中意外的源级别属性规范</target>
        <note />
      </trans-unit>
      <trans-unit id="tcStaticInitializerRequiresArgument">
        <source>A static initializer requires an argument</source>
        <target state="translated">静态初始化表达式需要参数</target>
        <note />
      </trans-unit>
      <trans-unit id="tcObjectConstructorRequiresArgument">
        <source>An object constructor requires an argument</source>
        <target state="translated">对象构造函数需要参数</target>
        <note />
      </trans-unit>
      <trans-unit id="tcStaticMemberShouldNotHaveThis">
        <source>This static member should not have a 'this' parameter. Consider using the notation 'member Member(args) = ...'.</source>
        <target state="translated">此静态成员不应具有“this”参数。请考虑使用表示法“member Member(args) = ...”。</target>
        <note />
      </trans-unit>
      <trans-unit id="tcExplicitStaticInitializerSyntax">
        <source>An explicit static initializer should use the syntax 'static new(args) = expr'</source>
        <target state="translated">显式静态初始化表达式应使用语法“static new(args) = expr”</target>
        <note />
      </trans-unit>
      <trans-unit id="tcExplicitObjectConstructorSyntax">
        <source>An explicit object constructor should use the syntax 'new(args) = expr'</source>
        <target state="translated">显式对象构造函数应使用语法“new(args) = expr”</target>
        <note />
      </trans-unit>
      <trans-unit id="tcUnexpectedPropertySpec">
        <source>Unexpected source-level property specification</source>
        <target state="translated">意外的源级别属性规范</target>
        <note />
      </trans-unit>
      <trans-unit id="tcObjectExpressionFormDeprecated">
        <source>This form of object expression is not used in F#. Use 'member this.MemberName ... = ...' to define member implementations in object expressions.</source>
        <target state="translated">此对象表达式格式不可用于 F#。请使用“member this.MemberName ... = ...”来定义对象表达式中的成员实现。</target>
        <note />
      </trans-unit>
      <trans-unit id="tcInvalidDeclaration">
        <source>Invalid declaration</source>
        <target state="translated">声明无效</target>
        <note />
      </trans-unit>
      <trans-unit id="tcAttributesInvalidInPatterns">
        <source>Attributes are not allowed within patterns</source>
        <target state="translated">模式中不允许使用特性</target>
        <note />
      </trans-unit>
      <trans-unit id="tcFunctionRequiresExplicitTypeArguments">
        <source>The generic function '{0}' must be given explicit type argument(s)</source>
        <target state="translated">必须为泛型函数“{0}”给定显式类型参数</target>
        <note />
      </trans-unit>
      <trans-unit id="tcDoesNotAllowExplicitTypeArguments">
        <source>The method or function '{0}' should not be given explicit type argument(s) because it does not declare its type parameters explicitly</source>
        <target state="translated">不应为方法或函数“{0}”给定显式类型参数，因为它不显式声明其类型参数</target>
        <note />
      </trans-unit>
      <trans-unit id="tcTypeParameterArityMismatch">
        <source>This value, type or method expects {0} type parameter(s) but was given {1}</source>
        <target state="translated">此值、类型或方法需要 {0} 个类型参数，而给定了 {1} 个类型参数</target>
        <note />
      </trans-unit>
      <trans-unit id="tcDefaultStructConstructorCall">
        <source>The default, zero-initializing constructor of a struct type may only be used if all the fields of the struct type admit default initialization</source>
        <target state="translated">结构类型的默认零初始化构造函数只能在结构类型的所有字段都承认默认初始化时使用</target>
        <note />
      </trans-unit>
      <trans-unit id="tcCouldNotFindIDisposable">
        <source>Couldn't find Dispose on IDisposable, or it was overloaded</source>
        <target state="translated">未能找到 IDisposable 的 Dispose，或者它已被重载</target>
        <note />
      </trans-unit>
      <trans-unit id="tcNonLiteralCannotBeUsedInPattern">
        <source>This value is not a literal and cannot be used in a pattern</source>
        <target state="translated">此值不是文本，不能在模式中使用</target>
        <note />
      </trans-unit>
      <trans-unit id="tcFieldIsReadonly">
        <source>This field is readonly</source>
        <target state="translated">此字段是只读的</target>
        <note />
      </trans-unit>
      <trans-unit id="tcNameArgumentsMustAppearLast">
        <source>Named arguments must appear after all other arguments</source>
        <target state="translated">命名参数必须出现在所有其他参数的后面</target>
        <note />
      </trans-unit>
      <trans-unit id="tcFunctionRequiresExplicitLambda">
        <source>This function value is being used to construct a delegate type whose signature includes a byref argument. You must use an explicit lambda expression taking {0} arguments.</source>
        <target state="translated">此函数值将用于构造其签名包含 byref 参数的委托类型。您必须使用一个采用 {0} 个参数的显式 lambda 表达式。</target>
        <note />
      </trans-unit>
      <trans-unit id="tcTypeCannotBeEnumerated">
        <source>The type '{0}' is not a type whose values can be enumerated with this syntax, i.e. is not compatible with either seq&lt;_&gt;, IEnumerable&lt;_&gt; or IEnumerable and does not have a GetEnumerator method</source>
        <target state="translated">类型“{0}”的值不能通过此语法进行枚举，即该类型不与 seq&lt;_&gt;, IEnumerable&lt;_&gt; 和 IEnumerable 兼容且不具备 GetEnumerator 方法</target>
        <note />
      </trans-unit>
      <trans-unit id="tcInvalidMixtureOfRecursiveForms">
        <source>This recursive binding uses an invalid mixture of recursive forms</source>
        <target state="translated">此递归绑定使用的递归格式组合无效</target>
        <note />
      </trans-unit>
      <trans-unit id="tcInvalidObjectConstructionExpression">
        <source>This is not a valid object construction expression. Explicit object constructors must either call an alternate constructor or initialize all fields of the object and specify a call to a super class constructor.</source>
        <target state="translated">这不是有效的对象构造表达式。显式对象构造函数必须调用一个替换构造函数，或者初始化对象的所有字段并指定一个对超类构造函数的调用。</target>
        <note />
      </trans-unit>
      <trans-unit id="tcInvalidConstraint">
        <source>Invalid constraint</source>
        <target state="translated">约束无效</target>
        <note />
      </trans-unit>
      <trans-unit id="tcInvalidConstraintTypeSealed">
        <source>Invalid constraint: the type used for the constraint is sealed, which means the constraint could only be satisfied by at most one solution</source>
        <target state="translated">约束无效: 用于约束的类型为 “sealed”，这表示最多只能有一个解决方案满足约束的条件</target>
        <note />
      </trans-unit>
      <trans-unit id="tcInvalidEnumConstraint">
        <source>An 'enum' constraint must be of the form 'enum&lt;type&gt;'</source>
        <target state="translated">"enum" 约束必须采用 "enum&lt;type&gt;" 形式</target>
        <note />
      </trans-unit>
      <trans-unit id="tcInvalidNewConstraint">
        <source>'new' constraints must take one argument of type 'unit' and return the constructed type</source>
        <target state="translated">“new”约束必须采用一个类型为“unit”的参数并返回构造化类型</target>
        <note />
      </trans-unit>
      <trans-unit id="tcInvalidPropertyType">
        <source>This property has an invalid type. Properties taking multiple indexer arguments should have types of the form 'ty1 * ty2 -&gt; ty3'. Properties returning functions should have types of the form '(ty1 -&gt; ty2)'.</source>
        <target state="translated">此属性的类型无效。采用多个索引器参数的属性应具有 "ty1 * ty2 -&gt; ty3" 形式的类型。返回函数的属性应具有 "(ty1 -&gt; ty2)" 形式的类型。</target>
        <note />
      </trans-unit>
      <trans-unit id="tcExpectedUnitOfMeasureMarkWithAttribute">
        <source>Expected unit-of-measure parameter, not type parameter. Explicit unit-of-measure parameters must be marked with the [&lt;Measure&gt;] attribute.</source>
        <target state="translated">应为度量单位参数，而不是类型参数。显式度量单位参数必须用 [&lt;Measure&gt;] 属性进行标记。</target>
        <note />
      </trans-unit>
      <trans-unit id="tcExpectedTypeParameter">
        <source>Expected type parameter, not unit-of-measure parameter</source>
        <target state="translated">应为类型参数，而非度量单位参数</target>
        <note />
      </trans-unit>
      <trans-unit id="tcExpectedTypeNotUnitOfMeasure">
        <source>Expected type, not unit-of-measure</source>
        <target state="translated">应为类型，而非度量单位</target>
        <note />
      </trans-unit>
      <trans-unit id="tcExpectedUnitOfMeasureNotType">
        <source>Expected unit-of-measure, not type</source>
        <target state="translated">应为度量单位，而非类型</target>
        <note />
      </trans-unit>
      <trans-unit id="tcInvalidUnitsOfMeasurePrefix">
        <source>Units-of-measure cannot be used as prefix arguments to a type. Rewrite as postfix arguments in angle brackets.</source>
        <target state="translated">度量单位不能用作类型的前缀参数。请重新编写为用尖括号括起的后缀参数。</target>
        <note />
      </trans-unit>
      <trans-unit id="tcUnitsOfMeasureInvalidInTypeConstructor">
        <source>Unit-of-measure cannot be used in type constructor application</source>
        <target state="translated">不能在类型构造函数应用程序中使用度量单位</target>
        <note />
      </trans-unit>
      <trans-unit id="tcRequireBuilderMethod">
        <source>This control construct may only be used if the computation expression builder defines a '{0}' method</source>
        <target state="translated">只有在计算表达式生成器定义“{0}”方法时才能使用此控制构造</target>
        <note />
      </trans-unit>
      <trans-unit id="tcTypeHasNoNestedTypes">
        <source>This type has no nested types</source>
        <target state="translated">此类型不具有嵌套类型</target>
        <note />
      </trans-unit>
      <trans-unit id="tcUnexpectedSymbolInTypeExpression">
        <source>Unexpected {0} in type expression</source>
        <target state="translated">类型表达式中的意外的 {0}</target>
        <note />
      </trans-unit>
      <trans-unit id="tcTypeParameterInvalidAsTypeConstructor">
        <source>Type parameter cannot be used as type constructor</source>
        <target state="translated">类型参数不能用作类型构造函数</target>
        <note />
      </trans-unit>
      <trans-unit id="tcIllegalSyntaxInTypeExpression">
        <source>Illegal syntax in type expression</source>
        <target state="translated">类型表达式中的非法语法</target>
        <note />
      </trans-unit>
      <trans-unit id="tcAnonymousUnitsOfMeasureCannotBeNested">
        <source>Anonymous unit-of-measure cannot be nested inside another unit-of-measure expression</source>
        <target state="translated">不能将匿名度量单位嵌入另一个度量单位表达式中</target>
        <note />
      </trans-unit>
      <trans-unit id="tcAnonymousTypeInvalidInDeclaration">
        <source>Anonymous type variables are not permitted in this declaration</source>
        <target state="translated">此声明中不允许有匿名类型变量</target>
        <note />
      </trans-unit>
      <trans-unit id="tcUnexpectedSlashInType">
        <source>Unexpected / in type</source>
        <target state="translated">类型中的意外的 /</target>
        <note />
      </trans-unit>
      <trans-unit id="tcUnexpectedTypeArguments">
        <source>Unexpected type arguments</source>
        <target state="translated">意外的类型参数</target>
        <note />
      </trans-unit>
      <trans-unit id="tcOptionalArgsOnlyOnMembers">
        <source>Optional arguments are only permitted on type members</source>
        <target state="translated">仅允许对类型成员使用可选参数</target>
        <note />
      </trans-unit>
      <trans-unit id="tcNameNotBoundInPattern">
        <source>Name '{0}' not bound in pattern context</source>
        <target state="translated">模式上下文中未绑定名称“{0}”</target>
        <note />
      </trans-unit>
      <trans-unit id="tcInvalidNonPrimitiveLiteralInPatternMatch">
        <source>Non-primitive numeric literal constants cannot be used in pattern matches because they can be mapped to multiple different types through the use of a NumericLiteral module. Consider using replacing with a variable, and use 'when &lt;variable&gt; = &lt;constant&gt;' at the end of the match clause.</source>
        <target state="translated">非基元数值文本常量不能用于模式匹配，因为可以通过使用 NumericLiteral 模块将这些常量映射到多个不同类型。请考虑将其替换为一个变量，并在 match 子句的结尾使用 "when &lt;variable&gt; = &lt;constant&gt;"。</target>
        <note />
      </trans-unit>
      <trans-unit id="tcInvalidTypeArgumentUsage">
        <source>Type arguments cannot be specified here</source>
        <target state="translated">无法在此处指定类型参数</target>
        <note />
      </trans-unit>
      <trans-unit id="tcRequireActivePatternWithOneResult">
        <source>Only active patterns returning exactly one result may accept arguments</source>
        <target state="translated">仅有正好返回一个结果的活动模式才可以接受参数</target>
        <note />
      </trans-unit>
      <trans-unit id="tcInvalidArgForParameterizedPattern">
        <source>Invalid argument to parameterized pattern label</source>
        <target state="translated">参数化模式标签的参数无效</target>
        <note />
      </trans-unit>
      <trans-unit id="tcInvalidIndexIntoActivePatternArray">
        <source>Internal error. Invalid index into active pattern array</source>
        <target state="translated">内部错误。活动模式数组中的索引无效</target>
        <note />
      </trans-unit>
      <trans-unit id="tcUnionCaseDoesNotTakeArguments">
        <source>This union case does not take arguments</source>
        <target state="translated">此联合用例不采用参数</target>
        <note />
      </trans-unit>
      <trans-unit id="tcUnionCaseRequiresOneArgument">
        <source>This union case takes one argument</source>
        <target state="translated">此联合用例采用一个参数</target>
        <note />
      </trans-unit>
      <trans-unit id="tcUnionCaseExpectsTupledArguments">
        <source>This union case expects {0} arguments in tupled form, but was given {1}. The missing field arguments may be any of:{2}</source>
        <target state="translated">此联合事例需要元组形式的 {0} 个参数，但提供了 {1} 个。缺少的字段参数可以是 {2} 的任何参数</target>
        <note />
      </trans-unit>
      <trans-unit id="tcFieldIsNotStatic">
        <source>Field '{0}' is not static</source>
        <target state="translated">字段“{0}”不是静态的</target>
        <note />
      </trans-unit>
      <trans-unit id="tcFieldNotLiteralCannotBeUsedInPattern">
        <source>This field is not a literal and cannot be used in a pattern</source>
        <target state="translated">此字段不是文本，不能在模式中使用</target>
        <note />
      </trans-unit>
      <trans-unit id="tcRequireVarConstRecogOrLiteral">
        <source>This is not a variable, constant, active recognizer or literal</source>
        <target state="translated">这不是变量、常数、活动识别器或文本</target>
        <note />
      </trans-unit>
      <trans-unit id="tcInvalidPattern">
        <source>This is not a valid pattern</source>
        <target state="translated">这不是有效的模式</target>
        <note />
      </trans-unit>
      <trans-unit id="tcUseWhenPatternGuard">
        <source>Character range matches have been removed in F#. Consider using a 'when' pattern guard instead.</source>
        <target state="translated">在 F# 中，已删除字符范围匹配。请考虑改用“when”模式保护。</target>
        <note />
      </trans-unit>
      <trans-unit id="tcIllegalPattern">
        <source>Illegal pattern</source>
        <target state="translated">非法模式</target>
        <note />
      </trans-unit>
      <trans-unit id="tcSyntaxErrorUnexpectedQMark">
        <source>Syntax error - unexpected '?' symbol</source>
        <target state="translated">语法错误 - 意外的“?”符号</target>
        <note />
      </trans-unit>
      <trans-unit id="tcExpressionCountMisMatch">
        <source>Expected {0} expressions, got {1}</source>
        <target state="translated">需要 {0} 个表达式，已获取 {1} 个</target>
        <note />
      </trans-unit>
      <trans-unit id="tcExprUndelayed">
        <source>TcExprUndelayed: delayed</source>
        <target state="translated">TcExprUndelayed: 已延迟</target>
        <note />
      </trans-unit>
      <trans-unit id="tcExpressionRequiresSequence">
        <source>This expression form may only be used in sequence and computation expressions</source>
        <target state="translated">此表达式格式只能用于序列和计算表达式</target>
        <note />
      </trans-unit>
      <trans-unit id="tcInvalidObjectExpressionSyntaxForm">
        <source>Invalid object expression. Objects without overrides or interfaces should use the expression form 'new Type(args)' without braces.</source>
        <target state="translated">对象表达式无效。没有重写或接口的对象应使用不带括号的表达式格式“new Type(args)”。</target>
        <note />
      </trans-unit>
      <trans-unit id="tcInvalidObjectSequenceOrRecordExpression">
        <source>Invalid object, sequence or record expression</source>
        <target state="translated">对象、序列或记录表达式无效</target>
        <note />
      </trans-unit>
      <trans-unit id="tcInvalidSequenceExpressionSyntaxForm">
        <source>Invalid record, sequence or computation expression. Sequence expressions should be of the form 'seq {{ ... }}'</source>
        <target state="translated">记录、序列或计算表达式无效。序列表达式的格式应为“seq {{ ... }}”</target>
        <note />
      </trans-unit>
      <trans-unit id="tcExpressionWithIfRequiresParenthesis">
        <source>This list or array expression includes an element of the form 'if ... then ... else'. Parenthesize this expression to indicate it is an individual element of the list or array, to disambiguate this from a list generated using a sequence expression</source>
        <target state="translated">此列表或数组表达式包括采用“if ... then ... else”格式的元素。请使用括号将此表达式括起来以指示它是列表或数组中的单个元素，从而将此表达式与使用序列表达式生成的列表进行区分</target>
        <note />
      </trans-unit>
      <trans-unit id="tcUnableToParseFormatString">
        <source>Unable to parse format string '{0}'</source>
        <target state="translated">无法分析格式字符串“{0}”</target>
        <note />
      </trans-unit>
      <trans-unit id="tcListLiteralMaxSize">
        <source>This list expression exceeds the maximum size for list literals. Use an array for larger literals and call Array.ToList.</source>
        <target state="translated">此列表表达式超出列表文本的最大大小。请对大型的文本使用数组并调用 Array.ToList。</target>
        <note />
      </trans-unit>
      <trans-unit id="tcExpressionFormRequiresObjectConstructor">
        <source>The expression form 'expr then expr' may only be used as part of an explicit object constructor</source>
        <target state="translated">表达式格式“expr then expr”只能用作显式对象构造函数的一部分</target>
        <note />
      </trans-unit>
      <trans-unit id="tcNamedArgumentsCannotBeUsedInMemberTraits">
        <source>Named arguments cannot be given to member trait calls</source>
        <target state="translated">不能将命名参数提供给成员特征调用</target>
        <note />
      </trans-unit>
      <trans-unit id="tcNotValidEnumCaseName">
        <source>This is not a valid name for an enumeration case</source>
        <target state="translated">对于枚举用例来说，这不是有效的名称</target>
        <note />
      </trans-unit>
      <trans-unit id="tcFieldIsNotMutable">
        <source>This field is not mutable</source>
        <target state="translated">此字段是不可变的</target>
        <note />
      </trans-unit>
      <trans-unit id="tcConstructRequiresListArrayOrSequence">
        <source>This construct may only be used within list, array and sequence expressions, e.g. expressions of the form 'seq {{ ... }}', '[ ... ]' or '[| ... |]'. These use the syntax 'for ... in ... do ... yield...' to generate elements</source>
        <target state="translated">只能在列表、数组和序列表达式中使用此构造函数，例如格式为“seq {{ ... }}”、“[ ... ]”或“[| ... |]”的表达式。它们将使用语法“for ... in ... do ... yield...”来生成元素</target>
        <note />
      </trans-unit>
      <trans-unit id="tcConstructRequiresComputationExpressions">
        <source>This construct may only be used within computation expressions. To return a value from an ordinary function simply write the expression without 'return'.</source>
        <target state="translated">只能在计算表达式中使用此构造。若要从普通函数返回值，只需编写不带“return”的表达式。</target>
        <note />
      </trans-unit>
      <trans-unit id="tcConstructRequiresSequenceOrComputations">
        <source>This construct may only be used within sequence or computation expressions</source>
        <target state="translated">只能在序列或计算表达式中使用此构造</target>
        <note />
      </trans-unit>
      <trans-unit id="tcConstructRequiresComputationExpression">
        <source>This construct may only be used within computation expressions</source>
        <target state="translated">只能在计算表达式中使用此构造</target>
        <note />
      </trans-unit>
      <trans-unit id="tcInvalidIndexerExpression">
        <source>Incomplete expression or invalid use of indexer syntax</source>
        <target state="translated">表达式不完整或无效索引器语法使用</target>
        <note />
      </trans-unit>
      <trans-unit id="tcObjectOfIndeterminateTypeUsedRequireTypeConstraint">
        <source>The operator 'expr.[idx]' has been used on an object of indeterminate type based on information prior to this program point. Consider adding further type constraints</source>
        <target state="translated">已基于此程序点之前的信息对不确定类型的对象使用运算符“expr.[idx]”。请考虑添加更多类型约束</target>
        <note />
      </trans-unit>
      <trans-unit id="tcCannotInheritFromVariableType">
        <source>Cannot inherit from a variable type</source>
        <target state="translated">无法从变量类型继承</target>
        <note />
      </trans-unit>
      <trans-unit id="tcObjectConstructorsOnTypeParametersCannotTakeArguments">
        <source>Calls to object constructors on type parameters cannot be given arguments</source>
        <target state="translated">不能为针对类型参数的对象构造函数调用提供参数</target>
        <note />
      </trans-unit>
      <trans-unit id="tcCompiledNameAttributeMisused">
        <source>The 'CompiledName' attribute cannot be used with this language element</source>
        <target state="translated">“CompiledName”特性不能用于此语言元素</target>
        <note />
      </trans-unit>
      <trans-unit id="tcNamedTypeRequired">
        <source>'{0}' may only be used with named types</source>
        <target state="translated">“{0}”只能用于命名类型</target>
        <note />
      </trans-unit>
      <trans-unit id="tcInheritCannotBeUsedOnInterfaceType">
        <source>'inherit' cannot be used on interface types. Consider implementing the interface by using 'interface ... with ... end' instead.</source>
        <target state="translated">“inherit”不能用于接口类型。请考虑改用“interface ... with ... end”实现接口。</target>
        <note />
      </trans-unit>
      <trans-unit id="tcNewCannotBeUsedOnInterfaceType">
        <source>'new' cannot be used on interface types. Consider using an object expression '{{ new ... with ... }}' instead.</source>
        <target state="translated">“new”不能用于接口类型。请考虑改用对象表达式“{{ new ... with ... }}”。</target>
        <note />
      </trans-unit>
      <trans-unit id="tcAbstractTypeCannotBeInstantiated">
        <source>Instances of this type cannot be created since it has been marked abstract or not all methods have been given implementations. Consider using an object expression '{{ new ... with ... }}' instead.</source>
        <target state="translated">无法创建此类型的实例，因为已将此类型标记为抽象的或者没有为所有方法给定实现。请考虑改用对象表达式“{{ new ... with ... }}”。</target>
        <note />
      </trans-unit>
      <trans-unit id="tcIDisposableTypeShouldUseNew">
        <source>It is recommended that objects supporting the IDisposable interface are created using the syntax 'new Type(args)', rather than 'Type(args)' or 'Type' as a function value representing the constructor, to indicate that resources may be owned by the generated value</source>
        <target state="translated">建议通过将语法 "new Type(args)"(而非 "Type(args)" 或 "Type")用作表示构造函数的函数值来创建支持 IDisposable 接口的对象，以指示生成的值可拥有该资源</target>
        <note />
      </trans-unit>
      <trans-unit id="tcSyntaxCanOnlyBeUsedToCreateObjectTypes">
        <source>'{0}' may only be used to construct object types</source>
        <target state="translated">“{0}”只能用于构造对象类型</target>
        <note />
      </trans-unit>
      <trans-unit id="tcConstructorRequiresCall">
        <source>Constructors for the type '{0}' must directly or indirectly call its implicit object constructor. Use a call to the implicit object constructor instead of a record expression.</source>
        <target state="translated">类型“{0}”的构造函数必须直接或间接调用其隐式对象构造函数。请使用对隐式对象构造函数的调用，而不是记录表达式。</target>
        <note />
      </trans-unit>
      <trans-unit id="tcUndefinedField">
        <source>The field '{0}' has been given a value, but is not present in the type '{1}'</source>
        <target state="translated">已为字段“{0}”给定值，但该字段未包含在类型“{1}”中</target>
        <note />
      </trans-unit>
      <trans-unit id="tcFieldRequiresAssignment">
        <source>No assignment given for field '{0}' of type '{1}'</source>
        <target state="translated">未为类型“{1}”的字段“{0}”赋值</target>
        <note />
      </trans-unit>
      <trans-unit id="tcExtraneousFieldsGivenValues">
        <source>Extraneous fields have been given values</source>
        <target state="translated">已为外来字段给定值</target>
        <note />
      </trans-unit>
      <trans-unit id="tcObjectExpressionsCanOnlyOverrideAbstractOrVirtual">
        <source>Only overrides of abstract and virtual members may be specified in object expressions</source>
        <target state="translated">只能在对象表达式中指定抽象和虚拟成员的重写</target>
        <note />
      </trans-unit>
      <trans-unit id="tcNoAbstractOrVirtualMemberFound">
        <source>The member '{0}' does not correspond to any abstract or virtual method available to override or implement.</source>
        <target state="translated">成员“{0}”与可用于替代或实现的任何抽象或虚拟方法均不对应。</target>
        <note />
      </trans-unit>
      <trans-unit id="tcMemberFoundIsNotAbstractOrVirtual">
        <source>The type {0} contains the member '{1}' but it is not a virtual or abstract method that is available to override or implement.</source>
        <target state="translated">类型 {0} 包含成员“{1}”，但其不是可用于替代或实现的虚拟或抽象方法。</target>
        <note />
      </trans-unit>
      <trans-unit id="tcArgumentArityMismatch">
        <source>The member '{0}' does not accept the correct number of arguments. {1} argument(s) are expected, but {2} were given. The required signature is '{3}'.{4}</source>
        <target state="translated">成员“{0}”未接受正确的参数数目。应为 {1} 个参数，但给出了 {2} 个参数。必需的签名为“{3}”。{4}</target>
        <note />
      </trans-unit>
      <trans-unit id="tcArgumentArityMismatchOneOverload">
        <source>The member '{0}' does not accept the correct number of arguments. One overload accepts {1} arguments, but {2} were given. The required signature is '{3}'.{4}</source>
        <target state="translated">成员“{0}”不支持正确的参数数目。一个重载只支持 {1} 个参数，但给出了 {2} 个参数。必需的签名为“{3}”。{4}</target>
        <note />
      </trans-unit>
      <trans-unit id="tcSimpleMethodNameRequired">
        <source>A simple method name is required here</source>
        <target state="translated">此处需要简单的方法名称</target>
        <note />
      </trans-unit>
      <trans-unit id="tcPredefinedTypeCannotBeUsedAsSuperType">
        <source>The types System.ValueType, System.Enum, System.Delegate, System.MulticastDelegate and System.Array cannot be used as super types in an object expression or class</source>
        <target state="translated">类型 System.ValueType、System.Enum、System.Delegate、System.MulticastDelegate 和 System.Array 不能用作对象表达式或类中的超类型</target>
        <note />
      </trans-unit>
      <trans-unit id="tcNewMustBeUsedWithNamedType">
        <source>'new' must be used with a named type</source>
        <target state="translated">“new”必须用于命名类型</target>
        <note />
      </trans-unit>
      <trans-unit id="tcCannotCreateExtensionOfSealedType">
        <source>Cannot create an extension of a sealed type</source>
        <target state="translated">无法创建密封类型的扩展</target>
        <note />
      </trans-unit>
      <trans-unit id="tcNoArgumentsForRecordValue">
        <source>No arguments may be given when constructing a record value</source>
        <target state="translated">在构造记录值时，可能未给定任何参数</target>
        <note />
      </trans-unit>
      <trans-unit id="tcNoInterfaceImplementationForConstructionExpression">
        <source>Interface implementations cannot be given on construction expressions</source>
        <target state="translated">不能在构造表达式中提供接口实现</target>
        <note />
      </trans-unit>
      <trans-unit id="tcObjectConstructionCanOnlyBeUsedInClassTypes">
        <source>Object construction expressions may only be used to implement constructors in class types</source>
        <target state="translated">对象构造表达式只能用于实现类类型中的构造函数</target>
        <note />
      </trans-unit>
      <trans-unit id="tcOnlySimpleBindingsCanBeUsedInConstructionExpressions">
        <source>Only simple bindings of the form 'id = expr' can be used in construction expressions</source>
        <target state="translated">只能在构造表达式中使用“id = expr”格式的简单绑定</target>
        <note />
      </trans-unit>
      <trans-unit id="tcObjectsMustBeInitializedWithObjectExpression">
        <source>Objects must be initialized by an object construction expression that calls an inherited object constructor and assigns a value to each field</source>
        <target state="translated">对象必须由一个对象构造表达式进行初始化，该表达式将调用继承的对象构造函数并为每个字段赋值</target>
        <note />
      </trans-unit>
      <trans-unit id="tcExpectedInterfaceType">
        <source>Expected an interface type</source>
        <target state="translated">应为接口类型</target>
        <note />
      </trans-unit>
      <trans-unit id="tcConstructorForInterfacesDoNotTakeArguments">
        <source>Constructor expressions for interfaces do not take arguments</source>
        <target state="translated">接口的构造函数表达式不采用参数</target>
        <note />
      </trans-unit>
      <trans-unit id="tcConstructorRequiresArguments">
        <source>This object constructor requires arguments</source>
        <target state="translated">此对象构造函数需要参数</target>
        <note />
      </trans-unit>
      <trans-unit id="tcNewRequiresObjectConstructor">
        <source>'new' may only be used with object constructors</source>
        <target state="translated">“new”只能用于对象构造函数</target>
        <note />
      </trans-unit>
      <trans-unit id="tcAtLeastOneOverrideIsInvalid">
        <source>At least one override did not correctly implement its corresponding abstract member</source>
        <target state="translated">至少有一个重写未正确实现其相应的抽象成员</target>
        <note />
      </trans-unit>
      <trans-unit id="tcNumericLiteralRequiresModule">
        <source>This numeric literal requires that a module '{0}' defining functions FromZero, FromOne, FromInt32, FromInt64 and FromString be in scope</source>
        <target state="translated">此数值文本要求定义函数 FromZero、FromOne、FromInt32、FromInt64 和 FromString 的模块“{0}”位于范围内</target>
        <note />
      </trans-unit>
      <trans-unit id="tcInvalidRecordConstruction">
        <source>Invalid record construction</source>
        <target state="translated">记录构造无效</target>
        <note />
      </trans-unit>
      <trans-unit id="tcExpressionFormRequiresRecordTypes">
        <source>The expression form {{ expr with ... }} may only be used with record types. To build object types use {{ new Type(...) with ... }}</source>
        <target state="translated">表达式格式 {{ expr with ... }} 只能用于记录类型。若要生成对象类型，请使用 {{ new Type(...) with ... }}</target>
        <note />
      </trans-unit>
      <trans-unit id="tcInheritedTypeIsNotObjectModelType">
        <source>The inherited type is not an object model type</source>
        <target state="translated">继承的类型不是对象模型类型</target>
        <note />
      </trans-unit>
      <trans-unit id="tcObjectConstructionExpressionCanOnlyImplementConstructorsInObjectModelTypes">
        <source>Object construction expressions (i.e. record expressions with inheritance specifications) may only be used to implement constructors in object model types. Use 'new ObjectType(args)' to construct instances of object model types outside of constructors</source>
        <target state="translated">对象构造函数表达式(即，具有继承规范的记录表达式)只能用于实现对象模型类型中的构造函数。请使用“new ObjectType(args)”在构造函数的外部构造对象模型类型的实例</target>
        <note />
      </trans-unit>
      <trans-unit id="tcEmptyRecordInvalid">
        <source>'{{ }}' is not a valid expression. Records must include at least one field. Empty sequences are specified by using Seq.empty or an empty list '[]'.</source>
        <target state="translated">“{{ }}”不是有效的表达式。记录必须至少包含一个字段。使用 Seq.empty 或空列表“[]”指定空序列。</target>
        <note />
      </trans-unit>
      <trans-unit id="tcTypeIsNotARecordTypeNeedConstructor">
        <source>This type is not a record type. Values of class and struct types must be created using calls to object constructors.</source>
        <target state="translated">此类型不是记录类型。必须使用对对象构造函数的调用来创建类和结构类型的值。</target>
        <note />
      </trans-unit>
      <trans-unit id="tcTypeIsNotARecordType">
        <source>This type is not a record type</source>
        <target state="translated">此类型不是记录类型</target>
        <note />
      </trans-unit>
      <trans-unit id="tcConstructIsAmbiguousInComputationExpression">
        <source>This construct is ambiguous as part of a computation expression. Nested expressions may be written using 'let _ = (...)' and nested computations using 'let! res = builder {{ ... }}'.</source>
        <target state="translated">此构造作为计算表达式的一部分具有多义性。可以使用“let _ = (...)”来编写嵌套的表达式，并可以使用“let! res = builder {{ ... }}”来编写嵌套的计算。</target>
        <note />
      </trans-unit>
      <trans-unit id="tcConstructIsAmbiguousInSequenceExpression">
        <source>This construct is ambiguous as part of a sequence expression. Nested expressions may be written using 'let _ = (...)' and nested sequences using 'yield! seq {{... }}'.</source>
        <target state="translated">此构造作为序列表达式的一部分具有多义性。可以使用“let _ = (...)”来编写嵌套的表达式，并可以使用“yield! seq {{... }}”来编写嵌套的序列。</target>
        <note />
      </trans-unit>
      <trans-unit id="tcDoBangIllegalInSequenceExpression">
        <source>'do!' cannot be used within sequence expressions</source>
        <target state="translated">不能在序列表达式中使用“do!</target>
        <note />
      </trans-unit>
      <trans-unit id="tcUseForInSequenceExpression">
        <source>The use of 'let! x = coll' in sequence expressions is not permitted. Use 'for x in coll' instead.</source>
        <target state="translated">不允许在序列表达式中使用“let! x = coll”。请改用“for x in coll”。</target>
        <note />
      </trans-unit>
      <trans-unit id="tcTryIllegalInSequenceExpression">
        <source>'try'/'with' cannot be used within sequence expressions</source>
        <target state="translated">不能在序列表达式中使用“try”/“with”</target>
        <note />
      </trans-unit>
      <trans-unit id="tcUseYieldBangForMultipleResults">
        <source>In sequence expressions, multiple results are generated using 'yield!'</source>
        <target state="translated">在序列表达式中，使用“yield!”生成多个结果</target>
        <note />
      </trans-unit>
      <trans-unit id="tcInvalidAssignment">
        <source>Invalid assignment</source>
        <target state="translated">赋值无效</target>
        <note />
      </trans-unit>
      <trans-unit id="tcInvalidUseOfTypeName">
        <source>Invalid use of a type name</source>
        <target state="translated">类型名称的使用无效</target>
        <note />
      </trans-unit>
      <trans-unit id="tcTypeHasNoAccessibleConstructor">
        <source>This type has no accessible object constructors</source>
        <target state="translated">此类型不具有可访问的对象构造函数</target>
        <note />
      </trans-unit>
      <trans-unit id="tcInvalidUseOfInterfaceType">
        <source>Invalid use of an interface type</source>
        <target state="translated">接口类型的使用无效</target>
        <note />
      </trans-unit>
      <trans-unit id="tcInvalidUseOfDelegate">
        <source>Invalid use of a delegate constructor. Use the syntax 'new Type(args)' or just 'Type(args)'.</source>
        <target state="translated">委托构造函数的使用无效。请使用语法“new Type(args)”或直接使用“Type(args)”。</target>
        <note />
      </trans-unit>
      <trans-unit id="tcPropertyIsNotStatic">
        <source>Property '{0}' is not static</source>
        <target state="translated">属性“{0}”不是静态的</target>
        <note />
      </trans-unit>
      <trans-unit id="tcPropertyIsNotReadable">
        <source>Property '{0}' is not readable</source>
        <target state="translated">属性“{0}”不可读</target>
        <note />
      </trans-unit>
      <trans-unit id="tcLookupMayNotBeUsedHere">
        <source>This lookup cannot be used here</source>
        <target state="translated">不能在此处使用此查找</target>
        <note />
      </trans-unit>
      <trans-unit id="tcPropertyIsStatic">
        <source>Property '{0}' is static</source>
        <target state="translated">属性“{0}”是静态的</target>
        <note />
      </trans-unit>
      <trans-unit id="tcPropertyCannotBeSet1">
        <source>Property '{0}' cannot be set</source>
        <target state="translated">无法设置属性“{0}”</target>
        <note />
      </trans-unit>
      <trans-unit id="tcConstructorsCannotBeFirstClassValues">
        <source>Constructors must be applied to arguments and cannot be used as first-class values. If necessary use an anonymous function '(fun arg1 ... argN -&gt; new Type(arg1,...,argN))'.</source>
        <target state="translated">构造函数必须应用于参数，且不能用作第一类值。如有必要，请使用匿名函数 "(fun arg1 ... argN -&gt; new Type(arg1,...,argN))"。</target>
        <note />
      </trans-unit>
      <trans-unit id="tcSyntaxFormUsedOnlyWithRecordLabelsPropertiesAndFields">
        <source>The syntax 'expr.id' may only be used with record labels, properties and fields</source>
        <target state="translated">语法“expr.id”只能用于记录标签、属性和字段</target>
        <note />
      </trans-unit>
      <trans-unit id="tcEventIsStatic">
        <source>Event '{0}' is static</source>
        <target state="translated">事件“{0}”是静态的</target>
        <note />
      </trans-unit>
      <trans-unit id="tcEventIsNotStatic">
        <source>Event '{0}' is not static</source>
        <target state="translated">事件“{0}”不是静态的</target>
        <note />
      </trans-unit>
      <trans-unit id="tcNamedArgumentDidNotMatch">
        <source>The named argument '{0}' did not match any argument or mutable property</source>
        <target state="translated">命名参数“{0}”与任何参数或可变属性均不匹配</target>
        <note />
      </trans-unit>
      <trans-unit id="tcOverloadsCannotHaveCurriedArguments">
        <source>One or more of the overloads of this method has curried arguments. Consider redesigning these members to take arguments in tupled form.</source>
        <target state="translated">此方法的一个或多个重载具有扩充参数。请考虑将这些成员重新设计为采用元组格式的参数。</target>
        <note />
      </trans-unit>
      <trans-unit id="tcUnnamedArgumentsDoNotFormPrefix">
        <source>The unnamed arguments do not form a prefix of the arguments of the method called</source>
        <target state="translated">未命名的参数未形成已调用方法的参数的前缀</target>
        <note />
      </trans-unit>
      <trans-unit id="tcStaticOptimizationConditionalsOnlyForFSharpLibrary">
        <source>Static optimization conditionals are only for use within the F# library</source>
        <target state="translated">只能在 F# 库中使用静态优化条件</target>
        <note />
      </trans-unit>
      <trans-unit id="tcFormalArgumentIsNotOptional">
        <source>The corresponding formal argument is not optional</source>
        <target state="translated">相应的形参不是可选的</target>
        <note />
      </trans-unit>
      <trans-unit id="tcInvalidOptionalAssignmentToPropertyOrField">
        <source>Invalid optional assignment to a property or field</source>
        <target state="translated">某个属性或字段的可选赋值无效</target>
        <note />
      </trans-unit>
      <trans-unit id="tcDelegateConstructorMustBePassed">
        <source>A delegate constructor must be passed a single function value</source>
        <target state="translated">必须向委托构造函数传递单个函数值</target>
        <note />
      </trans-unit>
      <trans-unit id="tcBindingCannotBeUseAndRec">
        <source>A binding cannot be marked both 'use' and 'rec'</source>
        <target state="translated">不能将一个绑定同时标记为“use”和“rec”</target>
        <note />
      </trans-unit>
      <trans-unit id="tcVolatileOnlyOnClassLetBindings">
        <source>The 'VolatileField' attribute may only be used on 'let' bindings in classes</source>
        <target state="translated">只能在类中的“let”绑定中使用“VolatileField”特性</target>
        <note />
      </trans-unit>
      <trans-unit id="tcAttributesAreNotPermittedOnLetBindings">
        <source>Attributes are not permitted on 'let' bindings in expressions</source>
        <target state="translated">不允许对表达式中的“let”绑定使用特性</target>
        <note />
      </trans-unit>
      <trans-unit id="tcDefaultValueAttributeRequiresVal">
        <source>The 'DefaultValue' attribute may only be used on 'val' declarations</source>
        <target state="translated">“DefaultValue”特性只能用于“val”声明</target>
        <note />
      </trans-unit>
      <trans-unit id="tcConditionalAttributeRequiresMembers">
        <source>The 'ConditionalAttribute' attribute may only be used on members</source>
        <target state="translated">“ConditionalAttribute”特性只能用于成员</target>
        <note />
      </trans-unit>
      <trans-unit id="tcInvalidActivePatternName">
        <source>This is not a valid name for an active pattern</source>
        <target state="translated">对于活动模式来说，这不是有效的名称</target>
        <note />
      </trans-unit>
      <trans-unit id="tcEntryPointAttributeRequiresFunctionInModule">
        <source>The 'EntryPointAttribute' attribute may only be used on function definitions in modules</source>
        <target state="translated">“EntryPointAttribute”特性只能用于模块中的函数定义</target>
        <note />
      </trans-unit>
      <trans-unit id="tcMutableValuesCannotBeInline">
        <source>Mutable values cannot be marked 'inline'</source>
        <target state="translated">不能将可变值标记为“inline”</target>
        <note />
      </trans-unit>
      <trans-unit id="tcMutableValuesMayNotHaveGenericParameters">
        <source>Mutable values cannot have generic parameters</source>
        <target state="translated">可变值不能具有泛型参数</target>
        <note />
      </trans-unit>
      <trans-unit id="tcMutableValuesSyntax">
        <source>Mutable function values should be written 'let mutable f = (fun args -&gt; ...)'</source>
        <target state="translated">应按照 "let mutable f = (fun args -&gt; ...)" 格式编写可变函数值</target>
        <note />
      </trans-unit>
      <trans-unit id="tcOnlyFunctionsCanBeInline">
        <source>Only functions may be marked 'inline'</source>
        <target state="translated">只能将函数标记为“inline”</target>
        <note />
      </trans-unit>
      <trans-unit id="tcIllegalAttributesForLiteral">
        <source>A literal value cannot be given the [&lt;ThreadStatic&gt;] or [&lt;ContextStatic&gt;] attributes</source>
        <target state="translated">无法向文本值赋予 [&lt;ThreadStatic&gt;] 或 [&lt;ContextStatic&gt;] 属性</target>
        <note />
      </trans-unit>
      <trans-unit id="tcLiteralCannotBeMutable">
        <source>A literal value cannot be marked 'mutable'</source>
        <target state="translated">不能将文本值标记为“mutable”</target>
        <note />
      </trans-unit>
      <trans-unit id="tcLiteralCannotBeInline">
        <source>A literal value cannot be marked 'inline'</source>
        <target state="translated">不能将文本值标记为“inline”</target>
        <note />
      </trans-unit>
      <trans-unit id="tcLiteralCannotHaveGenericParameters">
        <source>Literal values cannot have generic parameters</source>
        <target state="translated">文本值不能具有泛型参数</target>
        <note />
      </trans-unit>
      <trans-unit id="tcInvalidConstantExpression">
        <source>This is not a valid constant expression</source>
        <target state="translated">这不是有效的常数表达式</target>
        <note />
      </trans-unit>
      <trans-unit id="tcTypeIsInaccessible">
        <source>This type is not accessible from this code location</source>
        <target state="translated">无法从此代码位置访问此类型</target>
        <note />
      </trans-unit>
      <trans-unit id="tcUnexpectedConditionInImportedAssembly">
        <source>Unexpected condition in imported assembly: failed to decode AttributeUsage attribute</source>
        <target state="translated">导入的程序集中的意外条件: 未能对 AttributeUsage 特性进行解码</target>
        <note />
      </trans-unit>
      <trans-unit id="tcUnrecognizedAttributeTarget">
        <source>Unrecognized attribute target. Valid attribute targets are 'assembly', 'module', 'type', 'method', 'property', 'return', 'param', 'field', 'event', 'constructor'.</source>
        <target state="translated">无法识别的特性目标。有效的特性目标为“assembly”、“module”、“type”、“method”、“property”、“return”、“param”、“field”、“event”、“constructor”。</target>
        <note />
      </trans-unit>
      <trans-unit id="tcAttributeIsNotValidForLanguageElementUseDo">
        <source>This attribute is not valid for use on this language element. Assembly attributes should be attached to a 'do ()' declaration, if necessary within an F# module.</source>
        <target state="translated">对此语言元素使用此特性无效。如有需要，应将程序集特性附加到 F# 模块中的“do ()”声明。</target>
        <note />
      </trans-unit>
      <trans-unit id="tcAttributeIsNotValidForLanguageElement">
        <source>This attribute is not valid for use on this language element</source>
        <target state="translated">对此语言元素使用此特性无效</target>
        <note />
      </trans-unit>
      <trans-unit id="tcOptionalArgumentsCannotBeUsedInCustomAttribute">
        <source>Optional arguments cannot be used in custom attributes</source>
        <target state="translated">自定义特性中不能使用可选参数</target>
        <note />
      </trans-unit>
      <trans-unit id="tcPropertyCannotBeSet0">
        <source>This property cannot be set</source>
        <target state="translated">无法设置此属性</target>
        <note />
      </trans-unit>
      <trans-unit id="tcPropertyOrFieldNotFoundInAttribute">
        <source>This property or field was not found on this custom attribute type</source>
        <target state="translated">未在此自定义特性类型中找到此属性或字段</target>
        <note />
      </trans-unit>
      <trans-unit id="tcCustomAttributeMustBeReferenceType">
        <source>A custom attribute must be a reference type</source>
        <target state="translated">自定义特性必须是引用类型</target>
        <note />
      </trans-unit>
      <trans-unit id="tcCustomAttributeArgumentMismatch">
        <source>The number of args for a custom attribute does not match the expected number of args for the attribute constructor</source>
        <target state="translated">自定义特性的参数数目与特性构造函数所需的参数数目不匹配</target>
        <note />
      </trans-unit>
      <trans-unit id="tcCustomAttributeMustInvokeConstructor">
        <source>A custom attribute must invoke an object constructor</source>
        <target state="translated">自定义特性必须调用对象构造函数</target>
        <note />
      </trans-unit>
      <trans-unit id="tcAttributeExpressionsMustBeConstructorCalls">
        <source>Attribute expressions must be calls to object constructors</source>
        <target state="translated">特性表达式必须是对对象构造函数的调用</target>
        <note />
      </trans-unit>
      <trans-unit id="tcUnsupportedAttribute">
        <source>This attribute cannot be used in this version of F#</source>
        <target state="translated">不能在此版本的 F# 中使用该特性</target>
        <note />
      </trans-unit>
      <trans-unit id="tcInvalidInlineSpecification">
        <source>Invalid inline specification</source>
        <target state="translated">内联规范无效</target>
        <note />
      </trans-unit>
      <trans-unit id="tcInvalidUseBinding">
        <source>'use' bindings must be of the form 'use &lt;var&gt; = &lt;expr&gt;'</source>
        <target state="translated">"use" 绑定必须采用 "use &lt;var&gt; = &lt;expr&gt;" 形式</target>
        <note />
      </trans-unit>
      <trans-unit id="tcAbstractMembersIllegalInAugmentation">
        <source>Abstract members are not permitted in an augmentation - they must be defined as part of the type itself</source>
        <target state="translated">扩大中不允许使用抽象成员 - 必须将它们定义为类型本身的一部分</target>
        <note />
      </trans-unit>
      <trans-unit id="tcMethodOverridesIllegalHere">
        <source>Method overrides and interface implementations are not permitted here</source>
        <target state="translated">此处不允许使用方法重写和接口实现</target>
        <note />
      </trans-unit>
      <trans-unit id="tcNoMemberFoundForOverride">
        <source>No abstract or interface member was found that corresponds to this override</source>
        <target state="translated">未找到与此重写对应的抽象或接口成员</target>
        <note />
      </trans-unit>
      <trans-unit id="tcOverrideArityMismatch">
        <source>This override takes a different number of arguments to the corresponding abstract member. The following abstract members were found:{0}</source>
        <target state="translated">此替代使用的参数数量与对应的抽象成员的数量不同。找到以下抽象成员: {0}</target>
        <note />
      </trans-unit>
      <trans-unit id="tcDefaultImplementationAlreadyExists">
        <source>This method already has a default implementation</source>
        <target state="translated">此方法已具有默认实现</target>
        <note />
      </trans-unit>
      <trans-unit id="tcDefaultAmbiguous">
        <source>The method implemented by this default is ambiguous</source>
        <target state="translated">此默认值实现的方法具有多义性</target>
        <note />
      </trans-unit>
      <trans-unit id="tcNoPropertyFoundForOverride">
        <source>No abstract property was found that corresponds to this override</source>
        <target state="translated">未找到与此重写对应的抽象属性</target>
        <note />
      </trans-unit>
      <trans-unit id="tcAbstractPropertyMissingGetOrSet">
        <source>This property overrides or implements an abstract property but the abstract property doesn't have a corresponding {0}</source>
        <target state="translated">此属性会重写或实现一个抽象属性，但该抽象属性没有相应的 {0}</target>
        <note />
      </trans-unit>
      <trans-unit id="tcInvalidSignatureForSet">
        <source>Invalid signature for set member</source>
        <target state="translated">集成员的签名无效</target>
        <note />
      </trans-unit>
      <trans-unit id="tcNewMemberHidesAbstractMember">
        <source>This new member hides the abstract member '{0}'. Rename the member or use 'override' instead.</source>
        <target state="translated">此新成员隐藏了抽象成员“{0}”。重命名此成员或改用“override”。</target>
        <note />
      </trans-unit>
      <trans-unit id="tcNewMemberHidesAbstractMemberWithSuffix">
        <source>This new member hides the abstract member '{0}' once tuples, functions, units of measure and/or provided types are erased. Rename the member or use 'override' instead.</source>
        <target state="translated">一旦清除元组、函数、度量单位和/或所提供的类型，此新成员就会隐藏抽象成员“{0}”。请重命名此成员或改用“override”。</target>
        <note />
      </trans-unit>
      <trans-unit id="tcStaticInitializersIllegalInInterface">
        <source>Interfaces cannot contain definitions of static initializers</source>
        <target state="translated">接口不能包含静态初始化表达式的定义</target>
        <note />
      </trans-unit>
      <trans-unit id="tcObjectConstructorsIllegalInInterface">
        <source>Interfaces cannot contain definitions of object constructors</source>
        <target state="translated">接口不能包含对象构造函数的定义</target>
        <note />
      </trans-unit>
      <trans-unit id="tcMemberOverridesIllegalInInterface">
        <source>Interfaces cannot contain definitions of member overrides</source>
        <target state="translated">接口不能包含成员重写的定义</target>
        <note />
      </trans-unit>
      <trans-unit id="tcConcreteMembersIllegalInInterface">
        <source>Interfaces cannot contain definitions of concrete instance members. You may need to define a constructor on your type to indicate that the type is a class.</source>
        <target state="translated">接口不能包含具体实例成员的定义。可能需要定义类型的构造函数来指示该类型是类。</target>
        <note />
      </trans-unit>
      <trans-unit id="tcConstructorsDisallowedInExceptionAugmentation">
        <source>Constructors cannot be specified in exception augmentations</source>
        <target state="translated">不能在异常扩大中指定构造函数</target>
        <note />
      </trans-unit>
      <trans-unit id="tcStructsCannotHaveConstructorWithNoArguments">
        <source>Structs cannot have an object constructor with no arguments. This is a restriction imposed on all CLI languages as structs automatically support a default constructor.</source>
        <target state="translated">结构不能具有不带参数的对象构造函数。这是对所有 CLI 语言实施的限制，原因是结构自动支持默认构造函数。</target>
        <note />
      </trans-unit>
      <trans-unit id="tcConstructorsIllegalForThisType">
        <source>Constructors cannot be defined for this type</source>
        <target state="translated">不能为此类型定义构造函数</target>
        <note />
      </trans-unit>
      <trans-unit id="tcRecursiveBindingsWithMembersMustBeDirectAugmentation">
        <source>Recursive bindings that include member specifications can only occur as a direct augmentation of a type</source>
        <target state="translated">包含成员规格的递归绑定只能作为类型的直接扩大出现</target>
        <note />
      </trans-unit>
      <trans-unit id="tcOnlySimplePatternsInLetRec">
        <source>Only simple variable patterns can be bound in 'let rec' constructs</source>
        <target state="translated">只能在“let rec”构造中绑定简单的变量模式</target>
        <note />
      </trans-unit>
      <trans-unit id="tcOnlyRecordFieldsAndSimpleLetCanBeMutable">
        <source>Mutable 'let' bindings can't be recursive or defined in recursive modules or namespaces</source>
        <target state="translated">可变 "let" 绑定不能在递归模块或命名空间中递归或定义</target>
        <note />
      </trans-unit>
      <trans-unit id="tcMemberIsNotSufficientlyGeneric">
        <source>This member is not sufficiently generic</source>
        <target state="translated">此成员的通用性不够</target>
        <note />
      </trans-unit>
      <trans-unit id="tcLiteralAttributeRequiresConstantValue">
        <source>A declaration may only be the [&lt;Literal&gt;] attribute if a constant value is also given, e.g. 'val x: int = 1'</source>
        <target state="translated">如果还给定了常量值，例如 “val x: int = 1”，则声明可能只能是 [&lt;Literal&gt;] 属性</target>
        <note />
      </trans-unit>
      <trans-unit id="tcValueInSignatureRequiresLiteralAttribute">
        <source>A declaration may only be given a value in a signature if the declaration has the [&lt;Literal&gt;] attribute</source>
        <target state="translated">仅在声明具有 [&lt;Literal&gt;] 属性时, 才可在签名中为声明指定一个值</target>
        <note />
      </trans-unit>
      <trans-unit id="tcThreadStaticAndContextStaticMustBeStatic">
        <source>Thread-static and context-static variables must be static and given the [&lt;DefaultValue&gt;] attribute to indicate that the value is initialized to the default value on each new thread</source>
        <target state="translated">线程静态变量和上下文静态变量必须是静态的，并具有 [&lt;DefaultValue&gt;] 属性以指示该值初始化为每个新线程上的默认值</target>
        <note />
      </trans-unit>
      <trans-unit id="tcVolatileFieldsMustBeMutable">
        <source>Volatile fields must be marked 'mutable' and cannot be thread-static</source>
        <target state="translated">可变字段必须标记为“mutable”且不能是线程静态的</target>
        <note />
      </trans-unit>
      <trans-unit id="tcUninitializedValFieldsMustBeMutable">
        <source>Uninitialized 'val' fields must be mutable and marked with the '[&lt;DefaultValue&gt;]' attribute. Consider using a 'let' binding instead of a 'val' field.</source>
        <target state="translated">未初始化的 "val" 字段必须是可变的且标记有 "[&lt;DefaultValue&gt;]" 属性。请考虑使用 "let" 绑定而不是 "val" 字段。</target>
        <note />
      </trans-unit>
      <trans-unit id="tcStaticValFieldsMustBeMutableAndPrivate">
        <source>Static 'val' fields in types must be mutable, private and marked with the '[&lt;DefaultValue&gt;]' attribute. They are initialized to the 'null' or 'zero' value for their type. Consider also using a 'static let mutable' binding in a class type.</source>
        <target state="translated">类型中的静态 "val" 字段必须是可变的和私有的，并标记了 "[&lt;DefaultValue&gt;]" 属性。这些字段将初始化为各自类型的 "null" 或“零”值。请考虑在类类型中也使用 "static let mutable" 绑定。</target>
        <note />
      </trans-unit>
      <trans-unit id="tcFieldRequiresName">
        <source>This field requires a name</source>
        <target state="translated">此字段需要名称</target>
        <note />
      </trans-unit>
      <trans-unit id="tcInvalidNamespaceModuleTypeUnionName">
        <source>Invalid namespace, module, type or union case name</source>
        <target state="translated">命名空间、模块、类型或联合用例名称无效</target>
        <note />
      </trans-unit>
      <trans-unit id="tcIllegalFormForExplicitTypeDeclaration">
        <source>Explicit type declarations for constructors must be of the form 'ty1 * ... * tyN -&gt; resTy'. Parentheses may be required around 'resTy'</source>
        <target state="translated">构造函数的显式类型声明必须采用 "ty1 * ... * tyN -&gt; resTy" 格式。"resTy" 两侧可能需要加括号</target>
        <note />
      </trans-unit>
      <trans-unit id="tcReturnTypesForUnionMustBeSameAsType">
        <source>Return types of union cases must be identical to the type being defined, up to abbreviations</source>
        <target state="translated">联合用例的返回类型必须与要定义的类型(直至类型的缩写词)相同</target>
        <note />
      </trans-unit>
      <trans-unit id="tcInvalidEnumerationLiteral">
        <source>This is not a valid value for an enumeration literal</source>
        <target state="translated">对于枚举文本来说，这不是有效的值</target>
        <note />
      </trans-unit>
      <trans-unit id="tcTypeIsNotInterfaceType1">
        <source>The type '{0}' is not an interface type</source>
        <target state="translated">类型“{0}”不是接口类型</target>
        <note />
      </trans-unit>
      <trans-unit id="tcDuplicateSpecOfInterface">
        <source>Duplicate specification of an interface</source>
        <target state="translated">重复的接口规范</target>
        <note />
      </trans-unit>
      <trans-unit id="tcFieldValIllegalHere">
        <source>A field/val declaration is not permitted here</source>
        <target state="translated">此处不允许使用字段/值声明</target>
        <note />
      </trans-unit>
      <trans-unit id="tcInheritIllegalHere">
        <source>A inheritance declaration is not permitted here</source>
        <target state="translated">此处不允许使用继承声明</target>
        <note />
      </trans-unit>
      <trans-unit id="tcModuleRequiresQualifiedAccess">
        <source>This declaration opens the module '{0}', which is marked as 'RequireQualifiedAccess'. Adjust your code to use qualified references to the elements of the module instead, e.g. 'List.map' instead of 'map'. This change will ensure that your code is robust as new constructs are added to libraries.</source>
        <target state="translated">此声明将打开标记为“RequireQualifiedAccess”的模块“{0}”。请调整您的代码以改用对模块元素的限定引用，例如“List.map”而非“map”。此更改将确保您的代码在库中不断添加新构造的情况下依然可靠。</target>
        <note />
      </trans-unit>
      <trans-unit id="tcOpenUsedWithPartiallyQualifiedPath">
        <source>This declaration opens the namespace or module '{0}' through a partially qualified path. Adjust this code to use the full path of the namespace. This change will make your code more robust as new constructs are added to the F# and CLI libraries.</source>
        <target state="translated">此声明通过部分限定的路径来打开命名空间或模块“{0}”。请调整此代码以使用命名空间的完整路径。此更改将使您的代码在 F# 和 CLI 库中不断添加新构造的情况下更为可靠。</target>
        <note />
      </trans-unit>
      <trans-unit id="tcLocalClassBindingsCannotBeInline">
        <source>Local class bindings cannot be marked inline. Consider lifting the definition out of the class or else do not mark it as inline.</source>
        <target state="translated">不能将本地类绑定标记为“inline”。请考虑将定义放到类的外部，否则不要将该类标记为“inline”。</target>
        <note />
      </trans-unit>
      <trans-unit id="tcTypeAbbreviationsMayNotHaveMembers">
        <source>Type abbreviations cannot have members</source>
        <target state="translated">类型缩写词不能具有成员</target>
        <note />
      </trans-unit>
      <trans-unit id="tcTypeAbbreviationsCheckedAtCompileTime">
        <source>As of F# 4.1, the accessibility of type abbreviations is checked at compile-time. Consider changing the accessibility of the type abbreviation. Ignoring this warning might lead to runtime errors.</source>
        <target state="translated">从 F# 4.1 起，类型缩写词的辅助功能在编译时进行检查。请考虑更改类型缩写词的辅助功能。忽略此警告可能会导致运行时错误。</target>
        <note />
      </trans-unit>
      <trans-unit id="tcEnumerationsMayNotHaveMembers">
        <source>Enumerations cannot have members</source>
        <target state="translated">枚举不能具有成员</target>
        <note />
      </trans-unit>
      <trans-unit id="tcMeasureDeclarationsRequireStaticMembers">
        <source>Measure declarations may have only static members</source>
        <target state="translated">度量声明只能具有静态成员</target>
        <note />
      </trans-unit>
      <trans-unit id="tcStructsMayNotContainDoBindings">
        <source>Structs cannot contain 'do' bindings because the default constructor for structs would not execute these bindings</source>
        <target state="translated">结构不能包含“do”绑定，因为结构的默认构造函数将不会执行这些绑定</target>
        <note />
      </trans-unit>
      <trans-unit id="tcStructsMayNotContainLetBindings">
        <source>Structs cannot contain value definitions because the default constructor for structs will not execute these bindings. Consider adding additional arguments to the primary constructor for the type.</source>
        <target state="translated">结构不能包含值定义，因为结构的默认构造函数将不会执行这些绑定。请考虑为该类型的主构造函数添加更多参数。</target>
        <note />
      </trans-unit>
      <trans-unit id="tcStaticLetBindingsRequireClassesWithImplicitConstructors">
        <source>Static value definitions may only be used in types with a primary constructor. Consider adding arguments to the type definition, e.g. 'type X(args) = ...'.</source>
        <target state="translated">静态值定义只能在具有主构造函数的类型中使用。请考虑向类型定义添加参数，例如“type X(args) = ...”。</target>
        <note />
      </trans-unit>
      <trans-unit id="tcMeasureDeclarationsRequireStaticMembersNotConstructors">
        <source>Measure declarations may have only static members: constructors are not available</source>
        <target state="translated">度量声明只能具有静态成员: 构造函数不可用</target>
        <note />
      </trans-unit>
      <trans-unit id="tcMemberAndLocalClassBindingHaveSameName">
        <source>A member and a local class binding both have the name '{0}'</source>
        <target state="translated">一个成员和一个本地类绑定的名称都为“{0}”</target>
        <note />
      </trans-unit>
      <trans-unit id="tcTypeAbbreviationsCannotHaveInterfaceDeclaration">
        <source>Type abbreviations cannot have interface declarations</source>
        <target state="translated">类型缩写词不能具有接口声明</target>
        <note />
      </trans-unit>
      <trans-unit id="tcEnumerationsCannotHaveInterfaceDeclaration">
        <source>Enumerations cannot have interface declarations</source>
        <target state="translated">枚举不能具有接口声明</target>
        <note />
      </trans-unit>
      <trans-unit id="tcTypeIsNotInterfaceType0">
        <source>This type is not an interface type</source>
        <target state="translated">此类型不是接口类型</target>
        <note />
      </trans-unit>
      <trans-unit id="tcAllImplementedInterfacesShouldBeDeclared">
        <source>All implemented interfaces should be declared on the initial declaration of the type</source>
        <target state="translated">应在类型的初始声明中声明所有实现的接口</target>
        <note />
      </trans-unit>
      <trans-unit id="tcDefaultImplementationForInterfaceHasAlreadyBeenAdded">
        <source>A default implementation of this interface has already been added because the explicit implementation of the interface was not specified at the definition of the type</source>
        <target state="translated">已添加此接口的默认实现，因为在相应类型的定义中未指定接口的显式实现</target>
        <note />
      </trans-unit>
      <trans-unit id="tcMemberNotPermittedInInterfaceImplementation">
        <source>This member is not permitted in an interface implementation</source>
        <target state="translated">接口实现中不允许使用此成员</target>
        <note />
      </trans-unit>
      <trans-unit id="tcDeclarationElementNotPermittedInAugmentation">
        <source>This declaration element is not permitted in an augmentation</source>
        <target state="translated">扩大中不允许使用此声明元素</target>
        <note />
      </trans-unit>
      <trans-unit id="tcTypesCannotContainNestedTypes">
        <source>Types cannot contain nested type definitions</source>
        <target state="translated">类型不能包含嵌套的类型定义</target>
        <note />
      </trans-unit>
      <trans-unit id="tcTypeExceptionOrModule">
        <source>type, exception or module</source>
        <target state="translated">类型、异常或模块</target>
        <note />
      </trans-unit>
      <trans-unit id="tcTypeOrModule">
        <source>type or module</source>
        <target state="translated">类型或模块</target>
        <note />
      </trans-unit>
      <trans-unit id="tcImplementsIStructuralEquatableExplicitly">
        <source>The struct, record or union type '{0}' implements the interface 'System.IStructuralEquatable' explicitly. Apply the 'CustomEquality' attribute to the type.</source>
        <target state="translated">结构、记录或联合类型“{0}”显式实现接口“System.IStructuralEquatable”。将“CustomEquality”特性应用于相应的类型。</target>
        <note />
      </trans-unit>
      <trans-unit id="tcImplementsIEquatableExplicitly">
        <source>The struct, record or union type '{0}' implements the interface 'System.IEquatable&lt;_&gt;' explicitly. Apply the 'CustomEquality' attribute to the type and provide a consistent implementation of the non-generic override 'System.Object.Equals(obj)'.</source>
        <target state="translated">结构、记录或联合类型“{0}”显式实现接口 "System.IEquatable&lt;_&gt;"。请将 "CustomEquality" 属性应用于该类型，并提供非泛型重写 "System.Object.Equals(obj)" 的一致实现。</target>
        <note />
      </trans-unit>
      <trans-unit id="tcExplicitTypeSpecificationCannotBeUsedForExceptionConstructors">
        <source>Explicit type specifications cannot be used for exception constructors</source>
        <target state="translated">显式类型规范不能用于异常构造函数</target>
        <note />
      </trans-unit>
      <trans-unit id="tcExceptionAbbreviationsShouldNotHaveArgumentList">
        <source>Exception abbreviations should not have argument lists</source>
        <target state="translated">异常缩写词不应具有参数列表</target>
        <note />
      </trans-unit>
      <trans-unit id="tcAbbreviationsFordotNetExceptionsCannotTakeArguments">
        <source>Abbreviations for Common IL exceptions cannot take arguments</source>
        <target state="translated">通用 IL 异常的缩写词不能采用参数</target>
        <note />
      </trans-unit>
      <trans-unit id="tcExceptionAbbreviationsMustReferToValidExceptions">
        <source>Exception abbreviations must refer to existing exceptions or F# types deriving from System.Exception</source>
        <target state="translated">异常缩写词必须引用现有异常或派生自 System.Exception 的 F# 类型</target>
        <note />
      </trans-unit>
      <trans-unit id="tcAbbreviationsFordotNetExceptionsMustHaveMatchingObjectConstructor">
        <source>Abbreviations for Common IL exception types must have a matching object constructor</source>
        <target state="translated">通用 IL 异常类型的缩写词必须具有匹配的对象构造函数</target>
        <note />
      </trans-unit>
      <trans-unit id="tcNotAnException">
        <source>Not an exception</source>
        <target state="translated">不是一个异常</target>
        <note />
      </trans-unit>
      <trans-unit id="tcInvalidModuleName">
        <source>Invalid module name</source>
        <target state="translated">模块名称无效</target>
        <note />
      </trans-unit>
      <trans-unit id="tcInvalidTypeExtension">
        <source>Invalid type extension</source>
        <target state="translated">类型扩展无效</target>
        <note />
      </trans-unit>
      <trans-unit id="tcAttributesOfTypeSpecifyMultipleKindsForType">
        <source>The attributes of this type specify multiple kinds for the type</source>
        <target state="translated">此类型的特性指定此类型的多个种类</target>
        <note />
      </trans-unit>
      <trans-unit id="tcKindOfTypeSpecifiedDoesNotMatchDefinition">
        <source>The kind of the type specified by its attributes does not match the kind implied by its definition</source>
        <target state="translated">类型的特性所指定的类型种类与类型的定义暗示的种类不匹配</target>
        <note />
      </trans-unit>
      <trans-unit id="tcMeasureDefinitionsCannotHaveTypeParameters">
        <source>Measure definitions cannot have type parameters</source>
        <target state="translated">度量定义不能具有类型参数</target>
        <note />
      </trans-unit>
      <trans-unit id="tcTypeRequiresDefinition">
        <source>This type requires a definition</source>
        <target state="translated">此类型需要定义</target>
        <note />
      </trans-unit>
      <trans-unit id="tcTypeAbbreviationHasTypeParametersMissingOnType">
        <source>This type abbreviation has one or more declared type parameters that do not appear in the type being abbreviated. Type abbreviations must use all declared type parameters in the type being abbreviated. Consider removing one or more type parameters, or use a concrete type definition that wraps an underlying type, such as 'type C&lt;'a&gt; = C of ...'.</source>
        <target state="translated">此类型缩写词的一个或多个已声明的类型参数不在要缩写的类型中显示。类型缩写词必须使用要缩写的类型中的所有已声明类型参数。请考虑删除一个或多个类型参数，或使用包装基础类型的具体类型定义，例如 "type C&lt;'a&gt; = C of ..."。</target>
        <note />
      </trans-unit>
      <trans-unit id="tcStructsInterfacesEnumsDelegatesMayNotInheritFromOtherTypes">
        <source>Structs, interfaces, enums and delegates cannot inherit from other types</source>
        <target state="translated">结构、接口、枚举和委托不能从其他类型继承</target>
        <note />
      </trans-unit>
      <trans-unit id="tcTypesCannotInheritFromMultipleConcreteTypes">
        <source>Types cannot inherit from multiple concrete types</source>
        <target state="translated">类型不能从多个具体类型继承</target>
        <note />
      </trans-unit>
      <trans-unit id="tcRecordsUnionsAbbreviationsStructsMayNotHaveAllowNullLiteralAttribute">
        <source>Records, union, abbreviations and struct types cannot have the 'AllowNullLiteral' attribute</source>
        <target state="translated">记录、联合、缩写词和结构类型不能具有“AllowNullLiteral”特性</target>
        <note />
      </trans-unit>
      <trans-unit id="tcAllowNullTypesMayOnlyInheritFromAllowNullTypes">
        <source>Types with the 'AllowNullLiteral' attribute may only inherit from or implement types which also allow the use of the null literal</source>
        <target state="translated">具有“AllowNullLiteral”特性的类型只能继承自或实现也允许使用 null 文本的类型</target>
        <note />
      </trans-unit>
      <trans-unit id="tcGenericTypesCannotHaveStructLayout">
        <source>Generic types cannot be given the 'StructLayout' attribute</source>
        <target state="translated">不能为泛型类型给定“StructLayout”特性</target>
        <note />
      </trans-unit>
      <trans-unit id="tcOnlyStructsCanHaveStructLayout">
        <source>Only structs and classes without primary constructors may be given the 'StructLayout' attribute</source>
        <target state="translated">只能为不带主构造函数的结构和类提供“StructLayout”特性</target>
        <note />
      </trans-unit>
      <trans-unit id="tcRepresentationOfTypeHiddenBySignature">
        <source>The representation of this type is hidden by the signature. It must be given an attribute such as [&lt;Sealed&gt;], [&lt;Class&gt;] or [&lt;Interface&gt;] to indicate the characteristics of the type.</source>
        <target state="translated">签名会隐藏此类型的表示形式。必须为此类型提供一个属性(例如 [&lt;Sealed&gt;]、[&lt;Class&gt;] 或 [&lt;Interface&gt;])以指定其特性。</target>
        <note />
      </trans-unit>
      <trans-unit id="tcOnlyClassesCanHaveAbstract">
        <source>Only classes may be given the 'AbstractClass' attribute</source>
        <target state="translated">只能为类给定“AbstractClass”特性</target>
        <note />
      </trans-unit>
      <trans-unit id="tcOnlyTypesRepresentingUnitsOfMeasureCanHaveMeasure">
        <source>Only types representing units-of-measure may be given the 'Measure' attribute</source>
        <target state="translated">只能为表示度量单位的类型给定“Measure”特性</target>
        <note />
      </trans-unit>
      <trans-unit id="tcOverridesCannotHaveVisibilityDeclarations">
        <source>Accessibility modifiers are not permitted on overrides or interface implementations</source>
        <target state="translated">不允许对重写或接口实现使用可访问性修饰符</target>
        <note />
      </trans-unit>
      <trans-unit id="tcTypesAreAlwaysSealedDU">
        <source>Discriminated union types are always sealed</source>
        <target state="translated">已区分的联合类型始终是密封类型</target>
        <note />
      </trans-unit>
      <trans-unit id="tcTypesAreAlwaysSealedRecord">
        <source>Record types are always sealed</source>
        <target state="translated">记录类型始终是密封类型</target>
        <note />
      </trans-unit>
      <trans-unit id="tcTypesAreAlwaysSealedAssemblyCode">
        <source>Assembly code types are always sealed</source>
        <target state="translated">程序集代码类型始终是密封类型</target>
        <note />
      </trans-unit>
      <trans-unit id="tcTypesAreAlwaysSealedStruct">
        <source>Struct types are always sealed</source>
        <target state="translated">结构类型始终是密封类型</target>
        <note />
      </trans-unit>
      <trans-unit id="tcTypesAreAlwaysSealedDelegate">
        <source>Delegate types are always sealed</source>
        <target state="translated">委托类型始终是密封类型</target>
        <note />
      </trans-unit>
      <trans-unit id="tcTypesAreAlwaysSealedEnum">
        <source>Enum types are always sealed</source>
        <target state="translated">枚举类型始终是密封类型</target>
        <note />
      </trans-unit>
      <trans-unit id="tcInterfaceTypesAndDelegatesCannotContainFields">
        <source>Interface types and delegate types cannot contain fields</source>
        <target state="translated">接口类型和委托类型不能包含字段</target>
        <note />
      </trans-unit>
      <trans-unit id="tcAbbreviatedTypesCannotBeSealed">
        <source>Abbreviated types cannot be given the 'Sealed' attribute</source>
        <target state="translated">不能为缩写的类型给定“Sealed”特性</target>
        <note />
      </trans-unit>
      <trans-unit id="tcCannotInheritFromSealedType">
        <source>Cannot inherit a sealed type</source>
        <target state="translated">无法继承密封类型</target>
        <note />
      </trans-unit>
      <trans-unit id="tcCannotInheritFromInterfaceType">
        <source>Cannot inherit from interface type. Use interface ... with instead.</source>
        <target state="translated">无法从接口类型继承。请改用 interface ... with。</target>
        <note />
      </trans-unit>
      <trans-unit id="tcStructTypesCannotContainAbstractMembers">
        <source>Struct types cannot contain abstract members</source>
        <target state="translated">结构类型不能包含抽象成员</target>
        <note />
      </trans-unit>
      <trans-unit id="tcInterfaceTypesCannotBeSealed">
        <source>Interface types cannot be sealed</source>
        <target state="translated">接口类型不能为密封类型</target>
        <note />
      </trans-unit>
      <trans-unit id="tcInvalidDelegateSpecification">
        <source>Delegate specifications must be of the form 'typ -&gt; typ'</source>
        <target state="translated">委托规范必须采用 "typ -&gt; typ" 形式</target>
        <note />
      </trans-unit>
      <trans-unit id="tcDelegatesCannotBeCurried">
        <source>Delegate specifications must not be curried types. Use 'typ * ... * typ -&gt; typ' for multi-argument delegates, and 'typ -&gt; (typ -&gt; typ)' for delegates returning function values.</source>
        <target state="translated">委托规范不得为扩充类型。请为多参数委托使用 "typ * ... * typ -&gt; typ"，并为返回函数值的委托使用 "typ -&gt; (typ -&gt; typ)"。</target>
        <note />
      </trans-unit>
      <trans-unit id="tcInvalidTypeForLiteralEnumeration">
        <source>Literal enumerations must have type int, uint, int16, uint16, int64, uint64, byte, sbyte or char</source>
        <target state="translated">文本枚举必须具有类型 int、uint、int16、uint16、int64、uint64、byte、sbyte 或 char</target>
        <note />
      </trans-unit>
      <trans-unit id="tcTypeDefinitionIsCyclic">
        <source>This type definition involves an immediate cyclic reference through an abbreviation</source>
        <target state="translated">此类型定义涉及一个经由缩写词的直接循环引用</target>
        <note />
      </trans-unit>
      <trans-unit id="tcTypeDefinitionIsCyclicThroughInheritance">
        <source>This type definition involves an immediate cyclic reference through a struct field or inheritance relation</source>
        <target state="translated">此类型定义涉及一个经由结构字段或继承关系的直接循环引用</target>
        <note />
      </trans-unit>
      <trans-unit id="tcReservedSyntaxForAugmentation">
        <source>The syntax 'type X with ...' is reserved for augmentations. Types whose representations are hidden but which have members are now declared in signatures using 'type X = ...'. You may also need to add the '[&lt;Sealed&gt;] attribute to the type definition in the signature</source>
        <target state="translated">保留语法 "type X with ..." 供扩大使用。对于其表示形式已隐藏但具有成员的类型，现将在签名中使用 "type X = ..." 声明这些类型。你可能还需要向签名中的类型定义添加 [&lt;Sealed&gt;] 属性</target>
        <note />
      </trans-unit>
      <trans-unit id="tcMembersThatExtendInterfaceMustBePlacedInSeparateModule">
        <source>Members that extend interface, delegate or enum types must be placed in a module separate to the definition of the type. This module must either have the AutoOpen attribute or be opened explicitly by client code to bring the extension members into scope.</source>
        <target state="translated">必须将扩展接口、委托或枚举类型的成员放置到与相应的类型定义分离的模块中。此模块必须具有 AutoOpen 特性或由客户端代码显式打开以将扩展成员纳入范围中。</target>
        <note />
      </trans-unit>
      <trans-unit id="tcDeclaredTypeParametersForExtensionDoNotMatchOriginal">
        <source>One or more of the declared type parameters for this type extension have a missing or wrong type constraint not matching the original type constraints on '{0}'</source>
        <target state="translated">此类型扩展的一个或多个已声明类型参数具有缺失或错误的类型约束，与“{0}”上的原始类型约束不匹配</target>
        <note />
      </trans-unit>
      <trans-unit id="tcTypeDefinitionsWithImplicitConstructionMustHaveOneInherit">
        <source>Type definitions may only have one 'inherit' specification and it must be the first declaration</source>
        <target state="translated">类型定义只能指定一个“inherit”，并且它必须是第一个声明</target>
        <note />
      </trans-unit>
      <trans-unit id="tcTypeDefinitionsWithImplicitConstructionMustHaveLocalBindingsBeforeMembers">
        <source>'let' and 'do' bindings must come before member and interface definitions in type definitions</source>
        <target state="translated">“let”和“do”绑定在类型定义中必须处于成员和接口定义之前</target>
        <note />
      </trans-unit>
      <trans-unit id="tcInheritDeclarationMissingArguments">
        <source>This 'inherit' declaration specifies the inherited type but no arguments. Consider supplying arguments, e.g. 'inherit BaseType(args)'.</source>
        <target state="translated">此“inherit”声明指定继承的类型，但没有参数。请考虑提供参数，例如“inherit BaseType(args)”。</target>
        <note />
      </trans-unit>
      <trans-unit id="tcInheritConstructionCallNotPartOfImplicitSequence">
        <source>This 'inherit' declaration has arguments, but is not in a type with a primary constructor. Consider adding arguments to your type definition, e.g. 'type X(args) = ...'.</source>
        <target state="translated">此“inherit”声明具有参数，但是不在具有主构造函数的类型中。请考虑向您的类型定义添加参数，例如“type X(args) = ...”。</target>
        <note />
      </trans-unit>
      <trans-unit id="tcLetAndDoRequiresImplicitConstructionSequence">
        <source>This definition may only be used in a type with a primary constructor. Consider adding arguments to your type definition, e.g. 'type X(args) = ...'.</source>
        <target state="translated">此定义只能在具有主构造函数的类型中使用。请考虑向您的类型定义添加参数，例如“type X(args) = ...”。</target>
        <note />
      </trans-unit>
      <trans-unit id="tcTypeAbbreviationsCannotHaveAugmentations">
        <source>Type abbreviations cannot have augmentations</source>
        <target state="translated">类型缩写词不能具有扩大</target>
        <note />
      </trans-unit>
      <trans-unit id="tcModuleAbbreviationForNamespace">
        <source>The path '{0}' is a namespace. A module abbreviation may not abbreviate a namespace.</source>
        <target state="translated">路径“{0}”是一个命名空间。模块缩写词可能不会缩写命名空间。</target>
        <note />
      </trans-unit>
      <trans-unit id="tcTypeUsedInInvalidWay">
        <source>The type '{0}' is used in an invalid way. A value prior to '{1}' has an inferred type involving '{2}', which is an invalid forward reference.</source>
        <target state="translated">类型“{0}”的使用方式无效。“{1}”之前的值具有一个与“{2}”相关的推理类型，这是无效的前向引用。</target>
        <note />
      </trans-unit>
      <trans-unit id="tcMemberUsedInInvalidWay">
        <source>The member '{0}' is used in an invalid way. A use of '{1}' has been inferred prior to the definition of '{2}', which is an invalid forward reference.</source>
        <target state="translated">成员“{0}”的使用方式无效。在给出“{2}”的定义之前，已推理出“{1}”的用法，这是无效的前向引用。</target>
        <note />
      </trans-unit>
      <trans-unit id="tcAttributeAutoOpenWasIgnored">
        <source>The attribute 'AutoOpen(\"{0}\")' in the assembly '{1}' did not refer to a valid module or namespace in that assembly and has been ignored</source>
        <target state="translated">程序集“{1}”中的特性“AutoOpen(\"{0}\")”未引用该程序集中的有效模块或命名空间，已忽略此特性</target>
        <note />
      </trans-unit>
      <trans-unit id="ilUndefinedValue">
        <source>Undefined value '{0}'</source>
        <target state="translated">未定义的值“{0}”</target>
        <note />
      </trans-unit>
      <trans-unit id="ilLabelNotFound">
        <source>Label {0} not found</source>
        <target state="translated">未找到标签 {0}</target>
        <note />
      </trans-unit>
      <trans-unit id="ilIncorrectNumberOfTypeArguments">
        <source>Incorrect number of type arguments to local call</source>
        <target state="translated">本地调用的类型参数的数目不正确</target>
        <note />
      </trans-unit>
      <trans-unit id="ilDynamicInvocationNotSupported">
        <source>Dynamic invocation of {0} is not supported</source>
        <target state="translated">不支持动态调用 {0}</target>
        <note />
      </trans-unit>
      <trans-unit id="ilAddressOfLiteralFieldIsInvalid">
        <source>Taking the address of a literal field is invalid</source>
        <target state="translated">采用文本字段的地址无效</target>
        <note />
      </trans-unit>
      <trans-unit id="ilAddressOfValueHereIsInvalid">
        <source>This operation involves taking the address of a value '{0}' represented using a local variable or other special representation. This is invalid.</source>
        <target state="translated">此操作涉及到采用通过本地变量或其他特殊表示形式表示的值“{0}”的地址。这是无效的。</target>
        <note />
      </trans-unit>
      <trans-unit id="ilCustomMarshallersCannotBeUsedInFSharp">
        <source>Custom marshallers cannot be specified in F# code. Consider using a C# helper function.</source>
        <target state="translated">无法使用 F# 代码指定自定义封送处理程序。请考虑使用 C# Helper 函数。</target>
        <note />
      </trans-unit>
      <trans-unit id="ilMarshalAsAttributeCannotBeDecoded">
        <source>The MarshalAs attribute could not be decoded</source>
        <target state="translated">未能对 MarshalAs 特性进行解码</target>
        <note />
      </trans-unit>
      <trans-unit id="ilSignatureForExternalFunctionContainsTypeParameters">
        <source>The signature for this external function contains type parameters. Constrain the argument and return types to indicate the types of the corresponding C function.</source>
        <target state="translated">此外部函数的签名包含类型参数。请约束此参数和返回类型以指示相应的 C 函数的类型。</target>
        <note />
      </trans-unit>
      <trans-unit id="ilDllImportAttributeCouldNotBeDecoded">
        <source>The DllImport attribute could not be decoded</source>
        <target state="translated">未能对 DllImport 特性进行解码</target>
        <note />
      </trans-unit>
      <trans-unit id="ilLiteralFieldsCannotBeSet">
        <source>Literal fields cannot be set</source>
        <target state="translated">无法设置文本字段</target>
        <note />
      </trans-unit>
      <trans-unit id="ilStaticMethodIsNotLambda">
        <source>GenSetStorage: {0} was represented as a static method but was not an appropriate lambda expression</source>
        <target state="translated">GenSetStorage: {0} 已表示为一个静态方法，而不是适当的 lambda 表达式</target>
        <note />
      </trans-unit>
      <trans-unit id="ilMutableVariablesCannotEscapeMethod">
        <source>Mutable variables cannot escape their method</source>
        <target state="translated">可变变量不能脱离其方法</target>
        <note />
      </trans-unit>
      <trans-unit id="ilUnexpectedUnrealizedValue">
        <source>Compiler error: unexpected unrealized value</source>
        <target state="translated">编译器错误: 意外的未识别值</target>
        <note />
      </trans-unit>
      <trans-unit id="ilMainModuleEmpty">
        <source>Main module of program is empty: nothing will happen when it is run</source>
        <target state="translated">程序的主模块为空: 运行此程序时将不会有任何反应</target>
        <note />
      </trans-unit>
      <trans-unit id="ilTypeCannotBeUsedForLiteralField">
        <source>This type cannot be used for a literal field</source>
        <target state="translated">此类型不能用于文本字段</target>
        <note />
      </trans-unit>
      <trans-unit id="ilUnexpectedGetSetAnnotation">
        <source>Unexpected GetSet annotation on a property</source>
        <target state="translated">某个属性的意外的 GetSet 批注</target>
        <note />
      </trans-unit>
      <trans-unit id="ilFieldOffsetAttributeCouldNotBeDecoded">
        <source>The FieldOffset attribute could not be decoded</source>
        <target state="translated">未能对 FieldOffset 特性进行解码</target>
        <note />
      </trans-unit>
      <trans-unit id="ilStructLayoutAttributeCouldNotBeDecoded">
        <source>The StructLayout attribute could not be decoded</source>
        <target state="translated">未能对 StructLayout 特性进行解码</target>
        <note />
      </trans-unit>
      <trans-unit id="ilDefaultAugmentationAttributeCouldNotBeDecoded">
        <source>The DefaultAugmentation attribute could not be decoded</source>
        <target state="translated">未能对 DefaultAugmentation 特性进行解码</target>
        <note />
      </trans-unit>
      <trans-unit id="ilReflectedDefinitionsCannotUseSliceOperator">
        <source>Reflected definitions cannot contain uses of the prefix splice operator '%'</source>
        <target state="translated">反射的定义中不能使用前缀拼接运算符“%”</target>
        <note />
      </trans-unit>
      <trans-unit id="optsProblemWithCodepage">
        <source>Problem with codepage '{0}': {1}</source>
        <target state="translated">代码页“{0}”存在问题: {1}</target>
        <note />
      </trans-unit>
      <trans-unit id="optsCopyright">
        <source>Copyright (c) Microsoft Corporation. All Rights Reserved.</source>
        <target state="translated">版权所有(C) Microsoft Corporation。保留所有权利。</target>
        <note />
      </trans-unit>
      <trans-unit id="optsCopyrightCommunity">
        <source>Freely distributed under the MIT Open Source License.  https://github.com/Microsoft/visualfsharp/blob/master/License.txt</source>
        <target state="translated">免费分发在 MIT 开源许可证下。https://github.com/Microsoft/visualfsharp/blob/master/License.txt</target>
        <note />
      </trans-unit>
      <trans-unit id="optsNameOfOutputFile">
        <source>Name of the output file (Short form: -o)</source>
        <target state="translated">输出文件的名称(缩写: -o)</target>
        <note />
      </trans-unit>
      <trans-unit id="optsBuildConsole">
        <source>Build a console executable</source>
        <target state="translated">生成控制台可执行文件</target>
        <note />
      </trans-unit>
      <trans-unit id="optsBuildWindows">
        <source>Build a Windows executable</source>
        <target state="translated">生成 Windows 可执行文件</target>
        <note />
      </trans-unit>
      <trans-unit id="optsBuildLibrary">
        <source>Build a library (Short form: -a)</source>
        <target state="translated">生成库(缩写: -a)</target>
        <note />
      </trans-unit>
      <trans-unit id="optsBuildModule">
        <source>Build a module that can be added to another assembly</source>
        <target state="translated">生成可添加到其他程序集的模块</target>
        <note />
      </trans-unit>
      <trans-unit id="optsDelaySign">
        <source>Delay-sign the assembly using only the public portion of the strong name key</source>
        <target state="translated">仅使用强名称密钥的公共部分对程序集进行延迟签名</target>
        <note />
      </trans-unit>
      <trans-unit id="optsPublicSign">
        <source>Public-sign the assembly using only the public portion of the strong name key, and mark the assembly as signed</source>
        <target state="translated">仅使用强名称密钥的公用部分对该程序集进行公开签名, 并将该程序集标记为已签名</target>
        <note />
      </trans-unit>
      <trans-unit id="optsWriteXml">
        <source>Write the xmldoc of the assembly to the given file</source>
        <target state="translated">将程序集的 xmldoc 写入到给定文件</target>
        <note />
      </trans-unit>
      <trans-unit id="optsStrongKeyFile">
        <source>Specify a strong name key file</source>
        <target state="translated">指定强名称密钥文件</target>
        <note />
      </trans-unit>
      <trans-unit id="optsStrongKeyContainer">
        <source>Specify a strong name key container</source>
        <target state="translated">指定强名称密钥容器</target>
        <note />
      </trans-unit>
      <trans-unit id="optsPlatform">
        <source>Limit which platforms this code can run on: x86, x64, Arm, Arm64, Itanium, anycpu32bitpreferred, or anycpu. The default is anycpu.</source>
        <target state="translated">限制此代码可以在哪些平台上运行:x86、x64、Arm、Arm64、Itanium、anycpu32bitpreferred 或 anycpu。默认值为 anycpu。</target>
        <note />
      </trans-unit>
      <trans-unit id="optsNoOpt">
        <source>Only include optimization information essential for implementing inlined constructs. Inhibits cross-module inlining but improves binary compatibility.</source>
        <target state="translated">仅包含实现内联构造所必需的优化信息。禁止跨模块内联，但会提高二进制兼容性。</target>
        <note />
      </trans-unit>
      <trans-unit id="optsNoInterface">
        <source>Don't add a resource to the generated assembly containing F#-specific metadata</source>
        <target state="translated">不向包含 F# 特定元数据的生成程序集中添加资源</target>
        <note />
      </trans-unit>
      <trans-unit id="optsSig">
        <source>Print the inferred interface of the assembly to a file</source>
        <target state="translated">将推理出的程序集接口输出到文件</target>
        <note />
      </trans-unit>
      <trans-unit id="optsReference">
        <source>Reference an assembly (Short form: -r)</source>
        <target state="translated">引用一个程序集(缩写: -r)</target>
        <note />
      </trans-unit>
      <trans-unit id="optsWin32res">
        <source>Specify a Win32 resource file (.res)</source>
        <target state="translated">指定 Win32 资源文件(.res)</target>
        <note />
      </trans-unit>
      <trans-unit id="optsWin32manifest">
        <source>Specify a Win32 manifest file</source>
        <target state="translated">指定 Win32 清单文件</target>
        <note />
      </trans-unit>
      <trans-unit id="optsNowin32manifest">
        <source>Do not include the default Win32 manifest</source>
        <target state="translated">不包括默认的 Win32 清单</target>
        <note />
      </trans-unit>
      <trans-unit id="optsEmbedAllSource">
        <source>Embed all source files in the portable PDB file</source>
        <target state="translated">将所有源文件嵌入可移植 PDB 文件</target>
        <note />
      </trans-unit>
      <trans-unit id="optsEmbedSource">
        <source>Embed specific source files in the portable PDB file</source>
        <target state="translated">将特定源文件嵌入可移植 PDB 文件</target>
        <note />
      </trans-unit>
      <trans-unit id="optsSourceLink">
        <source>Source link information file to embed in the portable PDB file</source>
        <target state="translated">要嵌入可移植 PDB 文件中的源链接信息文件</target>
        <note />
      </trans-unit>
      <trans-unit id="srcFileTooLarge">
        <source>Source file is too large to embed in a portable PDB</source>
        <target state="translated">源文件太大，无法嵌入可移植 PDB</target>
        <note />
      </trans-unit>
      <trans-unit id="optsResource">
        <source>Embed the specified managed resource</source>
        <target state="translated">嵌入指定的受管理资源</target>
        <note />
      </trans-unit>
      <trans-unit id="optsLinkresource">
        <source>Link the specified resource to this assembly where the resinfo format is &lt;file&gt;[,&lt;string name&gt;[,public|private]]</source>
        <target state="translated">将指定的资源链接到此程序集，其中 resinfo 格式为 &lt;file&gt;[,&lt;string name&gt;[,public|private]]</target>
        <note />
      </trans-unit>
      <trans-unit id="optsDebugPM">
        <source>Emit debug information (Short form: -g)</source>
        <target state="translated">发出调试信息(缩写: -g)</target>
        <note />
      </trans-unit>
      <trans-unit id="optsDebug">
        <source>Specify debugging type: full, portable, embedded, pdbonly. ('{0}' is the default if no debuggging type specified and enables attaching a debugger to a running program, 'portable' is a cross-platform format, 'embedded' is a cross-platform format embedded into the output file).</source>
        <target state="translated">指定调试类型: full、portable、embedded、pdbonly。(若未指定调试类型，则默认为“{0}”，它允许将调试程序附加到正在运行的程序。"portable" 是跨平台格式，"embedded" 是嵌入到输出文件中的跨平台格式)。</target>
        <note />
      </trans-unit>
      <trans-unit id="optsOptimize">
        <source>Enable optimizations (Short form: -O)</source>
        <target state="translated">启用优化(缩写: -O)</target>
        <note />
      </trans-unit>
      <trans-unit id="optsTailcalls">
        <source>Enable or disable tailcalls</source>
        <target state="translated">启用或禁用尾调用</target>
        <note />
      </trans-unit>
      <trans-unit id="optsDeterministic">
        <source>Produce a deterministic assembly (including module version GUID and timestamp)</source>
        <target state="translated">产生确定性的程序集(包括模块版本 GUID 和时间戳)</target>
        <note />
      </trans-unit>
      <trans-unit id="optsCrossoptimize">
        <source>Enable or disable cross-module optimizations</source>
        <target state="translated">启用或禁用跨模块优化</target>
        <note />
      </trans-unit>
      <trans-unit id="optsWarnaserrorPM">
        <source>Report all warnings as errors</source>
        <target state="translated">将所有警告报告为错误</target>
        <note />
      </trans-unit>
      <trans-unit id="optsWarnaserror">
        <source>Report specific warnings as errors</source>
        <target state="translated">将特定警告报告为错误</target>
        <note />
      </trans-unit>
      <trans-unit id="optsWarn">
        <source>Set a warning level (0-5)</source>
        <target state="translated">设置警告等级(0-5)</target>
        <note />
      </trans-unit>
      <trans-unit id="optsNowarn">
        <source>Disable specific warning messages</source>
        <target state="translated">禁用特定的警告消息</target>
        <note />
      </trans-unit>
      <trans-unit id="optsWarnOn">
        <source>Enable specific warnings that may be off by default</source>
        <target state="translated">启用默认情况下可能关闭的特定警告</target>
        <note />
      </trans-unit>
      <trans-unit id="optsChecked">
        <source>Generate overflow checks</source>
        <target state="translated">生成溢出检查</target>
        <note />
      </trans-unit>
      <trans-unit id="optsDefine">
        <source>Define conditional compilation symbols (Short form: -d)</source>
        <target state="translated">定义条件编译符号(缩写: -d)</target>
        <note />
      </trans-unit>
      <trans-unit id="optsMlcompatibility">
        <source>Ignore ML compatibility warnings</source>
        <target state="translated">忽略 ML 兼容性警告</target>
        <note />
      </trans-unit>
      <trans-unit id="optsNologo">
        <source>Suppress compiler copyright message</source>
        <target state="translated">取消显示编译器版权消息</target>
        <note />
      </trans-unit>
      <trans-unit id="optsHelp">
        <source>Display this usage message (Short form: -?)</source>
        <target state="translated">显示此用法消息(缩写为: -?)</target>
        <note />
      </trans-unit>
      <trans-unit id="optsResponseFile">
        <source>Read response file for more options</source>
        <target state="translated">读取响应文件以获取更多选项</target>
        <note />
      </trans-unit>
      <trans-unit id="optsCodepage">
        <source>Specify the codepage used to read source files</source>
        <target state="translated">指定用于读取源文件的代码页</target>
        <note />
      </trans-unit>
      <trans-unit id="optsUtf8output">
        <source>Output messages in UTF-8 encoding</source>
        <target state="translated">以 UTF-8 编码格式输出消息</target>
        <note />
      </trans-unit>
      <trans-unit id="optsFullpaths">
        <source>Output messages with fully qualified paths</source>
        <target state="translated">使用完全限定路径输出消息</target>
        <note />
      </trans-unit>
      <trans-unit id="optsLib">
        <source>Specify a directory for the include path which is used to resolve source files and assemblies (Short form: -I)</source>
        <target state="translated">指定用于解析源文件和程序集的包含路径的目录(缩写: -I)</target>
        <note />
      </trans-unit>
      <trans-unit id="optsBaseaddress">
        <source>Base address for the library to be built</source>
        <target state="translated">要生成的库的基址</target>
        <note />
      </trans-unit>
      <trans-unit id="optsNoframework">
        <source>Do not reference the default CLI assemblies by default</source>
        <target state="translated">默认情况下不引用默认 CLI 程序集</target>
        <note />
      </trans-unit>
      <trans-unit id="optsStandalone">
        <source>Statically link the F# library and all referenced DLLs that depend on it into the assembly being generated</source>
        <target state="translated">以静态方式将 F# 库与依赖于此库的所有引用的 DLL 链接到所生成的程序集中</target>
        <note />
      </trans-unit>
      <trans-unit id="optsStaticlink">
        <source>Statically link the given assembly and all referenced DLLs that depend on this assembly. Use an assembly name e.g. mylib, not a DLL name.</source>
        <target state="translated">以静态方式链接给定程序集与依赖于此程序集的所有引用的 DLL。使用程序集名称(例如 mylib)而非 DLL 名称。</target>
        <note />
      </trans-unit>
      <trans-unit id="optsResident">
        <source>Use a resident background compilation service to improve compiler startup times.</source>
        <target state="translated">使用驻留后台编译服务缩短编译器启动时间。</target>
        <note />
      </trans-unit>
      <trans-unit id="optsPdb">
        <source>Name the output debug file</source>
        <target state="translated">对输出调试文件进行命名</target>
        <note />
      </trans-unit>
      <trans-unit id="optsSimpleresolution">
        <source>Resolve assembly references using directory-based rules rather than MSBuild resolution</source>
        <target state="translated">使用基于目录的规则而非 MSBuild 解析来解析程序集引用</target>
        <note />
      </trans-unit>
      <trans-unit id="optsUnrecognizedTarget">
        <source>Unrecognized target '{0}', expected 'exe', 'winexe', 'library' or 'module'</source>
        <target state="translated">无法识别的目标“{0}”，应为“exe”、“winexe”、“library”或“module”</target>
        <note />
      </trans-unit>
      <trans-unit id="optsUnrecognizedDebugType">
        <source>Unrecognized debug type '{0}', expected 'pdbonly' or 'full'</source>
        <target state="translated">无法识别的调试类型“{0}”，应为“pdbonly”或“full”</target>
        <note />
      </trans-unit>
      <trans-unit id="optsInvalidWarningLevel">
        <source>Invalid warning level '{0}'</source>
        <target state="translated">警告等级“{0}”无效</target>
        <note />
      </trans-unit>
      <trans-unit id="optsShortFormOf">
        <source>Short form of '{0}'</source>
        <target state="translated">“{0}”的缩写</target>
        <note />
      </trans-unit>
      <trans-unit id="optsClirootDeprecatedMsg">
        <source>The command-line option '--cliroot' has been deprecated. Use an explicit reference to a specific copy of mscorlib.dll instead.</source>
        <target state="translated">命令行选项“--cliroot”已弃用。请改用对 mscorlib.dll 的特定副本的显式引用。</target>
        <note />
      </trans-unit>
      <trans-unit id="optsClirootDescription">
        <source>Use to override where the compiler looks for mscorlib.dll and framework components</source>
        <target state="translated">用于重写编译器查找 mscorlib.dll 和 Framework 组件的位置</target>
        <note />
      </trans-unit>
      <trans-unit id="optsHelpBannerOutputFiles">
        <source>- OUTPUT FILES -</source>
        <target state="translated">- 输出文件 -</target>
        <note />
      </trans-unit>
      <trans-unit id="optsHelpBannerInputFiles">
        <source>- INPUT FILES -</source>
        <target state="translated">- 输入文件 -</target>
        <note />
      </trans-unit>
      <trans-unit id="optsHelpBannerResources">
        <source>- RESOURCES -</source>
        <target state="translated">- 资源 -</target>
        <note />
      </trans-unit>
      <trans-unit id="optsHelpBannerCodeGen">
        <source>- CODE GENERATION -</source>
        <target state="translated">- 代码生成 -</target>
        <note />
      </trans-unit>
      <trans-unit id="optsHelpBannerAdvanced">
        <source>- ADVANCED -</source>
        <target state="translated">- 高级 -</target>
        <note />
      </trans-unit>
      <trans-unit id="optsHelpBannerMisc">
        <source>- MISCELLANEOUS -</source>
        <target state="translated">- 杂项 -</target>
        <note />
      </trans-unit>
      <trans-unit id="optsHelpBannerLanguage">
        <source>- LANGUAGE -</source>
        <target state="translated">- 语言 -</target>
        <note />
      </trans-unit>
      <trans-unit id="optsHelpBannerErrsAndWarns">
        <source>- ERRORS AND WARNINGS -</source>
        <target state="translated">- 错误和警告 -</target>
        <note />
      </trans-unit>
      <trans-unit id="optsUnknownArgumentToTheTestSwitch">
        <source>Unknown --test argument: '{0}'</source>
        <target state="translated">未知的测试参数: '{0}'</target>
        <note />
      </trans-unit>
      <trans-unit id="optsUnknownPlatform">
        <source>Unrecognized platform '{0}', valid values are 'x86', 'x64', 'Arm', 'Arm64', 'Itanium', 'anycpu32bitpreferred', and 'anycpu'. The default is anycpu.</source>
        <target state="translated">无法识别的平台“{0}”，有效值为“x86”、“x64”、“Arm”、“Arm64”、“Itanium”、“anycpu32bitpreferred”和“anycpu”。默认值为 anycpu。</target>
        <note />
      </trans-unit>
      <trans-unit id="optsInternalNoDescription">
        <source>The command-line option '{0}' is for test purposes only</source>
        <target state="translated">命令行选项“{0}”仅用于测试目的</target>
        <note />
      </trans-unit>
      <trans-unit id="optsDCLONoDescription">
        <source>The command-line option '{0}' has been deprecated</source>
        <target state="translated">命令行选项“{0}”已弃用</target>
        <note />
      </trans-unit>
      <trans-unit id="optsDCLODeprecatedSuggestAlternative">
        <source>The command-line option '{0}' has been deprecated. Use '{1}' instead.</source>
        <target state="translated">命令行选项“{0}”已弃用。请改用“{1}”。</target>
        <note />
      </trans-unit>
      <trans-unit id="optsDCLOHtmlDoc">
        <source>The command-line option '{0}' has been deprecated. HTML document generation is now part of the F# Power Pack, via the tool FsHtmlDoc.exe.</source>
        <target state="translated">命令行选项“{0}”已弃用。HTML 文档生成现在是 F# Power Pack 的一部分(借助 FsHtmlDoc.exe 工具)。</target>
        <note />
      </trans-unit>
      <trans-unit id="optsConsoleColors">
        <source>Output warning and error messages in color</source>
        <target state="translated">以彩色输出警告和错误消息</target>
        <note />
      </trans-unit>
      <trans-unit id="optsUseHighEntropyVA">
        <source>Enable high-entropy ASLR</source>
        <target state="translated">启用高熵 ASLR</target>
        <note />
      </trans-unit>
      <trans-unit id="optsSubSystemVersion">
        <source>Specify subsystem version of this assembly</source>
        <target state="translated">指定此程序集的子系统版本</target>
        <note />
      </trans-unit>
      <trans-unit id="optsTargetProfile">
        <source>Specify target framework profile of this assembly. Valid values are mscorlib, netcore or netstandard. Default - mscorlib</source>
        <target state="translated">指定此程序集的目标框架配置文件。有效值为 mscorlib、netcore 或 netstandard。默认值为 - mscorlib</target>
        <note />
      </trans-unit>
      <trans-unit id="optsEmitDebugInfoInQuotations">
        <source>Emit debug information in quotations</source>
        <target state="translated">发出用引号引起来的调试信息</target>
        <note />
      </trans-unit>
      <trans-unit id="optsPreferredUiLang">
        <source>Specify the preferred output language culture name (e.g. es-ES, ja-JP)</source>
        <target state="translated">指定首选输出语言区域性名称(例如 es-ES、ja-JP)</target>
        <note />
      </trans-unit>
      <trans-unit id="optsNoCopyFsharpCore">
        <source>Don't copy FSharp.Core.dll along the produced binaries</source>
        <target state="translated">请勿从已生成的二进制文件中复制 FSharp.Core.dll</target>
        <note />
      </trans-unit>
      <trans-unit id="optsInvalidSubSystemVersion">
        <source>Invalid version '{0}' for '--subsystemversion'. The version must be 4.00 or greater.</source>
        <target state="translated">“--subsystemversion”的版本“{0}”无效。版本必须为 4.00 或更高版本。</target>
        <note />
      </trans-unit>
      <trans-unit id="optsInvalidTargetProfile">
        <source>Invalid value '{0}' for '--targetprofile', valid values are 'mscorlib', 'netcore' or 'netstandard'.</source>
        <target state="translated">--targetprofile 的值“{0}”无效，有效值为 "mscorlib"、"netcore" 或 "netstandard"。</target>
        <note />
      </trans-unit>
      <trans-unit id="typeInfoFullName">
        <source>Full name</source>
        <target state="translated">全名</target>
        <note />
      </trans-unit>
      <trans-unit id="typeInfoOtherOverloads">
        <source>and {0} other overloads</source>
        <target state="translated">和 {0} 个其他重载</target>
        <note />
      </trans-unit>
      <trans-unit id="typeInfoUnionCase">
        <source>union case</source>
        <target state="translated">联合用例</target>
        <note />
      </trans-unit>
      <trans-unit id="typeInfoActivePatternResult">
        <source>active pattern result</source>
        <target state="translated">活动模式结果</target>
        <note />
      </trans-unit>
      <trans-unit id="typeInfoActiveRecognizer">
        <source>active recognizer</source>
        <target state="translated">活动识别器</target>
        <note />
      </trans-unit>
      <trans-unit id="typeInfoField">
        <source>field</source>
        <target state="translated">字段</target>
        <note />
      </trans-unit>
      <trans-unit id="typeInfoEvent">
        <source>event</source>
        <target state="translated">事件</target>
        <note />
      </trans-unit>
      <trans-unit id="typeInfoProperty">
        <source>property</source>
        <target state="translated">属性</target>
        <note />
      </trans-unit>
      <trans-unit id="typeInfoExtension">
        <source>extension</source>
        <target state="translated">扩展</target>
        <note />
      </trans-unit>
      <trans-unit id="typeInfoCustomOperation">
        <source>custom operation</source>
        <target state="translated">自定义运算</target>
        <note />
      </trans-unit>
      <trans-unit id="typeInfoArgument">
        <source>argument</source>
        <target state="translated">参数</target>
        <note />
      </trans-unit>
      <trans-unit id="typeInfoPatternVariable">
        <source>patvar</source>
        <target state="translated">patvar</target>
        <note />
      </trans-unit>
      <trans-unit id="typeInfoNamespace">
        <source>namespace</source>
        <target state="translated">命名空间</target>
        <note />
      </trans-unit>
      <trans-unit id="typeInfoModule">
        <source>module</source>
        <target state="translated">模块</target>
        <note />
      </trans-unit>
      <trans-unit id="typeInfoNamespaceOrModule">
        <source>namespace/module</source>
        <target state="translated">命名空间/模块</target>
        <note />
      </trans-unit>
      <trans-unit id="typeInfoFromFirst">
        <source>from {0}</source>
        <target state="translated">自 {0}</target>
        <note />
      </trans-unit>
      <trans-unit id="typeInfoFromNext">
        <source>also from {0}</source>
        <target state="translated">也自 {0}</target>
        <note />
      </trans-unit>
      <trans-unit id="typeInfoGeneratedProperty">
        <source>generated property</source>
        <target state="translated">生成的属性</target>
        <note />
      </trans-unit>
      <trans-unit id="typeInfoGeneratedType">
        <source>generated type</source>
        <target state="translated">生成的类型</target>
        <note />
      </trans-unit>
      <trans-unit id="recursiveClassHierarchy">
        <source>Recursive class hierarchy in type '{0}'</source>
        <target state="translated">类型“{0}”中的递归类层次结构</target>
        <note />
      </trans-unit>
      <trans-unit id="InvalidRecursiveReferenceToAbstractSlot">
        <source>Invalid recursive reference to an abstract slot</source>
        <target state="translated">对抽象槽的递归引用无效</target>
        <note />
      </trans-unit>
      <trans-unit id="eventHasNonStandardType">
        <source>The event '{0}' has a non-standard type. If this event is declared in another CLI language, you may need to access this event using the explicit {1} and {2} methods for the event. If this event is declared in F#, make the type of the event an instantiation of either 'IDelegateEvent&lt;_&gt;' or 'IEvent&lt;_,_&gt;'.</source>
        <target state="translated">事件“{0}”具有非标准类型。如果此事件是在另一种 CLI 语言中声明的，则你可能需要使用此事件的显式 {1} 和 {2} 方法来访问此事件。如果此事件是在 F# 中声明的，则使此事件的类型成为 "IDelegateEvent&lt;_&gt;" 或 "IEvent&lt;_,_&gt;" 的实例化。</target>
        <note />
      </trans-unit>
      <trans-unit id="typeIsNotAccessible">
        <source>The type '{0}' is not accessible from this code location</source>
        <target state="translated">无法从此代码位置访问类型“{0}”</target>
        <note />
      </trans-unit>
      <trans-unit id="unionCasesAreNotAccessible">
        <source>The union cases or fields of the type '{0}' are not accessible from this code location</source>
        <target state="translated">无法从此代码位置访问类型“{0}”的联合用例或字段</target>
        <note />
      </trans-unit>
      <trans-unit id="valueIsNotAccessible">
        <source>The value '{0}' is not accessible from this code location</source>
        <target state="translated">无法从此代码位置访问值“{0}”</target>
        <note />
      </trans-unit>
      <trans-unit id="unionCaseIsNotAccessible">
        <source>The union case '{0}' is not accessible from this code location</source>
        <target state="translated">无法从此代码位置访问联合用例“{0}”</target>
        <note />
      </trans-unit>
      <trans-unit id="fieldIsNotAccessible">
        <source>The record, struct or class field '{0}' is not accessible from this code location</source>
        <target state="translated">无法从此代码位置访问记录、结构或类字段“{0}”</target>
        <note />
      </trans-unit>
      <trans-unit id="structOrClassFieldIsNotAccessible">
        <source>The struct or class field '{0}' is not accessible from this code location</source>
        <target state="translated">无法从此代码位置访问结构或类字段“{0}”</target>
        <note />
      </trans-unit>
      <trans-unit id="experimentalConstruct">
        <source>This construct is experimental</source>
        <target state="translated">此构造是试验性构造</target>
        <note />
      </trans-unit>
      <trans-unit id="noInvokeMethodsFound">
        <source>No Invoke methods found for delegate type</source>
        <target state="translated">未找到委托类型的 Invoke 方法</target>
        <note />
      </trans-unit>
      <trans-unit id="moreThanOneInvokeMethodFound">
        <source>More than one Invoke method found for delegate type</source>
        <target state="translated">已找到委托类型的多个 Invoke 方法</target>
        <note />
      </trans-unit>
      <trans-unit id="delegatesNotAllowedToHaveCurriedSignatures">
        <source>Delegates are not allowed to have curried signatures</source>
        <target state="translated">委托不得有扩充签名</target>
        <note />
      </trans-unit>
      <trans-unit id="tlrUnexpectedTExpr">
        <source>Unexpected Expr.TyChoose</source>
        <target state="translated">意外的 Expr.TyChoose</target>
        <note />
      </trans-unit>
      <trans-unit id="tlrLambdaLiftingOptimizationsNotApplied">
        <source>Note: Lambda-lifting optimizations have not been applied because of the use of this local constrained generic function as a first class value. Adding type constraints may resolve this condition.</source>
        <target state="translated">注意: 尚未应用 Lambda 提升优化，因为使用了此本地约束的泛型函数作为一类值。添加类型约束可以解析此条件。</target>
        <note />
      </trans-unit>
      <trans-unit id="lexhlpIdentifiersContainingAtSymbolReserved">
        <source>Identifiers containing '@' are reserved for use in F# code generation</source>
        <target state="translated">已保留包含“@”的标识符以用于 F# 代码生成</target>
        <note />
      </trans-unit>
      <trans-unit id="lexhlpIdentifierReserved">
        <source>The identifier '{0}' is reserved for future use by F#</source>
        <target state="translated">已保留标识符“{0}”以供 F# 将来使用</target>
        <note />
      </trans-unit>
      <trans-unit id="patcMissingVariable">
        <source>Missing variable '{0}'</source>
        <target state="translated">缺少变量“{0}”</target>
        <note />
      </trans-unit>
      <trans-unit id="patcPartialActivePatternsGenerateOneResult">
        <source>Partial active patterns may only generate one result</source>
        <target state="translated">部分激活的模式只能生成一个结果</target>
        <note />
      </trans-unit>
      <trans-unit id="impTypeRequiredUnavailable">
        <source>The type '{0}' is required here and is unavailable. You must add a reference to assembly '{1}'.</source>
        <target state="translated">此处需要类型“{0}”，但此类型不可用。必须添加对程序集“{1}”的引用。</target>
        <note />
      </trans-unit>
      <trans-unit id="impReferencedTypeCouldNotBeFoundInAssembly">
        <source>A reference to the type '{0}' in assembly '{1}' was found, but the type could not be found in that assembly</source>
        <target state="translated">在程序集“{1}”中找到了对类型“{0}”的引用，但在该程序集中未能找到此类型</target>
        <note />
      </trans-unit>
      <trans-unit id="impNotEnoughTypeParamsInScopeWhileImporting">
        <source>Internal error or badly formed metadata: not enough type parameters were in scope while importing</source>
        <target state="translated">内部错误或元数据格式不正确: 导入时范围内没有足够多的类型参数</target>
        <note />
      </trans-unit>
      <trans-unit id="impReferenceToDllRequiredByAssembly">
        <source>A reference to the DLL {0} is required by assembly {1}. The imported type {2} is located in the first assembly and could not be resolved.</source>
        <target state="translated">程序集 {1} 需要对 DLL {0} 的引用。导入的类型 {2} 位于第一个程序集中，未能解析此类型。</target>
        <note />
      </trans-unit>
      <trans-unit id="impImportedAssemblyUsesNotPublicType">
        <source>An imported assembly uses the type '{0}' but that type is not public</source>
        <target state="translated">导入的程序集使用类型“{0}”，但该类型不是公共类型</target>
        <note />
      </trans-unit>
      <trans-unit id="optValueMarkedInlineButIncomplete">
        <source>The value '{0}' was marked inline but its implementation makes use of an internal or private function which is not sufficiently accessible</source>
        <target state="translated">值“{0}”已标记为“inline”，而该值的实现使用了一个无法充分访问的内部或私有函数</target>
        <note />
      </trans-unit>
      <trans-unit id="optValueMarkedInlineButWasNotBoundInTheOptEnv">
        <source>The value '{0}' was marked inline but was not bound in the optimization environment</source>
        <target state="translated">值“{0}”已标记为“inline”，但其未在优化环境中绑定</target>
        <note />
      </trans-unit>
      <trans-unit id="optLocalValueNotFoundDuringOptimization">
        <source>Local value {0} not found during optimization</source>
        <target state="translated">优化过程中未找到本地值 {0}</target>
        <note />
      </trans-unit>
      <trans-unit id="optValueMarkedInlineHasUnexpectedValue">
        <source>A value marked as 'inline' has an unexpected value</source>
        <target state="translated">标记为“inline”的值具有意外的值</target>
        <note />
      </trans-unit>
      <trans-unit id="optValueMarkedInlineCouldNotBeInlined">
        <source>A value marked as 'inline' could not be inlined</source>
        <target state="translated">未能内联标记为“inline”的值</target>
        <note />
      </trans-unit>
      <trans-unit id="optFailedToInlineValue">
        <source>Failed to inline the value '{0}' marked 'inline', perhaps because a recursive value was marked 'inline'</source>
        <target state="translated">未能内联标记为“inline”的值“{0}”，可能是因为已将某个递归值标记为“inline”</target>
        <note />
      </trans-unit>
      <trans-unit id="optRecursiveValValue">
        <source>Recursive ValValue {0}</source>
        <target state="translated">递归的 ValValue {0}</target>
        <note />
      </trans-unit>
      <trans-unit id="lexfltIncorrentIndentationOfIn">
        <source>The indentation of this 'in' token is incorrect with respect to the corresponding 'let'</source>
        <target state="translated">相对于相应的“let”，此“in”标记的缩进不正确</target>
        <note />
      </trans-unit>
      <trans-unit id="lexfltTokenIsOffsideOfContextStartedEarlier">
        <source>Possible incorrect indentation: this token is offside of context started at position {0}. Try indenting this token further or using standard formatting conventions.</source>
        <target state="translated">缩进可能不正确: 此标记位于从位置 {0} 开始的上下文的右侧。请尝试进一步缩进此标记，或使用标准格式设置约定。</target>
        <note />
      </trans-unit>
      <trans-unit id="lexfltSeparatorTokensOfPatternMatchMisaligned">
        <source>The '|' tokens separating rules of this pattern match are misaligned by one column. Consider realigning your code or using further indentation.</source>
        <target state="translated">用于分离此模式匹配规则的“|”标记错开了一列。请考虑重新对齐代码或使用进一步的缩进。</target>
        <note />
      </trans-unit>
      <trans-unit id="nrInvalidModuleExprType">
        <source>Invalid module/expression/type</source>
        <target state="translated">模块/表达式/类型无效</target>
        <note />
      </trans-unit>
      <trans-unit id="nrTypeInstantiationNeededToDisambiguateTypesWithSameName">
        <source>Multiple types exist called '{0}', taking different numbers of generic parameters. Provide a type instantiation to disambiguate the type resolution, e.g. '{1}'.</source>
        <target state="translated">存在多个名为“{0}”的类型，这些类型采用的泛型参数的数目各不相同。请提供一个类型实例化以区分类型解析，例如“{1}”。</target>
        <note />
      </trans-unit>
      <trans-unit id="nrTypeInstantiationIsMissingAndCouldNotBeInferred">
        <source>The instantiation of the generic type '{0}' is missing and can't be inferred from the arguments or return type of this member. Consider providing a type instantiation when accessing this type, e.g. '{1}'.</source>
        <target state="translated">缺少泛型类型“{0}”的实例化，并且不能从该成员的参数或返回类型推理此实例化。请考虑在访问此类型时提供一个类型实例化，例如“{1}”。</target>
        <note />
      </trans-unit>
      <trans-unit id="nrGlobalUsedOnlyAsFirstName">
        <source>'global' may only be used as the first name in a qualified path</source>
        <target state="translated">“global”只能用作限定路径中的第一个名称</target>
        <note />
      </trans-unit>
      <trans-unit id="nrIsNotConstructorOrLiteral">
        <source>This is not a constructor or literal, or a constructor is being used incorrectly</source>
        <target state="translated">这不是一个构造函数或文本，或未正确使用某个构造函数</target>
        <note />
      </trans-unit>
      <trans-unit id="nrUnexpectedEmptyLongId">
        <source>Unexpected empty long identifier</source>
        <target state="translated">意外的空白长标识符</target>
        <note />
      </trans-unit>
      <trans-unit id="nrRecordDoesNotContainSuchLabel">
        <source>The record type '{0}' does not contain a label '{1}'.</source>
        <target state="translated">记录类型“{0}”不包含标签“{1}”。</target>
        <note />
      </trans-unit>
      <trans-unit id="nrInvalidFieldLabel">
        <source>Invalid field label</source>
        <target state="translated">字段标签无效</target>
        <note />
      </trans-unit>
      <trans-unit id="nrInvalidExpression">
        <source>Invalid expression '{0}'</source>
        <target state="translated">表达式“{0}”无效</target>
        <note />
      </trans-unit>
      <trans-unit id="nrNoConstructorsAvailableForType">
        <source>No constructors are available for the type '{0}'</source>
        <target state="translated">没有对类型“{0}”可用的构造函数</target>
        <note />
      </trans-unit>
      <trans-unit id="nrUnionTypeNeedsQualifiedAccess">
        <source>The union type for union case '{0}' was defined with the RequireQualifiedAccessAttribute. Include the name of the union type ('{1}') in the name you are using.</source>
        <target state="translated">使用 RequireQualifiedAccessAttribute 定义联合用例“{0}”的联合类型。包括所使用的名称中联合类型 ('{1}') 的名称。</target>
        <note />
      </trans-unit>
      <trans-unit id="nrRecordTypeNeedsQualifiedAccess">
        <source>The record type for the record field '{0}' was defined with the RequireQualifiedAccessAttribute. Include the name of the record type ('{1}') in the name you are using.</source>
        <target state="translated">使用 RequireQualifiedAccessAttribute 定义记录字段“{0}”的记录类型。包括所使用的名称中记录类型 ('{1}') 的名称。</target>
        <note />
      </trans-unit>
      <trans-unit id="ilwriteErrorCreatingPdb">
        <source>Unexpected error creating debug information file '{0}'</source>
        <target state="translated">创建调试信息文件“{0}”时出错</target>
        <note />
      </trans-unit>
      <trans-unit id="lexOutsideIntegerRange">
        <source>This number is outside the allowable range for this integer type</source>
        <target state="translated">此数字在允许的此整数类型范围之外</target>
        <note />
      </trans-unit>
      <trans-unit id="lexCharNotAllowedInOperatorNames">
        <source>'{0}' is not permitted as a character in operator names and is reserved for future use</source>
        <target state="translated">不允许将“{0}”作为运算符名称中的字符，已将其保留以供将来使用</target>
        <note />
      </trans-unit>
      <trans-unit id="lexUnexpectedChar">
        <source>Unexpected character '{0}'</source>
        <target state="translated">意外的字符“{0}”</target>
        <note />
      </trans-unit>
      <trans-unit id="lexByteArrayCannotEncode">
        <source>This byte array literal contains characters that do not encode as a single byte</source>
        <target state="translated">此字节数组文本包含不会以单字节形式进行编码的字符</target>
        <note />
      </trans-unit>
      <trans-unit id="lexIdentEndInMarkReserved">
        <source>Identifiers followed by '{0}' are reserved for future use</source>
        <target state="translated">已保留后跟“{0}”的标识符以供将来使用</target>
        <note />
      </trans-unit>
      <trans-unit id="lexOutsideEightBitSigned">
        <source>This number is outside the allowable range for 8-bit signed integers</source>
        <target state="translated">此数字在允许的 8 位带符号整数范围之外</target>
        <note />
      </trans-unit>
      <trans-unit id="lexOutsideEightBitSignedHex">
        <source>This number is outside the allowable range for hexadecimal 8-bit signed integers</source>
        <target state="translated">此数字在允许的十六进制 8 位带符号整数范围之外</target>
        <note />
      </trans-unit>
      <trans-unit id="lexOutsideEightBitUnsigned">
        <source>This number is outside the allowable range for 8-bit unsigned integers</source>
        <target state="translated">此数字在允许的 8 位无符号整数范围之外</target>
        <note />
      </trans-unit>
      <trans-unit id="lexOutsideSixteenBitSigned">
        <source>This number is outside the allowable range for 16-bit signed integers</source>
        <target state="translated">此数字在允许的 16 位带符号整数范围之外</target>
        <note />
      </trans-unit>
      <trans-unit id="lexOutsideSixteenBitUnsigned">
        <source>This number is outside the allowable range for 16-bit unsigned integers</source>
        <target state="translated">此数字在允许的 16 位无符号整数范围之外</target>
        <note />
      </trans-unit>
      <trans-unit id="lexOutsideThirtyTwoBitSigned">
        <source>This number is outside the allowable range for 32-bit signed integers</source>
        <target state="translated">此数字在允许的 32 位带符号整数范围之外</target>
        <note />
      </trans-unit>
      <trans-unit id="lexOutsideThirtyTwoBitUnsigned">
        <source>This number is outside the allowable range for 32-bit unsigned integers</source>
        <target state="translated">此数字在允许的 32 位无符号整数范围之外</target>
        <note />
      </trans-unit>
      <trans-unit id="lexOutsideSixtyFourBitSigned">
        <source>This number is outside the allowable range for 64-bit signed integers</source>
        <target state="translated">此数字在允许的 64 位带符号整数范围之外</target>
        <note />
      </trans-unit>
      <trans-unit id="lexOutsideSixtyFourBitUnsigned">
        <source>This number is outside the allowable range for 64-bit unsigned integers</source>
        <target state="translated">此数字在允许的 64 位无符号整数范围之外</target>
        <note />
      </trans-unit>
      <trans-unit id="lexOutsideNativeSigned">
        <source>This number is outside the allowable range for signed native integers</source>
        <target state="translated">此数字在允许的带符号本机整数范围之外</target>
        <note />
      </trans-unit>
      <trans-unit id="lexOutsideNativeUnsigned">
        <source>This number is outside the allowable range for unsigned native integers</source>
        <target state="translated">此数字在允许的无符号本机整数范围之外</target>
        <note />
      </trans-unit>
      <trans-unit id="lexInvalidFloat">
        <source>Invalid floating point number</source>
        <target state="translated">浮点数无效</target>
        <note />
      </trans-unit>
      <trans-unit id="lexOusideDecimal">
        <source>This number is outside the allowable range for decimal literals</source>
        <target state="translated">此数字在允许的十进制文本范围之外</target>
        <note />
      </trans-unit>
      <trans-unit id="lexOusideThirtyTwoBitFloat">
        <source>This number is outside the allowable range for 32-bit floats</source>
        <target state="translated">此数字在允许的 32 位浮点数范围之外</target>
        <note />
      </trans-unit>
      <trans-unit id="lexInvalidNumericLiteral">
        <source>This is not a valid numeric literal. Valid numeric literals include 1, 0x1, 0o1, 0b1, 1l (int/int32), 1u (uint/uint32), 1L (int64), 1UL (uint64), 1s (int16), 1us (uint16), 1y (int8/sbyte), 1uy (uint8/byte), 1.0 (float/double), 1.0f (float32/single), 1.0m (decimal), 1I (bigint).</source>
        <target state="translated">这不是有效的数值文本。有效数值包括 1、0x1、0o1、0b1、1l (int/int32)、1u (uint/uint32)、1L (int64)、1UL (uint64)、1s (int16)、1us (uint16)、1y (int8/sbyte)、1uy (uint8/byte)、1.0 (float/double)、1.0f (float32/single)、1.0m (decimal)、1I (bigint)。</target>
        <note />
      </trans-unit>
      <trans-unit id="lexInvalidByteLiteral">
        <source>This is not a valid byte literal</source>
        <target state="translated">这不是有效的字节文本</target>
        <note />
      </trans-unit>
      <trans-unit id="lexInvalidCharLiteral">
        <source>This is not a valid character literal</source>
        <target state="translated">这不是有效的字符文本</target>
        <note />
      </trans-unit>
      <trans-unit id="lexThisUnicodeOnlyInStringLiterals">
        <source>This Unicode encoding is only valid in string literals</source>
        <target state="translated">此 Unicode 编码仅在字符串中有效</target>
        <note />
      </trans-unit>
      <trans-unit id="lexTokenReserved">
        <source>This token is reserved for future use</source>
        <target state="translated">已保留此标记供将来使用</target>
        <note />
      </trans-unit>
      <trans-unit id="lexTabsNotAllowed">
        <source>TABs are not allowed in F# code unless the #indent \"off\" option is used</source>
        <target state="translated">F# 代码中不允许使用制表符，除非使用了 #indent \"off\" 选项</target>
        <note />
      </trans-unit>
      <trans-unit id="lexInvalidLineNumber">
        <source>Invalid line number: '{0}'</source>
        <target state="translated">行号“{0}”无效</target>
        <note />
      </trans-unit>
      <trans-unit id="lexHashIfMustBeFirst">
        <source>#if directive must appear as the first non-whitespace character on a line</source>
        <target state="translated">#if 指令必须作为一行的第一个非空白字符出现</target>
        <note />
      </trans-unit>
      <trans-unit id="lexHashElseNoMatchingIf">
        <source>#else has no matching #if</source>
        <target state="translated">#else 没有匹配的 #if</target>
        <note />
      </trans-unit>
      <trans-unit id="lexHashEndifRequiredForElse">
        <source>#endif required for #else</source>
        <target state="translated">#else 需要 #endif</target>
        <note />
      </trans-unit>
      <trans-unit id="lexHashElseMustBeFirst">
        <source>#else directive must appear as the first non-whitespace character on a line</source>
        <target state="translated">#else 指令必须作为一行的第一个非空白字符出现</target>
        <note />
      </trans-unit>
      <trans-unit id="lexHashEndingNoMatchingIf">
        <source>#endif has no matching #if</source>
        <target state="translated">#endif 没有匹配的 #if</target>
        <note />
      </trans-unit>
      <trans-unit id="lexHashEndifMustBeFirst">
        <source>#endif directive must appear as the first non-whitespace character on a line</source>
        <target state="translated">#endif 指令必须作为一行的第一个非空白字符出现</target>
        <note />
      </trans-unit>
      <trans-unit id="lexHashIfMustHaveIdent">
        <source>#if directive should be immediately followed by an identifier</source>
        <target state="translated">#if 指令后应紧跟标识符</target>
        <note />
      </trans-unit>
      <trans-unit id="lexWrongNestedHashEndif">
        <source>Syntax error. Wrong nested #endif, unexpected tokens before it.</source>
        <target state="translated">语法错误。嵌套的 #endif 出错，其前面存在意外的标记。</target>
        <note />
      </trans-unit>
      <trans-unit id="lexHashBangMustBeFirstInFile">
        <source>#! may only appear as the first line at the start of a file.</source>
        <target state="translated">#!可能只在文件开头显示为第一行。</target>
        <note />
      </trans-unit>
      <trans-unit id="pplexExpectedSingleLineComment">
        <source>Expected single line comment or end of line</source>
        <target state="translated">应输入单行注释或行尾</target>
        <note />
      </trans-unit>
      <trans-unit id="memberOperatorDefinitionWithNoArguments">
        <source>Infix operator member '{0}' has no arguments. Expected a tuple of 2 arguments, e.g. static member (+) (x,y) = ...</source>
        <target state="translated">中缀运算符成员“{0}”没有参数。需要一个由 2 个参数构成的元组，例如静态成员 (+) (x,y) = ...</target>
        <note />
      </trans-unit>
      <trans-unit id="memberOperatorDefinitionWithNonPairArgument">
        <source>Infix operator member '{0}' has {1} initial argument(s). Expected a tuple of 2 arguments, e.g. static member (+) (x,y) = ...</source>
        <target state="translated">中缀运算符成员“{0}”具有 {1} 个初始参数。需要一个由 2 个参数构成的元组，例如静态成员 (+) (x,y) = ...</target>
        <note />
      </trans-unit>
      <trans-unit id="memberOperatorDefinitionWithCurriedArguments">
        <source>Infix operator member '{0}' has extra curried arguments. Expected a tuple of 2 arguments, e.g. static member (+) (x,y) = ...</source>
        <target state="translated">中缀运算符成员“{0}”具有额外的扩充参数。需要一个由 2 个参数构成的元组，例如静态成员 (+) (x,y) = ...</target>
        <note />
      </trans-unit>
      <trans-unit id="tcFSharpCoreRequiresExplicit">
        <source>All record, union and struct types in FSharp.Core.dll must be explicitly labelled with 'StructuralComparison' or 'NoComparison'</source>
        <target state="translated">必须使用“StructuralComparison”或“NoComparison”显式标记 FSharp.Core.dll 中的所有字段、联合和结构类型</target>
        <note />
      </trans-unit>
      <trans-unit id="tcStructuralComparisonNotSatisfied1">
        <source>The struct, record or union type '{0}' has the 'StructuralComparison' attribute but the type parameter '{1}' does not satisfy the 'comparison' constraint. Consider adding the 'comparison' constraint to the type parameter</source>
        <target state="translated">结构、记录或联合类型“{0}”具有“StructuralComparison”特性，但类型参数“{1}”不符合“comparison”约束的要求。请考虑将“comparison”约束添加到该类型参数</target>
        <note />
      </trans-unit>
      <trans-unit id="tcStructuralComparisonNotSatisfied2">
        <source>The struct, record or union type '{0}' has the 'StructuralComparison' attribute but the component type '{1}' does not satisfy the 'comparison' constraint</source>
        <target state="translated">结构、记录或联合类型“{0}”具有“StructuralComparison”特性，但组件类型“{1}”不符合“comparison”约束的要求</target>
        <note />
      </trans-unit>
      <trans-unit id="tcNoComparisonNeeded1">
        <source>The struct, record or union type '{0}' is not structurally comparable because the type parameter {1} does not satisfy the 'comparison' constraint. Consider adding the 'NoComparison' attribute to the type '{2}' to clarify that the type is not comparable</source>
        <target state="translated">结构、记录或联合类型“{0}”在结构上是不可比较的，因为类型参数 {1} 不符合“comparison”约束的要求。请考虑将“NoComparison”特性添加到类型“{2}”以阐明此类型是不可比较的</target>
        <note />
      </trans-unit>
      <trans-unit id="tcNoComparisonNeeded2">
        <source>The struct, record or union type '{0}' is not structurally comparable because the type '{1}' does not satisfy the 'comparison' constraint. Consider adding the 'NoComparison' attribute to the type '{2}' to clarify that the type is not comparable</source>
        <target state="translated">结构、记录或联合类型“{0}”在结构上是不可比较的，因为类型“{1}”不符合“comparison”约束的要求。请考虑将“NoComparison”特性添加到类型“{2}”以阐明此类型是不可比较的</target>
        <note />
      </trans-unit>
      <trans-unit id="tcNoEqualityNeeded1">
        <source>The struct, record or union type '{0}' does not support structural equality because the type parameter {1} does not satisfy the 'equality' constraint. Consider adding the 'NoEquality' attribute to the type '{2}' to clarify that the type does not support structural equality</source>
        <target state="translated">结构、记录或联合类型“{0}”不支持结构相等比较，因为类型参数 {1} 不符合“equality”约束的要求。请考虑将“NoEquality”特性添加到类型“{2}”以阐明此类型不支持结构相等比较</target>
        <note />
      </trans-unit>
      <trans-unit id="tcNoEqualityNeeded2">
        <source>The struct, record or union type '{0}' does not support structural equality because the type '{1}' does not satisfy the 'equality' constraint. Consider adding the 'NoEquality' attribute to the type '{2}' to clarify that the type does not support structural equality</source>
        <target state="translated">结构、记录或联合类型“{0}”不支持结构相等比较，因为类型“{1}”不符合“equality”约束的要求。请考虑将“NoEquality”特性添加到类型“{2}”以阐明此类型不支持结构相等比较</target>
        <note />
      </trans-unit>
      <trans-unit id="tcStructuralEqualityNotSatisfied1">
        <source>The struct, record or union type '{0}' has the 'StructuralEquality' attribute but the type parameter '{1}' does not satisfy the 'equality' constraint. Consider adding the 'equality' constraint to the type parameter</source>
        <target state="translated">结构、记录或联合类型“{0}”具有“StructuralEquality”特性，但类型参数“{1}”不符合“equality”约束的要求。请考虑将“equality”约束添加到该类型参数</target>
        <note />
      </trans-unit>
      <trans-unit id="tcStructuralEqualityNotSatisfied2">
        <source>The struct, record or union type '{0}' has the 'StructuralEquality' attribute but the component type '{1}' does not satisfy the 'equality' constraint</source>
        <target state="translated">结构、记录或联合类型“{0}”具有“StructuralEquality”特性，但组件类型“{1}”不符合“equality”约束的要求</target>
        <note />
      </trans-unit>
      <trans-unit id="tcStructsMustDeclareTypesOfImplicitCtorArgsExplicitly">
        <source>Each argument of the primary constructor for a struct must be given a type, for example 'type S(x1:int, x2: int) = ...'. These arguments determine the fields of the struct.</source>
        <target state="translated">必须为结构的主构造函数的每个参数给定一个类型，例如“type S(x1:int, x2: int) = ...”。这些参数确定该结构的各个字段。</target>
        <note />
      </trans-unit>
      <trans-unit id="chkUnusedValue">
        <source>The value '{0}' is unused</source>
        <target state="translated">未使用值“{0}”</target>
        <note />
      </trans-unit>
      <trans-unit id="chkUnusedThisVariable">
        <source>The recursive object reference '{0}' is unused. The presence of a recursive object reference adds runtime initialization checks to members in this and derived types. Consider removing this recursive object reference.</source>
        <target state="translated">未使用递归对象引用“{0}”。如果存在递归对象引用，则会增加针对此类型和派生类型中的成员的运行时初始化检查。请考虑删除此递归对象引用。</target>
        <note />
      </trans-unit>
      <trans-unit id="parsGetterAtMostOneArgument">
        <source>A getter property may have at most one argument group</source>
        <target state="translated">Getter 属性最多可以有一个参数组</target>
        <note />
      </trans-unit>
      <trans-unit id="parsSetterAtMostTwoArguments">
        <source>A setter property may have at most two argument groups</source>
        <target state="translated">setter 属性最多可以有两个参数组</target>
        <note />
      </trans-unit>
      <trans-unit id="parsInvalidProperty">
        <source>Invalid property getter or setter</source>
        <target state="translated">属性 Getter 或 Setter 无效</target>
        <note />
      </trans-unit>
      <trans-unit id="parsIndexerPropertyRequiresAtLeastOneArgument">
        <source>An indexer property must be given at least one argument</source>
        <target state="translated">必须为索引器属性给定至少一个参数</target>
        <note />
      </trans-unit>
      <trans-unit id="tastInvalidAddressOfMutableAcrossAssemblyBoundary">
        <source>This operation accesses a mutable top-level value defined in another assembly in an unsupported way. The value cannot be accessed through its address. Consider copying the expression to a mutable local, e.g. 'let mutable x = ...', and if necessary assigning the value back after the completion of the operation</source>
        <target state="translated">此操作用于访问在另一个程序集中定义的可变顶级值的方式不受支持。无法通过该值的地址来访问该值。请考虑将该表达式复制到一个可变本地变量，例如“let mutable x = ...”，另外如果需要，可在完成此操作后赋回该值</target>
        <note />
      </trans-unit>
      <trans-unit id="parsNonAdjacentTypars">
        <source>Remove spaces between the type name and type parameter, e.g. \"type C&lt;'T&gt;\", not type \"C   &lt;'T&gt;\". Type parameters must be placed directly adjacent to the type name.</source>
        <target state="translated">删除类型名称和类型参数之间的空格，例如使用 \"type C&lt;'T&gt;\" 而不是 type \"C   &lt;'T&gt;\"。类型参数必须直接放在类型名称的旁边。</target>
        <note />
      </trans-unit>
      <trans-unit id="parsNonAdjacentTyargs">
        <source>Remove spaces between the type name and type parameter, e.g. \"C&lt;'T&gt;\", not \"C &lt;'T&gt;\". Type parameters must be placed directly adjacent to the type name.</source>
        <target state="translated">删除类型名称和类型参数之间的空格，例如要使用 \"C&lt;'T&gt;\" 而不是 \"C &lt;'T&gt;\"。类型参数必须直接放置在类型名称旁边。</target>
        <note />
      </trans-unit>
      <trans-unit id="parsNonAtomicType">
        <source>The use of the type syntax 'int C' and 'C  &lt;int&gt;' is not permitted here. Consider adjusting this type to be written in the form 'C&lt;int&gt;'</source>
        <target state="translated">此处不允许使用类型语法 "int C" 和 "C  &lt;int&gt;"。请考虑调整此类型，使其按 "C&lt;int&gt;" 形式进行编写</target>
        <note />
      </trans-unit>
      <trans-unit id="tastUndefinedItemRefModuleNamespace">
        <source>The module/namespace '{0}' from compilation unit '{1}' did not contain the module/namespace '{2}'</source>
        <target state="translated">编译单元“{1}”中的模块/命名空间“{0}”未包含模块/命名空间“{2}”</target>
        <note />
      </trans-unit>
      <trans-unit id="tastUndefinedItemRefVal">
        <source>The module/namespace '{0}' from compilation unit '{1}' did not contain the val '{2}'</source>
        <target state="translated">编译单元“{1}”中的模块/命名空间“{0}”未包含值“{2}”</target>
        <note />
      </trans-unit>
      <trans-unit id="tastUndefinedItemRefModuleNamespaceType">
        <source>The module/namespace '{0}' from compilation unit '{1}' did not contain the namespace, module or type '{2}'</source>
        <target state="translated">编译单元“{1}”中的模块/命名空间“{0}”未包含命名空间、模块或类型“{2}”</target>
        <note />
      </trans-unit>
      <trans-unit id="tcInvalidUseNullAsTrueValue">
        <source>The 'UseNullAsTrueValue' attribute flag may only be used with union types that have one nullary case and at least one non-nullary case</source>
        <target state="translated">“UseNullAsTrueValue”特性标志只能用于具有一个空用例和至少一个非空用例的联合类型</target>
        <note />
      </trans-unit>
      <trans-unit id="tcParameterInferredByref">
        <source>The parameter '{0}' was inferred to have byref type. Parameters of byref type must be given an explicit type annotation, e.g. 'x1: byref&lt;int&gt;'. When used, a byref parameter is implicitly dereferenced.</source>
        <target state="translated">据推断，参数“{0}”具有 byref 类型。必须向 byref 类型的参数提供一个显式类型注释，例如 "x1: byref&lt;int&gt;"。使用时，隐式取消对 byref 类型的引用。</target>
        <note />
      </trans-unit>
      <trans-unit id="tcNonUniformMemberUse">
        <source>The generic member '{0}' has been used at a non-uniform instantiation prior to this program point. Consider reordering the members so this member occurs first. Alternatively, specify the full type of the member explicitly, including argument types, return type and any additional generic parameters and constraints.</source>
        <target state="translated">在此程序点之前，已在非统一实例化中使用了泛型成员“{0}”。请考虑重新排列成员顺序，以使此成员先出现。或者，也可以显式指定该成员的完整类型，包括实参类型、返回类型以及其他任何泛型形参和约束。</target>
        <note />
      </trans-unit>
      <trans-unit id="tcAttribArgsDiffer">
        <source>The attribute '{0}' appears in both the implementation and the signature, but the attribute arguments differ. Only the attribute from the signature will be included in the compiled code.</source>
        <target state="translated">特性“{0}”同时出现在实现和签名中，但它们的参数有所不同。只有签名中的该特性才会包括在已编译代码中。</target>
        <note />
      </trans-unit>
      <trans-unit id="tcCannotCallAbstractBaseMember">
        <source>Cannot call an abstract base member: '{0}'</source>
        <target state="translated">无法调用抽象基成员:“{0}”</target>
        <note />
      </trans-unit>
      <trans-unit id="typrelCannotResolveAmbiguityInUnmanaged">
        <source>Could not resolve the ambiguity in the use of a generic construct with an 'unmanaged' constraint at or near this position</source>
        <target state="translated">对于在此位置或附近使用“unmanaged”约束的泛型构造的用法，无法解析其多义性</target>
        <note />
      </trans-unit>
      <trans-unit id="mlCompatMessage">
        <source>This construct is for ML compatibility. {0}. You can disable this warning by using '--mlcompatibility' or '--nowarn:62'.</source>
        <target state="translated">此构造适用于 ML 兼容性。{0}。可以通过使用“--mlcompatibility”或“--nowarn:62”来禁用此警告。</target>
        <note />
      </trans-unit>
      <trans-unit id="ilFieldDoesNotHaveValidOffsetForStructureLayout">
        <source>The type '{0}' has been marked as having an Explicit layout, but the field '{1}' has not been marked with the 'FieldOffset' attribute</source>
        <target state="translated">类型“{0}”已标记为具有显式布局，但字段“{1}”尚未用“FieldOffset”特性进行标记</target>
        <note />
      </trans-unit>
      <trans-unit id="tcInterfacesShouldUseInheritNotInterface">
        <source>Interfaces inherited by other interfaces should be declared using 'inherit ...' instead of 'interface ...'</source>
        <target state="translated">由其他接口继承的接口应使用“inherit ...”而非“interface ...”进行声明</target>
        <note />
      </trans-unit>
      <trans-unit id="parsInvalidPrefixOperator">
        <source>Invalid prefix operator</source>
        <target state="translated">无效的前缀运算符</target>
        <note />
      </trans-unit>
      <trans-unit id="parsInvalidPrefixOperatorDefinition">
        <source>Invalid operator definition. Prefix operator definitions must use a valid prefix operator name.</source>
        <target state="translated">运算符定义无效。前缀运算符定义必须使用有效的前缀运算符名称。</target>
        <note />
      </trans-unit>
      <trans-unit id="buildCompilingExtensionIsForML">
        <source>The file extensions '.ml' and '.mli' are for ML compatibility</source>
        <target state="translated">文件扩展名“.ml”和“.mli”适用于 ML 兼容性</target>
        <note />
      </trans-unit>
      <trans-unit id="lexIndentOffForML">
        <source>Consider using a file with extension '.ml' or '.mli' instead</source>
        <target state="translated">请考虑改用扩展名为“.ml”或“.mli”的文件</target>
        <note />
      </trans-unit>
      <trans-unit id="activePatternIdentIsNotFunctionTyped">
        <source>Active pattern '{0}' is not a function</source>
        <target state="translated">活动模式“{0}”不是一个函数</target>
        <note />
      </trans-unit>
      <trans-unit id="activePatternChoiceHasFreeTypars">
        <source>Active pattern '{0}' has a result type containing type variables that are not determined by the input. The common cause is a when a result case is not mentioned, e.g. 'let (|A|B|) (x:int) = A x'. This can be fixed with a type constraint, e.g. 'let (|A|B|) (x:int) : Choice&lt;int,unit&gt; = A x'</source>
        <target state="translated">活动模式“{0}”的结果类型包含未由输入确定的类型变量。常见的原因是未提及结果用例，例如 "let (|A|B|) (x:int) = A x"。可采用类型约束来解决此问题，例如 "let (|A|B|) (x:int) : Choice&lt;int,unit&gt; = A x"</target>
        <note />
      </trans-unit>
      <trans-unit id="ilFieldHasOffsetForSequentialLayout">
        <source>The FieldOffset attribute can only be placed on members of types marked with the StructLayout(LayoutKind.Explicit)</source>
        <target state="translated">FieldOffset 特性只能放置在标记为 StructLayout(LayoutKind.Explicit) 的类型的成员上</target>
        <note />
      </trans-unit>
      <trans-unit id="tcOptionalArgsMustComeAfterNonOptionalArgs">
        <source>Optional arguments must come at the end of the argument list, after any non-optional arguments</source>
        <target state="translated">可选参数必须位于参数列表结尾的任何非可选参数的后面</target>
        <note />
      </trans-unit>
      <trans-unit id="tcConditionalAttributeUsage">
        <source>Attribute 'System.Diagnostics.ConditionalAttribute' is only valid on methods or attribute classes</source>
        <target state="translated">特性“System.Diagnostics.ConditionalAttribute”仅对方法或特性类有效</target>
        <note />
      </trans-unit>
      <trans-unit id="tcMemberOperatorDefinitionInExtrinsic">
        <source>Extension members cannot provide operator overloads.  Consider defining the operator as part of the type definition instead.</source>
        <target state="translated">扩展成员无法提供运算符重载。    请考虑改为将运算符定义为类型定义的一部分。</target>
        <note />
      </trans-unit>
      <trans-unit id="tcUnionCaseNameConflictsWithGeneratedType">
        <source>The union case named '{0}' conflicts with the generated type '{1}'</source>
        <target state="translated">名为“{0}”的联合用例与生成的类型“{1}”冲突</target>
        <note />
      </trans-unit>
      <trans-unit id="chkNoReflectedDefinitionOnStructMember">
        <source>ReflectedDefinitionAttribute may not be applied to an instance member on a struct type, because the instance member takes an implicit 'this' byref parameter</source>
        <target state="translated">ReflectedDefinitionAttribute 不能应用于结构类型的实例成员，因为该实例成员采用隐式“this”byref 参数</target>
        <note />
      </trans-unit>
      <trans-unit id="tcDllImportNotAllowed">
        <source>DLLImport bindings must be static members in a class or function definitions in a module</source>
        <target state="translated">DLLImport 绑定必须是类中的静态成员或模块中的函数定义</target>
        <note />
      </trans-unit>
      <trans-unit id="buildExpectedSigdataFile">
        <source>FSharp.Core.sigdata not found alongside FSharp.Core. File expected in {0}. Consider upgrading to a more recent version of FSharp.Core, where this file is no longer be required.</source>
        <target state="translated">未能在 FSharp.Core 旁找到 FSharp.Core.sigdata。文件应在 {0} 中。请考虑升级到更新版本的 FSharp.Core，该版本不再需要此文件。</target>
        <note />
      </trans-unit>
      <trans-unit id="buildExpectedFileAlongSideFSharpCore">
        <source>File '{0}' not found alongside FSharp.Core. File expected in {1}. Consider upgrading to a more recent version of FSharp.Core, where this file is no longer be required.</source>
        <target state="translated">未能在 FSharp.Core 旁找到文件“{0}”。文件应在 {1} 中。请考虑升级到更新版本的 FSharp.Core，该版本不再需要此文件。</target>
        <note />
      </trans-unit>
      <trans-unit id="buildUnexpectedFileNameCharacter">
        <source>Filename '{0}' contains invalid character '{1}'</source>
        <target state="translated">文件名“{0}”包含无效字符“{1}”</target>
        <note />
      </trans-unit>
      <trans-unit id="tcInvalidUseBangBinding">
        <source>'use!' bindings must be of the form 'use! &lt;var&gt; = &lt;expr&gt;'</source>
        <target state="translated">"use!" 绑定必须采用 "use! &lt;var&gt; = &lt;expr&gt;" 形式</target>
        <note />
      </trans-unit>
      <trans-unit id="crefNoInnerGenericsInQuotations">
        <source>Inner generic functions are not permitted in quoted expressions. Consider adding some type constraints until this function is no longer generic.</source>
        <target state="translated">带引号的表达式中不允许有内部泛型函数。请考虑添加一些类型约束，直至此函数不再是泛型函数。</target>
        <note />
      </trans-unit>
      <trans-unit id="tcEnumTypeCannotBeEnumerated">
        <source>The type '{0}' is not a valid enumerator type , i.e. does not have a 'MoveNext()' method returning a bool, and a 'Current' property</source>
        <target state="translated">类型“{0}”不是有效枚举器类型，即，没有返回布尔值的“MoveNext()”方法和“Current”属性</target>
        <note />
      </trans-unit>
      <trans-unit id="parsEofInTripleQuoteString">
        <source>End of file in triple-quote string begun at or before here</source>
        <target state="translated">文件尾在此处或之前开始的三重引号字符串中</target>
        <note />
      </trans-unit>
      <trans-unit id="parsEofInTripleQuoteStringInComment">
        <source>End of file in triple-quote string embedded in comment begun at or before here</source>
        <target state="translated">文件尾在此处或之前开始的注释中嵌入的三重引号字符串中</target>
        <note />
      </trans-unit>
      <trans-unit id="tcTypeTestLosesMeasures">
        <source>This type test or downcast will ignore the unit-of-measure '{0}'</source>
        <target state="translated">此类型测试或向下转换将忽略度量单位“{0}”</target>
        <note />
      </trans-unit>
      <trans-unit id="parsMissingTypeArgs">
        <source>Expected type argument or static argument</source>
        <target state="translated">应为类型参数或静态参数</target>
        <note />
      </trans-unit>
      <trans-unit id="parsMissingGreaterThan">
        <source>Unmatched '&lt;'. Expected closing '&gt;'</source>
        <target state="translated">"&lt;" 不匹配。应为 "&gt;" 结尾</target>
        <note />
      </trans-unit>
      <trans-unit id="parsUnexpectedQuotationOperatorInTypeAliasDidYouMeanVerbatimString">
        <source>Unexpected quotation operator '&lt;@' in type definition. If you intend to pass a verbatim string as a static argument to a type provider, put a space between the '&lt;' and '@' characters.</source>
        <target state="translated">类型定义中出现意外的引用运算符 "&lt;@"。如果旨在将原义字符串作为静态参数传递到类型提供程序，请在 "&lt;" 和 "@" 字符之间加一个空格。</target>
        <note />
      </trans-unit>
      <trans-unit id="parsErrorParsingAsOperatorName">
        <source>Attempted to parse this as an operator name, but failed</source>
        <target state="translated">尝试将此分析为运算符名称，但未成功</target>
        <note />
      </trans-unit>
      <trans-unit id="lexInvalidUnicodeLiteral">
        <source>\U{0} is not a valid Unicode character escape sequence</source>
        <target state="translated">\U{0} 不是有效的 Unicode 字符转义序列</target>
        <note />
      </trans-unit>
      <trans-unit id="tcCallerInfoWrongType">
        <source>'{0}' must be applied to an argument of type '{1}', but has been applied to an argument of type '{2}'</source>
        <target state="translated">“{0}”必须应用于类型“{1}”的参数，但却被应用于类型“{2}”的参数</target>
        <note />
      </trans-unit>
      <trans-unit id="tcCallerInfoNotOptional">
        <source>'{0}' can only be applied to optional arguments</source>
        <target state="translated">“{0}”只能应用于可选参数</target>
        <note />
      </trans-unit>
      <trans-unit id="toolLocationHelperUnsupportedFrameworkVersion">
        <source>The specified .NET Framework version '{0}' is not supported. Please specify a value from the enumeration Microsoft.Build.Utilities.TargetDotNetFrameworkVersion.</source>
        <target state="translated">不支持指定的 .NET Framework 版本“{0}”。请指定来自枚举 Microsoft.Build.Utilities.TargetDotNetFrameworkVersion 的值。</target>
        <note />
      </trans-unit>
      <trans-unit id="ilSignInvalidMagicValue">
        <source>Invalid Magic value in CLR Header</source>
        <target state="translated">CLR 标头中存在无效的 Magic 值</target>
        <note />
      </trans-unit>
      <trans-unit id="ilSignBadImageFormat">
        <source>Bad image format</source>
        <target state="translated">错误的图像格式</target>
        <note />
      </trans-unit>
      <trans-unit id="ilSignPrivateKeyExpected">
        <source>Private key expected</source>
        <target state="translated">应使用私钥</target>
        <note />
      </trans-unit>
      <trans-unit id="ilSignRsaKeyExpected">
        <source>RSA key expected</source>
        <target state="translated">应使用 RSA 密钥</target>
        <note />
      </trans-unit>
      <trans-unit id="ilSignInvalidBitLen">
        <source>Invalid bit Length</source>
        <target state="translated">位长度无效</target>
        <note />
      </trans-unit>
      <trans-unit id="ilSignInvalidRSAParams">
        <source>Invalid RSAParameters structure - '{{0}}' expected</source>
        <target state="translated">RSAParameters 结构无效 - 应为“{{0}}”</target>
        <note />
      </trans-unit>
      <trans-unit id="ilSignInvalidAlgId">
        <source>Invalid algId - 'Exponent' expected</source>
        <target state="translated">algId 无效 - 应为 "Exponent"</target>
        <note />
      </trans-unit>
      <trans-unit id="ilSignInvalidSignatureSize">
        <source>Invalid signature size</source>
        <target state="translated">签名大小无效</target>
        <note />
      </trans-unit>
      <trans-unit id="ilSignNoSignatureDirectory">
        <source>No signature directory</source>
        <target state="translated">无签名目录</target>
        <note />
      </trans-unit>
      <trans-unit id="ilSignInvalidPKBlob">
        <source>Invalid Public Key blob</source>
        <target state="translated">公钥 Blob 无效</target>
        <note />
      </trans-unit>
      <trans-unit id="fscTooManyErrors">
        <source>Exiting - too many errors</source>
        <target state="translated">正在退出 - 错误太多</target>
        <note />
      </trans-unit>
      <trans-unit id="docfileNoXmlSuffix">
        <source>The documentation file has no .xml suffix</source>
        <target state="translated">该文档文件不带 .xml 后缀</target>
        <note />
      </trans-unit>
      <trans-unit id="fscNoImplementationFiles">
        <source>No implementation files specified</source>
        <target state="translated">未指定任何实现文件</target>
        <note />
      </trans-unit>
      <trans-unit id="fscBadAssemblyVersion">
        <source>The attribute {0} specified version '{1}', but this value is invalid and has been ignored</source>
        <target state="translated">属性 {0} 指定版本“{1}”，但此值无效，已被忽略</target>
        <note />
      </trans-unit>
      <trans-unit id="fscTwoResourceManifests">
        <source>Conflicting options specified: 'win32manifest' and 'win32res'. Only one of these can be used.</source>
        <target state="translated">以下指定选项发生冲突: “win32manifest”和“win32res”。只能使用其中的一个选项。</target>
        <note />
      </trans-unit>
      <trans-unit id="fscQuotationLiteralsStaticLinking">
        <source>The code in assembly '{0}' makes uses of quotation literals. Static linking may not include components that make use of quotation literals unless all assemblies are compiled with at least F# 4.0.</source>
        <target state="translated">程序集“{0}”中的代码使用了引用文本。静态链接可能不包含使用引用文本的组件，除非所有程序集都使用至少 F# 4.0 进行编译。</target>
        <note />
      </trans-unit>
      <trans-unit id="fscQuotationLiteralsStaticLinking0">
        <source>Code in this assembly makes uses of quotation literals. Static linking may not include components that make use of quotation literals unless all assemblies are compiled with at least F# 4.0.</source>
        <target state="translated">此程序集中的代码使用了引用文本。静态链接可能不包含使用引用文本的组件，除非所有程序集都使用至少 F# 4.0 进行编译。</target>
        <note />
      </trans-unit>
      <trans-unit id="fscStaticLinkingNoEXE">
        <source>Static linking may not include a .EXE</source>
        <target state="translated">静态链接不能包含 .EXE</target>
        <note />
      </trans-unit>
      <trans-unit id="fscStaticLinkingNoMixedDLL">
        <source>Static linking may not include a mixed managed/unmanaged DLL</source>
        <target state="translated">静态链接不能包含混合的托管/非托管 DLL</target>
        <note />
      </trans-unit>
      <trans-unit id="fscIgnoringMixedWhenLinking">
        <source>Ignoring mixed managed/unmanaged assembly '{0}' during static linking</source>
        <target state="translated">在静态链接期间忽略混合托管/非托管程序集“{0}”</target>
        <note />
      </trans-unit>
      <trans-unit id="fscAssumeStaticLinkContainsNoDependencies">
        <source>Assembly '{0}' was referenced transitively and the assembly could not be resolved automatically. Static linking will assume this DLL has no dependencies on the F# library or other statically linked DLLs. Consider adding an explicit reference to this DLL.</source>
        <target state="translated">已通过可传递的方式引用程序集“{0}”，但未能自动解析此程序集。静态链接将假定此 DLL 不依赖于 F# 库或其他静态链接的 DLL。请考虑添加对此 DLL 的显式引用。</target>
        <note />
      </trans-unit>
      <trans-unit id="fscAssemblyNotFoundInDependencySet">
        <source>Assembly '{0}' not found in dependency set of target binary. Statically linked roots should be specified using an assembly name, without a DLL or EXE extension. If this assembly was referenced explicitly then it is possible the assembly was not actually required by the generated binary, in which case it should not be statically linked.</source>
        <target state="translated">在目标二进制文件的依赖项集中未找到程序集“{0}”。应使用不带扩展名 DLL 或 EXE 的程序集名称指定静态链接的根目录。如果已显式引用此程序集，则生成的二进制文件实际上可能不需要此程序集，在此情况下，不应静态链接此程序集。</target>
        <note />
      </trans-unit>
      <trans-unit id="fscKeyFileCouldNotBeOpened">
        <source>The key file '{0}' could not be opened</source>
        <target state="translated">未能打开密钥文件“{0}”</target>
        <note />
      </trans-unit>
      <trans-unit id="fscProblemWritingBinary">
        <source>A problem occurred writing the binary '{0}': {1}</source>
        <target state="translated">写入二进制文件“{0}”时出现问题: {1}</target>
        <note />
      </trans-unit>
      <trans-unit id="fscAssemblyVersionAttributeIgnored">
        <source>The 'AssemblyVersionAttribute' has been ignored because a version was given using a command line option</source>
        <target state="translated">已忽略“AssemblyVersionAttribute”，因为已使用命令行选项给定一个版本</target>
        <note />
      </trans-unit>
      <trans-unit id="fscAssemblyCultureAttributeError">
        <source>Error emitting 'System.Reflection.AssemblyCultureAttribute' attribute -- 'Executables cannot be satellite assemblies, Culture should always be empty'</source>
        <target state="translated">发出“System.Reflection.AssemblyCultureAttribute”特性时出错:“可执行文件不能是附属程序集，区域应始终为空”</target>
        <note />
      </trans-unit>
      <trans-unit id="fscDelaySignWarning">
        <source>Option '--delaysign' overrides attribute 'System.Reflection.AssemblyDelaySignAttribute' given in a source file or added module</source>
        <target state="translated">选项“--delaysign”将重写源文件或添加的模块中给定的“System.Reflection.AssemblyDelaySignAttribute”特性</target>
        <note />
      </trans-unit>
      <trans-unit id="fscKeyFileWarning">
        <source>Option '--keyfile' overrides attribute 'System.Reflection.AssemblyKeyFileAttribute' given in a source file or added module</source>
        <target state="translated">选项“--keyfile”将重写源文件或添加的模块中给定的“System.Reflection.AssemblyKeyFileAttribute”特性</target>
        <note />
      </trans-unit>
      <trans-unit id="fscKeyNameWarning">
        <source>Option '--keycontainer' overrides attribute 'System.Reflection.AssemblyNameAttribute' given in a source file or added module</source>
        <target state="translated">选项“--keycontainer”将重写源文件或添加的模块中给定的“System.Reflection.AssemblyNameAttribute”特性</target>
        <note />
      </trans-unit>
      <trans-unit id="fscReferenceOnCommandLine">
        <source>The assembly '{0}' is listed on the command line. Assemblies should be referenced using a command line flag such as '-r'.</source>
        <target state="translated">程序集“{0}”已在命令行中列出。应使用命令行标志(如“-r”)引用程序集。</target>
        <note />
      </trans-unit>
      <trans-unit id="fscRemotingError">
        <source>The resident compilation service was not used because a problem occured in communicating with the server.</source>
        <target state="translated">未使用驻留编译服务，因为与服务器通信时发生问题。</target>
        <note />
      </trans-unit>
      <trans-unit id="pathIsInvalid">
        <source>Problem with filename '{0}': Illegal characters in path.</source>
        <target state="translated">文件名“{0}”出现问题: 路径中存在非法字符。</target>
        <note />
      </trans-unit>
      <trans-unit id="fscResxSourceFileDeprecated">
        <source>Passing a .resx file ({0}) as a source file to the compiler is deprecated. Use resgen.exe to transform the .resx file into a .resources file to pass as a --resource option. If you are using MSBuild, this can be done via an &lt;EmbeddedResource&gt; item in the .fsproj project file.</source>
        <target state="translated">不推荐将 .resx 文件({0})作为源文件传递给编译器。请使用 resgen.exe 将 .resx 文件转换为 .resources 文件以作为 --resource 选项进行传递。如果使用的是 MSBuild，则可通过 .fsproj 项目文件中的 &lt;EmbeddedResource&gt; 项完成此操作。</target>
        <note />
      </trans-unit>
      <trans-unit id="fscStaticLinkingNoProfileMismatches">
        <source>Static linking may not be used on an assembly referencing mscorlib (e.g. a .NET Framework assembly) when generating an assembly that references System.Runtime (e.g. a .NET Core or Portable assembly).</source>
        <target state="translated">当生成引用 System.Runtime 的程序集(如 .NET Core 或 Portable 程序集)时，静态链接不能用在引用 mscorlib 的程序集(如 .NET Framework 程序集)上。</target>
        <note />
      </trans-unit>
      <trans-unit id="fscAssemblyWildcardAndDeterminism">
        <source>An {0} specified version '{1}', but this value is a wildcard, and you have requested a deterministic build, these are in conflict.</source>
        <target state="translated">{0} 指定了版本“{1}”，但该值为通配符，并且你已请求确定的版本，因此存在冲突。</target>
        <note />
      </trans-unit>
      <trans-unit id="etIllegalCharactersInNamespaceName">
        <source>Character '{0}' is not allowed in provided namespace name '{1}'</source>
        <target state="translated">所提供的命名空间名称“{1}”中不允许出现字符“{0}”</target>
        <note />
      </trans-unit>
      <trans-unit id="etNullOrEmptyMemberName">
        <source>The provided type '{0}' returned a member with a null or empty member name</source>
        <target state="translated">所提供的类型“{0}”返回了具有 null 或空成员名称的成员</target>
        <note />
      </trans-unit>
      <trans-unit id="etNullMember">
        <source>The provided type '{0}' returned a null member</source>
        <target state="translated">所提供的类型“{0}”返回了 null 成员</target>
        <note />
      </trans-unit>
      <trans-unit id="etNullMemberDeclaringType">
        <source>The provided type '{0}' member info '{1}' has null declaring type</source>
        <target state="translated">所提供的类型“{0}”成员信息“{1}”具有 null 声明类型</target>
        <note />
      </trans-unit>
      <trans-unit id="etNullMemberDeclaringTypeDifferentFromProvidedType">
        <source>The provided type '{0}' has member '{1}' which has declaring type '{2}'. Expected declaring type to be the same as provided type.</source>
        <target state="translated">所提供的类型“{0}”的成员“{1}”具有声明类型“{2}”。声明类型应与所提供的类型相同。</target>
        <note />
      </trans-unit>
      <trans-unit id="etHostingAssemblyFoundWithoutHosts">
        <source>Referenced assembly '{0}' has assembly level attribute '{1}' but no public type provider classes were found</source>
        <target state="translated">引用的程序集“{0}”具有程序集级别特性“{1}”，但是找不到任何公共类型提供程序类</target>
        <note />
      </trans-unit>
      <trans-unit id="etEmptyNamespaceOfTypeNotAllowed">
        <source>Type '{0}' from type provider '{1}' has an empty namespace. Use 'null' for the global namespace.</source>
        <target state="translated">来自类型提供程序“{1}”的类型“{0}”具有空命名空间。请将“null”用于全局命名空间。</target>
        <note />
      </trans-unit>
      <trans-unit id="etEmptyNamespaceNotAllowed">
        <source>Empty namespace found from the type provider '{0}'. Use 'null' for the global namespace.</source>
        <target state="translated">在类型提供程序“{0}”中发现空命名空间。请将“null”用于全局命名空间。</target>
        <note />
      </trans-unit>
      <trans-unit id="etMustNotBeGeneric">
        <source>Provided type '{0}' has 'IsGenericType' as true, but generic types are not supported.</source>
        <target state="translated">所提供的类型“{0}”的“IsGenericType”为 true，但是不支持泛型类型。</target>
        <note />
      </trans-unit>
      <trans-unit id="etMustNotBeAnArray">
        <source>Provided type '{0}' has 'IsArray' as true, but array types are not supported.</source>
        <target state="translated">所提供的类型“{0}”的“IsArray”为 true，但是不支持数组类型。</target>
        <note />
      </trans-unit>
      <trans-unit id="etMethodHasRequirements">
        <source>Invalid member '{0}' on provided type '{1}'. Provided type members must be public, and not be generic, virtual, or abstract.</source>
        <target state="translated">所提供的类型“{1}”的成员“{0}”无效。所提供类型的成员必须是公共成员，而不是泛型、虚拟或抽象成员。</target>
        <note />
      </trans-unit>
      <trans-unit id="etUnsupportedMemberKind">
        <source>Invalid member '{0}' on provided type '{1}'. Only properties, methods and constructors are allowed</source>
        <target state="translated">所提供类型“{1}”的成员“{0}”无效。仅允许使用属性、方法和构造函数</target>
        <note />
      </trans-unit>
      <trans-unit id="etPropertyCanReadButHasNoGetter">
        <source>Property '{0}' on provided type '{1}' has CanRead=true but there was no value from GetGetMethod()</source>
        <target state="translated">所提供的类型“{1}”的属性“{0}”的 CanRead 为 true，但是没有来自 GetGetMethod() 的值</target>
        <note />
      </trans-unit>
      <trans-unit id="etPropertyHasGetterButNoCanRead">
        <source>Property '{0}' on provided type '{1}' has CanRead=false but GetGetMethod() returned a method</source>
        <target state="translated">所提供的类型“{1}”的属性“{0}”的 CanRead 为 false，但是 GetGetMethod() 返回了方法</target>
        <note />
      </trans-unit>
      <trans-unit id="etPropertyCanWriteButHasNoSetter">
        <source>Property '{0}' on provided type '{1}' has CanWrite=true but there was no value from GetSetMethod()</source>
        <target state="translated">所提供的类型“{1}”的属性“{0}”的 CanWrite 为 true，但是没有来自 GetSetMethod() 的值</target>
        <note />
      </trans-unit>
      <trans-unit id="etPropertyHasSetterButNoCanWrite">
        <source>Property '{0}' on provided type '{1}' has CanWrite=false but GetSetMethod() returned a method</source>
        <target state="translated">所提供的类型“{1}”的属性“{0}”的 CanWrite 为 false，但是 GetSetMethod() 返回了方法</target>
        <note />
      </trans-unit>
      <trans-unit id="etOneOrMoreErrorsSeenDuringExtensionTypeSetting">
        <source>One or more errors seen during provided type setup</source>
        <target state="translated">在所提供的类型的设置过程中出现了一个或多个错误</target>
        <note />
      </trans-unit>
      <trans-unit id="etUnexpectedExceptionFromProvidedTypeMember">
        <source>Unexpected exception from provided type '{0}' member '{1}': {2}</source>
        <target state="translated">在所提供类型“{0}”成员“{1}”中发生意外异常: {2}</target>
        <note />
      </trans-unit>
      <trans-unit id="etUnsupportedConstantType">
        <source>Unsupported constant type '{0}'. Quotations provided by type providers can only contain simple constants. The implementation of the type provider may need to be adjusted by moving a value declared outside a provided quotation literal to be a 'let' binding inside the quotation literal.</source>
        <target state="translated">不支持的常数类型“{0}”。类型提供程序提供的引文只能包含简单常量。将提供的引文文本外声明的值移动为引文文本内的 "let" 绑定，可对类型提供程序的实现进行调整。</target>
        <note />
      </trans-unit>
      <trans-unit id="etUnsupportedProvidedExpression">
        <source>Unsupported expression '{0}' from type provider. If you are the author of this type provider, consider adjusting it to provide a different provided expression.</source>
        <target state="translated">类型提供程序提供的表达式“{0}”不受支持。如果您是此类型提供程序的作者，请考虑将它调整为提供不同的提供表达式。</target>
        <note />
      </trans-unit>
      <trans-unit id="etProvidedTypeHasUnexpectedName">
        <source>Expected provided type named '{0}' but provided type has 'Name' with value '{1}'</source>
        <target state="translated">需要名为“{0}”的提供的类型，但所提供类型的“Name”值为“{1}”</target>
        <note />
      </trans-unit>
      <trans-unit id="etEventNoAdd">
        <source>Event '{0}' on provided type '{1}' has no value from GetAddMethod()</source>
        <target state="translated">所提供类型“{1}”上的事件“{0}”没有来自 GetAddMethod() 的值</target>
        <note />
      </trans-unit>
      <trans-unit id="etEventNoRemove">
        <source>Event '{0}' on provided type '{1}' has no value from GetRemoveMethod()</source>
        <target state="translated">所提供类型“{1}”上的事件“{0}”没有来自 GetRemoveMethod() 的值</target>
        <note />
      </trans-unit>
      <trans-unit id="etProviderHasWrongDesignerAssembly">
        <source>Assembly attribute '{0}' refers to a designer assembly '{1}' which cannot be loaded from path '{2}'. The exception reported was: {3} - {4}</source>
        <target state="translated">程序集属性“{0}”引用了无法从路径“{2}”加载的设计器程序集“{1}”。报告的异常是: {3} - {4}</target>
        <note />
      </trans-unit>
      <trans-unit id="etProviderDoesNotHaveValidConstructor">
        <source>The type provider does not have a valid constructor. A constructor taking either no arguments or one argument of type 'TypeProviderConfig' was expected.</source>
        <target state="translated">类型提供程序没有有效的构造函数。构造函数应不采用参数或仅采用一个“TypeProviderConfig”类型的参数。</target>
        <note />
      </trans-unit>
      <trans-unit id="etProviderError">
        <source>The type provider '{0}' reported an error: {1}</source>
        <target state="translated">类型提供程序“{0}”报告了错误: {1}</target>
        <note />
      </trans-unit>
      <trans-unit id="etIncorrectParameterExpression">
        <source>The type provider '{0}' used an invalid parameter in the ParameterExpression: {1}</source>
        <target state="translated">类型提供程序“{0}”在 ParameterExpression 中使用了无效参数: {1}</target>
        <note />
      </trans-unit>
      <trans-unit id="etIncorrectProvidedMethod">
        <source>The type provider '{0}' provided a method with a name '{1}' and metadata token '{2}', which is not reported among its methods of its declaring type '{3}'</source>
        <target state="translated">类型提供程序“{0}”提供了具有名称“{1}”和元数据标记“{2}”的方法，该方法不会在声明类型“{3}”的方法中进行报告</target>
        <note />
      </trans-unit>
      <trans-unit id="etIncorrectProvidedConstructor">
        <source>The type provider '{0}' provided a constructor which is not reported among the constructors of its declaring type '{1}'</source>
        <target state="translated">类型提供程序“{0}”提供的构造函数未在声明类型为“{1}”的构造函数中进行报告</target>
        <note />
      </trans-unit>
      <trans-unit id="etDirectReferenceToGeneratedTypeNotAllowed">
        <source>A direct reference to the generated type '{0}' is not permitted. Instead, use a type definition, e.g. 'type TypeAlias = &lt;path&gt;'. This indicates that a type provider adds generated types to your assembly.</source>
        <target state="translated">不允许直接引用所生成的类型“{0}”。请改用类型定义，例如 "type TypeAlias = &lt;path&gt;"。这表示类型提供程序会将生成的类型添加到程序集。</target>
        <note />
      </trans-unit>
      <trans-unit id="etProvidedTypeHasUnexpectedPath">
        <source>Expected provided type with path '{0}' but provided type has path '{1}'</source>
        <target state="translated">需要路径为“{0}”的提供的类型，但所提供类型的路径为“{1}”</target>
        <note />
      </trans-unit>
      <trans-unit id="etUnexpectedNullFromProvidedTypeMember">
        <source>Unexpected 'null' return value from provided type '{0}' member '{1}'</source>
        <target state="translated">来自所提供类型“{0}”成员“{1}”的意外“null”返回值</target>
        <note />
      </trans-unit>
      <trans-unit id="etUnexpectedExceptionFromProvidedMemberMember">
        <source>Unexpected exception from member '{0}' of provided type '{1}' member '{2}': {3}</source>
        <target state="translated">在所提供类型“{1}”成员“{2}”的成员“{0}”中发生意外异常: {3}</target>
        <note />
      </trans-unit>
      <trans-unit id="etNestedProvidedTypesDoNotTakeStaticArgumentsOrGenericParameters">
        <source>Nested provided types do not take static arguments or generic parameters</source>
        <target state="translated">所提供的嵌套类型未采用静态实参或泛型形参</target>
        <note />
      </trans-unit>
      <trans-unit id="etInvalidStaticArgument">
        <source>Invalid static argument to provided type. Expected an argument of kind '{0}'.</source>
        <target state="translated">所提供类型的静态参数无效。应是类型为“{0}”的参数。</target>
        <note />
      </trans-unit>
      <trans-unit id="etErrorApplyingStaticArgumentsToType">
        <source>An error occured applying the static arguments to a provided type</source>
        <target state="translated">将静态参数应用于所提供类型时发生错误</target>
        <note />
      </trans-unit>
      <trans-unit id="etUnknownStaticArgumentKind">
        <source>Unknown static argument kind '{0}' when resolving a reference to a provided type or method '{1}'</source>
        <target state="translated">解析对所提供类型或方法“{1}”的引用时出现未知静态参数类型“{0}”</target>
        <note />
      </trans-unit>
      <trans-unit id="invalidNamespaceForProvidedType">
        <source>invalid namespace for provided type</source>
        <target state="translated">所提供类型的命名空间无效</target>
        <note />
      </trans-unit>
      <trans-unit id="invalidFullNameForProvidedType">
        <source>invalid full name for provided type</source>
        <target state="translated">所提供类型的全名无效</target>
        <note />
      </trans-unit>
      <trans-unit id="etProviderReturnedNull">
        <source>The type provider returned 'null', which is not a valid return value from '{0}'</source>
        <target state="translated">类型提供程序返回了“null”，这不是来自“{0}”的有效返回值</target>
        <note />
      </trans-unit>
      <trans-unit id="etTypeProviderConstructorException">
        <source>The type provider constructor has thrown an exception: {0}</source>
        <target state="translated">类型提供程序构造函数引发异常: {0}</target>
        <note />
      </trans-unit>
      <trans-unit id="etNullProvidedExpression">
        <source>Type provider '{0}' returned null from GetInvokerExpression.</source>
        <target state="translated">类型提供程序“{0}”从 GetInvokerExpression 返回了 null。</target>
        <note />
      </trans-unit>
      <trans-unit id="etProvidedAppliedTypeHadWrongName">
        <source>The type provider '{0}' returned an invalid type from 'ApplyStaticArguments'. A type with name '{1}' was expected, but a type with name '{2}' was returned.</source>
        <target state="translated">类型提供程序“{0}”从“ApplyStaticArguments”返回了无效类型。需要名称为“{1}”的类型，但返回了名称为“{2}”的类型。</target>
        <note />
      </trans-unit>
      <trans-unit id="etProvidedAppliedMethodHadWrongName">
        <source>The type provider '{0}' returned an invalid method from 'ApplyStaticArgumentsForMethod'. A method with name '{1}' was expected, but a method with name '{2}' was returned.</source>
        <target state="translated">类型提供程序“{0}”从 "ApplyStaticArgumentsForMethod" 返回了无效方法。需要名称为“{1}”的方法，但返回了名称为“{2}”的方法。</target>
        <note />
      </trans-unit>
      <trans-unit id="tcTypeTestLossy">
        <source>This type test or downcast will erase the provided type '{0}' to the type '{1}'</source>
        <target state="translated">此类型测试或向下转换会将提供的类型“{0}”清除为类型“{1}”</target>
        <note />
      </trans-unit>
      <trans-unit id="tcTypeCastErased">
        <source>This downcast will erase the provided type '{0}' to the type '{1}'.</source>
        <target state="translated">此向下转换会将所提供类型“{0}”清除到类型“{1}”。</target>
        <note />
      </trans-unit>
      <trans-unit id="tcTypeTestErased">
        <source>This type test with a provided type '{0}' is not allowed because this provided type will be erased to '{1}' at runtime.</source>
        <target state="translated">不允许对提供的类型“{0}”执行此类型测试，因为该提供的类型在运行时将清除为“{1}”。</target>
        <note />
      </trans-unit>
      <trans-unit id="tcCannotInheritFromErasedType">
        <source>Cannot inherit from erased provided type</source>
        <target state="translated">无法从已清除的提供的类型中继承</target>
        <note />
      </trans-unit>
      <trans-unit id="etInvalidTypeProviderAssemblyName">
        <source>Assembly '{0}' hase TypeProviderAssembly attribute with invalid value '{1}'. The value should be a valid assembly name</source>
        <target state="translated">程序集“{0}”的 TypeProviderAssembly 特性具有无效值“{1}”。该值应为有效的程序集名称</target>
        <note />
      </trans-unit>
      <trans-unit id="tcInvalidMemberNameCtor">
        <source>Invalid member name. Members may not have name '.ctor' or '.cctor'</source>
        <target state="translated">成员名称无效。成员名称不能为“.ctor”或“.cctor”</target>
        <note />
      </trans-unit>
      <trans-unit id="tcInferredGenericTypeGivesRiseToInconsistency">
        <source>The function or member '{0}' is used in a way that requires further type annotations at its definition to ensure consistency of inferred types. The inferred signature is '{1}'.</source>
        <target state="translated">函数或成员“{0}”的使用方式要求其在定义中提供进一步的类型批注，以确保推理类型的一致性。推理签名为“{1}”。</target>
        <note />
      </trans-unit>
      <trans-unit id="tcInvalidTypeArgumentCount">
        <source>The number of type arguments did not match: '{0}' given, '{1}' expected. This may be related to a previously reported error.</source>
        <target state="translated">类型参数的数量不匹配: 提供了“{0}”个，应是“{1}”个。这可能与以前报告的错误有关。</target>
        <note />
      </trans-unit>
      <trans-unit id="tcCannotOverrideSealedMethod">
        <source>Cannot override inherited member '{0}' because it is sealed</source>
        <target state="translated">无法重写继承的成员“{0}”，因为该成员是密封的</target>
        <note />
      </trans-unit>
      <trans-unit id="etProviderErrorWithContext">
        <source>The type provider '{0}' reported an error in the context of provided type '{1}', member '{2}'. The error: {3}</source>
        <target state="translated">类型提供程序“{0}”在所提供类型“{1}”、成员“{2}”的上下文中报告了错误。错误: {3}</target>
        <note />
      </trans-unit>
      <trans-unit id="etProvidedTypeWithNameException">
        <source>An exception occurred when accessing the '{0}' of a provided type: {1}</source>
        <target state="translated">访问所提供类型的“{0}”时发生异常: {1}</target>
        <note />
      </trans-unit>
      <trans-unit id="etProvidedTypeWithNullOrEmptyName">
        <source>The '{0}' of a provided type was null or empty.</source>
        <target state="translated">所提供类型的“{0}”为 null 或为空。</target>
        <note />
      </trans-unit>
      <trans-unit id="etIllegalCharactersInTypeName">
        <source>Character '{0}' is not allowed in provided type name '{1}'</source>
        <target state="translated">所提供的类型名称“{1}”中不允许出现字符“{0}”</target>
        <note />
      </trans-unit>
      <trans-unit id="tcJoinMustUseSimplePattern">
        <source>In queries, '{0}' must use a simple pattern</source>
        <target state="translated">在查询中，“{0}”必须使用简单模式</target>
        <note />
      </trans-unit>
      <trans-unit id="tcMissingCustomOperation">
        <source>A custom query operation for '{0}' is required but not specified</source>
        <target state="translated">需要“{0}”的自定义查询运算，但未指定该运算</target>
        <note />
      </trans-unit>
      <trans-unit id="etBadUnnamedStaticArgs">
        <source>Named static arguments must come after all unnamed static arguments</source>
        <target state="translated">命名静态参数必须位于所有未命名静态参数之后</target>
        <note />
      </trans-unit>
      <trans-unit id="etStaticParameterRequiresAValue">
        <source>The static parameter '{0}' of the provided type or method '{1}' requires a value. Static parameters to type providers may be optionally specified using named arguments, e.g. '{2}&lt;{3}=...&gt;'.</source>
        <target state="translated">提供的类型或方法“{0}”的静态参数“{1}”需要一个值。可以选择使用命名参数(例如 "{2}&lt;{3}=...&gt;")指定类型提供程序的静态参数。</target>
        <note />
      </trans-unit>
      <trans-unit id="etNoStaticParameterWithName">
        <source>No static parameter exists with name '{0}'</source>
        <target state="translated">不存在名称为“{0}”的静态参数</target>
        <note />
      </trans-unit>
      <trans-unit id="etStaticParameterAlreadyHasValue">
        <source>The static parameter '{0}' has already been given a value</source>
        <target state="translated">已向静态参数“{0}”提供了值</target>
        <note />
      </trans-unit>
      <trans-unit id="etMultipleStaticParameterWithName">
        <source>Multiple static parameters exist with name '{0}'</source>
        <target state="translated">存在多个名称为“{0}”的静态参数</target>
        <note />
      </trans-unit>
      <trans-unit id="tcCustomOperationMayNotBeUsedInConjunctionWithNonSimpleLetBindings">
        <source>A custom operation may not be used in conjunction with a non-value or recursive 'let' binding in another part of this computation expression</source>
        <target state="translated">在此计算表达式的其他部分，不能与非值或递归“let”绑定一起使用自定义运算符</target>
        <note />
      </trans-unit>
      <trans-unit id="tcCustomOperationMayNotBeUsedHere">
        <source>A custom operation may not be used in conjunction with 'use', 'try/with', 'try/finally', 'if/then/else' or 'match' operators within this computation expression</source>
        <target state="translated">在此计算表达式中，不能与“use”、“try/with”、“try/finally”、“if/then/else”或“match”运算符一起使用自定义运算</target>
        <note />
      </trans-unit>
      <trans-unit id="tcCustomOperationMayNotBeOverloaded">
        <source>The custom operation '{0}' refers to a method which is overloaded. The implementations of custom operations may not be overloaded.</source>
        <target state="translated">自定义运算“{0}”引用了重载的方法。自定义运算的实现不能进行重载。</target>
        <note />
      </trans-unit>
      <trans-unit id="tcIfThenElseMayNotBeUsedWithinQueries">
        <source>An if/then/else expression may not be used within queries. Consider using either an if/then expression, or use a sequence expression instead.</source>
        <target state="translated">if/then/else 表达式不能在查询中使用。请考虑使用 if/then 表达式，或改用序列表达式。</target>
        <note />
      </trans-unit>
      <trans-unit id="ilxgenUnexpectedArgumentToMethodHandleOfDuringCodegen">
        <source>Invalid argument to 'methodhandleof' during codegen</source>
        <target state="translated">codegen 过程中出现无效“methodhandleof”参数</target>
        <note />
      </trans-unit>
      <trans-unit id="etProvidedTypeReferenceMissingArgument">
        <source>A reference to a provided type was missing a value for the static parameter '{0}'. You may need to recompile one or more referenced assemblies.</source>
        <target state="translated">对所提供类型的引用缺少静态参数“{0}”的值。可能需要重新编译一个或多个引用的程序集。</target>
        <note />
      </trans-unit>
      <trans-unit id="etProvidedTypeReferenceInvalidText">
        <source>A reference to a provided type had an invalid value '{0}' for a static parameter. You may need to recompile one or more referenced assemblies.</source>
        <target state="translated">对所提供类型的引用具有无效的静态参数值“{0}”。可能需要重新编译一个或多个引用的程序集。</target>
        <note />
      </trans-unit>
      <trans-unit id="tcCustomOperationNotUsedCorrectly">
        <source>'{0}' is not used correctly. This is a custom operation in this query or computation expression.</source>
        <target state="translated">“{0}”使用有误。这是此查询或计算表达式中的自定义运算。</target>
        <note />
      </trans-unit>
      <trans-unit id="tcCustomOperationNotUsedCorrectly2">
        <source>'{0}' is not used correctly. Usage: {1}. This is a custom operation in this query or computation expression.</source>
        <target state="translated">“{0}”使用有误。用法: {1}。这是此查询或计算表达式中的自定义运算。</target>
        <note />
      </trans-unit>
      <trans-unit id="customOperationTextLikeJoin">
        <source>{0} var in collection {1} (outerKey = innerKey). Note that parentheses are required after '{2}'</source>
        <target state="translated">集合 {1} (outerKey = innerKey)中的 {0} var。请注意，“{2}”后面要使用圆括号</target>
        <note />
      </trans-unit>
      <trans-unit id="customOperationTextLikeGroupJoin">
        <source>{0} var in collection {1} (outerKey = innerKey) into group. Note that parentheses are required after '{2}'</source>
        <target state="translated">{0} var in collection {1} (outerKey = innerKey) into group。请注意，“{2}”后需使用括号</target>
        <note />
      </trans-unit>
      <trans-unit id="customOperationTextLikeZip">
        <source>{0} var in collection</source>
        <target state="translated">{0} var in collection</target>
        <note />
      </trans-unit>
      <trans-unit id="tcBinaryOperatorRequiresVariable">
        <source>'{0}' must be followed by a variable name. Usage: {1}.</source>
        <target state="translated">“{0}”后面必须跟变量名。用法: {1}。</target>
        <note />
      </trans-unit>
      <trans-unit id="tcOperatorIncorrectSyntax">
        <source>Incorrect syntax for '{0}'. Usage: {1}.</source>
        <target state="translated">“{0}”的语法不正确。用法: {1}。</target>
        <note />
      </trans-unit>
      <trans-unit id="tcBinaryOperatorRequiresBody">
        <source>'{0}' must come after a 'for' selection clause and be followed by the rest of the query. Syntax: ... {1} ...</source>
        <target state="translated">“{0}”的前面必须是“for”选择子句，后面必须是查询的剩余部分。语法: ... {1} ...</target>
        <note />
      </trans-unit>
      <trans-unit id="tcCustomOperationHasIncorrectArgCount">
        <source>'{0}' is used with an incorrect number of arguments. This is a custom operation in this query or computation expression. Expected {1} argument(s), but given {2}.</source>
        <target state="translated">“{0}”使用的参数数量有误。这是此查询或计算表达式中的自定义运算。应为 {1} 个参数，但提供了 {2} 个。</target>
        <note />
      </trans-unit>
      <trans-unit id="parsExpectedExpressionAfterToken">
        <source>Expected an expression after this point</source>
        <target state="translated">此点之后应是表达式</target>
        <note />
      </trans-unit>
      <trans-unit id="parsExpectedTypeAfterToken">
        <source>Expected a type after this point</source>
        <target state="translated">此点之后应是类型</target>
        <note />
      </trans-unit>
      <trans-unit id="parsUnmatchedLBrackLess">
        <source>Unmatched '[&lt;'. Expected closing '&gt;]'</source>
        <target state="translated">"[&lt;" 不匹配。应为 "&gt;]" 结尾</target>
        <note />
      </trans-unit>
      <trans-unit id="parsUnexpectedEndOfFileMatch">
        <source>Unexpected end of input in 'match' expression. Expected 'match &lt;expr&gt; with | &lt;pat&gt; -&gt; &lt;expr&gt; | &lt;pat&gt; -&gt; &lt;expr&gt; ...'.</source>
        <target state="translated">"match" 表达式中的输入意外结束。应为 "match &lt;expr&gt; with | &lt;pat&gt; -&gt; &lt;expr&gt; | &lt;pat&gt; -&gt; &lt;expr&gt; ..."。</target>
        <note />
      </trans-unit>
      <trans-unit id="parsUnexpectedEndOfFileTry">
        <source>Unexpected end of input in 'try' expression. Expected 'try &lt;expr&gt; with &lt;rules&gt;' or 'try &lt;expr&gt; finally &lt;expr&gt;'.</source>
        <target state="translated">"try" 表达式中的输入意外结束。应为 "try &lt;expr&gt; with &lt;rules&gt;" 或 "try &lt;expr&gt; finally &lt;expr&gt;"。</target>
        <note />
      </trans-unit>
      <trans-unit id="parsUnexpectedEndOfFileWhile">
        <source>Unexpected end of input in 'while' expression. Expected 'while &lt;expr&gt; do &lt;expr&gt;'.</source>
        <target state="translated">"while" 表达式中的输入意外结束。应为 "while &lt;expr&gt; do &lt;expr&gt;"。</target>
        <note />
      </trans-unit>
      <trans-unit id="parsUnexpectedEndOfFileFor">
        <source>Unexpected end of input in 'for' expression. Expected 'for &lt;pat&gt; in &lt;expr&gt; do &lt;expr&gt;'.</source>
        <target state="translated">"for'" 表达式中的输入意外结束。应为 "for &lt;pat&gt; in &lt;expr&gt; do &lt;expr&gt;"。</target>
        <note />
      </trans-unit>
      <trans-unit id="parsUnexpectedEndOfFileWith">
        <source>Unexpected end of input in 'match' or 'try' expression</source>
        <target state="translated">“match”或“try”表达式中出现意外的输入结尾</target>
        <note />
      </trans-unit>
      <trans-unit id="parsUnexpectedEndOfFileThen">
        <source>Unexpected end of input in 'then' branch of conditional expression. Expected 'if &lt;expr&gt; then &lt;expr&gt;' or 'if &lt;expr&gt; then &lt;expr&gt; else &lt;expr&gt;'.</source>
        <target state="translated">条件表达式的 "then" 分支中的输入意外结束。应为 "if &lt;expr&gt; then &lt;expr&gt;" 或 "if &lt;expr&gt; then &lt;expr&gt; else &lt;expr&gt;"。</target>
        <note />
      </trans-unit>
      <trans-unit id="parsUnexpectedEndOfFileElse">
        <source>Unexpected end of input in 'else' branch of conditional expression. Expected 'if &lt;expr&gt; then &lt;expr&gt;' or 'if &lt;expr&gt; then &lt;expr&gt; else &lt;expr&gt;'.</source>
        <target state="translated">条件表达式的 "else" 分支中的输入意外结束。应为 ''if &lt;expr&gt; then &lt;expr&gt;" 或 "if &lt;expr&gt; then &lt;expr&gt; else &lt;expr&gt;"。</target>
        <note />
      </trans-unit>
      <trans-unit id="parsUnexpectedEndOfFileFunBody">
        <source>Unexpected end of input in body of lambda expression. Expected 'fun &lt;pat&gt; ... &lt;pat&gt; -&gt; &lt;expr&gt;'.</source>
        <target state="translated">lambda 表达式正文中的输入意外结束。应为 "fun &lt;pat&gt; ... &lt;pat&gt; -&gt; &lt;expr&gt;"。</target>
        <note />
      </trans-unit>
      <trans-unit id="parsUnexpectedEndOfFileTypeArgs">
        <source>Unexpected end of input in type arguments</source>
        <target state="translated">类型参数中出现意外的输入结尾</target>
        <note />
      </trans-unit>
      <trans-unit id="parsUnexpectedEndOfFileTypeSignature">
        <source>Unexpected end of input in type signature</source>
        <target state="translated">类型签名中出现意外的输入结尾</target>
        <note />
      </trans-unit>
      <trans-unit id="parsUnexpectedEndOfFileTypeDefinition">
        <source>Unexpected end of input in type definition</source>
        <target state="translated">类型定义中出现意外的输入结尾</target>
        <note />
      </trans-unit>
      <trans-unit id="parsUnexpectedEndOfFileObjectMembers">
        <source>Unexpected end of input in object members</source>
        <target state="translated">对象成员中出现意外的输入结尾</target>
        <note />
      </trans-unit>
      <trans-unit id="parsUnexpectedEndOfFileDefinition">
        <source>Unexpected end of input in value, function or member definition</source>
        <target state="translated">值、函数或成员定义中出现意外的输入结尾</target>
        <note />
      </trans-unit>
      <trans-unit id="parsUnexpectedEndOfFileExpression">
        <source>Unexpected end of input in expression</source>
        <target state="translated">表达式中出现意外的输入结尾</target>
        <note />
      </trans-unit>
      <trans-unit id="parsExpectedNameAfterToken">
        <source>Unexpected end of type. Expected a name after this point.</source>
        <target state="translated">意外的类型结尾。此点之后应是名称。</target>
        <note />
      </trans-unit>
      <trans-unit id="parsUnmatchedLet">
        <source>Incomplete value or function definition. If this is in an expression, the body of the expression must be indented to the same column as the 'let' keyword.</source>
        <target state="translated">值或函数定义不完整。如果该定义处于表达式中，则表达式体必须与“let”关键字缩进到相同的列。</target>
        <note />
      </trans-unit>
      <trans-unit id="parsUnmatchedLetBang">
        <source>Incomplete value definition. If this is in an expression, the body of the expression must be indented to the same column as the 'let!' keyword.</source>
        <target state="translated">值定义不完整。如果该定义处于表达式中，则表达式体必须与“let!”关键字缩进到相同的列。</target>
        <note />
      </trans-unit>
      <trans-unit id="parsUnmatchedUseBang">
        <source>Incomplete value definition. If this is in an expression, the body of the expression must be indented to the same column as the 'use!' keyword.</source>
        <target state="translated">值定义不完整。如果该定义处于表达式中，则表达式体必须与“use!”关键字缩进到相同的列。</target>
        <note />
      </trans-unit>
      <trans-unit id="parsUnmatchedUse">
        <source>Incomplete value definition. If this is in an expression, the body of the expression must be indented to the same column as the 'use' keyword.</source>
        <target state="translated">值定义不完整。如果该定义处于表达式中，则表达式体必须与“use”关键字缩进到相同的列。</target>
        <note />
      </trans-unit>
      <trans-unit id="parsWhileDoExpected">
        <source>Missing 'do' in 'while' expression. Expected 'while &lt;expr&gt; do &lt;expr&gt;'.</source>
        <target state="translated">"while" 表达式中缺少 "do"。应为 "while &lt;expr&gt; do &lt;expr&gt;"。</target>
        <note />
      </trans-unit>
      <trans-unit id="parsForDoExpected">
        <source>Missing 'do' in 'for' expression. Expected 'for &lt;pat&gt; in &lt;expr&gt; do &lt;expr&gt;'.</source>
        <target state="translated">"for" 表达式中缺少 "do"。应为 "for &lt;pat&gt; in &lt;expr&gt; do &lt;expr&gt;"。</target>
        <note />
      </trans-unit>
      <trans-unit id="tcInvalidRelationInJoin">
        <source>Invalid join relation in '{0}'. Expected 'expr &lt;op&gt; expr', where &lt;op&gt; is =, =?, ?= or ?=?.</source>
        <target state="translated">“{0}”中的联接关系无效。应为 "expr &lt;op&gt; expr"，其中 &lt;op&gt; 为 =、=?、?= 或 ?=?。</target>
        <note />
      </trans-unit>
      <trans-unit id="typeInfoCallsWord">
        <source>Calls</source>
        <target state="translated">调用</target>
        <note />
      </trans-unit>
      <trans-unit id="impInvalidNumberOfGenericArguments">
        <source>Invalid number of generic arguments to type '{0}' in provided type. Expected '{1}' arguments, given '{2}'.</source>
        <target state="translated">所提供类型中的类型“{0}”的泛型参数数量无效。应是“{1}”个参数，提供了“{2}”个。</target>
        <note />
      </trans-unit>
      <trans-unit id="impInvalidMeasureArgument1">
        <source>Invalid value '{0}' for unit-of-measure parameter '{1}'</source>
        <target state="translated">度量单位参数“{1}”的值“{0}”无效</target>
        <note />
      </trans-unit>
      <trans-unit id="impInvalidMeasureArgument2">
        <source>Invalid value unit-of-measure parameter '{0}'</source>
        <target state="translated">值度量单位参数“{0}”无效</target>
        <note />
      </trans-unit>
      <trans-unit id="etPropertyNeedsCanWriteOrCanRead">
        <source>Property '{0}' on provided type '{1}' is neither readable nor writable as it has CanRead=false and CanWrite=false</source>
        <target state="translated">所提供的类型“{1}”的属性“{0}”即不可读也不可写，因为该属性的 CanRead 为 false，且 CanWrite 也为 false</target>
        <note />
      </trans-unit>
      <trans-unit id="tcIntoNeedsRestOfQuery">
        <source>A use of 'into' must be followed by the remainder of the computation</source>
        <target state="translated">“into”的使用必须后跟计算的剩余部分</target>
        <note />
      </trans-unit>
      <trans-unit id="tcOperatorDoesntAcceptInto">
        <source>The operator '{0}' does not accept the use of 'into'</source>
        <target state="translated">运算符“{0}”不接受“into”的用法</target>
        <note />
      </trans-unit>
      <trans-unit id="tcCustomOperationInvalid">
        <source>The definition of the custom operator '{0}' does not use a valid combination of attribute flags</source>
        <target state="translated">自定义运算符“{0}”的定义未使用有效的特性标志组合</target>
        <note />
      </trans-unit>
      <trans-unit id="tcThisTypeMayNotHaveACLIMutableAttribute">
        <source>This type definition may not have the 'CLIMutable' attribute. Only record types may have this attribute.</source>
        <target state="translated">此类型定义不能具有“CLIMutable”特性。只有记录类型可以有此特性。</target>
        <note />
      </trans-unit>
      <trans-unit id="tcAutoPropertyRequiresImplicitConstructionSequence">
        <source>'member val' definitions are only permitted in types with a primary constructor. Consider adding arguments to your type definition, e.g. 'type X(args) = ...'.</source>
        <target state="translated">“member val”定义仅允许用于具有主构造函数的类型中。请考虑向您的类型定义添加参数，例如“type X(args) = ...”。</target>
        <note />
      </trans-unit>
      <trans-unit id="parsMutableOnAutoPropertyShouldBeGetSet">
        <source>Property definitions may not be declared mutable. To indicate that this property can be set, use 'member val PropertyName = expr with get,set'.</source>
        <target state="translated">属性定义不能声明为可变。若要指示此属性可以进行设置，请使用“member val PropertyName = expr with get,set”。</target>
        <note />
      </trans-unit>
      <trans-unit id="parsMutableOnAutoPropertyShouldBeGetSetNotJustSet">
        <source>To indicate that this property can be set, use 'member val PropertyName = expr with get,set'.</source>
        <target state="translated">若要指示此属性可以进行设置，请使用“member val PropertyName = expr with get,set”。</target>
        <note />
      </trans-unit>
      <trans-unit id="chkNoByrefsOfByrefs">
        <source>Type '{0}' is illegal because in byref&lt;T&gt;, T cannot contain byref types.</source>
        <target state="translated">类型“{0}”是非法的，应为在 byref&lt;T&gt; 中，T 不能包含 byref 类型。</target>
        <note />
      </trans-unit>
      <trans-unit id="tastopsMaxArrayThirtyTwo">
        <source>F# supports array ranks between 1 and 32. The value {0} is not allowed.</source>
        <target state="translated">F# 支持 1 到 32 之间的数组秩。不允许使用值 {0}。</target>
        <note />
      </trans-unit>
      <trans-unit id="tcNoIntegerForLoopInQuery">
        <source>In queries, use the form 'for x in n .. m do ...' for ranging over integers</source>
        <target state="translated">在查询中，应使用“for x in n .. m do ...”的形式处理整数范围</target>
        <note />
      </trans-unit>
      <trans-unit id="tcNoWhileInQuery">
        <source>'while' expressions may not be used in queries</source>
        <target state="translated">“while”表达式不能在查询中使用</target>
        <note />
      </trans-unit>
      <trans-unit id="tcNoTryFinallyInQuery">
        <source>'try/finally' expressions may not be used in queries</source>
        <target state="translated">“try/finally”表达式不能在查询中使用</target>
        <note />
      </trans-unit>
      <trans-unit id="tcUseMayNotBeUsedInQueries">
        <source>'use' expressions may not be used in queries</source>
        <target state="translated">“use”表达式不能在查询中使用</target>
        <note />
      </trans-unit>
      <trans-unit id="tcBindMayNotBeUsedInQueries">
        <source>'let!', 'use!' and 'do!' expressions may not be used in queries</source>
        <target state="translated">“let!”、“use!”和“do!”表达式不能用于查询中</target>
        <note />
      </trans-unit>
      <trans-unit id="tcReturnMayNotBeUsedInQueries">
        <source>'return' and 'return!' may not be used in queries</source>
        <target state="translated">“return”和“return!”不能在查询中使用</target>
        <note />
      </trans-unit>
      <trans-unit id="tcUnrecognizedQueryOperator">
        <source>This is not a known query operator. Query operators are identifiers such as 'select', 'where', 'sortBy', 'thenBy', 'groupBy', 'groupValBy', 'join', 'groupJoin', 'sumBy' and 'averageBy', defined using corresponding methods on the 'QueryBuilder' type.</source>
        <target state="translated">这不是已知的查询运算符。查询运算符是使用“QueryBuilder”类型的对应方法定义的标识符，如“select”、“where”、“sortBy”、“thenBy”、“groupBy”、“groupValBy”、“join”、“groupJoin”、“sumBy”和“averageBy”。</target>
        <note />
      </trans-unit>
      <trans-unit id="tcTryWithMayNotBeUsedInQueries">
        <source>'try/with' expressions may not be used in queries</source>
        <target state="translated">“try/with”表达式不能在查询中使用</target>
        <note />
      </trans-unit>
      <trans-unit id="tcNonSimpleLetBindingInQuery">
        <source>This 'let' definition may not be used in a query. Only simple value definitions may be used in queries.</source>
        <target state="translated">此“let”定义不能在查询中使用。查询中只能使用简单值定义。</target>
        <note />
      </trans-unit>
      <trans-unit id="etTooManyStaticParameters">
        <source>Too many static parameters. Expected at most {0} parameters, but got {1} unnamed and {2} named parameters.</source>
        <target state="translated">静态参数太多。最多应为 {0} 个参数，但是获得了 {1} 个未命名参数和 {2} 个命名参数。</target>
        <note />
      </trans-unit>
      <trans-unit id="infosInvalidProvidedLiteralValue">
        <source>Invalid provided literal value '{0}'</source>
        <target state="translated">所提供文本值“{0}”无效</target>
        <note />
      </trans-unit>
      <trans-unit id="invalidPlatformTarget">
        <source>The 'anycpu32bitpreferred' platform can only be used with EXE targets. You must use 'anycpu' instead.</source>
        <target state="translated">“anycpu32bitpreferred”平台只能用于 EXE 目标。必须改用“anycpu”。</target>
        <note />
      </trans-unit>
      <trans-unit id="tcThisValueMayNotBeInlined">
        <source>This member, function or value declaration may not be declared 'inline'</source>
        <target state="translated">此成员、函数或值声明不能声明为“inline”</target>
        <note />
      </trans-unit>
      <trans-unit id="etErasedTypeUsedInGeneration">
        <source>The provider '{0}' returned a non-generated type '{1}' in the context of a set of generated types. Consider adjusting the type provider to only return generated types.</source>
        <target state="translated">提供程序“{0}”在一组生成类型的上下文中返回了非生成类型“{1}”。请考虑调整类型提供程序以仅返回生成类型。</target>
        <note />
      </trans-unit>
      <trans-unit id="tcUnrecognizedQueryBinaryOperator">
        <source>Arguments to query operators may require parentheses, e.g. 'where (x &gt; y)' or 'groupBy (x.Length / 10)'</source>
        <target state="translated">查询运算符的参数可能需要括号，例如 "where (x &gt; y)" 或 "groupBy (x.Length / 10)"</target>
        <note />
      </trans-unit>
      <trans-unit id="crefNoSetOfHole">
        <source>A quotation may not involve an assignment to or taking the address of a captured local variable</source>
        <target state="translated">引号可能不涉及对捕获的本地变量赋值或获取其地址</target>
        <note />
      </trans-unit>
      <trans-unit id="nicePrintOtherOverloads1">
        <source>+ 1 overload</source>
        <target state="translated">+ 1 重载</target>
        <note />
      </trans-unit>
      <trans-unit id="nicePrintOtherOverloadsN">
        <source>+ {0} overloads</source>
        <target state="translated">+ {0} 重载</target>
        <note />
      </trans-unit>
      <trans-unit id="erasedTo">
        <source>Erased to</source>
        <target state="translated">已清除到的位置</target>
        <note />
      </trans-unit>
      <trans-unit id="parsUnfinishedExpression">
        <source>Unexpected token '{0}' or incomplete expression</source>
        <target state="translated">意外的标记“{0}”或不完整的表达式</target>
        <note />
      </trans-unit>
      <trans-unit id="parsAttributeOnIncompleteCode">
        <source>Cannot find code target for this attribute, possibly because the code after the attribute is incomplete.</source>
        <target state="translated">无法找到此特性的代码目标，可能是因为此特性后面的代码不完整。</target>
        <note />
      </trans-unit>
      <trans-unit id="parsTypeNameCannotBeEmpty">
        <source>Type name cannot be empty.</source>
        <target state="translated">类型名不能是空的。</target>
        <note />
      </trans-unit>
      <trans-unit id="buildProblemReadingAssembly">
        <source>Problem reading assembly '{0}': {1}</source>
        <target state="translated">读取程序集“{0}”时出现问题: {1}</target>
        <note />
      </trans-unit>
      <trans-unit id="tcTPFieldMustBeLiteral">
        <source>Invalid provided field. Provided fields of erased provided types must be literals.</source>
        <target state="translated">提供的字段无效。属于已清除的提供类型的提供字段必须为文本。</target>
        <note />
      </trans-unit>
      <trans-unit id="loadingDescription">
        <source>(loading description...)</source>
        <target state="translated">(正在加载说明...)</target>
        <note />
      </trans-unit>
      <trans-unit id="descriptionUnavailable">
        <source>(description unavailable...)</source>
        <target state="translated">(说明不可用...)</target>
        <note />
      </trans-unit>
      <trans-unit id="chkTyparMultipleClassConstraints">
        <source>A type variable has been constrained by multiple different class types. A type variable may only have one class constraint.</source>
        <target state="translated">一个类型变量已由多个不同的类类型进行约束。一个类型变量只能有一个类约束。</target>
        <note />
      </trans-unit>
      <trans-unit id="tcMatchMayNotBeUsedWithQuery">
        <source>'match' expressions may not be used in queries</source>
        <target state="translated">“match”表达式不能在查询中使用</target>
        <note />
      </trans-unit>
      <trans-unit id="memberOperatorDefinitionWithNonTripleArgument">
        <source>Infix operator member '{0}' has {1} initial argument(s). Expected a tuple of 3 arguments</source>
        <target state="translated">中缀运算符成员“{0}”具有 {1} 个初始参数。需要一个由 3 个参数构成的元组</target>
        <note />
      </trans-unit>
      <trans-unit id="cannotResolveNullableOperators">
        <source>The operator '{0}' cannot be resolved. Consider opening the module 'Microsoft.FSharp.Linq.NullableOperators'.</source>
        <target state="translated">无法解析运算符“{0}”。请考虑打开模块“Microsoft.FSharp.Linq.NullableOperators”。</target>
        <note />
      </trans-unit>
      <trans-unit id="tcOperatorRequiresIn">
        <source>'{0}' must be followed by 'in'. Usage: {1}.</source>
        <target state="translated">“{0}”后面必须跟“in”。用法: {1}。</target>
        <note />
      </trans-unit>
      <trans-unit id="parsIllegalMemberVarInObjectImplementation">
        <source>Neither 'member val' nor 'override val' definitions are permitted in object expressions.</source>
        <target state="translated">对象表达式中既不允许使用“member val”定义也不允许使用“override val”定义。</target>
        <note />
      </trans-unit>
      <trans-unit id="tcEmptyCopyAndUpdateRecordInvalid">
        <source>Copy-and-update record expressions must include at least one field.</source>
        <target state="translated">复制和更新记录表达式必须包含至少一个字段。</target>
        <note />
      </trans-unit>
      <trans-unit id="parsUnderscoreInvalidFieldName">
        <source>'_' cannot be used as field name</source>
        <target state="translated">“_”不能用作字段名称</target>
        <note />
      </trans-unit>
      <trans-unit id="tcGeneratedTypesShouldBeInternalOrPrivate">
        <source>The provided types generated by this use of a type provider may not be used from other F# assemblies and should be marked internal or private. Consider using 'type internal TypeName = ...' or 'type private TypeName = ...'.</source>
        <target state="translated">通过这种类型提供程序使用方式生成的提供的类型不能从其他 F# 程序集使用，应标记为内部或私有的。请考虑使用“type internal TypeName = ...”或“type private TypeName = ...”。</target>
        <note />
      </trans-unit>
      <trans-unit id="chkGetterAndSetterHaveSamePropertyType">
        <source>A property's getter and setter must have the same type. Property '{0}' has getter of type '{1}' but setter of type '{2}'.</source>
        <target state="translated">属性的 Getter 和 Setter 的类型必须相同。属性“{0}”的 Getter 的类型为“{1}”，而 Setter 的类型为“{2}”。</target>
        <note />
      </trans-unit>
      <trans-unit id="tcRuntimeSuppliedMethodCannotBeUsedInUserCode">
        <source>Array method '{0}' is supplied by the runtime and cannot be directly used in code. For operations with array elements consider using family of GetArray/SetArray functions from LanguagePrimitives.IntrinsicFunctions module.</source>
        <target state="translated">数组方法“{0}”由运行时提供且不能直接在代码中使用。对于带数组元素的操作，请考虑使用 LanguagePrimitives.IntrinsicFunctions 模块中的 GetArray/SetArray 函数系列。</target>
        <note />
      </trans-unit>
      <trans-unit id="tcUnionCaseConstructorDoesNotHaveFieldWithGivenName">
        <source>The union case '{0}' does not have a field named '{1}'.</source>
        <target state="translated">联合用例“{0}”没有名为“{1}”的字段。</target>
        <note />
      </trans-unit>
      <trans-unit id="tcUnionCaseFieldCannotBeUsedMoreThanOnce">
        <source>Union case/exception field '{0}' cannot be used more than once.</source>
        <target state="translated">无法多次使用联合用例/异常字段“{0}”。</target>
        <note />
      </trans-unit>
      <trans-unit id="tcFieldNameIsUsedModeThanOnce">
        <source>Named field '{0}' is used more than once.</source>
        <target state="translated">命名字段“{0}”多次被使用。</target>
        <note />
      </trans-unit>
      <trans-unit id="tcFieldNameConflictsWithGeneratedNameForAnonymousField">
        <source>Named field '{0}' conflicts with autogenerated name for anonymous field.</source>
        <target state="translated">命名字段“{0}”与匿名字段的自动生成名称发生冲突。</target>
        <note />
      </trans-unit>
      <trans-unit id="tastConstantExpressionOverflow">
        <source>This literal expression or attribute argument results in an arithmetic overflow.</source>
        <target state="translated">此文本表达式或特性参数会导致算术溢出。</target>
        <note />
      </trans-unit>
      <trans-unit id="tcIllegalStructTypeForConstantExpression">
        <source>This is not valid literal expression. The [&lt;Literal&gt;] attribute will be ignored.</source>
        <target state="translated">这不是有效的文本表达式。将忽略 [&lt;Literal&gt;] 属性。</target>
        <note />
      </trans-unit>
      <trans-unit id="fscSystemRuntimeInteropServicesIsRequired">
        <source>System.Runtime.InteropServices assembly is required to use UnknownWrapper\DispatchWrapper classes.</source>
        <target state="translated">要使用 UnknownWrapper\DispatchWrapper 类，System.Runtime.InteropServices 程序集是必须的。</target>
        <note />
      </trans-unit>
      <trans-unit id="abImplicitHeapAllocation">
        <source>The mutable local '{0}' is implicitly allocated as a reference cell because it has been captured by a closure. This warning is for informational purposes only to indicate where implicit allocations are performed.</source>
        <target state="translated">可变本地变量“{0}”隐式分配为引用单元格，因为它已由关闭事件捕获。此警告只是为了提供信息，用于指示执行了隐式分配的情况。</target>
        <note />
      </trans-unit>
      <trans-unit id="estApplyStaticArgumentsForMethodNotImplemented">
        <source>A type provider implemented GetStaticParametersForMethod, but ApplyStaticArgumentsForMethod was not implemented or invalid</source>
        <target state="translated">一个类型提供程序实现了 GetStaticParametersForMethod，但是 ApplyStaticArgumentsForMethod 未实现或无效</target>
        <note />
      </trans-unit>
      <trans-unit id="etErrorApplyingStaticArgumentsToMethod">
        <source>An error occured applying the static arguments to a provided method</source>
        <target state="translated">将静态参数应用于提供的方法时发生错误</target>
        <note />
      </trans-unit>
      <trans-unit id="pplexUnexpectedChar">
        <source>Unexpected character '{0}' in preprocessor expression</source>
        <target state="translated">预处理器表达式中意外的字符“{0}”</target>
        <note />
      </trans-unit>
      <trans-unit id="ppparsUnexpectedToken">
        <source>Unexpected token '{0}' in preprocessor expression</source>
        <target state="translated">预处理器表达式中意外的标记“{0}”</target>
        <note />
      </trans-unit>
      <trans-unit id="ppparsIncompleteExpression">
        <source>Incomplete preprocessor expression</source>
        <target state="translated">不完整的预处理器表达式</target>
        <note />
      </trans-unit>
      <trans-unit id="ppparsMissingToken">
        <source>Missing token '{0}' in preprocessor expression</source>
        <target state="translated">预处理器表达式中缺少的标记“{0}”</target>
        <note />
      </trans-unit>
      <trans-unit id="pickleMissingDefinition">
        <source>An error occurred while reading the F# metadata node at position {0} in table '{1}' of assembly '{2}'. The node had no matching declaration. Please report this warning. You may need to recompile the F# assembly you are using.</source>
        <target state="translated">于程序集“{2}”的表“{1}”中的位置 {0} 处读取 F# 元数据节点时出错。该节点没有匹配的声明。请报告此警告。你可能需要重新编译正在使用的 F# 程序集。</target>
        <note />
      </trans-unit>
      <trans-unit id="checkNotSufficientlyGenericBecauseOfScope">
        <source>Type inference caused the type variable {0} to escape its scope. Consider adding an explicit type parameter declaration or adjusting your code to be less generic.</source>
        <target state="translated">类型推理使类型变量 {0} 逸出其范围。请考虑添加显示类型参数声明或调整代码使其通用性降低。</target>
        <note />
      </trans-unit>
      <trans-unit id="checkNotSufficientlyGenericBecauseOfScopeAnon">
        <source>Type inference caused an inference type variable to escape its scope. Consider adding type annotations to make your code less generic.</source>
        <target state="translated">类型推理使推理类型变量逸出其范围。请考虑添加类型批注，使代码通用性降低。</target>
        <note />
      </trans-unit>
      <trans-unit id="checkRaiseFamilyFunctionArgumentCount">
        <source>Redundant arguments are being ignored in function '{0}'. Expected {1} but got {2} arguments.</source>
        <target state="translated">冗余参数在函数“{0}”中被忽略。期望 {1} 但获得 {2} 参数。</target>
        <note />
      </trans-unit>
      <trans-unit id="checkLowercaseLiteralBindingInPattern">
        <source>Lowercase literal '{0}' is being shadowed by a new pattern with the same name. Only uppercase and module-prefixed literals can be used as named patterns.</source>
        <target state="translated">小写文字“{0}”被具有相同名称的新模式隐藏。只有大写文字和模块作为前缀的文字可以用作命名模式。</target>
        <note />
      </trans-unit>
      <trans-unit id="tcLiteralDoesNotTakeArguments">
        <source>This literal pattern does not take arguments</source>
        <target state="translated">此文本模式不带有参数</target>
        <note />
      </trans-unit>
      <trans-unit id="tcConstructorsIllegalInAugmentation">
        <source>Constructors are not permitted as extension members - they must be defined as part of the original definition of the type</source>
        <target state="translated">不允许将构造函数作为扩展成员 - 必须将它们定义为类型原始定义的一部分</target>
        <note />
      </trans-unit>
      <trans-unit id="optsInvalidResponseFile">
        <source>Invalid response file '{0}' ( '{1}' )</source>
        <target state="translated">无效的响应文件“{0}”(“{1}”)</target>
        <note />
      </trans-unit>
      <trans-unit id="optsResponseFileNotFound">
        <source>Response file '{0}' not found in '{1}'</source>
        <target state="translated">在“{1}”中找不到响应文件“{0}”</target>
        <note />
      </trans-unit>
      <trans-unit id="optsResponseFileNameInvalid">
        <source>Response file name '{0}' is empty, contains invalid characters, has a drive specification without an absolute path, or is too long</source>
        <target state="translated">响应文件名“{0}”为空，包含无效字符，具有没有绝对路径的驱动器规格，或过长</target>
        <note />
      </trans-unit>
      <trans-unit id="fsharpCoreNotFoundToBeCopied">
        <source>Cannot find FSharp.Core.dll in compiler's directory</source>
        <target state="translated">在编译器目录中找不到 FSharp.Core.dll</target>
        <note />
      </trans-unit>
      <trans-unit id="tcTupleStructMismatch">
        <source>One tuple type is a struct tuple, the other is a reference tuple</source>
        <target state="translated">有一个元组类型是结构元组，而另一个则是引用元组</target>
        <note />
      </trans-unit>
      <trans-unit id="etMissingStaticArgumentsToMethod">
        <source>This provided method requires static parameters</source>
        <target state="translated">所提供方法需要静态参数</target>
        <note />
      </trans-unit>
      <trans-unit id="considerUpcast">
        <source>The conversion from {0} to {1} is a compile-time safe upcast, not a downcast. Consider using 'upcast' instead of 'downcast'.</source>
        <target state="translated">从 {0} 到 {1} 的转换是编译时安全的向上转换，而非向下转换。考虑使用 "upcast"，而非 "downcast"。</target>
        <note />
      </trans-unit>
      <trans-unit id="considerUpcastOperator">
        <source>The conversion from {0} to {1} is a compile-time safe upcast, not a downcast. Consider using the :&gt; (upcast) operator instead of the :?&gt; (downcast) operator.</source>
        <target state="translated">从 {0} 到 {1} 的转换是编译时安全的向上转换，而非向下转换。请考虑使用 :&gt; (upcast) 运算符而非 :?&gt; (downcast) 运算符。</target>
        <note />
      </trans-unit>
      <trans-unit id="tcRecImplied">
        <source>The 'rec' on this module is implied by an outer 'rec' declaration and is being ignored</source>
        <target state="translated">此模块上的 "rec" 由外部 "rec" 声明暗示，正被忽略</target>
        <note />
      </trans-unit>
      <trans-unit id="tcOpenFirstInMutRec">
        <source>In a recursive declaration group, 'open' declarations must come first in each module</source>
        <target state="translated">在递归声明组中，"open" 声明必须位于每个模块的首位</target>
        <note />
      </trans-unit>
      <trans-unit id="tcModuleAbbrevFirstInMutRec">
        <source>In a recursive declaration group, module abbreviations must come after all 'open' declarations and before other declarations</source>
        <target state="translated">在递归声明组中，模块缩写必须处于所有 "open" 声明之后，并且在其他声明之前</target>
        <note />
      </trans-unit>
      <trans-unit id="tcUnsupportedMutRecDecl">
        <source>This declaration is not supported in recursive declaration groups</source>
        <target state="translated">递归声明组中不支持此声明</target>
        <note />
      </trans-unit>
      <trans-unit id="parsInvalidUseOfRec">
        <source>Invalid use of 'rec' keyword</source>
        <target state="translated">无效的 "rec" 关键字使用</target>
        <note />
      </trans-unit>
      <trans-unit id="tcStructUnionMultiCaseDistinctFields">
        <source>If a multicase union type is a struct, then all union cases must have unique names. For example: 'type A = B of b: int | C of c: int'.</source>
        <target state="translated">如果多事例联合类型是结构，则所有联合事例都必须具有唯一的名称。例如: “type A = B of b: int | C of c: int”。</target>
        <note />
      </trans-unit>
      <trans-unit id="CallerMemberNameIsOverriden">
        <source>The CallerMemberNameAttribute applied to parameter '{0}' will have no effect. It is overridden by the CallerFilePathAttribute.</source>
        <target state="translated">应用于参数“{0}”的 CallerMemberNameAttribute 不会起作用。它已由 CallerFilePathAttribute 替代。</target>
        <note />
      </trans-unit>
      <trans-unit id="tcFixedNotAllowed">
        <source>Invalid use of 'fixed'. 'fixed' may only be used in a declaration of the form 'use x = fixed expr' where the expression is an array, the address of a field, the address of an array element or a string'</source>
        <target state="translated">无效的 "fixed" 使用。"fixed" 只能用在 "use x = fixed expr" 形式的声明中，其中表达式为数组、字段的地址、数组元素或字符串的地址</target>
        <note />
      </trans-unit>
      <trans-unit id="tcCouldNotFindOffsetToStringData">
        <source>Could not find method System.Runtime.CompilerServices.OffsetToStringData in references when building 'fixed' expression.</source>
        <target state="translated">生成 "fixed" 表达式时，在引用中找不到方法 System.Runtime.CompilerServices.OffsetToStringData。</target>
        <note />
      </trans-unit>
      <trans-unit id="tcNamedActivePattern">
        <source>{0} is an active pattern and cannot be treated as a discriminated union case with named fields.</source>
        <target state="translated">{0} 为活动模式，不能将其作为带命名字段的可区分联合用例。</target>
        <note />
      </trans-unit>
      <trans-unit id="DefaultParameterValueNotAppropriateForArgument">
        <source>The default value does not have the same type as the argument. The DefaultParameterValue attribute and any Optional attribute will be ignored. Note: 'null' needs to be annotated with the correct type, e.g. 'DefaultParameterValue(null:obj)'.</source>
        <target state="translated">默认值与参数的类型不同。将忽略 DefaultParameterValue 属性以及任何可选属性。注意: "null" 需要用正确的类型进行批注，例如 "DefaultParameterValue(null:obj)"。</target>
        <note />
      </trans-unit>
      <trans-unit id="tcGlobalsSystemTypeNotFound">
        <source>The system type '{0}' was required but no referenced system DLL contained this type</source>
        <target state="translated">需要系统类型“{0}”，但没有引用系统 DLL 包含此类型</target>
        <note />
      </trans-unit>
      <trans-unit id="typrelMemberHasMultiplePossibleDispatchSlots">
        <source>The member '{0}' matches multiple overloads of the same method.\nPlease restrict it to one of the following:{1}.</source>
        <target state="translated">成员“{0}”与同一方法的多个重载匹配。\n请将其限制为下面其中一项: {1}。</target>
        <note />
      </trans-unit>
      <trans-unit id="methodIsNotStatic">
        <source>Method or object constructor '{0}' is not static</source>
        <target state="translated">方法或对象构造函数“{0}”不是静态的</target>
        <note />
      </trans-unit>
      <trans-unit id="parsUnexpectedSymbolEqualsInsteadOfIn">
        <source>Unexpected symbol '=' in expression. Did you intend to use 'for x in y .. z do' instead?</source>
        <target state="translated">表达式中出现意外符号 "="。是否想要改用 "for x in y .. z do"?</target>
        <note />
      </trans-unit>
      <trans-unit id="keywordDescriptionAbstract">
        <source>Indicates a method that either has no implementation in the type in which it is declared or that is virtual and has a default implementation.</source>
        <target state="translated">表示一种方法，该方法在进行声明的类型中没有任何实现，或该方法为虚拟方法且包含默认实现。</target>
        <note />
      </trans-unit>
      <trans-unit id="keywordDescriptionAs">
        <source>Used to give the current class object an object name. Also used to give a name to a whole pattern within a pattern match.</source>
        <target state="translated">用于向当前类对象提供对象名称。另外，也用于向模式匹配中的整个模式提供名称。</target>
        <note />
      </trans-unit>
      <trans-unit id="keywordDescriptionAssert">
        <source>Used to verify code during debugging.</source>
        <target state="translated">用于在调试期间验证代码。</target>
        <note />
      </trans-unit>
      <trans-unit id="keywordDescriptionBase">
        <source>Used as the name of the base class object.</source>
        <target state="translated">用作基类对象的名称。</target>
        <note />
      </trans-unit>
      <trans-unit id="keywordDescriptionBegin">
        <source>In verbose syntax, indicates the start of a code block.</source>
        <target state="translated">在详细语法中，指示程序块的开头。</target>
        <note />
      </trans-unit>
      <trans-unit id="keywordDescriptionClass">
        <source>In verbose syntax, indicates the start of a class definition.</source>
        <target state="translated">在详细语法中，表示类定义的开头。</target>
        <note />
      </trans-unit>
      <trans-unit id="keywordDescriptionDefault">
        <source>Indicates an implementation of an abstract method; used together with an abstract method declaration to create a virtual method.</source>
        <target state="translated">表示抽象方法的实现；与抽象方法声明配合使用可创建虚拟方法。</target>
        <note />
      </trans-unit>
      <trans-unit id="keywordDescriptionDelegate">
        <source>Used to declare a delegate.</source>
        <target state="translated">用于声明委托。</target>
        <note />
      </trans-unit>
      <trans-unit id="keywordDescriptionDo">
        <source>Used in looping constructs or to execute imperative code.</source>
        <target state="translated">用于循环构造或执行强制性代码。</target>
        <note />
      </trans-unit>
      <trans-unit id="keywordDescriptionDone">
        <source>In verbose syntax, indicates the end of a block of code in a looping expression.</source>
        <target state="translated">在详细语法中，表示循环表达式中程序块的结尾。</target>
        <note />
      </trans-unit>
      <trans-unit id="keywordDescriptionDowncast">
        <source>Used to convert to a type that is lower in the inheritance chain.</source>
        <target state="translated">用于转换为较低继承链中的类型。</target>
        <note />
      </trans-unit>
      <trans-unit id="keywordDescriptionDownto">
        <source>In a for expression, used when counting in reverse.</source>
        <target state="translated">在 for 表达式中，在反向计数时使用。</target>
        <note />
      </trans-unit>
      <trans-unit id="keywordDescriptionElif">
        <source>Used in conditional branching. A short form of else if.</source>
        <target state="translated">用于条件性分支。Else if 的缩写形式。</target>
        <note />
      </trans-unit>
      <trans-unit id="keywordDescriptionElse">
        <source>Used in conditional branching.</source>
        <target state="translated">用于条件性分支。</target>
        <note />
      </trans-unit>
      <trans-unit id="keywordDescriptionEnd">
        <source>In type definitions and type extensions, indicates the end of a section of member definitions. In verbose syntax, used to specify the end of a code block that starts with the begin keyword.</source>
        <target state="translated">在类型定义和类型扩展中，表示成员定义的某部分的结尾。在详细语法中，用于指定以 begin 关键字开头的程序块的结尾。</target>
        <note />
      </trans-unit>
      <trans-unit id="keywordDescriptionException">
        <source>Used to declare an exception type.</source>
        <target state="translated">用于声明异常类型。</target>
        <note />
      </trans-unit>
      <trans-unit id="keywordDescriptionExtern">
        <source>Indicates that a declared program element is defined in another binary or assembly.</source>
        <target state="translated">表示声明的计划元素在其他二进制文件或程序集中定义。</target>
        <note />
      </trans-unit>
      <trans-unit id="keywordDescriptionTrueFalse">
        <source>Used as a Boolean literal.</source>
        <target state="translated">用作布尔文本</target>
        <note />
      </trans-unit>
      <trans-unit id="keywordDescriptionFinally">
        <source>Used together with try to introduce a block of code that executes regardless of whether an exception occurs.</source>
        <target state="translated">与 try 配合使用，以引入无论是否发生异常都将执行的代码块。</target>
        <note />
      </trans-unit>
      <trans-unit id="keywordDescriptionFor">
        <source>Used in looping constructs.</source>
        <target state="translated">用于循环构造。</target>
        <note />
      </trans-unit>
      <trans-unit id="keywordDescriptionFun">
        <source>Used in lambda expressions, also known as anonymous functions.</source>
        <target state="translated">用于 lambda 表达式，也称为异步函数。</target>
        <note />
      </trans-unit>
      <trans-unit id="keywordDescriptionFunction">
        <source>Used as a shorter alternative to the fun keyword and a match expression in a lambda expression that has pattern matching on a single argument.</source>
        <target state="translated">用作 fun 关键字的更短替代项以及 lambda 表达式中具有单个参数模式匹配的匹配表达式。</target>
        <note />
      </trans-unit>
      <trans-unit id="keywordDescriptionGlobal">
        <source>Used to reference the top-level .NET namespace.</source>
        <target state="translated">用于引用顶级 .NET 命名空间。</target>
        <note />
      </trans-unit>
      <trans-unit id="keywordDescriptionIf">
        <source>Used in conditional branching constructs.</source>
        <target state="translated">用于条件性分支构造。</target>
        <note />
      </trans-unit>
      <trans-unit id="keywordDescriptionIn">
        <source>Used for sequence expressions and, in verbose syntax, to separate expressions from bindings.</source>
        <target state="translated">用于序列表达式，并且在详细语法中，用于分隔绑定中的表达式。</target>
        <note />
      </trans-unit>
      <trans-unit id="keywordDescriptionInherit">
        <source>Used to specify a base class or base interface.</source>
        <target state="translated">用于指定基类或基接口。</target>
        <note />
      </trans-unit>
      <trans-unit id="keywordDescriptionInline">
        <source>Used to indicate a function that should be integrated directly into the caller's code.</source>
        <target state="translated">用于表示应直接集成到调用方代码中的函数。</target>
        <note />
      </trans-unit>
      <trans-unit id="keywordDescriptionInterface">
        <source>Used to declare and implement interfaces.</source>
        <target state="translated">用于声明和实现接口。</target>
        <note />
      </trans-unit>
      <trans-unit id="keywordDescriptionInternal">
        <source>Used to specify that a member is visible inside an assembly but not outside it.</source>
        <target state="translated">用于指定某成员在程序集内可见，但在程序集外不可见。</target>
        <note />
      </trans-unit>
      <trans-unit id="keywordDescriptionLazy">
        <source>Used to specify a computation that is to be performed only when a result is needed.</source>
        <target state="translated">用于指定仅当需要结果时要执行的计算。</target>
        <note />
      </trans-unit>
      <trans-unit id="keywordDescriptionLet">
        <source>Used to associate, or bind, a name to a value or function.</source>
        <target state="translated">用于将名称关联或绑定到值或函数。</target>
        <note />
      </trans-unit>
      <trans-unit id="keywordDescriptionLetBang">
        <source>Used in computation expressions to bind a name to the result of another computation expression.</source>
        <target state="translated">用于在计算表达式中将名称绑定到另一计算表达式的结果。</target>
        <note />
      </trans-unit>
      <trans-unit id="keywordDescriptionMatch">
        <source>Used to branch by comparing a value to a pattern.</source>
        <target state="translated">用于通过比较值与模式来进行分支。</target>
        <note />
      </trans-unit>
      <trans-unit id="keywordDescriptionMember">
        <source>Used to declare a property or method in an object type.</source>
        <target state="translated">用于声明对象类型中的属性或方法。</target>
        <note />
      </trans-unit>
      <trans-unit id="keywordDescriptionModule">
        <source>Used to associate a name with a group of related types, values, and functions, to logically separate it from other code.</source>
        <target state="translated">用于将名称与一组相关类型、值和函数关联，从逻辑上将其与其他代码分开。</target>
        <note />
      </trans-unit>
      <trans-unit id="keywordDescriptionMutable">
        <source>Used to declare a variable, that is, a value that can be changed.</source>
        <target state="translated">用于声明变量，即可更改的值。</target>
        <note />
      </trans-unit>
      <trans-unit id="keywordDescriptionNamespace">
        <source>Used to associate a name with a group of related types and modules, to logically separate it from other code.</source>
        <target state="translated">用于将名称与一组相关类型和模块关联，从逻辑上将其与其他代码分开。</target>
        <note />
      </trans-unit>
      <trans-unit id="keywordDescriptionNew">
        <source>Used to declare, define, or invoke a constructor that creates or that can create an object. Also used in generic parameter constraints to indicate that a type must have a certain constructor.</source>
        <target state="translated">用于声明、定义或调用创建或可创建对象的构造函数。另外，也用于泛型参数约束，以表示类型必需包含某构造函数。</target>
        <note />
      </trans-unit>
      <trans-unit id="keywordDescriptionNot">
        <source>Not actually a keyword. However, not struct in combination is used as a generic parameter constraint.</source>
        <target state="translated">实际上不是关键字。但是，组合中的结构不会用作泛型参数约束。</target>
        <note />
      </trans-unit>
      <trans-unit id="keywordDescriptionNull">
        <source>Indicates the absence of an object. Also used in generic parameter constraints.</source>
        <target state="translated">表示缺少对象。另外，还用于泛型参数约束。</target>
        <note />
      </trans-unit>
      <trans-unit id="keywordDescriptionOf">
        <source>Used in discriminated unions to indicate the type of categories of values, and in delegate and exception declarations.</source>
        <target state="translated">在可区分的联合中用于表示值类别的类型，并用于委托和异常声明。</target>
        <note />
      </trans-unit>
      <trans-unit id="keywordDescriptionOpen">
        <source>Used to make the contents of a namespace or module available without qualification.</source>
        <target state="translated">用于使命名空间或模块的内容无需限定即可使用。</target>
        <note />
      </trans-unit>
      <trans-unit id="keywordDescriptionOr">
        <source>Used with Boolean conditions as a Boolean or operator. Equivalent to ||. Also used in member constraints.</source>
        <target state="translated">与布尔条件配合使用，作为布尔值或运算符。相当于 ||。另外，也用于成员约束。</target>
        <note />
      </trans-unit>
      <trans-unit id="keywordDescriptionOverride">
        <source>Used to implement a version of an abstract or virtual method that differs from the base version.</source>
        <target state="translated">用于实现与基础版本不同的抽象或虚拟方法的版本。</target>
        <note />
      </trans-unit>
      <trans-unit id="keywordDescriptionPrivate">
        <source>Restricts access to a member to code in the same type or module.</source>
        <target state="translated">限制成员使用相同类型或模块编码的权限。</target>
        <note />
      </trans-unit>
      <trans-unit id="keywordDescriptionPublic">
        <source>Allows access to a member from outside the type.</source>
        <target state="translated">允许访问类型外的成员。</target>
        <note />
      </trans-unit>
      <trans-unit id="keywordDescriptionRec">
        <source>Used to indicate that a function is recursive.</source>
        <target state="translated">用于表示某函数为递归函数。</target>
        <note />
      </trans-unit>
      <trans-unit id="keywordDescriptionReturn">
        <source>Used to provide a value for the result of the containing computation expression.</source>
        <target state="translated">用于为包含计算表达式的结果提供一个值。</target>
        <note />
      </trans-unit>
      <trans-unit id="keywordDescriptionReturnBang">
        <source>Used to provide a value for the result of the containing computation expression, where that value itself comes from the result another computation expression.</source>
        <target state="translated">用于为包含计算表达式的结果提供一个值，其中该值本身来自另一计算表达式的结果。</target>
        <note />
      </trans-unit>
      <trans-unit id="keywordDescriptionSelect">
        <source>Used in query expressions to specify what fields or columns to extract. Note that this is a contextual keyword, which means that it is not actually a reserved word and it only acts like a keyword in appropriate context.</source>
        <target state="translated">在查询表达式中用于指定要提取的字段或列。注意，这是上下文关键字，意味着它实际上并不是保留字，而只会充当相应上下文中的关键字。</target>
        <note />
      </trans-unit>
      <trans-unit id="keywordDescriptionStatic">
        <source>Used to indicate a method or property that can be called without an instance of a type, or a value member that is shared among all instances of a type.</source>
        <target state="translated">用于表示可在没有类型实例的情况下调用的方法或属性，或者在某类型的所有实例中共享的值成员。</target>
        <note />
      </trans-unit>
      <trans-unit id="keywordDescriptionStruct">
        <source>Used to declare a structure type. Also used in generic parameter constraints.</source>
        <target state="translated">用于声明结构类型。也用于约束泛型参数。</target>
        <note />
      </trans-unit>
      <trans-unit id="keywordDescriptionThen">
        <source>Used in conditional expressions. Also used to perform side effects after object construction.</source>
        <target state="translated">用于条件表达式。另外，也用于处理构造对象后的意外结果。</target>
        <note />
      </trans-unit>
      <trans-unit id="keywordDescriptionTo">
        <source>Used in for loops to indicate a range.</source>
        <target state="translated">在 for 循环中用于表示范围。</target>
        <note />
      </trans-unit>
      <trans-unit id="keywordDescriptionTry">
        <source>Used to introduce a block of code that might generate an exception. Used together with with or finally.</source>
        <target state="translated">用于引入可能产生异常的代码块。与 with 或 finally 配合使用。</target>
        <note />
      </trans-unit>
      <trans-unit id="keywordDescriptionType">
        <source>Used to declare a class, record, structure, discriminated union, enumeration type, unit of measure, or type abbreviation.</source>
        <target state="translated">用于声明类、记录、结构、可区分的联合、枚举类型、度量单位或类型缩写。</target>
        <note />
      </trans-unit>
      <trans-unit id="keywordDescriptionUpcast">
        <source>Used to convert to a type that is higher in the inheritance chain.</source>
        <target state="translated">用于转换为较高继承链中的类型。</target>
        <note />
      </trans-unit>
      <trans-unit id="keywordDescriptionUse">
        <source>Used instead of let for values that implement IDisposable</source>
        <target state="translated">代替 let 用于实现 IDisposable 的值</target>
        <note />
      </trans-unit>
      <trans-unit id="keywordDescriptionUseBang">
        <source>Used instead of let! in computation expressions for computation expression results that implement IDisposable.</source>
        <target state="translated">用于替代计算表达式中的 let! 来处理实现 IDisposable 的计算表达式结果。</target>
        <note />
      </trans-unit>
      <trans-unit id="keywordDescriptionVal">
        <source>Used in a signature to indicate a value, or in a type to declare a member, in limited situations.</source>
        <target state="translated">在签名中用于表示值，或在类型中用于声明成员，但情况有限。</target>
        <note />
      </trans-unit>
      <trans-unit id="keywordDescriptionVoid">
        <source>Indicates the .NET void type. Used when interoperating with other .NET languages.</source>
        <target state="translated">表示 .NET void 类型。在与其他 .NET 语言交互操作时使用。</target>
        <note />
      </trans-unit>
      <trans-unit id="keywordDescriptionWhen">
        <source>Used for Boolean conditions (when guards) on pattern matches and to introduce a constraint clause for a generic type parameter.</source>
        <target state="translated">用于模式匹配的布尔条件(临界时)以及用于引入泛型类型参数的约束子句。</target>
        <note />
      </trans-unit>
      <trans-unit id="keywordDescriptionWhile">
        <source>Introduces a looping construct.</source>
        <target state="translated">引入循环构造。</target>
        <note />
      </trans-unit>
      <trans-unit id="keywordDescriptionWith">
        <source>Used together with the match keyword in pattern matching expressions. Also used in object expressions, record copying expressions, and type extensions to introduce member definitions, and to introduce exception handlers.</source>
        <target state="translated">在模式匹配表达式中与 match 关键字配合使用。此外，也用于在对象表达式、记录复制表达式和类型扩展，以引入成员定义和异常处理程序。</target>
        <note />
      </trans-unit>
      <trans-unit id="keywordDescriptionYield">
        <source>Used in a sequence expression to produce a value for a sequence.</source>
        <target state="translated">在序列表达式中用于产生序列的值。</target>
        <note />
      </trans-unit>
      <trans-unit id="keywordDescriptionYieldBang">
        <source>Used in a computation expression to append the result of a given computation expression to a collection of results for the containing computation expression.</source>
        <target state="translated">在计算表达式中用于将给定计算表达式的结果追加到包含计算表达式的结果集合。</target>
        <note />
      </trans-unit>
      <trans-unit id="keywordDescriptionRightArrow">
        <source>In function types, delimits arguments and return values. Yields an expression (in sequence expressions); equivalent to the yield keyword. Used in match expressions</source>
        <target state="translated">在函数类型中，分隔参数并返回值。生成表达式(在序列表达式中)；相当于 yield 关键字。用于匹配表达式中。</target>
        <note />
      </trans-unit>
      <trans-unit id="keywordDescriptionLeftArrow">
        <source>Assigns a value to a variable.</source>
        <target state="translated">将一个值赋予变量。</target>
        <note />
      </trans-unit>
      <trans-unit id="keywordDescriptionCast">
        <source>Converts a type to type that is higher in the hierarchy.</source>
        <target state="translated">将某类型转换为较高层次结构中的类型。</target>
        <note />
      </trans-unit>
      <trans-unit id="keywordDescriptionDynamicCast">
        <source>Converts a type to a type that is lower in the hierarchy.</source>
        <target state="translated">将某类型转换为较低层次结构中的类型。</target>
        <note />
      </trans-unit>
      <trans-unit id="keywordDescriptionTypedQuotation">
        <source>Delimits a typed code quotation.</source>
        <target state="translated">分隔类型化代码引用。</target>
        <note />
      </trans-unit>
      <trans-unit id="keywordDescriptionUntypedQuotation">
        <source>Delimits a untyped code quotation.</source>
        <target state="translated">分隔非类型化代码引用。</target>
        <note />
      </trans-unit>
      <trans-unit id="itemNotFoundDuringDynamicCodeGen">
        <source>{0} '{1}' not found in assembly '{2}'. A possible cause may be a version incompatibility. You may need to explicitly reference the correct version of this assembly to allow all referenced components to use the correct version.</source>
        <target state="translated">{0} 程序集“{2}”中找不到“{1}”。可能的原因或许是版本不兼容。可能需要显式引用此程序集的正确版本，以便所有引用的组件都能使用正确的版本。</target>
        <note />
      </trans-unit>
      <trans-unit id="itemNotFoundInTypeDuringDynamicCodeGen">
        <source>{0} '{1}' not found in type '{2}' from assembly '{3}'. A possible cause may be a version incompatibility. You may need to explicitly reference the correct version of this assembly to allow all referenced components to use the correct version.</source>
        <target state="translated">{0} 从程序集“{3}”的类型“{2}”中找不到“{1}”。可能的原因或许是版本不兼容。可能需要显式引用此程序集的正确版本，以便所有引用的组件都能使用正确的版本。</target>
        <note />
      </trans-unit>
      <trans-unit id="descriptionWordIs">
        <source>is</source>
        <target state="translated">是</target>
        <note />
      </trans-unit>
      <trans-unit id="notAFunction">
        <source>This value is not a function and cannot be applied.</source>
        <target state="translated">此值不是一个函数，无法应用。</target>
        <note />
      </trans-unit>
      <trans-unit id="notAFunctionButMaybeIndexerWithName">
        <source>This value is not a function and cannot be applied. Did you intend to access the indexer via '{0}.[index]'?</source>
        <target state="translated">此值不是一个函数，无法应用。是否曾打算通过 '{0}.[index]' 访问索引器?</target>
        <note />
      </trans-unit>
      <trans-unit id="notAFunctionButMaybeIndexer">
        <source>This expression is not a function and cannot be applied. Did you intend to access the indexer via 'expr.[index]'?</source>
        <target state="translated">此表达式不是函数，无法应用。是否曾打算通过 expr.[index] 访问索引器?</target>
        <note />
      </trans-unit>
      <trans-unit id="notAFunctionButMaybeDeclaration">
        <source>This value is not a function and cannot be applied. Did you forget to terminate a declaration?</source>
        <target state="translated">此值不是一个函数，无法应用。您是否忘记结束某个声明?</target>
        <note />
      </trans-unit>
      <trans-unit id="ArgumentsInSigAndImplMismatch">
        <source>The argument names in the signature '{0}' and implementation '{1}' do not match. The argument name from the signature file will be used. This may cause problems when debugging or profiling.</source>
        <target state="translated">签名“{0}”和实现“{1}”中的参数名称不匹配。将使用签名文件中的参数名称。在进行调试或分析时这可能会导致问题。</target>
        <note />
      </trans-unit>
      <trans-unit id="pickleUnexpectedNonZero">
        <source>An error occurred while reading the F# metadata of assembly '{0}'. A reserved construct was utilized. You may need to upgrade your F# compiler or use an earlier version of the assembly that doesn't make use of a specific construct.</source>
        <target state="translated">读取程序集“{0}”的 F# 元数据时出错。使用了保留的构造。可能需要升级 F# 编译器或使用不用特定构造的较早版本的程序集。</target>
        <note />
      </trans-unit>
      <trans-unit id="tcTupleMemberNotNormallyUsed">
        <source>This method or property is not normally used from F# code, use an explicit tuple pattern for deconstruction instead.</source>
        <target state="translated">通常不通过 F# 代码使用此方法或属性，而是改用显式元组模式进行析构。</target>
        <note />
      </trans-unit>
      <trans-unit id="implicitlyDiscardedInSequenceExpression">
        <source>This expression returns a value of type '{0}' but is implicitly discarded. Consider using 'let' to bind the result to a name, e.g. 'let result = expression'. If you intended to use the expression as a value in the sequence then use an explicit 'yield'.</source>
        <target state="translated">此表达式返回类型为“{0}”的值，但被隐式放弃。请考虑使用 "let" 将结果绑定到名称，例如 "let result = expression"。如果要使用该表达式作为序列中的值，则使用显式 "yield"。</target>
        <note />
      </trans-unit>
      <trans-unit id="implicitlyDiscardedSequenceInSequenceExpression">
        <source>This expression returns a value of type '{0}' but is implicitly discarded. Consider using 'let' to bind the result to a name, e.g. 'let result = expression'. If you intended to use the expression as a value in the sequence then use an explicit 'yield!'.</source>
        <target state="translated">此表达式返回类型为“{0}”的值，但被隐式放弃。请考虑使用 "let" 将结果绑定到名称，例如 "let result = expression"。如果要使用该表达式作为序列中的值，则使用显式 "yield!"。</target>
        <note />
      </trans-unit>
      <trans-unit id="keywordDescriptionMatchBang">
        <source>Used in computation expressions to pattern match directly over the result of another computation expression.</source>
        <target state="translated">在计算表达式中用于直接对另一个计算表达式的结果进行模式匹配。</target>
        <note />
      </trans-unit>
      <trans-unit id="ilreadFileChanged">
        <source>The file '{0}' changed on disk unexpectedly, please reload.</source>
        <target state="translated">文件“{0}”在磁盘上意外更改，请重新加载。</target>
        <note />
      </trans-unit>
      <trans-unit id="writeToReadOnlyByref">
        <source>The byref pointer is readonly, so this write is not permitted.</source>
        <target state="translated">此 byref 指针为只读，因此，不允许此写入。</target>
        <note />
      </trans-unit>
      <trans-unit id="tastValueMustBeMutable">
        <source>A value must be mutable in order to mutate the contents or take the address of a value type, e.g. 'let mutable x = ...'</source>
        <target state="translated">值必须是可变的，以便更改内容或采用值类型的地址，例如“let mutable x = ...”</target>
        <note />
      </trans-unit>
      <trans-unit id="readOnlyAttributeOnStructWithMutableField">
        <source>A ReadOnly attribute has been applied to a struct type with a mutable field.</source>
        <target state="translated">已对包含可变字段的结构类型应用只读属性。</target>
        <note />
      </trans-unit>
      <trans-unit id="tcByrefReturnImplicitlyDereferenced">
        <source>A byref pointer returned by a function or method is implicitly dereferenced as of F# 4.5. To acquire the return value as a pointer, use the address-of operator, e.g. '&amp;f(x)' or '&amp;obj.Method(arg1, arg2)'.</source>
        <target state="translated">自 F# 4.5 起，隐式取消引用由函数或方法返回的 byref 指针。要获取返回值作为指针，请使用 address-of 运算符，例如 "&amp;f(x)" 或 "&amp;obj.Method(arg1, arg2)"。</target>
        <note />
      </trans-unit>
      <trans-unit id="tcByRefLikeNotStruct">
        <source>A type annotated with IsByRefLike must also be a struct. Consider adding the [&lt;Struct&gt;] attribute to the type.</source>
        <target state="translated">使用 IsByRefLike 注释的类型还必须是一个结构。请考虑向该类型添加 [&lt;Struct&gt;] 属性。</target>
        <note />
      </trans-unit>
      <trans-unit id="chkNoByrefAddressOfLocal">
        <source>The address of the variable '{0}' or a related expression cannot be used at this point. This is to ensure the address of the local value does not escape its scope.</source>
        <target state="translated">此时无法使用变量“{0}”或相关表达式的地址。这是为了确保本地值的地址不超出其范围。</target>
        <note />
      </trans-unit>
      <trans-unit id="chkNoWriteToLimitedSpan">
        <source>This value can't be assigned because the target '{0}' may refer to non-stack-local memory, while the expression being assigned is assessed to potentially refer to stack-local memory. This is to help prevent pointers to stack-bound memory escaping their scope.</source>
        <target state="translated">无法分配此值，因为目标“{0}”可能涉及非堆栈本地内存，而分配的表达式经评估可能涉及堆栈本地内存。这有助于防止指向堆栈绑定内存的指针超出其范围。</target>
        <note />
      </trans-unit>
      <trans-unit id="tastValueMustBeLocal">
        <source>A value defined in a module must be mutable in order to take its address, e.g. 'let mutable x = ...'</source>
        <target state="translated">在模块中定义的值必须是可变的，以便获取其地址，例如 “let mutable x = ...”</target>
        <note />
      </trans-unit>
      <trans-unit id="tcIsReadOnlyNotStruct">
        <source>A type annotated with IsReadOnly must also be a struct. Consider adding the [&lt;Struct&gt;] attribute to the type.</source>
        <target state="translated">使用 IsReadOnly 注释的类型还必须是一个结构。请考虑向该类型添加 [&lt;Struct&gt;] 属性。</target>
        <note />
      </trans-unit>
      <trans-unit id="chkStructsMayNotReturnAddressesOfContents">
        <source>Struct members cannot return the address of fields of the struct by reference</source>
        <target state="translated">结构成员无法通过引用返回此结构的字段地址</target>
        <note />
      </trans-unit>
      <trans-unit id="chkNoByrefLikeFunctionCall">
        <source>The function or method call cannot be used at this point, because one argument that is a byref of a non-stack-local Span or IsByRefLike type is used with another argument that is a stack-local Span or IsByRefLike type. This is to ensure the address of the local value does not escape its scope.</source>
        <target state="translated">此时无法使用函数或方法调用，因为结合使用了一个非堆栈本地 Span 或 IsByRefLike 类型的 byref 参数和另一堆栈本地 Span 或 IsByRefLike 类型的参数。这是为了确保本地值的地址不超出其范围。</target>
        <note />
      </trans-unit>
      <trans-unit id="chkNoByrefAddressOfValueFromExpression">
        <source>The address of a value returned from the expression cannot be used at this point. This is to ensure the address of the local value does not escape its scope.</source>
        <target state="translated">此时无法使用从表达式返回的值的地址。这是为了确保本地值的地址不超出其范围。</target>
        <note />
      </trans-unit>
      <trans-unit id="chkNoSpanLikeVariable">
        <source>The Span or IsByRefLike variable '{0}' cannot be used at this point. This is to ensure the address of the local value does not escape its scope.</source>
        <target state="translated">此时无法使用 Span 或 IsByRefLike 变量“{0}”。这是为了确保本地值的地址不超出其范围。</target>
        <note />
      </trans-unit>
      <trans-unit id="chkNoSpanLikeValueFromExpression">
        <source>A Span or IsByRefLike value returned from the expression cannot be used at ths point. This is to ensure the address of the local value does not escape its scope.</source>
        <target state="translated">此时无法使用从表达式返回的 Span 或 IsByRefLike 值。这是为了确保本地值的地址不超出其范围。</target>
        <note />
      </trans-unit>
      <trans-unit id="tastCantTakeAddressOfExpression">
        <source>Cannot take the address of the value returned from the expression. Assign the returned value to a let-bound value before taking the address.</source>
        <target state="translated">无法采用从表达式返回的地址值。在采用地址前将返回值分配给 let 绑定值。</target>
        <note />
      </trans-unit>
      <trans-unit id="parsUnmatchedBraceBar">
        <source>Unmatched '{{|'</source>
        <target state="translated">未匹配的 "{{|"</target>
        <note />
      </trans-unit>
      <trans-unit id="typeInfoAnonRecdField">
        <source>anonymous record field</source>
        <target state="translated">匿名记录字段</target>
        <note />
      </trans-unit>
      <trans-unit id="tcExceptionConstructorDoesNotHaveFieldWithGivenName">
        <source>The exception '{0}' does not have a field named '{1}'.</source>
        <target state="translated">异常“{0}”没有名为“{1}”的字段。</target>
        <note />
      </trans-unit>
      <trans-unit id="tcActivePatternsDoNotHaveFields">
        <source>Active patterns do not have fields. This syntax is invalid.</source>
        <target state="translated">活动模式没有字段。此语法无效。</target>
        <note />
      </trans-unit>
      <trans-unit id="tcConstructorDoesNotHaveFieldWithGivenName">
        <source>The constructor does not have a field named '{0}'.</source>
        <target state="translated">构造函数没有名为“{0}”的字段。</target>
        <note />
      </trans-unit>
      <trans-unit id="tcAnonRecdCcuMismatch">
        <source>Two anonymous record types are from different assemblies '{0}' and '{1}'</source>
        <target state="translated">两个匿名记录类型来自不同的程序集“{0}”和“{1}”</target>
        <note />
      </trans-unit>
      <trans-unit id="tcAnonRecdFieldNameMismatch">
        <source>This anonymous record does not exactly match the expected shape. Add the missing fields {0} and remove the extra fields {1}.</source>
        <target state="translated">此匿名记录与预期的形状不完全匹配。请添加缺少的字段 {0} 并删除额外的字段 {1}。</target>
        <note />
      </trans-unit>
      <trans-unit id="tcCannotCallExtensionMethodInrefToByref">
        <source>Cannot call the byref extension method '{0}. The first parameter requires the value to be mutable or a non-readonly byref type.</source>
        <target state="translated">无法调用 byref 扩展方法 "{0}"。第一个参数要求该值是可变的或非只读的 byref 类型。</target>
        <note />
      </trans-unit>
      <trans-unit id="tcByrefsMayNotHaveTypeExtensions">
        <source>Byref types are not allowed to have optional type extensions.</source>
        <target state="translated">不允许 byref 类型具有可选类型扩展名。</target>
        <note />
      </trans-unit>
      <trans-unit id="tcCannotPartiallyApplyExtensionMethodForByref">
        <source>Cannot partially apply the extension method '{0}' because the first parameter is a byref type.</source>
        <target state="translated">无法部分应用扩展方法 "{0}", 因为第一个参数是 byref 类型。</target>
        <note />
      </trans-unit>
      <trans-unit id="tcTypeDoesNotInheritAttribute">
        <source>This type does not inherit Attribute, it will not work correctly with other .NET languages.</source>
        <target state="translated">此类型不会继承 Attribute，它在使用其他 .NET 语言时无法正常运行。</target>
        <note />
      </trans-unit>
      <trans-unit id="parsInvalidAnonRecdExpr">
        <source>Invalid anonymous record expression</source>
        <target state="translated">匿名记录表达式无效</target>
        <note />
      </trans-unit>
      <trans-unit id="parsInvalidAnonRecdType">
        <source>Invalid anonymous record type</source>
        <target state="translated">匿名记录类型无效</target>
        <note />
      </trans-unit>
      <trans-unit id="tcCopyAndUpdateNeedsRecordType">
        <source>The input to a copy-and-update expression that creates an anonymous record must be either an anonymous record or a record</source>
        <target state="translated">创建匿名记录的“复制和更新”表达式的输入必须是匿名记录或记录</target>
        <note />
      </trans-unit>
      <trans-unit id="chkInvalidFunctionParameterType">
        <source>The parameter '{0}' has an invalid type '{1}'. This is not permitted by the rules of Common IL.</source>
        <target state="translated">参数 "{0}" 的类型 "{1}" 无效。通用 IL 的规则不允许使用此类型。</target>
        <note />
      </trans-unit>
      <trans-unit id="chkInvalidFunctionReturnType">
        <source>The function or method has an invalid return type '{0}'. This is not permitted by the rules of Common IL.</source>
        <target state="translated">函数或方法的返回类型 "{0}" 无效。通用 IL 的规则不允许使用此类型。</target>
        <note />
      </trans-unit>
      <trans-unit id="typrelNoImplementationGivenSeveral">
        <source>No implementation was given for those members: {0}</source>
        <target state="translated">没有为这些成员提供实现: {0}</target>
        <note />
      </trans-unit>
      <trans-unit id="typrelNoImplementationGivenSeveralWithSuggestion">
        <source>No implementation was given for those members: {0}Note that all interface members must be implemented and listed under an appropriate 'interface' declaration, e.g. 'interface ... with member ...'.</source>
        <target state="translated">没有为这些成员提供实现: {0}请注意，必须实现所有接口成员，并在适当的 "interface" 声明下将其列出，例如 "interface ... with member ..."。</target>
        <note />
      </trans-unit>
      <trans-unit id="typrelNoImplementationGivenSeveralTruncated">
        <source>No implementation was given for those members (some results omitted): {0}</source>
        <target state="translated">没有为这些成员提供实现 (省略了一些结果): {0}</target>
        <note />
      </trans-unit>
      <trans-unit id="typrelNoImplementationGivenSeveralTruncatedWithSuggestion">
        <source>No implementation was given for those members (some results omitted): {0}Note that all interface members must be implemented and listed under an appropriate 'interface' declaration, e.g. 'interface ... with member ...'.</source>
        <target state="translated">没有为这些成员提供实现 (省略了一些结果): {0}请注意，必须实现所有接口成员，并在适当的 "interface" 声明下列出，例如 "interface ... with member ..."。</target>
        <note />
      </trans-unit>
      <trans-unit id="expressionHasNoName">
        <source>Expression does not have a name.</source>
        <target state="translated">表达式不具有名称。</target>
        <note />
      </trans-unit>
      <trans-unit id="chkNoFirstClassNameOf">
        <source>Using the 'nameof' operator as a first-class function value is not permitted.</source>
        <target state="translated">不允许使用 "nameof" 运算符作为第一类函数的值。</target>
        <note />
      </trans-unit>
      <trans-unit id="optsPathMap">
        <source>Maps physical paths to source path names output by the compiler</source>
        <target state="translated">将物理路径映射到编译器输出的源路径名</target>
        <note />
      </trans-unit>
      <trans-unit id="optsInvalidPathMapFormat">
        <source>Invalid path map. Mappings must be comma separated and of the format 'path=sourcePath'</source>
        <target state="translated">路径映射无效。映射必须以逗号分隔，且采用 "path=sourcePath" 格式</target>
        <note />
      </trans-unit>
      <trans-unit id="optsCompilerTool">
        <source>Reference an assembly or directory containing a design time tool (Short form: -t)</source>
        <target state="translated">引用包含设计时工具的程序集或目录(短格式: -t)</target>
        <note />
      </trans-unit>
      <trans-unit id="packageManagerUnknown">
        <source>Package manager key '{0}' was not registered in {1}. Currently registered: {2}</source>
        <target state="translated">未在 {1} 中注册包管理器密钥“{0}”。当前注册: {2}</target>
        <note />
      </trans-unit>
      <trans-unit id="packageManagerError">
        <source>{0}</source>
        <target state="translated">{0}</target>
        <note />
      </trans-unit>
      <trans-unit id="couldNotLoadDependencyManagerExtension">
        <source>The dependency manager extension {0} could not be loaded. Message: {1}</source>
        <target state="translated">无法加载依赖项管理器扩展 {0}。消息: {1}</target>
        <note />
      </trans-unit>
    </body>
  </file>
</xliff><|MERGE_RESOLUTION|>--- conflicted
+++ resolved
@@ -2,20 +2,19 @@
 <xliff xmlns="urn:oasis:names:tc:xliff:document:1.2" xmlns:xsi="http://www.w3.org/2001/XMLSchema-instance" version="1.2" xsi:schemaLocation="urn:oasis:names:tc:xliff:document:1.2 xliff-core-1.2-transitional.xsd">
   <file datatype="xml" source-language="en" target-language="zh-Hans" original="../FSComp.resx">
     <body>
-<<<<<<< HEAD
+      <trans-unit id="arrayElementHasWrongTypeTuple">
+        <source>All elements of an array must be implicitly convertible to the type of the first element, which here is a tuple of length {0} of type\n    {1}    \nThis element is a tuple of length {2} of type\n    {3}    \n</source>
+        <target state="translated">数组的所有元素必须可隐式转换为第一个元素的类型，这是一个长度为 {0} 的类型的元组\n    {1}    \n此元素是长度为 {2} 类型的元组\n    {3}    \n</target>
+        <note />
+      </trans-unit>
+      <trans-unit id="buildDuplicateFile">
+        <source>The source file '{0}' (at position {1}/{2}) already appeared in the compilation list (at position {3}/{4}). Please verify that it is included only once in the project file.</source>
+        <target state="translated">源文件“{0}”(位于位置 {1}/{2})已出现在编译列表(位于位置 {3}/{4})中。请确认该文件仅包含在项目文件中一次。</target>
+        <note />
+      </trans-unit>
       <trans-unit id="blockElementHasWrongType">
         <source>All elements of a block must be implicitly convertible to the type of the first element, which here is '{0}'. This element has type '{1}'.</source>
         <target state="new">All elements of a block must be implicitly convertible to the type of the first element, which here is '{0}'. This element has type '{1}'.</target>
-=======
-      <trans-unit id="arrayElementHasWrongTypeTuple">
-        <source>All elements of an array must be implicitly convertible to the type of the first element, which here is a tuple of length {0} of type\n    {1}    \nThis element is a tuple of length {2} of type\n    {3}    \n</source>
-        <target state="translated">数组的所有元素必须可隐式转换为第一个元素的类型，这是一个长度为 {0} 的类型的元组\n    {1}    \n此元素是长度为 {2} 类型的元组\n    {3}    \n</target>
-        <note />
-      </trans-unit>
-      <trans-unit id="buildDuplicateFile">
-        <source>The source file '{0}' (at position {1}/{2}) already appeared in the compilation list (at position {3}/{4}). Please verify that it is included only once in the project file.</source>
-        <target state="translated">源文件“{0}”(位于位置 {1}/{2})已出现在编译列表(位于位置 {3}/{4})中。请确认该文件仅包含在项目文件中一次。</target>
->>>>>>> ec122d90
         <note />
       </trans-unit>
       <trans-unit id="buildInvalidSourceFileExtensionML">
@@ -838,15 +837,14 @@
         <target state="translated">不支持算法“{0}”</target>
         <note />
       </trans-unit>
-<<<<<<< HEAD
+      <trans-unit id="reprResumableCodeContainsConstrainedGenericLet">
+        <source>A constrained generic construct occured in the resumable code specification</source>
+        <target state="translated">可恢复代码规范中发生受约束的泛型构造</target>
+        <note />
+      </trans-unit>
       <trans-unit id="parsUnmatchedBracketColon">
         <source>Unmatched '[:'</source>
         <target state="new">Unmatched '[:'</target>
-=======
-      <trans-unit id="reprResumableCodeContainsConstrainedGenericLet">
-        <source>A constrained generic construct occured in the resumable code specification</source>
-        <target state="translated">可恢复代码规范中发生受约束的泛型构造</target>
->>>>>>> ec122d90
         <note />
       </trans-unit>
       <trans-unit id="reprResumableCodeContainsDynamicResumeAtInBody">
