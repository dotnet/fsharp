--- conflicted
+++ resolved
@@ -127,7 +127,6 @@
         <target state="translated">参数 "{0}" 不匹配</target>
         <note />
       </trans-unit>
-<<<<<<< HEAD
       <trans-unit id="csStructNullConstraintInconsistent">
         <source>The constraints 'struct' and 'null' are inconsistent</source>
         <target state="new">The constraints 'struct' and 'null' are inconsistent</target>
@@ -141,11 +140,11 @@
       <trans-unit id="csTypeHasNullAsTrueValue">
         <source>The type '{0}' has 'null' as a true representation value but a constraint does not permit this</source>
         <target state="new">The type '{0}' has 'null' as a true representation value but a constraint does not permit this</target>
-=======
+        <note />
+      </trans-unit>
       <trans-unit id="elseBranchHasWrongTypeTuple">
         <source>All branches of an 'if' expression must return values implicitly convertible to the type of the first branch, which here is a tuple of length {0} of type\n    {1}    \nThis branch returns a tuple of length {2} of type\n    {3}    \n</source>
         <target state="new">All branches of an 'if' expression must return values implicitly convertible to the type of the first branch, which here is a tuple of length {0} of type\n    {1}    \nThis branch returns a tuple of length {2} of type\n    {3}    \n</target>
->>>>>>> 4ad56150
         <note />
       </trans-unit>
       <trans-unit id="etProviderHasDesignerAssemblyDependency">
