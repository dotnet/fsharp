--- conflicted
+++ resolved
@@ -502,11 +502,11 @@
         <target state="translated">引用程序集路径无效</target>
         <note />
       </trans-unit>
-<<<<<<< HEAD
       <trans-unit id="optsLangVersion">
         <source>Display the allowed values for language version, specify language version such as 'latest' or 'preview'</source>
         <target state="new">Display the allowed values for language version, specify language version such as 'latest' or 'preview'</target>
-=======
+        <note />
+      </trans-unit>
       <trans-unit id="optsOptimizationData">
         <source>Specify included optimization information, the default is file. Important for distributed libraries.</source>
         <target state="new">Specify included optimization information, the default is file. Important for distributed libraries.</target>
@@ -515,7 +515,6 @@
       <trans-unit id="optsPdbMatchesOutputFileName">
         <source>The pdb output file name cannot match the build output filename use --pdb:filename.pdb</source>
         <target state="new">The pdb output file name cannot match the build output filename use --pdb:filename.pdb</target>
->>>>>>> 26bc85e9
         <note />
       </trans-unit>
       <trans-unit id="optsRefOnly">
@@ -3278,14 +3277,11 @@
         <target state="translated">度量单位表达式中意外的整数文本</target>
         <note />
       </trans-unit>
-<<<<<<< HEAD
       <trans-unit id="parsUnexpectedTypeParameter">
         <source>Syntax error: unexpected type parameter specification</source>
         <target state="new">Syntax error: unexpected type parameter specification</target>
         <note />
       </trans-unit>
-=======
->>>>>>> 26bc85e9
       <trans-unit id="parsMismatchedQuotationName">
         <source>Mismatched quotation operator name, beginning with '{0}'</source>
         <target state="translated">不匹配的引用运算符名称(以“{0}”开头)</target>
@@ -5231,7 +5227,6 @@
         <target state="translated">要嵌入可移植 PDB 文件中的源链接信息文件</target>
         <note />
       </trans-unit>
-<<<<<<< HEAD
       <trans-unit id="optsEmbeddedSourceRequirePortablePDBs">
         <source>--embed switch only supported when emitting a Portable PDB (--debug:portable or --debug:embedded)</source>
         <target state="new">--embed switch only supported when emitting a Portable PDB (--debug:portable or --debug:embedded)</target>
@@ -5242,8 +5237,6 @@
         <target state="new">--sourcelink switch only supported when emitting a Portable PDB (--debug:portable or --debug:embedded)</target>
         <note />
       </trans-unit>
-=======
->>>>>>> 26bc85e9
       <trans-unit id="srcFileTooLarge">
         <source>Source file is too large to embed in a portable PDB</source>
         <target state="translated">源文件太大，无法嵌入可移植 PDB</target>
@@ -6299,7 +6292,6 @@
         <target state="translated">扩展成员无法提供运算符重载。    请考虑改为将运算符定义为类型定义的一部分。</target>
         <note />
       </trans-unit>
-<<<<<<< HEAD
       <trans-unit id="ilwriteMDBFileNameCannotBeChangedWarning">
         <source>The name of the MDB file must be &lt;assembly-file-name&gt;.mdb. The --pdb option will be ignored.</source>
         <target state="new">The name of the MDB file must be &lt;assembly-file-name&gt;.mdb. The --pdb option will be ignored.</target>
@@ -6315,8 +6307,6 @@
         <target state="new">Cannot generate MDB debug information. Failed to load the 'MonoSymbolWriter' type from the 'Mono.CompilerServices.SymbolWriter.dll' assembly.</target>
         <note />
       </trans-unit>
-=======
->>>>>>> 26bc85e9
       <trans-unit id="tcUnionCaseNameConflictsWithGeneratedType">
         <source>The union case named '{0}' conflicts with the generated type '{1}'</source>
         <target state="translated">名为“{0}”的联合用例与生成的类型“{1}”冲突</target>
@@ -6592,14 +6582,11 @@
         <target state="translated">{0} 指定了版本“{1}”，但该值为通配符，并且你已请求确定的版本，因此存在冲突。</target>
         <note />
       </trans-unit>
-<<<<<<< HEAD
       <trans-unit id="fscDeterministicDebugRequiresPortablePdb">
         <source>Deterministic builds only support portable PDBs (--debug:portable or --debug:embedded)</source>
         <target state="new">Deterministic builds only support portable PDBs (--debug:portable or --debug:embedded)</target>
         <note />
       </trans-unit>
-=======
->>>>>>> 26bc85e9
       <trans-unit id="etIllegalCharactersInNamespaceName">
         <source>Character '{0}' is not allowed in provided namespace name '{1}'</source>
         <target state="translated">所提供的命名空间名称“{1}”中不允许出现字符“{0}”</target>
@@ -8225,14 +8212,11 @@
         <target state="translated">将物理路径映射到编译器输出的源路径名</target>
         <note />
       </trans-unit>
-<<<<<<< HEAD
       <trans-unit id="fscPathMapDebugRequiresPortablePdb">
         <source>--pathmap can only be used with portable PDBs (--debug:portable or --debug:embedded)</source>
         <target state="new">--pathmap can only be used with portable PDBs (--debug:portable or --debug:embedded)</target>
         <note />
       </trans-unit>
-=======
->>>>>>> 26bc85e9
       <trans-unit id="optsInvalidPathMapFormat">
         <source>Invalid path map. Mappings must be comma separated and of the format 'path=sourcePath'</source>
         <target state="translated">路径映射无效。映射必须以逗号分隔，且采用 "path=sourcePath" 格式</target>
