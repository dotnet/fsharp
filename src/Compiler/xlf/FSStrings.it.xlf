--- conflicted
+++ resolved
@@ -2,26 +2,6 @@
 <xliff xmlns="urn:oasis:names:tc:xliff:document:1.2" xmlns:xsi="http://www.w3.org/2001/XMLSchema-instance" version="1.2" xsi:schemaLocation="urn:oasis:names:tc:xliff:document:1.2 xliff-core-1.2-transitional.xsd">
   <file datatype="xml" source-language="en" target-language="it" original="../FSStrings.resx">
     <body>
-      <trans-unit id="ConstraintSolverNullnessWarning">
-        <source>Nullness warning: {0}.</source>
-        <target state="new">Nullness warning: {0}.</target>
-        <note />
-      </trans-unit>
-      <trans-unit id="ConstraintSolverNullnessWarningEquivWithTypes">
-        <source>Nullness warning: The types '{0}' and '{1}' do not have equivalent nullability.</source>
-        <target state="new">Nullness warning: The types '{0}' and '{1}' do not have equivalent nullability.</target>
-        <note />
-      </trans-unit>
-      <trans-unit id="ConstraintSolverNullnessWarningWithType">
-        <source>Nullness warning: The type '{0}' does not support 'null'.</source>
-        <target state="new">Nullness warning: The type '{0}' does not support 'null'.</target>
-        <note />
-      </trans-unit>
-      <trans-unit id="ConstraintSolverNullnessWarningWithTypes">
-        <source>Nullness warning: The types '{0}' and '{1}' do not have compatible nullability.</source>
-        <target state="new">Nullness warning: The types '{0}' and '{1}' do not have compatible nullability.</target>
-        <note />
-      </trans-unit>
       <trans-unit id="ErrorFromAddingTypeEquationTuples">
         <source>Type mismatch. Expecting a tuple of length {0} of type\n    {1}    \nbut given a tuple of length {2} of type\n    {3}    {4}\n</source>
         <target state="translated">Tipo non corrispondente. È prevista una tupla di lunghezza {0} di tipo\n   {1}    \n, ma è stata specificata una tupla di lunghezza {2} di tipo\n    {3}{4}\n</target>
@@ -62,20 +42,9 @@
         <target state="translated">stringa interpolata (parte)</target>
         <note />
       </trans-unit>
-<<<<<<< HEAD
-      <trans-unit id="Parser.TOKEN.NOTNULL__">
-        <source>keyword '__notnull'</source>
-        <target state="new">keyword '__notnull'</target>
-        <note />
-      </trans-unit>
-      <trans-unit id="Parser.TOKEN.WITHNULL__">
-        <source>keyword '__withnull'</source>
-        <target state="new">keyword '__withnull'</target>
-=======
       <trans-unit id="Parser.TOKEN.WHILE.BANG">
         <source>keyword 'while!'</source>
         <target state="new">keyword 'while!'</target>
->>>>>>> ee0f8e40
         <note />
       </trans-unit>
       <trans-unit id="SeeAlso">
