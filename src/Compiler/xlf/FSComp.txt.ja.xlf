--- conflicted
+++ resolved
@@ -317,11 +317,6 @@
         <target state="translated">IFormattable 型または FormattableString 型として使用される補間された文字列では、'%' 指定子を使用できません。'{{expr}}'、'{{expr,3}}'、'{{expr:N5}}' などの .NET 形式の補間のみ使用できます。</target>
         <note />
       </trans-unit>
-      <trans-unit id="forPercentAInReflectionFreeCode">
-        <source>The '%A' format specifier may not be used in an assembly being compiled with option '--reflectionfree'. This construct implicitly uses reflection.</source>
-        <target state="new">The '%A' format specifier may not be used in an assembly being compiled with option '--reflectionfree'. This construct implicitly uses reflection.</target>
-        <note />
-      </trans-unit>
       <trans-unit id="formatDashItem">
         <source> - {0}</source>
         <target state="translated"> - {0}</target>
@@ -472,15 +467,9 @@
         <target state="translated">言語バージョンで許可された値を表示し、'最新' や 'プレビュー' などの言語バージョンを指定する</target>
         <note />
       </trans-unit>
-<<<<<<< HEAD
-      <trans-unit id="optsReflectionFree">
-        <source>Disable implicit generation of constructs using reflection</source>
-        <target state="new">Disable implicit generation of constructs using reflection</target>
-=======
       <trans-unit id="optsPdbMatchesOutputFileName">
         <source>The pdb output file name cannot match the build output filename use --pdb:filename.pdb</source>
         <target state="new">The pdb output file name cannot match the build output filename use --pdb:filename.pdb</target>
->>>>>>> 4e99f79b
         <note />
       </trans-unit>
       <trans-unit id="optsRefOnly">
