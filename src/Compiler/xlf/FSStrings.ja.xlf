﻿<?xml version="1.0" encoding="utf-8"?>
<xliff xmlns="urn:oasis:names:tc:xliff:document:1.2" xmlns:xsi="http://www.w3.org/2001/XMLSchema-instance" version="1.2" xsi:schemaLocation="urn:oasis:names:tc:xliff:document:1.2 xliff-core-1.2-transitional.xsd">
  <file datatype="xml" source-language="en" target-language="ja" original="../FSStrings.resx">
    <body>
<<<<<<< HEAD
      <trans-unit id="ConstraintSolverNullnessWarning">
        <source>Nullness warning: {0}.</source>
        <target state="new">Nullness warning: {0}.</target>
        <note />
      </trans-unit>
      <trans-unit id="ConstraintSolverNullnessWarningEquivWithTypes">
        <source>Nullness warning: The types '{0}' and '{1}' do not have equivalent nullability.</source>
        <target state="new">Nullness warning: The types '{0}' and '{1}' do not have equivalent nullability.</target>
        <note />
      </trans-unit>
      <trans-unit id="ConstraintSolverNullnessWarningWithType">
        <source>Nullness warning: The type '{0}' does not support 'null'.</source>
        <target state="new">Nullness warning: The type '{0}' does not support 'null'.</target>
        <note />
      </trans-unit>
      <trans-unit id="ConstraintSolverNullnessWarningWithTypes">
        <source>Nullness warning: The types '{0}' and '{1}' do not have compatible nullability.</source>
        <target state="new">Nullness warning: The types '{0}' and '{1}' do not have compatible nullability.</target>
=======
      <trans-unit id="ArgumentsInSigAndImplMismatch">
        <source>The argument names in the signature '{0}' and implementation '{1}' do not match. The argument name from the signature file will be used. This may cause problems when debugging or profiling.</source>
        <target state="translated">シグネチャ '{0}' と実装 '{1}' の引数の名前が一致しません。シグネチャ ファイルの引数の名前が使用されます。デバッグまたはプロファイルするときに問題が生じる原因となる可能性があります。</target>
>>>>>>> 1c761ea2
        <note />
      </trans-unit>
      <trans-unit id="ErrorFromAddingTypeEquationTuples">
        <source>Type mismatch. Expecting a tuple of length {0} of type\n    {1}    \nbut given a tuple of length {2} of type\n    {3}    {4}\n</source>
        <target state="translated">型が一致しません。型の長さ {0} のタプルが必要です\n    {1}    \nただし、型の長さ {2} のタプルが指定された場合\n    {3}{4}\n</target>
        <note />
      </trans-unit>
      <trans-unit id="HashLoadedSourceHasIssues0">
        <source>One or more informational messages in loaded file.\n</source>
        <target state="translated">読み込まれたファイル内の 1 つ以上の情報メッセージ。\n</target>
        <note />
      </trans-unit>
      <trans-unit id="NotUpperCaseConstructorWithoutRQA">
        <source>Lowercase discriminated union cases are only allowed when using RequireQualifiedAccess attribute</source>
        <target state="translated">小文字で区別される和集合のケースは、RequireQualifiedAccess 属性を使用する場合にのみ許可されます</target>
        <note />
      </trans-unit>
<<<<<<< HEAD
      <trans-unit id="Parser.TOKEN.BAR_JUST_BEFORE_NULL">
        <source>symbol '|' (directly before 'null')</source>
        <target state="new">symbol '|' (directly before 'null')</target>
=======
      <trans-unit id="OverrideShouldBeInstance">
        <source> Non-static member is expected.</source>
        <target state="new"> Non-static member is expected.</target>
        <note />
      </trans-unit>
      <trans-unit id="OverrideShouldBeStatic">
        <source> Static member is expected.</source>
        <target state="new"> Static member is expected.</target>
>>>>>>> 1c761ea2
        <note />
      </trans-unit>
      <trans-unit id="Parser.TOKEN.DOT.DOT.HAT">
        <source>symbol '..^'</source>
        <target state="translated">シンボル '..^'</target>
        <note />
      </trans-unit>
      <trans-unit id="Parser.TOKEN.INTERP.STRING.BEGIN.END">
        <source>interpolated string</source>
        <target state="translated">補間された文字列</target>
        <note />
      </trans-unit>
      <trans-unit id="Parser.TOKEN.INTERP.STRING.BEGIN.PART">
        <source>interpolated string (first part)</source>
        <target state="translated">補間された文字列 (最初の部分)</target>
        <note />
      </trans-unit>
      <trans-unit id="Parser.TOKEN.INTERP.STRING.END">
        <source>interpolated string (final part)</source>
        <target state="translated">補間された文字列 (最後の部分)</target>
        <note />
      </trans-unit>
      <trans-unit id="Parser.TOKEN.INTERP.STRING.PART">
        <source>interpolated string (part)</source>
        <target state="translated">補間された文字列 (部分)</target>
        <note />
      </trans-unit>
      <trans-unit id="Parser.TOKEN.WHILE.BANG">
        <source>keyword 'while!'</source>
        <target state="translated">キーワード 'while!'</target>
        <note />
      </trans-unit>
      <trans-unit id="SeeAlso">
        <source>. See also {0}.</source>
        <target state="translated">。{0} も参照してください。</target>
        <note />
      </trans-unit>
      <trans-unit id="ConstraintSolverTupleDiffLengths">
        <source>The tuples have differing lengths of {0} and {1}</source>
        <target state="translated">タプルには異なる長さの {0} と {1} があります</target>
        <note />
      </trans-unit>
      <trans-unit id="ConstraintSolverInfiniteTypes">
        <source>The types '{0}' and '{1}' cannot be unified.</source>
        <target state="translated">型 '{0}' と型 '{1}' は統合できません。</target>
        <note />
      </trans-unit>
      <trans-unit id="ConstraintSolverMissingConstraint">
        <source>A type parameter is missing a constraint '{0}'</source>
        <target state="translated">型パラメーターに制約 '{0}' がありません</target>
        <note />
      </trans-unit>
      <trans-unit id="ConstraintSolverTypesNotInEqualityRelation1">
        <source>The unit of measure '{0}' does not match the unit of measure '{1}'</source>
        <target state="translated">測定単位 '{0}' は測定単位 '{1}' と一致しません</target>
        <note />
      </trans-unit>
      <trans-unit id="ConstraintSolverTypesNotInEqualityRelation2">
        <source>The type '{0}' does not match the type '{1}'</source>
        <target state="translated">型 '{0}' は型 '{1}' と一致しません</target>
        <note />
      </trans-unit>
      <trans-unit id="ConstraintSolverTypesNotInSubsumptionRelation">
        <source>The type '{0}' is not compatible with the type '{1}'{2}</source>
        <target state="translated">型 '{0}' は型 '{1}'{2} と互換性がありません</target>
        <note />
      </trans-unit>
      <trans-unit id="ErrorFromAddingTypeEquation1">
        <source>This expression was expected to have type\n    '{1}'    \nbut here has type\n    '{0}'    {2}</source>
        <target state="translated">この式に必要な型は\n    '{1}'    \nですが、ここでは次の型が指定されています\n    '{0}'    {2}</target>
        <note />
      </trans-unit>
      <trans-unit id="ErrorFromAddingTypeEquation2">
        <source>Type mismatch. Expecting a\n    '{0}'    \nbut given a\n    '{1}'    {2}\n</source>
        <target state="translated">型が一致しません。\n    '{0}'    \nという指定が必要ですが、\n    '{1}'    {2}\nが指定されました。</target>
        <note />
      </trans-unit>
      <trans-unit id="ErrorFromApplyingDefault1">
        <source>Type constraint mismatch when applying the default type '{0}' for a type inference variable. </source>
        <target state="translated">既定の型 '{0}' を型推論の変数に適用するときに、型の制約が一致しませんでした。 </target>
        <note />
      </trans-unit>
      <trans-unit id="ErrorFromApplyingDefault2">
        <source> Consider adding further type constraints</source>
        <target state="translated"> 型の制約を増やしてください</target>
        <note />
      </trans-unit>
      <trans-unit id="ErrorsFromAddingSubsumptionConstraint">
        <source>Type constraint mismatch. The type \n    '{0}'    \nis not compatible with type\n    '{1}'    {2}\n</source>
        <target state="translated">型の制約が一致しません。次の型\n    '{0}'    \nは次の型と互換性がありません\n    '{1}'    {2}\n</target>
        <note />
      </trans-unit>
      <trans-unit id="UpperCaseIdentifierInPattern">
        <source>Uppercase variable identifiers should not generally be used in patterns, and may indicate a missing open declaration or a misspelt pattern name.</source>
        <target state="translated">通常、大文字の変数識別子はパターンに使用できません。また、欠落している open 宣言か、つづりが間違っているパターン名を示す可能性があります。</target>
        <note />
      </trans-unit>
      <trans-unit id="NotUpperCaseConstructor">
        <source>Discriminated union cases and exception labels must be uppercase identifiers</source>
        <target state="translated">判別された共用体ケースと例外のラベルは、大文字の識別子にする必要があります</target>
        <note />
      </trans-unit>
      <trans-unit id="FunctionExpected">
        <source>This function takes too many arguments, or is used in a context where a function is not expected</source>
        <target state="translated">この関数の引数が多すぎるか、関数を使用できない場所で関数が使用されています</target>
        <note />
      </trans-unit>
      <trans-unit id="BakedInMemberConstraintName">
        <source>Member constraints with the name '{0}' are given special status by the F# compiler as certain .NET types are implicitly augmented with this member. This may result in runtime failures if you attempt to invoke the member constraint from your own code.</source>
        <target state="translated">'{0}' というメンバーである .NET 型が暗黙的に拡張される場合、このメンバーの制約には F# コンパイラーによって特殊な状態が付与されます。その結果、作成したコードからこのメンバーの制約を呼び出そうとすると、ランタイム エラーが発生します。</target>
        <note />
      </trans-unit>
      <trans-unit id="BadEventTransformation">
        <source>A definition to be compiled as a .NET event does not have the expected form. Only property members can be compiled as .NET events.</source>
        <target state="translated">.NET イベントとしてコンパイルされる定義の形式に誤りがあります。.NET イベントとしてコンパイルできるのはプロパティ メンバーのみです。</target>
        <note />
      </trans-unit>
      <trans-unit id="ParameterlessStructCtor">
        <source>Implicit object constructors for structs must take at least one argument</source>
        <target state="translated">構造体の暗黙的なオブジェクト コンストラクターには、少なくとも 1 つの引数が必要です</target>
        <note />
      </trans-unit>
      <trans-unit id="InterfaceNotRevealed">
        <source>The type implements the interface '{0}' but this is not revealed by the signature. You should list the interface in the signature, as the interface will be discoverable via dynamic type casts and/or reflection.</source>
        <target state="translated">この型はインターフェイス '{0}' を実装していますが、シグネチャでは公開されていません。シグネチャにこのインターフェイスを列挙してください。動的な型のキャストやリフレクションによってインターフェイスを検出できるようになります。</target>
        <note />
      </trans-unit>
      <trans-unit id="TyconBadArgs">
        <source>The type '{0}' expects {1} type argument(s) but is given {2}</source>
        <target state="translated">型 '{0}' には {1} 個の型引数が必要ですが、指定されたのは {2} 個です</target>
        <note />
      </trans-unit>
      <trans-unit id="IndeterminateType">
        <source>Lookup on object of indeterminate type based on information prior to this program point. A type annotation may be needed prior to this program point to constrain the type of the object. This may allow the lookup to be resolved.</source>
        <target state="translated">このプログラムの場所の前方にある情報に基づく不確定の型のオブジェクトに対する参照です。場合によっては、オブジェクトの型を制約する型の注釈がこのプログラムの場所の前に必要です。この操作で参照が解決される可能性があります。</target>
        <note />
      </trans-unit>
      <trans-unit id="NameClash1">
        <source>Duplicate definition of {0} '{1}'</source>
        <target state="translated">{0} '{1}' の定義が重複しています</target>
        <note />
      </trans-unit>
      <trans-unit id="NameClash2">
        <source>The {0} '{1}' can not be defined because the name '{2}' clashes with the {3} '{4}' in this type or module</source>
        <target state="translated">名前 '{2}' がこの型またはモジュールの {3} '{4}' と競合するため、{0} '{1}' を定義できません</target>
        <note />
      </trans-unit>
      <trans-unit id="Duplicate1">
        <source>Two members called '{0}' have the same signature</source>
        <target state="translated">'{0}' という 2 つのメンバーが同じシグネチャを使用しています</target>
        <note />
      </trans-unit>
      <trans-unit id="Duplicate2">
        <source>Duplicate definition of {0} '{1}'</source>
        <target state="translated">{0} '{1}' の定義が重複しています</target>
        <note />
      </trans-unit>
      <trans-unit id="UndefinedName2">
        <source> A construct with this name was found in FSharp.PowerPack.dll, which contains some modules and types that were implicitly referenced in some previous versions of F#. You may need to add an explicit reference to this DLL in order to compile this code.</source>
        <target state="translated"> この名前を持つコンストラクトが FSharp.PowerPack.dll に見つかりました。この DLL には、F# の以前のバージョンの一部で暗黙的に参照されていたモジュールおよび型がいくつか含まれます。場合によっては、このコードをコンパイルするために、この DLL への明示的な参照を追加する必要があります。</target>
        <note />
      </trans-unit>
      <trans-unit id="FieldNotMutable">
        <source>This field is not mutable</source>
        <target state="translated">このフィールドは変更可能ではありません</target>
        <note />
      </trans-unit>
      <trans-unit id="FieldsFromDifferentTypes">
        <source>The fields '{0}' and '{1}' are from different types</source>
        <target state="translated">フィールド '{0}' と '{1}' は異なる型です</target>
        <note />
      </trans-unit>
      <trans-unit id="VarBoundTwice">
        <source>'{0}' is bound twice in this pattern</source>
        <target state="translated">このパターンで '{0}' が 2 回バインドされています</target>
        <note />
      </trans-unit>
      <trans-unit id="Recursion">
        <source>A use of the function '{0}' does not match a type inferred elsewhere. The inferred type of the function is\n    {1}.    \nThe type of the function required at this point of use is\n    {2}    {3}\nThis error may be due to limitations associated with generic recursion within a 'let rec' collection or within a group of classes. Consider giving a full type signature for the targets of recursive calls including type annotations for both argument and return types.</source>
        <target state="translated">関数 '{0}' の使用方法は、推論される型のいずれとも一致しません。この関数の推論される型は次のとおりです。\n    {1}    \nこの使用時点で必要な関数の型は次のとおりです。\n    {2}    {3}\nこのエラーの原因は、'let rec' コレクション内、またはクラスのグループ内のジェネリック再帰に関連する制限の可能性があります。引数と戻り値の型の両方に型の注釈を指定するなど、再帰呼び出しのターゲットに完全な型のシグネチャを指定してください。</target>
        <note />
      </trans-unit>
      <trans-unit id="InvalidRuntimeCoercion">
        <source>Invalid runtime coercion or type test from type {0} to {1}\n{2}</source>
        <target state="translated">型 {0} から型 {1} への無効なランタイム型変換または型テストです\n{2}</target>
        <note />
      </trans-unit>
      <trans-unit id="IndeterminateRuntimeCoercion">
        <source>This runtime coercion or type test from type\n    {0}    \n to \n    {1}    \ninvolves an indeterminate type based on information prior to this program point. Runtime type tests are not allowed on some types. Further type annotations are needed.</source>
        <target state="translated">この型\n    {0}    \nから型\n    {1}    \nへのランタイム型変換またはランタイム型テストには、このプログラムの場所の前方にある情報に基づく不確定の型が使用されています。ランタイム型テストが許可されていない型もあります。型の注釈を増やしてください。</target>
        <note />
      </trans-unit>
      <trans-unit id="IndeterminateStaticCoercion">
        <source>The static coercion from type\n    {0}    \nto \n    {1}    \n involves an indeterminate type based on information prior to this program point. Static coercions are not allowed on some types. Further type annotations are needed.</source>
        <target state="translated">型\n    {0}    \nから型\n    {1}    \nへの静的型変換には、このプログラムの場所の前方にある情報に基づく不確定の型が使用されています。静的型変換が許可されていない型もあります。型の注釈を増やしてください。</target>
        <note />
      </trans-unit>
      <trans-unit id="StaticCoercionShouldUseBox">
        <source>A coercion from the value type \n    {0}    \nto the type \n    {1}    \nwill involve boxing. Consider using 'box' instead</source>
        <target state="translated">次の値の型\n    {0}    \nから型\n    {1}    \nへの型変換はボックス化を伴います。代わりに 'box' を使用してください。</target>
        <note />
      </trans-unit>
      <trans-unit id="TypeIsImplicitlyAbstract">
        <source>This type is 'abstract' since some abstract members have not been given an implementation. If this is intentional then add the '[&lt;AbstractClass&gt;]' attribute to your type.</source>
        <target state="translated">これは 'abstract' 型です。一部の抽象メンバーに実装がありません。意図的な場合には、型に '[&lt;AbstractClass&gt;]' 属性を追加してください。</target>
        <note />
      </trans-unit>
      <trans-unit id="NonRigidTypar1">
        <source>This construct causes code to be less generic than indicated by its type annotations. The type variable implied by the use of a '#', '_' or other type annotation at or near '{0}' has been constrained to be type '{1}'.</source>
        <target state="translated">このコンストラクトによって、コードの総称性は型の注釈よりも低くなります。'{0}' またはその付近にある '#'、'_'、または他の型の注釈を使用して示された型変数は、型 '{1}' に制約されました。</target>
        <note />
      </trans-unit>
      <trans-unit id="NonRigidTypar2">
        <source>This construct causes code to be less generic than indicated by the type annotations. The unit-of-measure variable '{0} has been constrained to be measure '{1}'.</source>
        <target state="translated">このコンストラクトによって、コードの総称性は型の注釈よりも低くなります。単位変数 '{0}' は単位 '{1}' に制約されました。</target>
        <note />
      </trans-unit>
      <trans-unit id="NonRigidTypar3">
        <source>This construct causes code to be less generic than indicated by the type annotations. The type variable '{0} has been constrained to be type '{1}'.</source>
        <target state="translated">このコンストラクトによって、コードの総称性は型の注釈よりも低くなります。型変数 '{0}' は型 '{1}' に制約されました。</target>
        <note />
      </trans-unit>
      <trans-unit id="Parser.TOKEN.IDENT">
        <source>identifier</source>
        <target state="translated">識別子</target>
        <note />
      </trans-unit>
      <trans-unit id="Parser.TOKEN.INT">
        <source>integer literal</source>
        <target state="translated">整数リテラル</target>
        <note />
      </trans-unit>
      <trans-unit id="Parser.TOKEN.FLOAT">
        <source>floating point literal</source>
        <target state="translated">浮動小数点リテラル</target>
        <note />
      </trans-unit>
      <trans-unit id="Parser.TOKEN.DECIMAL">
        <source>decimal literal</source>
        <target state="translated">10 進リテラル</target>
        <note />
      </trans-unit>
      <trans-unit id="Parser.TOKEN.CHAR">
        <source>character literal</source>
        <target state="translated">文字リテラル</target>
        <note />
      </trans-unit>
      <trans-unit id="Parser.TOKEN.BASE">
        <source>keyword 'base'</source>
        <target state="translated">キーワード 'base'</target>
        <note />
      </trans-unit>
      <trans-unit id="Parser.TOKEN.LPAREN.STAR.RPAREN">
        <source>symbol '(*)'</source>
        <target state="translated">シンボル '(*)'</target>
        <note />
      </trans-unit>
      <trans-unit id="Parser.TOKEN.DOLLAR">
        <source>symbol '$'</source>
        <target state="translated">シンボル '$'</target>
        <note />
      </trans-unit>
      <trans-unit id="Parser.TOKEN.INFIX.STAR.STAR.OP">
        <source>infix operator</source>
        <target state="translated">挿入演算子</target>
        <note />
      </trans-unit>
      <trans-unit id="Parser.TOKEN.INFIX.COMPARE.OP">
        <source>infix operator</source>
        <target state="translated">挿入演算子</target>
        <note />
      </trans-unit>
      <trans-unit id="Parser.TOKEN.COLON.GREATER">
        <source>symbol ':&gt;'</source>
        <target state="translated">シンボル ':&gt;'</target>
        <note />
      </trans-unit>
      <trans-unit id="Parser.TOKEN.COLON.COLON">
        <source>symbol '::'</source>
        <target state="translated">シンボル '::'</target>
        <note />
      </trans-unit>
      <trans-unit id="Parser.TOKEN.PERCENT.OP">
        <source>symbol '{0}</source>
        <target state="translated">シンボル'{0}'</target>
        <note />
      </trans-unit>
      <trans-unit id="Parser.TOKEN.INFIX.AT.HAT.OP">
        <source>infix operator</source>
        <target state="translated">挿入演算子</target>
        <note />
      </trans-unit>
      <trans-unit id="Parser.TOKEN.INFIX.BAR.OP">
        <source>infix operator</source>
        <target state="translated">挿入演算子</target>
        <note />
      </trans-unit>
      <trans-unit id="Parser.TOKEN.PLUS.MINUS.OP">
        <source>infix operator</source>
        <target state="translated">挿入演算子</target>
        <note />
      </trans-unit>
      <trans-unit id="Parser.TOKEN.PREFIX.OP">
        <source>prefix operator</source>
        <target state="translated">プレフィックス演算子</target>
        <note />
      </trans-unit>
      <trans-unit id="Parser.TOKEN.COLON.QMARK.GREATER">
        <source>symbol ':?&gt;'</source>
        <target state="translated">シンボル ':?&gt;'</target>
        <note />
      </trans-unit>
      <trans-unit id="Parser.TOKEN.INFIX.STAR.DIV.MOD.OP">
        <source>infix operator</source>
        <target state="translated">挿入演算子</target>
        <note />
      </trans-unit>
      <trans-unit id="Parser.TOKEN.INFIX.AMP.OP">
        <source>infix operator</source>
        <target state="translated">挿入演算子</target>
        <note />
      </trans-unit>
      <trans-unit id="Parser.TOKEN.AMP">
        <source>symbol '&amp;'</source>
        <target state="translated">シンボル '&amp;'</target>
        <note />
      </trans-unit>
      <trans-unit id="Parser.TOKEN.AMP.AMP">
        <source>symbol '&amp;&amp;'</source>
        <target state="translated">シンボル '&amp;&amp;'</target>
        <note />
      </trans-unit>
      <trans-unit id="Parser.TOKEN.BAR.BAR">
        <source>symbol '||'</source>
        <target state="translated">シンボル '||'</target>
        <note />
      </trans-unit>
      <trans-unit id="Parser.TOKEN.LESS">
        <source>symbol '&lt;'</source>
        <target state="translated">シンボル '&lt;'</target>
        <note />
      </trans-unit>
      <trans-unit id="Parser.TOKEN.GREATER">
        <source>symbol '&gt;'</source>
        <target state="translated">シンボル '&gt;'</target>
        <note />
      </trans-unit>
      <trans-unit id="Parser.TOKEN.QMARK">
        <source>symbol '?'</source>
        <target state="translated">シンボル '?'</target>
        <note />
      </trans-unit>
      <trans-unit id="Parser.TOKEN.QMARK.QMARK">
        <source>symbol '??'</source>
        <target state="translated">シンボル '??'</target>
        <note />
      </trans-unit>
      <trans-unit id="Parser.TOKEN.COLON.QMARK">
        <source>symbol ':?'</source>
        <target state="translated">シンボル ':?'</target>
        <note />
      </trans-unit>
      <trans-unit id="Parser.TOKEN.INT32.DOT.DOT">
        <source>integer..</source>
        <target state="translated">整数..</target>
        <note />
      </trans-unit>
      <trans-unit id="Parser.TOKEN.DOT.DOT">
        <source>symbol '..'</source>
        <target state="translated">シンボル '..'</target>
        <note />
      </trans-unit>
      <trans-unit id="Parser.TOKEN.QUOTE">
        <source>quote symbol</source>
        <target state="translated">引用シンボル</target>
        <note />
      </trans-unit>
      <trans-unit id="Parser.TOKEN.STAR">
        <source>symbol '*'</source>
        <target state="translated">シンボル '*'</target>
        <note />
      </trans-unit>
      <trans-unit id="Parser.TOKEN.HIGH.PRECEDENCE.TYAPP">
        <source>type application </source>
        <target state="translated">型応用 </target>
        <note />
      </trans-unit>
      <trans-unit id="Parser.TOKEN.COLON">
        <source>symbol ':'</source>
        <target state="translated">シンボル ':'</target>
        <note />
      </trans-unit>
      <trans-unit id="Parser.TOKEN.COLON.EQUALS">
        <source>symbol ':='</source>
        <target state="translated">シンボル ':='</target>
        <note />
      </trans-unit>
      <trans-unit id="Parser.TOKEN.LARROW">
        <source>symbol '&lt;-'</source>
        <target state="translated">シンボル '&lt;-'</target>
        <note />
      </trans-unit>
      <trans-unit id="Parser.TOKEN.EQUALS">
        <source>symbol '='</source>
        <target state="translated">シンボル '='</target>
        <note />
      </trans-unit>
      <trans-unit id="Parser.TOKEN.GREATER.BAR.RBRACK">
        <source>symbol '&gt;|]'</source>
        <target state="translated">シンボル '&gt;|]'</target>
        <note />
      </trans-unit>
      <trans-unit id="Parser.TOKEN.MINUS">
        <source>symbol '-'</source>
        <target state="translated">シンボル '-'</target>
        <note />
      </trans-unit>
      <trans-unit id="Parser.TOKEN.ADJACENT.PREFIX.OP">
        <source>prefix operator</source>
        <target state="translated">プレフィックス演算子</target>
        <note />
      </trans-unit>
      <trans-unit id="Parser.TOKEN.FUNKY.OPERATOR.NAME">
        <source>operator name</source>
        <target state="translated">演算子名</target>
        <note />
      </trans-unit>
      <trans-unit id="Parser.TOKEN.COMMA">
        <source>symbol ','</source>
        <target state="translated">シンボル ','</target>
        <note />
      </trans-unit>
      <trans-unit id="Parser.TOKEN.DOT">
        <source>symbol '.'</source>
        <target state="translated">シンボル '.'</target>
        <note />
      </trans-unit>
      <trans-unit id="Parser.TOKEN.BAR">
        <source>symbol '|'</source>
        <target state="translated">シンボル '|'</target>
        <note />
      </trans-unit>
      <trans-unit id="Parser.TOKEN.HASH">
        <source>symbol #</source>
        <target state="translated">シンボル #</target>
        <note />
      </trans-unit>
      <trans-unit id="Parser.TOKEN.UNDERSCORE">
        <source>symbol '_'</source>
        <target state="translated">シンボル '_'</target>
        <note />
      </trans-unit>
      <trans-unit id="Parser.TOKEN.SEMICOLON">
        <source>symbol ';'</source>
        <target state="translated">シンボル ';'</target>
        <note />
      </trans-unit>
      <trans-unit id="Parser.TOKEN.SEMICOLON.SEMICOLON">
        <source>symbol ';;'</source>
        <target state="translated">シンボル ';;'</target>
        <note />
      </trans-unit>
      <trans-unit id="Parser.TOKEN.LPAREN">
        <source>symbol '('</source>
        <target state="translated">シンボル '('</target>
        <note />
      </trans-unit>
      <trans-unit id="Parser.TOKEN.RPAREN">
        <source>symbol ')'</source>
        <target state="translated">シンボル ')'</target>
        <note />
      </trans-unit>
      <trans-unit id="Parser.TOKEN.SPLICE.SYMBOL">
        <source>symbol 'splice'</source>
        <target state="translated">シンボル 'splice'</target>
        <note />
      </trans-unit>
      <trans-unit id="Parser.TOKEN.LQUOTE">
        <source>start of quotation</source>
        <target state="translated">引用の開始</target>
        <note />
      </trans-unit>
      <trans-unit id="Parser.TOKEN.LBRACK">
        <source>symbol '['</source>
        <target state="translated">シンボル '['</target>
        <note />
      </trans-unit>
      <trans-unit id="Parser.TOKEN.LBRACK.BAR">
        <source>symbol '[|'</source>
        <target state="translated">シンボル '[|'</target>
        <note />
      </trans-unit>
      <trans-unit id="Parser.TOKEN.LBRACK.LESS">
        <source>symbol '[&lt;'</source>
        <target state="translated">シンボル '[&lt;'</target>
        <note />
      </trans-unit>
      <trans-unit id="Parser.TOKEN.LBRACE">
        <source>symbol '{'</source>
        <target state="translated">シンボル '{'</target>
        <note />
      </trans-unit>
      <trans-unit id="Parser.TOKEN.LBRACE.LESS">
        <source>symbol '{&lt;'</source>
        <target state="translated">シンボル '{&lt;'</target>
        <note />
      </trans-unit>
      <trans-unit id="Parser.TOKEN.BAR.RBRACK">
        <source>symbol '|]'</source>
        <target state="translated">シンボル '|]'</target>
        <note />
      </trans-unit>
      <trans-unit id="Parser.TOKEN.GREATER.RBRACE">
        <source>symbol '&gt;}'</source>
        <target state="translated">シンボル '&gt;}'</target>
        <note />
      </trans-unit>
      <trans-unit id="Parser.TOKEN.GREATER.RBRACK">
        <source>symbol '&gt;]'</source>
        <target state="translated">シンボル '&gt;]'</target>
        <note />
      </trans-unit>
      <trans-unit id="Parser.TOKEN.RQUOTE">
        <source>end of quotation</source>
        <target state="translated">引用の終わり</target>
        <note />
      </trans-unit>
      <trans-unit id="Parser.TOKEN.RBRACK">
        <source>symbol ']'</source>
        <target state="translated">シンボル ']'</target>
        <note />
      </trans-unit>
      <trans-unit id="Parser.TOKEN.RBRACE">
        <source>symbol '}'</source>
        <target state="translated">シンボル '}'</target>
        <note />
      </trans-unit>
      <trans-unit id="Parser.TOKEN.PUBLIC">
        <source>keyword 'public'</source>
        <target state="translated">キーワード 'public'</target>
        <note />
      </trans-unit>
      <trans-unit id="Parser.TOKEN.PRIVATE">
        <source>keyword 'private'</source>
        <target state="translated">キーワード 'private'</target>
        <note />
      </trans-unit>
      <trans-unit id="Parser.TOKEN.INTERNAL">
        <source>keyword 'internal'</source>
        <target state="translated">キーワード 'internal'</target>
        <note />
      </trans-unit>
      <trans-unit id="Parser.TOKEN.FIXED">
        <source>keyword 'fixed'</source>
        <target state="translated">キーワード 'fixed'</target>
        <note />
      </trans-unit>
      <trans-unit id="Parser.TOKEN.CONSTRAINT">
        <source>keyword 'constraint'</source>
        <target state="translated">キーワード 'constraint'</target>
        <note />
      </trans-unit>
      <trans-unit id="Parser.TOKEN.INSTANCE">
        <source>keyword 'instance'</source>
        <target state="translated">キーワード 'instance'</target>
        <note />
      </trans-unit>
      <trans-unit id="Parser.TOKEN.DELEGATE">
        <source>keyword 'delegate'</source>
        <target state="translated">キーワード 'delegate'</target>
        <note />
      </trans-unit>
      <trans-unit id="Parser.TOKEN.INHERIT">
        <source>keyword 'inherit'</source>
        <target state="translated">キーワード 'inherit'</target>
        <note />
      </trans-unit>
      <trans-unit id="Parser.TOKEN.CONSTRUCTOR">
        <source>keyword 'constructor'</source>
        <target state="translated">キーワード 'constructor'</target>
        <note />
      </trans-unit>
      <trans-unit id="Parser.TOKEN.DEFAULT">
        <source>keyword 'default'</source>
        <target state="translated">キーワード 'default'</target>
        <note />
      </trans-unit>
      <trans-unit id="Parser.TOKEN.OVERRIDE">
        <source>keyword 'override'</source>
        <target state="translated">キーワード 'override'</target>
        <note />
      </trans-unit>
      <trans-unit id="Parser.TOKEN.ABSTRACT">
        <source>keyword 'abstract'</source>
        <target state="translated">キーワード 'abstract'</target>
        <note />
      </trans-unit>
      <trans-unit id="Parser.TOKEN.CLASS">
        <source>keyword 'class'</source>
        <target state="translated">キーワード 'class'</target>
        <note />
      </trans-unit>
      <trans-unit id="Parser.TOKEN.MEMBER">
        <source>keyword 'member'</source>
        <target state="translated">キーワード 'member'</target>
        <note />
      </trans-unit>
      <trans-unit id="Parser.TOKEN.STATIC">
        <source>keyword 'static'</source>
        <target state="translated">キーワード 'static'</target>
        <note />
      </trans-unit>
      <trans-unit id="Parser.TOKEN.NAMESPACE">
        <source>keyword 'namespace'</source>
        <target state="translated">キーワード 'namespace'</target>
        <note />
      </trans-unit>
      <trans-unit id="Parser.TOKEN.OBLOCKBEGIN">
        <source>start of structured construct</source>
        <target state="translated">構造化コンストラクトの開始</target>
        <note />
      </trans-unit>
      <trans-unit id="Parser.TOKEN.OBLOCKEND">
        <source>incomplete structured construct at or before this point</source>
        <target state="translated">このポイントまたはその前にある構造化コンストラクトが不完全です</target>
        <note />
      </trans-unit>
      <trans-unit id="BlockEndSentence">
        <source>Incomplete structured construct at or before this point</source>
        <target state="translated">この場所またはその前にある構造化コンストラクトが不完全です</target>
        <note />
      </trans-unit>
      <trans-unit id="Parser.TOKEN.OTHEN">
        <source>keyword 'then'</source>
        <target state="translated">キーワード 'then'</target>
        <note />
      </trans-unit>
      <trans-unit id="Parser.TOKEN.OELSE">
        <source>keyword 'else'</source>
        <target state="translated">キーワード 'else'</target>
        <note />
      </trans-unit>
      <trans-unit id="Parser.TOKEN.OLET">
        <source>keyword 'let' or 'use'</source>
        <target state="translated">キーワード 'let' または 'use'</target>
        <note />
      </trans-unit>
      <trans-unit id="Parser.TOKEN.BINDER">
        <source>binder keyword</source>
        <target state="translated">バインダー キーワード</target>
        <note />
      </trans-unit>
      <trans-unit id="Parser.TOKEN.ODO">
        <source>keyword 'do'</source>
        <target state="translated">キーワード 'do'</target>
        <note />
      </trans-unit>
      <trans-unit id="Parser.TOKEN.CONST">
        <source>keyword 'const'</source>
        <target state="translated">キーワード 'const'</target>
        <note />
      </trans-unit>
      <trans-unit id="Parser.TOKEN.OWITH">
        <source>keyword 'with'</source>
        <target state="translated">キーワード 'with'</target>
        <note />
      </trans-unit>
      <trans-unit id="Parser.TOKEN.OFUNCTION">
        <source>keyword 'function'</source>
        <target state="translated">キーワード 'function'</target>
        <note />
      </trans-unit>
      <trans-unit id="Parser.TOKEN.OFUN">
        <source>keyword 'fun'</source>
        <target state="translated">キーワード 'fun'</target>
        <note />
      </trans-unit>
      <trans-unit id="Parser.TOKEN.ORESET">
        <source>end of input</source>
        <target state="translated">入力の終わり</target>
        <note />
      </trans-unit>
      <trans-unit id="Parser.TOKEN.ODUMMY">
        <source>internal dummy token</source>
        <target state="translated">内部ダミー トークン</target>
        <note />
      </trans-unit>
      <trans-unit id="Parser.TOKEN.ODO.BANG">
        <source>keyword 'do!'</source>
        <target state="translated">キーワード 'do!'</target>
        <note />
      </trans-unit>
      <trans-unit id="Parser.TOKEN.YIELD">
        <source>yield</source>
        <target state="translated">yield</target>
        <note />
      </trans-unit>
      <trans-unit id="Parser.TOKEN.YIELD.BANG">
        <source>yield!</source>
        <target state="translated">yield!</target>
        <note />
      </trans-unit>
      <trans-unit id="Parser.TOKEN.OINTERFACE.MEMBER">
        <source>keyword 'interface'</source>
        <target state="translated">キーワード 'interface'</target>
        <note />
      </trans-unit>
      <trans-unit id="Parser.TOKEN.ELIF">
        <source>keyword 'elif'</source>
        <target state="translated">キーワード 'elif'</target>
        <note />
      </trans-unit>
      <trans-unit id="Parser.TOKEN.RARROW">
        <source>symbol '-&gt;'</source>
        <target state="translated">シンボル '-&gt;'</target>
        <note />
      </trans-unit>
      <trans-unit id="Parser.TOKEN.SIG">
        <source>keyword 'sig'</source>
        <target state="translated">キーワード 'sig'</target>
        <note />
      </trans-unit>
      <trans-unit id="Parser.TOKEN.STRUCT">
        <source>keyword 'struct'</source>
        <target state="translated">キーワード 'struct'</target>
        <note />
      </trans-unit>
      <trans-unit id="Parser.TOKEN.UPCAST">
        <source>keyword 'upcast'</source>
        <target state="translated">キーワード 'upcast'</target>
        <note />
      </trans-unit>
      <trans-unit id="Parser.TOKEN.DOWNCAST">
        <source>keyword 'downcast'</source>
        <target state="translated">キーワード 'downcast'</target>
        <note />
      </trans-unit>
      <trans-unit id="Parser.TOKEN.NULL">
        <source>keyword 'null'</source>
        <target state="translated">キーワード 'null'</target>
        <note />
      </trans-unit>
      <trans-unit id="Parser.TOKEN.RESERVED">
        <source>reserved keyword</source>
        <target state="translated">予約済みのキーワード</target>
        <note />
      </trans-unit>
      <trans-unit id="Parser.TOKEN.MODULE">
        <source>keyword 'module'</source>
        <target state="translated">キーワード 'module'</target>
        <note />
      </trans-unit>
      <trans-unit id="Parser.TOKEN.AND">
        <source>keyword 'and'</source>
        <target state="translated">キーワード 'and'</target>
        <note />
      </trans-unit>
      <trans-unit id="Parser.TOKEN.AS">
        <source>keyword 'as'</source>
        <target state="translated">キーワード 'as'</target>
        <note />
      </trans-unit>
      <trans-unit id="Parser.TOKEN.ASSERT">
        <source>keyword 'assert'</source>
        <target state="translated">キーワード 'assert'</target>
        <note />
      </trans-unit>
      <trans-unit id="Parser.TOKEN.ASR">
        <source>keyword 'asr'</source>
        <target state="translated">キーワード 'asr'</target>
        <note />
      </trans-unit>
      <trans-unit id="Parser.TOKEN.DOWNTO">
        <source>keyword 'downto'</source>
        <target state="translated">キーワード 'downto'</target>
        <note />
      </trans-unit>
      <trans-unit id="Parser.TOKEN.EXCEPTION">
        <source>keyword 'exception'</source>
        <target state="translated">キーワード 'exception'</target>
        <note />
      </trans-unit>
      <trans-unit id="Parser.TOKEN.FALSE">
        <source>keyword 'false'</source>
        <target state="translated">キーワード 'false'</target>
        <note />
      </trans-unit>
      <trans-unit id="Parser.TOKEN.FOR">
        <source>keyword 'for'</source>
        <target state="translated">キーワード 'for'</target>
        <note />
      </trans-unit>
      <trans-unit id="Parser.TOKEN.FUN">
        <source>keyword 'fun'</source>
        <target state="translated">キーワード 'fun'</target>
        <note />
      </trans-unit>
      <trans-unit id="Parser.TOKEN.FUNCTION">
        <source>keyword 'function'</source>
        <target state="translated">キーワード 'function'</target>
        <note />
      </trans-unit>
      <trans-unit id="Parser.TOKEN.FINALLY">
        <source>keyword 'finally'</source>
        <target state="translated">キーワード 'finally'</target>
        <note />
      </trans-unit>
      <trans-unit id="Parser.TOKEN.LAZY">
        <source>keyword 'lazy'</source>
        <target state="translated">キーワード 'lazy'</target>
        <note />
      </trans-unit>
      <trans-unit id="Parser.TOKEN.MATCH">
        <source>keyword 'match'</source>
        <target state="translated">キーワード 'match'</target>
        <note />
      </trans-unit>
      <trans-unit id="Parser.TOKEN.MATCH.BANG">
        <source>keyword 'match!'</source>
        <target state="translated">キーワード 'match!'</target>
        <note />
      </trans-unit>
      <trans-unit id="Parser.TOKEN.MUTABLE">
        <source>keyword 'mutable'</source>
        <target state="translated">キーワード 'mutable'</target>
        <note />
      </trans-unit>
      <trans-unit id="Parser.TOKEN.NEW">
        <source>keyword 'new'</source>
        <target state="translated">キーワード 'new'</target>
        <note />
      </trans-unit>
      <trans-unit id="Parser.TOKEN.OF">
        <source>keyword 'of'</source>
        <target state="translated">キーワード 'of'</target>
        <note />
      </trans-unit>
      <trans-unit id="Parser.TOKEN.OPEN">
        <source>keyword 'open'</source>
        <target state="translated">キーワード 'open'</target>
        <note />
      </trans-unit>
      <trans-unit id="Parser.TOKEN.OR">
        <source>keyword 'or'</source>
        <target state="translated">キーワード 'or'</target>
        <note />
      </trans-unit>
      <trans-unit id="Parser.TOKEN.VOID">
        <source>keyword 'void'</source>
        <target state="translated">キーワード 'void'</target>
        <note />
      </trans-unit>
      <trans-unit id="Parser.TOKEN.EXTERN">
        <source>keyword 'extern'</source>
        <target state="translated">キーワード 'extern'</target>
        <note />
      </trans-unit>
      <trans-unit id="Parser.TOKEN.INTERFACE">
        <source>keyword 'interface'</source>
        <target state="translated">キーワード 'interface'</target>
        <note />
      </trans-unit>
      <trans-unit id="Parser.TOKEN.REC">
        <source>keyword 'rec'</source>
        <target state="translated">キーワード 'rec'</target>
        <note />
      </trans-unit>
      <trans-unit id="Parser.TOKEN.TO">
        <source>keyword 'to'</source>
        <target state="translated">キーワード 'to'</target>
        <note />
      </trans-unit>
      <trans-unit id="Parser.TOKEN.TRUE">
        <source>keyword 'true'</source>
        <target state="translated">キーワード 'true'</target>
        <note />
      </trans-unit>
      <trans-unit id="Parser.TOKEN.TRY">
        <source>keyword 'try'</source>
        <target state="translated">キーワード 'try'</target>
        <note />
      </trans-unit>
      <trans-unit id="Parser.TOKEN.TYPE">
        <source>keyword 'type'</source>
        <target state="translated">キーワード 'type'</target>
        <note />
      </trans-unit>
      <trans-unit id="Parser.TOKEN.VAL">
        <source>keyword 'val'</source>
        <target state="translated">キーワード 'val'</target>
        <note />
      </trans-unit>
      <trans-unit id="Parser.TOKEN.INLINE">
        <source>keyword 'inline'</source>
        <target state="translated">キーワード 'inline'</target>
        <note />
      </trans-unit>
      <trans-unit id="Parser.TOKEN.WHEN">
        <source>keyword 'when'</source>
        <target state="translated">キーワード 'when'</target>
        <note />
      </trans-unit>
      <trans-unit id="Parser.TOKEN.WHILE">
        <source>keyword 'while'</source>
        <target state="translated">キーワード 'while'</target>
        <note />
      </trans-unit>
      <trans-unit id="Parser.TOKEN.WITH">
        <source>keyword 'with'</source>
        <target state="translated">キーワード 'with'</target>
        <note />
      </trans-unit>
      <trans-unit id="Parser.TOKEN.IF">
        <source>keyword 'if'</source>
        <target state="translated">キーワード 'if'</target>
        <note />
      </trans-unit>
      <trans-unit id="Parser.TOKEN.DO">
        <source>keyword 'do'</source>
        <target state="translated">キーワード 'do'</target>
        <note />
      </trans-unit>
      <trans-unit id="Parser.TOKEN.GLOBAL">
        <source>keyword 'global'</source>
        <target state="translated">キーワード 'global'</target>
        <note />
      </trans-unit>
      <trans-unit id="Parser.TOKEN.DONE">
        <source>keyword 'done'</source>
        <target state="translated">キーワード 'done'</target>
        <note />
      </trans-unit>
      <trans-unit id="Parser.TOKEN.IN">
        <source>keyword 'in'</source>
        <target state="translated">キーワード 'in'</target>
        <note />
      </trans-unit>
      <trans-unit id="Parser.TOKEN.HIGH.PRECEDENCE.PAREN.APP">
        <source>symbol '('</source>
        <target state="translated">シンボル '('</target>
        <note />
      </trans-unit>
      <trans-unit id="Parser.TOKEN.HIGH.PRECEDENCE.BRACK.APP">
        <source>symbol'['</source>
        <target state="translated">シンボル '['</target>
        <note />
      </trans-unit>
      <trans-unit id="Parser.TOKEN.BEGIN">
        <source>keyword 'begin'</source>
        <target state="translated">キーワード 'begin'</target>
        <note />
      </trans-unit>
      <trans-unit id="Parser.TOKEN.END">
        <source>keyword 'end'</source>
        <target state="translated">キーワード 'end'</target>
        <note />
      </trans-unit>
      <trans-unit id="Parser.TOKEN.HASH.ENDIF">
        <source>directive</source>
        <target state="translated">ディレクティブ</target>
        <note />
      </trans-unit>
      <trans-unit id="Parser.TOKEN.INACTIVECODE">
        <source>inactive code</source>
        <target state="translated">非アクティブ コード</target>
        <note />
      </trans-unit>
      <trans-unit id="Parser.TOKEN.LEX.FAILURE">
        <source>lex failure</source>
        <target state="translated">lex エラー</target>
        <note />
      </trans-unit>
      <trans-unit id="Parser.TOKEN.WHITESPACE">
        <source>whitespace</source>
        <target state="translated">スペース</target>
        <note />
      </trans-unit>
      <trans-unit id="Parser.TOKEN.COMMENT">
        <source>comment</source>
        <target state="translated">コメント</target>
        <note />
      </trans-unit>
      <trans-unit id="Parser.TOKEN.LINE.COMMENT">
        <source>line comment</source>
        <target state="translated">行コメント</target>
        <note />
      </trans-unit>
      <trans-unit id="Parser.TOKEN.STRING.TEXT">
        <source>string text</source>
        <target state="translated">文字列テキスト</target>
        <note />
      </trans-unit>
      <trans-unit id="Parser.TOKEN.KEYWORD_STRING">
        <source>compiler generated literal</source>
        <target state="translated">コンパイラーで生成されたリテラル</target>
        <note />
      </trans-unit>
      <trans-unit id="Parser.TOKEN.BYTEARRAY">
        <source>byte array literal</source>
        <target state="translated">バイト配列リテラル</target>
        <note />
      </trans-unit>
      <trans-unit id="Parser.TOKEN.STRING">
        <source>string literal</source>
        <target state="translated">文字列リテラル</target>
        <note />
      </trans-unit>
      <trans-unit id="Parser.TOKEN.EOF">
        <source>end of input</source>
        <target state="translated">入力の終わり</target>
        <note />
      </trans-unit>
      <trans-unit id="UnexpectedEndOfInput">
        <source>Unexpected end of input</source>
        <target state="translated">予期しない入力の終わりです</target>
        <note />
      </trans-unit>
      <trans-unit id="Unexpected">
        <source>Unexpected {0}</source>
        <target state="translated">予期しない {0} です</target>
        <note />
      </trans-unit>
      <trans-unit id="NONTERM.interaction">
        <source> in interaction</source>
        <target state="translated"> 相互作用内</target>
        <note />
      </trans-unit>
      <trans-unit id="NONTERM.hashDirective">
        <source> in directive</source>
        <target state="translated"> ディレクティブ内</target>
        <note />
      </trans-unit>
      <trans-unit id="NONTERM.fieldDecl">
        <source> in field declaration</source>
        <target state="translated"> フィールドの宣言内</target>
        <note />
      </trans-unit>
      <trans-unit id="NONTERM.unionCaseRepr">
        <source> in discriminated union case declaration</source>
        <target state="translated"> 判別された共用体ケースの宣言内</target>
        <note />
      </trans-unit>
      <trans-unit id="NONTERM.localBinding">
        <source> in binding</source>
        <target state="translated"> 束縛内</target>
        <note />
      </trans-unit>
      <trans-unit id="NONTERM.hardwhiteLetBindings">
        <source> in binding</source>
        <target state="translated"> 束縛内</target>
        <note />
      </trans-unit>
      <trans-unit id="NONTERM.classDefnMember">
        <source> in member definition</source>
        <target state="translated"> メンバー定義内</target>
        <note />
      </trans-unit>
      <trans-unit id="NONTERM.defnBindings">
        <source> in definitions</source>
        <target state="translated"> 定義内</target>
        <note />
      </trans-unit>
      <trans-unit id="NONTERM.classMemberSpfn">
        <source> in member signature</source>
        <target state="translated"> メンバーのシグネチャ内</target>
        <note />
      </trans-unit>
      <trans-unit id="NONTERM.valSpfn">
        <source> in value signature</source>
        <target state="translated"> 値のシグネチャ内</target>
        <note />
      </trans-unit>
      <trans-unit id="NONTERM.tyconSpfn">
        <source> in type signature</source>
        <target state="translated"> 型のシグネチャ内</target>
        <note />
      </trans-unit>
      <trans-unit id="NONTERM.anonLambdaExpr">
        <source> in lambda expression</source>
        <target state="translated"> ラムダ式内</target>
        <note />
      </trans-unit>
      <trans-unit id="NONTERM.attrUnionCaseDecl">
        <source> in union case</source>
        <target state="translated"> 共用体ケース内</target>
        <note />
      </trans-unit>
      <trans-unit id="NONTERM.cPrototype">
        <source> in extern declaration</source>
        <target state="translated"> extern 宣言内</target>
        <note />
      </trans-unit>
      <trans-unit id="NONTERM.objectImplementationMembers">
        <source> in object expression</source>
        <target state="translated"> オブジェクト式内</target>
        <note />
      </trans-unit>
      <trans-unit id="NONTERM.ifExprCases">
        <source> in if/then/else expression</source>
        <target state="translated"> if/then/else 式内</target>
        <note />
      </trans-unit>
      <trans-unit id="NONTERM.openDecl">
        <source> in open declaration</source>
        <target state="translated"> open 宣言内</target>
        <note />
      </trans-unit>
      <trans-unit id="NONTERM.fileModuleSpec">
        <source> in module or namespace signature</source>
        <target state="translated"> モジュールまたは名前空間のシグネチャ内</target>
        <note />
      </trans-unit>
      <trans-unit id="NONTERM.patternClauses">
        <source> in pattern matching</source>
        <target state="translated"> パターン マッチ内</target>
        <note />
      </trans-unit>
      <trans-unit id="NONTERM.beginEndExpr">
        <source> in begin/end expression</source>
        <target state="translated"> begin/end 式内</target>
        <note />
      </trans-unit>
      <trans-unit id="NONTERM.recdExpr">
        <source> in record expression</source>
        <target state="translated"> レコード式内</target>
        <note />
      </trans-unit>
      <trans-unit id="NONTERM.tyconDefn">
        <source> in type definition</source>
        <target state="translated"> 型定義内</target>
        <note />
      </trans-unit>
      <trans-unit id="NONTERM.exconCore">
        <source> in exception definition</source>
        <target state="translated"> 例外の定義内</target>
        <note />
      </trans-unit>
      <trans-unit id="NONTERM.typeNameInfo">
        <source> in type name</source>
        <target state="translated"> 型名内</target>
        <note />
      </trans-unit>
      <trans-unit id="NONTERM.attributeList">
        <source> in attribute list</source>
        <target state="translated"> 属性リスト内</target>
        <note />
      </trans-unit>
      <trans-unit id="NONTERM.quoteExpr">
        <source> in quotation literal</source>
        <target state="translated"> 引用リテラル内</target>
        <note />
      </trans-unit>
      <trans-unit id="NONTERM.typeConstraint">
        <source> in type constraint</source>
        <target state="translated"> 型制約内</target>
        <note />
      </trans-unit>
      <trans-unit id="NONTERM.Category.ImplementationFile">
        <source> in implementation file</source>
        <target state="translated"> 実装ファイル内</target>
        <note />
      </trans-unit>
      <trans-unit id="NONTERM.Category.Definition">
        <source> in definition</source>
        <target state="translated"> 定義内</target>
        <note />
      </trans-unit>
      <trans-unit id="NONTERM.Category.SignatureFile">
        <source> in signature file</source>
        <target state="translated"> シグネチャ ファイル内</target>
        <note />
      </trans-unit>
      <trans-unit id="NONTERM.Category.Pattern">
        <source> in pattern</source>
        <target state="translated"> パターン内</target>
        <note />
      </trans-unit>
      <trans-unit id="NONTERM.Category.Expr">
        <source> in expression</source>
        <target state="translated"> 式内</target>
        <note />
      </trans-unit>
      <trans-unit id="NONTERM.Category.Type">
        <source> in type</source>
        <target state="translated"> 型内</target>
        <note />
      </trans-unit>
      <trans-unit id="NONTERM.typeArgsActual">
        <source> in type arguments</source>
        <target state="translated"> 型引数内</target>
        <note />
      </trans-unit>
      <trans-unit id="FixKeyword">
        <source>keyword </source>
        <target state="translated">キーワード </target>
        <note />
      </trans-unit>
      <trans-unit id="FixSymbol">
        <source>symbol </source>
        <target state="translated">シンボル </target>
        <note />
      </trans-unit>
      <trans-unit id="FixReplace">
        <source> (due to indentation-aware syntax)</source>
        <target state="translated"> (インデント対応構文のため)</target>
        <note />
      </trans-unit>
      <trans-unit id="TokenName1">
        <source>. Expected {0} or other token.</source>
        <target state="translated">。{0} または他のトークンを指定してください。</target>
        <note />
      </trans-unit>
      <trans-unit id="TokenName1TokenName2">
        <source>. Expected {0}, {1} or other token.</source>
        <target state="translated">。{0}、{1}、または他のトークンを指定してください。</target>
        <note />
      </trans-unit>
      <trans-unit id="TokenName1TokenName2TokenName3">
        <source>. Expected {0}, {1}, {2} or other token.</source>
        <target state="translated">。{0}、{1}、{2}、または他のトークンを指定してください。</target>
        <note />
      </trans-unit>
      <trans-unit id="RuntimeCoercionSourceSealed1">
        <source>The type '{0}' cannot be used as the source of a type test or runtime coercion</source>
        <target state="translated">型 '{0}' は型テストまたはランタイム型変換のソースとして使用できません</target>
        <note />
      </trans-unit>
      <trans-unit id="RuntimeCoercionSourceSealed2">
        <source>The type '{0}' does not have any proper subtypes and cannot be used as the source of a type test or runtime coercion.</source>
        <target state="translated">型 '{0}' には適切なサブタイプがないため、型テストまたはランタイム型変換のソースとして使用できません。</target>
        <note />
      </trans-unit>
      <trans-unit id="CoercionTargetSealed">
        <source>The type '{0}' does not have any proper subtypes and need not be used as the target of a static coercion</source>
        <target state="translated">型 '{0}' には適切なサブタイプが含まれないため、この型は必ずしも静的型変換のターゲットとして使用されません</target>
        <note />
      </trans-unit>
      <trans-unit id="UpcastUnnecessary">
        <source>This upcast is unnecessary - the types are identical</source>
        <target state="translated">この upcast は不要です。型は同一です。</target>
        <note />
      </trans-unit>
      <trans-unit id="TypeTestUnnecessary">
        <source>This type test or downcast will always hold</source>
        <target state="translated">この型テストまたはダウンキャストは常に維持されます</target>
        <note />
      </trans-unit>
      <trans-unit id="OverrideDoesntOverride1">
        <source>The member '{0}' does not have the correct type to override any given virtual method</source>
        <target state="translated">メンバー '{0}' には、指定した仮想メソッドをオーバーライドする正しい型がありません</target>
        <note />
      </trans-unit>
      <trans-unit id="OverrideDoesntOverride2">
        <source>The member '{0}' does not have the correct type to override the corresponding abstract method.</source>
        <target state="translated">メンバー '{0}' には、対応する抽象メソッドをオーバーライドする正しい型がありません</target>
        <note />
      </trans-unit>
      <trans-unit id="OverrideDoesntOverride3">
        <source> The required signature is '{0}'.</source>
        <target state="translated"> 必要なシグネチャは '{0}' です。</target>
        <note />
      </trans-unit>
      <trans-unit id="OverrideDoesntOverride4">
        <source>The member '{0}' is specialized with 'unit' but 'unit' can't be used as return type of an abstract method parameterized on return type.</source>
        <target state="translated">メンバー '{0}' は 'unit' で特定されますが、'unit' は、戻り値の型に関してパラメーター化された抽象メソッドの戻り値の型としては使用できません。</target>
        <note />
      </trans-unit>
      <trans-unit id="UnionCaseWrongArguments">
        <source>This constructor is applied to {0} argument(s) but expects {1}</source>
        <target state="translated">このコンストラクターには {0} 個の引数が適用されていますが、必要なのは {1} 個です</target>
        <note />
      </trans-unit>
      <trans-unit id="UnionPatternsBindDifferentNames">
        <source>The two sides of this 'or' pattern bind different sets of variables</source>
        <target state="translated">この 'or' パターンの両側は、異なる変数セットをバインドしています</target>
        <note />
      </trans-unit>
      <trans-unit id="ValueNotContained">
        <source>Module '{0}' contains\n    {1}    \nbut its signature specifies\n    {2}    \n{3}.</source>
        <target state="translated">モジュール '{0}' には\n    {1}    \nが含まれますが、シグネチャには\n    {2}    \nを指定しています。{3}。</target>
        <note />
      </trans-unit>
      <trans-unit id="RequiredButNotSpecified">
        <source>Module '{0}' requires a {1} '{2}'</source>
        <target state="translated">モジュール '{0}' には {1} '{2}' が必要です</target>
        <note />
      </trans-unit>
      <trans-unit id="UseOfAddressOfOperator">
        <source>The use of native pointers may result in unverifiable .NET IL code</source>
        <target state="translated">ネイティブ ポインターを使用すると、.NET IL コードを検証できなくなる可能性があります</target>
        <note />
      </trans-unit>
      <trans-unit id="DefensiveCopyWarning">
        <source>{0}</source>
        <target state="translated">{0}</target>
        <note />
      </trans-unit>
      <trans-unit id="DeprecatedThreadStaticBindingWarning">
        <source>Thread static and context static 'let' bindings are deprecated. Instead use a declaration of the form 'static val mutable &lt;ident&gt; : &lt;type&gt;' in a class. Add the 'DefaultValue' attribute to this declaration to indicate that the value is initialized to the default value on each new thread.</source>
        <target state="translated">Thread 静的および context 静的 'let' バインディングは使用されなくなりました。代わりに、クラスで 'static val mutable &lt;ident&gt; : &lt;type&gt;' という形式の宣言を使用します。新しいスレッドごとに値を既定値に初期化することを示すには、この宣言に 'DefaultValue' 属性を追加します。</target>
        <note />
      </trans-unit>
      <trans-unit id="FunctionValueUnexpected">
        <source>This expression is a function value, i.e. is missing arguments. Its type is {0}.</source>
        <target state="translated">この式は関数値です (つまり、引数が足りません)。型は {0} です。</target>
        <note />
      </trans-unit>
      <trans-unit id="UnitTypeExpected">
        <source>The result of this expression has type '{0}' and is implicitly ignored. Consider using 'ignore' to discard this value explicitly, e.g. 'expr |&gt; ignore', or 'let' to bind the result to a name, e.g. 'let result = expr'.</source>
        <target state="translated">この式の結果の型は '{0}' で、暗黙的に無視されます。'ignore' を使用してこの値を明示的に破棄してください (例: 'expr |&gt; ignore')。または 'let' を使用して結果を名前にバインドします (例: 'let result = expr')。</target>
        <note />
      </trans-unit>
      <trans-unit id="UnitTypeExpectedWithEquality">
        <source>The result of this equality expression has type '{0}' and is implicitly discarded. Consider using 'let' to bind the result to a name, e.g. 'let result = expression'.</source>
        <target state="translated">この等式の結果は型 '{0}' を持ち、暗黙的に破棄されます。'let' を使用して結果を名前にバインドすることを検討してください。例: 'let result = expression'。</target>
        <note />
      </trans-unit>
      <trans-unit id="UnitTypeExpectedWithPossiblePropertySetter">
        <source>The result of this equality expression has type '{0}' and is implicitly discarded. Consider using 'let' to bind the result to a name, e.g. 'let result = expression'. If you intended to set a value to a property, then use the '&lt;-' operator e.g. '{1}.{2} &lt;- expression'.</source>
        <target state="translated">この等式の結果の種類は '{0}' で、暗黙的に破棄されます。'let' を使用して結果を名前にバインドすることを検討してください。たとえば、'let result = expression' などとします。値をプロパティに設定する場合には、'&lt;-' 演算子を使用して '{1}.{2} &lt;- expression' などとします。</target>
        <note />
      </trans-unit>
      <trans-unit id="UnitTypeExpectedWithPossibleAssignment">
        <source>The result of this equality expression has type '{0}' and is implicitly discarded. Consider using 'let' to bind the result to a name, e.g. 'let result = expression'. If you intended to mutate a value, then mark the value 'mutable' and use the '&lt;-' operator e.g. '{1} &lt;- expression'.</source>
        <target state="translated">この等式の結果の型は '{0}' で、暗黙的に破棄されます。'let' を使用して結果に名前をバインドすることを検討してください。たとえば、'let result = expression' などとします。値を意図的に変更する場合には、値に 'mutable' というマークを付け、'&lt;-' 演算子を使用して '{1} &lt;- expression' などとします。</target>
        <note />
      </trans-unit>
      <trans-unit id="UnitTypeExpectedWithPossibleAssignmentToMutable">
        <source>The result of this equality expression has type '{0}' and is implicitly discarded. Consider using 'let' to bind the result to a name, e.g. 'let result = expression'. If you intended to mutate a value, then use the '&lt;-' operator e.g. '{1} &lt;- expression'.</source>
        <target state="translated">この等式の結果の型は '{0}' で、暗黙的に破棄されます。'let' を使用して結果を名前にバインドすることを検討してください。たとえば、'let result = expression' などとします。意図的に値を変更する場合、'&lt;-' 演算子を '{1} &lt;- expression' などと使用します。</target>
        <note />
      </trans-unit>
      <trans-unit id="RecursiveUseCheckedAtRuntime">
        <source>This recursive use will be checked for initialization-soundness at runtime. This warning is usually harmless, and may be suppressed by using '#nowarn "21"' or '--nowarn:21'.</source>
        <target state="translated">この再帰的な用法は、実行時に初期化の正常性がチェックされます。通常、この警告は害がないため、'#nowarn "21"' または '--nowarn:21' を使用して抑制することができます。</target>
        <note />
      </trans-unit>
      <trans-unit id="LetRecUnsound1">
        <source>The value '{0}' will be evaluated as part of its own definition</source>
        <target state="translated">値 '{0}' はその定義の一部として評価されます</target>
        <note />
      </trans-unit>
      <trans-unit id="LetRecUnsound2">
        <source>This value will be eventually evaluated as part of its own definition. You may need to make the value lazy or a function. Value '{0}'{1}.</source>
        <target state="translated">最終的に、この値はその定義の一部として評価されます。必要に応じて、値を 'lazy' にするか、関数にしてください。値 '{0}'{1}。</target>
        <note />
      </trans-unit>
      <trans-unit id="LetRecUnsoundInner">
        <source> will evaluate '{0}'</source>
        <target state="translated"> は '{0}' を評価します</target>
        <note />
      </trans-unit>
      <trans-unit id="LetRecEvaluatedOutOfOrder">
        <source>Bindings may be executed out-of-order because of this forward reference.</source>
        <target state="translated">この前方参照があるため、束縛が順序どおりに実行されない可能性があります。</target>
        <note />
      </trans-unit>
      <trans-unit id="LetRecCheckedAtRuntime">
        <source>This and other recursive references to the object(s) being defined will be checked for initialization-soundness at runtime through the use of a delayed reference. This is because you are defining one or more recursive objects, rather than recursive functions. This warning may be suppressed by using '#nowarn "40"' or '--nowarn:40'.</source>
        <target state="translated">定義されるオブジェクトに対するこの再帰参照および他の再帰参照は、遅延参照を使用して、実行時に初期化の正常性がチェックされます。これは、再帰関数ではなく、1 つまたは複数の再帰オブジェクトを定義しているためです。この警告を抑制するには、'#nowarn "40"' または '--nowarn:40' を使用してください。</target>
        <note />
      </trans-unit>
      <trans-unit id="SelfRefObjCtor1">
        <source>Recursive references to the object being defined will be checked for initialization soundness at runtime through the use of a delayed reference. Consider placing self-references in members or within a trailing expression of the form '&lt;ctor-expr&gt; then &lt;expr&gt;'.</source>
        <target state="translated">定義しているオブジェクトへの再帰的参照は、遅延参照を使用して実行時に初期化の正常性がチェックされます。メンバー内、または '&lt;ctor-expr&gt; then &lt;expr&gt;' の後続の式内に自己参照を配置してください。</target>
        <note />
      </trans-unit>
      <trans-unit id="SelfRefObjCtor2">
        <source>Recursive references to the object being defined will be checked for initialization soundness at runtime through the use of a delayed reference. Consider placing self-references within 'do' statements after the last 'let' binding in the construction sequence.</source>
        <target state="translated">定義されるオブジェクトに対する再帰参照は、遅延参照を使用して、実行時に初期化の正常性がチェックされます。構築シーケンスの最後の 'let' 束縛の後にある 'do' ステートメント内に、自己参照を配置してください。</target>
        <note />
      </trans-unit>
      <trans-unit id="VirtualAugmentationOnNullValuedType">
        <source>The containing type can use 'null' as a representation value for its nullary union case. Invoking an abstract or virtual member or an interface implementation on a null value will lead to an exception. If necessary add a dummy data value to the nullary constructor to avoid 'null' being used as a representation for this type.</source>
        <target state="translated">含まれる型は、引数がない共用体ケースの表現値として 'null' を使用できます。null 値で抽象メンバー、仮想メンバー、またはインターフェイスの実装を呼び出すと、例外が発生します。必要に応じて、引数がないコンストラクターにダミーのデータ値を追加して、この型の表現として 'null' が使用されないようにしてください。</target>
        <note />
      </trans-unit>
      <trans-unit id="NonVirtualAugmentationOnNullValuedType">
        <source>The containing type can use 'null' as a representation value for its nullary union case. This member will be compiled as a static member.</source>
        <target state="translated">含まれる型は、引数がない共用体ケースの表現値として 'null' を使用できます。このメンバーは静的メンバーとしてコンパイルされます。</target>
        <note />
      </trans-unit>
      <trans-unit id="NonUniqueInferredAbstractSlot1">
        <source>The member '{0}' doesn't correspond to a unique abstract slot based on name and argument count alone</source>
        <target state="translated">名前と引数の数だけに基づいて、メンバー '{0}' を一意の抽象スロットに対応付けることができません</target>
        <note />
      </trans-unit>
      <trans-unit id="NonUniqueInferredAbstractSlot2">
        <source>. Multiple implemented interfaces have a member with this name and argument count</source>
        <target state="translated">。実装された複数のインターフェイスに、この名前と引数の数を持つメンバーがあります</target>
        <note />
      </trans-unit>
      <trans-unit id="NonUniqueInferredAbstractSlot3">
        <source>. Consider implementing interfaces '{0}' and '{1}' explicitly.</source>
        <target state="translated">。インターフェイス '{0}' と '{1}' を明示的に実装してください。</target>
        <note />
      </trans-unit>
      <trans-unit id="NonUniqueInferredAbstractSlot4">
        <source>. Additional type annotations may be required to indicate the relevant override. This warning can be disabled using '#nowarn "70"' or '--nowarn:70'.</source>
        <target state="translated">。場合によっては、関連するオーバーライドを示すために追加の型の参照が必要です。この警告を無効にするには、'#nowarn "70"' または '--nowarn:70' を使用してください。</target>
        <note />
      </trans-unit>
      <trans-unit id="Failure1">
        <source>parse error</source>
        <target state="translated">解析エラー</target>
        <note />
      </trans-unit>
      <trans-unit id="Failure2">
        <source>parse error: unexpected end of file</source>
        <target state="translated">解析エラー: 予期しないファイルの終わりです</target>
        <note />
      </trans-unit>
      <trans-unit id="Failure3">
        <source>{0}</source>
        <target state="translated">{0}</target>
        <note />
      </trans-unit>
      <trans-unit id="Failure4">
        <source>internal error: {0}</source>
        <target state="translated">内部エラー: {0}</target>
        <note />
      </trans-unit>
      <trans-unit id="FullAbstraction">
        <source>{0}</source>
        <target state="translated">{0}</target>
        <note />
      </trans-unit>
      <trans-unit id="MatchIncomplete1">
        <source>Incomplete pattern matches on this expression.</source>
        <target state="translated">この式のパターン マッチが不完全です</target>
        <note />
      </trans-unit>
      <trans-unit id="MatchIncomplete2">
        <source> For example, the value '{0}' may indicate a case not covered by the pattern(s).</source>
        <target state="translated"> たとえば、値 '{0}' はパターンに含まれないケースを示す可能性があります。</target>
        <note />
      </trans-unit>
      <trans-unit id="MatchIncomplete3">
        <source> For example, the value '{0}' may indicate a case not covered by the pattern(s). However, a pattern rule with a 'when' clause might successfully match this value.</source>
        <target state="translated"> たとえば、値 '{0}' はパターンに含まれないケースを示す可能性があります。ただし、'when' 句を含むパターン規則であれば、この値に一致する場合もあります。</target>
        <note />
      </trans-unit>
      <trans-unit id="MatchIncomplete4">
        <source> Unmatched elements will be ignored.</source>
        <target state="translated"> 一致しない要素は無視されます。</target>
        <note />
      </trans-unit>
      <trans-unit id="EnumMatchIncomplete1">
        <source>Enums may take values outside known cases.</source>
        <target state="translated">列挙型は既知のケースの外の値を使用する可能性があります。</target>
        <note />
      </trans-unit>
      <trans-unit id="RuleNeverMatched">
        <source>This rule will never be matched</source>
        <target state="translated">この規則には一致しません</target>
        <note />
      </trans-unit>
      <trans-unit id="ValNotMutable">
        <source>This value is not mutable. Consider using the mutable keyword, e.g. 'let mutable {0} = expression'.</source>
        <target state="translated">この値は変更可能ではありません。変更可能なキーワードを使用することを検討してください。例: 'let mutable {0} = expression'。</target>
        <note />
      </trans-unit>
      <trans-unit id="ValNotLocal">
        <source>This value is not local</source>
        <target state="translated">この値はローカルではありません</target>
        <note />
      </trans-unit>
      <trans-unit id="Obsolete1">
        <source>This construct is deprecated</source>
        <target state="translated">このコンストラクトは使用されなくなりました</target>
        <note />
      </trans-unit>
      <trans-unit id="Obsolete2">
        <source>. {0}</source>
        <target state="translated">。{0}</target>
        <note />
      </trans-unit>
      <trans-unit id="Experimental">
        <source>{0}. This warning can be disabled using '--nowarn:57' or '#nowarn "57"'.</source>
        <target state="translated">{0}。この警告を無効にするには、'--nowarn:57' または '#nowarn "57"' を使用します。</target>
        <note />
      </trans-unit>
      <trans-unit id="PossibleUnverifiableCode">
        <source>Uses of this construct may result in the generation of unverifiable .NET IL code. This warning can be disabled using '--nowarn:9' or '#nowarn "9"'.</source>
        <target state="translated">このコンストラクトを使用すると、検証できない .NET IL コードが生成される可能性があります。この警告を無効にするには、'--nowarn:9' または '#nowarn "9"' を使用してください。</target>
        <note />
      </trans-unit>
      <trans-unit id="Deprecated">
        <source>This construct is deprecated: {0}</source>
        <target state="translated">このコンストラクトは使用されなくなりました: {0}</target>
        <note />
      </trans-unit>
      <trans-unit id="LibraryUseOnly">
        <source>This construct is deprecated: it is only for use in the F# library</source>
        <target state="translated">このコンストラクトは使用されなくなりました。これは F# ライブラリでのみ使用されます。</target>
        <note />
      </trans-unit>
      <trans-unit id="MissingFields">
        <source>The following fields require values: {0}</source>
        <target state="translated">次のフィールドには値が必要です: {0}</target>
        <note />
      </trans-unit>
      <trans-unit id="ValueRestriction1">
        <source>Value restriction. The value '{0}' has generic type\n    {1}    \nEither make the arguments to '{2}' explicit or, if you do not intend for it to be generic, add a type annotation.</source>
        <target state="translated">値の制限。値 '{0}' は次のジェネリック型です。\n    {1}    \n明示的に引数を '{2}' にするか、ジェネリックにする意図がない場合は型の注釈を追加してください。</target>
        <note />
      </trans-unit>
      <trans-unit id="ValueRestriction2">
        <source>Value restriction. The value '{0}' has generic type\n    {1}    \nEither make '{2}' into a function with explicit arguments or, if you do not intend for it to be generic, add a type annotation.</source>
        <target state="translated">値の制限。値 '{0}' は次のジェネリック型です。\n    {1}    \n明示的な引数を使用して '{2}' を関数にするか、ジェネリックにする意図がない場合は型の注釈を追加してください。</target>
        <note />
      </trans-unit>
      <trans-unit id="ValueRestriction3">
        <source>Value restriction. This member has been inferred to have generic type\n    {0}    \nConstructors and property getters/setters cannot be more generic than the enclosing type.  Add a type annotation to indicate the exact types involved.</source>
        <target state="translated">値の制限。このメンバーは次のジェネリック型を持つと推論されました。\n    {0}    \nコンストラクターとプロパティのゲッター/セッターは、それを囲む型よりも総称性を高くすることができません。関係する正確な型を示すために、型の注釈を追加してください。</target>
        <note />
      </trans-unit>
      <trans-unit id="ValueRestriction4">
        <source>Value restriction. The value '{0}' has been inferred to have generic type\n    {1}    \nEither make the arguments to '{2}' explicit or, if you do not intend for it to be generic, add a type annotation.</source>
        <target state="translated">値の制限。値 '{0}' は次のジェネリック型を持つと推論されました。\n    {1}    \n明示的に引数を '{2}' にするか、ジェネリックにする意図がない場合は型の注釈を追加してください。</target>
        <note />
      </trans-unit>
      <trans-unit id="ValueRestriction5">
        <source>Value restriction. The value '{0}' has been inferred to have generic type\n    {1}    \nEither define '{2}' as a simple data term, make it a function with explicit arguments or, if you do not intend for it to be generic, add a type annotation.</source>
        <target state="translated">値の制限。値 '{0}' は次のジェネリック型を持つと推論されました。\n    {1}    \n単純なデータ用語として '{2}' を定義するか、明示的な引数を使用して関数にするか、ジェネリックにする意図がない場合は型の注釈を追加してください。</target>
        <note />
      </trans-unit>
      <trans-unit id="RecoverableParseError">
        <source>syntax error</source>
        <target state="translated">構文エラーです</target>
        <note />
      </trans-unit>
      <trans-unit id="ReservedKeyword">
        <source>{0}</source>
        <target state="translated">{0}</target>
        <note />
      </trans-unit>
      <trans-unit id="IndentationProblem">
        <source>{0}</source>
        <target state="translated">{0}</target>
        <note />
      </trans-unit>
      <trans-unit id="OverrideInIntrinsicAugmentation">
        <source>Override implementations in augmentations are now deprecated. Override implementations should be given as part of the initial declaration of a type.</source>
        <target state="translated">拡張内のオーバーライドの実装は使用されなくなりました。オーバーライドの実装は、型の最初の宣言の一部として指定してください。</target>
        <note />
      </trans-unit>
      <trans-unit id="OverrideInExtrinsicAugmentation">
        <source>Override implementations should be given as part of the initial declaration of a type.</source>
        <target state="translated">オーバーライドの実装は、型の最初の宣言の一部として指定してください。</target>
        <note />
      </trans-unit>
      <trans-unit id="IntfImplInIntrinsicAugmentation">
        <source>Interface implementations should normally be given on the initial declaration of a type. Interface implementations in augmentations may lead to accessing static bindings before they are initialized, though only if the interface implementation is invoked during initialization of the static data, and in turn access the static data. You may remove this warning using #nowarn "69" if you have checked this is not the case.</source>
        <target state="translated">インターフェイスの実装には、通常、最初に型を指定する必要があります。拡張のインターフェイス実装は、初期化前に静的バインディングにアクセスする可能性があります。ただし、静的データの初期化中にインターフェイスの実装が呼び出され、静的データにアクセスする場合のみです。この警告は、#nowarn "69" を使用して削除できます。この点をすでにチェックしている場合は該当しません。</target>
        <note />
      </trans-unit>
      <trans-unit id="IntfImplInExtrinsicAugmentation">
        <source>Interface implementations should be given on the initial declaration of a type.</source>
        <target state="translated">インターフェイスの実装は、型の最初の宣言で指定してください。</target>
        <note />
      </trans-unit>
      <trans-unit id="UnresolvedReferenceNoRange">
        <source>A required assembly reference is missing. You must add a reference to assembly '{0}'.</source>
        <target state="translated">必要なアセンブリ参照が見つかりません。アセンブリ '{0}' に参照を追加してください。</target>
        <note />
      </trans-unit>
      <trans-unit id="UnresolvedPathReferenceNoRange">
        <source>The type referenced through '{0}' is defined in an assembly that is not referenced. You must add a reference to assembly '{1}'.</source>
        <target state="translated">{0}' によって参照される型が、参照されていないアセンブリで定義されています。アセンブリ '{1}' への参照を追加してください。</target>
        <note />
      </trans-unit>
      <trans-unit id="HashIncludeNotAllowedInNonScript">
        <source>#I directives may only occur in F# script files (extensions .fsx or .fsscript). Either move this code to a script file, add a '-I' compiler option for this reference or delimit the directive with delimit it with '#if INTERACTIVE'/'#endif'.</source>
        <target state="translated">#I ディレクティブを使用できるのは F# スクリプト ファイル (拡張子は .fsx または .fsscript) のみです。このコードをスクリプト ファイルに移動するか、この参照に '-I' コンパイラー オプションを追加するか、ディレクティブを '#if INTERACTIVE'/'#endif' で区切ってください。</target>
        <note />
      </trans-unit>
      <trans-unit id="HashReferenceNotAllowedInNonScript">
        <source>#r directives may only occur in F# script files (extensions .fsx or .fsscript). Either move this code to a script file or replace this reference with the '-r' compiler option. If this directive is being executed as user input, you may delimit it with '#if INTERACTIVE'/'#endif'.</source>
        <target state="translated">#r ディレクティブは F# スクリプト ファイル (拡張子は .fsx または .fsscript) 内でのみ使用できます。このコードをスクリプト ファイルに移動するか、この参照を '-r' コンパイラ オプションに置き換えてください。このディレクティブがユーザー入力として実行されている場合は、'#if INTERACTIVE'/'#endif' でディレクティブを区切ることができます。</target>
        <note />
      </trans-unit>
      <trans-unit id="HashDirectiveNotAllowedInNonScript">
        <source>This directive may only be used in F# script files (extensions .fsx or .fsscript). Either remove the directive, move this code to a script file or delimit the directive with '#if INTERACTIVE'/'#endif'.</source>
        <target state="translated">このディレクティブを使用できるのは F# スクリプト ファイル (拡張子は .fsx または .fsscript) のみです。ディレクティブを削除するか、このコードをスクリプト ファイルに移動するか、ディレクティブを '#if INTERACTIVE'/'#endif' で区切ってください。</target>
        <note />
      </trans-unit>
      <trans-unit id="FileNameNotResolved">
        <source>Unable to find the file '{0}' in any of\n {1}</source>
        <target state="translated">次の中からファイル '{0}' が見つかりませんでした\n {1}</target>
        <note />
      </trans-unit>
      <trans-unit id="AssemblyNotResolved">
        <source>Assembly reference '{0}' was not found or is invalid</source>
        <target state="translated">アセンブリ参照 '{0}' が見つからないか、無効です</target>
        <note />
      </trans-unit>
      <trans-unit id="HashLoadedSourceHasIssues1">
        <source>One or more warnings in loaded file.\n</source>
        <target state="translated">読み込まれたファイルに 1 つまたは複数の警告があります。\n</target>
        <note />
      </trans-unit>
      <trans-unit id="HashLoadedSourceHasIssues2">
        <source>One or more errors in loaded file.\n</source>
        <target state="translated">読み込まれたファイルに 1 つまたは複数のエラーがあります。\n</target>
        <note />
      </trans-unit>
      <trans-unit id="HashLoadedScriptConsideredSource">
        <source>Loaded files may only be F# source files (extension .fs). This F# script file (.fsx or .fsscript) will be treated as an F# source file</source>
        <target state="translated">読み込むことができるファイルは F# ソース ファイル (拡張子は .fs) のみです。この F# スクリプト ファイル (.fsx または .fsscript) は F# ソース ファイルとして扱われます。</target>
        <note />
      </trans-unit>
      <trans-unit id="InvalidInternalsVisibleToAssemblyName1">
        <source>Invalid assembly name '{0}' from InternalsVisibleTo attribute in {1}</source>
        <target state="translated">{1} の InternalsVisibleTo 属性のアセンブリ名 '{0}' が無効です</target>
        <note />
      </trans-unit>
      <trans-unit id="InvalidInternalsVisibleToAssemblyName2">
        <source>Invalid assembly name '{0}' from InternalsVisibleTo attribute (assembly filename not available)</source>
        <target state="translated">InternalsVisibleTo 属性のアセンブリ名 '{0}' が無効です (アセンブリ ファイル名が使用できません)</target>
        <note />
      </trans-unit>
      <trans-unit id="LoadedSourceNotFoundIgnoring">
        <source>Could not load file '{0}' because it does not exist or is inaccessible</source>
        <target state="translated">ファイル '{0}' が存在しないか、アクセスできないため、ファイルを読み込むことができません</target>
        <note />
      </trans-unit>
      <trans-unit id="MSBuildReferenceResolutionError">
        <source>{0} (Code={1})</source>
        <target state="translated">{0} (コード={1})</target>
        <note />
      </trans-unit>
      <trans-unit id="TargetInvocationExceptionWrapper">
        <source>internal error: {0}</source>
        <target state="translated">内部エラー: {0}</target>
        <note />
      </trans-unit>
      <trans-unit id="Parser.TOKEN.LBRACE.BAR">
        <source>symbol '{|'</source>
        <target state="translated">シンボル '{|'</target>
        <note />
      </trans-unit>
      <trans-unit id="Parser.TOKEN.BAR.RBRACE">
        <source>symbol '|}'</source>
        <target state="translated">シンボル '|}'</target>
        <note />
      </trans-unit>
      <trans-unit id="Parser.TOKEN.AND.BANG">
        <source>keyword 'and!'</source>
        <target state="translated">キーワード 'and!'</target>
        <note />
      </trans-unit>
    </body>
  </file>
</xliff><|MERGE_RESOLUTION|>--- conflicted
+++ resolved
@@ -2,30 +2,9 @@
 <xliff xmlns="urn:oasis:names:tc:xliff:document:1.2" xmlns:xsi="http://www.w3.org/2001/XMLSchema-instance" version="1.2" xsi:schemaLocation="urn:oasis:names:tc:xliff:document:1.2 xliff-core-1.2-transitional.xsd">
   <file datatype="xml" source-language="en" target-language="ja" original="../FSStrings.resx">
     <body>
-<<<<<<< HEAD
-      <trans-unit id="ConstraintSolverNullnessWarning">
-        <source>Nullness warning: {0}.</source>
-        <target state="new">Nullness warning: {0}.</target>
-        <note />
-      </trans-unit>
-      <trans-unit id="ConstraintSolverNullnessWarningEquivWithTypes">
-        <source>Nullness warning: The types '{0}' and '{1}' do not have equivalent nullability.</source>
-        <target state="new">Nullness warning: The types '{0}' and '{1}' do not have equivalent nullability.</target>
-        <note />
-      </trans-unit>
-      <trans-unit id="ConstraintSolverNullnessWarningWithType">
-        <source>Nullness warning: The type '{0}' does not support 'null'.</source>
-        <target state="new">Nullness warning: The type '{0}' does not support 'null'.</target>
-        <note />
-      </trans-unit>
-      <trans-unit id="ConstraintSolverNullnessWarningWithTypes">
-        <source>Nullness warning: The types '{0}' and '{1}' do not have compatible nullability.</source>
-        <target state="new">Nullness warning: The types '{0}' and '{1}' do not have compatible nullability.</target>
-=======
       <trans-unit id="ArgumentsInSigAndImplMismatch">
         <source>The argument names in the signature '{0}' and implementation '{1}' do not match. The argument name from the signature file will be used. This may cause problems when debugging or profiling.</source>
         <target state="translated">シグネチャ '{0}' と実装 '{1}' の引数の名前が一致しません。シグネチャ ファイルの引数の名前が使用されます。デバッグまたはプロファイルするときに問題が生じる原因となる可能性があります。</target>
->>>>>>> 1c761ea2
         <note />
       </trans-unit>
       <trans-unit id="ErrorFromAddingTypeEquationTuples">
@@ -43,11 +22,6 @@
         <target state="translated">小文字で区別される和集合のケースは、RequireQualifiedAccess 属性を使用する場合にのみ許可されます</target>
         <note />
       </trans-unit>
-<<<<<<< HEAD
-      <trans-unit id="Parser.TOKEN.BAR_JUST_BEFORE_NULL">
-        <source>symbol '|' (directly before 'null')</source>
-        <target state="new">symbol '|' (directly before 'null')</target>
-=======
       <trans-unit id="OverrideShouldBeInstance">
         <source> Non-static member is expected.</source>
         <target state="new"> Non-static member is expected.</target>
@@ -56,7 +30,6 @@
       <trans-unit id="OverrideShouldBeStatic">
         <source> Static member is expected.</source>
         <target state="new"> Static member is expected.</target>
->>>>>>> 1c761ea2
         <note />
       </trans-unit>
       <trans-unit id="Parser.TOKEN.DOT.DOT.HAT">
