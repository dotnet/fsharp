﻿<?xml version="1.0" encoding="utf-8"?>
<xliff xmlns="urn:oasis:names:tc:xliff:document:1.2" xmlns:xsi="http://www.w3.org/2001/XMLSchema-instance" version="1.2" xsi:schemaLocation="urn:oasis:names:tc:xliff:document:1.2 xliff-core-1.2-transitional.xsd">
  <file datatype="xml" source-language="en" target-language="ko" original="../FSStrings.resx">
    <body>
<<<<<<< HEAD
      <trans-unit id="ConstraintSolverNullnessWarning">
        <source>Nullness warning: {0}.</source>
        <target state="new">Nullness warning: {0}.</target>
        <note />
      </trans-unit>
      <trans-unit id="ConstraintSolverNullnessWarningEquivWithTypes">
        <source>Nullness warning: The types '{0}' and '{1}' do not have equivalent nullability.</source>
        <target state="new">Nullness warning: The types '{0}' and '{1}' do not have equivalent nullability.</target>
        <note />
      </trans-unit>
      <trans-unit id="ConstraintSolverNullnessWarningWithType">
        <source>Nullness warning: The type '{0}' does not support 'null'.</source>
        <target state="new">Nullness warning: The type '{0}' does not support 'null'.</target>
        <note />
      </trans-unit>
      <trans-unit id="ConstraintSolverNullnessWarningWithTypes">
        <source>Nullness warning: The types '{0}' and '{1}' do not have compatible nullability.</source>
        <target state="new">Nullness warning: The types '{0}' and '{1}' do not have compatible nullability.</target>
=======
      <trans-unit id="ArgumentsInSigAndImplMismatch">
        <source>The argument names in the signature '{0}' and implementation '{1}' do not match. The argument name from the signature file will be used. This may cause problems when debugging or profiling.</source>
        <target state="translated">시그니처 '{0}'과(와) 구현 '{1}'의 인수 이름이 일치하지 않습니다. 시그니처 파일의 인수 이름이 사용됩니다. 이로 인해 디버깅 또는 프로파일링 시 문제가 발생할 수 있습니다.</target>
>>>>>>> 1c761ea2
        <note />
      </trans-unit>
      <trans-unit id="ErrorFromAddingTypeEquationTuples">
        <source>Type mismatch. Expecting a tuple of length {0} of type\n    {1}    \nbut given a tuple of length {2} of type\n    {3}    {4}\n</source>
        <target state="translated">유형 불일치. 형식이 \n    {1}이고 길이가 {0}인 튜플이 필요합니다.    \n그러나 형식이 \n    {3}이고 길이가 {2}인 튜플이 제공되었습니다.{4}\n</target>
        <note />
      </trans-unit>
      <trans-unit id="HashLoadedSourceHasIssues0">
        <source>One or more informational messages in loaded file.\n</source>
        <target state="translated">로드된 파일에 하나 이상의 정보 메시지가 있습니다.\n</target>
        <note />
      </trans-unit>
      <trans-unit id="NotUpperCaseConstructorWithoutRQA">
        <source>Lowercase discriminated union cases are only allowed when using RequireQualifiedAccess attribute</source>
        <target state="translated">소문자로 구분된 공용 구조체 케이스는 RequireQualifiedAccess 특성을 사용하는 경우에만 허용됩니다.</target>
        <note />
      </trans-unit>
<<<<<<< HEAD
      <trans-unit id="Parser.TOKEN.BAR_JUST_BEFORE_NULL">
        <source>symbol '|' (directly before 'null')</source>
        <target state="new">symbol '|' (directly before 'null')</target>
=======
      <trans-unit id="OverrideShouldBeInstance">
        <source> Non-static member is expected.</source>
        <target state="new"> Non-static member is expected.</target>
        <note />
      </trans-unit>
      <trans-unit id="OverrideShouldBeStatic">
        <source> Static member is expected.</source>
        <target state="new"> Static member is expected.</target>
>>>>>>> 1c761ea2
        <note />
      </trans-unit>
      <trans-unit id="Parser.TOKEN.DOT.DOT.HAT">
        <source>symbol '..^'</source>
        <target state="translated">기호 '..^'</target>
        <note />
      </trans-unit>
      <trans-unit id="Parser.TOKEN.INTERP.STRING.BEGIN.END">
        <source>interpolated string</source>
        <target state="translated">보간 문자열</target>
        <note />
      </trans-unit>
      <trans-unit id="Parser.TOKEN.INTERP.STRING.BEGIN.PART">
        <source>interpolated string (first part)</source>
        <target state="translated">보간 문자열(첫 번째 부분)</target>
        <note />
      </trans-unit>
      <trans-unit id="Parser.TOKEN.INTERP.STRING.END">
        <source>interpolated string (final part)</source>
        <target state="translated">보간 문자열(마지막 부분)</target>
        <note />
      </trans-unit>
      <trans-unit id="Parser.TOKEN.INTERP.STRING.PART">
        <source>interpolated string (part)</source>
        <target state="translated">보간 문자열(부분)</target>
        <note />
      </trans-unit>
      <trans-unit id="Parser.TOKEN.WHILE.BANG">
        <source>keyword 'while!'</source>
        <target state="translated">'while!' 키워드</target>
        <note />
      </trans-unit>
      <trans-unit id="SeeAlso">
        <source>. See also {0}.</source>
        <target state="translated">{0}도 참조하세요.</target>
        <note />
      </trans-unit>
      <trans-unit id="ConstraintSolverTupleDiffLengths">
        <source>The tuples have differing lengths of {0} and {1}</source>
        <target state="translated">튜플의 길이가 {0}과(와) {1}(으)로 서로 다릅니다.</target>
        <note />
      </trans-unit>
      <trans-unit id="ConstraintSolverInfiniteTypes">
        <source>The types '{0}' and '{1}' cannot be unified.</source>
        <target state="translated">형식 '{0}' 및 '{1}'을(를) 통합할 수 없습니다.</target>
        <note />
      </trans-unit>
      <trans-unit id="ConstraintSolverMissingConstraint">
        <source>A type parameter is missing a constraint '{0}'</source>
        <target state="translated">형식 매개 변수에 제약 조건 '{0}'이(가) 없습니다.</target>
        <note />
      </trans-unit>
      <trans-unit id="ConstraintSolverTypesNotInEqualityRelation1">
        <source>The unit of measure '{0}' does not match the unit of measure '{1}'</source>
        <target state="translated">측정 단위 '{0}'이(가) 측정 단위 '{1}'과(와) 일치하지 않습니다.</target>
        <note />
      </trans-unit>
      <trans-unit id="ConstraintSolverTypesNotInEqualityRelation2">
        <source>The type '{0}' does not match the type '{1}'</source>
        <target state="translated">{0}' 형식이 '{1}' 형식과 일치하지 않습니다.</target>
        <note />
      </trans-unit>
      <trans-unit id="ConstraintSolverTypesNotInSubsumptionRelation">
        <source>The type '{0}' is not compatible with the type '{1}'{2}</source>
        <target state="translated">{0}' 형식이 '{1}'{2} 형식과 호환되지 않습니다.</target>
        <note />
      </trans-unit>
      <trans-unit id="ErrorFromAddingTypeEquation1">
        <source>This expression was expected to have type\n    '{1}'    \nbut here has type\n    '{0}'    {2}</source>
        <target state="translated">이 식에는\n    '{1}' 형식이 필요하지만    \n여기에서는\n    '{0}' 형식이 지정되었습니다.    {2}</target>
        <note />
      </trans-unit>
      <trans-unit id="ErrorFromAddingTypeEquation2">
        <source>Type mismatch. Expecting a\n    '{0}'    \nbut given a\n    '{1}'    {2}\n</source>
        <target state="translated">형식이 일치하지 않습니다.\n    '{0}'이(가)    \n필요하지만\n    '{1}'이(가) 지정되었습니다.    {2}\n</target>
        <note />
      </trans-unit>
      <trans-unit id="ErrorFromApplyingDefault1">
        <source>Type constraint mismatch when applying the default type '{0}' for a type inference variable. </source>
        <target state="translated">형식 유추 변수의 기본 형식 '{0}'을(를) 적용할 때 형식 제약 조건이 일치하지 않았습니다. </target>
        <note />
      </trans-unit>
      <trans-unit id="ErrorFromApplyingDefault2">
        <source> Consider adding further type constraints</source>
        <target state="translated"> 형식 제약 조건을 더 추가하세요.</target>
        <note />
      </trans-unit>
      <trans-unit id="ErrorsFromAddingSubsumptionConstraint">
        <source>Type constraint mismatch. The type \n    '{0}'    \nis not compatible with type\n    '{1}'    {2}\n</source>
        <target state="translated">형식 제약 조건이 일치하지 않습니다. \n    '{0}'    \n형식이\n    '{1}' 형식과 호환되지 않습니다.    {2}\n</target>
        <note />
      </trans-unit>
      <trans-unit id="UpperCaseIdentifierInPattern">
        <source>Uppercase variable identifiers should not generally be used in patterns, and may indicate a missing open declaration or a misspelt pattern name.</source>
        <target state="translated">일반적으로 대문자 변수 식별자는 패턴에 사용하지 말아야 합니다. 이러한 식별자는 열려 있는 선언이 없거나 철자가 잘못된 패턴 이름을 나타낼 수 있습니다.</target>
        <note />
      </trans-unit>
      <trans-unit id="NotUpperCaseConstructor">
        <source>Discriminated union cases and exception labels must be uppercase identifiers</source>
        <target state="translated">구분된 공용 구조체 케이스 및 예외 레이블은 대문자로 된 식별자여야 합니다.</target>
        <note />
      </trans-unit>
      <trans-unit id="FunctionExpected">
        <source>This function takes too many arguments, or is used in a context where a function is not expected</source>
        <target state="translated">이 함수는 너무 많은 인수를 사용하거나 함수가 필요하지 않은 컨텍스트에서 사용되었습니다.</target>
        <note />
      </trans-unit>
      <trans-unit id="BakedInMemberConstraintName">
        <source>Member constraints with the name '{0}' are given special status by the F# compiler as certain .NET types are implicitly augmented with this member. This may result in runtime failures if you attempt to invoke the member constraint from your own code.</source>
        <target state="translated">이름이 '{0}'인 멤버 제약 조건에는 F# 컴파일러에 의해 특수한 상태가 지정됩니다(특정 .NET 형식은 이 멤버를 사용하여 암시적으로 확대될 수 있음). 이로 인해 사용자 코드로부터 멤버 제약 조건을 호출할 경우 런타임 오류가 발생할 수 있습니다.</target>
        <note />
      </trans-unit>
      <trans-unit id="BadEventTransformation">
        <source>A definition to be compiled as a .NET event does not have the expected form. Only property members can be compiled as .NET events.</source>
        <target state="translated">.NET 이벤트로 컴파일될 정의의 형식이 필요한 형식이 아닙니다. 속성 멤버만 .NET 이벤트로 컴파일될 수 있습니다.</target>
        <note />
      </trans-unit>
      <trans-unit id="ParameterlessStructCtor">
        <source>Implicit object constructors for structs must take at least one argument</source>
        <target state="translated">구조체에 대한 암시적 개체 생성자는 하나 이상의 인수를 사용해야 합니다.</target>
        <note />
      </trans-unit>
      <trans-unit id="InterfaceNotRevealed">
        <source>The type implements the interface '{0}' but this is not revealed by the signature. You should list the interface in the signature, as the interface will be discoverable via dynamic type casts and/or reflection.</source>
        <target state="translated">형식이 '{0}' 인터페이스를 구현하지만 이 사실이 시그니처에 의해 표시되지 않습니다. 시그니처에 인터페이스를 나열해야 합니다. 이렇게 하면 동적 형식 캐스팅 및/또는 리플렉션을 통해 인터페이스를 검색할 수 있게 됩니다.</target>
        <note />
      </trans-unit>
      <trans-unit id="TyconBadArgs">
        <source>The type '{0}' expects {1} type argument(s) but is given {2}</source>
        <target state="translated">{0}' 형식에 {1}개의 형식 인수가 필요한데 {2}개를 받았습니다.</target>
        <note />
      </trans-unit>
      <trans-unit id="IndeterminateType">
        <source>Lookup on object of indeterminate type based on information prior to this program point. A type annotation may be needed prior to this program point to constrain the type of the object. This may allow the lookup to be resolved.</source>
        <target state="translated">이 프로그램 지점 전의 정보를 기반으로 하는 확인할 수 없는 형식의 개체를 대상으로 조회를 수행합니다. 개체의 형식을 제한하기 위해 이 프로그램 지점 전에 형식 주석이 필요할 수 있습니다. 이를 통해 조회가 확인될 수도 있습니다.</target>
        <note />
      </trans-unit>
      <trans-unit id="NameClash1">
        <source>Duplicate definition of {0} '{1}'</source>
        <target state="translated">{0} '{1}'의 정의가 중복되었습니다.</target>
        <note />
      </trans-unit>
      <trans-unit id="NameClash2">
        <source>The {0} '{1}' can not be defined because the name '{2}' clashes with the {3} '{4}' in this type or module</source>
        <target state="translated">이름 '{2}'이(가) 이 형식 또는 모듈의 {3} '{4}'과(와) 충돌하므로 {0} '{1}'을(를) 정의할 수 없습니다.</target>
        <note />
      </trans-unit>
      <trans-unit id="Duplicate1">
        <source>Two members called '{0}' have the same signature</source>
        <target state="translated">'{0}'(이)라는 두 멤버의 시그니처가 같습니다.</target>
        <note />
      </trans-unit>
      <trans-unit id="Duplicate2">
        <source>Duplicate definition of {0} '{1}'</source>
        <target state="translated">{0} '{1}'의 정의가 중복되었습니다.</target>
        <note />
      </trans-unit>
      <trans-unit id="UndefinedName2">
        <source> A construct with this name was found in FSharp.PowerPack.dll, which contains some modules and types that were implicitly referenced in some previous versions of F#. You may need to add an explicit reference to this DLL in order to compile this code.</source>
        <target state="translated"> 이 이름의 구문을 FSharp.PowerPack.dll에서 찾았습니다. 이 DLL에는 일부 이전 버전의 F#에서 암시적으로 참조된 모듈 및 형식이 일부 포함되어 있습니다. 이 코드를 컴파일하려면 이 DLL에 대한 명시적 참조를 추가해야 할 수 있습니다.</target>
        <note />
      </trans-unit>
      <trans-unit id="FieldNotMutable">
        <source>This field is not mutable</source>
        <target state="translated">이 필드는 변경할 수 없습니다.</target>
        <note />
      </trans-unit>
      <trans-unit id="FieldsFromDifferentTypes">
        <source>The fields '{0}' and '{1}' are from different types</source>
        <target state="translated">{0}' 필드와 '{1}' 필드의 소스 형식이 서로 다릅니다.</target>
        <note />
      </trans-unit>
      <trans-unit id="VarBoundTwice">
        <source>'{0}' is bound twice in this pattern</source>
        <target state="translated">'{0}'은(는) 이 패턴에서 두 번 바인딩되었습니다.</target>
        <note />
      </trans-unit>
      <trans-unit id="Recursion">
        <source>A use of the function '{0}' does not match a type inferred elsewhere. The inferred type of the function is\n    {1}.    \nThe type of the function required at this point of use is\n    {2}    {3}\nThis error may be due to limitations associated with generic recursion within a 'let rec' collection or within a group of classes. Consider giving a full type signature for the targets of recursive calls including type annotations for both argument and return types.</source>
        <target state="translated">{0}' 함수의 사용이 다른 위치에서 유추된 형식과 일치하지 않습니다. 함수의 유추 형식은\n    {1}입니다.    \n여기서 필요한 함수의 형식은\n    {2}입니다.    {3}\n이 오류는 'let rec' 컬렉션 또는 클래스 그룹 내에서 제네릭 재귀와 관련된 제한으로 인해 발생할 수 있습니다. 인수 및 반환 형식 모두에 대한 형식 주석을 비롯하여 재귀적 호출의 대상에 전체 형식 시그니처를 지정하세요.</target>
        <note />
      </trans-unit>
      <trans-unit id="InvalidRuntimeCoercion">
        <source>Invalid runtime coercion or type test from type {0} to {1}\n{2}</source>
        <target state="translated">런타임 강제 변환 또는 형식 테스트(소스: {0} 형식, 대상: {1} 형식)가 잘못되었습니다.\n{2}</target>
        <note />
      </trans-unit>
      <trans-unit id="IndeterminateRuntimeCoercion">
        <source>This runtime coercion or type test from type\n    {0}    \n to \n    {1}    \ninvolves an indeterminate type based on information prior to this program point. Runtime type tests are not allowed on some types. Further type annotations are needed.</source>
        <target state="translated">이 런타임 강제 변환 또는 형식 테스트(소스:\n    {0} 형식,    \n대상: \n    {1} 형식)를    \n수행하려면 이 프로그램 지점 전의 정보를 기반으로 하는 확인할 수 없는 형식이 필요합니다. 일부 형식의 경우 런타임 형식 테스트가 허용되지 않습니다. 형식 주석이 더 필요합니다.</target>
        <note />
      </trans-unit>
      <trans-unit id="IndeterminateStaticCoercion">
        <source>The static coercion from type\n    {0}    \nto \n    {1}    \n involves an indeterminate type based on information prior to this program point. Static coercions are not allowed on some types. Further type annotations are needed.</source>
        <target state="translated">정적 강제 변환(소스:\n    {0} 형식,    \n대상: \n    {1} 형식)을    \n수행하려면 이 프로그램 지점 전의 정보를 기반으로 하는 확인할 수 없는 형식이 필요합니다. 일부 형식의 경우 정적 강제 변환이 허용되지 않습니다. 형식 주석이 더 필요합니다.</target>
        <note />
      </trans-unit>
      <trans-unit id="StaticCoercionShouldUseBox">
        <source>A coercion from the value type \n    {0}    \nto the type \n    {1}    \nwill involve boxing. Consider using 'box' instead</source>
        <target state="translated">값 형식 \n    {0}을(를)    \n{1} 형식으로 \n    강제 변환하려면    \nboxing이 필요합니다. 대신 'box'를 사용하세요.</target>
        <note />
      </trans-unit>
      <trans-unit id="TypeIsImplicitlyAbstract">
        <source>This type is 'abstract' since some abstract members have not been given an implementation. If this is intentional then add the '[&lt;AbstractClass&gt;]' attribute to your type.</source>
        <target state="translated">일부 추상 멤버에 구현이 지정되지 않았으므로 이 형식은 'abstract'입니다. 의도적으로 구현을 지정하지 않은 경우에는 형식에 '[&lt;AbstractClass&gt;]' 특성을 추가하세요.</target>
        <note />
      </trans-unit>
      <trans-unit id="NonRigidTypar1">
        <source>This construct causes code to be less generic than indicated by its type annotations. The type variable implied by the use of a '#', '_' or other type annotation at or near '{0}' has been constrained to be type '{1}'.</source>
        <target state="translated">이 구문을 사용하면 코드가 해당 형식 주석에 표시된 것보다 일반적이지 않게 됩니다. '{0}' 또는 이 근처에서 '#', '_' 또는 기타 형식 주석을 사용하여 암시된 형식 변수가 '{1}' 형식으로 제한되었습니다.</target>
        <note />
      </trans-unit>
      <trans-unit id="NonRigidTypar2">
        <source>This construct causes code to be less generic than indicated by the type annotations. The unit-of-measure variable '{0} has been constrained to be measure '{1}'.</source>
        <target state="translated">이 구문을 사용하면 코드가 해당 형식 주석에 표시된 것보다 일반적이지 않게 됩니다. 측정 단위 변수 '{0}'은(는) 측정값 '{1}'(으)로 제한되었습니다.</target>
        <note />
      </trans-unit>
      <trans-unit id="NonRigidTypar3">
        <source>This construct causes code to be less generic than indicated by the type annotations. The type variable '{0} has been constrained to be type '{1}'.</source>
        <target state="translated">이 구문을 사용하면 코드가 해당 형식 주석에 표시된 것보다 일반적이지 않게 됩니다. 형식 변수 '{0}'은(는) '{1}' 형식으로 제한되었습니다.</target>
        <note />
      </trans-unit>
      <trans-unit id="Parser.TOKEN.IDENT">
        <source>identifier</source>
        <target state="translated">식별자</target>
        <note />
      </trans-unit>
      <trans-unit id="Parser.TOKEN.INT">
        <source>integer literal</source>
        <target state="translated">정수 리터럴</target>
        <note />
      </trans-unit>
      <trans-unit id="Parser.TOKEN.FLOAT">
        <source>floating point literal</source>
        <target state="translated">부동 소수점 리터럴</target>
        <note />
      </trans-unit>
      <trans-unit id="Parser.TOKEN.DECIMAL">
        <source>decimal literal</source>
        <target state="translated">10진 리터럴</target>
        <note />
      </trans-unit>
      <trans-unit id="Parser.TOKEN.CHAR">
        <source>character literal</source>
        <target state="translated">문자 리터럴</target>
        <note />
      </trans-unit>
      <trans-unit id="Parser.TOKEN.BASE">
        <source>keyword 'base'</source>
        <target state="translated">'base' 키워드</target>
        <note />
      </trans-unit>
      <trans-unit id="Parser.TOKEN.LPAREN.STAR.RPAREN">
        <source>symbol '(*)'</source>
        <target state="translated">'(*)' 기호</target>
        <note />
      </trans-unit>
      <trans-unit id="Parser.TOKEN.DOLLAR">
        <source>symbol '$'</source>
        <target state="translated">'$' 기호</target>
        <note />
      </trans-unit>
      <trans-unit id="Parser.TOKEN.INFIX.STAR.STAR.OP">
        <source>infix operator</source>
        <target state="translated">중위 연산자</target>
        <note />
      </trans-unit>
      <trans-unit id="Parser.TOKEN.INFIX.COMPARE.OP">
        <source>infix operator</source>
        <target state="translated">중위 연산자</target>
        <note />
      </trans-unit>
      <trans-unit id="Parser.TOKEN.COLON.GREATER">
        <source>symbol ':&gt;'</source>
        <target state="translated">기호 ':&gt;'</target>
        <note />
      </trans-unit>
      <trans-unit id="Parser.TOKEN.COLON.COLON">
        <source>symbol '::'</source>
        <target state="translated">'::' 기호</target>
        <note />
      </trans-unit>
      <trans-unit id="Parser.TOKEN.PERCENT.OP">
        <source>symbol '{0}</source>
        <target state="translated">'{0}' 기호</target>
        <note />
      </trans-unit>
      <trans-unit id="Parser.TOKEN.INFIX.AT.HAT.OP">
        <source>infix operator</source>
        <target state="translated">중위 연산자</target>
        <note />
      </trans-unit>
      <trans-unit id="Parser.TOKEN.INFIX.BAR.OP">
        <source>infix operator</source>
        <target state="translated">중위 연산자</target>
        <note />
      </trans-unit>
      <trans-unit id="Parser.TOKEN.PLUS.MINUS.OP">
        <source>infix operator</source>
        <target state="translated">중위 연산자</target>
        <note />
      </trans-unit>
      <trans-unit id="Parser.TOKEN.PREFIX.OP">
        <source>prefix operator</source>
        <target state="translated">전위 연산자</target>
        <note />
      </trans-unit>
      <trans-unit id="Parser.TOKEN.COLON.QMARK.GREATER">
        <source>symbol ':?&gt;'</source>
        <target state="translated">기호 ':?&gt;'</target>
        <note />
      </trans-unit>
      <trans-unit id="Parser.TOKEN.INFIX.STAR.DIV.MOD.OP">
        <source>infix operator</source>
        <target state="translated">중위 연산자</target>
        <note />
      </trans-unit>
      <trans-unit id="Parser.TOKEN.INFIX.AMP.OP">
        <source>infix operator</source>
        <target state="translated">중위 연산자</target>
        <note />
      </trans-unit>
      <trans-unit id="Parser.TOKEN.AMP">
        <source>symbol '&amp;'</source>
        <target state="translated">기호 '&amp;'</target>
        <note />
      </trans-unit>
      <trans-unit id="Parser.TOKEN.AMP.AMP">
        <source>symbol '&amp;&amp;'</source>
        <target state="translated">기호 '&amp;&amp;'</target>
        <note />
      </trans-unit>
      <trans-unit id="Parser.TOKEN.BAR.BAR">
        <source>symbol '||'</source>
        <target state="translated">'||' 기호</target>
        <note />
      </trans-unit>
      <trans-unit id="Parser.TOKEN.LESS">
        <source>symbol '&lt;'</source>
        <target state="translated">기호 '&lt;'</target>
        <note />
      </trans-unit>
      <trans-unit id="Parser.TOKEN.GREATER">
        <source>symbol '&gt;'</source>
        <target state="translated">기호 '&gt;'</target>
        <note />
      </trans-unit>
      <trans-unit id="Parser.TOKEN.QMARK">
        <source>symbol '?'</source>
        <target state="translated">'?' 기호</target>
        <note />
      </trans-unit>
      <trans-unit id="Parser.TOKEN.QMARK.QMARK">
        <source>symbol '??'</source>
        <target state="translated">'??' 기호</target>
        <note />
      </trans-unit>
      <trans-unit id="Parser.TOKEN.COLON.QMARK">
        <source>symbol ':?'</source>
        <target state="translated">':?' 기호</target>
        <note />
      </trans-unit>
      <trans-unit id="Parser.TOKEN.INT32.DOT.DOT">
        <source>integer..</source>
        <target state="translated">정수..</target>
        <note />
      </trans-unit>
      <trans-unit id="Parser.TOKEN.DOT.DOT">
        <source>symbol '..'</source>
        <target state="translated">'..' 기호</target>
        <note />
      </trans-unit>
      <trans-unit id="Parser.TOKEN.QUOTE">
        <source>quote symbol</source>
        <target state="translated">인용 기호</target>
        <note />
      </trans-unit>
      <trans-unit id="Parser.TOKEN.STAR">
        <source>symbol '*'</source>
        <target state="translated">'*' 기호</target>
        <note />
      </trans-unit>
      <trans-unit id="Parser.TOKEN.HIGH.PRECEDENCE.TYAPP">
        <source>type application </source>
        <target state="translated">형식 적용</target>
        <note />
      </trans-unit>
      <trans-unit id="Parser.TOKEN.COLON">
        <source>symbol ':'</source>
        <target state="translated">':' 기호</target>
        <note />
      </trans-unit>
      <trans-unit id="Parser.TOKEN.COLON.EQUALS">
        <source>symbol ':='</source>
        <target state="translated">':=' 기호</target>
        <note />
      </trans-unit>
      <trans-unit id="Parser.TOKEN.LARROW">
        <source>symbol '&lt;-'</source>
        <target state="translated">기호 '&lt;-'</target>
        <note />
      </trans-unit>
      <trans-unit id="Parser.TOKEN.EQUALS">
        <source>symbol '='</source>
        <target state="translated">'=' 기호</target>
        <note />
      </trans-unit>
      <trans-unit id="Parser.TOKEN.GREATER.BAR.RBRACK">
        <source>symbol '&gt;|]'</source>
        <target state="translated">기호 '&gt;|]'</target>
        <note />
      </trans-unit>
      <trans-unit id="Parser.TOKEN.MINUS">
        <source>symbol '-'</source>
        <target state="translated">'-' 기호</target>
        <note />
      </trans-unit>
      <trans-unit id="Parser.TOKEN.ADJACENT.PREFIX.OP">
        <source>prefix operator</source>
        <target state="translated">전위 연산자</target>
        <note />
      </trans-unit>
      <trans-unit id="Parser.TOKEN.FUNKY.OPERATOR.NAME">
        <source>operator name</source>
        <target state="translated">연산자 이름</target>
        <note />
      </trans-unit>
      <trans-unit id="Parser.TOKEN.COMMA">
        <source>symbol ','</source>
        <target state="translated">',' 기호</target>
        <note />
      </trans-unit>
      <trans-unit id="Parser.TOKEN.DOT">
        <source>symbol '.'</source>
        <target state="translated">'.' 기호</target>
        <note />
      </trans-unit>
      <trans-unit id="Parser.TOKEN.BAR">
        <source>symbol '|'</source>
        <target state="translated">'|' 기호</target>
        <note />
      </trans-unit>
      <trans-unit id="Parser.TOKEN.HASH">
        <source>symbol #</source>
        <target state="translated"># 기호</target>
        <note />
      </trans-unit>
      <trans-unit id="Parser.TOKEN.UNDERSCORE">
        <source>symbol '_'</source>
        <target state="translated">'_' 기호</target>
        <note />
      </trans-unit>
      <trans-unit id="Parser.TOKEN.SEMICOLON">
        <source>symbol ';'</source>
        <target state="translated">';' 기호</target>
        <note />
      </trans-unit>
      <trans-unit id="Parser.TOKEN.SEMICOLON.SEMICOLON">
        <source>symbol ';;'</source>
        <target state="translated">';;' 기호</target>
        <note />
      </trans-unit>
      <trans-unit id="Parser.TOKEN.LPAREN">
        <source>symbol '('</source>
        <target state="translated">'(' 기호</target>
        <note />
      </trans-unit>
      <trans-unit id="Parser.TOKEN.RPAREN">
        <source>symbol ')'</source>
        <target state="translated">')' 기호</target>
        <note />
      </trans-unit>
      <trans-unit id="Parser.TOKEN.SPLICE.SYMBOL">
        <source>symbol 'splice'</source>
        <target state="translated">'splice' 기호</target>
        <note />
      </trans-unit>
      <trans-unit id="Parser.TOKEN.LQUOTE">
        <source>start of quotation</source>
        <target state="translated">인용구의 시작</target>
        <note />
      </trans-unit>
      <trans-unit id="Parser.TOKEN.LBRACK">
        <source>symbol '['</source>
        <target state="translated">'[' 기호</target>
        <note />
      </trans-unit>
      <trans-unit id="Parser.TOKEN.LBRACK.BAR">
        <source>symbol '[|'</source>
        <target state="translated">'[|' 기호</target>
        <note />
      </trans-unit>
      <trans-unit id="Parser.TOKEN.LBRACK.LESS">
        <source>symbol '[&lt;'</source>
        <target state="translated">기호 '[&lt;'</target>
        <note />
      </trans-unit>
      <trans-unit id="Parser.TOKEN.LBRACE">
        <source>symbol '{'</source>
        <target state="translated">'{' 기호</target>
        <note />
      </trans-unit>
      <trans-unit id="Parser.TOKEN.LBRACE.LESS">
        <source>symbol '{&lt;'</source>
        <target state="translated">기호 '{&lt;'</target>
        <note />
      </trans-unit>
      <trans-unit id="Parser.TOKEN.BAR.RBRACK">
        <source>symbol '|]'</source>
        <target state="translated">'|]' 기호</target>
        <note />
      </trans-unit>
      <trans-unit id="Parser.TOKEN.GREATER.RBRACE">
        <source>symbol '&gt;}'</source>
        <target state="translated">기호 '&gt;}'</target>
        <note />
      </trans-unit>
      <trans-unit id="Parser.TOKEN.GREATER.RBRACK">
        <source>symbol '&gt;]'</source>
        <target state="translated">기호 '&gt;]'</target>
        <note />
      </trans-unit>
      <trans-unit id="Parser.TOKEN.RQUOTE">
        <source>end of quotation</source>
        <target state="translated">인용구의 끝</target>
        <note />
      </trans-unit>
      <trans-unit id="Parser.TOKEN.RBRACK">
        <source>symbol ']'</source>
        <target state="translated">']' 기호</target>
        <note />
      </trans-unit>
      <trans-unit id="Parser.TOKEN.RBRACE">
        <source>symbol '}'</source>
        <target state="translated">'}' 기호</target>
        <note />
      </trans-unit>
      <trans-unit id="Parser.TOKEN.PUBLIC">
        <source>keyword 'public'</source>
        <target state="translated">'public' 키워드</target>
        <note />
      </trans-unit>
      <trans-unit id="Parser.TOKEN.PRIVATE">
        <source>keyword 'private'</source>
        <target state="translated">'private' 키워드</target>
        <note />
      </trans-unit>
      <trans-unit id="Parser.TOKEN.INTERNAL">
        <source>keyword 'internal'</source>
        <target state="translated">'internal' 키워드</target>
        <note />
      </trans-unit>
      <trans-unit id="Parser.TOKEN.FIXED">
        <source>keyword 'fixed'</source>
        <target state="translated">키워드 '수정됨'</target>
        <note />
      </trans-unit>
      <trans-unit id="Parser.TOKEN.CONSTRAINT">
        <source>keyword 'constraint'</source>
        <target state="translated">'constraint' 키워드</target>
        <note />
      </trans-unit>
      <trans-unit id="Parser.TOKEN.INSTANCE">
        <source>keyword 'instance'</source>
        <target state="translated">'instance' 키워드</target>
        <note />
      </trans-unit>
      <trans-unit id="Parser.TOKEN.DELEGATE">
        <source>keyword 'delegate'</source>
        <target state="translated">'delegate' 키워드</target>
        <note />
      </trans-unit>
      <trans-unit id="Parser.TOKEN.INHERIT">
        <source>keyword 'inherit'</source>
        <target state="translated">'inherit' 키워드</target>
        <note />
      </trans-unit>
      <trans-unit id="Parser.TOKEN.CONSTRUCTOR">
        <source>keyword 'constructor'</source>
        <target state="translated">'constructor' 키워드</target>
        <note />
      </trans-unit>
      <trans-unit id="Parser.TOKEN.DEFAULT">
        <source>keyword 'default'</source>
        <target state="translated">'default' 키워드</target>
        <note />
      </trans-unit>
      <trans-unit id="Parser.TOKEN.OVERRIDE">
        <source>keyword 'override'</source>
        <target state="translated">'override' 키워드</target>
        <note />
      </trans-unit>
      <trans-unit id="Parser.TOKEN.ABSTRACT">
        <source>keyword 'abstract'</source>
        <target state="translated">'abstract' 키워드</target>
        <note />
      </trans-unit>
      <trans-unit id="Parser.TOKEN.CLASS">
        <source>keyword 'class'</source>
        <target state="translated">'class' 키워드</target>
        <note />
      </trans-unit>
      <trans-unit id="Parser.TOKEN.MEMBER">
        <source>keyword 'member'</source>
        <target state="translated">'member' 키워드</target>
        <note />
      </trans-unit>
      <trans-unit id="Parser.TOKEN.STATIC">
        <source>keyword 'static'</source>
        <target state="translated">'static' 키워드</target>
        <note />
      </trans-unit>
      <trans-unit id="Parser.TOKEN.NAMESPACE">
        <source>keyword 'namespace'</source>
        <target state="translated">'namespace' 키워드</target>
        <note />
      </trans-unit>
      <trans-unit id="Parser.TOKEN.OBLOCKBEGIN">
        <source>start of structured construct</source>
        <target state="translated">구조적 구문의 시작</target>
        <note />
      </trans-unit>
      <trans-unit id="Parser.TOKEN.OBLOCKEND">
        <source>incomplete structured construct at or before this point</source>
        <target state="translated">이 지점 또는 이 지점 전의 불완전한 구조적 구문</target>
        <note />
      </trans-unit>
      <trans-unit id="BlockEndSentence">
        <source>Incomplete structured construct at or before this point</source>
        <target state="translated">이 지점 또는 이 지점 전에서 구조적 구문이 완전하지 않습니다.</target>
        <note />
      </trans-unit>
      <trans-unit id="Parser.TOKEN.OTHEN">
        <source>keyword 'then'</source>
        <target state="translated">'then' 키워드</target>
        <note />
      </trans-unit>
      <trans-unit id="Parser.TOKEN.OELSE">
        <source>keyword 'else'</source>
        <target state="translated">'else' 키워드</target>
        <note />
      </trans-unit>
      <trans-unit id="Parser.TOKEN.OLET">
        <source>keyword 'let' or 'use'</source>
        <target state="translated">'let' 또는 'use' 키워드</target>
        <note />
      </trans-unit>
      <trans-unit id="Parser.TOKEN.BINDER">
        <source>binder keyword</source>
        <target state="translated">바인더 키워드</target>
        <note />
      </trans-unit>
      <trans-unit id="Parser.TOKEN.ODO">
        <source>keyword 'do'</source>
        <target state="translated">'do' 키워드</target>
        <note />
      </trans-unit>
      <trans-unit id="Parser.TOKEN.CONST">
        <source>keyword 'const'</source>
        <target state="translated">키워드 'const'</target>
        <note />
      </trans-unit>
      <trans-unit id="Parser.TOKEN.OWITH">
        <source>keyword 'with'</source>
        <target state="translated">'with' 키워드</target>
        <note />
      </trans-unit>
      <trans-unit id="Parser.TOKEN.OFUNCTION">
        <source>keyword 'function'</source>
        <target state="translated">'function' 키워드</target>
        <note />
      </trans-unit>
      <trans-unit id="Parser.TOKEN.OFUN">
        <source>keyword 'fun'</source>
        <target state="translated">'fun' 키워드</target>
        <note />
      </trans-unit>
      <trans-unit id="Parser.TOKEN.ORESET">
        <source>end of input</source>
        <target state="translated">입력의 끝</target>
        <note />
      </trans-unit>
      <trans-unit id="Parser.TOKEN.ODUMMY">
        <source>internal dummy token</source>
        <target state="translated">내부 더미 토큰</target>
        <note />
      </trans-unit>
      <trans-unit id="Parser.TOKEN.ODO.BANG">
        <source>keyword 'do!'</source>
        <target state="translated">'do!' 키워드</target>
        <note />
      </trans-unit>
      <trans-unit id="Parser.TOKEN.YIELD">
        <source>yield</source>
        <target state="translated">yield</target>
        <note />
      </trans-unit>
      <trans-unit id="Parser.TOKEN.YIELD.BANG">
        <source>yield!</source>
        <target state="translated">yield!</target>
        <note />
      </trans-unit>
      <trans-unit id="Parser.TOKEN.OINTERFACE.MEMBER">
        <source>keyword 'interface'</source>
        <target state="translated">'interface' 키워드</target>
        <note />
      </trans-unit>
      <trans-unit id="Parser.TOKEN.ELIF">
        <source>keyword 'elif'</source>
        <target state="translated">'elif' 키워드</target>
        <note />
      </trans-unit>
      <trans-unit id="Parser.TOKEN.RARROW">
        <source>symbol '-&gt;'</source>
        <target state="translated">기호 '-&gt;'</target>
        <note />
      </trans-unit>
      <trans-unit id="Parser.TOKEN.SIG">
        <source>keyword 'sig'</source>
        <target state="translated">'sig' 키워드</target>
        <note />
      </trans-unit>
      <trans-unit id="Parser.TOKEN.STRUCT">
        <source>keyword 'struct'</source>
        <target state="translated">'struct' 키워드</target>
        <note />
      </trans-unit>
      <trans-unit id="Parser.TOKEN.UPCAST">
        <source>keyword 'upcast'</source>
        <target state="translated">'upcast' 키워드</target>
        <note />
      </trans-unit>
      <trans-unit id="Parser.TOKEN.DOWNCAST">
        <source>keyword 'downcast'</source>
        <target state="translated">'downcast' 키워드</target>
        <note />
      </trans-unit>
      <trans-unit id="Parser.TOKEN.NULL">
        <source>keyword 'null'</source>
        <target state="translated">'null' 키워드</target>
        <note />
      </trans-unit>
      <trans-unit id="Parser.TOKEN.RESERVED">
        <source>reserved keyword</source>
        <target state="translated">예약된 키워드</target>
        <note />
      </trans-unit>
      <trans-unit id="Parser.TOKEN.MODULE">
        <source>keyword 'module'</source>
        <target state="translated">'module' 키워드</target>
        <note />
      </trans-unit>
      <trans-unit id="Parser.TOKEN.AND">
        <source>keyword 'and'</source>
        <target state="translated">'and' 키워드</target>
        <note />
      </trans-unit>
      <trans-unit id="Parser.TOKEN.AS">
        <source>keyword 'as'</source>
        <target state="translated">'as' 키워드</target>
        <note />
      </trans-unit>
      <trans-unit id="Parser.TOKEN.ASSERT">
        <source>keyword 'assert'</source>
        <target state="translated">'assert' 키워드</target>
        <note />
      </trans-unit>
      <trans-unit id="Parser.TOKEN.ASR">
        <source>keyword 'asr'</source>
        <target state="translated">'asr' 키워드</target>
        <note />
      </trans-unit>
      <trans-unit id="Parser.TOKEN.DOWNTO">
        <source>keyword 'downto'</source>
        <target state="translated">'downto' 키워드</target>
        <note />
      </trans-unit>
      <trans-unit id="Parser.TOKEN.EXCEPTION">
        <source>keyword 'exception'</source>
        <target state="translated">'exception' 키워드</target>
        <note />
      </trans-unit>
      <trans-unit id="Parser.TOKEN.FALSE">
        <source>keyword 'false'</source>
        <target state="translated">'false' 키워드</target>
        <note />
      </trans-unit>
      <trans-unit id="Parser.TOKEN.FOR">
        <source>keyword 'for'</source>
        <target state="translated">'for' 키워드</target>
        <note />
      </trans-unit>
      <trans-unit id="Parser.TOKEN.FUN">
        <source>keyword 'fun'</source>
        <target state="translated">'fun' 키워드</target>
        <note />
      </trans-unit>
      <trans-unit id="Parser.TOKEN.FUNCTION">
        <source>keyword 'function'</source>
        <target state="translated">'function' 키워드</target>
        <note />
      </trans-unit>
      <trans-unit id="Parser.TOKEN.FINALLY">
        <source>keyword 'finally'</source>
        <target state="translated">'finally' 키워드</target>
        <note />
      </trans-unit>
      <trans-unit id="Parser.TOKEN.LAZY">
        <source>keyword 'lazy'</source>
        <target state="translated">'lazy' 키워드</target>
        <note />
      </trans-unit>
      <trans-unit id="Parser.TOKEN.MATCH">
        <source>keyword 'match'</source>
        <target state="translated">'match' 키워드</target>
        <note />
      </trans-unit>
      <trans-unit id="Parser.TOKEN.MATCH.BANG">
        <source>keyword 'match!'</source>
        <target state="translated">'match!' 키워드</target>
        <note />
      </trans-unit>
      <trans-unit id="Parser.TOKEN.MUTABLE">
        <source>keyword 'mutable'</source>
        <target state="translated">'mutable' 키워드</target>
        <note />
      </trans-unit>
      <trans-unit id="Parser.TOKEN.NEW">
        <source>keyword 'new'</source>
        <target state="translated">'new' 키워드</target>
        <note />
      </trans-unit>
      <trans-unit id="Parser.TOKEN.OF">
        <source>keyword 'of'</source>
        <target state="translated">'of' 키워드</target>
        <note />
      </trans-unit>
      <trans-unit id="Parser.TOKEN.OPEN">
        <source>keyword 'open'</source>
        <target state="translated">'open' 키워드</target>
        <note />
      </trans-unit>
      <trans-unit id="Parser.TOKEN.OR">
        <source>keyword 'or'</source>
        <target state="translated">'or' 키워드</target>
        <note />
      </trans-unit>
      <trans-unit id="Parser.TOKEN.VOID">
        <source>keyword 'void'</source>
        <target state="translated">'void' 키워드</target>
        <note />
      </trans-unit>
      <trans-unit id="Parser.TOKEN.EXTERN">
        <source>keyword 'extern'</source>
        <target state="translated">'extern' 키워드</target>
        <note />
      </trans-unit>
      <trans-unit id="Parser.TOKEN.INTERFACE">
        <source>keyword 'interface'</source>
        <target state="translated">'interface' 키워드</target>
        <note />
      </trans-unit>
      <trans-unit id="Parser.TOKEN.REC">
        <source>keyword 'rec'</source>
        <target state="translated">'rec' 키워드</target>
        <note />
      </trans-unit>
      <trans-unit id="Parser.TOKEN.TO">
        <source>keyword 'to'</source>
        <target state="translated">'to' 키워드</target>
        <note />
      </trans-unit>
      <trans-unit id="Parser.TOKEN.TRUE">
        <source>keyword 'true'</source>
        <target state="translated">'true' 키워드</target>
        <note />
      </trans-unit>
      <trans-unit id="Parser.TOKEN.TRY">
        <source>keyword 'try'</source>
        <target state="translated">'try' 키워드</target>
        <note />
      </trans-unit>
      <trans-unit id="Parser.TOKEN.TYPE">
        <source>keyword 'type'</source>
        <target state="translated">'type' 키워드</target>
        <note />
      </trans-unit>
      <trans-unit id="Parser.TOKEN.VAL">
        <source>keyword 'val'</source>
        <target state="translated">'val' 키워드</target>
        <note />
      </trans-unit>
      <trans-unit id="Parser.TOKEN.INLINE">
        <source>keyword 'inline'</source>
        <target state="translated">'inline' 키워드</target>
        <note />
      </trans-unit>
      <trans-unit id="Parser.TOKEN.WHEN">
        <source>keyword 'when'</source>
        <target state="translated">'when' 키워드</target>
        <note />
      </trans-unit>
      <trans-unit id="Parser.TOKEN.WHILE">
        <source>keyword 'while'</source>
        <target state="translated">'while' 키워드</target>
        <note />
      </trans-unit>
      <trans-unit id="Parser.TOKEN.WITH">
        <source>keyword 'with'</source>
        <target state="translated">'with' 키워드</target>
        <note />
      </trans-unit>
      <trans-unit id="Parser.TOKEN.IF">
        <source>keyword 'if'</source>
        <target state="translated">'if' 키워드</target>
        <note />
      </trans-unit>
      <trans-unit id="Parser.TOKEN.DO">
        <source>keyword 'do'</source>
        <target state="translated">'do' 키워드</target>
        <note />
      </trans-unit>
      <trans-unit id="Parser.TOKEN.GLOBAL">
        <source>keyword 'global'</source>
        <target state="translated">'global' 키워드</target>
        <note />
      </trans-unit>
      <trans-unit id="Parser.TOKEN.DONE">
        <source>keyword 'done'</source>
        <target state="translated">'done' 키워드</target>
        <note />
      </trans-unit>
      <trans-unit id="Parser.TOKEN.IN">
        <source>keyword 'in'</source>
        <target state="translated">'in' 키워드</target>
        <note />
      </trans-unit>
      <trans-unit id="Parser.TOKEN.HIGH.PRECEDENCE.PAREN.APP">
        <source>symbol '('</source>
        <target state="translated">'(' 기호</target>
        <note />
      </trans-unit>
      <trans-unit id="Parser.TOKEN.HIGH.PRECEDENCE.BRACK.APP">
        <source>symbol'['</source>
        <target state="translated">'[' 기호</target>
        <note />
      </trans-unit>
      <trans-unit id="Parser.TOKEN.BEGIN">
        <source>keyword 'begin'</source>
        <target state="translated">'begin' 키워드</target>
        <note />
      </trans-unit>
      <trans-unit id="Parser.TOKEN.END">
        <source>keyword 'end'</source>
        <target state="translated">'end' 키워드</target>
        <note />
      </trans-unit>
      <trans-unit id="Parser.TOKEN.HASH.ENDIF">
        <source>directive</source>
        <target state="translated">지시문</target>
        <note />
      </trans-unit>
      <trans-unit id="Parser.TOKEN.INACTIVECODE">
        <source>inactive code</source>
        <target state="translated">비활성 코드</target>
        <note />
      </trans-unit>
      <trans-unit id="Parser.TOKEN.LEX.FAILURE">
        <source>lex failure</source>
        <target state="translated">lex 실패</target>
        <note />
      </trans-unit>
      <trans-unit id="Parser.TOKEN.WHITESPACE">
        <source>whitespace</source>
        <target state="translated">공백</target>
        <note />
      </trans-unit>
      <trans-unit id="Parser.TOKEN.COMMENT">
        <source>comment</source>
        <target state="translated">주석</target>
        <note />
      </trans-unit>
      <trans-unit id="Parser.TOKEN.LINE.COMMENT">
        <source>line comment</source>
        <target state="translated">줄 주석</target>
        <note />
      </trans-unit>
      <trans-unit id="Parser.TOKEN.STRING.TEXT">
        <source>string text</source>
        <target state="translated">문자열 텍스트</target>
        <note />
      </trans-unit>
      <trans-unit id="Parser.TOKEN.KEYWORD_STRING">
        <source>compiler generated literal</source>
        <target state="translated">컴파일러 생성 리터럴</target>
        <note />
      </trans-unit>
      <trans-unit id="Parser.TOKEN.BYTEARRAY">
        <source>byte array literal</source>
        <target state="translated">바이트 배열 리터럴</target>
        <note />
      </trans-unit>
      <trans-unit id="Parser.TOKEN.STRING">
        <source>string literal</source>
        <target state="translated">문자열 리터럴</target>
        <note />
      </trans-unit>
      <trans-unit id="Parser.TOKEN.EOF">
        <source>end of input</source>
        <target state="translated">입력의 끝</target>
        <note />
      </trans-unit>
      <trans-unit id="UnexpectedEndOfInput">
        <source>Unexpected end of input</source>
        <target state="translated">예기치 않은 입력의 끝입니다.</target>
        <note />
      </trans-unit>
      <trans-unit id="Unexpected">
        <source>Unexpected {0}</source>
        <target state="translated">예기치 않은 {0}입니다.</target>
        <note />
      </trans-unit>
      <trans-unit id="NONTERM.interaction">
        <source> in interaction</source>
        <target state="translated"> 상호 작용</target>
        <note />
      </trans-unit>
      <trans-unit id="NONTERM.hashDirective">
        <source> in directive</source>
        <target state="translated"> 지시문</target>
        <note />
      </trans-unit>
      <trans-unit id="NONTERM.fieldDecl">
        <source> in field declaration</source>
        <target state="translated"> 필드 선언</target>
        <note />
      </trans-unit>
      <trans-unit id="NONTERM.unionCaseRepr">
        <source> in discriminated union case declaration</source>
        <target state="translated"> 구분된 공용 구조체 케이스 선언</target>
        <note />
      </trans-unit>
      <trans-unit id="NONTERM.localBinding">
        <source> in binding</source>
        <target state="translated"> 바인딩</target>
        <note />
      </trans-unit>
      <trans-unit id="NONTERM.hardwhiteLetBindings">
        <source> in binding</source>
        <target state="translated"> 바인딩</target>
        <note />
      </trans-unit>
      <trans-unit id="NONTERM.classDefnMember">
        <source> in member definition</source>
        <target state="translated"> 멤버 정의</target>
        <note />
      </trans-unit>
      <trans-unit id="NONTERM.defnBindings">
        <source> in definitions</source>
        <target state="translated"> 정의</target>
        <note />
      </trans-unit>
      <trans-unit id="NONTERM.classMemberSpfn">
        <source> in member signature</source>
        <target state="translated"> 멤버 시그니처</target>
        <note />
      </trans-unit>
      <trans-unit id="NONTERM.valSpfn">
        <source> in value signature</source>
        <target state="translated"> 값 시그니처</target>
        <note />
      </trans-unit>
      <trans-unit id="NONTERM.tyconSpfn">
        <source> in type signature</source>
        <target state="translated"> 형식 시그니처</target>
        <note />
      </trans-unit>
      <trans-unit id="NONTERM.anonLambdaExpr">
        <source> in lambda expression</source>
        <target state="translated"> 람다 식</target>
        <note />
      </trans-unit>
      <trans-unit id="NONTERM.attrUnionCaseDecl">
        <source> in union case</source>
        <target state="translated"> 공용 구조체 케이스</target>
        <note />
      </trans-unit>
      <trans-unit id="NONTERM.cPrototype">
        <source> in extern declaration</source>
        <target state="translated"> extern 선언</target>
        <note />
      </trans-unit>
      <trans-unit id="NONTERM.objectImplementationMembers">
        <source> in object expression</source>
        <target state="translated"> 개체 식</target>
        <note />
      </trans-unit>
      <trans-unit id="NONTERM.ifExprCases">
        <source> in if/then/else expression</source>
        <target state="translated"> if/then/else 식</target>
        <note />
      </trans-unit>
      <trans-unit id="NONTERM.openDecl">
        <source> in open declaration</source>
        <target state="translated"> 열려 있는 선언</target>
        <note />
      </trans-unit>
      <trans-unit id="NONTERM.fileModuleSpec">
        <source> in module or namespace signature</source>
        <target state="translated"> 모듈 또는 네임스페이스 시그니처</target>
        <note />
      </trans-unit>
      <trans-unit id="NONTERM.patternClauses">
        <source> in pattern matching</source>
        <target state="translated"> 패턴 일치</target>
        <note />
      </trans-unit>
      <trans-unit id="NONTERM.beginEndExpr">
        <source> in begin/end expression</source>
        <target state="translated"> begin/end 식</target>
        <note />
      </trans-unit>
      <trans-unit id="NONTERM.recdExpr">
        <source> in record expression</source>
        <target state="translated"> 레코드 식</target>
        <note />
      </trans-unit>
      <trans-unit id="NONTERM.tyconDefn">
        <source> in type definition</source>
        <target state="translated"> 형식 정의</target>
        <note />
      </trans-unit>
      <trans-unit id="NONTERM.exconCore">
        <source> in exception definition</source>
        <target state="translated"> 예외 정의</target>
        <note />
      </trans-unit>
      <trans-unit id="NONTERM.typeNameInfo">
        <source> in type name</source>
        <target state="translated"> 형식 이름</target>
        <note />
      </trans-unit>
      <trans-unit id="NONTERM.attributeList">
        <source> in attribute list</source>
        <target state="translated"> 특성 목록</target>
        <note />
      </trans-unit>
      <trans-unit id="NONTERM.quoteExpr">
        <source> in quotation literal</source>
        <target state="translated"> 인용구 리터럴</target>
        <note />
      </trans-unit>
      <trans-unit id="NONTERM.typeConstraint">
        <source> in type constraint</source>
        <target state="translated"> 형식 제약 조건</target>
        <note />
      </trans-unit>
      <trans-unit id="NONTERM.Category.ImplementationFile">
        <source> in implementation file</source>
        <target state="translated"> 구현 파일</target>
        <note />
      </trans-unit>
      <trans-unit id="NONTERM.Category.Definition">
        <source> in definition</source>
        <target state="translated"> 정의</target>
        <note />
      </trans-unit>
      <trans-unit id="NONTERM.Category.SignatureFile">
        <source> in signature file</source>
        <target state="translated"> 시그니처 파일</target>
        <note />
      </trans-unit>
      <trans-unit id="NONTERM.Category.Pattern">
        <source> in pattern</source>
        <target state="translated"> 패턴</target>
        <note />
      </trans-unit>
      <trans-unit id="NONTERM.Category.Expr">
        <source> in expression</source>
        <target state="translated"> 식</target>
        <note />
      </trans-unit>
      <trans-unit id="NONTERM.Category.Type">
        <source> in type</source>
        <target state="translated"> 형식</target>
        <note />
      </trans-unit>
      <trans-unit id="NONTERM.typeArgsActual">
        <source> in type arguments</source>
        <target state="translated"> 형식 인수</target>
        <note />
      </trans-unit>
      <trans-unit id="FixKeyword">
        <source>keyword </source>
        <target state="translated">키워드 </target>
        <note />
      </trans-unit>
      <trans-unit id="FixSymbol">
        <source>symbol </source>
        <target state="translated">기호 </target>
        <note />
      </trans-unit>
      <trans-unit id="FixReplace">
        <source> (due to indentation-aware syntax)</source>
        <target state="translated"> (들여쓰기 인식 구문 때문)</target>
        <note />
      </trans-unit>
      <trans-unit id="TokenName1">
        <source>. Expected {0} or other token.</source>
        <target state="translated">{0} 또는 기타 토큰이 필요합니다.</target>
        <note />
      </trans-unit>
      <trans-unit id="TokenName1TokenName2">
        <source>. Expected {0}, {1} or other token.</source>
        <target state="translated">{0}, {1} 또는 기타 토큰이 필요합니다.</target>
        <note />
      </trans-unit>
      <trans-unit id="TokenName1TokenName2TokenName3">
        <source>. Expected {0}, {1}, {2} or other token.</source>
        <target state="translated">{0}, {1}, {2} 또는 기타 토큰이 필요합니다.</target>
        <note />
      </trans-unit>
      <trans-unit id="RuntimeCoercionSourceSealed1">
        <source>The type '{0}' cannot be used as the source of a type test or runtime coercion</source>
        <target state="translated">'{0}' 형식은 형식 테스트 또는 런타임 강제 변환의 소스로 사용할 수 없습니다.</target>
        <note />
      </trans-unit>
      <trans-unit id="RuntimeCoercionSourceSealed2">
        <source>The type '{0}' does not have any proper subtypes and cannot be used as the source of a type test or runtime coercion.</source>
        <target state="translated">'{0}' 형식에 적절한 하위 형식이 없으며 해당 형식을 형식 테스트 또는 런타임 강제 변환의 소스로 사용할 수 없습니다.</target>
        <note />
      </trans-unit>
      <trans-unit id="CoercionTargetSealed">
        <source>The type '{0}' does not have any proper subtypes and need not be used as the target of a static coercion</source>
        <target state="translated">'{0}' 형식에 적절한 하위 형식이 없으며 해당 형식을 정적 강제 변환의 대상으로 사용할 필요가 없습니다.</target>
        <note />
      </trans-unit>
      <trans-unit id="UpcastUnnecessary">
        <source>This upcast is unnecessary - the types are identical</source>
        <target state="translated">이 업캐스트는 불필요합니다. 형식이 동일합니다.</target>
        <note />
      </trans-unit>
      <trans-unit id="TypeTestUnnecessary">
        <source>This type test or downcast will always hold</source>
        <target state="translated">이 형식 테스트 또는 다운캐스트는 항상 보류됩니다.</target>
        <note />
      </trans-unit>
      <trans-unit id="OverrideDoesntOverride1">
        <source>The member '{0}' does not have the correct type to override any given virtual method</source>
        <target state="translated">'{0}' 멤버에 임의의 지정된 가상 메서드를 재정의하기 위한 올바른 형식이 없습니다.</target>
        <note />
      </trans-unit>
      <trans-unit id="OverrideDoesntOverride2">
        <source>The member '{0}' does not have the correct type to override the corresponding abstract method.</source>
        <target state="translated">'{0}' 멤버에 해당하는 추상 메서드를 재정의하기 위한 올바른 형식이 없습니다.</target>
        <note />
      </trans-unit>
      <trans-unit id="OverrideDoesntOverride3">
        <source> The required signature is '{0}'.</source>
        <target state="translated"> 필요한 시그니처는 '{0}'입니다.</target>
        <note />
      </trans-unit>
      <trans-unit id="OverrideDoesntOverride4">
        <source>The member '{0}' is specialized with 'unit' but 'unit' can't be used as return type of an abstract method parameterized on return type.</source>
        <target state="translated">'{0}' 멤버가 'unit'으로 특수화되었지만 'unit'은 반환 형식에 대한 매개 변수가 있는 추상 메서드의 반환 형식으로 사용될 수 없습니다.</target>
        <note />
      </trans-unit>
      <trans-unit id="UnionCaseWrongArguments">
        <source>This constructor is applied to {0} argument(s) but expects {1}</source>
        <target state="translated">이 생성자는 {0}개의 인수에 적용되었지만 {1}개를 필요로 합니다.</target>
        <note />
      </trans-unit>
      <trans-unit id="UnionPatternsBindDifferentNames">
        <source>The two sides of this 'or' pattern bind different sets of variables</source>
        <target state="translated">이 'or' 패턴의 양쪽이 서로 다른 변수 집합을 바인딩합니다.</target>
        <note />
      </trans-unit>
      <trans-unit id="ValueNotContained">
        <source>Module '{0}' contains\n    {1}    \nbut its signature specifies\n    {2}    \n{3}.</source>
        <target state="translated">{0}' 모듈에\n    {1}이(가) 포함되어 있지만    \n해당 시그니처는\n    {2}을(를) 지정합니다.    \n{3}.</target>
        <note />
      </trans-unit>
      <trans-unit id="RequiredButNotSpecified">
        <source>Module '{0}' requires a {1} '{2}'</source>
        <target state="translated">{0}' 모듈에는 {1} '{2}'이(가) 필요합니다.</target>
        <note />
      </trans-unit>
      <trans-unit id="UseOfAddressOfOperator">
        <source>The use of native pointers may result in unverifiable .NET IL code</source>
        <target state="translated">기본 포인터를 사용하면 확인할 수 없는 .NET IL 코드가 생성될 수 있습니다.</target>
        <note />
      </trans-unit>
      <trans-unit id="DefensiveCopyWarning">
        <source>{0}</source>
        <target state="translated">{0}</target>
        <note />
      </trans-unit>
      <trans-unit id="DeprecatedThreadStaticBindingWarning">
        <source>Thread static and context static 'let' bindings are deprecated. Instead use a declaration of the form 'static val mutable &lt;ident&gt; : &lt;type&gt;' in a class. Add the 'DefaultValue' attribute to this declaration to indicate that the value is initialized to the default value on each new thread.</source>
        <target state="translated">Thread 정적 및 Context 정적 'let' 바인딩은 사용되지 않습니다. 대신 클래스에 'static val mutable &lt;ident&gt; : &lt;type&gt;' 형식의 선언을 사용하세요. 값이 각 새 스레드에서 기본값으로 초기화됨을 나타내려면 'DefaultValue' 특성을 추가하세요.</target>
        <note />
      </trans-unit>
      <trans-unit id="FunctionValueUnexpected">
        <source>This expression is a function value, i.e. is missing arguments. Its type is {0}.</source>
        <target state="translated">이 식은 함수 값입니다. 즉, 인수가 없습니다. 해당 형식은 {0}입니다.</target>
        <note />
      </trans-unit>
      <trans-unit id="UnitTypeExpected">
        <source>The result of this expression has type '{0}' and is implicitly ignored. Consider using 'ignore' to discard this value explicitly, e.g. 'expr |&gt; ignore', or 'let' to bind the result to a name, e.g. 'let result = expr'.</source>
        <target state="translated">이 식의 결과는 '{0}' 형식이며 암시적으로 무시됩니다. 'ignore'를 사용하여 이 값을 명시적으로 버리거나(예: 'expr |&gt; ignore'), 'let'을 사용하여 결과를 이름에 바인딩하세요(예: 'let result = expr').</target>
        <note />
      </trans-unit>
      <trans-unit id="UnitTypeExpectedWithEquality">
        <source>The result of this equality expression has type '{0}' and is implicitly discarded. Consider using 'let' to bind the result to a name, e.g. 'let result = expression'.</source>
        <target state="translated">이 같음 식의 결과는 ‘{0}’ 형식이며 암시적으로 삭제됩니다. 결과를 이름에 바인딩하려면 'let'을 사용하세요(예: 'let result = expression').</target>
        <note />
      </trans-unit>
      <trans-unit id="UnitTypeExpectedWithPossiblePropertySetter">
        <source>The result of this equality expression has type '{0}' and is implicitly discarded. Consider using 'let' to bind the result to a name, e.g. 'let result = expression'. If you intended to set a value to a property, then use the '&lt;-' operator e.g. '{1}.{2} &lt;- expression'.</source>
        <target state="translated">이 같음 식의 결과는 '{0}' 형식이며 암시적으로 삭제됩니다. 결과를 이름에 바인딩하려면 'let'을 사용하세요(예: 'let result = expression'). 값을 속성으로 설정하려면 '&lt;-' 연산자를 사용하세요(예: '{1}.{2} &lt;- expression').</target>
        <note />
      </trans-unit>
      <trans-unit id="UnitTypeExpectedWithPossibleAssignment">
        <source>The result of this equality expression has type '{0}' and is implicitly discarded. Consider using 'let' to bind the result to a name, e.g. 'let result = expression'. If you intended to mutate a value, then mark the value 'mutable' and use the '&lt;-' operator e.g. '{1} &lt;- expression'.</source>
        <target state="translated">이 같음 식의 결과는 '{0}' 형식이며 암시적으로 삭제됩니다. 결과를 이름에 바인딩하려면 'let'을 사용하세요(예: 'let result = expression'). 값을 변경하려면 값을 'mutable'로 표시하고 '&lt;-' 연산자를 사용하세요(예: '{1} &lt;- expression').</target>
        <note />
      </trans-unit>
      <trans-unit id="UnitTypeExpectedWithPossibleAssignmentToMutable">
        <source>The result of this equality expression has type '{0}' and is implicitly discarded. Consider using 'let' to bind the result to a name, e.g. 'let result = expression'. If you intended to mutate a value, then use the '&lt;-' operator e.g. '{1} &lt;- expression'.</source>
        <target state="translated">이 같음 식의 결과는 '{0}' 형식이며 암시적으로 삭제됩니다. 결과를 이름에 바인딩하려면 'let'을 사용하세요(예: 'let result = expression'). 값을 변경하려면 '&lt;-' 연산자를 사용하세요(예: '{1} &lt;- expression').</target>
        <note />
      </trans-unit>
      <trans-unit id="RecursiveUseCheckedAtRuntime">
        <source>This recursive use will be checked for initialization-soundness at runtime. This warning is usually harmless, and may be suppressed by using '#nowarn "21"' or '--nowarn:21'.</source>
        <target state="translated">이러한 재귀적 사용은 런타임에 초기화 적합성이 확인됩니다. 이 경고는 일반적으로 무해하며 '#nowarn "21"' 또는 '--nowarn:21'을 사용하여 표시하지 않을 수 있습니다.</target>
        <note />
      </trans-unit>
      <trans-unit id="LetRecUnsound1">
        <source>The value '{0}' will be evaluated as part of its own definition</source>
        <target state="translated">값 '{0}'은(는) 자체 정의의 일부로 계산됩니다.</target>
        <note />
      </trans-unit>
      <trans-unit id="LetRecUnsound2">
        <source>This value will be eventually evaluated as part of its own definition. You may need to make the value lazy or a function. Value '{0}'{1}.</source>
        <target state="translated">이 값은 결국 자체 정의의 일부로 계산됩니다. 값을 지연 값 또는 함수로 만들어야 할 수 있습니다. 값 '{0}'{1}입니다.</target>
        <note />
      </trans-unit>
      <trans-unit id="LetRecUnsoundInner">
        <source> will evaluate '{0}'</source>
        <target state="translated"> '{0}'을(를) 계산합니다.</target>
        <note />
      </trans-unit>
      <trans-unit id="LetRecEvaluatedOutOfOrder">
        <source>Bindings may be executed out-of-order because of this forward reference.</source>
        <target state="translated">이 전방 참조로 인해 바인딩을 순서에 상관없이 실행할 수 있습니다.</target>
        <note />
      </trans-unit>
      <trans-unit id="LetRecCheckedAtRuntime">
        <source>This and other recursive references to the object(s) being defined will be checked for initialization-soundness at runtime through the use of a delayed reference. This is because you are defining one or more recursive objects, rather than recursive functions. This warning may be suppressed by using '#nowarn "40"' or '--nowarn:40'.</source>
        <target state="translated">이 재귀 참조와 정의 대상 개체에 대한 기타 재귀 참조는 런타임에 지연된 참조를 사용하여 초기화 적합성이 확인됩니다. 이는 사용자가 재귀 함수 대신 하나 이상의 재귀적 개체를 정의하기 때문입니다. 이 경고는 '#nowarn "40"' 또는 '--nowarn:40'을 사용하여 표시하지 않을 수 있습니다.</target>
        <note />
      </trans-unit>
      <trans-unit id="SelfRefObjCtor1">
        <source>Recursive references to the object being defined will be checked for initialization soundness at runtime through the use of a delayed reference. Consider placing self-references in members or within a trailing expression of the form '&lt;ctor-expr&gt; then &lt;expr&gt;'.</source>
        <target state="translated">정의되는 객체에 대한 재귀 참조는 지연 참조를 사용하여 런타임에 초기화 건전성을 확인합니다. 자체 참조를 구성원 또는 '&lt;ctor-expr&gt; 다음 &lt;expr&gt;' 형식의 후행 식에 배치하는 것을 고려하세요.</target>
        <note />
      </trans-unit>
      <trans-unit id="SelfRefObjCtor2">
        <source>Recursive references to the object being defined will be checked for initialization soundness at runtime through the use of a delayed reference. Consider placing self-references within 'do' statements after the last 'let' binding in the construction sequence.</source>
        <target state="translated">정의 대상 개체에 대한 재귀 참조는 런타임에 지연된 참조를 사용하여 초기화 적합성이 확인됩니다. 생성 시퀀스의 'do' 문 내에서 마지막 'let' 바인딩 다음에 자기 참조를 배치하세요.</target>
        <note />
      </trans-unit>
      <trans-unit id="VirtualAugmentationOnNullValuedType">
        <source>The containing type can use 'null' as a representation value for its nullary union case. Invoking an abstract or virtual member or an interface implementation on a null value will lead to an exception. If necessary add a dummy data value to the nullary constructor to avoid 'null' being used as a representation for this type.</source>
        <target state="translated">포함하는 형식은 'null'을 해당 nullary 공용 구조체 케이스에 대한 표현 값으로 사용할 수 있습니다. null 값에 대해 추상 또는 가상 멤버나 인터페이스 구현을 호출하면 예외가 발생합니다. 필요한 경우 nullary 생성자에 더미 데이터 값을 추가하여 'null'이 이 형식의 표현으로 사용되지 않게 하세요.</target>
        <note />
      </trans-unit>
      <trans-unit id="NonVirtualAugmentationOnNullValuedType">
        <source>The containing type can use 'null' as a representation value for its nullary union case. This member will be compiled as a static member.</source>
        <target state="translated">포함하는 형식은 'null'을 해당 nullary 공용 구조체 케이스에 대한 표현 값으로 사용할 수 있습니다. 이 멤버는 정적 멤버로 컴파일됩니다.</target>
        <note />
      </trans-unit>
      <trans-unit id="NonUniqueInferredAbstractSlot1">
        <source>The member '{0}' doesn't correspond to a unique abstract slot based on name and argument count alone</source>
        <target state="translated">'{0}' 멤버는 이름 및 인수 수만 볼 때 고유한 추상 슬롯에 해당하지 않습니다.</target>
        <note />
      </trans-unit>
      <trans-unit id="NonUniqueInferredAbstractSlot2">
        <source>. Multiple implemented interfaces have a member with this name and argument count</source>
        <target state="translated">구현된 여러 인터페이스에 이 이름 및 인수 수가 지정된 멤버가 있습니다.</target>
        <note />
      </trans-unit>
      <trans-unit id="NonUniqueInferredAbstractSlot3">
        <source>. Consider implementing interfaces '{0}' and '{1}' explicitly.</source>
        <target state="translated">'{0}' 및 '{1}' 인터페이스를 명시적으로 구현하세요.</target>
        <note />
      </trans-unit>
      <trans-unit id="NonUniqueInferredAbstractSlot4">
        <source>. Additional type annotations may be required to indicate the relevant override. This warning can be disabled using '#nowarn "70"' or '--nowarn:70'.</source>
        <target state="translated">관련 재정의를 나타내기 위해 추가 형식 주석이 필요할 수 있습니다. 이 경고는 '#nowarn "70"' 또는 '--nowarn:70'을 통해 사용할 수 없도록 설정할 수 있습니다.</target>
        <note />
      </trans-unit>
      <trans-unit id="Failure1">
        <source>parse error</source>
        <target state="translated">구문 분석 오류</target>
        <note />
      </trans-unit>
      <trans-unit id="Failure2">
        <source>parse error: unexpected end of file</source>
        <target state="translated">구문 분석 오류: 예기치 않은 파일의 끝입니다.</target>
        <note />
      </trans-unit>
      <trans-unit id="Failure3">
        <source>{0}</source>
        <target state="translated">{0}</target>
        <note />
      </trans-unit>
      <trans-unit id="Failure4">
        <source>internal error: {0}</source>
        <target state="translated">내부 오류: {0}</target>
        <note />
      </trans-unit>
      <trans-unit id="FullAbstraction">
        <source>{0}</source>
        <target state="translated">{0}</target>
        <note />
      </trans-unit>
      <trans-unit id="MatchIncomplete1">
        <source>Incomplete pattern matches on this expression.</source>
        <target state="translated">이 식의 패턴 일치가 완전하지 않습니다.</target>
        <note />
      </trans-unit>
      <trans-unit id="MatchIncomplete2">
        <source> For example, the value '{0}' may indicate a case not covered by the pattern(s).</source>
        <target state="translated"> 예를 들어, 값 '{0}'은(는) 패턴에 포함되지 않은 케이스를 나타낼 수 있습니다.</target>
        <note />
      </trans-unit>
      <trans-unit id="MatchIncomplete3">
        <source> For example, the value '{0}' may indicate a case not covered by the pattern(s). However, a pattern rule with a 'when' clause might successfully match this value.</source>
        <target state="translated"> 예를 들어, 값 '{0}'은(는) 패턴에 포함되지 않은 케이스를 나타낼 수 있습니다. 그러나 'when' 절이 있는 패턴 규칙은 이 값과 성공적으로 일치할 수 있습니다.</target>
        <note />
      </trans-unit>
      <trans-unit id="MatchIncomplete4">
        <source> Unmatched elements will be ignored.</source>
        <target state="translated"> 일치하지 않는 요소는 무시됩니다.</target>
        <note />
      </trans-unit>
      <trans-unit id="EnumMatchIncomplete1">
        <source>Enums may take values outside known cases.</source>
        <target state="translated">열거형이 알려진 사례를 벗어난 값을 사용할 수 있습니다.</target>
        <note />
      </trans-unit>
      <trans-unit id="RuleNeverMatched">
        <source>This rule will never be matched</source>
        <target state="translated">이 규칙은 일치시킬 수 없습니다.</target>
        <note />
      </trans-unit>
      <trans-unit id="ValNotMutable">
        <source>This value is not mutable. Consider using the mutable keyword, e.g. 'let mutable {0} = expression'.</source>
        <target state="translated">이 값은 변경할 수 없습니다. 변경 가능한 키워드(예: 'let mutable {0} = expression')를 사용하세요.</target>
        <note />
      </trans-unit>
      <trans-unit id="ValNotLocal">
        <source>This value is not local</source>
        <target state="translated">로컬 값이 아닙니다.</target>
        <note />
      </trans-unit>
      <trans-unit id="Obsolete1">
        <source>This construct is deprecated</source>
        <target state="translated">이 구문은 사용되지 않습니다.</target>
        <note />
      </trans-unit>
      <trans-unit id="Obsolete2">
        <source>. {0}</source>
        <target state="translated">. {0}</target>
        <note />
      </trans-unit>
      <trans-unit id="Experimental">
        <source>{0}. This warning can be disabled using '--nowarn:57' or '#nowarn "57"'.</source>
        <target state="translated">{0}. 이 경고는 '--nowarn:57' 또는 '#nowarn "57"'을 통해 사용할 수 없도록 설정할 수 있습니다.</target>
        <note />
      </trans-unit>
      <trans-unit id="PossibleUnverifiableCode">
        <source>Uses of this construct may result in the generation of unverifiable .NET IL code. This warning can be disabled using '--nowarn:9' or '#nowarn "9"'.</source>
        <target state="translated">이 구문을 사용하면 확인할 수 없는 .NET IL 코드가 생성될 수 있습니다. 이 경고는 '--nowarn:9' 또는 '#nowarn "9"'를 통해 사용할 수 없도록 설정할 수 있습니다.</target>
        <note />
      </trans-unit>
      <trans-unit id="Deprecated">
        <source>This construct is deprecated: {0}</source>
        <target state="translated">이 구문은 사용되지 않습니다. {0}</target>
        <note />
      </trans-unit>
      <trans-unit id="LibraryUseOnly">
        <source>This construct is deprecated: it is only for use in the F# library</source>
        <target state="translated">이 구문은 사용되지 않으며 F# 라이브러리에서만 사용할 수 있습니다.</target>
        <note />
      </trans-unit>
      <trans-unit id="MissingFields">
        <source>The following fields require values: {0}</source>
        <target state="translated">다음 필드에는 값이 필요합니다. {0}</target>
        <note />
      </trans-unit>
      <trans-unit id="ValueRestriction1">
        <source>Value restriction. The value '{0}' has generic type\n    {1}    \nEither make the arguments to '{2}' explicit or, if you do not intend for it to be generic, add a type annotation.</source>
        <target state="translated">값 제한이 있습니다. 값 '{0}'에 제네릭 형식\n    {1}이(가) 있습니다.    \n'{2}'에 대한 인수를 명시적으로 만들거나, 제네릭 요소로 만들지 않으려는 경우 형식 주석을 추가하세요.</target>
        <note />
      </trans-unit>
      <trans-unit id="ValueRestriction2">
        <source>Value restriction. The value '{0}' has generic type\n    {1}    \nEither make '{2}' into a function with explicit arguments or, if you do not intend for it to be generic, add a type annotation.</source>
        <target state="translated">값 제한이 있습니다. 값 '{0}'에 제네릭 형식\n    {1}이(가) 있습니다.    \n'{2}'을(를) 명시적 인수가 포함된 함수로 만들거나, 제네릭 요소로 만들지 않으려는 경우 형식 주석을 추가하세요.</target>
        <note />
      </trans-unit>
      <trans-unit id="ValueRestriction3">
        <source>Value restriction. This member has been inferred to have generic type\n    {0}    \nConstructors and property getters/setters cannot be more generic than the enclosing type.  Add a type annotation to indicate the exact types involved.</source>
        <target state="translated">값 제한이 있습니다. 이 멤버는 제네릭 형식\n    {0}을(를) 가지는 것으로 유추되었습니다.    \n생성자 및 속성 getter/setter는 바깥쪽 형식보다 일반적일 수 없습니다. 형식 주석을 추가하여 관련 형식을 정확히 나타내세요.</target>
        <note />
      </trans-unit>
      <trans-unit id="ValueRestriction4">
        <source>Value restriction. The value '{0}' has been inferred to have generic type\n    {1}    \nEither make the arguments to '{2}' explicit or, if you do not intend for it to be generic, add a type annotation.</source>
        <target state="translated">값 제한이 있습니다. 값 '{0}'은(는) 제네릭 형식\n    {1}을(를) 가지는 것으로 유추되었습니다.    \n'{2}'에 대한 인수를 명시적으로 만들거나, 제네릭 요소로 만들지 않으려는 경우 형식 주석을 추가하세요.</target>
        <note />
      </trans-unit>
      <trans-unit id="ValueRestriction5">
        <source>Value restriction. The value '{0}' has been inferred to have generic type\n    {1}    \nEither define '{2}' as a simple data term, make it a function with explicit arguments or, if you do not intend for it to be generic, add a type annotation.</source>
        <target state="translated">값 제한이 있습니다. 값 '{0}'은(는) 제네릭 형식\n    {1}을(를) 가지는 것으로 유추되었습니다.    \n'{2}'을(를) 단순 데이터 용어로 정의하거나, 명시적 인수가 포함된 함수로 만들거나, 제네릭 요소로 만들지 않으려는 경우 형식 주석을 추가하세요.</target>
        <note />
      </trans-unit>
      <trans-unit id="RecoverableParseError">
        <source>syntax error</source>
        <target state="translated">구문 오류입니다.</target>
        <note />
      </trans-unit>
      <trans-unit id="ReservedKeyword">
        <source>{0}</source>
        <target state="translated">{0}</target>
        <note />
      </trans-unit>
      <trans-unit id="IndentationProblem">
        <source>{0}</source>
        <target state="translated">{0}</target>
        <note />
      </trans-unit>
      <trans-unit id="OverrideInIntrinsicAugmentation">
        <source>Override implementations in augmentations are now deprecated. Override implementations should be given as part of the initial declaration of a type.</source>
        <target state="translated">확대의 재정의 구현은 이제 사용되지 않습니다. 재정의 구현은 초기 형식 선언의 일부로 지정해야 합니다.</target>
        <note />
      </trans-unit>
      <trans-unit id="OverrideInExtrinsicAugmentation">
        <source>Override implementations should be given as part of the initial declaration of a type.</source>
        <target state="translated">재정의 구현은 초기 형식 선언의 일부로 지정해야 합니다.</target>
        <note />
      </trans-unit>
      <trans-unit id="IntfImplInIntrinsicAugmentation">
        <source>Interface implementations should normally be given on the initial declaration of a type. Interface implementations in augmentations may lead to accessing static bindings before they are initialized, though only if the interface implementation is invoked during initialization of the static data, and in turn access the static data. You may remove this warning using #nowarn "69" if you have checked this is not the case.</source>
        <target state="translated">인터페이스 구현은 일반적으로 유형의 초기 선언에 제공되어야 합니다. 확대의 인터페이스 구현은 초기화되기 전에 정적 바인딩에 액세스할 수 있지만 정적 데이터의 초기화 중에 인터페이스 구현이 호출되어 정적 데이터에 액세스하는 경우에만 가능합니다. 사실이 아님을 확인한 경우 #nowarn "69"를 사용하여 이 경고를 제거할 수 있습니다.</target>
        <note />
      </trans-unit>
      <trans-unit id="IntfImplInExtrinsicAugmentation">
        <source>Interface implementations should be given on the initial declaration of a type.</source>
        <target state="translated">인터페이스 구현은 초기 형식 선언 시 지정해야 합니다.</target>
        <note />
      </trans-unit>
      <trans-unit id="UnresolvedReferenceNoRange">
        <source>A required assembly reference is missing. You must add a reference to assembly '{0}'.</source>
        <target state="translated">필요한 어셈블리 참조가 없습니다. '{0}' 어셈블리에 대한 참조를 추가해야 합니다.</target>
        <note />
      </trans-unit>
      <trans-unit id="UnresolvedPathReferenceNoRange">
        <source>The type referenced through '{0}' is defined in an assembly that is not referenced. You must add a reference to assembly '{1}'.</source>
        <target state="translated">{0}'을(를) 통해 참조되는 형식이 참조되지 않는 어셈블리에 정의되어 있습니다. '{1}' 어셈블리에 대한 참조를 추가해야 합니다.</target>
        <note />
      </trans-unit>
      <trans-unit id="HashIncludeNotAllowedInNonScript">
        <source>#I directives may only occur in F# script files (extensions .fsx or .fsscript). Either move this code to a script file, add a '-I' compiler option for this reference or delimit the directive with delimit it with '#if INTERACTIVE'/'#endif'.</source>
        <target state="translated">#I 지시문은 F# 스크립트 파일(확장명 .fsx 또는 .fsscript)에서만 발생할 수 있습니다. 이 코드를 스크립트 파일로 이동하거나, 이 참조에 대한 '-I' 컴파일러 옵션을 추가하거나, 지시문을 '#if INTERACTIVE'/'#endif'로 구분하세요.</target>
        <note />
      </trans-unit>
      <trans-unit id="HashReferenceNotAllowedInNonScript">
        <source>#r directives may only occur in F# script files (extensions .fsx or .fsscript). Either move this code to a script file or replace this reference with the '-r' compiler option. If this directive is being executed as user input, you may delimit it with '#if INTERACTIVE'/'#endif'.</source>
        <target state="translated">#r 지시문은 F# 스크립트 파일(확장명 .fsx 또는 .fsscript)에서만 발생할 수 있습니다. 이 코드를 스크립트 파일로 이동하거나 이 참조를 '-r' 컴파일러 옵션으로 바꾸세요. 이 지시문이 사용자 입력으로 실행되는 경우 지시문을 '#if INTERACTIVE'/'#endif'로 구분할 수 있습니다.</target>
        <note />
      </trans-unit>
      <trans-unit id="HashDirectiveNotAllowedInNonScript">
        <source>This directive may only be used in F# script files (extensions .fsx or .fsscript). Either remove the directive, move this code to a script file or delimit the directive with '#if INTERACTIVE'/'#endif'.</source>
        <target state="translated">이 지시문은 F# 스크립트 파일(확장명 .fsx 또는 .fsscript)에서만 사용할 수 있습니다. 지시문을 제거하거나, 이 코드를 스크립트 파일로 이동하거나, 지시문을 '#if INTERACTIVE'/'#endif'로 구분하세요.</target>
        <note />
      </trans-unit>
      <trans-unit id="FileNameNotResolved">
        <source>Unable to find the file '{0}' in any of\n {1}</source>
        <target state="translated">다음에서 '{0}' 파일을 찾을 수 없습니다.\n {1}</target>
        <note />
      </trans-unit>
      <trans-unit id="AssemblyNotResolved">
        <source>Assembly reference '{0}' was not found or is invalid</source>
        <target state="translated">어셈블리 참조 '{0}'이(가) 없거나 잘못되었습니다.</target>
        <note />
      </trans-unit>
      <trans-unit id="HashLoadedSourceHasIssues1">
        <source>One or more warnings in loaded file.\n</source>
        <target state="translated">로드된 파일에 하나 이상의 경고가 있습니다.\n</target>
        <note />
      </trans-unit>
      <trans-unit id="HashLoadedSourceHasIssues2">
        <source>One or more errors in loaded file.\n</source>
        <target state="translated">로드된 파일에 하나 이상의 오류가 있습니다.\n</target>
        <note />
      </trans-unit>
      <trans-unit id="HashLoadedScriptConsideredSource">
        <source>Loaded files may only be F# source files (extension .fs). This F# script file (.fsx or .fsscript) will be treated as an F# source file</source>
        <target state="translated">로드된 파일은 F# 소스 파일(확장명 .fs)일 수만 있습니다. 이 F# 스크립트 파일(.fsx 또는 .fsscript)은 F# 소스 파일로 처리됩니다.</target>
        <note />
      </trans-unit>
      <trans-unit id="InvalidInternalsVisibleToAssemblyName1">
        <source>Invalid assembly name '{0}' from InternalsVisibleTo attribute in {1}</source>
        <target state="translated">{1}에 있는 InternalsVisibleTo 특성의 어셈블리 이름 '{0}'이(가) 잘못되었습니다.</target>
        <note />
      </trans-unit>
      <trans-unit id="InvalidInternalsVisibleToAssemblyName2">
        <source>Invalid assembly name '{0}' from InternalsVisibleTo attribute (assembly filename not available)</source>
        <target state="translated">InternalsVisibleTo 특성의 어셈블리 이름 '{0}'이(가) 잘못되었습니다. 어셈블리 파일 이름을 사용할 수 없습니다.</target>
        <note />
      </trans-unit>
      <trans-unit id="LoadedSourceNotFoundIgnoring">
        <source>Could not load file '{0}' because it does not exist or is inaccessible</source>
        <target state="translated">'{0}' 파일이 없거나 이 파일에 액세스할 수 없으므로 파일을 로드할 수 없습니다.</target>
        <note />
      </trans-unit>
      <trans-unit id="MSBuildReferenceResolutionError">
        <source>{0} (Code={1})</source>
        <target state="translated">{0}(코드={1})</target>
        <note />
      </trans-unit>
      <trans-unit id="TargetInvocationExceptionWrapper">
        <source>internal error: {0}</source>
        <target state="translated">내부 오류: {0}</target>
        <note />
      </trans-unit>
      <trans-unit id="Parser.TOKEN.LBRACE.BAR">
        <source>symbol '{|'</source>
        <target state="translated">기호 '{|'</target>
        <note />
      </trans-unit>
      <trans-unit id="Parser.TOKEN.BAR.RBRACE">
        <source>symbol '|}'</source>
        <target state="translated">기호 '|}'</target>
        <note />
      </trans-unit>
      <trans-unit id="Parser.TOKEN.AND.BANG">
        <source>keyword 'and!'</source>
        <target state="translated">키워드 'and!'</target>
        <note />
      </trans-unit>
    </body>
  </file>
</xliff><|MERGE_RESOLUTION|>--- conflicted
+++ resolved
@@ -2,30 +2,9 @@
 <xliff xmlns="urn:oasis:names:tc:xliff:document:1.2" xmlns:xsi="http://www.w3.org/2001/XMLSchema-instance" version="1.2" xsi:schemaLocation="urn:oasis:names:tc:xliff:document:1.2 xliff-core-1.2-transitional.xsd">
   <file datatype="xml" source-language="en" target-language="ko" original="../FSStrings.resx">
     <body>
-<<<<<<< HEAD
-      <trans-unit id="ConstraintSolverNullnessWarning">
-        <source>Nullness warning: {0}.</source>
-        <target state="new">Nullness warning: {0}.</target>
-        <note />
-      </trans-unit>
-      <trans-unit id="ConstraintSolverNullnessWarningEquivWithTypes">
-        <source>Nullness warning: The types '{0}' and '{1}' do not have equivalent nullability.</source>
-        <target state="new">Nullness warning: The types '{0}' and '{1}' do not have equivalent nullability.</target>
-        <note />
-      </trans-unit>
-      <trans-unit id="ConstraintSolverNullnessWarningWithType">
-        <source>Nullness warning: The type '{0}' does not support 'null'.</source>
-        <target state="new">Nullness warning: The type '{0}' does not support 'null'.</target>
-        <note />
-      </trans-unit>
-      <trans-unit id="ConstraintSolverNullnessWarningWithTypes">
-        <source>Nullness warning: The types '{0}' and '{1}' do not have compatible nullability.</source>
-        <target state="new">Nullness warning: The types '{0}' and '{1}' do not have compatible nullability.</target>
-=======
       <trans-unit id="ArgumentsInSigAndImplMismatch">
         <source>The argument names in the signature '{0}' and implementation '{1}' do not match. The argument name from the signature file will be used. This may cause problems when debugging or profiling.</source>
         <target state="translated">시그니처 '{0}'과(와) 구현 '{1}'의 인수 이름이 일치하지 않습니다. 시그니처 파일의 인수 이름이 사용됩니다. 이로 인해 디버깅 또는 프로파일링 시 문제가 발생할 수 있습니다.</target>
->>>>>>> 1c761ea2
         <note />
       </trans-unit>
       <trans-unit id="ErrorFromAddingTypeEquationTuples">
@@ -43,11 +22,6 @@
         <target state="translated">소문자로 구분된 공용 구조체 케이스는 RequireQualifiedAccess 특성을 사용하는 경우에만 허용됩니다.</target>
         <note />
       </trans-unit>
-<<<<<<< HEAD
-      <trans-unit id="Parser.TOKEN.BAR_JUST_BEFORE_NULL">
-        <source>symbol '|' (directly before 'null')</source>
-        <target state="new">symbol '|' (directly before 'null')</target>
-=======
       <trans-unit id="OverrideShouldBeInstance">
         <source> Non-static member is expected.</source>
         <target state="new"> Non-static member is expected.</target>
@@ -56,7 +30,6 @@
       <trans-unit id="OverrideShouldBeStatic">
         <source> Static member is expected.</source>
         <target state="new"> Static member is expected.</target>
->>>>>>> 1c761ea2
         <note />
       </trans-unit>
       <trans-unit id="Parser.TOKEN.DOT.DOT.HAT">
