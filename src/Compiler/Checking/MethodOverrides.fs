--- conflicted
+++ resolved
@@ -941,24 +941,17 @@
         | ty, None -> 
             GetIntrinsicMethInfosOfType infoReader (Some memberName.idText) ad AllowMultiIntfInstantiations.Yes IgnoreOverrides bindm ty
     let dispatchSlots = minfos |> List.filter (fun minfo -> minfo.IsDispatchSlot)
-<<<<<<< HEAD
-    let topValSynArities = SynInfo.AritiesOfArgs valSynData
+    let valReprSynArities = SynInfo.AritiesOfArgs valSynData
 
     // We only return everything if it's empty or if it's a non-instance member.
     // If it's an instance member, we are getting rid of `this` (by only taking tail).
-    let topValSynArities =
-        if List.isEmpty topValSynArities || (not memberFlags.IsInstance) then
-            topValSynArities
+    let valReprSynArities =
+        if List.isEmpty valReprSynArities || (not memberFlags.IsInstance) then
+            valReprSynArities
         else
-            topValSynArities.Tail
-    let dispatchSlotsArityMatch = dispatchSlots |> List.filter (fun minfo -> minfo.NumArgs = topValSynArities) 
+            valReprSynArities.Tail
+    let dispatchSlotsArityMatch = dispatchSlots |> List.filter (fun minfo -> minfo.NumArgs = valReprSynArities) 
     dispatchSlots, dispatchSlotsArityMatch
-=======
-    let valReprSynArities = SynInfo.AritiesOfArgs valSynData
-    let valReprSynArities = if List.isEmpty valReprSynArities then valReprSynArities else valReprSynArities.Tail
-    let dispatchSlotsArityMatch = dispatchSlots |> List.filter (fun minfo -> minfo.NumArgs = valReprSynArities) 
-    dispatchSlots, dispatchSlotsArityMatch 
->>>>>>> 4e99f79b
 
 /// Get the properties relevant to determining if a uniquely-identified-override exists based on the syntactic information 
 /// at the member signature prior to type inference. This is used to pre-assign type information if it does 
