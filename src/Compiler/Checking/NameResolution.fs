--- conflicted
+++ resolved
@@ -273,7 +273,7 @@
             | ValueSome tcref -> tcref.DisplayNameCore
             | _ -> nm
             |> DemangleGenericTypeName
-        | Item.CtorGroup(nm, _) -> nm |> DemangleGenericTypeName 
+        | Item.CtorGroup(nm, _) -> nm |> DemangleGenericTypeName
         | Item.DelegateCtor ty ->
             match ty with 
             | AbbrevOrAppTy tcref -> tcref.DisplayNameCore
@@ -2636,14 +2636,14 @@
                         | None -> success [resInfo, x, rest]
                         | Some _argExpr ->
                             // RFC-1137 prefer extension method when ...
-        
+
                             let ignoreProperty (p: PropInfo) =
                                 // do not hide properties if:
                                 // * is indexed property e.g.:
                                 // ```fsharp
-                                // member x.Prop with 
+                                // member x.Prop with
                                 //     get (indexPiece1:int,indexPiece2: string) = ...
-                                //     and set (indexPiece1:int,indexPiece2: string) value = ... 
+                                //     and set (indexPiece1:int,indexPiece2: string) value = ...
                                 // ```
                                 // which is called like this: obj.Prop(1,"a") or obj.Prop(1,"a") <- someValue
                                 // * is function type e.g.:
@@ -2659,7 +2659,7 @@
                                     | TType_var(typar={typar_solution = Some (TType_fun _) }) ->
                                         true
                                     | _ -> false
-                            
+
                             match x with
                             | Item.Property(info=ps) when ps |> List.exists ignoreProperty ->
                                 success [resInfo, x, rest]
@@ -2674,7 +2674,7 @@
                 | None ->
                     // todo: consider if we should check extension method, but we'd probably won't have matched
                     // `Some(PropertyItem psets) when isLookUpExpr` in the first place.
-                    raze (UndefinedName (depth, FSComp.SR.undefinedNameFieldConstructorOrMember, id, NoSuggestions))     
+                    raze (UndefinedName (depth, FSComp.SR.undefinedNameFieldConstructorOrMember, id, NoSuggestions))
 
             | Some(MethodItem msets) when isLookUpExpr ->
                 let minfos = msets |> ExcludeHiddenOfMethInfos g ncenv.amap m
@@ -3102,7 +3102,7 @@
                                     addToBuffer modref.DisplayName
 
                         // check if the user forgot to use qualified access
-                        for e in nenv.eTyconsByDemangledNameAndArity do                                    
+                        for e in nenv.eTyconsByDemangledNameAndArity do
                             let hasRequireQualifiedAccessAttribute = HasFSharpAttribute ncenv.g ncenv.g.attrib_RequireQualifiedAccessAttribute e.Value.Attribs
                             if hasRequireQualifiedAccessAttribute then
                                 if e.Value.IsUnionTycon && e.Value.UnionCasesArray |> Array.exists (fun c -> c.LogicalName = id.idText) then
@@ -4031,7 +4031,7 @@
 // maybeAppliedArgExpr is used in context of resolving extension method that would override property name, it may contain argExpr coming from the DelayedApp(argExpr: SynExpr)
 // see RFC-1137
 let ResolveLongIdentAsExprAndComputeRange (sink: TcResultsSink) (ncenv: NameResolver) wholem ad nenv typeNameResInfo lid (maybeAppliedArgExpr: SynExpr option) =
-    match ResolveExprLongIdent sink ncenv wholem ad nenv typeNameResInfo lid maybeAppliedArgExpr with 
+    match ResolveExprLongIdent sink ncenv wholem ad nenv typeNameResInfo lid maybeAppliedArgExpr with
     | Exception e -> Exception e 
     | Result (tinstEnclosing, item1, rest) ->
     let itemRange = ComputeItemRange wholem lid rest
@@ -4427,11 +4427,7 @@
                         if methsWithStaticParams.IsEmpty then minfos
                         else minfos |> List.filter (fun minfo ->
                                 let nm = minfo.LogicalName
-<<<<<<< HEAD
-                                not (nm.Contains ',' && methsWithStaticParams |> List.exists (fun m -> nm.StartsWithOrdinal m)))
-=======
-                                not (nm.Contains "," && methsWithStaticParams |> List.exists (nm.StartsWithOrdinal)))
->>>>>>> 99514c0f
+                                not (nm.Contains ',' && methsWithStaticParams |> List.exists nm.StartsWithOrdinal))
 #endif
 
                     minfos
@@ -5123,11 +5119,7 @@
                             if methsWithStaticParams.IsEmpty then minfos
                             else minfos |> List.filter (fun minfo ->
                                     let nm = minfo.LogicalName
-<<<<<<< HEAD
-                                    not (nm.Contains ',' && methsWithStaticParams |> List.exists (fun m -> nm.StartsWithOrdinal m)))
-=======
-                                    not (nm.Contains "," && methsWithStaticParams |> List.exists (nm.StartsWithOrdinal)))
->>>>>>> 99514c0f
+                                    not (nm.Contains ',' && methsWithStaticParams |> List.exists nm.StartsWithOrdinal))
         #endif
 
                         minfos
