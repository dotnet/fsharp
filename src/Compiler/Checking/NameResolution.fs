--- conflicted
+++ resolved
@@ -3699,11 +3699,7 @@
     | Item.MethodGroup(_, minfos, _)
     | Item.CtorGroup(_, minfos) -> minfos.Length > 1 || minfos |> List.exists (fun minfo -> not (isNil minfo.FormalMethodInst))
     | Item.Property(_, pinfos) -> pinfos.Length > 1
-<<<<<<< HEAD
-    | Item.ImplicitOp(_, { contents = Some(TraitConstraintSln.FSMethSln(_, vref, _, _)) })
-=======
     | Item.ImplicitOp(_, { contents = Some(TraitConstraintSln.FSMethSln(vref=vref)) })
->>>>>>> bdb64624
     | Item.Value vref | Item.CustomBuilder (_, vref) -> not (List.isEmpty vref.Typars)
     | Item.CustomOperation (_, _, Some minfo) -> not (isNil minfo.FormalMethodInst)
     | Item.ActivePatternCase apref -> not (List.isEmpty apref.ActivePatternVal.Typars)
@@ -4502,11 +4498,7 @@
                 // type.lookup: lookup a static something in a type
                 for tcref in LookupTypeNameInEnvNoArity OpenQualified id nenv do
                     let tcref = ResolveNestedTypeThroughAbbreviation ncenv tcref m
-<<<<<<< HEAD
                     let ty = FreshenTycon ncenv traitCtxtNone m tcref
-                    yield! ResolvePartialLongIdentInType ncenv nenv isApplicableMeth m ad true rest ty ]
-=======
-                    let ty = FreshenTycon ncenv m tcref
                     yield! ResolvePartialLongIdentInType ncenv nenv isApplicableMeth m ad true rest ty 
 
                 // 'T.Ident: lookup a static something in a type parameter
@@ -4516,7 +4508,6 @@
                     let ty = mkTyparTy tp
                     yield! ResolvePartialLongIdentInType ncenv nenv isApplicableMeth m ad true rest ty 
                 | _ -> () ]
->>>>>>> bdb64624
 
         namespaces @ values @ staticSomethingInType
 
