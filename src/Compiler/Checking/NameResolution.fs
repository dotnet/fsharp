--- conflicted
+++ resolved
@@ -539,20 +539,12 @@
     if g.langVersion.SupportsFeature(LanguageFeature.CSharpExtensionAttributeNotRequired) then
         let ty = generalizedTyconRef g tcrefOfStaticClass
       
-<<<<<<< HEAD
-        let minfos =
-            protectAssemblyExploration [] (fun () ->
-                GetImmediateIntrinsicMethInfosOfType (None, AccessorDomain.AccessibleFromSomeFSharpCode) g amap m ty
-                |> List.filter (IsMethInfoPlainCSharpStyleExtensionMember g m true)
-            )
-=======
         let csharpStyleExtensionMembers = 
             if IsTyconRefUsedForCSharpStyleExtensionMembers g m tcrefOfStaticClass || tcrefOfStaticClass.IsLocalRef then
                 GetImmediateIntrinsicMethInfosOfType (None, AccessorDomain.AccessibleFromSomeFSharpCode) g amap m ty
                 |> List.filter (IsMethInfoPlainCSharpStyleExtensionMember g m true)
             else
                 []
->>>>>>> 124ca6bd
 
         if not csharpStyleExtensionMembers.IsEmpty then
             let pri = NextExtensionMethodPriority()
