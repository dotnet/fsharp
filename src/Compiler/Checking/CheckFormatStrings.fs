--- conflicted
+++ resolved
@@ -16,13 +16,8 @@
 
 type FormatItem = Simple of TType | FuncAndVal 
 
-<<<<<<< HEAD
-let copyAndFixupFormatTypar m tp = 
-    let _,_,tinst = FreshenAndFixupTypars traitCtxtNone m TyparRigidity.Flexible [] [] [tp]
-=======
 let copyAndFixupFormatTypar g m tp = 
-    let _,_,tinst = FreshenAndFixupTypars g m TyparRigidity.Flexible [] [] [tp]
->>>>>>> bdb64624
+    let _,_,tinst = FreshenAndFixupTypars g traitCtxtNone g m TyparRigidity.Flexible [] [] [tp]
     List.head tinst
 
 let lowestDefaultPriority = 0 (* See comment on TyparConstraint.DefaultsTo *)
