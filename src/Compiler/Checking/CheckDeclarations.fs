﻿// Copyright (c) Microsoft Corporation. All Rights Reserved. See License.txt in the project root for license information.

module internal FSharp.Compiler.CheckDeclarations

open System
open System.Collections.Generic

open FSharp.Compiler.Diagnostics
open Internal.Utilities.Collections
open Internal.Utilities.Library
open Internal.Utilities.Library.Extras
open Internal.Utilities.Library.ResultOrException
open FSharp.Compiler 
open FSharp.Compiler.AbstractIL.IL 
open FSharp.Compiler.AccessibilityLogic
open FSharp.Compiler.AttributeChecking
open FSharp.Compiler.CheckComputationExpressions
open FSharp.Compiler.CheckExpressions
open FSharp.Compiler.CheckBasics
open FSharp.Compiler.CheckIncrementalClasses
open FSharp.Compiler.CheckPatterns
open FSharp.Compiler.ConstraintSolver
open FSharp.Compiler.DiagnosticsLogger
open FSharp.Compiler.Features
open FSharp.Compiler.Infos
open FSharp.Compiler.InfoReader
open FSharp.Compiler.MethodOverrides
open FSharp.Compiler.NameResolution
open FSharp.Compiler.Syntax
open FSharp.Compiler.SyntaxTrivia
open FSharp.Compiler.Syntax.PrettyNaming
open FSharp.Compiler.SyntaxTreeOps
open FSharp.Compiler.Text
open FSharp.Compiler.Text.Range
open FSharp.Compiler.Xml
open FSharp.Compiler.TcGlobals
open FSharp.Compiler.TypedTree
open FSharp.Compiler.TypedTreeBasics
open FSharp.Compiler.TypedTreeOps
open FSharp.Compiler.TypeHierarchy
open FSharp.Compiler.TypeRelations

#if !NO_TYPEPROVIDERS
open FSharp.Compiler.TypeProviders
#endif

type cenv = TcFileState

//-------------------------------------------------------------------------
// Mutually recursive shapes
//------------------------------------------------------------------------- 

type MutRecDataForOpen = MutRecDataForOpen of SynOpenDeclTarget * range * appliedScope: range * OpenDeclaration list ref
type MutRecDataForModuleAbbrev = MutRecDataForModuleAbbrev of Ident * LongIdent * range

/// Represents the shape of a mutually recursive group of declarations including nested modules
[<RequireQualifiedAccess>]
type MutRecShape<'TypeData, 'LetsData, 'ModuleData> = 
    | Tycon of 'TypeData
    | Lets of 'LetsData
    | Module of 'ModuleData * MutRecShapes<'TypeData, 'LetsData, 'ModuleData> 
    | ModuleAbbrev of MutRecDataForModuleAbbrev
    | Open of MutRecDataForOpen

and MutRecShapes<'TypeData, 'LetsData, 'ModuleData> = MutRecShape<'TypeData, 'LetsData, 'ModuleData> list

//-------------------------------------------------------------------------
// Mutually recursive shapes
//------------------------------------------------------------------------- 

module MutRecShapes = 
   let rec map f1 f2 f3 x = 
       x |> List.map (function 
           | MutRecShape.Open a -> MutRecShape.Open a
           | MutRecShape.ModuleAbbrev b -> MutRecShape.ModuleAbbrev b
           | MutRecShape.Tycon a -> MutRecShape.Tycon (f1 a)
           | MutRecShape.Lets b -> MutRecShape.Lets (f2 b)
           | MutRecShape.Module (c, d) -> MutRecShape.Module (f3 c, map f1 f2 f3 d))

   let mapTycons f1 xs = map f1 id id xs
   let mapTyconsAndLets f1 f2 xs = map f1 f2 id xs
   let mapLets f2 xs = map id f2 id xs
   let mapModules f1 xs = map id id f1 xs

   let rec mapWithEnv fTycon fLets (env: 'Env) x = 
       x |> List.map (function 
           | MutRecShape.Open a -> MutRecShape.Open a
           | MutRecShape.ModuleAbbrev a -> MutRecShape.ModuleAbbrev a
           | MutRecShape.Tycon a -> MutRecShape.Tycon (fTycon env a)
           | MutRecShape.Lets b -> MutRecShape.Lets (fLets env b)
           | MutRecShape.Module ((c, env2), d) -> MutRecShape.Module ((c, env2), mapWithEnv fTycon fLets env2 d))

   let mapTyconsWithEnv f1 env xs = mapWithEnv f1 (fun _env x -> x) env xs

   let rec mapWithParent parent f1 f2 f3 xs = 
       xs |> List.map (function 
           | MutRecShape.Open a -> MutRecShape.Open a
           | MutRecShape.ModuleAbbrev a -> MutRecShape.ModuleAbbrev a
           | MutRecShape.Tycon a -> MutRecShape.Tycon (f2 parent a)
           | MutRecShape.Lets b -> MutRecShape.Lets (f3 parent b)
           | MutRecShape.Module (c, d) -> 
               let c2, parent2 = f1 parent c d
               MutRecShape.Module (c2, mapWithParent parent2 f1 f2 f3 d))

   let rec computeEnvs f1 f2 (env: 'Env) xs = 
       let env = f2 env xs
       env, 
       xs |> List.map (function 
           | MutRecShape.Open a -> MutRecShape.Open a
           | MutRecShape.ModuleAbbrev a -> MutRecShape.ModuleAbbrev a
           | MutRecShape.Tycon a -> MutRecShape.Tycon a
           | MutRecShape.Lets b -> MutRecShape.Lets b
           | MutRecShape.Module (c, ds) -> 
               let env2 = f1 env c
               let env3, ds2 = computeEnvs f1 f2 env2 ds
               MutRecShape.Module ((c, env3), ds2))

   let rec extendEnvs f1 (env: 'Env) xs = 
       let env = f1 env xs
       env, 
       xs |> List.map (function 
           | MutRecShape.Module ((c, env), ds) -> 
               let env2, ds2 = extendEnvs f1 env ds
               MutRecShape.Module ((c, env2), ds2)
           | x -> x)

   let dropEnvs xs = xs |> mapModules fst

   let rec expandTyconsWithEnv f1 env xs = 
       let preBinds, postBinds = 
           xs |> List.map (fun elem -> 
               match elem with 
               | MutRecShape.Tycon a -> f1 env a
               | _ -> [], [])
            |> List.unzip
       [MutRecShape.Lets (List.concat preBinds)] @ 
       (xs |> List.map (fun elem -> 
           match elem with 
           | MutRecShape.Module ((c, env2), d) -> MutRecShape.Module ((c, env2), expandTyconsWithEnv f1 env2 d)
           | _ -> elem)) @
       [MutRecShape.Lets (List.concat postBinds)] 

   let rec mapFoldWithEnv f1 z env xs = 
       (z, xs) ||> List.mapFold (fun z x ->
           match x with
           | MutRecShape.Module ((c, env2), ds) -> let ds2, z = mapFoldWithEnv f1 z env2 ds in MutRecShape.Module ((c, env2), ds2), z
           | _ -> let x2, z = f1 z env x in x2, z)


   let rec collectTycons x = 
       x |> List.collect (function 
           | MutRecShape.Tycon a -> [a]
           | MutRecShape.Module (_, d) -> collectTycons d
           | _ -> [])

   let topTycons x = 
       x |> List.choose (function MutRecShape.Tycon a -> Some a | _ -> None)

   let rec iter f1 f2 f3 f4 f5 x = 
       x |> List.iter (function 
           | MutRecShape.Tycon a -> f1 a
           | MutRecShape.Lets b -> f2 b
           | MutRecShape.Module (c, d) -> f3 c; iter f1 f2 f3 f4 f5 d
           | MutRecShape.Open a -> f4 a
           | MutRecShape.ModuleAbbrev a -> f5 a)

   let iterTycons f1 x = iter f1 ignore ignore ignore ignore x
   let iterTyconsAndLets f1 f2 x = iter f1 f2 ignore ignore ignore x
   let iterModules f1 x = iter ignore ignore f1 ignore ignore x

   let rec iterWithEnv f1 f2 f3 f4 env x = 
       x |> List.iter (function 
           | MutRecShape.Tycon a -> f1 env a
           | MutRecShape.Lets b -> f2 env b
           | MutRecShape.Module ((_, env), d) -> iterWithEnv f1 f2 f3 f4 env d
           | MutRecShape.Open a -> f3 env a
           | MutRecShape.ModuleAbbrev a -> f4 env a)

   let iterTyconsWithEnv f1 env xs = iterWithEnv f1 (fun _env _x -> ()) (fun _env _x -> ()) (fun _env _x -> ()) env xs


/// Indicates a declaration is contained in the given module 
let ModuleOrNamespaceContainerInfo modref = ContainerInfo(Parent modref, Some(MemberOrValContainerInfo(modref, None, None, NoSafeInitInfo, [])))

/// Indicates a declaration is contained in the given type definition in the given module 
let TyconContainerInfo (parent, tcref, declaredTyconTypars, safeInitInfo) = ContainerInfo(parent, Some(MemberOrValContainerInfo(tcref, None, None, safeInitInfo, declaredTyconTypars)))

type TyconBindingDefn = TyconBindingDefn of ContainerInfo * NewSlotsOK * DeclKind * SynMemberDefn * range

type MutRecSigsInitialData = MutRecShape<SynTypeDefnSig, SynValSig, SynComponentInfo> list
type MutRecDefnsInitialData = MutRecShape<SynTypeDefn, SynBinding list, SynComponentInfo> list

type MutRecDefnsPhase1DataForTycon = MutRecDefnsPhase1DataForTycon of SynComponentInfo * SynTypeDefnSimpleRepr * (SynType * range) list * preEstablishedHasDefaultCtor: bool * hasSelfReferentialCtor: bool * isAtOriginalTyconDefn: bool
type MutRecDefnsPhase1Data = MutRecShape<MutRecDefnsPhase1DataForTycon * SynMemberDefn list, RecDefnBindingInfo list, SynComponentInfo> list

type MutRecDefnsPhase2DataForTycon = MutRecDefnsPhase2DataForTycon of Tycon option * ParentRef * DeclKind * TyconRef * Val option * SafeInitData * Typars * SynMemberDefn list * range * NewSlotsOK * fixupFinalAttribs: (unit -> unit)
type MutRecDefnsPhase2DataForModule = MutRecDefnsPhase2DataForModule of ModuleOrNamespaceType ref * ModuleOrNamespace
type MutRecDefnsPhase2Data = MutRecShape<MutRecDefnsPhase2DataForTycon, RecDefnBindingInfo list, MutRecDefnsPhase2DataForModule * TcEnv> list

type MutRecDefnsPhase2InfoForTycon = MutRecDefnsPhase2InfoForTycon of Tycon option * TyconRef * Typars * DeclKind * TyconBindingDefn list * fixupFinalAttrs: (unit -> unit)
type MutRecDefnsPhase2Info = MutRecShape<MutRecDefnsPhase2InfoForTycon, RecDefnBindingInfo list, MutRecDefnsPhase2DataForModule * TcEnv> list

//-------------------------------------------------------------------------
// Helpers for TcEnv
//------------------------------------------------------------------------- 

/// Add an exception definition to TcEnv and report it to the sink
let AddLocalExnDefnAndReport tcSink scopem env (exnc: Tycon) =
    let env = { env with eNameResEnv = AddExceptionDeclsToNameEnv BulkAdd.No env.eNameResEnv (mkLocalEntityRef exnc) }
    // Also make VisualStudio think there is an identifier in scope at the range of the identifier text of its binding location
    CallEnvSink tcSink (exnc.Range, env.NameEnv, env.AccessRights)
    CallEnvSink tcSink (scopem, env.NameEnv, env.AccessRights)
    env
 
/// Add a list of type definitions to TcEnv
let AddLocalTyconRefs ownDefinition g amap m tcrefs env =
    if isNil tcrefs then env else
    { env with eNameResEnv = AddTyconRefsToNameEnv BulkAdd.No ownDefinition g amap env.eAccessRights m false env.eNameResEnv tcrefs }

/// Add a list of type definitions to TcEnv
let AddLocalTycons g amap m (tycons: Tycon list) env =
    if isNil tycons then env else
    env |> AddLocalTyconRefs false g amap m (List.map mkLocalTyconRef tycons) 

/// Add a list of type definitions to TcEnv and report them to the sink
let AddLocalTyconsAndReport tcSink scopem g amap m tycons env = 
    let env = AddLocalTycons g amap m tycons env
    CallEnvSink tcSink (scopem, env.NameEnv, env.eAccessRights)
    env

/// Add a "module X = ..." definition to the TcEnv 
let AddLocalSubModule g amap m env (moduleEntity: ModuleOrNamespace) =
    let env = { env with
                    eNameResEnv = AddModuleOrNamespaceRefToNameEnv g amap m false env.eAccessRights env.eNameResEnv (mkLocalModuleRef moduleEntity)
                    eUngeneralizableItems = addFreeItemOfModuleTy moduleEntity.ModuleOrNamespaceType env.eUngeneralizableItems }
    env

/// Add a "module X = ..." definition to the TcEnv and report it to the sink
let AddLocalSubModuleAndReport tcSink scopem g amap m env (moduleEntity: ModuleOrNamespace) =
    let env = AddLocalSubModule g amap m env moduleEntity
    if not (equals scopem m) then
        // Don't report another environment for top-level module at its own range,
        // so it doesn't overwrite inner environment used by features like code completion. 
        CallEnvSink tcSink (scopem, env.NameEnv, env.eAccessRights)
    env

/// Given an inferred module type, place that inside a namespace path implied by a "namespace X.Y.Z" definition
let BuildRootModuleType enclosingNamespacePath (cpath: CompilationPath) moduleTy = 
    (enclosingNamespacePath, (cpath, (moduleTy, []))) 
        ||> List.foldBack (fun id (cpath, (moduleTy, moduls)) ->
            let a, b = wrapModuleOrNamespaceTypeInNamespace id cpath.ParentCompPath moduleTy 
            cpath.ParentCompPath, (a, b :: moduls))
        |> fun (_, (moduleTy, moduls)) -> moduleTy, List.rev moduls
        
/// Given a resulting module expression, place that inside a namespace path implied by a "namespace X.Y.Z" definition
let BuildRootModuleContents (isModule: bool) enclosingNamespacePath (cpath: CompilationPath) moduleContents = 
    (enclosingNamespacePath, (cpath, moduleContents)) 
        ||> List.foldBack (fun id (cpath, moduleContents) -> (cpath.ParentCompPath, wrapModuleOrNamespaceContentsInNamespace isModule id cpath.ParentCompPath moduleContents))
        |> snd

/// Try to take the "FSINNN" prefix off a namespace path
let TryStripPrefixPath (g: TcGlobals) (enclosingNamespacePath: Ident list) = 
    match enclosingNamespacePath with 
    | p :: rest when
        g.isInteractive &&
        not (isNil rest) &&
        p.idText.StartsWithOrdinal FsiDynamicModulePrefix && 
        p.idText[FsiDynamicModulePrefix.Length..] |> String.forall Char.IsDigit 
        -> Some(p, rest)
    | _ -> None

/// Add a "module X = Y" local module abbreviation to the TcEnv 
let AddModuleAbbreviationAndReport tcSink scopem id modrefs env =
    let env = 
        if isNil modrefs then env else
        { env with eNameResEnv = AddModuleAbbrevToNameEnv id env.eNameResEnv modrefs }

    CallEnvSink tcSink (scopem, env.NameEnv, env.eAccessRights)
    let item = Item.ModuleOrNamespaces modrefs
    CallNameResolutionSink tcSink (id.idRange, env.NameEnv, item, emptyTyparInst, ItemOccurence.Use, env.AccessRights)
    env

/// Adjust the TcEnv to account for opening the set of modules or namespaces implied by an `open` declaration
let OpenModuleOrNamespaceRefs tcSink g amap scopem root env mvvs openDeclaration =
    let env =
        if isNil mvvs then env else
        { env with eNameResEnv = AddModuleOrNamespaceRefsContentsToNameEnv g amap env.eAccessRights scopem root env.eNameResEnv mvvs }
    CallEnvSink tcSink (scopem, env.NameEnv, env.eAccessRights)
    CallOpenDeclarationSink tcSink openDeclaration
    env

/// Adjust the TcEnv to account for opening a type implied by an `open type` declaration
let OpenTypeContent tcSink g amap scopem env (ty: TType) openDeclaration =
    let env =
        { env with eNameResEnv = AddTypeContentsToNameEnv g amap env.eAccessRights scopem env.eNameResEnv ty }
    CallEnvSink tcSink (scopem, env.NameEnv, env.eAccessRights)
    CallOpenDeclarationSink tcSink openDeclaration
    env

/// Adjust the TcEnv to account for a new root Ccu being available, e.g. a referenced assembly
let AddRootModuleOrNamespaceRefs g amap m env modrefs =
    if isNil modrefs then env else
    { env with eNameResEnv = AddModuleOrNamespaceRefsToNameEnv g amap m true env.eAccessRights env.eNameResEnv modrefs }

/// Adjust the TcEnv to make more things 'InternalsVisibleTo'
let addInternalsAccessibility env (ccu: CcuThunk) =
    let compPath = CompPath (ccu.ILScopeRef, [])    
    let eInternalsVisibleCompPaths = compPath :: env.eInternalsVisibleCompPaths
    { env with 
        eAccessRights = ComputeAccessRights env.eAccessPath eInternalsVisibleCompPaths env.eFamilyType // update this computed field
        eInternalsVisibleCompPaths = compPath :: env.eInternalsVisibleCompPaths }

/// Adjust the TcEnv to account for a new referenced assembly
let AddNonLocalCcu g amap scopem env assemblyName (ccu: CcuThunk, internalsVisibleToAttributes) = 

    let internalsVisible = 
        internalsVisibleToAttributes 
        |> List.exists (fun visibleTo ->             
            try
                System.Reflection.AssemblyName(visibleTo).Name = assemblyName                
            with _ ->
                warning(InvalidInternalsVisibleToAssemblyName(visibleTo, ccu.FileName))
                false)

    let env = if internalsVisible then addInternalsAccessibility env ccu else env

    // Compute the top-rooted module or namespace references
    let modrefs = ccu.RootModulesAndNamespaces |> List.map (mkNonLocalCcuRootEntityRef ccu) 

    // Compute the top-rooted type definitions
    let tcrefs = ccu.RootTypeAndExceptionDefinitions |> List.map (mkNonLocalCcuRootEntityRef ccu) 
    let env = AddRootModuleOrNamespaceRefs g amap scopem env modrefs
    let env =
        if isNil tcrefs then env else
        { env with eNameResEnv = AddTyconRefsToNameEnv BulkAdd.Yes false g amap env.eAccessRights scopem true env.eNameResEnv tcrefs }
    env

/// Adjust the TcEnv to account for a fully processed "namespace" declaration in this file
let AddLocalRootModuleOrNamespace tcSink g amap scopem env (moduleTy: ModuleOrNamespaceType) = 
    // Compute the top-rooted module or namespace references
    let modrefs = moduleTy.ModuleAndNamespaceDefinitions |> List.map mkLocalModuleRef
    // Compute the top-rooted type definitions
    let tcrefs = moduleTy.TypeAndExceptionDefinitions |> List.map mkLocalTyconRef
    let env = AddRootModuleOrNamespaceRefs g amap scopem env modrefs
    let env = { env with
                    eNameResEnv = if isNil tcrefs then env.eNameResEnv else AddTyconRefsToNameEnv BulkAdd.No false g amap env.eAccessRights scopem true env.eNameResEnv tcrefs
                    eUngeneralizableItems = addFreeItemOfModuleTy moduleTy env.eUngeneralizableItems }
    CallEnvSink tcSink (scopem, env.NameEnv, env.eAccessRights)
    env

/// Inside "namespace X.Y.Z" there is an implicit open of "X.Y.Z"
let ImplicitlyOpenOwnNamespace tcSink g amap scopem enclosingNamespacePath (env: TcEnv) = 
    if isNil enclosingNamespacePath then 
        env
    else
        // For F# interactive, skip "FSI_0002" prefixes when determining the path to open implicitly
        let enclosingNamespacePathToOpen = 
            match TryStripPrefixPath g enclosingNamespacePath with 
            | Some(_, rest) -> rest
            | None -> enclosingNamespacePath

        match enclosingNamespacePathToOpen with
        | id :: rest ->
            let ad = env.AccessRights
            match ResolveLongIdentAsModuleOrNamespace tcSink amap scopem true OpenQualified env.eNameResEnv ad id rest true with 
            | Result modrefs -> 
                let modrefs = List.map p23 modrefs
                let lid = SynLongIdent(enclosingNamespacePathToOpen, [] , [])
                let openTarget = SynOpenDeclTarget.ModuleOrNamespace(lid, scopem)
                let openDecl = OpenDeclaration.Create (openTarget, modrefs, [], scopem, true)
                OpenModuleOrNamespaceRefs tcSink g amap scopem false env modrefs openDecl
            | Exception _ -> env
        | _ -> env

//-------------------------------------------------------------------------
// Bind elements of data definitions for exceptions and types (fields, etc.)
//------------------------------------------------------------------------- 

exception NotUpperCaseConstructor of range: range

exception NotUpperCaseConstructorWithoutRQA of range: range

let CheckNamespaceModuleOrTypeName (g: TcGlobals) (id: Ident) = 
    // type names '[]' etc. are used in fslib
    if not g.compilingFSharpCore && id.idText.IndexOfAny IllegalCharactersInTypeAndNamespaceNames <> -1 then 
        errorR(Error(FSComp.SR.tcInvalidNamespaceModuleTypeUnionName(), id.idRange))

let CheckDuplicates (idf: _ -> Ident) k elems = 
    elems |> List.iteri (fun i uc1 -> 
        elems |> List.iteri (fun j uc2 -> 
            let id1 = (idf uc1)
            let id2 = (idf uc2)
            if j > i && id1.idText = id2.idText then 
                errorR (Duplicate(k, id1.idText, id1.idRange))))
    elems

let private CheckDuplicatesArgNames (synVal: SynValSig) m =
    let argNames = synVal.SynInfo.ArgNames |> List.duplicates
    for name in argNames do
        errorR(Error((FSComp.SR.chkDuplicatedMethodParameter(name), m)))

let private CheckDuplicatesAbstractMethodParmsSig (typeSpecs:  SynTypeDefnSig list) =
    for SynTypeDefnSig(typeRepr= trepr) in typeSpecs do 
        match trepr with 
        | SynTypeDefnSigRepr.ObjectModel(_, synMemberSigs, _) ->
         for sms in synMemberSigs do
             match sms with
             | SynMemberSig.Member(memberSig = synValSig; range = m) ->
                CheckDuplicatesArgNames synValSig m
             | _ -> ()
        | _ -> ()
        
module TcRecdUnionAndEnumDeclarations =

    let CombineReprAccess parent vis = 
        match parent with 
        | ParentNone -> vis 
        | Parent tcref -> combineAccess vis tcref.TypeReprAccessibility

    let MakeRecdFieldSpec _cenv env parent (isStatic, konst, tyR, attrsForProperty, attrsForField, id, nameGenerated, isMutable, vol, xmldoc, vis, m) =
        let vis, _ = ComputeAccessAndCompPath env None m vis None parent
        let vis = CombineReprAccess parent vis
        Construct.NewRecdField isStatic konst id nameGenerated tyR isMutable vol attrsForProperty attrsForField xmldoc vis false

    let TcFieldDecl (cenv: cenv) env parent isIncrClass tpenv (isStatic, synAttrs, id, nameGenerated, ty, isMutable, xmldoc, vis, m) =
        let g = cenv.g
        let attrs, _ = TcAttributesWithPossibleTargets false cenv env AttributeTargets.FieldDecl synAttrs
        let attrsForProperty, attrsForField = attrs |> List.partition (fun (attrTargets, _) -> (attrTargets &&& AttributeTargets.Property) <> enum 0) 
        let attrsForProperty = (List.map snd attrsForProperty) 
        let attrsForField = (List.map snd attrsForField)
        let tyR, _ = TcTypeAndRecover cenv NoNewTypars CheckCxs ItemOccurence.UseInType WarnOnIWSAM.Yes env tpenv ty
        let zeroInit = HasFSharpAttribute g g.attrib_DefaultValueAttribute attrsForField
        let isVolatile = HasFSharpAttribute g g.attrib_VolatileFieldAttribute attrsForField
        
        let isThreadStatic = isThreadOrContextStatic g attrsForField
        if isThreadStatic && (not zeroInit || not isStatic) then 
            error(Error(FSComp.SR.tcThreadStaticAndContextStaticMustBeStatic(), m))

        if isVolatile then 
            error(Error(FSComp.SR.tcVolatileOnlyOnClassLetBindings(), m))

        if isIncrClass && (not zeroInit || not isMutable) then errorR(Error(FSComp.SR.tcUninitializedValFieldsMustBeMutable(), m))
        let isPrivate = match vis with | Some (SynAccess.Private _) -> true | _ -> false
        if isStatic && (not zeroInit || not isMutable || not isPrivate) then errorR(Error(FSComp.SR.tcStaticValFieldsMustBeMutableAndPrivate(), m))
        let konst = if zeroInit then Some Const.Zero else None
        let rfspec = MakeRecdFieldSpec cenv env parent (isStatic, konst, tyR, attrsForProperty, attrsForField, id, nameGenerated, isMutable, isVolatile, xmldoc, vis, m)
        match parent with
        | Parent tcref when useGenuineField tcref.Deref rfspec ->
            // Recheck the attributes for errors if the definition only generates a field
            TcAttributesWithPossibleTargets false cenv env AttributeTargets.FieldDeclRestricted synAttrs |> ignore
        | _ -> ()
        rfspec

    let TcAnonFieldDecl cenv env parent tpenv nm (SynField(Attributes attribs, isStatic, idOpt, ty, isMutable, xmldoc, vis, m, _)) =
        let mName = m.MakeSynthetic()
        let id = match idOpt with None -> mkSynId mName nm | Some id -> id

        let checkXmlDocs = cenv.diagnosticOptions.CheckXmlDocs
        let xmlDoc = xmldoc.ToXmlDoc(checkXmlDocs, Some [])
        TcFieldDecl cenv env parent false tpenv (isStatic, attribs, id, idOpt.IsNone, ty, isMutable, xmlDoc, vis, m)

    let TcNamedFieldDecl cenv env parent isIncrClass tpenv (SynField(Attributes attribs, isStatic, id, ty, isMutable, xmldoc, vis, m, _)) =
        match id with 
        | None -> error (Error(FSComp.SR.tcFieldRequiresName(), m))
        | Some id ->
            let checkXmlDocs = cenv.diagnosticOptions.CheckXmlDocs
            let xmlDoc = xmldoc.ToXmlDoc(checkXmlDocs, Some [])
            TcFieldDecl cenv env parent isIncrClass tpenv (isStatic, attribs, id, false, ty, isMutable, xmlDoc, vis, m) 

    let TcNamedFieldDecls cenv env parent isIncrClass tpenv fields =
        fields |> List.map (TcNamedFieldDecl cenv env parent isIncrClass tpenv) 

    //-------------------------------------------------------------------------
    // Bind other elements of type definitions (constructors etc.)
    //------------------------------------------------------------------------- 

    let CheckUnionCaseName (cenv: cenv) (id: Ident) hasRQAAttribute =
        let g = cenv.g
        let name = id.idText
        if name = "Tags" then
            errorR(Error(FSComp.SR.tcUnionCaseNameConflictsWithGeneratedType(name, "Tags"), id.idRange))

        CheckNamespaceModuleOrTypeName g id

        if g.langVersion.SupportsFeature(LanguageFeature.LowercaseDUWhenRequireQualifiedAccess) then

            if not (String.isLeadingIdentifierCharacterUpperCase name) && not hasRQAAttribute && name <> opNameCons && name <> opNameNil then
                errorR(NotUpperCaseConstructorWithoutRQA(id.idRange))
        else
            if not (String.isLeadingIdentifierCharacterUpperCase name) && name <> opNameCons && name <> opNameNil then
                errorR(NotUpperCaseConstructor(id.idRange))

    let ValidateFieldNames (synFields: SynField list, tastFields: RecdField list) = 
        let seen = Dictionary()
        (synFields, tastFields) ||> List.iter2 (fun sf f ->
            match seen.TryGetValue f.LogicalName with
            | true, synField ->
                match sf, synField with
                | SynField(idOpt = Some id), SynField(idOpt = Some _) ->
                    error(Error(FSComp.SR.tcFieldNameIsUsedModeThanOnce(id.idText), id.idRange))
                | SynField(idOpt = Some id), SynField(idOpt = None)
                | SynField(idOpt = None), SynField(idOpt = Some id) ->
                    error(Error(FSComp.SR.tcFieldNameConflictsWithGeneratedNameForAnonymousField(id.idText), id.idRange))
                | _ -> assert false
            | _ ->
                seen.Add(f.LogicalName, sf))
                
    let TcUnionCaseDecl (cenv: cenv) env parent thisTy thisTyInst tpenv hasRQAAttribute (SynUnionCase(Attributes synAttrs, SynIdent(id, _), args, xmldoc, vis, m, _)) =
        let g = cenv.g
        let attrs = TcAttributes cenv env AttributeTargets.UnionCaseDecl synAttrs // the attributes of a union case decl get attached to the generated "static factory" method
        let vis, _ = ComputeAccessAndCompPath env None m vis None parent
        let vis = CombineReprAccess parent vis

        CheckUnionCaseName cenv id hasRQAAttribute

        let rfields, recordTy = 
            match args with
            | SynUnionCaseKind.Fields flds -> 
                let nFields = flds.Length
                let rfields = flds |> List.mapi (fun i (SynField (idOpt = idOpt) as fld) ->
                    match idOpt, parent with
                    | Some fieldId, Parent tcref ->
                        let item = Item.UnionCaseField (UnionCaseInfo (thisTyInst, UnionCaseRef (tcref, id.idText)), i)
                        CallNameResolutionSink cenv.tcSink (fieldId.idRange, env.NameEnv, item, emptyTyparInst, ItemOccurence.Binding, env.AccessRights)
                        TcNamedFieldDecl cenv env parent false tpenv fld
                    | _ ->
                        TcAnonFieldDecl cenv env parent tpenv (mkUnionCaseFieldName nFields i) fld)
                ValidateFieldNames(flds, rfields)
                
                rfields, thisTy

            | SynUnionCaseKind.FullType (ty, arity) -> 
                let tyR, _ = TcTypeAndRecover cenv NoNewTypars CheckCxs ItemOccurence.UseInType WarnOnIWSAM.Yes env tpenv ty
                let curriedArgTys, recordTy = GetTopTauTypeInFSharpForm g (arity |> TranslateSynValInfo cenv m (TcAttributes cenv env) |> TranslatePartialValReprInfo []).ArgInfos tyR m

                if curriedArgTys.Length > 1 then 
                    errorR(Error(FSComp.SR.tcIllegalFormForExplicitTypeDeclaration(), m))   

                let argTys = curriedArgTys |> List.concat
                let nFields = argTys.Length

                let rfields = 
                    argTys |> List.mapi (fun i (argTy, argInfo) ->
                        let id = (match argInfo.Name with Some id -> id | None -> mkSynId m (mkUnionCaseFieldName nFields i))
                        MakeRecdFieldSpec cenv env parent (false, None, argTy, [], [], id, argInfo.Name.IsNone, false, false, XmlDoc.Empty, None, m))

                if not (typeEquiv g recordTy thisTy) then 
                    error(Error(FSComp.SR.tcReturnTypesForUnionMustBeSameAsType(), m))
                rfields, recordTy

        let names = rfields
                    |> Seq.filter (fun f -> not f.rfield_name_generated)
                    |> Seq.map (fun f -> f.DisplayNameCore)
                    |> Seq.toList

        let checkXmlDocs = cenv.diagnosticOptions.CheckXmlDocs
        let xmlDoc = xmldoc.ToXmlDoc(checkXmlDocs, Some names)
        Construct.NewUnionCase id rfields recordTy attrs xmlDoc vis

    let TcUnionCaseDecls (cenv: cenv) env (parent: ParentRef) (thisTy: TType) (thisTyInst: TypeInst) hasRQAAttribute tpenv unionCases =
        let unionCasesR =
            unionCases
            |> List.filter (fun (SynUnionCase(_, SynIdent(id, _), _, _, _, _, _)) -> id.idText <> "")
            |> List.map (TcUnionCaseDecl cenv env parent thisTy thisTyInst tpenv hasRQAAttribute) 
        unionCasesR |> CheckDuplicates (fun uc -> uc.Id) "union case" 

    let MakeEnumCaseSpec cenv env parent attrs thisTy caseRange (caseIdent: Ident) (xmldoc: PreXmlDoc) value =
        let vis, _ = ComputeAccessAndCompPath env None caseRange None None parent
        let vis = CombineReprAccess parent vis
        if caseIdent.idText = "value__" then errorR(Error(FSComp.SR.tcNotValidEnumCaseName(), caseIdent.idRange))
        let checkXmlDocs = cenv.diagnosticOptions.CheckXmlDocs
        let xmlDoc = xmldoc.ToXmlDoc(checkXmlDocs, Some [])
        Construct.NewRecdField true (Some value) caseIdent false thisTy false false [] attrs xmlDoc vis false

    let TcEnumDecl cenv env tpenv parent thisTy fieldTy (SynEnumCase (attributes = Attributes synAttrs; ident = SynIdent (id, _); valueExpr = valueExpr; xmlDoc = xmldoc; range = caseRange)) =
        let attrs = TcAttributes cenv env AttributeTargets.Field synAttrs
        let valueRange = valueExpr.Range

        match valueExpr with
        | SynExpr.Const (constant = SynConst.Bytes _ | SynConst.UInt16s _ | SynConst.UserNum _) ->
            error(Error(FSComp.SR.tcInvalidEnumerationLiteral(), valueRange))
        | SynExpr.Const (synConst, _) -> 
            let konst = TcConst cenv fieldTy valueRange env synConst
            MakeEnumCaseSpec cenv env parent attrs thisTy caseRange id xmldoc konst
        | _ ->
            let expr, actualTy, _ = TcExprOfUnknownType cenv env tpenv valueExpr
            UnifyTypes cenv env valueRange fieldTy actualTy
            
            match EvalLiteralExprOrAttribArg cenv.g expr with
            | Expr.Const (konst, _, _) -> MakeEnumCaseSpec cenv env parent attrs thisTy caseRange id xmldoc konst
            | _ -> error(Error(FSComp.SR.tcInvalidEnumerationLiteral(), valueRange))

    let TcEnumDecls (cenv: cenv) env tpenv parent thisTy enumCases =
        let g = cenv.g
        let fieldTy = NewInferenceType g
        let enumCases' = enumCases |> List.map (TcEnumDecl cenv env tpenv parent thisTy fieldTy) |> CheckDuplicates (fun f -> f.Id) "enum element"
        fieldTy, enumCases'

//-------------------------------------------------------------------------
// Bind elements of classes
//------------------------------------------------------------------------- 

let PublishInterface (cenv: cenv) denv (tcref: TyconRef) m isCompGen interfaceTy = 
    let g = cenv.g

    if not (isInterfaceTy g interfaceTy) then
        errorR(Error(FSComp.SR.tcTypeIsNotInterfaceType1(NicePrint.minimalStringOfType denv interfaceTy), m))

    if tcref.HasInterface g interfaceTy then 
        errorR(Error(FSComp.SR.tcDuplicateSpecOfInterface(), m))

    let tcaug = tcref.TypeContents

    tcaug.tcaug_interfaces <- (interfaceTy, isCompGen, m) :: tcaug.tcaug_interfaces

let TcAndPublishMemberSpec cenv env containerInfo declKind tpenv memb = 
    match memb with 
    | SynMemberSig.ValField(_, m) -> error(Error(FSComp.SR.tcFieldValIllegalHere(), m))
    | SynMemberSig.Inherit(_, m) -> error(Error(FSComp.SR.tcInheritIllegalHere(), m))
    | SynMemberSig.NestedType(_, m) -> error(Error(FSComp.SR.tcTypesCannotContainNestedTypes(), m))
    | SynMemberSig.Member(memberSig = synValSig; flags = memberFlags) -> 
        TcAndPublishValSpec (cenv, env, containerInfo, declKind, Some memberFlags, tpenv, synValSig)
    | SynMemberSig.Interface _ -> 
        // These are done in TcMutRecDefns_Phase1
        [], tpenv

let TcTyconMemberSpecs cenv env containerInfo declKind tpenv augSpfn =
    let members, tpenv = List.mapFold (TcAndPublishMemberSpec cenv env containerInfo declKind) tpenv augSpfn
    List.concat members, tpenv

//-------------------------------------------------------------------------
// Bind 'open' declarations
//------------------------------------------------------------------------- 

let TcOpenLidAndPermitAutoResolve tcSink (env: TcEnv) amap (longId : Ident list) =
    let ad = env.AccessRights
    match longId with
    | [] -> []
    | id :: rest ->
        let m = longId |> List.map (fun id -> id.idRange) |> List.reduce unionRanges
        match ResolveLongIdentAsModuleOrNamespace tcSink amap m true OpenQualified env.NameEnv ad id rest true with 
        | Result res -> res
        | Exception err ->
            errorR(err); []

let TcOpenModuleOrNamespaceDecl tcSink g amap scopem env (longId, m) = 
    match TcOpenLidAndPermitAutoResolve tcSink env amap longId with
    | [] -> env, []
    | modrefs ->

    // validate opened namespace names
    for id in longId do
        if id.idText <> MangledGlobalName then
            CheckNamespaceModuleOrTypeName g id

    let IsPartiallyQualifiedNamespace (modref: ModuleOrNamespaceRef) = 
        let (CompPath(_, p)) = modref.CompilationPath 
        // Bug FSharp 1.0 3274: FSI paths don't count when determining this warning
        let p = 
            match p with 
            | [] -> []
            | (h, _) :: t -> if h.StartsWithOrdinal FsiDynamicModulePrefix then t else p

        // See https://fslang.uservoice.com/forums/245727-f-language/suggestions/6107641-make-microsoft-prefix-optional-when-using-core-f
        let isFSharpCoreSpecialCase =
            match ccuOfTyconRef modref with 
            | None -> false
            | Some ccu -> 
                ccuEq ccu g.fslibCcu &&
                // Check if we're using a reference one string shorter than what we expect.
                //
                // "p" is the fully qualified path _containing_ the thing we're opening, e.g. "Microsoft.FSharp" when opening "Microsoft.FSharp.Data"
                // "longId" is the text being used, e.g. "FSharp.Data"
                //    Length of thing being opened = p.Length + 1
                //    Length of reference = longId.Length
                // So the reference is a "shortened" reference if (p.Length + 1) - 1 = longId.Length
                (p.Length + 1) - 1 = longId.Length && 
                fst p[0] = "Microsoft" 

        modref.IsNamespace && 
        p.Length >= longId.Length &&
        not isFSharpCoreSpecialCase
        // Allow "open Foo" for "Microsoft.Foo" from FSharp.Core

    modrefs |> List.iter (fun (_, modref, _) ->
       if modref.IsModule && HasFSharpAttribute g g.attrib_RequireQualifiedAccessAttribute modref.Attribs then 
           errorR(Error(FSComp.SR.tcModuleRequiresQualifiedAccess(fullDisplayTextOfModRef modref), m)))

    // Bug FSharp 1.0 3133: 'open Lexing'. Skip this warning if we successfully resolved to at least a module name
    if not (modrefs |> List.exists (fun (_, modref, _) -> modref.IsModule && not (HasFSharpAttribute g g.attrib_RequireQualifiedAccessAttribute modref.Attribs))) then
        modrefs |> List.iter (fun (_, modref, _) ->
            if IsPartiallyQualifiedNamespace modref then 
                 errorR(Error(FSComp.SR.tcOpenUsedWithPartiallyQualifiedPath(fullDisplayTextOfModRef modref), m)))
        
    let modrefs = List.map p23 modrefs
    modrefs |> List.iter (fun modref -> CheckEntityAttributes g modref m |> CommitOperationResult)        

    let openDecl = OpenDeclaration.Create (SynOpenDeclTarget.ModuleOrNamespace (SynLongIdent(longId, [], []), m), modrefs, [], scopem, false)
    let env = OpenModuleOrNamespaceRefs tcSink g amap scopem false env modrefs openDecl
    env, [openDecl]

let TcOpenTypeDecl (cenv: cenv) mOpenDecl scopem env (synType: SynType, m) =
    let g = cenv.g

    checkLanguageFeatureError g.langVersion LanguageFeature.OpenTypeDeclaration mOpenDecl

    let ty, _tpenv = TcType cenv NoNewTypars CheckCxs ItemOccurence.Open WarnOnIWSAM.Yes env emptyUnscopedTyparEnv synType

    if not (isAppTy g ty) then
        error(Error(FSComp.SR.tcNamedTypeRequired("open type"), m))

    if isByrefTy g ty then
        error(Error(FSComp.SR.tcIllegalByrefsInOpenTypeDeclaration(), m))

    let openDecl = OpenDeclaration.Create (SynOpenDeclTarget.Type (synType, m), [], [ty], scopem, false)
    let env = OpenTypeContent cenv.tcSink g cenv.amap scopem env ty openDecl
    env, [openDecl]

let TcOpenDecl (cenv: cenv) mOpenDecl scopem env target = 
    let g = cenv.g
    match target with
    | SynOpenDeclTarget.ModuleOrNamespace (longId, m) ->
        TcOpenModuleOrNamespaceDecl cenv.tcSink g cenv.amap scopem env (longId.LongIdent, m)

    | SynOpenDeclTarget.Type (synType, m) ->
        TcOpenTypeDecl cenv mOpenDecl scopem env (synType, m)
<<<<<<< HEAD

let MakeSafeInitField (g: TcGlobals) env m isStatic = 
=======
        
let MakeSafeInitField (cenv: cenv) env m isStatic = 
>>>>>>> 0eba8410
    let id =
        // Ensure that we have an g.CompilerGlobalState
        ident(cenv.niceNameGen.FreshCompilerGeneratedName("init", m), m)
    let taccess = TAccess [env.eAccessPath]
    Construct.NewRecdField isStatic None id false cenv.g.int_ty true true [] [] XmlDoc.Empty taccess true

//-------------------------------------------------------------------------
// Build augmentation declarations
//------------------------------------------------------------------------- 

module AddAugmentationDeclarations =
    let tcaugHasNominalInterface g (tcaug: TyconAugmentation) tcref =
        tcaug.tcaug_interfaces |> List.exists (fun (x, _, _) -> 
            match tryTcrefOfAppTy g x with
            | ValueSome tcref2 when tyconRefEq g tcref2 tcref -> true
            | _ -> false)

    let AddGenericCompareDeclarations (cenv: cenv) (env: TcEnv) (scSet: Set<Stamp>) (tycon: Tycon) =
        let g = cenv.g
        if AugmentTypeDefinitions.TyconIsCandidateForAugmentationWithCompare g tycon && scSet.Contains tycon.Stamp then 
            let tcref = mkLocalTyconRef tycon
            let tcaug = tycon.TypeContents
            let ty = if tcref.Deref.IsFSharpException then g.exn_ty else generalizedTyconRef g tcref
            let m = tycon.Range
            let genericIComparableTy = mkAppTy g.system_GenericIComparable_tcref [ty]


            let hasExplicitIComparable = tycon.HasInterface g g.mk_IComparable_ty 
            let hasExplicitGenericIComparable = tcaugHasNominalInterface g tcaug g.system_GenericIComparable_tcref    
            let hasExplicitIStructuralComparable = tycon.HasInterface g g.mk_IStructuralComparable_ty

            if hasExplicitIComparable then 
                errorR(Error(FSComp.SR.tcImplementsIComparableExplicitly(tycon.DisplayName), m)) 

            elif hasExplicitGenericIComparable then 
                errorR(Error(FSComp.SR.tcImplementsGenericIComparableExplicitly(tycon.DisplayName), m)) 
            elif hasExplicitIStructuralComparable then
                errorR(Error(FSComp.SR.tcImplementsIStructuralComparableExplicitly(tycon.DisplayName), m)) 
            else
                let hasExplicitGenericIComparable = tycon.HasInterface g genericIComparableTy
                let cvspec1, cvspec2 = AugmentTypeDefinitions.MakeValsForCompareAugmentation g tcref
                let cvspec3 = AugmentTypeDefinitions.MakeValsForCompareWithComparerAugmentation g tcref

                PublishInterface cenv env.DisplayEnv tcref m true g.mk_IStructuralComparable_ty
                PublishInterface cenv env.DisplayEnv tcref m true g.mk_IComparable_ty
                if not tycon.IsFSharpException && not hasExplicitGenericIComparable then 
                    PublishInterface cenv env.DisplayEnv tcref m true genericIComparableTy
                tcaug.SetCompare (mkLocalValRef cvspec1, mkLocalValRef cvspec2)
                tcaug.SetCompareWith (mkLocalValRef cvspec3)
                PublishValueDefn cenv env ModuleOrMemberBinding cvspec1
                PublishValueDefn cenv env ModuleOrMemberBinding cvspec2
                PublishValueDefn cenv env ModuleOrMemberBinding cvspec3

    let AddGenericEqualityWithComparerDeclarations (cenv: cenv) (env: TcEnv) (seSet: Set<Stamp>) (tycon: Tycon) =
        let g = cenv.g
        if AugmentTypeDefinitions.TyconIsCandidateForAugmentationWithEquals g tycon && seSet.Contains tycon.Stamp then
            let tcref = mkLocalTyconRef tycon
            let tcaug = tycon.TypeContents
            let m = tycon.Range

            let hasExplicitIStructuralEquatable = tycon.HasInterface g g.mk_IStructuralEquatable_ty

            if hasExplicitIStructuralEquatable then
                errorR(Error(FSComp.SR.tcImplementsIStructuralEquatableExplicitly(tycon.DisplayName), m))
            else
                let evspec1, evspec2, evspec3 = AugmentTypeDefinitions.MakeValsForEqualityWithComparerAugmentation g tcref
                PublishInterface cenv env.DisplayEnv tcref m true g.mk_IStructuralEquatable_ty
                tcaug.SetHashAndEqualsWith (mkLocalValRef evspec1, mkLocalValRef evspec2, mkLocalValRef evspec3)
                PublishValueDefn cenv env ModuleOrMemberBinding evspec1
                PublishValueDefn cenv env ModuleOrMemberBinding evspec2
                PublishValueDefn cenv env ModuleOrMemberBinding evspec3

    let AddGenericCompareBindings (cenv: cenv) (tycon: Tycon) =
        if (* AugmentTypeDefinitions.TyconIsCandidateForAugmentationWithCompare cenv.g tycon && *) Option.isSome tycon.GeneratedCompareToValues then 
            AugmentTypeDefinitions.MakeBindingsForCompareAugmentation cenv.g tycon
        else
            []

    let AddGenericCompareWithComparerBindings (cenv: cenv) (tycon: Tycon) =
        if (* AugmentTypeDefinitions.TyconIsCandidateForAugmentationWithCompare cenv.g tycon && *) Option.isSome tycon.GeneratedCompareToWithComparerValues then
             (AugmentTypeDefinitions.MakeBindingsForCompareWithComparerAugmentation cenv.g tycon)
         else
            []

    let AddGenericEqualityWithComparerBindings (cenv: cenv) (tycon: Tycon) =
        if AugmentTypeDefinitions.TyconIsCandidateForAugmentationWithEquals cenv.g tycon && Option.isSome tycon.GeneratedHashAndEqualsWithComparerValues then
            (AugmentTypeDefinitions.MakeBindingsForEqualityWithComparerAugmentation cenv.g tycon)
        else
            []

    let AddGenericHashAndComparisonDeclarations (cenv: cenv) (env: TcEnv) scSet seSet tycon =
        AddGenericCompareDeclarations cenv env scSet tycon
        AddGenericEqualityWithComparerDeclarations cenv env seSet tycon

    let AddGenericHashAndComparisonBindings cenv tycon =
        AddGenericCompareBindings cenv tycon @ AddGenericCompareWithComparerBindings cenv tycon @ AddGenericEqualityWithComparerBindings cenv tycon

    // We can only add the Equals override after we've done the augmentation because we have to wait until 
    // tycon.HasOverride can give correct results 
    let AddGenericEqualityBindings (cenv: cenv) (env: TcEnv) tycon =
        let g = cenv.g
        if AugmentTypeDefinitions.TyconIsCandidateForAugmentationWithEquals g tycon then 
            let tcref = mkLocalTyconRef tycon
            let tcaug = tycon.TypeContents
            let ty = if tcref.Deref.IsFSharpException then g.exn_ty else generalizedTyconRef g tcref
            let m = tycon.Range

            // Note: tycon.HasOverride only gives correct results after we've done the type augmentation 
            let hasExplicitObjectEqualsOverride = tycon.HasOverride g "Equals" [g.obj_ty]
            let hasExplicitGenericIEquatable = tcaugHasNominalInterface g tcaug g.system_GenericIEquatable_tcref

            if hasExplicitGenericIEquatable then 
                errorR(Error(FSComp.SR.tcImplementsIEquatableExplicitly(tycon.DisplayName), m)) 

            // Note: only provide the equals method if Equals is not implemented explicitly, and
            // we're actually generating Hash/Equals for this type
            if not hasExplicitObjectEqualsOverride &&
                Option.isSome tycon.GeneratedHashAndEqualsWithComparerValues then

                 let vspec1, vspec2 = AugmentTypeDefinitions.MakeValsForEqualsAugmentation g tcref
                 tcaug.SetEquals (mkLocalValRef vspec1, mkLocalValRef vspec2)
                 if not tycon.IsFSharpException then 
                    PublishInterface cenv env.DisplayEnv tcref m true (mkAppTy g.system_GenericIEquatable_tcref [ty])
                 PublishValueDefn cenv env ModuleOrMemberBinding vspec1
                 PublishValueDefn cenv env ModuleOrMemberBinding vspec2
                 AugmentTypeDefinitions.MakeBindingsForEqualsAugmentation g tycon
            else []
        else []

    let ShouldAugmentUnion (g: TcGlobals) (tycon: Tycon) =
        g.langVersion.SupportsFeature LanguageFeature.UnionIsPropertiesVisible &&
        HasDefaultAugmentationAttribute g (mkLocalTyconRef tycon)

    let AddUnionAugmentationValues (cenv: cenv) (env: TcEnv) tycon =
        let tcref = mkLocalTyconRef tycon
        let vals = AugmentTypeDefinitions.MakeValsForUnionAugmentation cenv.g tcref
        for v in vals do
            PublishValueDefnMaybeInclCompilerGenerated cenv env true ModuleOrMemberBinding v
        vals

// Checking of mutually recursive types, members and 'let' bindings in classes
//
// Technique: multiple passes.
//   Phase1: create and establish type definitions and core representation information
//   Phase2A: create Vals for recursive items given names and args
//   Phase2B-D: type check AST to TAST collecting (sufficient) type constraints, 
//              generalize definitions, fix up recursive instances, build ctor binding
module MutRecBindingChecking = 

    /// Represents one element in a type definition, after the first phase    
    type TyconBindingPhase2A =
      /// An entry corresponding to the definition of the implicit constructor for a class
      | Phase2AIncrClassCtor of IncrClassCtorLhs
      /// An 'inherit' declaration in an incremental class
      ///
      /// Phase2AInherit (ty, arg, baseValOpt, m)
      | Phase2AInherit of SynType * SynExpr * Val option * range
      /// A set of value or function definitions in an incremental class
      ///
      /// Phase2AIncrClassBindings (tcref, letBinds, isStatic, isRec, m)
      | Phase2AIncrClassBindings of TyconRef * SynBinding list * bool * bool * range
      /// A 'member' definition in a class
      | Phase2AMember of PreCheckingRecursiveBinding
#if OPEN_IN_TYPE_DECLARATIONS
      /// A dummy declaration, should we ever support 'open' in type definitions
      | Phase2AOpen of SynOpenDeclTarget * range
#endif
      /// Indicates the super init has just been called, 'this' may now be published
      | Phase2AIncrClassCtorJustAfterSuperInit 
      /// Indicates the last 'field' has been initialized, only 'do' comes after 
      | Phase2AIncrClassCtorJustAfterLastLet

    /// The collected syntactic input definitions for a single type or type-extension definition
    type TyconBindingsPhase2A = 
      | TyconBindingsPhase2A of Tycon option * DeclKind * Val list * TyconRef * Typar list * TType * TyconBindingPhase2A list

    /// The collected syntactic input definitions for a recursive group of type or type-extension definitions
    type MutRecDefnsPhase2AData = MutRecShape<TyconBindingsPhase2A, PreCheckingRecursiveBinding list, MutRecDefnsPhase2DataForModule * TcEnv> list

    /// Represents one element in a type definition, after the second phase
    type TyconBindingPhase2B =
      | Phase2BIncrClassCtor of IncrClassCtorLhs * Binding option 
      | Phase2BInherit of Expr * Val option
      /// A set of value of function definitions in a class definition with an implicit constructor.
      | Phase2BIncrClassBindings of IncrClassBindingGroup list
      | Phase2BMember of int
      /// An intermediate definition that represent the point in an implicit class definition where
      /// the super type has been initialized.
      | Phase2BIncrClassCtorJustAfterSuperInit
      /// An intermediate definition that represent the point in an implicit class definition where
      /// the last 'field' has been initialized, i.e. only 'do' and 'member' definitions come after 
      /// this point.
      | Phase2BIncrClassCtorJustAfterLastLet

    type TyconBindingsPhase2B = TyconBindingsPhase2B of Tycon option * TyconRef * TyconBindingPhase2B list

    type MutRecDefnsPhase2BData = MutRecShape<TyconBindingsPhase2B, int list, MutRecDefnsPhase2DataForModule * TcEnv> list

    /// Represents one element in a type definition, after the third phase
    type TyconBindingPhase2C =
      | Phase2CIncrClassCtor of IncrClassCtorLhs * Binding option 
      | Phase2CInherit of Expr * Val option
      | Phase2CIncrClassBindings of IncrClassBindingGroup list
      | Phase2CMember of PreInitializationGraphEliminationBinding
      // Indicates the last 'field' has been initialized, only 'do' comes after 
      | Phase2CIncrClassCtorJustAfterSuperInit     
      | Phase2CIncrClassCtorJustAfterLastLet     

    type TyconBindingsPhase2C = TyconBindingsPhase2C of Tycon option * TyconRef * TyconBindingPhase2C list

    type MutRecDefnsPhase2CData = MutRecShape<TyconBindingsPhase2C, PreInitializationGraphEliminationBinding list, MutRecDefnsPhase2DataForModule * TcEnv> list

    // Phase2A: create member prelimRecValues for "recursive" items, i.e. ctor val and member vals 
    // Phase2A: also processes their arg patterns - collecting type assertions 
    let TcMutRecBindings_Phase2A_CreateRecursiveValuesAndCheckArgumentPatterns (cenv: cenv) tpenv (envMutRec, mutRecDefns: MutRecDefnsPhase2Info) =
        let g = cenv.g

        // The basic iteration over the declarations in a single type definition
        // State:
        //    tpenv: floating type parameter environment
        //    recBindIdx: index of the recursive binding
        //    prelimRecValuesRev: accumulation of prelim value entries
        //    uncheckedBindsRev: accumulation of unchecked bindings
        let (defnsAs: MutRecDefnsPhase2AData), (tpenv, _, uncheckedBindsRev) =
            let initialOuterState = (tpenv, 0, ([]: PreCheckingRecursiveBinding list))
            (initialOuterState, envMutRec, mutRecDefns) |||> MutRecShapes.mapFoldWithEnv (fun outerState envForDecls defn -> 
              let tpenv, recBindIdx, uncheckedBindsRev = outerState
              match defn with 
              | MutRecShape.Module _ -> failwith "unreachable"
              | MutRecShape.Open x -> MutRecShape.Open x, outerState 
              | MutRecShape.ModuleAbbrev x -> MutRecShape.ModuleAbbrev x, outerState 
              | MutRecShape.Lets recBinds -> 
                let normRecDefns = 
                   [ for RecDefnBindingInfo(a, b, c, bind) in recBinds do 
                       yield NormalizedRecBindingDefn(a, b, c, BindingNormalization.NormalizeBinding ValOrMemberBinding cenv envForDecls bind) ]
                let bindsAndValues, (tpenv, recBindIdx) = ((tpenv, recBindIdx), normRecDefns) ||> List.mapFold (AnalyzeAndMakeAndPublishRecursiveValue ErrorOnOverrides false cenv envForDecls) 
                let binds = bindsAndValues |> List.collect fst

                let defnAs = MutRecShape.Lets binds
                defnAs, (tpenv, recBindIdx, List.rev binds @ uncheckedBindsRev)

              | MutRecShape.Tycon (MutRecDefnsPhase2InfoForTycon(tyconOpt, tcref, declaredTyconTypars, declKind, binds, _)) ->

                // Class members can access protected members of the implemented type 
                // Class members can access private members in the ty
                let isExtrinsic = (declKind = ExtrinsicExtensionBinding)
                let initialEnvForTycon = MakeInnerEnvForTyconRef envForDecls tcref isExtrinsic 

                // Re-add the type constructor to make it take precedence for record label field resolutions
                // This does not apply to extension members: in those cases the relationship between the record labels
                // and the type is too extruded
                let envForTycon = 
                    if isExtrinsic then 
                        initialEnvForTycon
                    else
                        AddLocalTyconRefs true g cenv.amap tcref.Range [tcref] initialEnvForTycon

                // Make fresh version of the class type for type checking the members and lets *
                let _, copyOfTyconTypars, _, objTy, thisTy = FreshenObjectArgType cenv tcref.Range TyparRigidity.WillBeRigid tcref isExtrinsic declaredTyconTypars


                // The basic iteration over the declarations in a single type definition
                let initialInnerState = (None, envForTycon, tpenv, recBindIdx, uncheckedBindsRev)
                let defnAs, (_, _envForTycon, tpenv, recBindIdx, uncheckedBindsRev) = 

                    (initialInnerState, binds) ||> List.collectFold (fun innerState defn ->

                        let (TyconBindingDefn(containerInfo, newslotsOK, declKind, classMemberDef, m)) = defn
                        let incrClassCtorLhsOpt, envForTycon, tpenv, recBindIdx, uncheckedBindsRev = innerState

                        if tcref.IsTypeAbbrev then
                            // ideally we'd have the 'm' of the type declaration stored here, to avoid needing to trim to line to approx
                            error(Error(FSComp.SR.tcTypeAbbreviationsMayNotHaveMembers(), (trimRangeToLine m)))

                        if tcref.IsEnumTycon && (declKind <> ExtrinsicExtensionBinding) then 
                            // ideally we'd have the 'm' of the type declaration stored here, to avoid needing to trim to line to approx
                            error(Error(FSComp.SR.tcEnumerationsMayNotHaveMembers(), (trimRangeToLine m))) 

                        match classMemberDef, containerInfo with
                        | SynMemberDefn.ImplicitCtor (vis, Attributes attrs, SynSimplePats.SimplePats(pats = spats), thisIdOpt, xmlDoc, m, _), ContainerInfo(_, Some(MemberOrValContainerInfo(tcref, _, baseValOpt, safeInitInfo, _))) ->
                            if tcref.TypeOrMeasureKind = TyparKind.Measure then
                                error(Error(FSComp.SR.tcMeasureDeclarationsRequireStaticMembers(), m))

                            // Phase2A: make incrClassCtorLhs - ctorv, thisVal etc, type depends on argty(s) 
                            let incrClassCtorLhs = TcImplicitCtorLhs_Phase2A(cenv, envForTycon, tpenv, tcref, vis, attrs, spats, thisIdOpt, baseValOpt, safeInitInfo, m, copyOfTyconTypars, objTy, thisTy, xmlDoc)

                            // Phase2A: Add copyOfTyconTypars from incrClassCtorLhs - or from tcref 
                            let envForTycon = AddDeclaredTypars CheckForDuplicateTypars incrClassCtorLhs.InstanceCtorDeclaredTypars envForTycon
                            let innerState = (Some incrClassCtorLhs, envForTycon, tpenv, recBindIdx, uncheckedBindsRev)

                            [Phase2AIncrClassCtor incrClassCtorLhs], innerState
                              
                        | SynMemberDefn.ImplicitInherit (ty, arg, _baseIdOpt, m), _ ->
                            if tcref.TypeOrMeasureKind = TyparKind.Measure then
                                error(Error(FSComp.SR.tcMeasureDeclarationsRequireStaticMembers(), m))

                            // Phase2A: inherit ty(arg) as base - pass through 
                            // Phase2A: pick up baseValOpt! 
                            let baseValOpt = incrClassCtorLhsOpt |> Option.bind (fun x -> x.InstanceCtorBaseValOpt)
                            let innerState = (incrClassCtorLhsOpt, envForTycon, tpenv, recBindIdx, uncheckedBindsRev)
                            [Phase2AInherit (ty, arg, baseValOpt, m); Phase2AIncrClassCtorJustAfterSuperInit], innerState

                        | SynMemberDefn.LetBindings (letBinds, isStatic, isRec, m), _ ->
                            match tcref.TypeOrMeasureKind, isStatic with 
                            | TyparKind.Measure, false -> error(Error(FSComp.SR.tcMeasureDeclarationsRequireStaticMembers(), m)) 
                            | _ -> ()

                            if not isStatic && tcref.IsStructOrEnumTycon then 
                                let allDo = letBinds |> List.forall (function SynBinding(kind=SynBindingKind.Do) -> true | _ -> false)
                                // Code for potential future design change to allow functions-compiled-as-members in structs
                                if allDo then 
                                    errorR(Deprecated(FSComp.SR.tcStructsMayNotContainDoBindings(), (trimRangeToLine m)))
                                else
                                // Code for potential future design change to allow functions-compiled-as-members in structs
                                    errorR(Error(FSComp.SR.tcStructsMayNotContainLetBindings(), (trimRangeToLine m)))

                            if isStatic && Option.isNone incrClassCtorLhsOpt then 
                                errorR(Error(FSComp.SR.tcStaticLetBindingsRequireClassesWithImplicitConstructors(), m))
                              
                            // Phase2A: let-bindings - pass through 
                            let innerState = (incrClassCtorLhsOpt, envForTycon, tpenv, recBindIdx, uncheckedBindsRev)     
                            [Phase2AIncrClassBindings (tcref, letBinds, isStatic, isRec, m)], innerState
                              
                        | SynMemberDefn.Member (bind, m), _ ->
                            // Phase2A: member binding - create prelim valspec (for recursive reference) and RecursiveBindingInfo 
                            let NormalizedBinding(_, _, _, _, _, _, _, valSynData, _, _, _, _) as bind = BindingNormalization.NormalizeBinding ValOrMemberBinding cenv envForTycon bind
                            let (SynValData(memberFlagsOpt, _, _)) = valSynData 

                            match tcref.TypeOrMeasureKind with
                            | TyparKind.Type -> ()
                            | TyparKind.Measure ->
                                match memberFlagsOpt with 
                                | None -> () 
                                | Some memberFlags -> 
                                    if memberFlags.IsInstance then error(Error(FSComp.SR.tcMeasureDeclarationsRequireStaticMembers(), m))
                                    match memberFlags.MemberKind with 
                                    | SynMemberKind.Constructor -> error(Error(FSComp.SR.tcMeasureDeclarationsRequireStaticMembersNotConstructors(), m))
                                    | _ -> ()

                            let envForMember = 
                                match incrClassCtorLhsOpt with
                                | None -> AddDeclaredTypars CheckForDuplicateTypars copyOfTyconTypars envForTycon
                                | Some _ -> envForTycon

                            let rbind = NormalizedRecBindingDefn(containerInfo, newslotsOK, declKind, bind)
                            let overridesOK = declKind.CanOverrideOrImplement
                            let (binds, _values), (tpenv, recBindIdx) = AnalyzeAndMakeAndPublishRecursiveValue overridesOK false cenv envForMember (tpenv, recBindIdx) rbind
                            let cbinds = [ for rbind in binds -> Phase2AMember rbind ]

                            let innerState = (incrClassCtorLhsOpt, envForTycon, tpenv, recBindIdx, List.rev binds @ uncheckedBindsRev)
                            cbinds, innerState
                        
#if OPEN_IN_TYPE_DECLARATIONS
                        | SynMemberDefn.Open (target, m), _ ->
                            let innerState = (incrClassCtorLhsOpt, env, tpenv, recBindIdx, prelimRecValuesRev, uncheckedBindsRev)
                            [ Phase2AOpen (target, m) ], innerState
#endif
                        
                        | definition -> 
                            error(InternalError(sprintf "Unexpected definition %A" definition, m)))

                // If no constructor call, insert Phase2AIncrClassCtorJustAfterSuperInit at start
                let defnAs = 
                    match defnAs with 
                    | Phase2AIncrClassCtor _ as b1 :: rest -> 
                        let rest = 
                            if rest |> List.exists (function Phase2AIncrClassCtorJustAfterSuperInit -> true | _ -> false) then 
                                rest
                            else
                                Phase2AIncrClassCtorJustAfterSuperInit :: rest
                        // Insert Phase2AIncrClassCtorJustAfterLastLet at the point where local construction is known to have been finished 
                        let rest = 
                            let isAfter b = 
                                match b with 
#if OPEN_IN_TYPE_DECLARATIONS
                                | Phase2AOpen _ 
#endif
                                | Phase2AIncrClassCtor _ | Phase2AInherit _ | Phase2AIncrClassCtorJustAfterSuperInit -> false
                                | Phase2AIncrClassBindings (_, binds, _, _, _) -> binds |> List.exists (function SynBinding (kind=SynBindingKind.Do) -> true | _ -> false)
                                | Phase2AIncrClassCtorJustAfterLastLet
                                | Phase2AMember _ -> true
                            let restRev = List.rev rest
                            let afterRev = restRev |> List.takeWhile isAfter
                            let beforeRev = restRev |> List.skipWhile isAfter
                            
                            [ yield! List.rev beforeRev
                              yield Phase2AIncrClassCtorJustAfterLastLet
                              yield! List.rev afterRev ]
                        b1 :: rest

                    // Cover the case where this is not a type with an implicit constructor.
                    | rest -> rest

                let prelimRecValues = [ for x in defnAs do match x with Phase2AMember bind -> yield bind.RecBindingInfo.Val | _ -> () ]
                
                let tyconOpt =
                    if cenv.g.langVersion.SupportsFeature(LanguageFeature.CSharpExtensionAttributeNotRequired) then
                        tyconOpt
                        |> Option.map (fun tycon ->
                            tryAddExtensionAttributeIfNotAlreadyPresent
                                (fun tryFindExtensionAttribute ->
                                    tycon.MembersOfFSharpTyconSorted
                                    |> Seq.tryPick (fun m -> tryFindExtensionAttribute m.Attribs)
                                )
                                tycon
                        )
                    else
                        tyconOpt
                let defnAs = MutRecShape.Tycon(TyconBindingsPhase2A(tyconOpt, declKind, prelimRecValues, tcref, copyOfTyconTypars, thisTy, defnAs))
                defnAs, (tpenv, recBindIdx, uncheckedBindsRev))

        let uncheckedRecBinds = List.rev uncheckedBindsRev

        (defnsAs, uncheckedRecBinds, tpenv)

    /// Phase2B: check each of the bindings, convert from ast to tast and collects type assertions.
    /// Also generalize incrementally.
    let TcMutRecBindings_Phase2B_TypeCheckAndIncrementalGeneralization (cenv: cenv) tpenv envInitial (envMutRec, defnsAs: MutRecDefnsPhase2AData, uncheckedRecBinds: PreCheckingRecursiveBinding list, scopem) : MutRecDefnsPhase2BData * _ * _ =
        let g = cenv.g

        let (defnsBs: MutRecDefnsPhase2BData), (tpenv, generalizedRecBinds, preGeneralizationRecBinds, _, _) = 

            let uncheckedRecBindsTable = uncheckedRecBinds |> List.map (fun rbind -> rbind.RecBindingInfo.Val.Stamp, rbind) |> Map.ofList 

            // Loop through the types being defined...
            //
            // The envNonRec is the environment used to limit generalization to prevent leakage of type
            // variables into the types of 'let' bindings. It gets accumulated across type definitions, e.g.
            // consider
            //
            //   type A<'T>() =  
            //       let someFuncValue: 'A = A<'T>.Meth2()
            //       static member Meth2() = A<'T>.Meth2() 
            //   and B<'T>() =
            //       static member Meth1() = A<'T>.Meth2()
            //
            // Here 'A can't be generalized, even at 'Meth1'.
            //
            // The envForTycon is the environment used for name resolution within the let and member bindings
            // of the type definition. This becomes 'envStatic' and 'envInstance' for the two 
             
            let initialOuterState = (tpenv, ([]: PostGeneralizationRecursiveBinding list), ([]: PreGeneralizationRecursiveBinding list), uncheckedRecBindsTable, envInitial)

            (initialOuterState, envMutRec, defnsAs) |||> MutRecShapes.mapFoldWithEnv (fun outerState envForDecls defnsA -> 

              let tpenv, generalizedRecBinds, preGeneralizationRecBinds, uncheckedRecBindsTable, envNonRec = outerState

              match defnsA with 
              | MutRecShape.Module _ -> failwith "unreachable"
              | MutRecShape.Open x -> MutRecShape.Open x, outerState 
              | MutRecShape.ModuleAbbrev x -> MutRecShape.ModuleAbbrev x, outerState 
              | MutRecShape.Lets binds ->
                
                let defnBs, (tpenv, _, envNonRec, generalizedRecBinds, preGeneralizationRecBinds, uncheckedRecBindsTable) = 

                    let initialInnerState = (tpenv, envForDecls, envNonRec, generalizedRecBinds, preGeneralizationRecBinds, uncheckedRecBindsTable)
                    (initialInnerState, binds) ||> List.mapFold (fun innerState rbind -> 

                        let tpenv, envStatic, envNonRec, generalizedRecBinds, preGeneralizationRecBinds, uncheckedRecBindsTable = innerState

                        let envNonRec, generalizedRecBinds, preGeneralizationRecBinds, _, uncheckedRecBindsTable = 
                            TcLetrecBinding (cenv, envStatic, scopem, [], None) (envNonRec, generalizedRecBinds, preGeneralizationRecBinds, tpenv, uncheckedRecBindsTable) rbind
                             
                        let innerState = (tpenv, envStatic, envNonRec, generalizedRecBinds, preGeneralizationRecBinds, uncheckedRecBindsTable)
                        rbind.RecBindingInfo.Index, innerState)
                
                let outerState = (tpenv, generalizedRecBinds, preGeneralizationRecBinds, uncheckedRecBindsTable, envNonRec)
                MutRecShape.Lets defnBs, outerState

              | MutRecShape.Tycon (TyconBindingsPhase2A(tyconOpt, declKind, _, tcref, copyOfTyconTypars, thisTy, defnAs)) ->
                
                let isExtrinsic = (declKind = ExtrinsicExtensionBinding)
                let envForTycon = MakeInnerEnvForTyconRef envForDecls tcref isExtrinsic 
                let envForTycon = if isExtrinsic then envForTycon else AddLocalTyconRefs true g cenv.amap tcref.Range [tcref] envForTycon
                // Set up the environment so use-before-definition warnings are given, at least 
                // until we reach a Phase2AIncrClassCtorJustAfterSuperInit. 
                let envForTycon = { envForTycon with eCtorInfo = Some (CtorInfo.InitialImplicit()) }

                let reqdThisValTyOpt = Some thisTy
                
                // Loop through the definition elements in a type...
                // State: 
                //      envInstance: the environment in scope in instance members
                //      envStatic: the environment in scope in static members
                //      envNonRec: the environment relevant to generalization
                //      generalizedRecBinds: part of the incremental generalization state
                //      preGeneralizationRecBinds: part of the incremental generalization state
                //      uncheckedRecBindsTable: part of the incremental generalization state
                let defnBs, (tpenv, _, _, envNonRec, generalizedRecBinds, preGeneralizationRecBinds, uncheckedRecBindsTable) = 

                    let initialInnerState = (tpenv, envForTycon, envForTycon, envNonRec, generalizedRecBinds, preGeneralizationRecBinds, uncheckedRecBindsTable)
                    (initialInnerState, defnAs) ||> List.mapFold (fun innerState defnA -> 

                        let tpenv, envInstance, envStatic, envNonRec, generalizedRecBinds, preGeneralizationRecBinds, uncheckedRecBindsTable = innerState

                        match defnA with
                        // Phase2B for the definition of an implicit constructor. Enrich the instance environments
                        // with the implicit ctor args.
                        | Phase2AIncrClassCtor incrClassCtorLhs ->

                            let envInstance = AddDeclaredTypars CheckForDuplicateTypars incrClassCtorLhs.InstanceCtorDeclaredTypars envInstance
                            let envStatic = AddDeclaredTypars CheckForDuplicateTypars incrClassCtorLhs.InstanceCtorDeclaredTypars envStatic
                            let envInstance = match incrClassCtorLhs.InstanceCtorSafeThisValOpt with Some v -> AddLocalVal g cenv.tcSink scopem v envInstance | None -> envInstance
                            let envInstance = List.foldBack (AddLocalValPrimitive g) incrClassCtorLhs.InstanceCtorArgs envInstance 
                            let envNonRec = match incrClassCtorLhs.InstanceCtorSafeThisValOpt with Some v -> AddLocalVal g cenv.tcSink scopem v envNonRec | None -> envNonRec
                            let envNonRec = List.foldBack (AddLocalValPrimitive g) incrClassCtorLhs.InstanceCtorArgs envNonRec
                            let safeThisValBindOpt = TcLetrecComputeCtorSafeThisValBind cenv incrClassCtorLhs.InstanceCtorSafeThisValOpt

                            let innerState = (tpenv, envInstance, envStatic, envNonRec, generalizedRecBinds, preGeneralizationRecBinds, uncheckedRecBindsTable)
                            Phase2BIncrClassCtor (incrClassCtorLhs, safeThisValBindOpt), innerState
                            
                        // Phase2B: typecheck the argument to an 'inherits' call and build the new object expr for the inherit-call 
                        | Phase2AInherit (synBaseTy, arg, baseValOpt, m) ->
                            let baseTy, tpenv = TcType cenv NoNewTypars CheckCxs ItemOccurence.Use WarnOnIWSAM.Yes envInstance tpenv synBaseTy
                            let baseTy = baseTy |> convertToTypeWithMetadataIfPossible g
                            let inheritsExpr, tpenv =
                                try 
                                   TcNewExpr cenv envInstance tpenv baseTy (Some synBaseTy.Range) true arg m
                                with e ->
                                    errorRecovery e m
                                    mkUnit g m, tpenv
                            let envInstance = match baseValOpt with Some baseVal -> AddLocalVal g cenv.tcSink scopem baseVal envInstance | None -> envInstance
                            let envNonRec = match baseValOpt with Some baseVal -> AddLocalVal g cenv.tcSink scopem baseVal envNonRec | None -> envNonRec
                            let innerState = (tpenv, envInstance, envStatic, envNonRec, generalizedRecBinds, preGeneralizationRecBinds, uncheckedRecBindsTable)
                            Phase2BInherit (inheritsExpr, baseValOpt), innerState
                            
                        // Phase2B: let and let rec value and function definitions
                        | Phase2AIncrClassBindings (tcref, binds, isStatic, isRec, mBinds) ->
                            let envForBinding = if isStatic then envStatic else envInstance
                            let binds, bindRs, env, tpenv = 
                                if isRec then
                                
                                    // Type check local recursive binding 
                                    let binds = binds |> List.map (fun bind -> RecDefnBindingInfo(ExprContainerInfo, NoNewSlots, ClassLetBinding isStatic, bind))
                                    let binds, env, tpenv = TcLetrecBindings ErrorOnOverrides cenv envForBinding tpenv (binds, scopem, scopem)
                                    let bindRs = [IncrClassBindingGroup(binds, isStatic, true)]
                                    binds, bindRs, env, tpenv 
                                else

                                    // Type check local binding 
                                    let binds, env, tpenv = TcLetBindings cenv envForBinding ExprContainerInfo (ClassLetBinding isStatic) tpenv (binds, mBinds, scopem)
                                    let binds, bindRs = 
                                        binds 
                                        |> List.map (function
                                            | TMDefLet(bind, _) -> [bind], IncrClassBindingGroup([bind], isStatic, false)
                                            | TMDefDo(e, _) -> [], IncrClassDo(e, isStatic, mBinds)
                                            | _ -> error(InternalError("unexpected definition kind", tcref.Range)))
                                        |> List.unzip
                                    List.concat binds, bindRs, env, tpenv

                            let envNonRec = (envNonRec, binds) ||> List.fold (fun acc bind -> AddLocalValPrimitive g bind.Var acc)

                            // Check to see that local bindings and members don't have the same name and check some other adhoc conditions
                            for bind in binds do
                                if not isStatic && HasFSharpAttributeOpt g g.attrib_DllImportAttribute bind.Var.Attribs then 
                                    errorR(Error(FSComp.SR.tcDllImportNotAllowed(), bind.Var.Range))
                                    
                                let nm = bind.Var.DisplayName
                                let ty = generalizedTyconRef g tcref
                                let ad = envNonRec.AccessRights
                                match TryFindIntrinsicMethInfo cenv.infoReader bind.Var.Range ad nm ty, 
                                      TryFindIntrinsicPropInfo cenv.infoReader bind.Var.Range ad nm ty with 
                                | [], [] -> ()
                                | _ -> errorR (Error(FSComp.SR.tcMemberAndLocalClassBindingHaveSameName nm, bind.Var.Range))

                            // Also add static entries to the envInstance if necessary 
                            let envInstance = (if isStatic then (binds, envInstance) ||> List.foldBack (fun b e -> AddLocalVal g cenv.tcSink scopem b.Var e) else env)
                            let envStatic = (if isStatic then env else envStatic)
                            let innerState = (tpenv, envInstance, envStatic, envNonRec, generalizedRecBinds, preGeneralizationRecBinds, uncheckedRecBindsTable)
                            Phase2BIncrClassBindings bindRs, innerState
                              
                        | Phase2AIncrClassCtorJustAfterSuperInit -> 
                            let innerState = (tpenv, envInstance, envStatic, envNonRec, generalizedRecBinds, preGeneralizationRecBinds, uncheckedRecBindsTable)
                            Phase2BIncrClassCtorJustAfterSuperInit, innerState
                            
                        | Phase2AIncrClassCtorJustAfterLastLet -> 
                            let innerState = (tpenv, envInstance, envStatic, envNonRec, generalizedRecBinds, preGeneralizationRecBinds, uncheckedRecBindsTable)
                            Phase2BIncrClassCtorJustAfterLastLet, innerState
                            
                            
#if OPEN_IN_TYPE_DECLARATIONS
                        | Phase2AOpen(target, m) -> 
                            let envInstance = TcOpenDecl cenv m scopem envInstance target
                            let envStatic = TcOpenDecl cenv m scopem envStatic target
                            let innerState = (tpenv, envInstance, envStatic, envNonRec, generalizedRecBinds, preGeneralizationRecBinds, uncheckedRecBindsTable)
                            Phase2BOpen, innerState
#endif


                        // Note: this path doesn't add anything the environment, because the member is already available off via its type 
                        
                        | Phase2AMember rbind ->

                            // Phase2B: Typecheck member binding, generalize them later, when all type constraints are known 
                            // static members are checked under envStatic.
                            // envStatic contains class typars and the (ungeneralized) members on the class(es).
                            // envStatic has no instance-variables (local let-bindings or ctor args). 

                            let v = rbind.RecBindingInfo .Val
                            let envForBinding = if v.IsInstanceMember then envInstance else envStatic

                            // Type variables derived from the type definition (or implicit constructor) are always generalizable (we check their generalizability later).
                            // Note they may be solved to be equi-recursive.
                            let extraGeneralizableTypars = copyOfTyconTypars

                            // Inside the incremental class syntax we assert the type of the 'this' variable to be precisely the same type as the 
                            // this variable for the implicit class constructor. For static members, we assert the type variables associated
                            // for the class to be identical to those used for the implicit class constructor and the static class constructor.
                            //
                            // See TcLetrecBinding where this information is consumed.

                            // Type check the member and apply early generalization.
                            // We ignore the tpenv returned by checking each member. Each member gets checked in a fresh, clean tpenv
                            let envNonRec, generalizedRecBinds, preGeneralizationRecBinds, _, uncheckedRecBindsTable = 
                                TcLetrecBinding (cenv, envForBinding, scopem, extraGeneralizableTypars, reqdThisValTyOpt) (envNonRec, generalizedRecBinds, preGeneralizationRecBinds, tpenv, uncheckedRecBindsTable) rbind
                             
                            let innerState = (tpenv, envInstance, envStatic, envNonRec, generalizedRecBinds, preGeneralizationRecBinds, uncheckedRecBindsTable)
                            Phase2BMember rbind.RecBindingInfo.Index, innerState)
                
                let defnBs = MutRecShape.Tycon (TyconBindingsPhase2B(tyconOpt, tcref, defnBs))
                let outerState = (tpenv, generalizedRecBinds, preGeneralizationRecBinds, uncheckedRecBindsTable, envNonRec)
                defnBs, outerState)

        // There should be no bindings that have not been generalized since checking the vary last binding always
        // results in the generalization of all remaining ungeneralized bindings, since there are no remaining unchecked bindings
        // to prevent the generalization 
        assert preGeneralizationRecBinds.IsEmpty

        defnsBs, generalizedRecBinds, tpenv


    // Choose type scheme implicit constructors and adjust their recursive types.
    // Fixup recursive references to members.
    let TcMutRecBindings_Phase2C_FixupRecursiveReferences (cenv: cenv) (denv, defnsBs: MutRecDefnsPhase2BData, generalizedTyparsForRecursiveBlock: Typar list, generalizedRecBinds: PostGeneralizationRecursiveBinding list, scopem) =
        let g = cenv.g

        // Build an index ---> binding map
        let generalizedBindingsMap = generalizedRecBinds |> List.map (fun pgrbind -> (pgrbind.RecBindingInfo.Index, pgrbind)) |> Map.ofList

        defnsBs |> MutRecShapes.mapTyconsAndLets 

            // Phase2C: Fixup member bindings 
            (fun (TyconBindingsPhase2B(tyconOpt, tcref, defnBs)) -> 

                let defnCs = 
                    defnBs |> List.map (fun defnB -> 

                        // Phase2C: Generalise implicit ctor val 
                        match defnB with
                        | Phase2BIncrClassCtor (incrClassCtorLhs, safeThisValBindOpt) ->
                            let valscheme = incrClassCtorLhs.InstanceCtorValScheme
                            let valscheme = ChooseCanonicalValSchemeAfterInference g denv valscheme scopem
                            AdjustRecType incrClassCtorLhs.InstanceCtorVal valscheme
                            Phase2CIncrClassCtor (incrClassCtorLhs, safeThisValBindOpt)

                        | Phase2BInherit (inheritsExpr, basevOpt) -> 
                            Phase2CInherit (inheritsExpr, basevOpt)

                        | Phase2BIncrClassBindings bindRs -> 
                            Phase2CIncrClassBindings bindRs

                        | Phase2BIncrClassCtorJustAfterSuperInit -> 
                            Phase2CIncrClassCtorJustAfterSuperInit

                        | Phase2BIncrClassCtorJustAfterLastLet -> 
                            Phase2CIncrClassCtorJustAfterLastLet

                        | Phase2BMember idx ->
                            // Phase2C: Fixup member bindings 
                            let generalizedBinding = generalizedBindingsMap[idx] 
                            let vxbind = TcLetrecAdjustMemberForSpecialVals cenv generalizedBinding
                            let pgbrind = FixupLetrecBind cenv denv generalizedTyparsForRecursiveBlock vxbind
                            Phase2CMember pgbrind)
                TyconBindingsPhase2C(tyconOpt, tcref, defnCs))

            // Phase2C: Fixup let bindings 
            (fun bindIdxs -> 
                    [ for idx in bindIdxs do 
                        let generalizedBinding = generalizedBindingsMap[idx] 
                        let vxbind = TcLetrecAdjustMemberForSpecialVals cenv generalizedBinding
                        yield FixupLetrecBind cenv denv generalizedTyparsForRecursiveBlock vxbind ])


    // --- Extract field bindings from let-bindings 
    // --- Extract method bindings from let-bindings 
    // --- Extract bindings for implicit constructors
    let TcMutRecBindings_Phase2D_ExtractImplicitFieldAndMethodBindings (cenv: cenv) envMutRec tpenv (denv, generalizedTyparsForRecursiveBlock, defnsCs: MutRecDefnsPhase2CData) =
            let g = cenv.g

      //  let (fixupValueExprBinds, methodBinds) = 
            (envMutRec, defnsCs) ||> MutRecShapes.mapTyconsWithEnv (fun envForDecls (TyconBindingsPhase2C(tyconOpt, tcref, defnCs)) -> 
                match defnCs with 
                | Phase2CIncrClassCtor (incrClassCtorLhs, safeThisValBindOpt) :: defnCs -> 

                    // Determine is static fields in this type need to be "protected" against invalid recursive initialization
                    let safeStaticInitInfo = 
                        // Safe static init checks are not added to FSharp.Core. The FailInit helper is not defined in some places, and 
                        // there are some minor concerns about performance w.r.t. these static bindings:
                        //
                        // set.fs (also map.fs)
                        //       static let empty: Set<'T> = 
                        //           let comparer = LanguagePrimitives.FastGenericComparer<'T> 
                        //           new Set<'T>(comparer, SetEmpty)
                        //
                        // prim-types.fs:
                        //       type TypeInfo<'T>() = 
                        //          static let info = 
                        //              let ty = typeof<'T>
                        //              ...
                        // and some others in prim-types.fs
                        //
                        // REVIEW: consider allowing an optimization switch to turn off these checks

                        let needsSafeStaticInit = not g.compilingFSharpCore
                        
                        // We only need safe static init checks if there are some static field bindings (actually, we look for non-method bindings)
                        let hasStaticBindings = 
                            defnCs |> List.exists (function 
                                | Phase2CIncrClassBindings groups -> 
                                    groups |> List.exists (function 
                                        | IncrClassBindingGroup(binds, isStatic, _) ->
                                            isStatic && (binds |> List.exists (IncrClassReprInfo.IsMethodRepr cenv >> not)) 
                                        | _ -> false) 
                                | _ -> false)

                        if needsSafeStaticInit && hasStaticBindings then
                            let rfield = MakeSafeInitField cenv envForDecls tcref.Range true
                            SafeInitField(mkRecdFieldRef tcref rfield.LogicalName, rfield)
                        else
                            NoSafeInitInfo


                    // This is the type definition we're processing  
                    let tcref = incrClassCtorLhs.TyconRef

                    // Assumes inherit call immediately follows implicit ctor. Checked by CheckMembersForm 
                    let inheritsExpr, inheritsIsVisible, _, defnCs = 
                        match defnCs |> List.partition (function Phase2CInherit _ -> true | _ -> false) with
                        | [Phase2CInherit (inheritsExpr, baseValOpt)], defnCs -> 
                            inheritsExpr, true, baseValOpt, defnCs

                        | _ ->
                            if tcref.IsStructOrEnumTycon then 
                                mkUnit g tcref.Range, false, None, defnCs
                            else
                                let inheritsExpr, _ = TcNewExpr cenv envForDecls tpenv g.obj_ty None true (SynExpr.Const (SynConst.Unit, tcref.Range)) tcref.Range

                                // If there is no 'inherits' and no simple non-static 'let' of a non-method then add a debug point at the entry to the constructor over the type name itself.
                                let addDebugPointAtImplicitCtorArguments =
                                    defnCs |> List.forall (fun defnC ->
                                        match defnC with
                                        | Phase2CIncrClassBindings binds -> 
                                            binds |> List.forall (fun bind ->
                                                match bind with
                                                | IncrClassBindingGroup(binds, isStatic, _) -> 
                                                    isStatic || 
                                                    binds |> List.forall (IncrClassReprInfo.IsMethodRepr cenv)
                                                | IncrClassDo(_, isStatic, _) ->
                                                    isStatic)
                                        | _ -> true) 

                                let inheritsExpr =
                                    if addDebugPointAtImplicitCtorArguments then
                                        mkDebugPoint tcref.Range inheritsExpr
                                    else
                                        inheritsExpr
                                inheritsExpr, false, None, defnCs
                       
                    let envForTycon = MakeInnerEnvForTyconRef envForDecls tcref false 

                    // Compute the cpath used when creating the hidden fields 
                    let cpath = envForTycon.eAccessPath

                    let localDecs = 
                        defnCs |> List.filter (function 
                            | Phase2CIncrClassBindings _ 
                            | Phase2CIncrClassCtorJustAfterSuperInit 
                            | Phase2CIncrClassCtorJustAfterLastLet -> true 
                            | _ -> false)
                    let memberBindsWithFixups = defnCs |> List.choose (function Phase2CMember pgrbind -> Some pgrbind | _ -> None) 

                    // Extend localDecs with "let safeThisVal = ref null" if there is a safeThisVal
                    let localDecs = 
                        match safeThisValBindOpt with 
                        | None -> localDecs 
                        | Some bind -> Phase2CIncrClassBindings [IncrClassBindingGroup([bind], false, false)] :: localDecs
                        
                    // Carve out the initialization sequence and decide on the localRep 
                    let ctorBodyLambdaExpr, cctorBodyLambdaExprOpt, methodBinds, localReps = 
                        
                        let localDecs = 
                            [ for localDec in localDecs do 
                                  match localDec with 
                                  | Phase2CIncrClassBindings binds -> yield Phase2CBindings binds
                                  | Phase2CIncrClassCtorJustAfterSuperInit -> yield Phase2CCtorJustAfterSuperInit
                                  | Phase2CIncrClassCtorJustAfterLastLet -> yield Phase2CCtorJustAfterLastLet
                                  | _ -> () ]
                        let memberBinds = memberBindsWithFixups |> List.map (fun x -> x.Binding) 
                        MakeCtorForIncrClassConstructionPhase2C(cenv, envForTycon, incrClassCtorLhs, inheritsExpr, inheritsIsVisible, localDecs, memberBinds, generalizedTyparsForRecursiveBlock, safeStaticInitInfo)

                    // Generate the (value, expr) pairs for the implicit 
                    // object constructor and implicit static initializer 
                    let ctorValueExprBindings = 
                        [ (let ctorValueExprBinding = TBind(incrClassCtorLhs.InstanceCtorVal, ctorBodyLambdaExpr, DebugPointAtBinding.NoneAtSticky)
                           let rbind = { ValScheme = incrClassCtorLhs.InstanceCtorValScheme ; Binding = ctorValueExprBinding }
                           FixupLetrecBind cenv envForDecls.DisplayEnv generalizedTyparsForRecursiveBlock rbind) ]
                        @ 
                        ( match cctorBodyLambdaExprOpt with 
                          | None -> []
                          | Some cctorBodyLambdaExpr -> 
                              [ (let _, cctorVal, cctorValScheme = incrClassCtorLhs.StaticCtorValInfo.Force()
                                 let cctorValueExprBinding = TBind(cctorVal, cctorBodyLambdaExpr, DebugPointAtBinding.NoneAtSticky)
                                 let rbind = { ValScheme = cctorValScheme; Binding = cctorValueExprBinding }
                                 FixupLetrecBind cenv envForDecls.DisplayEnv generalizedTyparsForRecursiveBlock rbind) ] ) 

                    // Publish the fields of the representation to the type 
                    localReps.PublishIncrClassFields (cenv, denv, cpath, incrClassCtorLhs, safeStaticInitInfo) (* mutation *)    
                    
                    // Fixup members
                    let memberBindsWithFixups = 
                        memberBindsWithFixups |> List.map (fun pgrbind -> 
                            let (TBind(v, x, spBind)) = pgrbind.Binding

                            // Work out the 'this' variable and type instantiation for field fixups. 
                            // We use the instantiation from the instance member if any. Note: It is likely this is not strictly needed 
                            // since we unify the types of the 'this' variables with those of the ctor declared typars. 
                            let thisValOpt = GetInstanceMemberThisVariable (v, x)

                            // Members have at least as many type parameters as the enclosing class. Just grab the type variables for the type.
                            let thisTyInst = List.map mkTyparTy (List.truncate (tcref.Typars(v.Range).Length) v.Typars)
                                    
                            let x = localReps.FixupIncrClassExprPhase2C cenv thisValOpt safeStaticInitInfo thisTyInst x 

                            { pgrbind with Binding = TBind(v, x, spBind) } )
                        
                    tyconOpt, ctorValueExprBindings @ memberBindsWithFixups, methodBinds  
                
                // Cover the case where this is not a class with an implicit constructor
                | defnCs -> 
                    let memberBindsWithFixups = defnCs |> List.choose (function Phase2CMember pgrbind -> Some pgrbind | _ -> None) 
                    tyconOpt, memberBindsWithFixups, [])

    /// Check a "module X = A.B.C" module abbreviation declaration
    let TcModuleAbbrevDecl (cenv: cenv) scopem (env: TcEnv) (id, p, m) = 
        let g = cenv.g
        let ad = env.AccessRights
        let resolved =
            match p with
            | [] -> Result []
            | id :: rest -> ResolveLongIdentAsModuleOrNamespace cenv.tcSink cenv.amap m true OpenQualified env.NameEnv ad id rest false

        let mvvs = ForceRaise resolved

        if isNil mvvs then env else
        let modrefs = mvvs |> List.map p23

        if not (isNil modrefs) && modrefs |> List.forall (fun modref -> modref.IsNamespace) then 
            errorR(Error(FSComp.SR.tcModuleAbbreviationForNamespace(fullDisplayTextOfModRef (List.head modrefs)), m))

        let modrefs = modrefs |> List.filter (fun mvv -> not mvv.IsNamespace)

        if isNil modrefs then env else 
        modrefs |> List.iter (fun modref -> CheckEntityAttributes g modref m |> CommitOperationResult)        
        let env = AddModuleAbbreviationAndReport cenv.tcSink scopem id modrefs env
        env

    /// Update the contents accessible via the recursive namespace declaration, if any
    let TcMutRecDefns_UpdateNSContents mutRecNSInfo =
        match mutRecNSInfo with 
        | Some (Some (modulNS: ModuleOrNamespace), moduleTyAcc: _ ref) -> 
            modulNS.entity_modul_type <- MaybeLazy.Strict moduleTyAcc.Value
        | _ -> ()  

    /// Updates the types of the modules to contain the contents so far
    let TcMutRecDefns_UpdateModuleContents mutRecNSInfo defns =
        defns |> MutRecShapes.iterModules (fun (MutRecDefnsPhase2DataForModule (moduleTyAcc, moduleEntity), _) -> 
              moduleEntity.entity_modul_type <- MaybeLazy.Strict moduleTyAcc.Value)  

        TcMutRecDefns_UpdateNSContents mutRecNSInfo
    
    /// Compute the active environments within each nested module.
    let TcMutRecDefns_ComputeEnvs getTyconOpt getVals (cenv: cenv) report scopem m envInitial mutRecShape =
        let g = cenv.g
        (envInitial, mutRecShape) ||> MutRecShapes.computeEnvs 
            (fun envAbove (MutRecDefnsPhase2DataForModule (moduleTyAcc, moduleEntity)) ->
                MakeInnerEnvWithAcc true envAbove moduleEntity.Id moduleTyAcc moduleEntity.ModuleOrNamespaceType.ModuleOrNamespaceKind)

            (fun envAbove decls -> 

                // Collect the type definitions, exception definitions, modules and "open" declarations
                let tycons = decls |> List.choose (function MutRecShape.Tycon d -> getTyconOpt d | _ -> None) 
                let moduls = decls |> List.choose (function MutRecShape.Module (MutRecDefnsPhase2DataForModule (_, moduleEntity), _) -> Some moduleEntity | _ -> None)
                let moduleAbbrevs = decls |> List.choose (function MutRecShape.ModuleAbbrev (MutRecDataForModuleAbbrev (id, mp, m)) -> Some (id, mp, m) | _ -> None)
                let opens = decls |> List.choose (function MutRecShape.Open (MutRecDataForOpen (target, m, moduleRange, openDeclsRef)) -> Some (target, m, moduleRange, openDeclsRef) | _ -> None)
                let lets = decls |> List.collect (function MutRecShape.Lets binds -> getVals binds | _ -> [])
                let exns = tycons |> List.filter (fun (tycon: Tycon) -> tycon.IsFSharpException)

                // Add the type definitions, exceptions, modules and "open" declarations.
                // The order here is sensitive. The things added first will be resolved in an environment
                // where not everything has been added. The things added last will be preferred in name 
                // resolution.
                //
                // 'open' declarations ('open M') may refer to modules being defined ('M') and so must be
                // processed in an environment where 'M' is present. However, in later processing the names of 
                // modules being defined ('M') take precedence over those coming from 'open' declarations.  
                // So add the names of the modules being defined to the environment twice - once to allow 
                // the processing of 'open M', and once to allow the correct name resolution of 'M'.
                //
                // Module abbreviations being defined ('module M = A.B.C') are not available for use in 'open'
                // declarations. So
                //    namespace rec N = 
                //       open M
                //       module M = FSharp.Core.Operators
                // is not allowed.

                let envForDecls = envAbove

                // Add the modules being defined
                let envForDecls = (envForDecls, moduls) ||> List.fold ((if report then AddLocalSubModuleAndReport cenv.tcSink scopem else AddLocalSubModule) g cenv.amap m)

                // Process the 'open' declarations                
                let envForDecls =
                    (envForDecls, opens) ||> List.fold (fun env (target, m, moduleRange, openDeclsRef) ->
                        let env, openDecls = TcOpenDecl cenv m moduleRange env target
                        openDeclsRef.Value <- openDecls
                        env)

                // Add the type definitions being defined
                let envForDecls = (if report then AddLocalTyconsAndReport cenv.tcSink scopem else AddLocalTycons) g cenv.amap m tycons envForDecls 
                // Add the exception definitions being defined
                let envForDecls = (envForDecls, exns) ||> List.fold (AddLocalExnDefnAndReport cenv.tcSink scopem)
                // Add the modules again (but don't report them a second time)
                let envForDecls = (envForDecls, moduls) ||> List.fold (AddLocalSubModule g cenv.amap m)
                // Add the module abbreviations
                let envForDecls = (envForDecls, moduleAbbrevs) ||> List.fold (TcModuleAbbrevDecl cenv scopem)
                // Add the values and members
                let envForDecls = AddLocalVals g cenv.tcSink scopem lets envForDecls
                envForDecls)

    /// Phase 2: Check the members and 'let' definitions in a mutually recursive group of definitions.
    let TcMutRecDefns_Phase2_Bindings (cenv: cenv) envInitial tpenv mBinds scopem mutRecNSInfo (envMutRecPrelimWithReprs: TcEnv) (mutRecDefns: MutRecDefnsPhase2Info) =
        let g = cenv.g
        let denv = envMutRecPrelimWithReprs.DisplayEnv
        
        // Phase2A: create member prelimRecValues for "recursive" items, i.e. ctor val and member vals 
        // Phase2A: also processes their arg patterns - collecting type assertions 
        let defnsAs, uncheckedRecBinds, tpenv = TcMutRecBindings_Phase2A_CreateRecursiveValuesAndCheckArgumentPatterns cenv tpenv (envMutRecPrelimWithReprs, mutRecDefns)

        // Now basic member values are created we can compute the final attributes (i.e. in the case where attributes refer to constructors being defined)
        mutRecDefns |> MutRecShapes.iterTycons (fun (MutRecDefnsPhase2InfoForTycon(_, _, _, _, _, fixupFinalAttrs)) -> 
                fixupFinalAttrs())  

        // Updates the types of the modules to contain the contents so far, which now includes values and members
        TcMutRecDefns_UpdateModuleContents mutRecNSInfo defnsAs

        // Updates the environments to include the values
        // We must open all modules from scratch again because there may be extension methods and/or AutoOpen
        let envMutRec, defnsAs =  
            (envInitial, MutRecShapes.dropEnvs defnsAs) 
            ||> TcMutRecDefns_ComputeEnvs 
                   (fun (TyconBindingsPhase2A(tyconOpt, _, _, _, _, _, _)) -> tyconOpt) 
                   (fun binds -> [ for bind in binds -> bind.RecBindingInfo.Val ]) 
                   cenv false scopem scopem 
            ||> MutRecShapes.extendEnvs (fun envForDecls decls -> 

                let prelimRecValues =  
                    decls |> List.collect (function 
                        | MutRecShape.Tycon (TyconBindingsPhase2A(_, _, prelimRecValues, _, _, _, _)) -> prelimRecValues 
                        | MutRecShape.Lets binds -> [ for bind in binds -> bind.RecBindingInfo.Val ] 
                        | _ -> [])

                let ctorVals = 
                    decls |> MutRecShapes.topTycons |> List.collect (fun (TyconBindingsPhase2A(_, _, _, _, _, _, defnAs)) ->
                    [ for defnB in defnAs do
                        match defnB with
                        | Phase2AIncrClassCtor incrClassCtorLhs -> yield incrClassCtorLhs.InstanceCtorVal
                        | _ -> () ])

                let envForDeclsUpdated = 
                    envForDecls
                    |> AddLocalVals g cenv.tcSink scopem prelimRecValues 
                    |> AddLocalVals g cenv.tcSink scopem ctorVals 

                envForDeclsUpdated)

        // Phase2B: type check pass, convert from ast to tast and collects type assertions, and generalize
        let defnsBs, generalizedRecBinds, tpenv = TcMutRecBindings_Phase2B_TypeCheckAndIncrementalGeneralization cenv tpenv envInitial (envMutRec, defnsAs, uncheckedRecBinds, scopem)

        let generalizedTyparsForRecursiveBlock = 
             generalizedRecBinds 
                |> List.map (fun pgrbind -> pgrbind.GeneralizedTypars)
                |> unionGeneralizedTypars

        // Check the escape condition for all extraGeneralizableTypars.
        // First collect up all the extraGeneralizableTypars.
        let allExtraGeneralizableTypars = 
            defnsAs |> MutRecShapes.collectTycons |> List.collect (fun (TyconBindingsPhase2A(_, _, _, _, copyOfTyconTypars, _, defnAs)) ->
                [ yield! copyOfTyconTypars
                  for defnA in defnAs do 
                      match defnA with
                      | Phase2AMember rbind -> yield! rbind.RecBindingInfo.EnclosingDeclaredTypars
                      | _ -> () ])

        // Now check they don't escape the overall scope of the recursive set of types
        if not (isNil allExtraGeneralizableTypars) then         
            let freeInInitialEnv = GeneralizationHelpers.ComputeUngeneralizableTypars envInitial
            for extraTypar in allExtraGeneralizableTypars do 
                if Zset.memberOf freeInInitialEnv extraTypar then
                    let ty = mkTyparTy extraTypar
                    error(Error(FSComp.SR.tcNotSufficientlyGenericBecauseOfScope(NicePrint.prettyStringOfTy denv ty), extraTypar.Range))                                

        // Solve any type variables in any part of the overall type signature of the class whose
        // constraints involve generalized type variables.
        //
        // This includes property, member and constructor argument types that couldn't be fully generalized because they
        // involve generalized copies of class type variables.
        let unsolvedTyparsForRecursiveBlockInvolvingGeneralizedVariables = 
             let genSet = (freeInTypes CollectAllNoCaching [ for tp in generalizedTyparsForRecursiveBlock -> mkTyparTy tp ]).FreeTypars
             //printfn "genSet.Count = %d" genSet.Count
             let allTypes = 
                 [ for pgrbind in generalizedRecBinds do 
                      yield pgrbind.RecBindingInfo.Val.Type 
                   for TyconBindingsPhase2B(_tyconOpt, _tcref, defnBs) in MutRecShapes.collectTycons defnsBs do
                      for defnB in defnBs do
                        match defnB with
                        | Phase2BIncrClassCtor (incrClassCtorLhs, _) ->
                            yield incrClassCtorLhs.InstanceCtorVal.Type
                        | _ -> 
                            ()
                  ]
             //printfn "allTypes.Length = %d" allTypes.Length
             let unsolvedTypars = freeInTypesLeftToRight g true allTypes
             //printfn "unsolvedTypars.Length = %d" unsolvedTypars.Length
             //for x in unsolvedTypars do 
             //    printfn "unsolvedTypar: %s #%d" x.DisplayName x.Stamp
             let unsolvedTyparsInvolvingGeneralizedVariables =
                 unsolvedTypars |> List.filter (fun tp -> 
                     let freeInTypar = (freeInType CollectAllNoCaching (mkTyparTy tp)).FreeTypars
                     // Check it is not one of the generalized variables...
                     not (genSet.Contains tp) && 
                     // Check it involves a generalized variable in one of its constraints...
                     freeInTypar.Exists(fun otherTypar -> genSet.Contains otherTypar))
             //printfn "unsolvedTyparsInvolvingGeneralizedVariables.Length = %d" unsolvedTyparsInvolvingGeneralizedVariables.Length
             //for x in unsolvedTypars do 
             //    printfn "unsolvedTyparsInvolvingGeneralizedVariable: %s #%d" x.DisplayName x.Stamp
             unsolvedTyparsInvolvingGeneralizedVariables

        for tp in unsolvedTyparsForRecursiveBlockInvolvingGeneralizedVariables do
            //printfn "solving unsolvedTyparsInvolvingGeneralizedVariable: %s #%d" tp.DisplayName tp.Stamp
            if (tp.Rigidity <> TyparRigidity.Rigid) && not tp.IsSolved then 
                ChooseTyparSolutionAndSolve cenv.css denv tp
          
        // Now that we know what we've generalized we can adjust the recursive references 
        let defnsCs = TcMutRecBindings_Phase2C_FixupRecursiveReferences cenv (denv, defnsBs, generalizedTyparsForRecursiveBlock, generalizedRecBinds, scopem)

        // --- Extract field bindings from let-bindings 
        // --- Extract method bindings from let-bindings 
        // --- Extract bindings for implicit constructors
        let defnsDs = TcMutRecBindings_Phase2D_ExtractImplicitFieldAndMethodBindings cenv envMutRec tpenv (denv, generalizedTyparsForRecursiveBlock, defnsCs)
        
        // Phase2E - rewrite values to initialization graphs
        let defnsEs = 
           EliminateInitializationGraphs 
             g
             true
             denv
             defnsDs
             (fun morpher shape -> shape |> MutRecShapes.iterTyconsAndLets (p23 >> morpher) morpher)
             MutRecShape.Lets
             (fun morpher shape -> shape |> MutRecShapes.mapTyconsAndLets (fun (tyconOpt, fixupValueExprBinds, methodBinds) -> tyconOpt, (morpher fixupValueExprBinds @ methodBinds)) morpher)
             mBinds 
        
        defnsEs, envMutRec

let private ReportErrorOnStaticClass (synMembers: SynMemberDefn list) =
    for mem in synMembers do
        match mem with
        | SynMemberDefn.ImplicitCtor(ctorArgs = SynSimplePats.SimplePats(pats = pats)) when (not pats.IsEmpty) ->
            for pat in pats do
                warning(Error(FSComp.SR.chkConstructorWithArgumentsOnStaticClasses(), pat.Range))
        | SynMemberDefn.Member(SynBinding(valData = SynValData(memberFlags = Some memberFlags)), m) when memberFlags.MemberKind = SynMemberKind.Constructor ->
            warning(Error(FSComp.SR.chkAdditionalConstructorOnStaticClasses(), m))
        | SynMemberDefn.Member(SynBinding(valData = SynValData(memberFlags = Some memberFlags)), m) when memberFlags.IsInstance ->
            match memberFlags.MemberKind with
            | SynMemberKind.PropertyGet | SynMemberKind.PropertySet | SynMemberKind.PropertyGetSet 
            | SynMemberKind.Member ->
                warning(Error(FSComp.SR.chkInstanceMemberOnStaticClasses(), m))
            | _ -> ()
        | SynMemberDefn.LetBindings(isStatic = false; range = range) ->
            warning(Error(FSComp.SR.chkInstanceLetBindingOnStaticClasses(), range))
        | SynMemberDefn.Interface(members= Some(synMemberDefs)) ->
            for mem in synMemberDefs do
                match mem with
                | SynMemberDefn.Member(SynBinding(valData = SynValData(memberFlags = Some memberFlags)), m) when memberFlags.MemberKind = SynMemberKind.Member && memberFlags.IsInstance ->
                    warning(Error(FSComp.SR.chkImplementingInterfacesOnStaticClasses(), m))
                | _ -> ()
        | _ -> ()

/// Check and generalize the interface implementations, members, 'let' definitions in a mutually recursive group of definitions.
let TcMutRecDefns_Phase2 (cenv: cenv) envInitial mBinds scopem mutRecNSInfo (envMutRec: TcEnv) (mutRecDefns: MutRecDefnsPhase2Data) isMutRec =     
    let g = cenv.g
    let interfacesFromTypeDefn envForTycon tyconMembersData = 
        let (MutRecDefnsPhase2DataForTycon(_, _, declKind, tcref, _, _, declaredTyconTypars, members, _, _, _)) = tyconMembersData
        let overridesOK = declKind.CanOverrideOrImplement
        members |> List.collect (function
            | SynMemberDefn.Interface(interfaceType=intfTy; members=defnOpt) -> 
                  let ty = if tcref.Deref.IsFSharpException then g.exn_ty else generalizedTyconRef g tcref
                  let m = intfTy.Range
                  if tcref.IsTypeAbbrev then error(Error(FSComp.SR.tcTypeAbbreviationsCannotHaveInterfaceDeclaration(), m))
                  if tcref.IsEnumTycon then error(Error(FSComp.SR.tcEnumerationsCannotHaveInterfaceDeclaration(), m))

                  let intfTyR = 
                      let envinner = AddDeclaredTypars CheckForDuplicateTypars declaredTyconTypars envForTycon
                      TcTypeAndRecover cenv NoNewTypars CheckCxs ItemOccurence.UseInType WarnOnIWSAM.No envinner emptyUnscopedTyparEnv intfTy |> fst

                  if not (tcref.HasInterface g intfTyR) then 
                      error(Error(FSComp.SR.tcAllImplementedInterfacesShouldBeDeclared(), intfTy.Range))
                   
                  let generatedCompareToValues = tcref.GeneratedCompareToValues.IsSome
                  let generatedHashAndEqualsWithComparerValues = tcref.GeneratedHashAndEqualsWithComparerValues.IsSome
                  let generatedCompareToWithComparerValues = tcref.GeneratedCompareToWithComparerValues.IsSome
                  
                  if (generatedCompareToValues && typeEquiv g intfTyR g.mk_IComparable_ty) || 
                      (generatedCompareToWithComparerValues && typeEquiv g intfTyR g.mk_IStructuralComparable_ty) ||
                      (generatedCompareToValues && typeEquiv g intfTyR (mkAppTy g.system_GenericIComparable_tcref [ty])) ||
                      (generatedHashAndEqualsWithComparerValues && typeEquiv g intfTyR (mkAppTy g.system_GenericIEquatable_tcref [ty])) ||
                      (generatedHashAndEqualsWithComparerValues && typeEquiv g intfTyR g.mk_IStructuralEquatable_ty) then
                      errorR(Error(FSComp.SR.tcDefaultImplementationForInterfaceHasAlreadyBeenAdded(), intfTy.Range))
           
                  match isMutRec, overridesOK with
                  | _, OverridesOK  -> () // No warning/error if overrides are allowed
                  | true, WarnOnOverrides -> () // If we are in a recursive module/namespace, overrides of interface implementations are allowed and not considered a warning
                  | false, WarnOnOverrides -> warning(IntfImplInIntrinsicAugmentation(intfTy.Range))
                  | _, ErrorOnOverrides -> errorR(IntfImplInExtrinsicAugmentation(intfTy.Range))
                
                  match defnOpt with 
                  | Some defn -> [ (intfTyR, defn, m) ]
                  | _-> []
                  
            | _ -> []) 

    let interfaceMembersFromTypeDefn tyconMembersData (intfTyR, defn, _) implTySet = 
        let (MutRecDefnsPhase2DataForTycon(_, parent, declKind, tcref, baseValOpt, safeInitInfo, declaredTyconTypars, _, _, newslotsOK, _)) = tyconMembersData
        let containerInfo = ContainerInfo(parent, Some(MemberOrValContainerInfo(tcref, Some(intfTyR, implTySet), baseValOpt, safeInitInfo, declaredTyconTypars)))
        defn |> List.choose (fun mem ->
            match mem with
            | SynMemberDefn.Member(_, m) -> Some(TyconBindingDefn(containerInfo, newslotsOK, declKind, mem, m))
            | SynMemberDefn.AutoProperty(range=m) -> Some(TyconBindingDefn(containerInfo, newslotsOK, declKind, mem, m))
            | _ -> errorR(Error(FSComp.SR.tcMemberNotPermittedInInterfaceImplementation(), mem.Range)); None)

    let tyconBindingsOfTypeDefn (MutRecDefnsPhase2DataForTycon(_, parent, declKind, tcref, baseValOpt, safeInitInfo, declaredTyconTypars, members, _, newslotsOK, _)) = 
        let containerInfo = ContainerInfo(parent, Some(MemberOrValContainerInfo(tcref, None, baseValOpt, safeInitInfo, declaredTyconTypars)))
        members 
        |> List.choose (fun memb ->
            match memb with 
            | SynMemberDefn.ImplicitCtor _
            | SynMemberDefn.ImplicitInherit _
            | SynMemberDefn.LetBindings _
            | SynMemberDefn.AutoProperty _
            | SynMemberDefn.Member _
            | SynMemberDefn.GetSetMember _
            | SynMemberDefn.Open _
                -> Some(TyconBindingDefn(containerInfo, newslotsOK, declKind, memb, memb.Range))

            // Interfaces exist in the member list - handled above in interfaceMembersFromTypeDefn 
            | SynMemberDefn.Interface _ -> None

            // The following should have been List.unzip out already in SplitTyconDefn 
            | SynMemberDefn.AbstractSlot _
            | SynMemberDefn.ValField _             
            | SynMemberDefn.Inherit _ -> error(InternalError("Unexpected declaration element", memb.Range))
            | SynMemberDefn.NestedType _ -> error(Error(FSComp.SR.tcTypesCannotContainNestedTypes(), memb.Range)))
          
    let tpenv = emptyUnscopedTyparEnv

    try
      // Some preliminary checks 
      mutRecDefns |> MutRecShapes.iterTycons (fun tyconData ->
             let (MutRecDefnsPhase2DataForTycon(_, _, declKind, tcref, _, _, _, members, m, newslotsOK, _)) = tyconData
             let tcaug = tcref.TypeContents
             if tcaug.tcaug_closed && declKind <> ExtrinsicExtensionBinding then 
               error(InternalError("Intrinsic augmentations of types are only permitted in the same file as the definition of the type", m))
             members |> List.iter (fun mem ->
                    match mem with
                    | SynMemberDefn.Member _
                    | SynMemberDefn.GetSetMember _
                    | SynMemberDefn.Interface _ -> () 
                    | SynMemberDefn.Open _ 
                    | SynMemberDefn.AutoProperty _
                    | SynMemberDefn.LetBindings _  // accept local definitions 
                    | SynMemberDefn.ImplicitCtor _ // accept implicit ctor pattern, should be first! 
                    | SynMemberDefn.ImplicitInherit _ when newslotsOK = NewSlotsOK -> () // accept implicit ctor pattern, should be first! 
                    // The rest should have been removed by splitting, they belong to "core" (they are "shape" of type, not implementation) 
                    | _ -> error(Error(FSComp.SR.tcDeclarationElementNotPermittedInAugmentation(), mem.Range))))


      let binds: MutRecDefnsPhase2Info = 
          (envMutRec, mutRecDefns) ||> MutRecShapes.mapTyconsWithEnv (fun envForDecls tyconData -> 
              let (MutRecDefnsPhase2DataForTycon(tyconOpt, _x, declKind, tcref, _, _, declaredTyconTypars, synMembers, _, _, fixupFinalAttrs)) = tyconData
              
              // If a tye uses both [<Sealed>] and [<AbstractClass>] attributes it means it is a static class.
              let isStaticClass = HasFSharpAttribute cenv.g cenv.g.attrib_SealedAttribute tcref.Attribs && HasFSharpAttribute cenv.g cenv.g.attrib_AbstractClassAttribute tcref.Attribs
              if isStaticClass && cenv.g.langVersion.SupportsFeature(LanguageFeature.ErrorReportingOnStaticClasses) then
                  ReportErrorOnStaticClass synMembers
                  match tyconOpt with
                  | Some tycon ->
                        for slot in tycon.FSharpObjectModelTypeInfo.fsobjmodel_vslots do
                            warning(Error(FSComp.SR.chkAbstractMembersDeclarationsOnStaticClasses(), slot.Range))
                            
                        for fld in tycon.AllFieldsArray do
                            if not fld.IsStatic then
                                warning(Error(FSComp.SR.chkExplicitFieldsDeclarationsOnStaticClasses(), fld.Range))
                  | None -> ()
              
              let envForDecls = 
                // This allows to implement protected interface methods if it's a DIM.
                // Does not need to be hidden behind a lang version as it needs to be possible to
                //     implement protected interface methods in lower F# versions regardless if it's a DIM or not.
                match tyconOpt with
                | Some _ when declKind = DeclKind.ModuleOrMemberBinding ->
                    MakeInnerEnvForTyconRef envForDecls tcref false
                | _ -> 
                    envForDecls
              let obinds = tyconBindingsOfTypeDefn tyconData
              let ibinds = 
                      let intfTypes = interfacesFromTypeDefn envForDecls tyconData
                      let slotImplSets = DispatchSlotChecking.GetSlotImplSets cenv.infoReader envForDecls.DisplayEnv envForDecls.AccessRights false (List.map (fun (intfTy, _, m) -> (intfTy, m)) intfTypes)
                      (intfTypes, slotImplSets) ||> List.map2 (interfaceMembersFromTypeDefn tyconData) |> List.concat
              MutRecDefnsPhase2InfoForTycon(tyconOpt, tcref, declaredTyconTypars, declKind, obinds @ ibinds, fixupFinalAttrs))
      
      MutRecBindingChecking.TcMutRecDefns_Phase2_Bindings cenv envInitial tpenv mBinds scopem mutRecNSInfo envMutRec binds

    with exn -> errorRecovery exn scopem; [], envMutRec

/// Infer 'comparison' and 'equality' constraints from type definitions
module TyconConstraintInference = 

    /// Infer 'comparison' constraints from type definitions
    let InferSetOfTyconsSupportingComparable (cenv: cenv) (denv: DisplayEnv) tyconsWithStructuralTypes =

        let g = cenv.g 
        let tab = tyconsWithStructuralTypes |> List.map (fun (tycon: Tycon, structuralTypes) -> tycon.Stamp, (tycon, structuralTypes)) |> Map.ofList 

        // Initially, assume the equality relation is available for all structural type definitions 
        let initialAssumedTycons = 
            set [ for tycon, _ in tyconsWithStructuralTypes do 
                       if AugmentTypeDefinitions.TyconIsCandidateForAugmentationWithCompare g tycon then 
                           yield tycon.Stamp ]

        // Initially, don't assume that the equality relation is dependent on any type variables
        let initialAssumedTypars = Set.empty

        // Repeatedly eliminate structural type definitions whose structural component types no longer support 
        // comparison. On the way record type variables which are support the comparison relation.
        let rec loop (assumedTycons: Set<Stamp>) (assumedTypars: Set<Stamp>) =
            let mutable assumedTyparsAcc = assumedTypars

            // Checks if a field type supports the 'comparison' constraint based on the assumptions about the type constructors
            // and type parameters.
            let rec checkIfFieldTypeSupportsComparison (tycon: Tycon) (ty: TType) =
                
                // Is the field type a type parameter?
                match tryDestTyparTy g ty with
                | ValueSome tp ->
                    // Look for an explicit 'comparison' constraint
                    if tp.Constraints |> List.exists (function TyparConstraint.SupportsComparison _ -> true | _ -> false) then 
                        true
                    
                    // Within structural types, type parameters can be optimistically assumed to have comparison
                    // We record the ones for which we have made this assumption.
                    elif tycon.TyparsNoRange |> List.exists (fun tp2 -> typarRefEq tp tp2) then 
                        assumedTyparsAcc <- assumedTyparsAcc.Add(tp.Stamp)
                        true
                    
                    else
                        false
                | _ ->
                    match ty with 
                    // Look for array, UIntPtr and IntPtr types
                    | SpecialComparableHeadType g tinst -> 
                        tinst |> List.forall (checkIfFieldTypeSupportsComparison tycon)

                    // Otherwise it's a nominal type
                    | _ -> 

                        match ty with
                        | AppTy g (tcref, tinst) ->
                            // Check the basic requirement - IComparable/IStructuralComparable or assumed-comparable
                            (if initialAssumedTycons.Contains tcref.Stamp then 
                                assumedTycons.Contains tcref.Stamp
                             else
                                ExistsSameHeadTypeInHierarchy g cenv.amap range0 ty g.mk_IComparable_ty || 
                                ExistsSameHeadTypeInHierarchy g cenv.amap range0 ty g.mk_IStructuralComparable_ty)
                            &&
                            // Check it isn't ruled out by the user
                            not (HasFSharpAttribute g g.attrib_NoComparisonAttribute tcref.Attribs)
                            &&
                            // Check the structural dependencies
                            (tinst, tcref.TyparsNoRange) ||> List.lengthsEqAndForall2 (fun ty tp -> 
                                if tp.ComparisonConditionalOn || assumedTypars.Contains tp.Stamp then 
                                    checkIfFieldTypeSupportsComparison tycon ty 
                                else 
                                    true) 
                        | _ ->
                            false

            let newSet = 
                assumedTycons |> Set.filter (fun tyconStamp -> 
                   let tycon, structuralTypes = tab[tyconStamp] 

                   if cenv.g.compilingFSharpCore && 
                      AugmentTypeDefinitions.TyconIsCandidateForAugmentationWithCompare g tycon && 
                      not (HasFSharpAttribute g g.attrib_StructuralComparisonAttribute tycon.Attribs) && 
                      not (HasFSharpAttribute g g.attrib_NoComparisonAttribute tycon.Attribs) then 
                       errorR(Error(FSComp.SR.tcFSharpCoreRequiresExplicit(), tycon.Range)) 

                   let res = (structuralTypes |> List.forall (fst >> checkIfFieldTypeSupportsComparison tycon))

                   // If the type was excluded, say why
                   if not res then 
                       match TryFindFSharpBoolAttribute g g.attrib_StructuralComparisonAttribute tycon.Attribs with
                       | Some true -> 
                           match structuralTypes |> List.tryFind (fst >> checkIfFieldTypeSupportsComparison tycon >> not) with
                           | None -> 
                               assert false
                               failwith "unreachable"
                           | Some (ty, _) -> 
                               if isTyparTy g ty then 
                                   errorR(Error(FSComp.SR.tcStructuralComparisonNotSatisfied1(tycon.DisplayName, NicePrint.prettyStringOfTy denv ty), tycon.Range)) 
                               else 
                                   errorR(Error(FSComp.SR.tcStructuralComparisonNotSatisfied2(tycon.DisplayName, NicePrint.prettyStringOfTy denv ty), tycon.Range)) 
                       | Some false -> 
                           ()
                       
                       | None -> 
                           match structuralTypes |> List.tryFind (fst >> checkIfFieldTypeSupportsComparison tycon >> not) with
                           | None -> 
                               assert false
                               failwith "unreachable"
                           | Some (ty, _) -> 
                               // NOTE: these warnings are off by default - they are level 4 informational warnings
                               // PERF: this call to prettyStringOfTy is always being executed, even when the warning
                               // is not being reported (the normal case).
                               if isTyparTy g ty then 
                                   warning(Error(FSComp.SR.tcNoComparisonNeeded1(tycon.DisplayName, NicePrint.prettyStringOfTy denv ty, tycon.DisplayName), tycon.Range)) 
                               else 
                                   warning(Error(FSComp.SR.tcNoComparisonNeeded2(tycon.DisplayName, NicePrint.prettyStringOfTy denv ty, tycon.DisplayName), tycon.Range)) 

                                                      
                   res)

            if newSet = assumedTycons && assumedTypars = assumedTyparsAcc then 
                newSet, assumedTyparsAcc
            else 
                loop newSet assumedTyparsAcc

        let uneliminatedTycons, assumedTyparsActual = loop initialAssumedTycons initialAssumedTypars

        // OK, we're done, Record the results for the type variable which provide the support
        for tyconStamp in uneliminatedTycons do
            let tycon, _ = tab[tyconStamp] 
            for tp in tycon.Typars(tycon.Range) do
                if assumedTyparsActual.Contains(tp.Stamp) then 
                    tp.SetComparisonDependsOn true

        // Return the set of structural type definitions which support the relation
        uneliminatedTycons

    /// Infer 'equality' constraints from type definitions
    let InferSetOfTyconsSupportingEquatable (cenv: cenv) (denv: DisplayEnv) (tyconsWithStructuralTypes:(Tycon * _) list) =

        let g = cenv.g 
        let tab = tyconsWithStructuralTypes |> List.map (fun (tycon, c) -> tycon.Stamp, (tycon, c)) |> Map.ofList 

        // Initially, assume the equality relation is available for all structural type definitions 
        let initialAssumedTycons = 
            set [ for tycon, _ in tyconsWithStructuralTypes do 
                       if AugmentTypeDefinitions.TyconIsCandidateForAugmentationWithEquals g tycon then 
                           yield tycon.Stamp ]
                           
        // Initially, don't assume that the equality relation is dependent on any type variables
        let initialAssumedTypars = Set.empty

        // Repeatedly eliminate structural type definitions whose structural component types no longer support 
        // equality. On the way add type variables which are support the equality relation
        let rec loop (assumedTycons: Set<Stamp>) (assumedTypars: Set<Stamp>) =
            let mutable assumedTyparsAcc = assumedTypars
            
            // Checks if a field type supports the 'equality' constraint based on the assumptions about the type constructors
            // and type parameters.
            let rec checkIfFieldTypeSupportsEquality (tycon: Tycon) (ty: TType) =
                match tryDestTyparTy g ty with
                | ValueSome tp ->
                    // Look for an explicit 'equality' constraint
                    if tp.Constraints |> List.exists (function TyparConstraint.SupportsEquality _ -> true | _ -> false) then 
                        true

                    // Within structural types, type parameters can be optimistically assumed to have equality
                    // We record the ones for which we have made this assumption.
                    elif tycon.Typars(tycon.Range) |> List.exists (fun tp2 -> typarRefEq tp tp2) then                     
                        assumedTyparsAcc <- assumedTyparsAcc.Add(tp.Stamp)
                        true
                    else
                        false
                | _ ->
                    match ty with 
                    | SpecialEquatableHeadType g tinst -> 
                        tinst |> List.forall (checkIfFieldTypeSupportsEquality tycon)
                    | SpecialNotEquatableHeadType g -> 
                        false
                    | _ -> 
                        // Check the basic requirement - any types except those eliminated
                        match ty with
                        | AppTy g (tcref, tinst) ->
                            (if initialAssumedTycons.Contains tcref.Stamp then 
                                assumedTycons.Contains tcref.Stamp
                             elif AugmentTypeDefinitions.TyconIsCandidateForAugmentationWithEquals g tcref.Deref then
                                Option.isSome tcref.GeneratedHashAndEqualsWithComparerValues
                             else
                                true) 
                             &&
                             // Check it isn't ruled out by the user
                             not (HasFSharpAttribute g g.attrib_NoEqualityAttribute tcref.Attribs)
                             &&
                             // Check the structural dependencies
                             (tinst, tcref.TyparsNoRange) ||> List.lengthsEqAndForall2 (fun ty tp -> 
                                 if tp.EqualityConditionalOn || assumedTypars.Contains tp.Stamp then 
                                     checkIfFieldTypeSupportsEquality tycon ty 
                                 else 
                                     true) 
                        | _ ->
                            false

            let newSet = 
                assumedTycons |> Set.filter (fun tyconStamp -> 

                   let tycon, structuralTypes = tab[tyconStamp] 

                   if cenv.g.compilingFSharpCore && 
                      AugmentTypeDefinitions.TyconIsCandidateForAugmentationWithEquals g tycon && 
                      not (HasFSharpAttribute g g.attrib_StructuralEqualityAttribute tycon.Attribs) && 
                      not (HasFSharpAttribute g g.attrib_NoEqualityAttribute tycon.Attribs) then 
                       errorR(Error(FSComp.SR.tcFSharpCoreRequiresExplicit(), tycon.Range)) 

                   // Remove structural types with incomparable elements from the assumedTycons
                   let res = (structuralTypes |> List.forall (fst >> checkIfFieldTypeSupportsEquality tycon))

                   // If the type was excluded, say why
                   if not res then 
                       match TryFindFSharpBoolAttribute g g.attrib_StructuralEqualityAttribute tycon.Attribs with
                       | Some true -> 
                           if AugmentTypeDefinitions.TyconIsCandidateForAugmentationWithEquals g tycon then 
                               match structuralTypes |> List.tryFind (fst >> checkIfFieldTypeSupportsEquality tycon >> not) with
                               | None -> 
                                   assert false
                                   failwith "unreachable"
                               | Some (ty, _) -> 
                                   if isTyparTy g ty then 
                                       errorR(Error(FSComp.SR.tcStructuralEqualityNotSatisfied1(tycon.DisplayName, NicePrint.prettyStringOfTy denv ty), tycon.Range)) 
                                   else 
                                       errorR(Error(FSComp.SR.tcStructuralEqualityNotSatisfied2(tycon.DisplayName, NicePrint.prettyStringOfTy denv ty), tycon.Range)) 
                           else
                               ()
                       | Some false -> 
                           ()
                       | None -> 
                           if AugmentTypeDefinitions.TyconIsCandidateForAugmentationWithEquals g tycon then 
                               match structuralTypes |> List.tryFind (fst >> checkIfFieldTypeSupportsEquality tycon >> not) with
                               | None -> 
                                   assert false
                                   failwith "unreachable"
                               | Some (ty, _) -> 
                                   if isTyparTy g ty then 
                                       warning(Error(FSComp.SR.tcNoEqualityNeeded1(tycon.DisplayName, NicePrint.prettyStringOfTy denv ty, tycon.DisplayName), tycon.Range)) 
                                   else 
                                       warning(Error(FSComp.SR.tcNoEqualityNeeded2(tycon.DisplayName, NicePrint.prettyStringOfTy denv ty, tycon.DisplayName), tycon.Range)) 

                                                      
                   res)

            if newSet = assumedTycons && assumedTypars = assumedTyparsAcc then 
                newSet, assumedTyparsAcc
            else 
                loop newSet assumedTyparsAcc

        let uneliminatedTycons, assumedTyparsActual = loop initialAssumedTycons initialAssumedTypars

        // OK, we're done, Record the results for the type variable which provide the support
        for tyconStamp in uneliminatedTycons do
            let tycon, _ = tab[tyconStamp] 
            for tp in tycon.Typars(tycon.Range) do
                if assumedTyparsActual.Contains(tp.Stamp) then 
                    tp.SetEqualityDependsOn true

        // Return the set of structural type definitions which support the relation
        uneliminatedTycons


//-------------------------------------------------------------------------
// Helpers for modules, types and exception declarations
//------------------------------------------------------------------------- 

let ComputeModuleName (longPath: Ident list) = 
    if longPath.Length <> 1 then error(Error(FSComp.SR.tcInvalidModuleName(), (List.head longPath).idRange))
    longPath.Head 

let CheckForDuplicateConcreteType env nm m = 
    let curr = GetCurrAccumulatedModuleOrNamespaceType env
    if Map.containsKey nm curr.AllEntitiesByCompiledAndLogicalMangledNames then 
        // Use 'error' instead of 'errorR' here to avoid cascading errors - see bug 1177 in FSharp 1.0 
        error (Duplicate(FSComp.SR.tcTypeExceptionOrModule(), nm, m))

let CheckForDuplicateModule env nm m = 
    let curr = GetCurrAccumulatedModuleOrNamespaceType env
    if curr.ModulesAndNamespacesByDemangledName.ContainsKey nm then 
        errorR (Duplicate(FSComp.SR.tcTypeOrModule(), nm, m))


//-------------------------------------------------------------------------
// Bind exception definitions
//------------------------------------------------------------------------- 

/// Check 'exception' declarations in implementations and signatures
module TcExceptionDeclarations = 

    let TcExnDefnCore_Phase1A cenv env parent (SynExceptionDefnRepr(Attributes synAttrs, SynUnionCase(ident= SynIdent(id,_)), _, xmlDoc, vis, m)) =
        let attrs = TcAttributes cenv env AttributeTargets.ExnDecl synAttrs
        if not (String.isLeadingIdentifierCharacterUpperCase id.idText) then errorR(NotUpperCaseConstructor m)
        let vis, cpath = ComputeAccessAndCompPath env None m vis None parent
        let vis = TcRecdUnionAndEnumDeclarations.CombineReprAccess parent vis
        CheckForDuplicateConcreteType env (id.idText + "Exception") id.idRange
        CheckForDuplicateConcreteType env id.idText id.idRange
        let repr = TExnFresh (Construct.MakeRecdFieldsTable [])

        let checkXmlDocs = cenv.diagnosticOptions.CheckXmlDocs
        let xmlDoc = xmlDoc.ToXmlDoc(checkXmlDocs, Some [])
        Construct.NewExn cpath id vis repr attrs xmlDoc

    let TcExnDefnCore_Phase1G_EstablishRepresentation (cenv: cenv) (env: TcEnv) parent (exnc: Entity) (SynExceptionDefnRepr(_, SynUnionCase(caseType=args), reprIdOpt, _, _, m)) =
        let g = cenv.g 
        let args = match args with SynUnionCaseKind.Fields args -> args | _ -> error(Error(FSComp.SR.tcExplicitTypeSpecificationCannotBeUsedForExceptionConstructors(), m))
        let ad = env.AccessRights
        let id = exnc.Id
        
        let args' =
            args |> List.mapi (fun i (SynField (idOpt = idOpt) as fdef) ->
                match idOpt with
                | Some fieldId ->
                    let tcref = mkLocalTyconRef exnc
                    let thisTypInst, _ = generalizeTyconRef g tcref
                    let item = Item.RecdField (RecdFieldInfo (thisTypInst, RecdFieldRef (tcref, fieldId.idText)))
                    CallNameResolutionSink cenv.tcSink (fieldId.idRange, env.NameEnv, item, emptyTyparInst, ItemOccurence.Binding, env.AccessRights)
                | _ -> ()

                TcRecdUnionAndEnumDeclarations.TcAnonFieldDecl cenv env parent emptyUnscopedTyparEnv (mkExceptionFieldName i) fdef)
        TcRecdUnionAndEnumDeclarations.ValidateFieldNames(args, args')
        let repr = 
          match reprIdOpt with 
          | Some longId ->
              let resolution =
                  ResolveExprLongIdent cenv.tcSink cenv.nameResolver m ad env.NameEnv TypeNameResolutionInfo.Default longId 
                  |> ForceRaise
              match resolution with
              | _, Item.ExnCase exnc, [] -> 
                  CheckTyconAccessible cenv.amap m env.AccessRights exnc |> ignore
                  if not (isNil args') then 
                      errorR (Error(FSComp.SR.tcExceptionAbbreviationsShouldNotHaveArgumentList(), m))
                  TExnAbbrevRepr exnc
              | _, Item.CtorGroup(_, meths), [] -> 
                  // REVIEW: check this really is an exception type 
                  match args' with 
                  | [] -> ()
                  | _ -> error (Error(FSComp.SR.tcAbbreviationsFordotNetExceptionsCannotTakeArguments(), m))
                  let candidates = 
                      meths |> List.filter (fun minfo -> 
                          minfo.NumArgs = [args'.Length] &&
                          minfo.GenericArity = 0) 
                  match candidates with 
                  | [minfo] -> 
                      match minfo.ApparentEnclosingType with 
                      | AppTy g (tcref, _) as enclTy when TypeDefinitelySubsumesTypeNoCoercion 0 g cenv.amap m g.exn_ty enclTy ->
                          TExnAsmRepr tcref.CompiledRepresentationForNamedType
                      | _ -> 
                          error(Error(FSComp.SR.tcExceptionAbbreviationsMustReferToValidExceptions(), m))
                  | _ -> 
                      error (Error(FSComp.SR.tcAbbreviationsFordotNetExceptionsMustHaveMatchingObjectConstructor(), m))
              | _ ->
                  error (Error(FSComp.SR.tcNotAnException(), m))
          | None -> 
             TExnFresh (Construct.MakeRecdFieldsTable args')
        
        exnc.SetExceptionInfo repr 

        let item = Item.ExnCase(mkLocalTyconRef exnc)
        CallNameResolutionSink cenv.tcSink (id.idRange, env.NameEnv, item, emptyTyparInst, ItemOccurence.Binding, env.AccessRights)
        args'

    let private TcExnDefnCore (cenv: cenv) env parent synExnDefnRepr =
        let g = cenv.g
        let exnc = TcExnDefnCore_Phase1A cenv env parent synExnDefnRepr
        let args' = TcExnDefnCore_Phase1G_EstablishRepresentation cenv env parent exnc synExnDefnRepr
        exnc.TypeContents.tcaug_super <- Some g.exn_ty

        PublishTypeDefn cenv env exnc

        let structuralTypes = args' |> List.map (fun rf -> (rf.FormalType, rf.Range))
        let scSet = TyconConstraintInference.InferSetOfTyconsSupportingComparable cenv env.DisplayEnv [(exnc, structuralTypes)]
        let seSet = TyconConstraintInference.InferSetOfTyconsSupportingEquatable cenv env.DisplayEnv [(exnc, structuralTypes)] 

        // Augment the exception constructor with comparison and hash methods if needed 
        let binds = 
          match exnc.ExceptionInfo with 
          | TExnAbbrevRepr _ | TExnNone | TExnAsmRepr _ -> []
          | TExnFresh _ -> 
              AddAugmentationDeclarations.AddGenericHashAndComparisonDeclarations cenv env scSet seSet exnc
              AddAugmentationDeclarations.AddGenericHashAndComparisonBindings cenv exnc

        binds, exnc

    let TcExnDefn (cenv: cenv) envInitial parent (SynExceptionDefn(core, _, aug, m), scopem) = 
        let g = cenv.g
        let binds1, exnc = TcExnDefnCore cenv envInitial parent core
        let envMutRec = AddLocalExnDefnAndReport cenv.tcSink scopem (AddLocalTycons g cenv.amap scopem [exnc] envInitial) exnc 

        let defns = [MutRecShape.Tycon(MutRecDefnsPhase2DataForTycon(Some exnc, parent, ModuleOrMemberBinding, mkLocalEntityRef exnc, None, NoSafeInitInfo, [], aug, m, NoNewSlots, (fun () -> ())))]
        let binds2, envFinal = TcMutRecDefns_Phase2 cenv envInitial m scopem None envMutRec defns true
        let binds2flat = binds2 |> MutRecShapes.collectTycons |> List.collect snd
        // Augment types with references to values that implement the pre-baked semantics of the type
        let binds3 = AddAugmentationDeclarations.AddGenericEqualityBindings cenv envFinal exnc
        binds1 @ binds2flat @ binds3, exnc, envFinal

    let TcExnSignature (cenv: cenv) envInitial parent tpenv (SynExceptionSig(exnRepr=core; members=aug), scopem) =
        match core with
        | SynExceptionDefnRepr(caseName = SynUnionCase(ident = SynIdent(ident, _))) when ident.idText = "" ->
            [], [], None, envInitial
        | _ ->
            let g = cenv.g
            let binds, exnc = TcExnDefnCore cenv envInitial parent core
            let envMutRec = AddLocalExnDefnAndReport cenv.tcSink scopem (AddLocalTycons g cenv.amap scopem [exnc] envInitial) exnc 
            let ecref = mkLocalEntityRef exnc
            let vals, _ = TcTyconMemberSpecs cenv envMutRec (ContainerInfo(parent, Some(MemberOrValContainerInfo(ecref, None, None, NoSafeInitInfo, [])))) ModuleOrMemberBinding tpenv aug
            binds, vals, Some ecref, envMutRec



/// Bind type definitions
///
/// We first establish the cores of a set of type definitions (i.e. everything
/// about the type definitions that doesn't involve values or expressions)
///
/// This is a non-trivial multi-phase algorithm. The technique used
/// is to gradually "fill in" the fields of the type constructors. 
///
/// This use of mutation is very problematic. This has many dangers, 
/// since the process of filling in the fields
/// involves creating, traversing and analyzing types that may recursively
/// refer to the types being defined. However a functional version of this
/// would need to re-implement certain type relations to work over a 
/// partial representation of types.
module EstablishTypeDefinitionCores = 
 
    type TypeRealizationPass = 
        | FirstPass 
        | SecondPass 

    /// Compute the mangled name of a type definition. 'doErase' is true for all type definitions except type abbreviations.
    let private ComputeTyconName (longPath: Ident list, doErase: bool, typars: Typars) = 
        if longPath.Length <> 1 then error(Error(FSComp.SR.tcInvalidTypeExtension(), longPath.Head.idRange))
        let id = longPath.Head
        let erasedArity = 
            if doErase then typars |> Seq.sumBy (fun tp -> if tp.IsErased then 0 else 1) 
            else typars.Length
        mkSynId id.idRange (if erasedArity = 0 then id.idText else id.idText + "`" + string erasedArity)
 
    let private GetTyconAttribs g attrs = 
        let hasClassAttr = HasFSharpAttribute g g.attrib_ClassAttribute attrs
        let hasAbstractClassAttr = HasFSharpAttribute g g.attrib_AbstractClassAttribute attrs
        let hasInterfaceAttr = HasFSharpAttribute g g.attrib_InterfaceAttribute attrs
        let hasStructAttr = HasFSharpAttribute g g.attrib_StructAttribute attrs
        let hasMeasureAttr = HasFSharpAttribute g g.attrib_MeasureAttribute attrs
        (hasClassAttr, hasAbstractClassAttr, hasInterfaceAttr, hasStructAttr, hasMeasureAttr)

    //-------------------------------------------------------------------------
    // Type kind inference 
    //------------------------------------------------------------------------- 
       
    let private InferTyconKind g (kind, attrs, slotsigs, fields, inSig, isConcrete, m) =
        let hasClassAttr, hasAbstractClassAttr, hasInterfaceAttr, hasStructAttr, hasMeasureAttr = GetTyconAttribs g attrs
        let bi b = (if b then 1 else 0)
        if (bi hasClassAttr + bi hasInterfaceAttr + bi hasStructAttr + bi hasMeasureAttr) > 1 ||
           (bi hasAbstractClassAttr + bi hasInterfaceAttr + bi hasStructAttr + bi hasMeasureAttr) > 1 then
           error(Error(FSComp.SR.tcAttributesOfTypeSpecifyMultipleKindsForType(), m))
        
        match kind with 
        | SynTypeDefnKind.Unspecified ->
            if hasClassAttr || hasAbstractClassAttr || hasMeasureAttr then SynTypeDefnKind.Class        
            elif hasInterfaceAttr then SynTypeDefnKind.Interface
            elif hasStructAttr then SynTypeDefnKind.Struct
            elif isConcrete || not (isNil fields) then SynTypeDefnKind.Class
            elif isNil slotsigs && inSig then SynTypeDefnKind.Opaque
            else SynTypeDefnKind.Interface
        | k -> 
            if hasClassAttr && not (match k with SynTypeDefnKind.Class -> true | _ -> false) || 
               hasMeasureAttr && not (match k with SynTypeDefnKind.Class | SynTypeDefnKind.Abbrev | SynTypeDefnKind.Opaque -> true | _ -> false) || 
               hasInterfaceAttr && not (match k with SynTypeDefnKind.Interface -> true | _ -> false) || 
               hasStructAttr && not (match k with SynTypeDefnKind.Struct | SynTypeDefnKind.Record | SynTypeDefnKind.Union -> true | _ -> false) then 
                error(Error(FSComp.SR.tcKindOfTypeSpecifiedDoesNotMatchDefinition(), m))
            k

    let private (|TyconCoreAbbrevThatIsReallyAUnion|_|) (hasMeasureAttr, envinner: TcEnv, id: Ident) synTyconRepr =
        match synTyconRepr with 
        | SynTypeDefnSimpleRepr.TypeAbbrev(_, StripParenTypes (SynType.LongIdent(SynLongIdent([unionCaseName], _, _))), m) 
                              when 
                                (not hasMeasureAttr && 
                                 (isNil (LookupTypeNameInEnvNoArity OpenQualified unionCaseName.idText envinner.NameEnv) || 
                                  id.idText = unionCaseName.idText)) -> 
            Some(unionCaseName, m)
        | _ -> 
            None

    /// Get the component types that make a record, union or struct type.
    ///
    /// Used when determining if a structural type supports structural comparison.
    let private GetStructuralElementsOfTyconDefn (cenv: cenv) env tpenv (MutRecDefnsPhase1DataForTycon(_, synTyconRepr, _, _, _, _)) tycon = 
        let thisTyconRef = mkLocalTyconRef tycon
        let g = cenv.g
        let m = tycon.Range
        let env = AddDeclaredTypars CheckForDuplicateTypars (tycon.Typars m) env
        let env = MakeInnerEnvForTyconRef env thisTyconRef false 
        [ match synTyconRepr with 
          | SynTypeDefnSimpleRepr.None _ -> ()
          | SynTypeDefnSimpleRepr.Union (_, unionCases, _) -> 

              for SynUnionCase (caseType=args; range=m) in unionCases do 
                match args with
                | SynUnionCaseKind.Fields flds -> 
                    for SynField(fieldType = ty; range = m) in flds do 
                        let tyR, _ = TcTypeAndRecover cenv NoNewTypars NoCheckCxs ItemOccurence.UseInType WarnOnIWSAM.Yes env tpenv ty
                        yield (tyR, m)

                | SynUnionCaseKind.FullType (ty, arity) -> 
                    let tyR, _ = TcTypeAndRecover cenv NoNewTypars NoCheckCxs ItemOccurence.UseInType WarnOnIWSAM.Yes env tpenv ty
                    let curriedArgTys, _ = GetTopTauTypeInFSharpForm g (arity |> TranslateSynValInfo cenv m (TcAttributes cenv env) |> TranslatePartialValReprInfo []).ArgInfos tyR m

                    if curriedArgTys.Length > 1 then 
                        errorR(Error(FSComp.SR.tcIllegalFormForExplicitTypeDeclaration(), m))   

                    for argTys in curriedArgTys do
                        for argTy, _ in argTys do
                            yield (argTy, m)

          | SynTypeDefnSimpleRepr.General (_, _, _, fields, _, _, implicitCtorSynPats, _) when tycon.IsFSharpStructOrEnumTycon -> // for structs
              for field in fields do 
                  let (SynField(isStatic = isStatic; fieldType = ty; range = m)) = field
                  if not isStatic then 
                      let tyR, _ = TcTypeAndRecover cenv NoNewTypars NoCheckCxs ItemOccurence.UseInType WarnOnIWSAM.Yes env tpenv ty
                      yield (tyR, m)

              match implicitCtorSynPats with
              | None -> ()
              | Some spats -> 
                  let ctorArgNames, patEnv = TcSimplePatsOfUnknownType cenv true NoCheckCxs env tpenv spats

                  let (TcPatLinearEnv(_, names, _)) = patEnv

                  for arg in ctorArgNames do
                      let ty = names[arg].Type
                      let m = names[arg].Ident.idRange
                      if not (isNil (ListSet.subtract typarEq (freeInTypeLeftToRight g false ty) tycon.TyparsNoRange)) then
                          errorR(Error(FSComp.SR.tcStructsMustDeclareTypesOfImplicitCtorArgsExplicitly(), m))   
                      yield (ty, m)

          | SynTypeDefnSimpleRepr.Record (_, fields, _) -> 
              for SynField(fieldType = ty; range = m) in fields do 
                  let tyR, _ = TcTypeAndRecover cenv NoNewTypars NoCheckCxs ItemOccurence.UseInType WarnOnIWSAM.Yes env tpenv ty
                  yield (tyR, m)

          | _ ->
              () ]

    let ComputeModuleOrNamespaceKind g isModule typeNames attribs nm = 
        if not isModule then (Namespace true)
        elif ModuleNameIsMangled g attribs || Set.contains nm typeNames then FSharpModuleWithSuffix 
        else ModuleOrType

    let AdjustModuleName moduleKind nm =
        match moduleKind with
        | FSharpModuleWithSuffix -> nm+FSharpModuleSuffix
        | _ -> nm

    let InstanceMembersNeedSafeInitCheck (cenv: cenv) m thisTy = 
        let g = cenv.g
        ExistsInEntireHierarchyOfType 
            (fun ty -> not (isStructTy g ty) && (match tryTcrefOfAppTy g ty with ValueSome tcref when tcref.HasSelfReferentialConstructor -> true | _ -> false))
            g 
            cenv.amap
            m 
            AllowMultiIntfInstantiations.Yes
            thisTy
        
    // Make the "delayed reference" boolean value recording the safe initialization of a type in a hierarchy where there is a HasSelfReferentialConstructor
    let ComputeInstanceSafeInitInfo (cenv: cenv) env m thisTy = 
        let g = cenv.g
        if InstanceMembersNeedSafeInitCheck cenv m thisTy then 
            let rfield = MakeSafeInitField cenv env m false
            let tcref = tcrefOfAppTy g thisTy
            SafeInitField (mkRecdFieldRef tcref rfield.LogicalName, rfield)
        else
            NoSafeInitInfo

    // We suppress all error reporting for this pre-analysis of the attributes,
    // in case some attributes involve constructs not already in scope - we are
    // only looking for the 'Measure' attributes, then we discard the generated type parameters
    let TyparsAllHaveMeasureDeclEarlyCheck cenv env (TyparDecls synTypars) =
        suppressErrorReporting (fun () -> 
            synTypars|> List.forall (fun synTypar ->
                try
                    let (SynTyparDecl(Attributes synAttrs, _)) = synTypar
                    let attrs = TcAttributes cenv env AttributeTargets.GenericParameter synAttrs
                    HasFSharpAttribute cenv.g cenv.g.attrib_MeasureAttribute attrs
                with _ -> false))

    let TypeNamesInMutRecDecls cenv env (compDecls: MutRecShapes<MutRecDefnsPhase1DataForTycon * 'MemberInfo, 'LetInfo, SynComponentInfo>) =
        [ for d in compDecls do 
                match d with 
                | MutRecShape.Tycon (MutRecDefnsPhase1DataForTycon(SynComponentInfo(typeParams=synTypars; longId=ids), _, _, _, _, isAtOriginalTyconDefn), _) -> 
                    if isAtOriginalTyconDefn && TyparsAllHaveMeasureDeclEarlyCheck cenv env synTypars then 
                        yield (List.last ids).idText
                | _ -> () ]
         |> set

    let TypeNamesInNonMutRecDecls cenv env defs =
            [ for def in defs do 
                match def with 
                | SynModuleDecl.Types (typeSpecs, _) -> 
                    for SynTypeDefn(typeInfo=SynComponentInfo(typeParams=synTypars; longId=ids); typeRepr=trepr) in typeSpecs do 
                        if TyparsAllHaveMeasureDeclEarlyCheck cenv env synTypars then
                            match trepr with 
                            | SynTypeDefnRepr.ObjectModel(kind=SynTypeDefnKind.Augmentation _) -> ()
                            | _ -> yield (List.last ids).idText
                | _ -> () ]
            |> set

        // Collect the type names so we can implicitly add the compilation suffix to module names
    let TypeNamesInNonMutRecSigDecls defs =
            [ for def in defs do 
               match def with 
               | SynModuleSigDecl.Types (typeSpecs, _) -> 
                  for SynTypeDefnSig(typeInfo=SynComponentInfo(typeParams=TyparDecls typars; longId=ids); typeRepr=trepr; members=extraMembers) in typeSpecs do 
                      if isNil typars then
                          match trepr with 
                          | SynTypeDefnSigRepr.Simple(SynTypeDefnSimpleRepr.None _, _) when not (isNil extraMembers) -> ()
                          | _ -> yield (List.last ids).idText
               | _ -> () ]
            |> set

    let TcTyconDefnCore_Phase1A_BuildInitialModule (cenv: cenv) envInitial parent typeNames compInfo decls =
        let g = cenv.g
        let (SynComponentInfo(Attributes attribs, _, _, longPath, xml, _, vis, im)) = compInfo 
        let id = ComputeModuleName longPath
        let modAttrs = TcAttributes cenv envInitial AttributeTargets.ModuleDecl attribs 
        let moduleKind = ComputeModuleOrNamespaceKind g true typeNames modAttrs id.idText
        let modName = AdjustModuleName moduleKind id.idText

        let vis, _ = ComputeAccessAndCompPath envInitial None id.idRange vis None parent
             
        CheckForDuplicateModule envInitial id.idText id.idRange
        let id = ident (modName, id.idRange)
        CheckForDuplicateConcreteType envInitial id.idText im
        CheckNamespaceModuleOrTypeName g id

        let envForDecls, moduleTyAcc = MakeInnerEnv true envInitial id moduleKind    
        let moduleTy = Construct.NewEmptyModuleOrNamespaceType moduleKind

        let checkXmlDocs = cenv.diagnosticOptions.CheckXmlDocs
        let xmlDoc = xml.ToXmlDoc(checkXmlDocs, Some [])
        let moduleEntity = Construct.NewModuleOrNamespace (Some envInitial.eCompPath) vis id xmlDoc modAttrs (MaybeLazy.Strict moduleTy)
        let innerParent = Parent (mkLocalModuleRef moduleEntity)
        let innerTypeNames = TypeNamesInMutRecDecls cenv envForDecls decls
        MutRecDefnsPhase2DataForModule (moduleTyAcc, moduleEntity), (innerParent, innerTypeNames, envForDecls)

    /// Establish 'type <vis1> C < T1... TN > = <vis2> ...' including 
    ///    - computing the mangled name for C
    /// but 
    ///    - we don't yet 'properly' establish constraints on type parameters
    let private TcTyconDefnCore_Phase1A_BuildInitialTycon (cenv: cenv) env parent (MutRecDefnsPhase1DataForTycon(synTyconInfo, synTyconRepr, _, preEstablishedHasDefaultCtor, hasSelfReferentialCtor, _)) = 
        let g = cenv.g
        let (SynComponentInfo (_, TyparDecls synTypars, _, id, xmlDoc, preferPostfix, synVis, _)) = synTyconInfo
        let checkedTypars = TcTyparDecls cenv env synTypars
        id |> List.iter (CheckNamespaceModuleOrTypeName g)

        match synTyconRepr with 
        | SynTypeDefnSimpleRepr.Exception synExnDefnRepr -> 
          TcExceptionDeclarations.TcExnDefnCore_Phase1A cenv env parent synExnDefnRepr
        | _ ->
        let id = ComputeTyconName (id, (match synTyconRepr with SynTypeDefnSimpleRepr.TypeAbbrev _ -> false | _ -> true), checkedTypars)

        // Augmentations of type definitions are allowed within the same file as long as no new type representation or abbreviation is given 
        CheckForDuplicateConcreteType env id.idText id.idRange
        let vis, cpath = ComputeAccessAndCompPath env None id.idRange synVis None parent

        // Establish the visibility of the representation, e.g.
        //   type R = 
        //      private { f: int }
        //      member x.P = x.f + x.f
        let synVisOfRepr = 
            match synTyconRepr with 
            | SynTypeDefnSimpleRepr.None _ -> None
            | SynTypeDefnSimpleRepr.TypeAbbrev _ -> None
            | SynTypeDefnSimpleRepr.Union (vis, _, _) -> vis
            | SynTypeDefnSimpleRepr.LibraryOnlyILAssembly _ -> None
            | SynTypeDefnSimpleRepr.Record (vis, _, _) -> vis
            | SynTypeDefnSimpleRepr.General _ -> None
            | SynTypeDefnSimpleRepr.Enum _ -> None
            | SynTypeDefnSimpleRepr.Exception _ -> None
         
        let visOfRepr, _ = ComputeAccessAndCompPath env None id.idRange synVisOfRepr None parent
        let visOfRepr = combineAccess vis visOfRepr 
        // If we supported nested types and modules then additions would be needed here
        let lmodTy = MaybeLazy.Strict (Construct.NewEmptyModuleOrNamespaceType ModuleOrType)

        // '<param>' documentation is allowed for delegates
        let paramNames =
            match synTyconRepr with 
            | SynTypeDefnSimpleRepr.General (SynTypeDefnKind.Delegate (_ty, arity), _, _, _, _, _, _, _) -> arity.ArgNames
            | SynTypeDefnSimpleRepr.General (SynTypeDefnKind.Unspecified, _, _, _, _, _, Some synPats, _) ->
                let rec patName (p: SynSimplePat) =
                    match p with
                    | SynSimplePat.Id (id, _, _, _, _, _) -> id.idText
                    | SynSimplePat.Typed(pat, _, _) -> patName pat
                    | SynSimplePat.Attrib(pat, _, _) -> patName pat

                let rec pats (p: SynSimplePats) =
                    match p with
                    | SynSimplePats.SimplePats (pats = ps) -> ps

                let patNames =
                    pats synPats
                    |> List.map patName

                patNames
            | _ -> []

        let checkXmlDocs = cenv.diagnosticOptions.CheckXmlDocs
        let xmlDoc = xmlDoc.ToXmlDoc(checkXmlDocs, Some paramNames )
        Construct.NewTycon
            (cpath, id.idText, id.idRange, vis, visOfRepr, TyparKind.Type, LazyWithContext.NotLazy checkedTypars,
             xmlDoc, preferPostfix, preEstablishedHasDefaultCtor, hasSelfReferentialCtor, lmodTy)

    //-------------------------------------------------------------------------
    /// Establishing type definitions: early phase: work out the basic kind of the type definition
    ///
    ///    On entry: the Tycon for the type definition has been created but many of its fields are not
    ///              yet filled in.
    ///    On exit: the entity_tycon_repr field of the tycon has been filled in with a dummy value that
    ///             indicates the kind of the type constructor
    /// Also, some adhoc checks are made.
    ///
    ///  synTyconInfo: Syntactic AST for the name, attributes etc. of the type constructor
    ///  synTyconRepr: Syntactic AST for the RHS of the type definition
    let private TcTyconDefnCore_Phase1B_EstablishBasicKind (cenv: cenv) inSig envinner (MutRecDefnsPhase1DataForTycon(synTyconInfo, synTyconRepr, _, _, _, _)) (tycon: Tycon) = 
        let g = cenv.g
        let (SynComponentInfo(Attributes synAttrs, TyparDecls typars, _, _, _, _, _, _)) = synTyconInfo
        let m = tycon.Range
        let id = tycon.Id

        // 'Check' the attributes. We return the results to avoid having to re-check them in all other phases. 
        // Allow failure of constructor resolution because Vals for members in the same recursive group are not yet available
        let attrs, getFinalAttrs = TcAttributesCanFail cenv envinner AttributeTargets.TyconDecl synAttrs
        let hasMeasureAttr = HasFSharpAttribute g g.attrib_MeasureAttribute attrs

        let isStructRecordOrUnionType = 
            match synTyconRepr with
            | SynTypeDefnSimpleRepr.Record _ 
            | TyconCoreAbbrevThatIsReallyAUnion (hasMeasureAttr, envinner, id) _
            | SynTypeDefnSimpleRepr.Union _ -> 
                HasFSharpAttribute g g.attrib_StructAttribute attrs
            | _ -> 
                false

        tycon.SetIsStructRecordOrUnion isStructRecordOrUnionType

        // Set the compiled name, if any
        tycon.SetCompiledName (TryFindFSharpStringAttribute g g.attrib_CompiledNameAttribute attrs)

        if hasMeasureAttr then 
            tycon.SetTypeOrMeasureKind TyparKind.Measure
            if not (isNil typars) then error(Error(FSComp.SR.tcMeasureDefinitionsCannotHaveTypeParameters(), m))

        let repr = 
            match synTyconRepr with 
            | SynTypeDefnSimpleRepr.Exception _ -> TNoRepr
            | SynTypeDefnSimpleRepr.None m -> 
                // Run InferTyconKind to raise errors on inconsistent attribute sets
                InferTyconKind g (SynTypeDefnKind.Opaque, attrs, [], [], inSig, true, m) |> ignore
                if not inSig && not hasMeasureAttr then 
                    errorR(Error(FSComp.SR.tcTypeRequiresDefinition(), m))
                if hasMeasureAttr then 
                    TFSharpObjectRepr { fsobjmodel_kind = TFSharpClass 
                                        fsobjmodel_vslots = []
                                        fsobjmodel_rfields = Construct.MakeRecdFieldsTable [] }
                else 
                    TNoRepr

            | TyconCoreAbbrevThatIsReallyAUnion (hasMeasureAttr, envinner, id) (_, m)
            | SynTypeDefnSimpleRepr.Union (_, _, m) -> 

                // Run InferTyconKind to raise errors on inconsistent attribute sets
                InferTyconKind g (SynTypeDefnKind.Union, attrs, [], [], inSig, true, m) |> ignore

                // Note: the table of union cases is initially empty
                Construct.MakeUnionRepr []

            | SynTypeDefnSimpleRepr.TypeAbbrev _ -> 
                // Run InferTyconKind to raise errors on inconsistent attribute sets
                InferTyconKind g (SynTypeDefnKind.Abbrev, attrs, [], [], inSig, true, m) |> ignore
                TNoRepr

            | SynTypeDefnSimpleRepr.LibraryOnlyILAssembly (s, m) -> 
                let s = (s :?> ILType)
                // Run InferTyconKind to raise errors on inconsistent attribute sets
                InferTyconKind g (SynTypeDefnKind.IL, attrs, [], [], inSig, true, m) |> ignore
                TAsmRepr s

            | SynTypeDefnSimpleRepr.Record (_, _, m) -> 

                // Run InferTyconKind to raise errors on inconsistent attribute sets
                InferTyconKind g (SynTypeDefnKind.Record, attrs, [], [], inSig, true, m) |> ignore

                // Note: the table of record fields is initially empty
                TFSharpRecdRepr (Construct.MakeRecdFieldsTable [])

            | SynTypeDefnSimpleRepr.General (kind, _, slotsigs, fields, isConcrete, _, _, _) ->
                let kind = InferTyconKind g (kind, attrs, slotsigs, fields, inSig, isConcrete, m)
                match kind with 
                | SynTypeDefnKind.Opaque -> 
                    TNoRepr
                | _ -> 
                    let kind = 
                        match kind with
                        | SynTypeDefnKind.Class -> TFSharpClass
                        | SynTypeDefnKind.Interface -> TFSharpInterface
                        | SynTypeDefnKind.Delegate _ -> TFSharpDelegate (MakeSlotSig("Invoke", g.unit_ty, [], [], [], None))
                        | SynTypeDefnKind.Struct -> TFSharpStruct 
                        | _ -> error(InternalError("should have inferred tycon kind", m))

                    let repr =
                        { fsobjmodel_kind = kind 
                          fsobjmodel_vslots = []
                          fsobjmodel_rfields = Construct.MakeRecdFieldsTable [] }

                    TFSharpObjectRepr repr

            | SynTypeDefnSimpleRepr.Enum _ -> 
                let kind = TFSharpEnum
                let repr =
                    { fsobjmodel_kind = kind 
                      fsobjmodel_vslots = []
                      fsobjmodel_rfields = Construct.MakeRecdFieldsTable [] }

                TFSharpObjectRepr repr

        // OK, now fill in the (partially computed) type representation
        tycon.entity_tycon_repr <- repr
        attrs, getFinalAttrs

#if !NO_TYPEPROVIDERS
    /// Get the items on the r.h.s. of a 'type X = ABC<...>' definition
    let private TcTyconDefnCore_GetGenerateDeclaration_Rhs (StripParenTypes rhsType) =
        match rhsType with 
        | SynType.App (StripParenTypes (SynType.LongIdent(SynLongIdent(tc, _, _))), _, args, _commas, _, _postfix, m) -> Some(tc, args, m)
        | SynType.LongIdent (SynLongIdent(tc, _, _) as lidwd) -> Some(tc, [], lidwd.Range)
        | SynType.LongIdentApp (StripParenTypes (SynType.LongIdent (SynLongIdent(tc, _, _))), SynLongIdent(longId, _, _), _, args, _commas, _, m) -> Some(tc@longId, args, m)
        | _ -> None

    /// Check whether 'type X = ABC<...>' is a generative provided type definition
    let private TcTyconDefnCore_TryAsGenerateDeclaration (cenv: cenv) (envinner: TcEnv) tpenv (tycon: Tycon, rhsType) =

        let tcref = mkLocalTyconRef tycon
        match TcTyconDefnCore_GetGenerateDeclaration_Rhs rhsType with 
        | None -> None
        | Some (tc, args, m) -> 
            let ad = envinner.AccessRights
            match ResolveTypeLongIdent cenv.tcSink cenv.nameResolver ItemOccurence.UseInType OpenQualified envinner.NameEnv ad tc TypeNameResolutionStaticArgsInfo.DefiniteEmpty PermitDirectReferenceToGeneratedType.Yes with
            | Result (_, tcrefBeforeStaticArguments) when 
                  tcrefBeforeStaticArguments.IsProvided && 
                  not tcrefBeforeStaticArguments.IsErased -> 

                    let typeBeforeArguments = 
                        match tcrefBeforeStaticArguments.TypeReprInfo with 
                        | TProvidedTypeRepr info -> info.ProvidedType
                        | _ -> failwith "unreachable"

                    if IsGeneratedTypeDirectReference (typeBeforeArguments, m) then 
                        let generatedTypePath = tcref.CompilationPath.MangledPath @ [ tcref.LogicalName ]
                        let _hasNoArgs, providedTypeAfterStaticArguments, checkTypeName = TcProvidedTypeAppToStaticConstantArgs cenv envinner (Some generatedTypePath) tpenv tcrefBeforeStaticArguments args m
                        let isGenerated = providedTypeAfterStaticArguments.PUntaint((fun st -> not st.IsErased), m)
                        if isGenerated then 
                           Some (tcrefBeforeStaticArguments, providedTypeAfterStaticArguments, checkTypeName, args, m)
                        else
                           None  // The provided type (after ApplyStaticArguments) must also be marked 'IsErased=false' 
                    else 
                        // This must be a direct reference to a generated type, otherwise it is a type abbreviation
                        None
            | _ -> 
                None


    /// Check and establish a 'type X = ABC<...>' provided type definition
    let private TcTyconDefnCore_Phase1C_EstablishDeclarationForGeneratedSetOfTypes (cenv: cenv) inSig (tycon: Tycon, rhsType: SynType, tcrefForContainer: TyconRef, theRootType: Tainted<ProvidedType>, checkTypeName, args, m) =
        let g = cenv.g

        // Explanation: We are definitely on the compilation thread here, we just have not propagated the token this far.
        let ctok = AssumeCompilationThreadWithoutEvidence()

        let tcref = mkLocalTyconRef tycon
        try 
            let resolutionEnvironment =
                if not (isNil args) then 
                   checkTypeName()
                let resolutionEnvironment = 
                    match tcrefForContainer.TypeReprInfo with 
                    | TProvidedTypeRepr info -> info.ResolutionEnvironment
                    | _ -> failwith "unreachable"
                resolutionEnvironment

            // Build up a mapping from System.Type --> TyconRef/ILTypeRef, to allow reverse-mapping
            // of types

            let previousContext = (theRootType.PApply ((fun x -> x.Context), m)).PUntaint (id, m)
            let lookupILTypeRef, lookupTyconRef = previousContext.GetDictionaries()
                    
            let ctxt = ProvidedTypeContext.Create(lookupILTypeRef, lookupTyconRef)

            // Create a new provided type which captures the reverse-remapping tables.
            let theRootTypeWithRemapping = theRootType.PApply ((fun x -> ProvidedType.ApplyContext(x, ctxt)), m)

            let isRootGenerated, rootProvAssemStaticLinkInfoOpt = 
                let stRootAssembly = theRootTypeWithRemapping.PApply((fun st -> st.Assembly), m)

                cenv.amap.assemblyLoader.GetProvidedAssemblyInfo (ctok, m, stRootAssembly)

            let isRootGenerated = isRootGenerated || theRootTypeWithRemapping.PUntaint((fun st -> not st.IsErased), m)

            if not isRootGenerated then 
                let desig = theRootTypeWithRemapping.TypeProviderDesignation
                let nm = theRootTypeWithRemapping.PUntaint((fun st -> st.FullName), m)
                error(Error(FSComp.SR.etErasedTypeUsedInGeneration(desig, nm), m))

            cenv.createsGeneratedProvidedTypes <- true

            // In compiled code, all types in the set of generated types end up being both generated and relocated, unless relocation is suppressed
            let isForcedSuppressRelocate = theRootTypeWithRemapping.PUntaint((fun st -> st.IsSuppressRelocate), m) 
            if isForcedSuppressRelocate && canAccessFromEverywhere tycon.Accessibility && not cenv.isScript then 
                errorR(Error(FSComp.SR.tcGeneratedTypesShouldBeInternalOrPrivate(), tcref.Range))

            let isSuppressRelocate = g.isInteractive || isForcedSuppressRelocate
    
            // Adjust the representation of the container type
            let repr =
                Construct.NewProvidedTyconRepr(resolutionEnvironment, theRootTypeWithRemapping, 
                                               Import.ImportProvidedType cenv.amap m, 
                                               isSuppressRelocate, m)
            tycon.entity_tycon_repr <- repr
            // Record the details so we can map System.Type --> TyconRef
            let ilOrigRootTypeRef = GetOriginalILTypeRefOfProvidedType (theRootTypeWithRemapping, m)
            theRootTypeWithRemapping.PUntaint ((fun st -> ignore(lookupTyconRef.TryRemove(st)) ; ignore(lookupTyconRef.TryAdd(st, tcref))), m)

            // Record the details so we can map System.Type --> ILTypeRef, including the relocation if any
            if not isSuppressRelocate then 
                let ilTgtRootTyRef = tycon.CompiledRepresentationForNamedType
                theRootTypeWithRemapping.PUntaint ((fun st -> ignore(lookupILTypeRef.TryRemove(st)) ; ignore(lookupILTypeRef.TryAdd(st, ilTgtRootTyRef))), m)

            // Iterate all nested types and force their embedding, to populate the mapping from System.Type --> TyconRef/ILTypeRef.
            // This is only needed for generated types, because for other types the System.Type objects self-describe
            // their corresponding F# type.
            let rec doNestedType (eref: EntityRef) (st: Tainted<ProvidedType>) = 

                // Check the type is a generated type
                let isGenerated, provAssemStaticLinkInfoOpt = 
                    let stAssembly = st.PApply((fun st -> st.Assembly), m)
                    cenv.amap.assemblyLoader.GetProvidedAssemblyInfo (ctok, m, stAssembly)

                let isGenerated = isGenerated || st.PUntaint((fun st -> not st.IsErased), m)

                if not isGenerated then 
                    let desig = st.TypeProviderDesignation
                    let nm = st.PUntaint((fun st -> st.FullName), m)
                    error(Error(FSComp.SR.etErasedTypeUsedInGeneration(desig, nm), m))

                // Embed the type into the module we're compiling
                let cpath = eref.CompilationPath.NestedCompPath eref.LogicalName ModuleOrNamespaceKind.ModuleOrType
                let access = combineAccess tycon.Accessibility (if st.PUntaint((fun st -> st.IsPublic || st.IsNestedPublic), m) then taccessPublic else taccessPrivate cpath)

                let nestedTycon = Construct.NewProvidedTycon(resolutionEnvironment, st, 
                                                             Import.ImportProvidedType cenv.amap m, 
                                                             isSuppressRelocate, 
                                                             m=m, cpath=cpath, access=access)
                eref.ModuleOrNamespaceType.AddProvidedTypeEntity nestedTycon

                let nestedTyRef = eref.NestedTyconRef nestedTycon
                let ilOrigTypeRef = GetOriginalILTypeRefOfProvidedType (st, m)
                                
                // Record the details so we can map System.Type --> TyconRef
                st.PUntaint ((fun st -> ignore(lookupTyconRef.TryRemove(st)) ; ignore(lookupTyconRef.TryAdd(st, nestedTyRef))), m)

                if isGenerated then 
                    let ilTgtTyRef = nestedTycon.CompiledRepresentationForNamedType
                    // Record the details so we can map System.Type --> ILTypeRef
                    st.PUntaint ((fun st -> ignore(lookupILTypeRef.TryRemove(st)) ; ignore(lookupILTypeRef.TryAdd(st, ilTgtTyRef))), m)

                    // Record the details so we can build correct ILTypeDefs during static linking rewriting
                    if not isSuppressRelocate then 
                        match provAssemStaticLinkInfoOpt with 
                        | Some provAssemStaticLinkInfo -> provAssemStaticLinkInfo.ILTypeMap[ilOrigTypeRef] <- ilTgtTyRef
                        | None -> ()
                       
                    ProviderGeneratedType(ilOrigTypeRef, ilTgtTyRef, doNestedTypes nestedTyRef st)
                else
                    ProviderGeneratedType(ilOrigTypeRef, ilOrigTypeRef, doNestedTypes nestedTyRef st)


                //System.Diagnostics.Debug.Assert eref.TryDeref.IsSome

            and doNestedTypes (eref: EntityRef) (st: Tainted<ProvidedType>) =
                st.PApplyArray((fun st -> st.GetAllNestedTypes()), "GetAllNestedTypes", m)
                |> Array.map (doNestedType eref)
                |> Array.toList

            let nested = doNestedTypes tcref theRootTypeWithRemapping 
            if not isSuppressRelocate then 

                let ilTgtRootTyRef = tycon.CompiledRepresentationForNamedType
                match rootProvAssemStaticLinkInfoOpt with 
                | Some provAssemStaticLinkInfo -> provAssemStaticLinkInfo.ILTypeMap[ilOrigRootTypeRef] <- ilTgtRootTyRef
                | None -> ()

                if not inSig then 
                    cenv.amap.assemblyLoader.RecordGeneratedTypeRoot (ProviderGeneratedType(ilOrigRootTypeRef, ilTgtRootTyRef, nested))

        with exn -> 
            errorRecovery exn rhsType.Range 
#endif

    /// Establish any type abbreviations
    ///
    /// e.g. for  
    ///    type B<'a when 'a: C> = DDD of C
    ///    and C = B<int>
    ///
    /// we establish
    ///
    ///   Entity('B) 
    ///       TypeAbbrev = TType_app(Entity('int'), [])
    ///
    /// and for
    ///
    ///    type C = B
    ///
    /// we establish
    ///       TypeAbbrev = TType_app(Entity('B'), [])
    ///
    /// Note that for 
    ///              type PairOfInts = int * int
    /// then after running this phase and checking for cycles, operations 
    /// such as 'isRefTupleTy' will return reliable results, e.g. isRefTupleTy on the
    /// TAST type for 'PairOfInts' will report 'true' 
    //
    let private TcTyconDefnCore_Phase1C_Phase1E_EstablishAbbreviations (cenv: cenv) envinner inSig tpenv pass (MutRecDefnsPhase1DataForTycon(_, synTyconRepr, _, _, _, _)) (tycon: Tycon) (attrs: Attribs) =
        let g = cenv.g
        let m = tycon.Range
        let checkConstraints = if (pass = SecondPass) then CheckCxs else NoCheckCxs
        let firstPass = (pass = FirstPass)
        try 
            let id = tycon.Id
            let thisTyconRef = mkLocalTyconRef tycon

            let hasMeasureAttr = HasFSharpAttribute g g.attrib_MeasureAttribute attrs
            let hasMeasureableAttr = HasFSharpAttribute g g.attrib_MeasureableAttribute attrs
            let envinner = AddDeclaredTypars CheckForDuplicateTypars (tycon.Typars m) envinner
            let envinner = MakeInnerEnvForTyconRef envinner thisTyconRef false 

            match synTyconRepr with 

            // This unfortunate case deals with "type x = A" 
            // In F# this only defines a new type if A is not in scope 
            // as a type constructor, or if the form type A = A is used. 
            // "type x = | A" can always be used instead. 
            | TyconCoreAbbrevThatIsReallyAUnion (hasMeasureAttr, envinner, id) _ -> ()
            
            | SynTypeDefnSimpleRepr.TypeAbbrev(ParserDetail.Ok, rhsType, m) ->

#if !NO_TYPEPROVIDERS
              // Check we have not already decided that this is a generative provided type definition. If we have already done this (i.e. this is the second pass
              // for a generative provided type definition, then there is no more work to do).
              if (match tycon.entity_tycon_repr with TNoRepr -> true | _ -> false) then 

                // Determine if this is a generative type definition.
                match TcTyconDefnCore_TryAsGenerateDeclaration cenv envinner tpenv (tycon, rhsType) with 
                | Some (tcrefForContainer, providedTypeAfterStaticArguments, checkTypeName, args, m) ->
                   // If this is a generative provided type definition then establish the provided type and all its nested types. Only do this on the first pass.
                   if firstPass then 
                       TcTyconDefnCore_Phase1C_EstablishDeclarationForGeneratedSetOfTypes cenv inSig (tycon, rhsType, tcrefForContainer, providedTypeAfterStaticArguments, checkTypeName, args, m)
                | None -> 
#else
                  ignore inSig 
#endif

                  // This case deals with ordinary type and measure abbreviations 
                  if not hasMeasureableAttr then 
                    let kind = if hasMeasureAttr then TyparKind.Measure else TyparKind.Type
                    let ty, _ = TcTypeOrMeasureAndRecover (Some kind) cenv NoNewTypars checkConstraints ItemOccurence.UseInType WarnOnIWSAM.No envinner tpenv rhsType

                    // Give a warning if `AutoOpenAttribute` is being aliased.
                    // If the user were to alias the `Microsoft.FSharp.Core.AutoOpenAttribute` type, it would not be detected by the project graph dependency resolution algorithm.
                    match stripTyEqns g ty with
                    | AppTy g (tcref, _) when not tcref.IsErased ->
                        match tcref.CompiledRepresentation with
                        | CompiledTypeRepr.ILAsmOpen _ -> ()
                        | CompiledTypeRepr.ILAsmNamed _ ->
                            if tcref.CompiledRepresentationForNamedType.FullName = g.attrib_AutoOpenAttribute.TypeRef.FullName then
                                warning(Error(FSComp.SR.chkAutoOpenAttributeInTypeAbbrev(), tycon.Id.idRange))
                    | _ -> ()
                    
                    if not firstPass then 
                        let ftyvs = freeInTypeLeftToRight g false ty 
                        let typars = tycon.Typars m
                        if ftyvs.Length <> typars.Length then 
                            errorR(Deprecated(FSComp.SR.tcTypeAbbreviationHasTypeParametersMissingOnType(), tycon.Range))

                    if firstPass then
                        tycon.SetTypeAbbrev (Some ty)

            | _ -> ()
        
        with exn -> 
            errorRecovery exn m

    // Third phase: check and publish the super types. Run twice, once before constraints are established
    // and once after
    let private TcTyconDefnCore_Phase1D_Phase1F_EstablishSuperTypesAndInterfaceTypes (cenv: cenv) tpenv inSig pass (envMutRec, mutRecDefns: MutRecShape<_ * (Tycon * (Attribs * _)) option, _, _> list) = 
        let g = cenv.g
        let checkConstraints = if (pass = SecondPass) then CheckCxs else NoCheckCxs
        let firstPass = (pass = FirstPass)

        // Publish the immediately declared interfaces. 
        let tyconWithImplementsL = 
            (envMutRec, mutRecDefns) ||> MutRecShapes.mapTyconsWithEnv (fun envinner (origInfo, tyconAndAttrsOpt) -> 
               match origInfo, tyconAndAttrsOpt with 
               | (typeDefCore, _, _), Some (tycon, (attrs, _)) ->
                let (MutRecDefnsPhase1DataForTycon(_, synTyconRepr, explicitImplements, _, _, _)) = typeDefCore
                let m = tycon.Range
                let tcref = mkLocalTyconRef tycon
                let envinner = AddDeclaredTypars CheckForDuplicateTypars (tycon.Typars m) envinner
                let envinner = MakeInnerEnvForTyconRef envinner tcref false 
                
                let implementedTys, _ = List.mapFold (mapFoldFst (TcTypeAndRecover cenv NoNewTypars checkConstraints ItemOccurence.UseInType WarnOnIWSAM.No envinner)) tpenv explicitImplements

                if firstPass then 
                    tycon.entity_attribs <- attrs

                let implementedTys, inheritedTys = 
                    match synTyconRepr with 
                    | SynTypeDefnSimpleRepr.Exception _ -> [], []
                    | SynTypeDefnSimpleRepr.General (kind, inherits, slotsigs, fields, isConcrete, _, _, m) ->
                        let kind = InferTyconKind g (kind, attrs, slotsigs, fields, inSig, isConcrete, m)

                        let inherits = inherits |> List.map (fun (ty, m, _) -> (ty, m)) 
                        let inheritedTys = fst (List.mapFold (mapFoldFst (TcTypeAndRecover cenv NoNewTypars checkConstraints ItemOccurence.UseInType WarnOnIWSAM.No envinner)) tpenv inherits)
                        let implementedTys, inheritedTys =   
                            match kind with 
                            | SynTypeDefnKind.Interface -> 
                                explicitImplements |> List.iter (fun (_, m) -> errorR(Error(FSComp.SR.tcInterfacesShouldUseInheritNotInterface(), m)))
                                (implementedTys @ inheritedTys), [] 
                            | _ -> implementedTys, inheritedTys
                        implementedTys, inheritedTys 
                    | SynTypeDefnSimpleRepr.Enum _ | SynTypeDefnSimpleRepr.None _ | SynTypeDefnSimpleRepr.TypeAbbrev _
                    
                    | SynTypeDefnSimpleRepr.Union _ | SynTypeDefnSimpleRepr.LibraryOnlyILAssembly _ | SynTypeDefnSimpleRepr.Record _ -> 
                        // REVIEW: we could do the IComparable/IStructuralHash interface analysis here. 
                        // This would let the type satisfy more recursive IComparable/IStructuralHash constraints 
                        implementedTys, []

                for implementedTy, m in implementedTys do
                    if firstPass && isErasedType g implementedTy then 
                        errorR(Error(FSComp.SR.tcCannotInheritFromErasedType(), m)) 

                // Publish interfaces, but only on the first pass, to avoid a duplicate interface check 
                if firstPass then 
                    implementedTys |> List.iter (fun (ty, m) -> PublishInterface cenv envinner.DisplayEnv tcref m false ty) 

                Some (attrs, inheritedTys, synTyconRepr, tycon)
               | _ -> None)

        // Publish the attributes and supertype  
        tyconWithImplementsL |> MutRecShapes.iterTycons (Option.iter (fun (attrs, inheritedTys, synTyconRepr, tycon) -> 
          let m = tycon.Range
          try 
              let super = 
                  match synTyconRepr with 
                  | SynTypeDefnSimpleRepr.Exception _ -> Some g.exn_ty
                  | SynTypeDefnSimpleRepr.None _ -> None
                  | SynTypeDefnSimpleRepr.TypeAbbrev _ -> None
                  | SynTypeDefnSimpleRepr.LibraryOnlyILAssembly _ -> None
                  | SynTypeDefnSimpleRepr.Union _ 
                  | SynTypeDefnSimpleRepr.Record _ ->
                      if tycon.IsStructRecordOrUnionTycon then Some(g.system_Value_ty)
                      else None
                  | SynTypeDefnSimpleRepr.General (kind, _, slotsigs, fields, isConcrete, _, _, _) ->
                      let kind = InferTyconKind g (kind, attrs, slotsigs, fields, inSig, isConcrete, m)
                                           
                      match inheritedTys with 
                      | [] -> 
                          match kind with 
                          | SynTypeDefnKind.Struct -> Some(g.system_Value_ty)
                          | SynTypeDefnKind.Delegate _ -> Some(g.system_MulticastDelegate_ty )
                          | SynTypeDefnKind.Opaque | SynTypeDefnKind.Class | SynTypeDefnKind.Interface -> None
                          | _ -> error(InternalError("should have inferred tycon kind", m)) 

                      | [(ty, m)] -> 
                          if not firstPass && not (match kind with SynTypeDefnKind.Class -> true | _ -> false) then 
                              errorR (Error(FSComp.SR.tcStructsInterfacesEnumsDelegatesMayNotInheritFromOtherTypes(), m)) 
                          CheckSuperType cenv ty m 
                          if isTyparTy g ty then 
                              if firstPass then 
                                  errorR(Error(FSComp.SR.tcCannotInheritFromVariableType(), m)) 
                              Some g.obj_ty // a "super" that is a variable type causes grief later
                          else                          
                              Some ty 
                      | _ -> 
                          error(Error(FSComp.SR.tcTypesCannotInheritFromMultipleConcreteTypes(), m))

                  | SynTypeDefnSimpleRepr.Enum _ -> 
                      Some(g.system_Enum_ty) 

              // Allow super type to be a function type but convert back to FSharpFunc<A,B> to make sure it has metadata
              // (We don't apply the same rule to tuple types, i.e. no F#-declared inheritors of those are permitted)
              let super = 
                  super |> Option.map (fun ty -> 
                     if isFunTy g ty then  
                         let a,b = destFunTy g ty
                         mkAppTy g.fastFunc_tcr [a; b] 
                     else ty)

              // Publish the super type
              tycon.TypeContents.tcaug_super <- super
              
           with exn -> errorRecovery exn m))

    /// Establish the fields, dispatch slots and union cases of a type
    let private TcTyconDefnCore_Phase1G_EstablishRepresentation (cenv: cenv) envinner tpenv inSig (MutRecDefnsPhase1DataForTycon(_, synTyconRepr, _, _, _, _)) (tycon: Tycon) (attrs: Attribs) =
        let g = cenv.g
        let m = tycon.Range
        try 
            let id = tycon.Id
            let thisTyconRef = mkLocalTyconRef tycon
            let innerParent = Parent thisTyconRef
            let thisTyInst, thisTy = generalizeTyconRef g thisTyconRef

            let hasAbstractAttr = HasFSharpAttribute g g.attrib_AbstractClassAttribute attrs
            let hasSealedAttr = 
                // The special case is needed for 'unit' because the 'Sealed' attribute is not yet available when this type is defined.
                if g.compilingFSharpCore && id.idText = "Unit" then 
                    Some true
                else
                    TryFindFSharpBoolAttribute g g.attrib_SealedAttribute attrs
            let hasMeasureAttr = HasFSharpAttribute g g.attrib_MeasureAttribute attrs
            
            // REVIEW: for hasMeasureableAttr we need to be stricter about checking these
            // are only used on exactly the right kinds of type definitions and not in conjunction with other attributes.
            let hasMeasureableAttr = HasFSharpAttribute g g.attrib_MeasureableAttribute attrs
            let hasCLIMutable = HasFSharpAttribute g g.attrib_CLIMutableAttribute attrs
            
            let structLayoutAttr = TryFindFSharpInt32Attribute g g.attrib_StructLayoutAttribute attrs
            let hasAllowNullLiteralAttr = TryFindFSharpBoolAttribute g g.attrib_AllowNullLiteralAttribute attrs = Some true

            if hasAbstractAttr then 
                tycon.TypeContents.tcaug_abstract <- true

            tycon.entity_attribs <- attrs
            let noAbstractClassAttributeCheck() = 
                if hasAbstractAttr then errorR (Error(FSComp.SR.tcOnlyClassesCanHaveAbstract(), m))
                
            let noAllowNullLiteralAttributeCheck() = 
                if hasAllowNullLiteralAttr then errorR (Error(FSComp.SR.tcRecordsUnionsAbbreviationsStructsMayNotHaveAllowNullLiteralAttribute(), m))
                
                
            let allowNullLiteralAttributeCheck() = 
                if hasAllowNullLiteralAttr then 
                    tycon.TypeContents.tcaug_super |> Option.iter (fun ty -> if not (TypeNullIsExtraValue g m ty) then errorR (Error(FSComp.SR.tcAllowNullTypesMayOnlyInheritFromAllowNullTypes(), m)))
                    tycon.ImmediateInterfaceTypesOfFSharpTycon |> List.iter (fun ty -> if not (TypeNullIsExtraValue g m ty) then errorR (Error(FSComp.SR.tcAllowNullTypesMayOnlyInheritFromAllowNullTypes(), m)))
                
                
            let structLayoutAttributeCheck allowed = 
                let explicitKind = int32 System.Runtime.InteropServices.LayoutKind.Explicit
                match structLayoutAttr with
                | Some kind ->
                    if allowed then 
                        if kind = explicitKind then
                            warning(PossibleUnverifiableCode m)
                    elif List.isEmpty (thisTyconRef.Typars m) then
                        errorR (Error(FSComp.SR.tcOnlyStructsCanHaveStructLayout(), m))
                    else
                        errorR (Error(FSComp.SR.tcGenericTypesCannotHaveStructLayout(), m))
                | None -> ()
                
            let hiddenReprChecks hasRepr =
                 structLayoutAttributeCheck false
                 if hasSealedAttr = Some false || (hasRepr && hasSealedAttr <> Some true && not (id.idText = "Unit" && g.compilingFSharpCore) ) then 
                    errorR(Error(FSComp.SR.tcRepresentationOfTypeHiddenBySignature(), m))
                 if hasAbstractAttr then 
                     errorR (Error(FSComp.SR.tcOnlyClassesCanHaveAbstract(), m))

            let noMeasureAttributeCheck() = 
                if hasMeasureAttr then errorR (Error(FSComp.SR.tcOnlyTypesRepresentingUnitsOfMeasureCanHaveMeasure(), m))

            let noCLIMutableAttributeCheck() = 
                if hasCLIMutable then errorR (Error(FSComp.SR.tcThisTypeMayNotHaveACLIMutableAttribute(), m))

            let noSealedAttributeCheck k = 
                if hasSealedAttr = Some true then errorR (Error(k(), m))

            let noFieldsCheck(fields': RecdField list) = 
                match fields' with 
                | rf :: _ -> errorR (Error(FSComp.SR.tcInterfaceTypesAndDelegatesCannotContainFields(), rf.Range))
                | _ -> ()
            
            let primaryConstructorInDelegateCheck(implicitCtorSynPats : SynSimplePats option) =
                match implicitCtorSynPats with 
                | None -> ()
                | Some spats ->
                    let ctorArgNames, _ = TcSimplePatsOfUnknownType cenv true CheckCxs envinner tpenv spats
                    if not ctorArgNames.IsEmpty then
                        match spats with
                        | SynSimplePats.SimplePats(range = m) -> errorR (Error(FSComp.SR.parsOnlyClassCanTakeValueArguments(), m))

            let envinner = AddDeclaredTypars CheckForDuplicateTypars (tycon.Typars m) envinner
            let envinner = MakeInnerEnvForTyconRef envinner thisTyconRef false
            
            let multiCaseUnionStructCheck (unionCases: UnionCase list) =
                if tycon.IsStructRecordOrUnionTycon && unionCases.Length > 1 then 
                    let fieldNames = [ for uc in unionCases do for ft in uc.FieldTable.TrueInstanceFieldsAsList do yield (ft.LogicalName, ft.Range) ]
                    let distFieldNames = fieldNames |> List.distinctBy fst
                    if distFieldNames.Length <> fieldNames.Length then
                        let fieldRanges = distFieldNames |> List.map snd
                        for m in fieldRanges do
                            errorR(Error(FSComp.SR.tcStructUnionMultiCaseDistinctFields(), m))

            // Notify the Language Service about field names in record/class declaration
            let ad = envinner.AccessRights
            let writeFakeRecordFieldsToSink (fields: RecdField list) =
                let nenv = envinner.NameEnv
                // Record fields should be visible from IntelliSense, so add fake names for them (similarly to "let a = ..")
                for fspec in fields do
                    if not fspec.IsCompilerGenerated then
                        let info = RecdFieldInfo(thisTyInst, thisTyconRef.MakeNestedRecdFieldRef fspec)
                        let nenv' = AddFakeNameToNameEnv fspec.LogicalName nenv (Item.RecdField info) 
                        // Name resolution gives better info for tooltips
                        let item = Item.RecdField(FreshenRecdFieldRef cenv.nameResolver m (thisTyconRef.MakeNestedRecdFieldRef fspec))
                        CallNameResolutionSink cenv.tcSink (fspec.Range, nenv, item, emptyTyparInst, ItemOccurence.Binding, ad)
                        // Environment is needed for completions
                        CallEnvSink cenv.tcSink (fspec.Range, nenv', ad)

            // Notify the Language Service about constructors in discriminated union declaration
            let writeFakeUnionCtorsToSink (unionCases: UnionCase list) = 
                let nenv = envinner.NameEnv
                // Constructors should be visible from IntelliSense, so add fake names for them 
                for unionCase in unionCases do
                    let info = UnionCaseInfo(thisTyInst, mkUnionCaseRef thisTyconRef unionCase.Id.idText)
                    let nenv' = AddFakeNameToNameEnv unionCase.Id.idText nenv (Item.UnionCase(info, false)) 
                    // Report to both - as in previous function
                    let item = Item.UnionCase(info, false)
                    CallNameResolutionSink cenv.tcSink (unionCase.Range, nenv, item, emptyTyparInst, ItemOccurence.Binding, ad)
                    CallEnvSink cenv.tcSink (unionCase.Id.idRange, nenv', ad)
            
            let typeRepr, baseValOpt, safeInitInfo = 
                match synTyconRepr with 

                | SynTypeDefnSimpleRepr.Exception synExnDefnRepr -> 
                    let parent = Parent (mkLocalTyconRef tycon)
                    TcExceptionDeclarations.TcExnDefnCore_Phase1G_EstablishRepresentation cenv envinner parent tycon synExnDefnRepr |> ignore
                    TNoRepr, None, NoSafeInitInfo

                | SynTypeDefnSimpleRepr.None _ -> 
                    hiddenReprChecks false
                    noAllowNullLiteralAttributeCheck()
                    if hasMeasureAttr then 
                        let repr = TFSharpObjectRepr { fsobjmodel_kind=TFSharpClass 
                                                       fsobjmodel_vslots=[]
                                                       fsobjmodel_rfields= Construct.MakeRecdFieldsTable [] }
                        repr, None, NoSafeInitInfo
                    else 
                        TNoRepr, None, NoSafeInitInfo

                // This unfortunate case deals with "type x = A" 
                // In F# this only defines a new type if A is not in scope 
                // as a type constructor, or if the form type A = A is used. 
                // "type x = | A" can always be used instead. 
                | TyconCoreAbbrevThatIsReallyAUnion (hasMeasureAttr, envinner, id) (unionCaseName, _) ->
                          
                    structLayoutAttributeCheck false
                    noAllowNullLiteralAttributeCheck()

                    let hasRQAAttribute = HasFSharpAttribute cenv.g cenv.g.attrib_RequireQualifiedAccessAttribute tycon.Attribs
                    TcRecdUnionAndEnumDeclarations.CheckUnionCaseName cenv unionCaseName hasRQAAttribute
                    let unionCase = Construct.NewUnionCase unionCaseName [] thisTy [] XmlDoc.Empty tycon.Accessibility
                    writeFakeUnionCtorsToSink [ unionCase ]
                    Construct.MakeUnionRepr [ unionCase ], None, NoSafeInitInfo

                | SynTypeDefnSimpleRepr.TypeAbbrev(ParserDetail.ErrorRecovery, _rhsType, _) ->
                    TNoRepr, None, NoSafeInitInfo

                | SynTypeDefnSimpleRepr.TypeAbbrev(ParserDetail.Ok, rhsType, _) ->
                    if hasSealedAttr = Some true then 
                        errorR (Error(FSComp.SR.tcAbbreviatedTypesCannotBeSealed(), m))
                    noAbstractClassAttributeCheck()
                    noAllowNullLiteralAttributeCheck()
                    if hasMeasureableAttr then 
                        let kind = if hasMeasureAttr then TyparKind.Measure else TyparKind.Type
                        let theTypeAbbrev, _ = TcTypeOrMeasureAndRecover (Some kind) cenv NoNewTypars CheckCxs ItemOccurence.UseInType WarnOnIWSAM.No envinner tpenv rhsType

                        TMeasureableRepr theTypeAbbrev, None, NoSafeInitInfo
                    // If we already computed a representation, e.g. for a generative type definition, then don't change it here.
                    elif (match tycon.TypeReprInfo with TNoRepr -> false | _ -> true) then 
                        tycon.TypeReprInfo, None, NoSafeInitInfo
                    else 
                        TNoRepr, None, NoSafeInitInfo

                | SynTypeDefnSimpleRepr.Union (_, unionCases, _) -> 
                    noCLIMutableAttributeCheck()
                    noMeasureAttributeCheck()
                    noSealedAttributeCheck FSComp.SR.tcTypesAreAlwaysSealedDU
                    noAbstractClassAttributeCheck()
                    noAllowNullLiteralAttributeCheck()
                    structLayoutAttributeCheck false

                    let hasRQAAttribute = HasFSharpAttribute cenv.g cenv.g.attrib_RequireQualifiedAccessAttribute tycon.Attribs
                    let unionCases = TcRecdUnionAndEnumDeclarations.TcUnionCaseDecls cenv envinner innerParent thisTy thisTyInst hasRQAAttribute tpenv unionCases
                    multiCaseUnionStructCheck unionCases

                    writeFakeUnionCtorsToSink unionCases
                    let repr = Construct.MakeUnionRepr unionCases
                    repr, None, NoSafeInitInfo

                | SynTypeDefnSimpleRepr.Record (_, fields, _) -> 
                    noMeasureAttributeCheck()
                    noSealedAttributeCheck FSComp.SR.tcTypesAreAlwaysSealedRecord
                    noAbstractClassAttributeCheck()
                    noAllowNullLiteralAttributeCheck()
                    structLayoutAttributeCheck true  // these are allowed for records
                    let recdFields = TcRecdUnionAndEnumDeclarations.TcNamedFieldDecls cenv envinner innerParent false tpenv fields
                    recdFields |> CheckDuplicates (fun f -> f.Id) "field" |> ignore
                    writeFakeRecordFieldsToSink recdFields
                    let repr = TFSharpRecdRepr (Construct.MakeRecdFieldsTable recdFields)
                    repr, None, NoSafeInitInfo

                | SynTypeDefnSimpleRepr.LibraryOnlyILAssembly (s, _) -> 
                    let s = (s :?> ILType)
                    noCLIMutableAttributeCheck()
                    noMeasureAttributeCheck()
                    noSealedAttributeCheck FSComp.SR.tcTypesAreAlwaysSealedAssemblyCode
                    noAllowNullLiteralAttributeCheck()
                    structLayoutAttributeCheck false
                    noAbstractClassAttributeCheck()
                    TAsmRepr s, None, NoSafeInitInfo

                | SynTypeDefnSimpleRepr.General (kind, inherits, slotsigs, fields, isConcrete, isIncrClass, implicitCtorSynPats, _) ->
                    let userFields = TcRecdUnionAndEnumDeclarations.TcNamedFieldDecls cenv envinner innerParent isIncrClass tpenv fields
                    let implicitStructFields = 
                        [ // For structs with an implicit ctor, determine the fields immediately based on the arguments
                          match implicitCtorSynPats with 
                          | None -> 
                              ()
                          | Some spats -> 
                              if tycon.IsFSharpStructOrEnumTycon then 
                                  let ctorArgNames, patEnv = TcSimplePatsOfUnknownType cenv true CheckCxs envinner tpenv spats

                                  let (TcPatLinearEnv(_, names, _)) = patEnv

                                  for arg in ctorArgNames do
                                      let ty = names[arg].Type
                                      let id = names[arg].Ident
                                      let taccess = TAccess [envinner.eAccessPath]
                                      yield Construct.NewRecdField false None id false ty false false [] [] XmlDoc.Empty taccess true ]
                    
                    (userFields @ implicitStructFields) |> CheckDuplicates (fun f -> f.Id) "field" |> ignore
                    writeFakeRecordFieldsToSink userFields
                    
                    let superTy = tycon.TypeContents.tcaug_super
                    let containerInfo = TyconContainerInfo(innerParent, thisTyconRef, thisTyconRef.Typars m, NoSafeInitInfo)
                    let kind = InferTyconKind g (kind, attrs, slotsigs, fields, inSig, isConcrete, m)
                    match kind with 
                    | SynTypeDefnKind.Opaque -> 
                        hiddenReprChecks true
                        noAllowNullLiteralAttributeCheck()
                        TNoRepr, None, NoSafeInitInfo
                    | _ ->

                        // Note: for a mutually recursive set we can't check this condition 
                        // until "isSealedTy" and "isClassTy" give reliable results. 
                        superTy |> Option.iter (fun ty -> 
                            let m = match inherits with | [] -> m | (_, m, _) :: _ -> m
                            if isSealedTy g ty then 
                                errorR(Error(FSComp.SR.tcCannotInheritFromSealedType(), m))
                            elif not (isClassTy g ty) then 
                                errorR(Error(FSComp.SR.tcCannotInheritFromInterfaceType(), m)))

                        let kind = 
                            match kind with 
                              | SynTypeDefnKind.Struct -> 
                                  noCLIMutableAttributeCheck()
                                  noSealedAttributeCheck FSComp.SR.tcTypesAreAlwaysSealedStruct
                                  noAbstractClassAttributeCheck()
                                  noAllowNullLiteralAttributeCheck()
                                  if not (isNil slotsigs) then 
                                    errorR (Error(FSComp.SR.tcStructTypesCannotContainAbstractMembers(), m)) 
                                  structLayoutAttributeCheck true

                                  TFSharpStruct
                              | SynTypeDefnKind.Interface -> 
                                  if hasSealedAttr = Some true then errorR (Error(FSComp.SR.tcInterfaceTypesCannotBeSealed(), m))
                                  noCLIMutableAttributeCheck()
                                  structLayoutAttributeCheck false
                                  noAbstractClassAttributeCheck()
                                  allowNullLiteralAttributeCheck()
                                  noFieldsCheck userFields
                                  TFSharpInterface
                              | SynTypeDefnKind.Class -> 
                                  noCLIMutableAttributeCheck()
                                  structLayoutAttributeCheck(not isIncrClass)
                                  allowNullLiteralAttributeCheck()
                                  TFSharpClass
                              | SynTypeDefnKind.Delegate (ty, arity) -> 
                                  noCLIMutableAttributeCheck()
                                  noSealedAttributeCheck FSComp.SR.tcTypesAreAlwaysSealedDelegate
                                  structLayoutAttributeCheck false
                                  noAllowNullLiteralAttributeCheck()
                                  noAbstractClassAttributeCheck()
                                  noFieldsCheck userFields
                                  primaryConstructorInDelegateCheck(implicitCtorSynPats)
                                  let tyR, _ = TcTypeAndRecover cenv NoNewTypars CheckCxs ItemOccurence.UseInType WarnOnIWSAM.Yes envinner tpenv ty
                                  let _, _, curriedArgInfos, returnTy, _ = GetValReprTypeInCompiledForm g (arity |> TranslateSynValInfo cenv m (TcAttributes cenv envinner)  |> TranslatePartialValReprInfo []) 0 tyR m
                                  if curriedArgInfos.Length < 1 then error(Error(FSComp.SR.tcInvalidDelegateSpecification(), m))
                                  if curriedArgInfos.Length > 1 then error(Error(FSComp.SR.tcDelegatesCannotBeCurried(), m))
                                  let ttps = thisTyconRef.Typars m
                                  let fparams = curriedArgInfos.Head |> List.map MakeSlotParam 
                                  TFSharpDelegate (MakeSlotSig("Invoke", thisTy, ttps, [], [fparams], returnTy))
                              | _ -> 
                                  error(InternalError("should have inferred tycon kind", m))

                        let baseIdOpt = 
                            match synTyconRepr with 
                            | SynTypeDefnSimpleRepr.None _ -> None
                            | SynTypeDefnSimpleRepr.Exception _ -> None
                            | SynTypeDefnSimpleRepr.TypeAbbrev _ -> None
                            | SynTypeDefnSimpleRepr.Union _ -> None
                            | SynTypeDefnSimpleRepr.LibraryOnlyILAssembly _ -> None
                            | SynTypeDefnSimpleRepr.Record _ -> None
                            | SynTypeDefnSimpleRepr.Enum _ -> None
                            | SynTypeDefnSimpleRepr.General (_, inherits, _, _, _, _, _, _) ->
                                match inherits with 
                                | [] -> None
                                | (_, m, baseIdOpt) :: _ -> 
                                    match baseIdOpt with 
                                    | None -> Some(ident("base", m)) 
                                    | Some id -> Some id
                            
                        let abstractSlots = 
                            [ for synValSig, memberFlags in slotsigs do 

                                  let (SynValSig(range=m)) = synValSig

                                  CheckMemberFlags None NewSlotsOK OverridesOK memberFlags m
                                  
                                  let slots = fst (TcAndPublishValSpec (cenv, envinner, containerInfo, ModuleOrMemberBinding, Some memberFlags, tpenv, synValSig))
                                  // Multiple slots may be returned, e.g. for 
                                  //    abstract P: int with get, set
                                  
                                  for slot in slots do 
                                      yield mkLocalValRef slot ]

                        let baseValOpt = MakeAndPublishBaseVal cenv envinner baseIdOpt (superOfTycon g tycon)
                        let safeInitInfo = ComputeInstanceSafeInitInfo cenv envinner thisTyconRef.Range thisTy
                        let safeInitFields = match safeInitInfo with SafeInitField (_, fld) -> [fld] | NoSafeInitInfo -> []
                        
                        let repr = 
                            TFSharpObjectRepr 
                                { fsobjmodel_kind = kind 
                                  fsobjmodel_vslots = abstractSlots
                                  fsobjmodel_rfields = Construct.MakeRecdFieldsTable (userFields @ implicitStructFields @ safeInitFields) } 
                        repr, baseValOpt, safeInitInfo

                | SynTypeDefnSimpleRepr.Enum (decls, m) -> 
                    let fieldTy, fields' = TcRecdUnionAndEnumDeclarations.TcEnumDecls cenv envinner tpenv innerParent thisTy decls
                    let kind = TFSharpEnum
                    structLayoutAttributeCheck false
                    noCLIMutableAttributeCheck()
                    noSealedAttributeCheck FSComp.SR.tcTypesAreAlwaysSealedEnum
                    noAllowNullLiteralAttributeCheck()
                    let vid = ident("value__", m)
                    let vfld = Construct.NewRecdField false None vid false fieldTy false false [] [] XmlDoc.Empty taccessPublic true
                    
                    let legitEnumTypes = [ g.int32_ty; g.int16_ty; g.sbyte_ty; g.int64_ty; g.char_ty; g.uint32_ty; g.uint16_ty; g.byte_ty; g.uint64_ty ]
                    if not (ListSet.contains (typeEquiv g) fieldTy legitEnumTypes) then 
                        errorR(Error(FSComp.SR.tcInvalidTypeForLiteralEnumeration(), m))

                    writeFakeRecordFieldsToSink fields' 
                    let repr = 
                        TFSharpObjectRepr 
                            { fsobjmodel_kind=kind 
                              fsobjmodel_vslots=[]
                              fsobjmodel_rfields= Construct.MakeRecdFieldsTable (vfld :: fields') }
                    repr, None, NoSafeInitInfo
            
            tycon.entity_tycon_repr <- typeRepr
            // We check this just after establishing the representation
            if TyconHasUseNullAsTrueValueAttribute g tycon && not (CanHaveUseNullAsTrueValueAttribute g tycon) then 
                errorR(Error(FSComp.SR.tcInvalidUseNullAsTrueValue(), m))
                
            // validate ConditionalAttribute, should it be applied (it's only valid on a type if the type is an attribute type)
            match attrs |> List.tryFind (IsMatchingFSharpAttribute g g.attrib_ConditionalAttribute) with
            | Some _ ->
                if not(ExistsInEntireHierarchyOfType (fun t -> typeEquiv g t (mkAppTy g.tcref_System_Attribute [])) g cenv.amap m AllowMultiIntfInstantiations.Yes thisTy) then
                    errorR(Error(FSComp.SR.tcConditionalAttributeUsage(), m))
            | _ -> ()         
                   
            (baseValOpt, safeInitInfo)
        with exn -> 
            errorRecovery exn m 
            None, NoSafeInitInfo

    /// Check that a set of type definitions is free of cycles in abbreviations
    let private TcTyconDefnCore_CheckForCyclicAbbreviations tycons = 

        let edgesFrom (tycon: Tycon) =

            let rec accInAbbrevType ty acc = 
                match stripTyparEqns ty with 
                | TType_anon (_,l) 
                | TType_tuple (_, l) -> accInAbbrevTypes l acc
                | TType_ucase (UnionCaseRef(tcref2, _), tinst) 
                | TType_app (tcref2, tinst, _) -> 
                    let tycon2 = tcref2.Deref
                    let acc = accInAbbrevTypes tinst acc
                    // Record immediate recursive references 
                    if ListSet.contains (===) tycon2 tycons then 
                        (tycon, tycon2) :: acc 
                    // Expand the representation of abbreviations 
                    elif tcref2.IsTypeAbbrev then
                        accInAbbrevType (reduceTyconRefAbbrev tcref2 tinst) acc
                    // Otherwise H<inst> - explore the instantiation. 
                    else 
                        acc

                | TType_fun (domainTy, rangeTy, _) -> 
                    accInAbbrevType domainTy (accInAbbrevType rangeTy acc)
                
                | TType_var _ -> acc
                
                | TType_forall (_, bodyTy) -> accInAbbrevType bodyTy acc
                
                | TType_measure measureTy -> accInMeasure measureTy acc

            and accInMeasure measureTy acc =
                match stripUnitEqns measureTy with
                | Measure.Const tcref when ListSet.contains (===) tcref.Deref tycons ->  
                    (tycon, tcref.Deref) :: acc
                | Measure.Const tcref when tcref.IsTypeAbbrev ->              
                    accInMeasure (reduceTyconRefAbbrevMeasureable tcref) acc
                | Measure.Prod (ms1, ms2) -> accInMeasure ms1 (accInMeasure ms2 acc)
                | Measure.Inv invTy -> accInMeasure invTy acc
                | _ -> acc

            and accInAbbrevTypes tys acc = 
                List.foldBack accInAbbrevType tys acc
            
            match tycon.TypeAbbrev with 
            | None -> []
            | Some ty -> accInAbbrevType ty []

        let edges = List.collect edgesFrom tycons
        let graph = Graph<Tycon, Stamp> ((fun tycon -> tycon.Stamp), tycons, edges)
        graph.IterateCycles (fun path -> 
            let tycon = path.Head 
            // The thing is cyclic. Set the abbreviation and representation to be "None" to stop later VS crashes
            tycon.SetTypeAbbrev None
            tycon.entity_tycon_repr <- TNoRepr
            errorR(Error(FSComp.SR.tcTypeDefinitionIsCyclic(), tycon.Range)))


    /// Check that a set of type definitions is free of inheritance cycles
    let TcTyconDefnCore_CheckForCyclicStructsAndInheritance (cenv: cenv) tycons =
        let g = cenv.g
        // Overview:
        // Given several tycons now being defined (the "initial" tycons).
        // Look for cycles in inheritance and struct-field-containment.
        //
        // The graph is on the (initial) type constructors (not types (e.g. tycon instantiations)).
        // Closing under edges:
        // 1. (tycon, superTycon)     -- tycon (initial) to the tycon of its super type.
        // 2. (tycon, interfaceTycon) -- tycon (initial) to the tycon of an interface it implements.
        // 3. (tycon, T)              -- tycon (initial) is a struct with a field (static or instance) that would store a T<_>
        //                              where storing T<_> means is T<_>
        //                                                    or is a struct<instantiation> with an instance field that stores T<_>.
        // The implementation only stores edges between (initial) tycons.
        //
        // The special case "S<'a> static field on S<'a>" is allowed, so no #3 edge is collected for this.
        // Only static fields for current tycons need to be followed. Previous tycons are assumed (previously checked) OK.
        //
        // BEGIN: EARLIER COMMENT
        //        Of course structs are not allowed to contain instance fields of their own type:
        //         type S = struct { field x: S } 
        //
        //        In addition, see bug 3429. In the .NET IL structs are allowed to contain 
        //        static fields of their exact generic type, e.g.
        //         type S    = struct { static field x: S    } 
        //         type S<T> = struct { static field x: S<T> } 
        //        but not
        //         type S<T> = struct { static field x: S<int> } 
        //         type S<T> = struct { static field x: S<T[]> } 
        //        etc.
        //
        //        Ideally structs would allow static fields of any type. However
        //        this is a restriction and exemption that originally stems from 
        //        the way the Microsoft desktop CLR class loader works.
        // END: EARLIER COMMENT

        // edgesFrom tycon collects (tycon, tycon2) edges, for edges as described above.
        let edgesFrom (tycon: Tycon) =
            // Record edge (tycon, tycon2), only when tycon2 is an "initial" tycon.
            let insertEdgeToTycon tycon2 acc = 
                if ListSet.contains (===) tycon2 tycons && // note: only add if tycon2 is initial
                    not (List.exists (fun (tc, tc2) -> tc === tycon && tc2 === tycon2) acc)  // note: only add if (tycon, tycon2) not already an edge
                then
                    (tycon, tycon2) :: acc
                else acc // note: all edges added are (tycon, _)

            let insertEdgeToType ty acc = 
                match tryTcrefOfAppTy g ty with
                | ValueSome tcref ->
                    insertEdgeToTycon tcref.Deref acc
                | _ ->
                    acc

            // collect edges from an a struct field (which is struct-contained in tycon)
            let rec accStructField (structTycon: Tycon) structTyInst (fspec: RecdField) (doneTypes, acc) =
                let fieldTy = actualTyOfRecdFieldForTycon structTycon structTyInst fspec
                accStructFieldType structTycon structTyInst fspec fieldTy (doneTypes, acc)

            // collect edges from an a struct field (given the field type, which may be expanded if it is a type abbreviation)
            and accStructFieldType structTycon structTyInst fspec fieldTy (doneTypes, acc) =
                let fieldTy = stripTyparEqns fieldTy
                match fieldTy with
                | TType_tuple (_isStruct , tinst2) when isStructTupleTy g fieldTy ->
                    // The field is a struct tuple. Check each element of the tuple.
                    // This case was added to resolve issues/3916
                    ((doneTypes, acc), tinst2)
                    ||> List.fold (fun acc' x -> accStructFieldType structTycon structTyInst fspec x acc')

                | TType_app (tcref2 , tinst2, _) when tcref2.IsStructOrEnumTycon ->
                    // The field is a struct.
                    // An edge (tycon, tycon2) should be recorded, unless it is the "static self-typed field" case.
                    let tycon2 = tcref2.Deref
                    let specialCaseStaticField =
                        // The special case of "static field S<'a> in struct S<'a>" is permitted. (so no (S, S) edge to be collected).
                        fspec.IsStatic &&
                        (structTycon === tycon2) && 
                        (structTyInst, tinst2) ||> List.lengthsEqAndForall2 (fun ty1 ty2 -> 
                            match tryDestTyparTy g ty1 with
                            | ValueSome destTypar1 ->
                                match tryDestTyparTy g ty2 with
                                | ValueSome destTypar2 -> typarEq destTypar1 destTypar2
                                | _ -> false
                            | _ -> false)
                    if specialCaseStaticField then
                        doneTypes, acc // no edge collected, no recursion.
                    else
                        let acc = insertEdgeToTycon tycon2 acc // collect edge (tycon, tycon2), if tycon2 is initial.
                        accStructInstanceFields fieldTy tycon2 tinst2 (doneTypes, acc) // recurse through struct field looking for more edges

                | TType_app (tcref2, tinst2, _) when tcref2.IsTypeAbbrev ->
                    // The field is a type abbreviation. Expand and repeat.
                    accStructFieldType structTycon structTyInst fspec (reduceTyconRefAbbrev tcref2 tinst2) (doneTypes, acc)

                | _ ->
                    doneTypes, acc

            // collect edges from the fields of a given struct type.
            and accStructFields includeStaticFields ty (structTycon: Tycon) tinst (doneTypes, acc) =
                if List.exists (typeEquiv g ty) doneTypes then
                    // This type (type instance) has been seen before, so no need to collect the same edges again (and avoid loops!)
                    doneTypes, acc 
                else
                    // Only collect once from each type instance.
                    let doneTypes = ty :: doneTypes 
                    let fspecs = 
                        if structTycon.IsUnionTycon then 
                            [ for uc in structTycon.UnionCasesArray do 
                                 for c in uc.FieldTable.FieldsByIndex do
                                    yield c]
                        else
                            structTycon.AllFieldsAsList 
                    let fspecs = fspecs |> List.filter (fun fspec -> includeStaticFields || not fspec.IsStatic)
                    let doneTypes, acc = List.foldBack (accStructField structTycon tinst) fspecs (doneTypes, acc)
                    doneTypes, acc
            and accStructInstanceFields ty structTycon tinst (doneTypes, acc) = accStructFields false ty structTycon tinst (doneTypes, acc)
            and accStructAllFields ty (structTycon: Tycon) tinst (doneTypes, acc) = accStructFields true ty structTycon tinst (doneTypes, acc)

            let acc = []
            let acc = 
                if tycon.IsStructOrEnumTycon then
                    let tinst, ty = generalizeTyconRef g (mkLocalTyconRef tycon)
                    let _, acc = accStructAllFields ty tycon tinst ([], acc)
                    acc
                else
                    acc

            let acc =
                // Note: only the nominal type counts 
                let super = superOfTycon g tycon
                insertEdgeToType super acc
            let acc =
                // Note: only the nominal type counts 
                List.foldBack insertEdgeToType tycon.ImmediateInterfaceTypesOfFSharpTycon acc
            acc
        let edges = (List.collect edgesFrom tycons)
        let graph = Graph<Tycon, Stamp> ((fun tc -> tc.Stamp), tycons, edges)
        graph.IterateCycles (fun path -> 
            let tycon = path.Head 
            // The thing is cyclic. Set the abbreviation and representation to be "None" to stop later VS crashes
            tycon.SetTypeAbbrev None
            tycon.entity_tycon_repr <- TNoRepr
            errorR(Error(FSComp.SR.tcTypeDefinitionIsCyclicThroughInheritance(), tycon.Range)))
        

    // Interlude between Phase1D and Phase1E - Check and publish the explicit constraints. 
    let TcMutRecDefns_CheckExplicitConstraints cenv tpenv m checkConstraints envMutRecPrelim withEnvs = 
        (envMutRecPrelim, withEnvs) ||> MutRecShapes.iterTyconsWithEnv (fun envForDecls (origInfo, tyconOpt) -> 
            match origInfo, tyconOpt with 
            | (typeDefCore, _, _), Some (tycon: Tycon) -> 
                let (MutRecDefnsPhase1DataForTycon(synTyconInfo, _, _, _, _, _)) = typeDefCore
                let (SynComponentInfo(_, TyparsAndConstraints (_, cs1), cs2, _, _, _, _, _)) = synTyconInfo
                let synTyconConstraints = cs1 @ cs2
                let envForTycon = AddDeclaredTypars CheckForDuplicateTypars (tycon.Typars m) envForDecls
                let thisTyconRef = mkLocalTyconRef tycon
                let envForTycon = MakeInnerEnvForTyconRef envForTycon thisTyconRef false 
                try
                    TcTyparConstraints cenv NoNewTypars checkConstraints ItemOccurence.UseInType envForTycon tpenv synTyconConstraints |> ignore
                with exn ->
                    errorRecovery exn m
            | _ -> ())


    let TcMutRecDefns_Phase1 mkLetInfo (cenv: cenv) envInitial parent typeNames inSig tpenv m scopem mutRecNSInfo (mutRecDefns: MutRecShapes<MutRecDefnsPhase1DataForTycon * 'MemberInfo, 'LetInfo, SynComponentInfo>) =
        // Phase1A - build Entity for type definitions, exception definitions and module definitions.
        // Also for abbreviations of any of these. Augmentations are skipped in this phase.
        let withEntities = 
            mutRecDefns 
            |> MutRecShapes.mapWithParent 
                 (parent, typeNames, envInitial)
                 // Build the initial entity for each module definition
                 (fun (innerParent, typeNames, envForDecls) compInfo decls -> 
                     TcTyconDefnCore_Phase1A_BuildInitialModule cenv envForDecls innerParent typeNames compInfo decls) 

                 // Build the initial Tycon for each type definition
                 (fun (innerParent, _, envForDecls) (typeDefCore, tyconMemberInfo) -> 
                     let (MutRecDefnsPhase1DataForTycon(isAtOriginalTyconDefn=isAtOriginalTyconDefn)) = typeDefCore
                     let tyconOpt = 
                         if isAtOriginalTyconDefn then 
                             Some (TcTyconDefnCore_Phase1A_BuildInitialTycon cenv envForDecls innerParent typeDefCore)
                         else 
                             None 
                     (typeDefCore, tyconMemberInfo, innerParent), tyconOpt) 

                 // Bundle up the data for each 'val', 'member' or 'let' definition (just package up the data, no processing yet)
                 (fun (innerParent, _, _) synBinds ->               
                    let containerInfo = ModuleOrNamespaceContainerInfo(match innerParent with Parent p -> p | _ -> failwith "unreachable")
                    mkLetInfo containerInfo synBinds)

        // Phase1AB - Publish modules
        let envTmp, withEnvs =  
            (envInitial, withEntities) ||> MutRecShapes.computeEnvs 
              (fun envAbove (MutRecDefnsPhase2DataForModule (moduleTyAcc, moduleEntity)) ->  
                  PublishModuleDefn cenv envAbove moduleEntity 
                  MakeInnerEnvWithAcc true envAbove moduleEntity.Id moduleTyAcc moduleEntity.ModuleOrNamespaceType.ModuleOrNamespaceKind)
              (fun envAbove _ -> envAbove)

        // Updates the types of the modules to contain the contents so far, which now includes the nested modules and types
        MutRecBindingChecking.TcMutRecDefns_UpdateModuleContents mutRecNSInfo withEnvs 

        // Publish tycons
        (envTmp, withEnvs) ||> MutRecShapes.iterTyconsWithEnv
                (fun envAbove (_, tyconOpt) -> 
                    tyconOpt |> Option.iter (fun tycon -> 
                        // recheck these in case type is a duplicate in a mutually recursive set
                        CheckForDuplicateConcreteType envAbove tycon.LogicalName tycon.Range
                        PublishTypeDefn cenv envAbove tycon))

        // Updates the types of the modules to contain the contents so far
        MutRecBindingChecking.TcMutRecDefns_UpdateModuleContents mutRecNSInfo withEnvs 

        // Phase1AB - Compute the active environments within each nested module.
        //
        // Add the types to the environment. This does not add the fields and union cases (because we haven't established them yet). 
        // We re-add them to the original environment later on. We don't report them to the Language Service yet as we don't know if 
        // they are well-formed (e.g. free of abbreviation cycles) 
        let envMutRecPrelim, withEnvs = (envInitial, withEntities) ||> MutRecBindingChecking.TcMutRecDefns_ComputeEnvs snd (fun _ -> []) cenv false scopem m 

        // Phase 1B. Establish the kind of each type constructor 
        // Here we run InferTyconKind and record partial information about the kind of the type constructor. 
        // This means TyconFSharpObjModelKind is set, which means isSealedTy, isInterfaceTy etc. give accurate results. 
        let withAttrs = 
            (envMutRecPrelim, withEnvs) ||> MutRecShapes.mapTyconsWithEnv (fun envForDecls (origInfo, tyconOpt) -> 
                let res = 
                    match origInfo, tyconOpt with 
                    | (typeDefCore, _, _), Some tycon -> Some (tycon, TcTyconDefnCore_Phase1B_EstablishBasicKind cenv inSig envForDecls typeDefCore tycon)
                    | _ -> None
                origInfo, res)
            
        // Phase 1C. Establish the abbreviations (no constraint checking, because constraints not yet established)
        (envMutRecPrelim, withAttrs) ||> MutRecShapes.iterTyconsWithEnv (fun envForDecls (origInfo, tyconAndAttrsOpt) -> 
            match origInfo, tyconAndAttrsOpt with 
            | (typeDefCore, _, _), Some (tycon, (attrs, _)) -> TcTyconDefnCore_Phase1C_Phase1E_EstablishAbbreviations cenv envForDecls inSig tpenv FirstPass typeDefCore tycon attrs
            | _ -> ()) 

        // Check for cyclic abbreviations. If this succeeds we can start reducing abbreviations safely.
        let tycons = withEntities |> MutRecShapes.collectTycons |> List.choose snd

        TcTyconDefnCore_CheckForCyclicAbbreviations tycons

        // Phase 1D. Establish the super type and interfaces (no constraint checking, because constraints not yet established)     
        (envMutRecPrelim, withAttrs) |> TcTyconDefnCore_Phase1D_Phase1F_EstablishSuperTypesAndInterfaceTypes cenv tpenv inSig FirstPass 

        // Interlude between Phase1D and Phase1E - Add the interface and member declarations for 
        // hash/compare. Because this adds interfaces, this may let constraints 
        // be satisfied, so we have to do this prior to checking any constraints.
        //
        // First find all the field types in all the structural types
        let tyconsWithStructuralTypes = 
            (envMutRecPrelim, withEnvs) 
            ||> MutRecShapes.mapTyconsWithEnv (fun envForDecls (origInfo, tyconOpt) -> 
                   match origInfo, tyconOpt with 
                   | (typeDefCore, _, _), Some tycon -> Some (tycon, GetStructuralElementsOfTyconDefn cenv envForDecls tpenv typeDefCore tycon)
                   | _ -> None) 
            |> MutRecShapes.collectTycons 
            |> List.choose id
        
        let scSet = TyconConstraintInference.InferSetOfTyconsSupportingComparable cenv envMutRecPrelim.DisplayEnv tyconsWithStructuralTypes
        let seSet = TyconConstraintInference.InferSetOfTyconsSupportingEquatable cenv envMutRecPrelim.DisplayEnv tyconsWithStructuralTypes

        (envMutRecPrelim, withEnvs) 
        ||> MutRecShapes.iterTyconsWithEnv (fun envForDecls (_, tyconOpt) -> 
               tyconOpt |> Option.iter (AddAugmentationDeclarations.AddGenericHashAndComparisonDeclarations cenv envForDecls scSet seSet))

        TcMutRecDefns_CheckExplicitConstraints cenv tpenv m NoCheckCxs envMutRecPrelim withEnvs 

        // No inferred constraints allowed on declared typars 
        (envMutRecPrelim, withEnvs) ||> MutRecShapes.iterTyconsWithEnv (fun envForDecls (_, tyconOpt) -> 
            tyconOpt |> Option.iter (fun tycon -> tycon.Typars m |> List.iter (SetTyparRigid envForDecls.DisplayEnv m)))
        
        // Phase1E. OK, now recheck the abbreviations, super/interface and explicit constraints types (this time checking constraints)
        (envMutRecPrelim, withAttrs) ||> MutRecShapes.iterTyconsWithEnv (fun envForDecls (origInfo, tyconAndAttrsOpt) -> 
            match origInfo, tyconAndAttrsOpt with 
            | (typeDefCore, _, _), Some (tycon, (attrs, _)) -> TcTyconDefnCore_Phase1C_Phase1E_EstablishAbbreviations cenv envForDecls inSig tpenv SecondPass typeDefCore tycon attrs
            | _ -> ()) 

        // Phase1F. Establish inheritance hierarchy
        (envMutRecPrelim, withAttrs) |> TcTyconDefnCore_Phase1D_Phase1F_EstablishSuperTypesAndInterfaceTypes cenv tpenv inSig SecondPass 

        TcMutRecDefns_CheckExplicitConstraints cenv tpenv m CheckCxs envMutRecPrelim withEnvs 

        // Add exception definitions to the environments, which are used for checking exception abbreviations in representations
        let envMutRecPrelim, withAttrs =  
            (envMutRecPrelim, withAttrs) 
            ||> MutRecShapes.extendEnvs (fun envForDecls decls -> 
                    let tycons = decls |> List.choose (function MutRecShape.Tycon (_, Some (tycon, _)) -> Some tycon | _ -> None) 
                    let exns = tycons |> List.filter (fun tycon -> tycon.IsFSharpException) 
                    let envForDecls = (envForDecls, exns) ||> List.fold (AddLocalExnDefnAndReport cenv.tcSink scopem)
                    envForDecls)

        // Phase1G. Establish inheritance hierarchy
        // Now all the type parameters, abbreviations, constraints and kind information is established.
        // Now do the representations. Each baseValOpt is a residue from the representation which is potentially available when
        // checking the members.
        let withBaseValsAndSafeInitInfos = 
            (envMutRecPrelim, withAttrs) ||> MutRecShapes.mapTyconsWithEnv (fun envForDecls (origInfo, tyconAndAttrsOpt) -> 
                let info = 
                    match origInfo, tyconAndAttrsOpt with 
                    | (typeDefCore, _, _), Some (tycon, (attrs, _)) -> TcTyconDefnCore_Phase1G_EstablishRepresentation cenv envForDecls tpenv inSig typeDefCore tycon attrs
                    | _ -> None, NoSafeInitInfo 
                let tyconOpt, fixupFinalAttrs = 
                    match tyconAndAttrsOpt with
                    | None -> None, (fun () -> ())
                    | Some (tycon, (_prelimAttrs, getFinalAttrs)) -> Some tycon, (fun () -> tycon.entity_attribs <- getFinalAttrs())

                (origInfo, tyconOpt, fixupFinalAttrs, info))
                
        // Now check for cyclic structs and inheritance. It's possible these should be checked as separate conditions. 
        // REVIEW: checking for cyclic inheritance is happening too late. See note above.
        TcTyconDefnCore_CheckForCyclicStructsAndInheritance cenv tycons

        // Generate the union augmentation values for all tycons.
        let withBaseValsAndSafeInitInfosAndUnionValues =
            (envMutRecPrelim, withBaseValsAndSafeInitInfos) ||> MutRecShapes.mapTyconsWithEnv (fun envForDecls (origInfo, tyconOpt, fixupFinalAttrs, info) -> 
                let (tyconCore, _, _) = origInfo
                let (MutRecDefnsPhase1DataForTycon (isAtOriginalTyconDefn=isAtOriginalTyconDefn)) = tyconCore
                let vspecs =
                    match tyconOpt with 
                    | Some tycon when isAtOriginalTyconDefn -> 
                        if tycon.IsUnionTycon && AddAugmentationDeclarations.ShouldAugmentUnion cenv.g tycon then
                            AddAugmentationDeclarations.AddUnionAugmentationValues cenv envForDecls tycon
                        else
                            []
                    | _ -> []
                (origInfo, tyconOpt, fixupFinalAttrs, info, vspecs))

        (tycons, envMutRecPrelim, withBaseValsAndSafeInitInfosAndUnionValues)


/// Bind declarations in implementation and signature files
module TcDeclarations = 

    /// Given a type definition, compute whether its members form an extension of an existing type, and if so if it is an 
    /// intrinsic or extrinsic extension
    let private ComputeTyconDeclKind (cenv: cenv) (envForDecls: TcEnv) tyconOpt isAtOriginalTyconDefn inSig m (synTypars: SynTyparDecl list) synTyparCxs longPath = 
        let g = cenv.g
        let ad = envForDecls.AccessRights
        
        let tcref = 
          match tyconOpt with
          | Some tycon when isAtOriginalTyconDefn -> 

            // This records a name resolution of the type at the location
            let resInfo = TypeNameResolutionStaticArgsInfo.FromTyArgs synTypars.Length
            ResolveTypeLongIdent cenv.tcSink cenv.nameResolver ItemOccurence.Binding OpenQualified envForDecls.NameEnv ad longPath resInfo PermitDirectReferenceToGeneratedType.No 
               |> ignore

            mkLocalTyconRef tycon

          | _ ->
            let resInfo = TypeNameResolutionStaticArgsInfo.FromTyArgs synTypars.Length
            let _, tcref =
                match ResolveTypeLongIdent cenv.tcSink cenv.nameResolver ItemOccurence.Binding OpenQualified envForDecls.NameEnv ad longPath resInfo PermitDirectReferenceToGeneratedType.No with
                | Result res -> res
                | res when inSig && List.isSingleton longPath ->
                    errorR(Deprecated(FSComp.SR.tcReservedSyntaxForAugmentation(), m))
                    ForceRaise res
                | res -> ForceRaise res
            tcref

        let isInterfaceOrDelegateOrEnum = 
            tcref.Deref.IsFSharpInterfaceTycon || 
            tcref.Deref.IsFSharpDelegateTycon ||
            tcref.Deref.IsFSharpEnumTycon

        let reqTypars = tcref.Typars m

        // Member definitions are intrinsic (added directly to the type) if:
        // a) For interfaces, only if it is in the original defn.
        //    Augmentations to interfaces via partial type defns will always be extensions, e.g. extension members on interfaces.
        // b) For other types, if the type is isInSameModuleOrNamespace
        let declKind, typars = 
          if isAtOriginalTyconDefn then 
              ModuleOrMemberBinding, reqTypars

          else
            let isInSameModuleOrNamespace = 
                 match envForDecls.eModuleOrNamespaceTypeAccumulator.Value.TypesByMangledName.TryGetValue tcref.LogicalName with 
                 | true, tycon -> tyconOrder.Compare(tcref.Deref, tycon) = 0
                 | _ -> 
                        //false
                        // There is a special case we allow when compiling FSharp.Core.dll which permits interface implementations across namespace fragments
                        g.compilingFSharpCore && tcref.LogicalName.StartsWithOrdinal("Tuple`")
        
            let nReqTypars = reqTypars.Length

            let declaredTypars = TcTyparDecls cenv envForDecls synTypars
            let envForTycon = AddDeclaredTypars CheckForDuplicateTypars declaredTypars envForDecls
            let _tpenv = TcTyparConstraints cenv NoNewTypars CheckCxs ItemOccurence.UseInType envForTycon emptyUnscopedTyparEnv synTyparCxs
            declaredTypars |> List.iter (SetTyparRigid envForDecls.DisplayEnv m)

            if isInSameModuleOrNamespace && not isInterfaceOrDelegateOrEnum then 
                // For historical reasons we only give a warning for incorrect type parameters on intrinsic extensions
                if nReqTypars <> synTypars.Length then 
                    errorR(Error(FSComp.SR.tcDeclaredTypeParametersForExtensionDoNotMatchOriginal(tcref.DisplayNameWithStaticParametersAndUnderscoreTypars), m))
                if not (typarsAEquiv g TypeEquivEnv.Empty reqTypars declaredTypars) then 
                    warning(Error(FSComp.SR.tcDeclaredTypeParametersForExtensionDoNotMatchOriginal(tcref.DisplayNameWithStaticParametersAndUnderscoreTypars), m))
                // Note we return 'reqTypars' for intrinsic extensions since we may only have given warnings
                IntrinsicExtensionBinding, reqTypars
            else 
                if isInSameModuleOrNamespace && isInterfaceOrDelegateOrEnum then 
                    errorR(Error(FSComp.SR.tcMembersThatExtendInterfaceMustBePlacedInSeparateModule(), tcref.Range))
                if nReqTypars <> synTypars.Length then 
                    error(Error(FSComp.SR.tcDeclaredTypeParametersForExtensionDoNotMatchOriginal(tcref.DisplayNameWithStaticParametersAndUnderscoreTypars), m))
                if not (typarsAEquiv g TypeEquivEnv.Empty reqTypars declaredTypars) then 
                    errorR(Error(FSComp.SR.tcDeclaredTypeParametersForExtensionDoNotMatchOriginal(tcref.DisplayNameWithStaticParametersAndUnderscoreTypars), m))
                ExtrinsicExtensionBinding, declaredTypars


        declKind, tcref, typars


    let private isAugmentationTyconDefnRepr = function SynTypeDefnSimpleRepr.General(kind=SynTypeDefnKind.Augmentation _) -> true | _ -> false
    let private isAutoProperty = function SynMemberDefn.AutoProperty _ -> true | _ -> false
    let private isMember = function SynMemberDefn.Member _ -> true | _ -> false
    let private isImplicitCtor = function SynMemberDefn.ImplicitCtor _ -> true | _ -> false
    let private isImplicitInherit = function SynMemberDefn.ImplicitInherit _ -> true | _ -> false
    let private isAbstractSlot = function SynMemberDefn.AbstractSlot _ -> true | _ -> false
    let private isInterface = function SynMemberDefn.Interface _ -> true | _ -> false
    let private isInherit = function SynMemberDefn.Inherit _ -> true | _ -> false
    let private isField = function SynMemberDefn.ValField _ -> true | _ -> false
    let private isTycon = function SynMemberDefn.NestedType _ -> true | _ -> false

    let private allFalse ps x = List.forall (fun p -> not (p x)) ps

    /// Check the ordering on the bindings and members in a class construction
    // Accepted forms:
    //
    // Implicit Construction:
    //   implicit_ctor
    //   optional implicit_inherit
    //   multiple bindings
    //   multiple member-binding(includes-overrides) or abstract-slot-declaration or interface-bindings
    //
    // Classic construction:
    //   multiple (binding or slotsig or field or interface or inherit).
    //   i.e. not local-bindings, implicit ctor or implicit inherit (or tycon?).
    //   atMostOne inherit.
    let private CheckMembersForm ds = 
        match ds with
        | d :: ds when isImplicitCtor d ->
            // Implicit construction 
            let ds = 
                match ds with
                | d :: ds when isImplicitInherit d -> ds  // skip inherit call if it comes next 
                | _ -> ds

            // Skip over 'let' and 'do' bindings
            let _, ds = ds |> List.takeUntil (function SynMemberDefn.LetBindings _ -> false | _ -> true) 

            // Skip over 'let' and 'do' bindings
            let _, ds = ds |> List.takeUntil (allFalse [isMember;isAbstractSlot;isInterface;isAutoProperty]) 

            match ds with
             | SynMemberDefn.Member (range=m) :: _ -> errorR(InternalError("List.takeUntil is wrong, have binding", m))
             | SynMemberDefn.AbstractSlot (range=m) :: _ -> errorR(InternalError("List.takeUntil is wrong, have slotsig", m))
             | SynMemberDefn.Interface (range=m) :: _ -> errorR(InternalError("List.takeUntil is wrong, have interface", m))
             | SynMemberDefn.ImplicitCtor (range=m) :: _ -> errorR(InternalError("implicit class construction with two implicit constructions", m))
             | SynMemberDefn.AutoProperty (range=m) :: _ -> errorR(InternalError("List.takeUntil is wrong, have auto property", m))
             | SynMemberDefn.ImplicitInherit (range=m) :: _ -> errorR(Error(FSComp.SR.tcTypeDefinitionsWithImplicitConstructionMustHaveOneInherit(), m))
             | SynMemberDefn.LetBindings (range=m) :: _ -> errorR(Error(FSComp.SR.tcTypeDefinitionsWithImplicitConstructionMustHaveLocalBindingsBeforeMembers(), m))
             | SynMemberDefn.Inherit (range=m) :: _ -> errorR(Error(FSComp.SR.tcInheritDeclarationMissingArguments(), m))
             | SynMemberDefn.NestedType (range=m) :: _ -> errorR(Error(FSComp.SR.tcTypesCannotContainNestedTypes(), m))
             | _ -> ()
        | ds ->
             // Check for duplicated parameters in abstract methods
            for slot in ds do
                if isAbstractSlot slot then
                    match slot with
                    | SynMemberDefn.AbstractSlot (slotSig = synVal; range = m) ->
                        CheckDuplicatesArgNames synVal m
                    | _ -> ()
                    
            // Classic class construction 
            let _, ds = List.takeUntil (allFalse [isMember;isAbstractSlot;isInterface;isInherit;isField;isTycon]) ds
            match ds with
             | SynMemberDefn.Member (range=m) :: _ -> errorR(InternalError("CheckMembersForm: List.takeUntil is wrong", m))
             | SynMemberDefn.ImplicitCtor (range=m) :: _ -> errorR(InternalError("CheckMembersForm: implicit ctor line should be first", m))
             | SynMemberDefn.ImplicitInherit (range=m) :: _ -> errorR(Error(FSComp.SR.tcInheritConstructionCallNotPartOfImplicitSequence(), m))
             | SynMemberDefn.AutoProperty(range=m) :: _ -> errorR(Error(FSComp.SR.tcAutoPropertyRequiresImplicitConstructionSequence(), m))
             | SynMemberDefn.LetBindings (isStatic=false; range=m) :: _ -> errorR(Error(FSComp.SR.tcLetAndDoRequiresImplicitConstructionSequence(), m))
             | SynMemberDefn.AbstractSlot (range=m) :: _ 
             | SynMemberDefn.Interface (range=m) :: _ 
             | SynMemberDefn.Inherit (range=m) :: _ 
             | SynMemberDefn.ValField (range=m) :: _ 
             | SynMemberDefn.NestedType (range=m) :: _ -> errorR(InternalError("CheckMembersForm: List.takeUntil is wrong", m))
             | _ -> ()
                     

    /// Separates the definition into core (shape) and body.
    ///
    /// core = synTyconInfo, simpleRepr, interfaceTypes
    ///        where simpleRepr can contain inherit type, declared fields and virtual slots.
    /// body = members
    ///        where members contain methods/overrides, also implicit ctor, inheritCall and local definitions.
    let rec private SplitTyconDefn (SynTypeDefn(typeInfo=synTyconInfo;typeRepr=trepr; members=extraMembers)) =
        let extraMembers = desugarGetSetMembers extraMembers
        let implements1 = List.choose (function SynMemberDefn.Interface (interfaceType=ty) -> Some(ty, ty.Range) | _ -> None) extraMembers
       
        match trepr with
        | SynTypeDefnRepr.ObjectModel(kind, cspec, m) ->
            let cspec = desugarGetSetMembers cspec
            CheckMembersForm cspec
            let fields = cspec |> List.choose (function SynMemberDefn.ValField (fieldInfo = f) -> Some f | _ -> None)
            let implements2 = cspec |> List.choose (function SynMemberDefn.Interface (interfaceType=ty) -> Some(ty, ty.Range) | _ -> None)
            let inherits =
                cspec |> List.choose (function 
                    | SynMemberDefn.Inherit (ty, idOpt, m) -> Some(ty, m, idOpt)
                    | SynMemberDefn.ImplicitInherit (ty, _, idOpt, m) -> Some(ty, m, idOpt)
                    | _ -> None)
            //let nestedTycons = cspec |> List.choose (function SynMemberDefn.NestedType (x, _, _) -> Some x | _ -> None)
            let slotsigs = cspec |> List.choose (function SynMemberDefn.AbstractSlot (slotSig = x; flags = y) -> Some(x, y) | _ -> None)
           
            let members = 
                let membersIncludingAutoProps = 
                    cspec |> List.filter (fun memb -> 
                      match memb with
                      | SynMemberDefn.Interface _
                      | SynMemberDefn.Member _
                      | SynMemberDefn.GetSetMember _
                      | SynMemberDefn.LetBindings _
                      | SynMemberDefn.ImplicitCtor _
                      | SynMemberDefn.AutoProperty _ 
                      | SynMemberDefn.Open _
                      | SynMemberDefn.ImplicitInherit _ -> true
                      | SynMemberDefn.NestedType (_, _, m) -> error(Error(FSComp.SR.tcTypesCannotContainNestedTypes(), m)); false
                      // covered above 
                      | SynMemberDefn.ValField _   
                      | SynMemberDefn.Inherit _ 
                      | SynMemberDefn.AbstractSlot _ -> false)

                // Convert auto properties to let bindings in the pre-list
                let rec preAutoProps memb =
                    match memb with 
                    | SynMemberDefn.AutoProperty(attributes=Attributes attribs; isStatic=isStatic; ident=id; typeOpt=tyOpt; propKind=propKind; xmlDoc=xmlDoc; synExpr=synExpr; range=mWholeAutoProp) -> 
                        // Only the keep the field-targeted attributes
                        let attribs = attribs |> List.filter (fun a -> match a.Target with Some t when t.idText = "field" -> true | _ -> false)
                        let mLetPortion = synExpr.Range
                        let fldId = ident (CompilerGeneratedName id.idText, mLetPortion)
                        let headPat = SynPat.LongIdent (SynLongIdent([fldId], [], [None]), None, Some noInferredTypars, SynArgPats.Pats [], None, mLetPortion)
                        let retInfo = match tyOpt with None -> None | Some ty -> Some (None, SynReturnInfo((ty, SynInfo.unnamedRetVal), ty.Range))
                        let isMutable = 
                            match propKind with 
                            | SynMemberKind.PropertySet 
                            | SynMemberKind.PropertyGetSet -> true 
                            | _ -> false
                        let attribs = mkAttributeList attribs mWholeAutoProp
                        let binding = mkSynBinding (xmlDoc, headPat) (None, false, isMutable, mLetPortion, DebugPointAtBinding.NoneAtInvisible, retInfo, synExpr, synExpr.Range, [], attribs, None, SynBindingTrivia.Zero)

                        [(SynMemberDefn.LetBindings ([binding], isStatic, false, mWholeAutoProp))]

                    | SynMemberDefn.Interface (members=Some membs) -> membs |> List.collect preAutoProps
                    | SynMemberDefn.LetBindings _
                    | SynMemberDefn.ImplicitCtor _ 
                    | SynMemberDefn.Open _
                    | SynMemberDefn.ImplicitInherit _ -> [memb]
                    | _ -> []

                // Convert auto properties to member bindings in the post-list
                let rec postAutoProps memb =
                    match memb with 
                    | SynMemberDefn.AutoProperty(attributes=Attributes attribs; isStatic=isStatic; ident=id; typeOpt=tyOpt; propKind=propKind; memberFlags=memberFlags; memberFlagsForSet=memberFlagsForSet; xmlDoc=xmlDoc; accessibility=access; trivia = { GetSetKeywords = mGetSetOpt }) ->
                        let mMemberPortion = id.idRange
                        // Only the keep the non-field-targeted attributes
                        let attribs = attribs |> List.filter (fun a -> match a.Target with Some t when t.idText = "field" -> false | _ -> true)
                        let fldId = ident (CompilerGeneratedName id.idText, mMemberPortion)
                        let headPatIds = if isStatic then [id] else [ident ("__", mMemberPortion);id]
                        let headPat = SynPat.LongIdent (SynLongIdent(headPatIds, [], List.replicate headPatIds.Length None), None, Some noInferredTypars, SynArgPats.Pats [], None, mMemberPortion)
                        let memberFlags = { memberFlags with GetterOrSetterIsCompilerGenerated = true }
                        let memberFlagsForSet = { memberFlagsForSet with GetterOrSetterIsCompilerGenerated = true }

                        match propKind, mGetSetOpt with 
                        | SynMemberKind.PropertySet, Some gs -> errorR(Error(FSComp.SR.parsMutableOnAutoPropertyShouldBeGetSetNotJustSet(), gs.Range))
                        | _ -> ()
       
                        [ 
                            match propKind with 
                            | SynMemberKind.Member
                            | SynMemberKind.PropertyGet 
                            | SynMemberKind.PropertyGetSet -> 
                                let getter = 
                                    let rhsExpr = SynExpr.Ident fldId
                                    let retInfo = match tyOpt with None -> None | Some ty -> Some (None, SynReturnInfo((ty, SynInfo.unnamedRetVal), ty.Range))
                                    let attribs = mkAttributeList attribs mMemberPortion
                                    let binding = mkSynBinding (xmlDoc, headPat) (access, false, false, mMemberPortion, DebugPointAtBinding.NoneAtInvisible, retInfo, rhsExpr, rhsExpr.Range, [], attribs, Some memberFlags, SynBindingTrivia.Zero)
                                    SynMemberDefn.Member (binding, mMemberPortion) 
                                yield getter
                            | _ -> ()

                            match propKind with 
                            | SynMemberKind.PropertySet 
                            | SynMemberKind.PropertyGetSet -> 
                                let setter = 
                                    let vId = ident("v", mMemberPortion)
                                    let headPat = SynPat.LongIdent (SynLongIdent(headPatIds, [], List.replicate headPatIds.Length None), None, Some noInferredTypars, SynArgPats.Pats [mkSynPatVar None vId], None, mMemberPortion)
                                    let rhsExpr = mkSynAssign (SynExpr.Ident fldId) (SynExpr.Ident vId)
                                    let binding = mkSynBinding (xmlDoc, headPat) (access, false, false, mMemberPortion, DebugPointAtBinding.NoneAtInvisible, None, rhsExpr, rhsExpr.Range, [], [], Some memberFlagsForSet, SynBindingTrivia.Zero)
                                    SynMemberDefn.Member (binding, mMemberPortion) 
                                yield setter 
                            | _ -> ()]
                    | SynMemberDefn.Interface (ty, mWith, Some membs, m) -> 
                        let membs' = membs |> List.collect postAutoProps
                        [SynMemberDefn.Interface (ty, mWith, Some membs', m)]
                    | SynMemberDefn.LetBindings _
                    | SynMemberDefn.ImplicitCtor _ 
                    | SynMemberDefn.Open _
                    | SynMemberDefn.ImplicitInherit _ -> []
                    | _ -> [memb]

                let preMembers = membersIncludingAutoProps |> List.collect preAutoProps
                let postMembers = membersIncludingAutoProps |> List.collect postAutoProps

                preMembers @ postMembers

            let isConcrete = 
                members |> List.exists (function 
                    | SynMemberDefn.Member(SynBinding(valData = SynValData(Some memberFlags, _, _)), _) -> not memberFlags.IsDispatchSlot 
                    | SynMemberDefn.Interface (members=defOpt) -> Option.isSome defOpt
                    | SynMemberDefn.LetBindings _ -> true
                    | SynMemberDefn.ImplicitCtor _ -> true
                    | SynMemberDefn.ImplicitInherit _ -> true
                    | _ -> false)

            let isIncrClass = 
                members |> List.exists (function 
                    | SynMemberDefn.ImplicitCtor _ -> true
                    | _ -> false)

            let hasSelfReferentialCtor = 
                members |> List.exists (function 
                    | SynMemberDefn.ImplicitCtor (selfIdentifier = thisIdOpt) 
                    | SynMemberDefn.Member(memberDefn=SynBinding(valData=SynValData(thisIdOpt=thisIdOpt))) -> thisIdOpt.IsSome
                    | _ -> false)

            let implicitCtorSynPats = 
                members |> List.tryPick (function 
                    | SynMemberDefn.ImplicitCtor (ctorArgs = SynSimplePats.SimplePats _ as spats) -> Some spats
                    | _ -> None)

            // An ugly bit of code to pre-determine if a type has a nullary constructor, prior to establishing the 
            // members of the type
            let preEstablishedHasDefaultCtor = 
                members |> List.exists (function 
                    | SynMemberDefn.Member(memberDefn=SynBinding(valData=SynValData(memberFlags=Some memberFlags); headPat = SynPatForConstructorDecl SynPatForNullaryArgs)) -> 
                        memberFlags.MemberKind=SynMemberKind.Constructor 
                    | SynMemberDefn.ImplicitCtor (ctorArgs = SynSimplePats.SimplePats(pats = spats)) -> isNil spats
                    | _ -> false)
            let repr = SynTypeDefnSimpleRepr.General(kind, inherits, slotsigs, fields, isConcrete, isIncrClass, implicitCtorSynPats, m)
            let isAtOriginalTyconDefn = not (isAugmentationTyconDefnRepr repr)
            let core = MutRecDefnsPhase1DataForTycon(synTyconInfo, repr, implements2@implements1, preEstablishedHasDefaultCtor, hasSelfReferentialCtor, isAtOriginalTyconDefn)

            core, members @ extraMembers

        | SynTypeDefnRepr.Simple(repr, _) -> 
            let members = []
            let isAtOriginalTyconDefn = true
            let core = MutRecDefnsPhase1DataForTycon(synTyconInfo, repr, implements1, false, false, isAtOriginalTyconDefn)
            core, members @ extraMembers

        | SynTypeDefnRepr.Exception r -> 
            let isAtOriginalTyconDefn = true
            let core = MutRecDefnsPhase1DataForTycon(synTyconInfo, SynTypeDefnSimpleRepr.Exception r, implements1, false, false, isAtOriginalTyconDefn)
            core, extraMembers

    //-------------------------------------------------------------------------

    /// Bind a collection of mutually recursive definitions in an implementation file
    let TcMutRecDefinitions (cenv: cenv) envInitial parent typeNames tpenv m scopem mutRecNSInfo (mutRecDefns: MutRecDefnsInitialData) isMutRec =

        let g = cenv.g

        // Split the definitions into "core representations" and "members". The code to process core representations
        // is shared between processing of signature files and implementation files.
        let mutRecDefnsAfterSplit = mutRecDefns |> MutRecShapes.mapTycons SplitTyconDefn

        // Create the entities for each module and type definition, and process the core representation of each type definition.
        let tycons, envMutRecPrelim, mutRecDefnsAfterCore = 
            EstablishTypeDefinitionCores.TcMutRecDefns_Phase1 
               (fun containerInfo synBinds -> [ for synBind in synBinds -> RecDefnBindingInfo(containerInfo, NoNewSlots, ModuleOrMemberBinding, synBind) ])
               cenv envInitial parent typeNames false tpenv m scopem mutRecNSInfo mutRecDefnsAfterSplit

        // Package up the phase two information for processing members.
        let unionValsLookup = Dictionary<Stamp,Val list>()
        let mutRecDefnsAfterPrep =
            (envMutRecPrelim, mutRecDefnsAfterCore)
            ||> MutRecShapes.mapTyconsWithEnv (fun envForDecls ((typeDefnCore, members, innerParent), tyconOpt, fixupFinalAttrs, (baseValOpt, safeInitInfo), unionVals) -> 
                match tyconOpt with
                | Some tycon when not unionVals.IsEmpty -> unionValsLookup.Add(tycon.Stamp, unionVals)
                | _ -> ()

                let (MutRecDefnsPhase1DataForTycon(synTyconInfo, _, _, _, _, isAtOriginalTyconDefn)) = typeDefnCore
                let tyDeclRange = synTyconInfo.Range
                let (SynComponentInfo(_, TyparsAndConstraints (typars, cs1), cs2, longPath, _, _, _, _)) = synTyconInfo
                let cs = cs1 @ cs2
                let declKind, tcref, declaredTyconTypars = ComputeTyconDeclKind cenv envForDecls tyconOpt isAtOriginalTyconDefn false tyDeclRange typars cs longPath
                let newslotsOK = (if isAtOriginalTyconDefn && tcref.IsFSharpObjectModelTycon then NewSlotsOK else NoNewSlots)

                if (declKind = ExtrinsicExtensionBinding) && isByrefTyconRef g tcref then 
                    error(Error(FSComp.SR.tcByrefsMayNotHaveTypeExtensions(), tyDeclRange))

                if not (isNil members) && tcref.IsTypeAbbrev then 
                    errorR(Error(FSComp.SR.tcTypeAbbreviationsCannotHaveAugmentations(), tyDeclRange))
                
                let (SynComponentInfo (attributes, _, _, _, _, _, _, _)) = synTyconInfo
                if not (List.isEmpty attributes) && (declKind = ExtrinsicExtensionBinding || declKind = IntrinsicExtensionBinding) then
                    let attributeRange = (List.head attributes).Range
                    error(Error(FSComp.SR.tcAugmentationsCannotHaveAttributes(), attributeRange))

                MutRecDefnsPhase2DataForTycon(tyconOpt, innerParent, declKind, tcref, baseValOpt, safeInitInfo, declaredTyconTypars, members, tyDeclRange, newslotsOK, fixupFinalAttrs))

        // By now we've established the full contents of type definitions apart from their
        // members and any fields determined by implicit construction. We know the kinds and 
        // representations of types and have established them as valid.
        //
        // We now reconstruct the active environments all over again - this will add the union cases and fields. 
        //
        // Note: This environment reconstruction doesn't seem necessary. We're about to create Val's for all members, 
        // which does require type checking, but no more information than is already available.
        let envMutRecPrelimWithReprs, withEnvs =  
            (envInitial, MutRecShapes.dropEnvs mutRecDefnsAfterPrep) 
                ||> MutRecBindingChecking.TcMutRecDefns_ComputeEnvs 
                       (fun (MutRecDefnsPhase2DataForTycon(tyconOpt, _, _, _, _, _, _, _, _, _, _)) -> tyconOpt)  
                       (fun _binds -> [ (* no values are available yet *) ]) 
                       cenv true scopem m 

        // Check the members and decide on representations for types with implicit constructors.
<<<<<<< HEAD
        let withBindings, envFinal = TcMutRecDefns_Phase2 cenv envInitial m scopem mutRecNSInfo envMutRecPrelimWithReprs withEnvs
=======
        let withBindings, envFinal = TcMutRecDefns_Phase2 cenv envInitial m scopem mutRecNSInfo envMutRecPrelimWithReprs withEnvs isMutRec

        let withBindings =
            if cenv.g.langVersion.SupportsFeature(LanguageFeature.CSharpExtensionAttributeNotRequired) then
                // If any of the types has a member with the System.Runtime.CompilerServices.ExtensionAttribute,
                // or a recursive module has a binding with the System.Runtime.CompilerServices.ExtensionAttribute,
                // that type/recursive module should also received the ExtensionAttribute if it is not yet present.
                // Example:
                // open System.Runtime.CompilerServices
                //
                // type Int32Extensions =
                //      [<Extension>]
                //      static member PlusOne (a:int) : int = a + 1
                //
                // or
                //
                // module rec Foo
                //
                // [<System.Runtime.CompilerServices.Extension>]
                // let PlusOne (a:int) = a + 1
                withBindings
                |> List.map (function
                    | MutRecShape.Tycon (Some tycon, bindings) ->
                        let tycon =
                            tryAddExtensionAttributeIfNotAlreadyPresent
                                (fun tryFindExtensionAttribute ->
                                    tycon.MembersOfFSharpTyconSorted
                                    |> Seq.tryPick (fun m -> tryFindExtensionAttribute m.Attribs)
                                )
                                tycon
                        MutRecShape.Tycon (Some tycon, bindings)
                    | MutRecShape.Module ((MutRecDefnsPhase2DataForModule(moduleOrNamespaceType, entity), env), shapes) ->
                        let entity =
                            tryAddExtensionAttributeIfNotAlreadyPresent
                                (fun tryFindExtensionAttribute ->
                                    moduleOrNamespaceType.Value.AllValsAndMembers
                                    |> Seq.filter(fun v -> v.IsModuleBinding)
                                    |> Seq.tryPick (fun v -> tryFindExtensionAttribute v.Attribs)
                                )
                                entity

                        MutRecShape.Module ((MutRecDefnsPhase2DataForModule(moduleOrNamespaceType, entity), env), shapes)
                    | shape -> shape)
                else
                    withBindings

>>>>>>> 0eba8410
        // Generate the hash/compare/equality bindings for all tycons.
        //
        // Note: generating these bindings must come after generating the members, since some in the case of structs some fields
        // may be added by generating the implicit construction syntax 
        let withExtraBindings = 
            (envFinal, withBindings) ||> MutRecShapes.expandTyconsWithEnv (fun envForDecls (tyconOpt, _) -> 
                match tyconOpt with 
                | None -> [], [] 
                | Some tycon -> 
                    // We put the hash/compare bindings before the type definitions and the
                    // equality bindings after because tha is the order they've always been generated
                    // in, and there are code generation tests to check that.
                    let binds = AddAugmentationDeclarations.AddGenericHashAndComparisonBindings cenv tycon 
                    let binds3 = AddAugmentationDeclarations.AddGenericEqualityBindings cenv envForDecls tycon
                    let binds4 =
                        if tycon.IsUnionTycon && AddAugmentationDeclarations.ShouldAugmentUnion g tycon then
                            let unionVals =
                                match unionValsLookup.TryGetValue(tycon.Stamp) with
                                | false, _ -> []
                                | true, vs -> vs
                            AugmentTypeDefinitions.MakeBindingsForUnionAugmentation g tycon (List.map mkLocalValRef unionVals)
                        else
                            []
                    binds@binds4, binds3)

        // Check for cyclic structs and inheritance all over again, since we may have added some fields to the struct when generating the implicit construction syntax 
        EstablishTypeDefinitionCores.TcTyconDefnCore_CheckForCyclicStructsAndInheritance cenv tycons

        withExtraBindings, envFinal  


    //-------------------------------------------------------------------------

    /// Separates the signature declaration into core (shape) and body.
    let rec private SplitTyconSignature (SynTypeDefnSig(typeInfo=synTyconInfo; typeRepr=trepr; members=extraMembers)) = 

        let implements1 = 
            extraMembers |> List.choose (function SynMemberSig.Interface (f, m) -> Some(f, m) | _ -> None) 

        match trepr with
        | SynTypeDefnSigRepr.ObjectModel(kind, cspec, m) -> 
            let fields = cspec |> List.choose (function SynMemberSig.ValField (f, _) -> Some f | _ -> None)
            let implements2 = cspec |> List.choose (function SynMemberSig.Interface (ty, m) -> Some(ty, m) | _ -> None)
            let inherits = cspec |> List.choose (function SynMemberSig.Inherit (ty, _) -> Some(ty, m, None) | _ -> None)
            //let nestedTycons = cspec |> List.choose (function SynMemberSig.NestedType (x, _) -> Some x | _ -> None)
            let slotsigs = cspec |> List.choose (function SynMemberSig.Member (memberSig = v; flags = fl) when fl.IsDispatchSlot -> Some(v, fl) | _ -> None)
            let members = cspec |> List.filter (function   
                                                          | SynMemberSig.Interface _ -> true
                                                          | SynMemberSig.Member (flags = memberFlags) when not memberFlags.IsDispatchSlot -> true
                                                          | SynMemberSig.NestedType (_, m) -> error(Error(FSComp.SR.tcTypesCannotContainNestedTypes(), m)); false
                                                          | _ -> false)
            let isConcrete = 
                members |> List.exists (function 
                    | SynMemberSig.Member (flags = memberFlags) -> memberFlags.MemberKind=SynMemberKind.Constructor 
                    | _ -> false)

            // An ugly bit of code to pre-determine if a type has a nullary constructor, prior to establishing the 
            // members of the type
            let preEstablishedHasDefaultCtor = 
                members |> List.exists (function 
                    | SynMemberSig.Member (memberSig = synValSig; flags = memberFlags) -> 
                        memberFlags.MemberKind=SynMemberKind.Constructor && 
                        // REVIEW: This is a syntactic approximation
                        (match synValSig.SynType, synValSig.SynInfo.CurriedArgInfos with 
                         | StripParenTypes (SynType.Fun (argType = StripParenTypes (SynType.LongIdent (SynLongIdent([id], _, _))))), [[_]] when id.idText = "unit" -> true
                         | _ -> false) 
                    | _ -> false) 

            let hasSelfReferentialCtor = false
            
            let repr = SynTypeDefnSimpleRepr.General(kind, inherits, slotsigs, fields, isConcrete, false, None, m)
            let isAtOriginalTyconDefn = true
            let tyconCore = MutRecDefnsPhase1DataForTycon (synTyconInfo, repr, implements2@implements1, preEstablishedHasDefaultCtor, hasSelfReferentialCtor, isAtOriginalTyconDefn)

            tyconCore, (synTyconInfo, members@extraMembers)

        // 'type X with ...' in a signature is always interpreted as an extrinsic extension.
        // Representation-hidden types with members and interfaces are written 'type X = ...' 
        | SynTypeDefnSigRepr.Simple(SynTypeDefnSimpleRepr.None _ as repr, _) when not (isNil extraMembers) -> 
            let isAtOriginalTyconDefn = false
            let tyconCore = MutRecDefnsPhase1DataForTycon (synTyconInfo, repr, implements1, false, false, isAtOriginalTyconDefn)
            tyconCore, (synTyconInfo, extraMembers)
            
        | SynTypeDefnSigRepr.Exception exnRepr -> 
            let isAtOriginalTyconDefn = true
            let repr = SynTypeDefnSimpleRepr.Exception exnRepr
            let core = MutRecDefnsPhase1DataForTycon(synTyconInfo, repr, implements1, false, false, isAtOriginalTyconDefn)
            core, (synTyconInfo, extraMembers)

        | SynTypeDefnSigRepr.Simple(repr, _) -> 
            let isAtOriginalTyconDefn = true
            let tyconCore = MutRecDefnsPhase1DataForTycon (synTyconInfo, repr, implements1, false, false, isAtOriginalTyconDefn)
            tyconCore, (synTyconInfo, extraMembers) 


    let private TcMutRecSignatureDecls_Phase2 (cenv: cenv) scopem envMutRec mutRecDefns =
        let g = cenv.g
        (envMutRec, mutRecDefns) ||> MutRecShapes.mapWithEnv 
            // Do this for the members in each 'type' declaration 
            (fun envForDecls ((tyconCore, (synTyconInfo, members), innerParent), tyconOpt, _fixupFinalAttrs, _, _extraValSpecs) -> 
                let tpenv = emptyUnscopedTyparEnv
                let (MutRecDefnsPhase1DataForTycon (isAtOriginalTyconDefn=isAtOriginalTyconDefn)) = tyconCore
                let (SynComponentInfo(_, TyparsAndConstraints (typars, cs1), cs2, longPath, _, _, _, m)) = synTyconInfo
                let cs = cs1 @ cs2
                let declKind, tcref, declaredTyconTypars = ComputeTyconDeclKind cenv envForDecls tyconOpt isAtOriginalTyconDefn true m typars cs longPath

                let envForTycon = AddDeclaredTypars CheckForDuplicateTypars declaredTyconTypars envForDecls
                let envForTycon = MakeInnerEnvForTyconRef envForTycon tcref (declKind = ExtrinsicExtensionBinding) 

                TcTyconMemberSpecs cenv envForTycon (TyconContainerInfo(innerParent, tcref, declaredTyconTypars, NoSafeInitInfo)) declKind tpenv members)

            // Do this for each 'val' declaration in a module
            (fun envForDecls (containerInfo, valSpec) -> 
                let tpenv = emptyUnscopedTyparEnv
                let idvs, _ = TcAndPublishValSpec (cenv, envForDecls, containerInfo, ModuleOrMemberBinding, None, tpenv, valSpec)
                let env = List.foldBack (AddLocalVal g cenv.tcSink scopem) idvs envForDecls
                env)


    /// Bind a collection of mutually recursive declarations in a signature file
    let TcMutRecSignatureDecls (cenv: cenv) envInitial parent typeNames tpenv m scopem mutRecNSInfo (mutRecSigs: MutRecSigsInitialData) =
        let mutRecSigsAfterSplit = mutRecSigs |> MutRecShapes.mapTycons SplitTyconSignature
        let _tycons, envMutRec, mutRecDefnsAfterCore =
            EstablishTypeDefinitionCores.TcMutRecDefns_Phase1
                (fun containerInfo valDecl -> (containerInfo, valDecl))
                cenv envInitial parent typeNames true tpenv m scopem mutRecNSInfo mutRecSigsAfterSplit

        // Updates the types of the modules to contain the contents so far, which now includes values and members
        MutRecBindingChecking.TcMutRecDefns_UpdateModuleContents mutRecNSInfo mutRecDefnsAfterCore

        // By now we've established the full contents of type definitions apart from their
        // members and any fields determined by implicit construction. We know the kinds and 
        // representations of types and have established them as valid.
        //
        // We now reconstruct the active environments all over again - this will add the union cases and fields. 
        //
        // Note: This environment reconstruction doesn't seem necessary. We're about to create Val's for all members, 
        // which does require type checking, but no more information than is already available.
        let envMutRecPrelimWithReprs, withEnvs =  
            (envInitial, MutRecShapes.dropEnvs mutRecDefnsAfterCore) 
                ||> MutRecBindingChecking.TcMutRecDefns_ComputeEnvs 
                       (fun (_, tyconOpt, _, _, _) -> tyconOpt)  
                       (fun _binds -> [ (* no values are available yet *) ]) 
                       cenv true scopem m 

        let mutRecDefnsAfterVals = TcMutRecSignatureDecls_Phase2 cenv scopem envMutRecPrelimWithReprs withEnvs

        // Updates the types of the modules to contain the contents so far, which now includes values and members
        MutRecBindingChecking.TcMutRecDefns_UpdateModuleContents mutRecNSInfo mutRecDefnsAfterVals

        // Generate the union augmentation values for all tycons.
        (envMutRec, mutRecDefnsAfterCore) ||> MutRecShapes.iterTyconsWithEnv (fun envForDecls ((tyconCore, _, _), tyconOpt, _, _, _) -> 
            let (MutRecDefnsPhase1DataForTycon (isAtOriginalTyconDefn=isAtOriginalTyconDefn)) = tyconCore
            match tyconOpt with 
            | Some tycon when isAtOriginalTyconDefn -> 
                if tycon.IsUnionTycon && AddAugmentationDeclarations.ShouldAugmentUnion cenv.g tycon then
                    let vspecs = AddAugmentationDeclarations.AddUnionAugmentationValues cenv envForDecls tycon
                    ignore vspecs
            | _ -> ())

        envMutRec

//-------------------------------------------------------------------------
// Bind module types
//------------------------------------------------------------------------- 

let rec TcSignatureElementNonMutRec (cenv: cenv) parent typeNames endm (env: TcEnv) synSigDecl: Cancellable<TcEnv> =
  cancellable {
    let g = cenv.g
    try 
        match synSigDecl with 
        | SynModuleSigDecl.Exception (edef, m) ->
            let scopem = unionRanges m.EndRange endm
            let _, _, _, env = TcExceptionDeclarations.TcExnSignature cenv env parent emptyUnscopedTyparEnv (edef, scopem)
            return env

        | SynModuleSigDecl.Types (typeSpecs, m) ->
            CheckDuplicatesAbstractMethodParmsSig typeSpecs
            let scopem = unionRanges m endm
            let mutRecDefns = typeSpecs |> List.map MutRecShape.Tycon
            let env = TcDeclarations.TcMutRecSignatureDecls cenv env parent typeNames emptyUnscopedTyparEnv m scopem None mutRecDefns
            return env 

        | SynModuleSigDecl.Open (target, m) -> 
            let scopem = unionRanges m.EndRange endm
            let env, _openDecl = TcOpenDecl cenv m scopem env target
            return env

        | SynModuleSigDecl.Val (vspec, m) -> 
            let parentModule = 
                match parent with 
                | ParentNone -> error(Error(FSComp.SR.tcNamespaceCannotContainValues(), vspec.RangeOfId)) 
                | Parent p -> p
            let containerInfo = ModuleOrNamespaceContainerInfo parentModule
            let idvs, _ = TcAndPublishValSpec (cenv, env, containerInfo, ModuleOrMemberBinding, None, emptyUnscopedTyparEnv, vspec)
            let scopem = unionRanges m endm
            let env = List.foldBack (AddLocalVal g cenv.tcSink scopem) idvs env
            return env

        | SynModuleSigDecl.NestedModule(SynComponentInfo(attributes=Attributes attribs; longId=longPath; xmlDoc=xml; accessibility=vis; range=im) as compInfo, isRec, moduleDefs, m, trivia) ->
            if isRec then 
                // Treat 'module rec M = ...' as a single mutually recursive definition group 'module M = ...'
                let modDecl = SynModuleSigDecl.NestedModule(compInfo, false, moduleDefs, m, trivia)

                return! TcSignatureElementsMutRec cenv parent typeNames endm None env [modDecl]
            else
                let id = ComputeModuleName longPath
                let vis, _ = ComputeAccessAndCompPath env None im vis None parent
                let attribs = TcAttributes cenv env AttributeTargets.ModuleDecl attribs
                CheckNamespaceModuleOrTypeName g id
                let moduleKind = EstablishTypeDefinitionCores.ComputeModuleOrNamespaceKind g true typeNames attribs id.idText
                let modName = EstablishTypeDefinitionCores.AdjustModuleName moduleKind id.idText
                CheckForDuplicateConcreteType env modName id.idRange

                // Now typecheck the signature, accumulating and then recording the submodule description. 
                let id = ident (modName, id.idRange)

                let moduleTy = Construct.NewEmptyModuleOrNamespaceType moduleKind

                let checkXmlDocs = cenv.diagnosticOptions.CheckXmlDocs
                let xmlDoc = xml.ToXmlDoc(checkXmlDocs, Some [])
                let moduleEntity = Construct.NewModuleOrNamespace (Some env.eCompPath) vis id xmlDoc attribs (MaybeLazy.Strict moduleTy) 

                let! moduleTy, _ = TcModuleOrNamespaceSignatureElementsNonMutRec cenv (Parent (mkLocalModuleRef moduleEntity)) env (id, moduleKind, moduleDefs, m, xml)

                moduleEntity.entity_modul_type <- MaybeLazy.Strict moduleTy 
                let scopem = unionRanges m endm
                PublishModuleDefn cenv env moduleEntity
                let env = AddLocalSubModuleAndReport cenv.tcSink scopem g cenv.amap m env moduleEntity
                return env
            
        | SynModuleSigDecl.ModuleAbbrev (id, p, m) -> 
            let ad = env.AccessRights
            let resolved =
                match p with
                | [] -> Result []
                | id :: rest -> ResolveLongIdentAsModuleOrNamespace cenv.tcSink cenv.amap m true OpenQualified env.NameEnv ad id rest false
            let mvvs = ForceRaise resolved
            let scopem = unionRanges m endm
            let unfilteredModrefs = mvvs |> List.map p23
            
            let modrefs = unfilteredModrefs |> List.filter (fun modref -> not modref.IsNamespace)

            if not (List.isEmpty unfilteredModrefs) && List.isEmpty modrefs then 
                errorR(Error(FSComp.SR.tcModuleAbbreviationForNamespace(fullDisplayTextOfModRef (List.head unfilteredModrefs)), m))
            
            if List.isEmpty modrefs then return env else
            modrefs |> List.iter (fun modref -> CheckEntityAttributes g modref m |> CommitOperationResult)        
            
            let env = AddModuleAbbreviationAndReport cenv.tcSink scopem id modrefs env 
            return env

        | SynModuleSigDecl.HashDirective _ -> 
            return env


        | SynModuleSigDecl.NamespaceFragment (SynModuleOrNamespaceSig(longId, isRec, kind, defs, xml, attribs, vis, m, _)) -> 

            do for id in longId do 
                 CheckNamespaceModuleOrTypeName g id

            // Logically speaking, this changes 
            //    module [rec] A.B.M
            //    ...
            // to 
            //    namespace [rec] A.B
            //      module M = ...
            let enclosingNamespacePath, defs = 
                if kind.IsModule then 
                    let nsp, modName = List.frontAndBack longId
                    let modDecl = [SynModuleSigDecl.NestedModule(SynComponentInfo(attribs, None, [], [modName], xml, false, vis, m), false, defs, m, SynModuleSigDeclNestedModuleTrivia.Zero)] 
                    nsp, modDecl
                else 
                    longId, defs

            let envNS = LocateEnv kind.IsModule cenv.thisCcu env enclosingNamespacePath
            let envNS = ImplicitlyOpenOwnNamespace cenv.tcSink g cenv.amap m enclosingNamespacePath envNS

            // For 'namespace rec' and 'module rec' we add the thing being defined 
            let modTyNS = envNS.eModuleOrNamespaceTypeAccumulator.Value
            let modTyRoot, modulNSs = BuildRootModuleType enclosingNamespacePath envNS.eCompPath modTyNS
            let modulNSOpt = List.tryHead modulNSs

            modulNSs |> List.iter (fun moduleEntity ->
                let modref = mkLocalModuleRef moduleEntity
                let item = Item.ModuleOrNamespaces [modref]
                CallNameResolutionSink cenv.tcSink (moduleEntity.Range, env.NameEnv, item, emptyTyparInst, ItemOccurence.Binding, env.AccessRights))

            // For 'namespace rec' and 'module rec' we add the thing being defined 
            let envNS = if isRec then AddLocalRootModuleOrNamespace cenv.tcSink g cenv.amap m envNS modTyRoot else envNS
            let nsInfo = Some (modulNSOpt, envNS.eModuleOrNamespaceTypeAccumulator) 
            let mutRecNSInfo = if isRec then nsInfo else None

            let! envAtEnd = TcSignatureElements cenv ParentNone m.EndRange envNS xml mutRecNSInfo defs

            MutRecBindingChecking.TcMutRecDefns_UpdateNSContents nsInfo

            let env = 
                if isNil enclosingNamespacePath then 
                    envAtEnd
                else
                    let env = AddLocalRootModuleOrNamespace cenv.tcSink g cenv.amap m env modTyRoot

                    // If the namespace is an interactive fragment e.g. FSI_0002, then open FSI_0002 in the subsequent environment.
                    let env, _openDecls = 
                        match TryStripPrefixPath g enclosingNamespacePath with 
                        | Some(p, _) -> TcOpenModuleOrNamespaceDecl cenv.tcSink g cenv.amap m.EndRange env ([p], m.EndRange)
                        | None -> env, []

                    // Publish the combined module type
                    env.eModuleOrNamespaceTypeAccumulator.Value <- 
                        CombineCcuContentFragments [env.eModuleOrNamespaceTypeAccumulator.Value; modTyRoot]
                    env

            return env
            
    with exn -> 
        errorRecovery exn endm 
        return env
  }


and TcSignatureElements cenv parent endm env xml mutRecNSInfo defs = 
    cancellable {
        // Ensure the .Deref call in UpdateAccModuleOrNamespaceType succeeds 
        if cenv.compilingCanonicalFslibModuleType then
            let checkXmlDocs = cenv.diagnosticOptions.CheckXmlDocs
            let xmlDoc = xml.ToXmlDoc(checkXmlDocs, Some [])
            ensureCcuHasModuleOrNamespaceAtPath cenv.thisCcu env.ePath env.eCompPath xmlDoc

        let typeNames = EstablishTypeDefinitionCores.TypeNamesInNonMutRecSigDecls defs
        match mutRecNSInfo with 
        | Some _ ->
            return! TcSignatureElementsMutRec cenv parent typeNames endm mutRecNSInfo env defs
        | None ->
            return! TcSignatureElementsNonMutRec cenv parent typeNames endm env defs
    }

and TcSignatureElementsNonMutRec cenv parent typeNames endm env defs = 
    Cancellable.fold (TcSignatureElementNonMutRec cenv parent typeNames endm) env defs

and TcSignatureElementsMutRec cenv parent typeNames m mutRecNSInfo envInitial (defs: SynModuleSigDecl list) =
    cancellable {
        let m = match defs with [] -> m | _ -> defs |> List.map (fun d -> d.Range) |> List.reduce unionRanges
        let scopem = (defs, m) ||> List.foldBack (fun h m -> unionRanges h.Range m) 

        let mutRecDefns = 
          let rec loop isNamespace moduleRange defs: MutRecSigsInitialData = 
            ((true, true), defs) ||> List.collectFold (fun (openOk, moduleAbbrevOk) def -> 
                match def with 
                | SynModuleSigDecl.Types (typeSpecs, _) ->
                    CheckDuplicatesAbstractMethodParmsSig typeSpecs
                    let decls = typeSpecs |> List.map MutRecShape.Tycon
                    decls, (false, false)

                | SynModuleSigDecl.Open (target, m) -> 
                      if not openOk then errorR(Error(FSComp.SR.tcOpenFirstInMutRec(), m))
                      let decls = [ MutRecShape.Open (MutRecDataForOpen(target, m, moduleRange, ref [])) ]
                      decls, (openOk, moduleAbbrevOk)

                | SynModuleSigDecl.Exception (exnSig=SynExceptionSig(exnRepr=exnRepr; withKeyword=withKeyword; members=members)) ->
                      let ( SynExceptionDefnRepr(synAttrs, SynUnionCase(ident=SynIdent(id,_)), _, xmlDoc, vis, m)) = exnRepr
                      let compInfo = SynComponentInfo(synAttrs, None, [], [id], xmlDoc, false, vis, id.idRange)
                      let decls = [ MutRecShape.Tycon(SynTypeDefnSig.SynTypeDefnSig(compInfo, SynTypeDefnSigRepr.Exception exnRepr, members, m, { LeadingKeyword = SynTypeDefnLeadingKeyword.Synthetic; WithKeyword = withKeyword; EqualsRange = None })) ]
                      decls, (false, false)

                | SynModuleSigDecl.Val (vspec, _) -> 
                    if isNamespace then error(Error(FSComp.SR.tcNamespaceCannotContainValues(), vspec.RangeOfId)) 
                    let decls = [ MutRecShape.Lets vspec ]
                    decls, (false, false)

                | SynModuleSigDecl.NestedModule(moduleInfo=compInfo; isRecursive=isRec; moduleDecls=synDefs; range=moduleRange) ->
                      if isRec then warning(Error(FSComp.SR.tcRecImplied(), compInfo.Range))
                      let mutRecDefs = loop false moduleRange synDefs
                      let decls = [MutRecShape.Module (compInfo, mutRecDefs)]
                      decls, (false, false)

                | SynModuleSigDecl.HashDirective _ -> 
                      [], (openOk, moduleAbbrevOk)

                | SynModuleSigDecl.ModuleAbbrev (id, p, m) ->
                      if not moduleAbbrevOk then errorR(Error(FSComp.SR.tcModuleAbbrevFirstInMutRec(), m))
                      let decls = [ MutRecShape.ModuleAbbrev (MutRecDataForModuleAbbrev(id, p, m)) ]
                      decls, (false, moduleAbbrevOk)

                | SynModuleSigDecl.NamespaceFragment _ ->
                    error(Error(FSComp.SR.tcUnsupportedMutRecDecl(), def.Range)))

              |> fst
          loop (match parent with ParentNone -> true | Parent _ -> false) m defs
        return TcDeclarations.TcMutRecSignatureDecls cenv envInitial parent typeNames emptyUnscopedTyparEnv m scopem mutRecNSInfo mutRecDefns
    }



and TcModuleOrNamespaceSignatureElementsNonMutRec cenv parent env (id, moduleKind, defs, m: range, xml) =

  cancellable {
    let endm = m.EndRange // use end of range for errors 

    // Create the module type that will hold the results of type checking.... 
    let envForModule, moduleTyAcc = MakeInnerEnv true env id moduleKind

    // Now typecheck the signature, using mutation to fill in the submodule description. 
    let! envAtEnd = TcSignatureElements cenv parent endm envForModule xml None defs
    
    // moduleTyAcc has now accumulated the module type 
    return moduleTyAcc.Value, envAtEnd
  }
    
//-------------------------------------------------------------------------
// Bind definitions within modules
//------------------------------------------------------------------------- 

/// Removes SynModuleDecl.Expr in favour of a SynModuleDecl.Let with a SynBindingKind.StandaloneExpression
let ElimSynModuleDeclExpr bind =
    match bind with 
    | SynModuleDecl.Expr (expr, m) -> 
        let bind2 = SynBinding (None, SynBindingKind.StandaloneExpression, false, false, [], PreXmlDoc.Empty, SynInfo.emptySynValData, SynPat.Wild m, None, expr, m, DebugPointAtBinding.NoneAtDo, SynBindingTrivia.Zero)
        SynModuleDecl.Let(false, [bind2], m)
    | _ -> bind

let TcMutRecDefnsEscapeCheck (binds: MutRecShapes<_, _, _>) env = 
    let freeInEnv = GeneralizationHelpers.ComputeUnabstractableTycons env
    let checkTycon (tycon: Tycon) = 
        if not tycon.IsTypeAbbrev && Zset.contains tycon freeInEnv then 
            let nm = tycon.DisplayName
            errorR(Error(FSComp.SR.tcTypeUsedInInvalidWay(nm, nm, nm), tycon.Range))

    binds |> MutRecShapes.iterTycons (fst >> Option.iter checkTycon) 

    let freeInEnv = GeneralizationHelpers.ComputeUnabstractableTraitSolutions env
    let checkBinds (binds: Binding list) = 
        for bind in binds do 
            if Zset.contains bind.Var freeInEnv then 
                let nm = bind.Var.DisplayName 
                errorR(Error(FSComp.SR.tcMemberUsedInInvalidWay(nm, nm, nm), bind.Var.Range))

    binds |> MutRecShapes.iterTyconsAndLets (snd >> checkBinds) checkBinds 

// ignore solitary '()' expressions and 'do ()' bindings, since these are allowed in namespaces
// for the purposes of attaching attributes to an assembly, e.g. 
//   namespace A.B.C
//     [<assembly: Foo >]
//     do()

let CheckLetOrDoInNamespace binds m =
    match binds with 
    | [ SynBinding (accessibility=None; kind=(SynBindingKind.StandaloneExpression | SynBindingKind.Do); isInline=false; isMutable=false; attributes=[]; returnInfo=None; expr=(SynExpr.Do (expr=SynExpr.Const (constant=SynConst.Unit)) | SynExpr.Const (constant=SynConst.Unit))) ] ->
        ()
    | [] -> 
        error(Error(FSComp.SR.tcNamespaceCannotContainValues(), m)) 
    | _ -> 
        error(Error(FSComp.SR.tcNamespaceCannotContainValues(), binds.Head.RangeOfHeadPattern)) 

/// The non-mutually recursive case for a declaration
let rec TcModuleOrNamespaceElementNonMutRec (cenv: cenv) parent typeNames scopem env synDecl = 
  cancellable {
    let g = cenv.g
    cenv.synArgNameGenerator.Reset()
    let tpenv = emptyUnscopedTyparEnv

    //printfn "----------\nCHECKING, e = %+A\n------------------\n" e
    try 
      match ElimSynModuleDeclExpr synDecl with 

      | SynModuleDecl.ModuleAbbrev (id, p, m) -> 
          let env = MutRecBindingChecking.TcModuleAbbrevDecl cenv scopem env (id, p, m)
          return ([], [], []), env, env

      | SynModuleDecl.Exception (SynExceptionDefn(SynExceptionDefnRepr(caseName = SynUnionCase(ident = SynIdent(id, _))) as exnRepr, withKeyword, ms, mExDefn), m) ->
          if id.idText = "" then
              return ([], [], []), env, env
          else
              let edef = SynExceptionDefn(exnRepr, withKeyword, desugarGetSetMembers ms, mExDefn)
              let binds, decl, env = TcExceptionDeclarations.TcExnDefn cenv env parent (edef, scopem)
              let defn = TMDefRec(true, [], [decl], binds |> List.map ModuleOrNamespaceBinding.Binding, m)
              return ([defn], [], []), env, env

      | SynModuleDecl.Types (typeDefs, m) -> 
          let scopem = unionRanges m scopem
          let mutRecDefns = typeDefs |> List.map MutRecShape.Tycon
          let mutRecDefnsChecked, envAfter = TcDeclarations.TcMutRecDefinitions cenv env parent typeNames tpenv m scopem None mutRecDefns false
          // Check the non-escaping condition as we build the expression on the way back up 
          let defn = TcMutRecDefsFinish cenv mutRecDefnsChecked m
          let escapeCheck () = 
              TcMutRecDefnsEscapeCheck mutRecDefnsChecked env

          return ([defn], [escapeCheck], []), envAfter, envAfter

      | SynModuleDecl.Open (target, m) -> 
          let scopem = unionRanges m.EndRange scopem
          let env, openDecls = TcOpenDecl cenv m scopem env target
          let defns =
              match openDecls with
              | [] -> []
              | _ -> [ TMDefOpens openDecls ]
          return (defns, [], []), env, env

      | SynModuleDecl.Let (letrec, binds, m) -> 

          match parent with
          | ParentNone ->
                CheckLetOrDoInNamespace binds m
                return ([], [], []), env, env

          | Parent parentModule -> 
              let containerInfo = ModuleOrNamespaceContainerInfo parentModule
              if letrec then 
                let scopem = unionRanges m scopem
                let binds = binds |> List.map (fun bind -> RecDefnBindingInfo(containerInfo, NoNewSlots, ModuleOrMemberBinding, bind))
                let binds, env, _ = TcLetrecBindings WarnOnOverrides cenv env tpenv (binds, m, scopem)
                let defn = TMDefRec(true, [], [], binds |> List.map ModuleOrNamespaceBinding.Binding, m)
                return ([defn], [], []), env, env
              else 
                let defns, env, _ = TcLetBindings cenv env containerInfo ModuleOrMemberBinding tpenv (binds, m, scopem)
                return (defns, [], []), env, env 

      | SynModuleDecl.Expr _ ->
          return! failwith "unreachable"

      | SynModuleDecl.Attributes (Attributes synAttrs, _) -> 
          let attrs, _ = TcAttributesWithPossibleTargets false cenv env AttributeTargets.Top synAttrs
          return ([], [], attrs), env, env

      | SynModuleDecl.HashDirective _ -> 
          return ([], [], []), env, env

      | SynModuleDecl.NestedModule(compInfo, isRec, moduleDefs, isContinuingModule, m, trivia) ->

          // Treat 'module rec M = ...' as a single mutually recursive definition group 'module M = ...'
          if isRec then 
              assert (not isContinuingModule)
              let modDecl = SynModuleDecl.NestedModule(compInfo, false, moduleDefs, isContinuingModule, m, trivia)            
              return! TcModuleOrNamespaceElementsMutRec cenv parent typeNames m env None [modDecl]
          else
              let (SynComponentInfo(Attributes attribs, _, _, longPath, xml, _, vis, im)) = compInfo
              let id = ComputeModuleName longPath

              let modAttrs = TcAttributes cenv env AttributeTargets.ModuleDecl attribs
              let moduleKind = EstablishTypeDefinitionCores.ComputeModuleOrNamespaceKind g true typeNames modAttrs id.idText
              let modName = EstablishTypeDefinitionCores.AdjustModuleName moduleKind id.idText
              CheckForDuplicateConcreteType env modName im
              CheckForDuplicateModule env id.idText id.idRange
              let vis, _ = ComputeAccessAndCompPath env None id.idRange vis None parent
             
              let endm = m.EndRange
              let id = ident (modName, id.idRange)

              CheckNamespaceModuleOrTypeName g id

              let envForModule, moduleTyAcc = MakeInnerEnv true env id moduleKind
    
              // Create the new module specification to hold the accumulated results of the type of the module 
              // Also record this in the environment as the accumulator 
              let moduleTy = Construct.NewEmptyModuleOrNamespaceType moduleKind

              let checkXmlDocs = cenv.diagnosticOptions.CheckXmlDocs
              let xmlDoc = xml.ToXmlDoc(checkXmlDocs, Some [])
              let moduleEntity = Construct.NewModuleOrNamespace (Some env.eCompPath) vis id xmlDoc modAttrs (MaybeLazy.Strict moduleTy)

              // Now typecheck. 
              let! moduleContents, topAttrsNew, envAtEnd = TcModuleOrNamespaceElements cenv (Parent (mkLocalModuleRef moduleEntity)) endm envForModule xml None [] moduleDefs

              // Get the inferred type of the decls and record it in the modul. 
              moduleEntity.entity_modul_type <- MaybeLazy.Strict moduleTyAcc.Value

              let moduleEntity =
                if cenv.g.langVersion.SupportsFeature(LanguageFeature.CSharpExtensionAttributeNotRequired) then
                    // If any of the let bindings inside the module has the System.Runtime.CompilerServices.ExtensionAttribute,
                    // that module should also received the ExtensionAttribute if it is not yet present.
                    // Example:
                    // module Foo
                    //
                    //[<System.Runtime.CompilerServices.Extension>]
                    //let PlusOne (a:int) = a + 1
                    tryAddExtensionAttributeIfNotAlreadyPresent
                        (fun tryFindExtensionAttribute ->
                            match moduleContents with
                            | ModuleOrNamespaceContents.TMDefs(defs) ->
                                defs
                                |> Seq.tryPick (function
                                    | ModuleOrNamespaceContents.TMDefLet (Binding.TBind(var = v),_) ->
                                        tryFindExtensionAttribute v.Attribs
                                    | _ -> None)
                            | _ -> None
                        )
                        moduleEntity
                else
                    moduleEntity
                    
              let moduleDef = TMDefRec(false, [], [], [ModuleOrNamespaceBinding.Module(moduleEntity, moduleContents)], m)

              PublishModuleDefn cenv env moduleEntity 

              let env = AddLocalSubModuleAndReport cenv.tcSink scopem g cenv.amap m env moduleEntity
          
              // isContinuingModule is true for all of the following
              //   - the implicit module of a script 
              //   - the major 'module' declaration for a file stating with 'module X.Y' 
              //   - an interactive entry for F# Interactive 
              //
              // In this case the envAtEnd is the environment at the end of this module, which doesn't contain the module definition itself
              // but does contain the results of all the 'open' declarations and so on.
              let envAtEnd = (if isContinuingModule then envAtEnd else env)
          
              return ([ moduleDef ], [], topAttrsNew), env, envAtEnd
      

      | SynModuleDecl.NamespaceFragment(SynModuleOrNamespace(longId, isRec, kind, defs, xml, attribs, vis, m, _)) ->

          let endm = m.EndRange

          do for id in longId do 
               CheckNamespaceModuleOrTypeName g id

          // Logically speaking, this changes 
          //    module [rec] A.B.M
          //    ...
          // to 
          //    namespace [rec] A.B
          //      module M = ...
          let enclosingNamespacePath, defs = 
              if kind.IsModule then 
                  let nsp, modName = List.frontAndBack longId
                  let modDecl = [SynModuleDecl.NestedModule(SynComponentInfo(attribs, None, [], [modName], xml, false, vis, m), false, defs, true, m, SynModuleDeclNestedModuleTrivia.Zero)] 
                  nsp, modDecl
              else 
                  longId, defs

          let envNS = LocateEnv kind.IsModule cenv.thisCcu env enclosingNamespacePath
          let envNS = ImplicitlyOpenOwnNamespace cenv.tcSink g cenv.amap m enclosingNamespacePath envNS

          let modTyNS = envNS.eModuleOrNamespaceTypeAccumulator.Value
          let modTyRoot, modulNSs = BuildRootModuleType enclosingNamespacePath envNS.eCompPath modTyNS
          let modulNSOpt = List.tryHead modulNSs

          modulNSs |> List.iter (fun moduleEntity ->
            let modref = mkLocalModuleRef moduleEntity
            let item = Item.ModuleOrNamespaces [modref]
            CallNameResolutionSink cenv.tcSink (moduleEntity.Range, env.NameEnv, item, emptyTyparInst, ItemOccurence.Binding, env.AccessRights))

          // For 'namespace rec' and 'module rec' we add the thing being defined 
          let envNS = if isRec then AddLocalRootModuleOrNamespace cenv.tcSink g cenv.amap m envNS modTyRoot else envNS
          let nsInfo = Some (modulNSOpt, envNS.eModuleOrNamespaceTypeAccumulator)
          let mutRecNSInfo = if isRec then nsInfo else None

          let! moduleContents, topAttrs, envAtEnd = TcModuleOrNamespaceElements cenv parent endm envNS xml mutRecNSInfo [] defs

          MutRecBindingChecking.TcMutRecDefns_UpdateNSContents nsInfo 
          let env, openDecls = 
              if isNil enclosingNamespacePath then 
                  envAtEnd, []
              else
                  let env = AddLocalRootModuleOrNamespace cenv.tcSink g cenv.amap m env modTyRoot

                  // If the namespace is an interactive fragment e.g. FSI_0002, then open FSI_0002 in the subsequent environment
                  let env, openDecls = 
                      match TryStripPrefixPath g enclosingNamespacePath with 
                      | Some(p, _) -> TcOpenModuleOrNamespaceDecl cenv.tcSink g cenv.amap m.EndRange env ([p], m.EndRange)
                      | None -> env, []

                  // Publish the combined module type
                  env.eModuleOrNamespaceTypeAccumulator.Value <-
                      CombineCcuContentFragments [env.eModuleOrNamespaceTypeAccumulator.Value; modTyRoot]
                  env, openDecls
          
          let moduleContentsRoot = BuildRootModuleContents kind.IsModule enclosingNamespacePath envNS.eCompPath moduleContents

          let defns =
              match openDecls with 
              | [] -> [ moduleContentsRoot ]
              | _ -> [ TMDefOpens openDecls; moduleContentsRoot ]

          return 
              (defns, [], topAttrs), env, envAtEnd

    with exn -> 
        errorRecovery exn synDecl.Range 
        return ([], [], []), env, env
 }
 
/// The non-mutually recursive case for a sequence of declarations
and TcModuleOrNamespaceElementsNonMutRec cenv parent typeNames endm (defsSoFar, env, envAtEnd) (moreDefs: SynModuleDecl list) =
 cancellable {
    match moreDefs with 
    | firstDef :: otherDefs ->
        // Lookahead one to find out the scope of the next declaration.
        let scopem = 
            if isNil otherDefs then unionRanges firstDef.Range endm
            else unionRanges (List.head otherDefs).Range endm

        let! firstDef, env, envAtEnd = TcModuleOrNamespaceElementNonMutRec cenv parent typeNames scopem env firstDef

        // tail recursive 
        return! TcModuleOrNamespaceElementsNonMutRec cenv parent typeNames endm ( (firstDef :: defsSoFar), env, envAtEnd) otherDefs
    | [] -> 
        return List.rev defsSoFar, envAtEnd
 }

/// The mutually recursive case for a sequence of declarations (and nested modules)
and TcModuleOrNamespaceElementsMutRec (cenv: cenv) parent typeNames m envInitial mutRecNSInfo (defs: SynModuleDecl list) =
 cancellable {

    let m = match defs with [] -> m | _ -> defs |> List.map (fun d -> d.Range) |> List.reduce unionRanges
    let scopem = (defs, m) ||> List.foldBack (fun h m -> unionRanges h.Range m) 

    let mutRecDefns, (_, _, Attributes synAttrs) = 
      let rec loop isNamespace moduleRange attrs defs: MutRecDefnsInitialData * _ = 
        ((true, true, attrs), defs) ||> List.collectFold (fun (openOk, moduleAbbrevOk, attrs) def -> 
            match ElimSynModuleDeclExpr def with

              | SynModuleDecl.Types (typeDefs, _) -> 
                  let decls = typeDefs |> List.map MutRecShape.Tycon
                  decls, (false, false, attrs)

              | SynModuleDecl.Let (letrec, binds, m) -> 
                  let binds = 
                      if isNamespace then 
                          CheckLetOrDoInNamespace binds m; []
                      else
                          if letrec then [MutRecShape.Lets binds]
                          else List.map (List.singleton >> MutRecShape.Lets) binds
                  binds, (false, false, attrs)

              | SynModuleDecl.NestedModule(moduleInfo=compInfo; isRecursive=isRec; decls=synDefs; range=moduleRange) -> 
                  if isRec then warning(Error(FSComp.SR.tcRecImplied(), compInfo.Range))
                  let mutRecDefs, (_, _, attrs) = loop false moduleRange attrs synDefs 
                  let decls = [MutRecShape.Module (compInfo, mutRecDefs)]
                  decls, (false, false, attrs)

              | SynModuleDecl.Open (target, m) ->  
                  if not openOk then errorR(Error(FSComp.SR.tcOpenFirstInMutRec(), m))
                  let decls = [ MutRecShape.Open (MutRecDataForOpen(target, m, moduleRange, ref [])) ]
                  decls, (openOk, moduleAbbrevOk, attrs)

              | SynModuleDecl.Exception (SynExceptionDefn(repr, _, members, _), _m) ->
                  let members = desugarGetSetMembers members
                  let (SynExceptionDefnRepr(synAttrs, SynUnionCase(ident=SynIdent(id,_)), _repr, xmlDoc, vis, m)) = repr
                  let compInfo = SynComponentInfo(synAttrs, None, [], [id], xmlDoc, false, vis, id.idRange)
                  let decls = [ MutRecShape.Tycon(SynTypeDefn(compInfo, SynTypeDefnRepr.Exception repr, members, None, m, SynTypeDefnTrivia.Zero)) ]
                  decls, (false, false, attrs)

              | SynModuleDecl.HashDirective _ -> 
                  [ ], (openOk, moduleAbbrevOk, attrs)

              | SynModuleDecl.Attributes (synAttrs, _) -> 
                  [ ], (false, false, synAttrs)

              | SynModuleDecl.ModuleAbbrev (id, p, m) ->
                  if not moduleAbbrevOk then errorR(Error(FSComp.SR.tcModuleAbbrevFirstInMutRec(), m))
                  let decls = [ MutRecShape.ModuleAbbrev (MutRecDataForModuleAbbrev(id, p, m)) ]
                  decls, (false, moduleAbbrevOk, attrs)

              | SynModuleDecl.Expr _ -> failwith "unreachable: SynModuleDecl.Expr - ElimSynModuleDeclExpr"

              | SynModuleDecl.NamespaceFragment _ as d -> error(Error(FSComp.SR.tcUnsupportedMutRecDecl(), d.Range)))

      loop (match parent with ParentNone -> true | Parent _ -> false) m [] defs

    let tpenv = emptyUnscopedTyparEnv 
    let mutRecDefnsChecked, envAfter = TcDeclarations.TcMutRecDefinitions cenv envInitial parent typeNames tpenv m scopem mutRecNSInfo mutRecDefns true

    // Check the assembly attributes
    let attrs, _ = TcAttributesWithPossibleTargets false cenv envAfter AttributeTargets.Top synAttrs

    // Check the non-escaping condition as we build the list of module expressions on the way back up 
    let moduleContents = TcMutRecDefsFinish cenv mutRecDefnsChecked m 
    let escapeCheck () = 
        TcMutRecDefnsEscapeCheck mutRecDefnsChecked envInitial

    return ([ moduleContents ], [ escapeCheck ], attrs), envAfter, envAfter

 }

and TcMutRecDefsFinish cenv defs m =
    let opens =
        [ for def in defs do
            match def with 
            | MutRecShape.Open (MutRecDataForOpen (_target, _m, _moduleRange, openDeclsRef)) ->
                yield! openDeclsRef.Value
            | _ -> () ]

    let tycons = defs |> List.choose (function MutRecShape.Tycon (Some tycon, _) -> Some tycon | _ -> None)

    let binds = 
        defs |> List.collect (function 
            | MutRecShape.Open _ -> []
            | MutRecShape.ModuleAbbrev _ -> []
            | MutRecShape.Tycon (_, binds) 
            | MutRecShape.Lets binds -> 
                binds |> List.map ModuleOrNamespaceBinding.Binding 
            | MutRecShape.Module ((MutRecDefnsPhase2DataForModule(moduleTyAcc, moduleEntity), _), moduleDefs) -> 
                let moduleContents = TcMutRecDefsFinish cenv moduleDefs m
                moduleEntity.entity_modul_type <- MaybeLazy.Strict moduleTyAcc.Value
                [ ModuleOrNamespaceBinding.Module(moduleEntity, moduleContents) ])

    TMDefRec(true, opens, tycons, binds, m)

and TcModuleOrNamespaceElements cenv parent endm env xml mutRecNSInfo openDecls0 synModuleDecls =
  cancellable {
    // Ensure the deref_nlpath call in UpdateAccModuleOrNamespaceType succeeds 
    if cenv.compilingCanonicalFslibModuleType then
        let checkXmlDocs = cenv.diagnosticOptions.CheckXmlDocs
        let xmlDoc = xml.ToXmlDoc(checkXmlDocs, Some [])
        ensureCcuHasModuleOrNamespaceAtPath cenv.thisCcu env.ePath env.eCompPath xmlDoc

    // Collect the type names so we can implicitly add the compilation suffix to module names
    let typeNames = EstablishTypeDefinitionCores.TypeNamesInNonMutRecDecls cenv env synModuleDecls

    match mutRecNSInfo with 
    | Some _ -> 
        let! (moduleDefs, escapeChecks, topAttrsNew), _, envAtEnd = TcModuleOrNamespaceElementsMutRec cenv parent typeNames endm env mutRecNSInfo synModuleDecls
        let moduleContents = TMDefs(moduleDefs) 
        // Run the escape checks (for compat run in reverse order)
        do 
          for escapeCheck in List.rev escapeChecks do
            escapeCheck()
        return (moduleContents, topAttrsNew, envAtEnd)

    | None -> 

        let! compiledDefs, envAtEnd = TcModuleOrNamespaceElementsNonMutRec cenv parent typeNames endm ([], env, env) synModuleDecls 

        // Apply the functions for each declaration to build the overall expression-builder 
        let moduleDefs = List.collect p13 compiledDefs
        let moduleDefs = match openDecls0 with [] -> moduleDefs | _ -> TMDefOpens openDecls0 :: moduleDefs
        let moduleContents = TMDefs moduleDefs 

        // Collect up the attributes that are global to the file 
        let topAttrsNew = compiledDefs |> List.map p33 |> List.concat
        return (moduleContents, topAttrsNew, envAtEnd)
  }  
    

//--------------------------------------------------------------------------
// CheckOneImplFile - Typecheck all the namespace fragments in a file.
//-------------------------------------------------------------------------- 


let ApplyAssemblyLevelAutoOpenAttributeToTcEnv g amap (ccu: CcuThunk) scopem env (p, root) = 
    let warn() = 
        warning(Error(FSComp.SR.tcAttributeAutoOpenWasIgnored(p, ccu.AssemblyName), scopem))
        [], env
    let p = splitNamespace p 
    match List.tryFrontAndBack p with
    | None -> warn()
    | Some (h, t) ->
        let modref = mkNonLocalTyconRef (mkNonLocalEntityRef ccu (Array.ofList h)) t
        match modref.TryDeref with 
        | ValueNone -> warn()
        | ValueSome _ -> 
            let openTarget = SynOpenDeclTarget.ModuleOrNamespace(SynLongIdent([],[],[]), scopem)
            let openDecl = OpenDeclaration.Create (openTarget, [modref], [], scopem, false)
            let envinner = OpenModuleOrNamespaceRefs TcResultsSink.NoSink g amap scopem root env [modref] openDecl
            [openDecl], envinner

// Add the CCU and apply the "AutoOpen" attributes
let AddCcuToTcEnv (g, amap, scopem, env, assemblyName, ccu, autoOpens, internalsVisibleToAttributes) = 
    let env = AddNonLocalCcu g amap scopem env assemblyName (ccu, internalsVisibleToAttributes)

    // See https://fslang.uservoice.com/forums/245727-f-language/suggestions/6107641-make-microsoft-prefix-optional-when-using-core-f
    // "Microsoft" is opened by default in FSharp.Core
    let autoOpens = 
        let autoOpens = autoOpens |> List.map (fun p -> (p, false))
        if ccuEq ccu g.fslibCcu then 
            // Auto open 'Microsoft' in FSharp.Core.dll. Even when using old versions of FSharp.Core.dll that do
            // not have this attribute. The 'true' means 'treat all namespaces so revealed as "roots" accessible via
            // global, e.g. global.FSharp.Collections'
            ("Microsoft", true) :: autoOpens
        else 
            autoOpens

    (env, autoOpens) ||> List.collectFold (ApplyAssemblyLevelAutoOpenAttributeToTcEnv g amap ccu scopem)

let emptyTcEnv g =
    let cpath = compPathInternal // allow internal access initially
    { eNameResEnv = NameResolutionEnv.Empty g
      eUngeneralizableItems = []
      ePath = []
      eCompPath = cpath // dummy 
      eAccessPath = cpath // dummy 
      eAccessRights = ComputeAccessRights cpath [] None // compute this field 
      eInternalsVisibleCompPaths = []
      eContextInfo = ContextInfo.NoContext
      eModuleOrNamespaceTypeAccumulator = ref (Construct.NewEmptyModuleOrNamespaceType (Namespace true))
      eFamilyType = None
      eCtorInfo = None
      eCallerMemberName = None 
      eLambdaArgInfos = []
      eIsControlFlow = false }

let CreateInitialTcEnv(g, amap, scopem, assemblyName, ccus) =
    (emptyTcEnv g, ccus) ||> List.collectFold (fun env (ccu, autoOpens, internalsVisible) -> 
        try 
            AddCcuToTcEnv(g, amap, scopem, env, assemblyName, ccu, autoOpens, internalsVisible)
        with exn -> 
            errorRecovery exn scopem 
            [], env) 

type ConditionalDefines = 
    string list


/// The attributes that don't get attached to any declaration
type TopAttribs =
    { mainMethodAttrs: Attribs
      netModuleAttrs: Attribs
      assemblyAttrs: Attribs }

let EmptyTopAttrs =
    { mainMethodAttrs=[]
      netModuleAttrs=[]
      assemblyAttrs =[] }

let CombineTopAttrs topAttrs1 topAttrs2 =
    { mainMethodAttrs = topAttrs1.mainMethodAttrs @ topAttrs2.mainMethodAttrs
      netModuleAttrs = topAttrs1.netModuleAttrs @ topAttrs2.netModuleAttrs
      assemblyAttrs = topAttrs1.assemblyAttrs @ topAttrs2.assemblyAttrs } 

let rec IterTyconsOfModuleOrNamespaceType f (mty: ModuleOrNamespaceType) = 
    mty.AllEntities |> QueueList.iter (fun tycon -> f tycon)
    mty.ModuleAndNamespaceDefinitions |> List.iter (fun v -> 
        IterTyconsOfModuleOrNamespaceType f v.ModuleOrNamespaceType)


// Defaults get applied before the module signature is checked and before the implementation conditions on virtuals/overrides. 
// Defaults get applied in priority order. Defaults listed last get priority 0 (lowest), 2nd last priority 1 etc. 
let ApplyDefaults (cenv: cenv) g denvAtEnd m moduleContents extraAttribs = 
    try
        let unsolved = FindUnsolved.UnsolvedTyparsOfModuleDef g cenv.amap denvAtEnd moduleContents extraAttribs

        CanonicalizePartialInferenceProblem cenv.css denvAtEnd m unsolved

        // The priority order comes from the order of declaration of the defaults in FSharp.Core.
        for priority = 10 downto 0 do
            unsolved |> List.iter (fun tp -> 
                if not tp.IsSolved then 
                    // Apply the first default. If we're defaulting one type variable to another then 
                    // the defaults will be propagated to the new type variable. 
                    ApplyTyparDefaultAtPriority denvAtEnd cenv.css priority tp)

        // OK, now apply defaults for any unsolved TyparStaticReq.HeadType 
        unsolved |> List.iter (fun tp ->     
            if not tp.IsSolved then 
                if (tp.StaticReq <> TyparStaticReq.None) then
                    ChooseTyparSolutionAndSolve cenv.css denvAtEnd tp)
    with exn ->
        errorRecovery exn m

let CheckValueRestriction denvAtEnd infoReader rootSigOpt implFileTypePriorToSig m = 
    if Option.isNone rootSigOpt then
      let rec check (mty: ModuleOrNamespaceType) =
          for v in mty.AllValsAndMembers do
              let ftyvs = (freeInVal CollectTyparsNoCaching v).FreeTypars |> Zset.elements
              if (not v.IsCompilerGenerated && 
                  not (ftyvs |> List.exists (fun tp -> tp.IsFromError)) && 
                  // Do not apply the value restriction to methods and functions
                  // Note, normally these completely generalize their argument types anyway. However, 
                  // some methods (property getters/setters, constructors) can't be as generic
                  // as they might naturally be, and these can leave type variables unsolved. See
                  // for example FSharp 1.0 3661.
                  (match v.ValReprInfo with None -> true | Some tvi -> tvi.HasNoArgs)) then 
                match ftyvs with 
                | tp :: _ -> errorR (ValueRestriction(denvAtEnd, infoReader, false, v, tp, v.Range))
                | _ -> ()
          mty.ModuleAndNamespaceDefinitions |> List.iter (fun v -> check v.ModuleOrNamespaceType) 
      try check implFileTypePriorToSig with e -> errorRecovery e m


let SolveInternalUnknowns g (cenv: cenv) denvAtEnd moduleContents extraAttribs =
    let unsolved = FindUnsolved.UnsolvedTyparsOfModuleDef g cenv.amap denvAtEnd moduleContents extraAttribs

    for tp in unsolved do
        if (tp.Rigidity <> TyparRigidity.Rigid) && not tp.IsSolved then 
            ChooseTyparSolutionAndSolve cenv.css denvAtEnd tp

let CheckModuleSignature g (cenv: cenv) m denvAtEnd rootSigOpt implFileTypePriorToSig implFileSpecPriorToSig moduleContents =
    match rootSigOpt with 
    | None -> 
        // Deep copy the inferred type of the module 
        let implFileTypePriorToSigCopied = copyModuleOrNamespaceType g CloneAll implFileTypePriorToSig

        (implFileTypePriorToSigCopied, moduleContents)
            
    | Some sigFileType -> 

        // We want to show imperative type variables in any types in error messages at this late point 
        let denv = { denvAtEnd with showInferenceTyparAnnotations=true }
        try 
                
            // As typechecked the signature and implementation use different tycons etc. 
            // Here we (a) check there are enough names, (b) match them up to build a renaming and   
            // (c) check signature conformance up to this renaming. 
            if not (SignatureConformance.CheckNamesOfModuleOrNamespace denv cenv.infoReader (mkLocalTyconRef implFileSpecPriorToSig) sigFileType) then 
                raise (ReportedError None)

            // Compute the remapping from implementation to signature
            let remapInfo, _ = ComputeRemappingFromInferredSignatureToExplicitSignature g implFileTypePriorToSig sigFileType
                     
            let aenv = { TypeEquivEnv.Empty with EquivTycons = TyconRefMap.OfList remapInfo.RepackagedEntities }
                    
            if not (SignatureConformance.Checker(g, cenv.amap, denv, remapInfo, true).CheckSignature aenv cenv.infoReader (mkLocalModuleRef implFileSpecPriorToSig) sigFileType) then
                // We can just raise 'ReportedError' since CheckModuleOrNamespace raises its own error 
                raise (ReportedError None)
        with exn ->
            errorRecovery exn m
            
        (sigFileType, moduleContents)


/// Make the initial type checking environment for a single file with an empty accumulator for the overall contents for the file
let MakeInitialEnv env = 
    // Note: here we allocate a new module type accumulator 
    let moduleTyAcc = ref (Construct.NewEmptyModuleOrNamespaceType (Namespace false))
    { env with eModuleOrNamespaceTypeAccumulator = moduleTyAcc }, moduleTyAcc

/// Check an entire implementation file
/// Typecheck, then close the inference scope and then check the file meets its signature (if any)
let CheckOneImplFile 
       // checkForErrors: A function to help us stop reporting cascading errors 
       (g, amap,
        thisCcu,
        openDecls0,
        checkForErrors,
        conditionalDefines,
        tcSink,
        isInternalTestSpanStackReferring,
        env,
        rootSigOpt: ModuleOrNamespaceType option,
        synImplFile,
        diagnosticOptions) =

    let (ParsedImplFileInput (fileName, isScript, qualNameOfFile, scopedPragmas, _, implFileFrags, isLastCompiland, _, _)) = synImplFile
    let infoReader = InfoReader(g, amap)

    cancellable {
        use _ =
            Activity.start "CheckDeclarations.CheckOneImplFile"
                [|
                    Activity.Tags.fileName, fileName
                    Activity.Tags.qualifiedNameOfFile, qualNameOfFile.Text
                |]
        let cenv =
            cenv.Create (g, isScript, amap, thisCcu, false, Option.isSome rootSigOpt,
                conditionalDefines, tcSink, (LightweightTcValForUsingInBuildMethodCall g), isInternalTestSpanStackReferring,
                diagnosticOptions,
                tcPat=TcPat,
                tcSimplePats=TcSimplePats,
                tcSequenceExpressionEntry=TcSequenceExpressionEntry,
                tcArrayOrListSequenceExpression=TcArrayOrListComputedExpression,
                tcComputationExpression=TcComputationExpression)    

        let envinner, moduleTyAcc = MakeInitialEnv env 

        let defs = [ for x in implFileFrags -> SynModuleDecl.NamespaceFragment x ]
        let! moduleContents, topAttrs, envAtEnd = TcModuleOrNamespaceElements cenv ParentNone qualNameOfFile.Range envinner PreXmlDoc.Empty None openDecls0 defs

        let implFileTypePriorToSig = moduleTyAcc.Value

        let topAttrs = 
            let mainMethodAttrs, others = topAttrs |> List.partition (fun (possTargets, _) -> possTargets &&& AttributeTargets.Method <> enum 0) 
            let assemblyAttrs, others = others |> List.partition (fun (possTargets, _) -> possTargets &&& AttributeTargets.Assembly <> enum 0) 
            // REVIEW: consider checking if '_others' is empty
            let netModuleAttrs, _others = others |> List.partition (fun (possTargets, _) -> possTargets &&& AttributeTargets.Module <> enum 0)
            { mainMethodAttrs = List.map snd mainMethodAttrs
              netModuleAttrs = List.map snd netModuleAttrs
              assemblyAttrs = List.map snd assemblyAttrs}

        let denvAtEnd = envAtEnd.DisplayEnv

        let m = qualNameOfFile.Range
    
        // This is a fake module spec
        let implFileSpecPriorToSig = wrapModuleOrNamespaceType qualNameOfFile.Id (compPathOfCcu thisCcu) implFileTypePriorToSig

        let extraAttribs = topAttrs.mainMethodAttrs@topAttrs.netModuleAttrs@topAttrs.assemblyAttrs
    
        // Run any additional checks registered to be run before applying defaults
        do 
          for check in cenv.css.GetPostInferenceChecksPreDefaults() do
            try  
                check()
            with exn -> 
                errorRecovery exn m

        conditionallySuppressErrorReporting (checkForErrors()) (fun () ->
            ApplyDefaults cenv g denvAtEnd m moduleContents extraAttribs)

        // Check completion of all classes defined across this file. 
        // NOTE: this is not a great technique if inner signatures are permitted to hide 
        // virtual dispatch slots. 
        conditionallySuppressErrorReporting (checkForErrors()) (fun () ->
            try
                implFileTypePriorToSig |> IterTyconsOfModuleOrNamespaceType (fun tycon ->
                    FinalTypeDefinitionChecksAtEndOfInferenceScope (cenv.infoReader, envAtEnd.NameEnv, cenv.tcSink, true, denvAtEnd, tycon))

            with exn ->
                errorRecovery exn m)

        // Check the value restriction. Only checked if there is no signature.
        conditionallySuppressErrorReporting (checkForErrors()) (fun () ->
          CheckValueRestriction denvAtEnd infoReader rootSigOpt implFileTypePriorToSig m)

        // Solve unsolved internal type variables 
        conditionallySuppressErrorReporting (checkForErrors()) (fun () ->
            SolveInternalUnknowns g cenv denvAtEnd moduleContents extraAttribs)

        // Check the module matches the signature 
        let implFileTy, implFileContents =
          conditionallySuppressErrorReporting (checkForErrors()) (fun () ->
            CheckModuleSignature g cenv m denvAtEnd rootSigOpt implFileTypePriorToSig implFileSpecPriorToSig moduleContents)

        do 
          conditionallySuppressErrorReporting (checkForErrors()) (fun () ->
             for check in cenv.css.GetPostInferenceChecksFinal() do
                try  
                    check()
                with exn -> 
                    errorRecovery exn m)

        // We ALWAYS run the PostTypeCheckSemanticChecks phase, though we if we have already encountered some
        // errors we turn off error reporting. This is because it performs various fixups over the TAST, e.g. 
        // assigning nice names for inference variables.
        let hasExplicitEntryPoint, anonRecdTypes = 

            conditionallySuppressErrorReporting (checkForErrors()) (fun () ->

                try  
                    let reportErrors = not (checkForErrors())
                    let tcVal = LightweightTcValForUsingInBuildMethodCall g
                    PostTypeCheckSemanticChecks.CheckImplFile 
                       (g, cenv.amap, reportErrors, cenv.infoReader, 
                        env.eInternalsVisibleCompPaths, cenv.thisCcu, tcVal, envAtEnd.DisplayEnv, 
                        implFileTy, implFileContents, extraAttribs, isLastCompiland, 
                        isInternalTestSpanStackReferring)

                with exn -> 
                    errorRecovery exn m
                    false, StampMap.Empty)

        // Warn on version attributes.
        topAttrs.assemblyAttrs |> List.iter (function
           | Attrib(tref, _, [ AttribExpr(Expr.Const (Const.String version, range, _), _) ], _, _, _, _) ->
                let attrName = tref.CompiledRepresentationForNamedType.FullName
                let isValid() =
                    try parseILVersion version |> ignore; true
                    with _ -> false
                match attrName with
                | "System.Reflection.AssemblyFileVersionAttribute" //TODO compile error like c# compiler?
                | "System.Reflection.AssemblyVersionAttribute" when not (isValid()) ->
                    warning(Error(FSComp.SR.fscBadAssemblyVersion(attrName, version), range))
                | _ -> ()
            | _ -> ())

        let namedDebugPointsForInlinedCode =
           cenv.namedDebugPointsForInlinedCode
           |> Seq.toArray
           |> Array.map (fun (KeyValue(k,v)) -> (k,v))
           |> Map

        let implFile = CheckedImplFile (qualNameOfFile, scopedPragmas, implFileTy, implFileContents, hasExplicitEntryPoint, isScript, anonRecdTypes, namedDebugPointsForInlinedCode)

        return (topAttrs, implFile, envAtEnd, cenv.createsGeneratedProvidedTypes)
     } 
   


/// Check an entire signature file
let CheckOneSigFile (g, amap, thisCcu, checkForErrors, conditionalDefines, tcSink, isInternalTestSpanStackReferring, diagnosticOptions) tcEnv (sigFile: ParsedSigFileInput) =
 cancellable {     
    use _ =
        Activity.start "CheckDeclarations.CheckOneSigFile"
            [|
                Activity.Tags.fileName, sigFile.FileName
                Activity.Tags.qualifiedNameOfFile, sigFile.QualifiedName.Text
            |]
    let cenv =
        cenv.Create 
            (g, false, amap, thisCcu, true, false, conditionalDefines, tcSink,
             (LightweightTcValForUsingInBuildMethodCall g), isInternalTestSpanStackReferring,
             diagnosticOptions,
             tcPat=TcPat,
             tcSimplePats=TcSimplePats,
             tcSequenceExpressionEntry=TcSequenceExpressionEntry,
             tcArrayOrListSequenceExpression=TcArrayOrListComputedExpression,
             tcComputationExpression=TcComputationExpression)

    let envinner, moduleTyAcc = MakeInitialEnv tcEnv 

    let specs = [ for x in sigFile.Contents -> SynModuleSigDecl.NamespaceFragment x ]
    let! tcEnv = TcSignatureElements cenv ParentNone sigFile.QualifiedName.Range envinner PreXmlDoc.Empty None specs
    
    let sigFileType = moduleTyAcc.Value
    
    if not (checkForErrors()) then  
        try
            sigFileType |> IterTyconsOfModuleOrNamespaceType (fun tycon ->
                FinalTypeDefinitionChecksAtEndOfInferenceScope(cenv.infoReader, tcEnv.NameEnv, cenv.tcSink, false, tcEnv.DisplayEnv, tycon))
        with exn -> errorRecovery exn sigFile.QualifiedName.Range

    UpdatePrettyTyparNames.updateModuleOrNamespaceType sigFileType
    
    return (tcEnv, sigFileType, cenv.createsGeneratedProvidedTypes)
 }<|MERGE_RESOLUTION|>--- conflicted
+++ resolved
@@ -724,13 +724,8 @@
 
     | SynOpenDeclTarget.Type (synType, m) ->
         TcOpenTypeDecl cenv mOpenDecl scopem env (synType, m)
-<<<<<<< HEAD
-
-let MakeSafeInitField (g: TcGlobals) env m isStatic = 
-=======
         
 let MakeSafeInitField (cenv: cenv) env m isStatic = 
->>>>>>> 0eba8410
     let id =
         // Ensure that we have an g.CompilerGlobalState
         ident(cenv.niceNameGen.FreshCompilerGeneratedName("init", m), m)
@@ -4347,9 +4342,6 @@
                        cenv true scopem m 
 
         // Check the members and decide on representations for types with implicit constructors.
-<<<<<<< HEAD
-        let withBindings, envFinal = TcMutRecDefns_Phase2 cenv envInitial m scopem mutRecNSInfo envMutRecPrelimWithReprs withEnvs
-=======
         let withBindings, envFinal = TcMutRecDefns_Phase2 cenv envInitial m scopem mutRecNSInfo envMutRecPrelimWithReprs withEnvs isMutRec
 
         let withBindings =
@@ -4396,7 +4388,6 @@
                 else
                     withBindings
 
->>>>>>> 0eba8410
         // Generate the hash/compare/equality bindings for all tycons.
         //
         // Note: generating these bindings must come after generating the members, since some in the case of structs some fields
