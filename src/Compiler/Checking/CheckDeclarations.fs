﻿// Copyright (c) Microsoft Corporation. All Rights Reserved. See License.txt in the project root for license information.

module internal FSharp.Compiler.CheckDeclarations

open System
open System.Collections.Generic

open FSharp.Compiler.Diagnostics
open Internal.Utilities.Collections
open Internal.Utilities.Library
open Internal.Utilities.Library.Extras
open Internal.Utilities.Library.ResultOrException
open FSharp.Compiler 
open FSharp.Compiler.AbstractIL.IL 
open FSharp.Compiler.AccessibilityLogic
open FSharp.Compiler.AttributeChecking
open FSharp.Compiler.CheckComputationExpressions
open FSharp.Compiler.CheckExpressions
open FSharp.Compiler.CheckBasics
open FSharp.Compiler.CheckIncrementalClasses
open FSharp.Compiler.CheckPatterns
open FSharp.Compiler.ConstraintSolver
open FSharp.Compiler.DiagnosticsLogger
open FSharp.Compiler.Features
open FSharp.Compiler.Infos
open FSharp.Compiler.InfoReader
open FSharp.Compiler.MethodOverrides
open FSharp.Compiler.NameResolution
open FSharp.Compiler.Syntax
open FSharp.Compiler.SyntaxTrivia
open FSharp.Compiler.Syntax.PrettyNaming
open FSharp.Compiler.SyntaxTreeOps
open FSharp.Compiler.Text
open FSharp.Compiler.Text.Range
open FSharp.Compiler.Xml
open FSharp.Compiler.TcGlobals
open FSharp.Compiler.TypedTree
open FSharp.Compiler.TypedTreeBasics
open FSharp.Compiler.TypedTreeOps
open FSharp.Compiler.TypeHierarchy
open FSharp.Compiler.TypeRelations

#if !NO_TYPEPROVIDERS
open FSharp.Compiler.TypeProviders
#endif

type cenv = TcFileState

//-------------------------------------------------------------------------
// Mutually recursive shapes
//------------------------------------------------------------------------- 

type MutRecDataForOpen = MutRecDataForOpen of SynOpenDeclTarget * range * appliedScope: range * OpenDeclaration list ref
type MutRecDataForModuleAbbrev = MutRecDataForModuleAbbrev of Ident * LongIdent * range

/// Represents the shape of a mutually recursive group of declarations including nested modules
[<RequireQualifiedAccess>]
type MutRecShape<'TypeData, 'LetsData, 'ModuleData> = 
    | Tycon of 'TypeData
    | Lets of 'LetsData
    | Module of 'ModuleData * MutRecShapes<'TypeData, 'LetsData, 'ModuleData> 
    | ModuleAbbrev of MutRecDataForModuleAbbrev
    | Open of MutRecDataForOpen

and MutRecShapes<'TypeData, 'LetsData, 'ModuleData> = MutRecShape<'TypeData, 'LetsData, 'ModuleData> list

//-------------------------------------------------------------------------
// Mutually recursive shapes
//------------------------------------------------------------------------- 

module MutRecShapes = 
   let rec map f1 f2 f3 x = 
       x |> List.map (function 
           | MutRecShape.Open a -> MutRecShape.Open a
           | MutRecShape.ModuleAbbrev b -> MutRecShape.ModuleAbbrev b
           | MutRecShape.Tycon a -> MutRecShape.Tycon (f1 a)
           | MutRecShape.Lets b -> MutRecShape.Lets (f2 b)
           | MutRecShape.Module (c, d) -> MutRecShape.Module (f3 c, map f1 f2 f3 d))

   let mapTycons f1 xs = map f1 id id xs
   let mapTyconsAndLets f1 f2 xs = map f1 f2 id xs
   let mapLets f2 xs = map id f2 id xs
   let mapModules f1 xs = map id id f1 xs

   let rec mapWithEnv fTycon fLets (env: 'Env) x = 
       x |> List.map (function 
           | MutRecShape.Open a -> MutRecShape.Open a
           | MutRecShape.ModuleAbbrev a -> MutRecShape.ModuleAbbrev a
           | MutRecShape.Tycon a -> MutRecShape.Tycon (fTycon env a)
           | MutRecShape.Lets b -> MutRecShape.Lets (fLets env b)
           | MutRecShape.Module ((c, env2), d) -> MutRecShape.Module ((c, env2), mapWithEnv fTycon fLets env2 d))

   let mapTyconsWithEnv f1 env xs = mapWithEnv f1 (fun _env x -> x) env xs

   let rec mapWithParent parent f1 f2 f3 xs = 
       xs |> List.map (function 
           | MutRecShape.Open a -> MutRecShape.Open a
           | MutRecShape.ModuleAbbrev a -> MutRecShape.ModuleAbbrev a
           | MutRecShape.Tycon a -> MutRecShape.Tycon (f2 parent a)
           | MutRecShape.Lets b -> MutRecShape.Lets (f3 parent b)
           | MutRecShape.Module (c, d) -> 
               let c2, parent2 = f1 parent c d
               MutRecShape.Module (c2, mapWithParent parent2 f1 f2 f3 d))

   let rec computeEnvs f1 f2 (env: 'Env) xs = 
       let env = f2 env xs
       env, 
       xs |> List.map (function 
           | MutRecShape.Open a -> MutRecShape.Open a
           | MutRecShape.ModuleAbbrev a -> MutRecShape.ModuleAbbrev a
           | MutRecShape.Tycon a -> MutRecShape.Tycon a
           | MutRecShape.Lets b -> MutRecShape.Lets b
           | MutRecShape.Module (c, ds) -> 
               let env2 = f1 env c
               let env3, ds2 = computeEnvs f1 f2 env2 ds
               MutRecShape.Module ((c, env3), ds2))

   let rec extendEnvs f1 (env: 'Env) xs = 
       let env = f1 env xs
       env, 
       xs |> List.map (function 
           | MutRecShape.Module ((c, env), ds) -> 
               let env2, ds2 = extendEnvs f1 env ds
               MutRecShape.Module ((c, env2), ds2)
           | x -> x)

   let dropEnvs xs = xs |> mapModules fst

   let rec expandTyconsWithEnv f1 env xs = 
       let preBinds, postBinds = 
           xs |> List.map (fun elem -> 
               match elem with 
               | MutRecShape.Tycon a -> f1 env a
               | _ -> [], [])
            |> List.unzip
       [MutRecShape.Lets (List.concat preBinds)] @ 
       (xs |> List.map (fun elem -> 
           match elem with 
           | MutRecShape.Module ((c, env2), d) -> MutRecShape.Module ((c, env2), expandTyconsWithEnv f1 env2 d)
           | _ -> elem)) @
       [MutRecShape.Lets (List.concat postBinds)] 

   let rec mapFoldWithEnv f1 z env xs = 
       (z, xs) ||> List.mapFold (fun z x ->
           match x with
           | MutRecShape.Module ((c, env2), ds) -> let ds2, z = mapFoldWithEnv f1 z env2 ds in MutRecShape.Module ((c, env2), ds2), z
           | _ -> let x2, z = f1 z env x in x2, z)


   let rec collectTycons x = 
       x |> List.collect (function 
           | MutRecShape.Tycon a -> [a]
           | MutRecShape.Module (_, d) -> collectTycons d
           | _ -> [])

   let topTycons x = 
       x |> List.choose (function MutRecShape.Tycon a -> Some a | _ -> None)

   let rec iter f1 f2 f3 f4 f5 x = 
       x |> List.iter (function 
           | MutRecShape.Tycon a -> f1 a
           | MutRecShape.Lets b -> f2 b
           | MutRecShape.Module (c, d) -> f3 c; iter f1 f2 f3 f4 f5 d
           | MutRecShape.Open a -> f4 a
           | MutRecShape.ModuleAbbrev a -> f5 a)

   let iterTycons f1 x = iter f1 ignore ignore ignore ignore x
   let iterTyconsAndLets f1 f2 x = iter f1 f2 ignore ignore ignore x
   let iterModules f1 x = iter ignore ignore f1 ignore ignore x

   let rec iterWithEnv f1 f2 f3 f4 env x = 
       x |> List.iter (function 
           | MutRecShape.Tycon a -> f1 env a
           | MutRecShape.Lets b -> f2 env b
           | MutRecShape.Module ((_, env), d) -> iterWithEnv f1 f2 f3 f4 env d
           | MutRecShape.Open a -> f3 env a
           | MutRecShape.ModuleAbbrev a -> f4 env a)

   let iterTyconsWithEnv f1 env xs = iterWithEnv f1 (fun _env _x -> ()) (fun _env _x -> ()) (fun _env _x -> ()) env xs


/// Indicates a declaration is contained in the given module 
let ModuleOrNamespaceContainerInfo modref =
    ContainerInfo(Parent modref, Some(MemberOrValContainerInfo(modref, None, None, NoSafeInitInfo, [])))

/// Indicates a declaration is contained in the given type definition in the given module 
let TyconContainerInfo (parent, tcref, declaredTyconTypars, safeInitInfo) =
    ContainerInfo(parent, Some(MemberOrValContainerInfo(tcref, None, None, safeInitInfo, declaredTyconTypars)))

type TyconBindingDefn = TyconBindingDefn of ContainerInfo * NewSlotsOK * DeclKind * SynMemberDefn option * range

type MutRecSigsInitialData = MutRecShape<SynTypeDefnSig, SynValSig, SynComponentInfo> list
type MutRecDefnsInitialData = MutRecShape<SynTypeDefn, SynBinding list, SynComponentInfo> list

type MutRecDefnsPhase1DataForTycon = MutRecDefnsPhase1DataForTycon of SynComponentInfo * SynTypeDefnSimpleRepr * (SynType * range) list * preEstablishedHasDefaultCtor: bool * hasSelfReferentialCtor: bool * isAtOriginalTyconDefn: bool
type MutRecDefnsPhase1Data = MutRecShape<MutRecDefnsPhase1DataForTycon * SynMemberDefn list, RecDefnBindingInfo list, SynComponentInfo> list

type MutRecDefnsPhase2DataForTycon = MutRecDefnsPhase2DataForTycon of Tycon option * ParentRef * DeclKind * TyconRef * Val option * SafeInitData * Typars * SynMemberDefn list * range * NewSlotsOK * fixupFinalAttribs: (unit -> unit)
type MutRecDefnsPhase2DataForModule = MutRecDefnsPhase2DataForModule of ModuleOrNamespaceType ref * ModuleOrNamespace
type MutRecDefnsPhase2Data = MutRecShape<MutRecDefnsPhase2DataForTycon, RecDefnBindingInfo list, MutRecDefnsPhase2DataForModule * TcEnv> list

type MutRecDefnsPhase2InfoForTycon = MutRecDefnsPhase2InfoForTycon of Tycon option * TyconRef * Typars * DeclKind * TyconBindingDefn list * fixupFinalAttrs: (unit -> unit)
type MutRecDefnsPhase2Info = MutRecShape<MutRecDefnsPhase2InfoForTycon, RecDefnBindingInfo list, MutRecDefnsPhase2DataForModule * TcEnv> list

//-------------------------------------------------------------------------
// Helpers for TcEnv
//------------------------------------------------------------------------- 

/// Add an exception definition to TcEnv and report it to the sink
let AddLocalExnDefnAndReport tcSink scopem env (exnc: Tycon) =
    let env = { env with eNameResEnv = AddExceptionDeclsToNameEnv BulkAdd.No env.eNameResEnv (mkLocalEntityRef exnc) }
    // Also make VisualStudio think there is an identifier in scope at the range of the identifier text of its binding location
    CallEnvSink tcSink (exnc.Range, env.NameEnv, env.AccessRights)
    CallEnvSink tcSink (scopem, env.NameEnv, env.AccessRights)
    env
 
/// Add a list of type definitions to TcEnv
let AddLocalTyconRefs ownDefinition g amap m tcrefs env =
    if isNil tcrefs then env else
    { env with eNameResEnv = AddTyconRefsToNameEnv BulkAdd.No ownDefinition g amap env.eAccessRights m false env.eNameResEnv tcrefs }

/// Add a list of type definitions to TcEnv
let AddLocalTycons g amap m (tycons: Tycon list) env =
    if isNil tycons then env else
    env |> AddLocalTyconRefs false g amap m (List.map mkLocalTyconRef tycons) 

/// Add a list of type definitions to TcEnv and report them to the sink
let AddLocalTyconsAndReport tcSink scopem g amap m tycons env = 
    let env = AddLocalTycons g amap m tycons env
    CallEnvSink tcSink (scopem, env.NameEnv, env.eAccessRights)
    env

/// Add a "module X = ..." definition to the TcEnv 
let AddLocalSubModule g amap m env (moduleEntity: ModuleOrNamespace) =
    let env = { env with
                    eNameResEnv = AddModuleOrNamespaceRefToNameEnv g amap m false env.eAccessRights env.eNameResEnv (mkLocalModuleRef moduleEntity)
                    eUngeneralizableItems = addFreeItemOfModuleTy moduleEntity.ModuleOrNamespaceType env.eUngeneralizableItems }
    env

/// Add a "module X = ..." definition to the TcEnv and report it to the sink
let AddLocalSubModuleAndReport tcSink scopem g amap m env (moduleEntity: ModuleOrNamespace) =
    let env = AddLocalSubModule g amap m env moduleEntity
    if not (equals scopem m) then
        // Don't report another environment for top-level module at its own range,
        // so it doesn't overwrite inner environment used by features like code completion. 
        CallEnvSink tcSink (scopem, env.NameEnv, env.eAccessRights)
    env

/// Given an inferred module type, place that inside a namespace path implied by a "namespace X.Y.Z" definition
let BuildRootModuleType enclosingNamespacePath (cpath: CompilationPath) moduleTy = 
    (enclosingNamespacePath, (cpath, (moduleTy, []))) 
        ||> List.foldBack (fun id (cpath, (moduleTy, moduls)) ->
            let a, b = wrapModuleOrNamespaceTypeInNamespace id cpath.ParentCompPath moduleTy 
            cpath.ParentCompPath, (a, b :: moduls))
        |> fun (_, (moduleTy, moduls)) -> moduleTy, List.rev moduls
        
/// Given a resulting module expression, place that inside a namespace path implied by a "namespace X.Y.Z" definition
let BuildRootModuleContents (isModule: bool) enclosingNamespacePath (cpath: CompilationPath) moduleContents = 
    (enclosingNamespacePath, (cpath, moduleContents)) 
        ||> List.foldBack (fun id (cpath, moduleContents) -> (cpath.ParentCompPath, wrapModuleOrNamespaceContentsInNamespace isModule id cpath.ParentCompPath moduleContents))
        |> snd

/// Try to take the "FSINNN" prefix off a namespace path
let TryStripPrefixPath (g: TcGlobals) (enclosingNamespacePath: Ident list) = 
    match enclosingNamespacePath with 
    | p :: rest when
        g.isInteractive &&
        not (isNil rest) &&
        p.idText.StartsWithOrdinal FsiDynamicModulePrefix && 
        p.idText[FsiDynamicModulePrefix.Length..] |> String.forall Char.IsDigit 
        -> Some(p, rest)
    | _ -> None

/// Add a "module X = Y" local module abbreviation to the TcEnv 
let AddModuleAbbreviationAndReport tcSink scopem id modrefs env =
    let env = 
        if isNil modrefs then env else
        { env with eNameResEnv = AddModuleAbbrevToNameEnv id env.eNameResEnv modrefs }

    CallEnvSink tcSink (scopem, env.NameEnv, env.eAccessRights)
    let item = Item.ModuleOrNamespaces modrefs
    CallNameResolutionSink tcSink (id.idRange, env.NameEnv, item, emptyTyparInst, ItemOccurence.Use, env.AccessRights)
    env

/// Adjust the TcEnv to account for opening the set of modules or namespaces implied by an `open` declaration
let OpenModuleOrNamespaceRefs tcSink g amap scopem root env mvvs openDeclaration =
    let env =
        if isNil mvvs then env else
        { env with eNameResEnv = AddModuleOrNamespaceRefsContentsToNameEnv g amap env.eAccessRights scopem root env.eNameResEnv mvvs }
    CallEnvSink tcSink (scopem, env.NameEnv, env.eAccessRights)
    CallOpenDeclarationSink tcSink openDeclaration
    env

/// Adjust the TcEnv to account for opening a type implied by an `open type` declaration
let OpenTypeContent tcSink g amap scopem env (ty: TType) openDeclaration =
    let env =
        { env with eNameResEnv = AddTypeContentsToNameEnv g amap env.eAccessRights scopem env.eNameResEnv ty }
    CallEnvSink tcSink (scopem, env.NameEnv, env.eAccessRights)
    CallOpenDeclarationSink tcSink openDeclaration
    env

/// Adjust the TcEnv to account for a new root Ccu being available, e.g. a referenced assembly
let AddRootModuleOrNamespaceRefs g amap m env modrefs =
    if isNil modrefs then env else
    { env with eNameResEnv = AddModuleOrNamespaceRefsToNameEnv g amap m true env.eAccessRights env.eNameResEnv modrefs }

/// Adjust the TcEnv to make more things 'InternalsVisibleTo'
let addInternalsAccessibility env (ccu: CcuThunk) =
    let compPath = CompPath (ccu.ILScopeRef, [])    
    let eInternalsVisibleCompPaths = compPath :: env.eInternalsVisibleCompPaths
    { env with 
        eAccessRights = ComputeAccessRights env.eAccessPath eInternalsVisibleCompPaths env.eFamilyType // update this computed field
        eInternalsVisibleCompPaths = compPath :: env.eInternalsVisibleCompPaths }

/// Adjust the TcEnv to account for a new referenced assembly
let AddNonLocalCcu g amap scopem env assemblyName (ccu: CcuThunk, internalsVisibleToAttributes) = 

    let internalsVisible = 
        internalsVisibleToAttributes 
        |> List.exists (fun visibleTo ->             
            try
                System.Reflection.AssemblyName(visibleTo).Name = assemblyName                
            with _ ->
                warning(InvalidInternalsVisibleToAssemblyName(visibleTo, ccu.FileName))
                false)

    let env = if internalsVisible then addInternalsAccessibility env ccu else env

    // Compute the top-rooted module or namespace references
    let modrefs = ccu.RootModulesAndNamespaces |> List.map (mkNonLocalCcuRootEntityRef ccu) 

    // Compute the top-rooted type definitions
    let tcrefs = ccu.RootTypeAndExceptionDefinitions |> List.map (mkNonLocalCcuRootEntityRef ccu) 
    let env = AddRootModuleOrNamespaceRefs g amap scopem env modrefs
    let env =
        if isNil tcrefs then env else
        { env with eNameResEnv = AddTyconRefsToNameEnv BulkAdd.Yes false g amap env.eAccessRights scopem true env.eNameResEnv tcrefs }
    env

/// Adjust the TcEnv to account for a fully processed "namespace" declaration in this file
let AddLocalRootModuleOrNamespace tcSink g amap scopem env (moduleTy: ModuleOrNamespaceType) = 
    // Compute the top-rooted module or namespace references
    let modrefs = moduleTy.ModuleAndNamespaceDefinitions |> List.map mkLocalModuleRef
    // Compute the top-rooted type definitions
    let tcrefs = moduleTy.TypeAndExceptionDefinitions |> List.map mkLocalTyconRef
    let env = AddRootModuleOrNamespaceRefs g amap scopem env modrefs
    let env = { env with
                    eNameResEnv = if isNil tcrefs then env.eNameResEnv else AddTyconRefsToNameEnv BulkAdd.No false g amap env.eAccessRights scopem true env.eNameResEnv tcrefs
                    eUngeneralizableItems = addFreeItemOfModuleTy moduleTy env.eUngeneralizableItems }
    CallEnvSink tcSink (scopem, env.NameEnv, env.eAccessRights)
    env

/// Inside "namespace X.Y.Z" there is an implicit open of "X.Y.Z"
let ImplicitlyOpenOwnNamespace tcSink g amap scopem enclosingNamespacePath (env: TcEnv) = 
    if isNil enclosingNamespacePath then 
        env
    else
        // For F# interactive, skip "FSI_0002" prefixes when determining the path to open implicitly
        let enclosingNamespacePathToOpen = 
            match TryStripPrefixPath g enclosingNamespacePath with 
            | Some(_, rest) -> rest
            | None -> enclosingNamespacePath

        match enclosingNamespacePathToOpen with
        | id :: rest ->
            let ad = env.AccessRights
            match ResolveLongIdentAsModuleOrNamespace tcSink amap scopem true OpenQualified env.eNameResEnv ad id rest true with 
            | Result modrefs -> 
                let modrefs = List.map p23 modrefs
                let lid = SynLongIdent(enclosingNamespacePathToOpen, [] , [])
                let openTarget = SynOpenDeclTarget.ModuleOrNamespace(lid, scopem)
                let openDecl = OpenDeclaration.Create (openTarget, modrefs, [], scopem, true)
                OpenModuleOrNamespaceRefs tcSink g amap scopem false env modrefs openDecl
            | Exception _ -> env
        | _ -> env

//-------------------------------------------------------------------------
// Bind elements of data definitions for exceptions and types (fields, etc.)
//------------------------------------------------------------------------- 

exception NotUpperCaseConstructor of range: range

exception NotUpperCaseConstructorWithoutRQA of range: range

let CheckNamespaceModuleOrTypeName (g: TcGlobals) (id: Ident) = 
    // type names '[]' etc. are used in fslib
    if not g.compilingFSharpCore && id.idText.IndexOfAny IllegalCharactersInTypeAndNamespaceNames <> -1 then 
        errorR(Error(FSComp.SR.tcInvalidNamespaceModuleTypeUnionName(), id.idRange))

let CheckDuplicates (idf: _ -> Ident) k elems = 
    elems |> List.iteri (fun i uc1 -> 
        elems |> List.iteri (fun j uc2 -> 
            let id1 = (idf uc1)
            let id2 = (idf uc2)
            if j > i && id1.idText = id2.idText then 
                errorR (Duplicate(k, id1.idText, id1.idRange))))
    elems

let private CheckDuplicatesArgNames (synVal: SynValSig) m =
    let argNames = synVal.SynInfo.ArgNames |> List.duplicates
    for name in argNames do
        errorR(Error((FSComp.SR.chkDuplicatedMethodParameter(name), m)))

let private CheckDuplicatesAbstractMethodParmsSig (typeSpecs:  SynTypeDefnSig list) =
    for SynTypeDefnSig(typeRepr= trepr) in typeSpecs do 
        match trepr with 
        | SynTypeDefnSigRepr.ObjectModel(_, synMemberSigs, _) ->
         for sms in synMemberSigs do
             match sms with
             | SynMemberSig.Member(memberSig = synValSig; range = m) ->
                CheckDuplicatesArgNames synValSig m
             | _ -> ()
        | _ -> ()
        
module TcRecdUnionAndEnumDeclarations =

    let CombineReprAccess parent vis = 
        match parent with 
        | ParentNone -> vis 
        | Parent tcref -> combineAccess vis tcref.TypeReprAccessibility

    let MakeRecdFieldSpec _cenv env parent (isStatic, konst, tyR, attrsForProperty, attrsForField, id, nameGenerated, isMutable, vol, xmldoc, vis, m) =
        let vis, _ = ComputeAccessAndCompPath env None m vis None parent
        let vis = CombineReprAccess parent vis
        Construct.NewRecdField isStatic konst id nameGenerated tyR isMutable vol attrsForProperty attrsForField xmldoc vis false

    let TcFieldDecl (cenv: cenv) env parent isIncrClass tpenv (isStatic, synAttrs, id, nameGenerated, ty, isMutable, xmldoc, vis, m) =
        let g = cenv.g
        let attrs, _ = TcAttributesWithPossibleTargets false cenv env AttributeTargets.FieldDecl synAttrs
        let attrsForProperty, attrsForField = attrs |> List.partition (fun (attrTargets, _) -> (attrTargets &&& AttributeTargets.Property) <> enum 0) 
        let attrsForProperty = (List.map snd attrsForProperty) 
        let attrsForField = (List.map snd attrsForField)
        let tyR, _ = TcTypeAndRecover cenv NoNewTypars CheckCxs ItemOccurence.UseInType WarnOnIWSAM.Yes env tpenv ty
        let zeroInit = HasFSharpAttribute g g.attrib_DefaultValueAttribute attrsForField
        let isVolatile = HasFSharpAttribute g g.attrib_VolatileFieldAttribute attrsForField
        
        let isThreadStatic = isThreadOrContextStatic g attrsForField
        if isThreadStatic && (not zeroInit || not isStatic) then 
            error(Error(FSComp.SR.tcThreadStaticAndContextStaticMustBeStatic(), m))

        if isVolatile then 
            error(Error(FSComp.SR.tcVolatileOnlyOnClassLetBindings(), m))

        if isIncrClass && (not zeroInit || not isMutable) then errorR(Error(FSComp.SR.tcUninitializedValFieldsMustBeMutable(), m))
        let isPrivate = match vis with | Some (SynAccess.Private _) -> true | _ -> false
        if isStatic && (not zeroInit || not isMutable || not isPrivate) then errorR(Error(FSComp.SR.tcStaticValFieldsMustBeMutableAndPrivate(), m))
        let konst = if zeroInit then Some Const.Zero else None
        let rfspec = MakeRecdFieldSpec cenv env parent (isStatic, konst, tyR, attrsForProperty, attrsForField, id, nameGenerated, isMutable, isVolatile, xmldoc, vis, m)
        match parent with
        | Parent tcref when useGenuineField tcref.Deref rfspec ->
            // Recheck the attributes for errors if the definition only generates a field
            TcAttributesWithPossibleTargets false cenv env AttributeTargets.FieldDeclRestricted synAttrs |> ignore
        | _ -> ()
        rfspec

    let TcAnonFieldDecl cenv env parent tpenv nm (SynField(Attributes attribs, isStatic, idOpt, ty, isMutable, xmldoc, vis, m, _)) =
        let mName = m.MakeSynthetic()
        let id = match idOpt with None -> mkSynId mName nm | Some id -> id

        let checkXmlDocs = cenv.diagnosticOptions.CheckXmlDocs
        let xmlDoc = xmldoc.ToXmlDoc(checkXmlDocs, Some [])
        TcFieldDecl cenv env parent false tpenv (isStatic, attribs, id, idOpt.IsNone, ty, isMutable, xmlDoc, vis, m)

    let TcNamedFieldDecl cenv env parent isIncrClass tpenv (SynField(Attributes attribs, isStatic, id, ty, isMutable, xmldoc, vis, m, _)) =
        match id with 
        | None -> error (Error(FSComp.SR.tcFieldRequiresName(), m))
        | Some id ->
            let checkXmlDocs = cenv.diagnosticOptions.CheckXmlDocs
            let xmlDoc = xmldoc.ToXmlDoc(checkXmlDocs, Some [])
            TcFieldDecl cenv env parent isIncrClass tpenv (isStatic, attribs, id, false, ty, isMutable, xmlDoc, vis, m) 

    let TcNamedFieldDecls cenv env parent isIncrClass tpenv fields =
        fields |> List.map (TcNamedFieldDecl cenv env parent isIncrClass tpenv) 

    //-------------------------------------------------------------------------
    // Bind other elements of type definitions (constructors etc.)
    //------------------------------------------------------------------------- 

    let CheckUnionCaseName (cenv: cenv) (id: Ident) hasRQAAttribute =
        let g = cenv.g
        let name = id.idText
        if name = "Tags" then
            errorR(Error(FSComp.SR.tcUnionCaseNameConflictsWithGeneratedType(name, "Tags"), id.idRange))

        CheckNamespaceModuleOrTypeName g id

        if g.langVersion.SupportsFeature(LanguageFeature.LowercaseDUWhenRequireQualifiedAccess) then

            if not (String.isLeadingIdentifierCharacterUpperCase name) && not hasRQAAttribute && name <> opNameCons && name <> opNameNil then
                errorR(NotUpperCaseConstructorWithoutRQA(id.idRange))
        else
            if not (String.isLeadingIdentifierCharacterUpperCase name) && name <> opNameCons && name <> opNameNil then
                errorR(NotUpperCaseConstructor(id.idRange))

    let ValidateFieldNames (synFields: SynField list, tastFields: RecdField list) = 
        let seen = Dictionary()
        (synFields, tastFields) ||> List.iter2 (fun sf f ->
            match seen.TryGetValue f.LogicalName with
            | true, synField ->
                match sf, synField with
                | SynField(idOpt = Some id), SynField(idOpt = Some _) ->
                    error(Error(FSComp.SR.tcFieldNameIsUsedModeThanOnce(id.idText), id.idRange))
                | SynField(idOpt = Some id), SynField(idOpt = None)
                | SynField(idOpt = None), SynField(idOpt = Some id) ->
                    error(Error(FSComp.SR.tcFieldNameConflictsWithGeneratedNameForAnonymousField(id.idText), id.idRange))
                | _ -> assert false
            | _ ->
                seen.Add(f.LogicalName, sf))
                
    let TcUnionCaseDecl (cenv: cenv) env parent thisTy thisTyInst tpenv hasRQAAttribute (SynUnionCase(Attributes synAttrs, SynIdent(id, _), args, xmldoc, vis, m, _)) =
        let g = cenv.g
        let attrs = TcAttributes cenv env AttributeTargets.UnionCaseDecl synAttrs // the attributes of a union case decl get attached to the generated "static factory" method
        let vis, _ = ComputeAccessAndCompPath env None m vis None parent
        let vis = CombineReprAccess parent vis

        CheckUnionCaseName cenv id hasRQAAttribute

        let rfields, recordTy = 
            match args with
            | SynUnionCaseKind.Fields flds -> 
                let nFields = flds.Length
                let rfields = flds |> List.mapi (fun i (SynField (idOpt = idOpt) as fld) ->
                    match idOpt, parent with
                    | Some fieldId, Parent tcref ->
                        let item = Item.UnionCaseField (UnionCaseInfo (thisTyInst, UnionCaseRef (tcref, id.idText)), i)
                        CallNameResolutionSink cenv.tcSink (fieldId.idRange, env.NameEnv, item, emptyTyparInst, ItemOccurence.Binding, env.AccessRights)
                        TcNamedFieldDecl cenv env parent false tpenv fld
                    | _ ->
                        TcAnonFieldDecl cenv env parent tpenv (mkUnionCaseFieldName nFields i) fld)
                ValidateFieldNames(flds, rfields)
                
                rfields, thisTy

            | SynUnionCaseKind.FullType (ty, arity) -> 
                let tyR, _ = TcTypeAndRecover cenv NoNewTypars CheckCxs ItemOccurence.UseInType WarnOnIWSAM.Yes env tpenv ty
                let curriedArgTys, recordTy = GetTopTauTypeInFSharpForm g (arity |> TranslateSynValInfo cenv m (TcAttributes cenv env) |> TranslatePartialValReprInfo []).ArgInfos tyR m

                if curriedArgTys.Length > 1 then 
                    errorR(Error(FSComp.SR.tcIllegalFormForExplicitTypeDeclaration(), m))   

                let argTys = curriedArgTys |> List.concat
                let nFields = argTys.Length

                let rfields = 
                    argTys |> List.mapi (fun i (argTy, argInfo) ->
                        let id = (match argInfo.Name with Some id -> id | None -> mkSynId m (mkUnionCaseFieldName nFields i))
                        MakeRecdFieldSpec cenv env parent (false, None, argTy, [], [], id, argInfo.Name.IsNone, false, false, XmlDoc.Empty, None, m))

                if not (typeEquiv g recordTy thisTy) then 
                    error(Error(FSComp.SR.tcReturnTypesForUnionMustBeSameAsType(), m))
                rfields, recordTy

        let names = rfields
                    |> Seq.filter (fun f -> not f.rfield_name_generated)
                    |> Seq.map (fun f -> f.DisplayNameCore)
                    |> Seq.toList

        let checkXmlDocs = cenv.diagnosticOptions.CheckXmlDocs
        let xmlDoc = xmldoc.ToXmlDoc(checkXmlDocs, Some names)
        Construct.NewUnionCase id rfields recordTy attrs xmlDoc vis

    let TcUnionCaseDecls (cenv: cenv) env (parent: ParentRef) (thisTy: TType) (thisTyInst: TypeInst) hasRQAAttribute tpenv unionCases =
        let unionCasesR =
            unionCases
            |> List.filter (fun (SynUnionCase(_, SynIdent(id, _), _, _, _, _, _)) -> id.idText <> "")
            |> List.map (TcUnionCaseDecl cenv env parent thisTy thisTyInst tpenv hasRQAAttribute) 
        unionCasesR |> CheckDuplicates (fun uc -> uc.Id) "union case" 

    let MakeEnumCaseSpec cenv env parent attrs thisTy caseRange (caseIdent: Ident) (xmldoc: PreXmlDoc) value =
        let vis, _ = ComputeAccessAndCompPath env None caseRange None None parent
        let vis = CombineReprAccess parent vis
        if caseIdent.idText = "value__" then errorR(Error(FSComp.SR.tcNotValidEnumCaseName(), caseIdent.idRange))
        let checkXmlDocs = cenv.diagnosticOptions.CheckXmlDocs
        let xmlDoc = xmldoc.ToXmlDoc(checkXmlDocs, Some [])
        Construct.NewRecdField true (Some value) caseIdent false thisTy false false [] attrs xmlDoc vis false

    let TcEnumDecl cenv env tpenv parent thisTy fieldTy (SynEnumCase (attributes = Attributes synAttrs; ident = SynIdent (id, _); valueExpr = valueExpr; xmlDoc = xmldoc; range = caseRange)) =
        let attrs = TcAttributes cenv env AttributeTargets.Field synAttrs
        let valueRange = valueExpr.Range

        match valueExpr with
        | SynExpr.Const (constant = SynConst.Bytes _ | SynConst.UInt16s _ | SynConst.UserNum _) ->
            error(Error(FSComp.SR.tcInvalidEnumerationLiteral(), valueRange))
        | SynExpr.Const (synConst, _) -> 
            let konst = TcConst cenv fieldTy valueRange env synConst
            MakeEnumCaseSpec cenv env parent attrs thisTy caseRange id xmldoc konst
        | _ ->
            let expr, actualTy, _ = TcExprOfUnknownType cenv env tpenv valueExpr
            UnifyTypes cenv env valueRange fieldTy actualTy
            
            match EvalLiteralExprOrAttribArg cenv.g expr with
            | Expr.Const (konst, _, _) -> MakeEnumCaseSpec cenv env parent attrs thisTy caseRange id xmldoc konst
            | _ -> error(Error(FSComp.SR.tcInvalidEnumerationLiteral(), valueRange))

    let TcEnumDecls (cenv: cenv) env tpenv parent thisTy enumCases =
        let g = cenv.g
        let fieldTy = NewInferenceType g
        let enumCases' = enumCases |> List.map (TcEnumDecl cenv env tpenv parent thisTy fieldTy) |> CheckDuplicates (fun f -> f.Id) "enum element"
        fieldTy, enumCases'

//-------------------------------------------------------------------------
// Bind elements of classes
//------------------------------------------------------------------------- 

let PublishInterface (cenv: cenv) denv (tcref: TyconRef) m isCompGen interfaceTy = 
    let g = cenv.g

    if not (isInterfaceTy g interfaceTy) then
        errorR(Error(FSComp.SR.tcTypeIsNotInterfaceType1(NicePrint.minimalStringOfType denv interfaceTy), m))

    if tcref.HasInterface g interfaceTy then 
        errorR(Error(FSComp.SR.tcDuplicateSpecOfInterface(), m))

    let tcaug = tcref.TypeContents

    tcaug.tcaug_interfaces <- (interfaceTy, isCompGen, m) :: tcaug.tcaug_interfaces

let TcAndPublishMemberSpec cenv env containerInfo declKind tpenv memb = 
    match memb with 
    | SynMemberSig.ValField(_, m) -> error(Error(FSComp.SR.tcFieldValIllegalHere(), m))
    | SynMemberSig.Inherit(_, m) -> error(Error(FSComp.SR.tcInheritIllegalHere(), m))
    | SynMemberSig.NestedType(_, m) -> error(Error(FSComp.SR.tcTypesCannotContainNestedTypes(), m))
    | SynMemberSig.Member(memberSig = synValSig; flags = memberFlags) -> 
        TcAndPublishValSpec (cenv, env, containerInfo, declKind, Some memberFlags, tpenv, synValSig)
    | SynMemberSig.Interface _ -> 
        // These are done in TcMutRecDefns_Phase1
        [], tpenv

let TcTyconMemberSpecs cenv env containerInfo declKind tpenv augSpfn =
    let members, tpenv = List.mapFold (TcAndPublishMemberSpec cenv env containerInfo declKind) tpenv augSpfn
    List.concat members, tpenv

//-------------------------------------------------------------------------
// Bind 'open' declarations
//------------------------------------------------------------------------- 

let TcOpenLidAndPermitAutoResolve tcSink (env: TcEnv) amap (longId : Ident list) =
    let ad = env.AccessRights
    match longId with
    | [] -> []
    | id :: rest ->
        let m = longId |> List.map (fun id -> id.idRange) |> List.reduce unionRanges
        match ResolveLongIdentAsModuleOrNamespace tcSink amap m true OpenQualified env.NameEnv ad id rest true with 
        | Result res -> res
        | Exception err ->
            errorR(err); []

let TcOpenModuleOrNamespaceDecl tcSink g amap scopem env (longId, m) = 
    match TcOpenLidAndPermitAutoResolve tcSink env amap longId with
    | [] -> env, []
    | modrefs ->

    // validate opened namespace names
    for id in longId do
        if id.idText <> MangledGlobalName then
            CheckNamespaceModuleOrTypeName g id

    let IsPartiallyQualifiedNamespace (modref: ModuleOrNamespaceRef) = 
        let (CompPath(_, p)) = modref.CompilationPath 
        // Bug FSharp 1.0 3274: FSI paths don't count when determining this warning
        let p = 
            match p with 
            | [] -> []
            | (h, _) :: t -> if h.StartsWithOrdinal FsiDynamicModulePrefix then t else p

        // See https://fslang.uservoice.com/forums/245727-f-language/suggestions/6107641-make-microsoft-prefix-optional-when-using-core-f
        let isFSharpCoreSpecialCase =
            match ccuOfTyconRef modref with 
            | None -> false
            | Some ccu -> 
                ccuEq ccu g.fslibCcu &&
                // Check if we're using a reference one string shorter than what we expect.
                //
                // "p" is the fully qualified path _containing_ the thing we're opening, e.g. "Microsoft.FSharp" when opening "Microsoft.FSharp.Data"
                // "longId" is the text being used, e.g. "FSharp.Data"
                //    Length of thing being opened = p.Length + 1
                //    Length of reference = longId.Length
                // So the reference is a "shortened" reference if (p.Length + 1) - 1 = longId.Length
                (p.Length + 1) - 1 = longId.Length && 
                fst p[0] = "Microsoft" 

        modref.IsNamespace && 
        p.Length >= longId.Length &&
        not isFSharpCoreSpecialCase
        // Allow "open Foo" for "Microsoft.Foo" from FSharp.Core

    modrefs |> List.iter (fun (_, modref, _) ->
       if modref.IsModule && HasFSharpAttribute g g.attrib_RequireQualifiedAccessAttribute modref.Attribs then 
           errorR(Error(FSComp.SR.tcModuleRequiresQualifiedAccess(fullDisplayTextOfModRef modref), m)))

    // Bug FSharp 1.0 3133: 'open Lexing'. Skip this warning if we successfully resolved to at least a module name
    if not (modrefs |> List.exists (fun (_, modref, _) -> modref.IsModule && not (HasFSharpAttribute g g.attrib_RequireQualifiedAccessAttribute modref.Attribs))) then
        modrefs |> List.iter (fun (_, modref, _) ->
            if IsPartiallyQualifiedNamespace modref then 
                 errorR(Error(FSComp.SR.tcOpenUsedWithPartiallyQualifiedPath(fullDisplayTextOfModRef modref), m)))
        
    let modrefs = List.map p23 modrefs
    modrefs |> List.iter (fun modref -> CheckEntityAttributes g modref m |> CommitOperationResult)        

    let openDecl = OpenDeclaration.Create (SynOpenDeclTarget.ModuleOrNamespace (SynLongIdent(longId, [], []), m), modrefs, [], scopem, false)
    let env = OpenModuleOrNamespaceRefs tcSink g amap scopem false env modrefs openDecl
    env, [openDecl]

let TcOpenTypeDecl (cenv: cenv) mOpenDecl scopem env (synType: SynType, m) =
    let g = cenv.g

    checkLanguageFeatureError g.langVersion LanguageFeature.OpenTypeDeclaration mOpenDecl

    let ty, _tpenv = TcType cenv NoNewTypars CheckCxs ItemOccurence.Open WarnOnIWSAM.Yes env emptyUnscopedTyparEnv synType

    if not (isAppTy g ty) then
        error(Error(FSComp.SR.tcNamedTypeRequired("open type"), m))

    if isByrefTy g ty then
        error(Error(FSComp.SR.tcIllegalByrefsInOpenTypeDeclaration(), m))

    let openDecl = OpenDeclaration.Create (SynOpenDeclTarget.Type (synType, m), [], [ty], scopem, false)
    let env = OpenTypeContent cenv.tcSink g cenv.amap scopem env ty openDecl
    env, [openDecl]

let TcOpenDecl (cenv: cenv) mOpenDecl scopem env target = 
    let g = cenv.g
    match target with
    | SynOpenDeclTarget.ModuleOrNamespace (longId, m) ->
        TcOpenModuleOrNamespaceDecl cenv.tcSink g cenv.amap scopem env (longId.LongIdent, m)

    | SynOpenDeclTarget.Type (synType, m) ->
        TcOpenTypeDecl cenv mOpenDecl scopem env (synType, m)
        
let MakeSafeInitField (cenv: cenv) env m isStatic = 
    let id =
        // Ensure that we have an g.CompilerGlobalState
        ident(cenv.niceNameGen.FreshCompilerGeneratedName("init", m), m)
    let taccess = TAccess [env.eAccessPath]
    Construct.NewRecdField isStatic None id false cenv.g.int_ty true true [] [] XmlDoc.Empty taccess true

// Checking of mutually recursive types, members and 'let' bindings in classes
//
// Technique: multiple passes.
//   Phase1: create and establish type definitions and core representation information
//   Phase2A: create Vals for recursive items given names and args
//   Phase2B-D: type check AST to TAST collecting (sufficient) type constraints, 
//              generalize definitions, fix up recursive instances, build ctor binding
module MutRecBindingChecking = 

    /// Represents one element in a type definition, after the first phase    
    type TyconBindingPhase2A =
      /// An entry corresponding to the definition of the implicit constructor for a class
      | Phase2AIncrClassCtor of StaticCtorInfo * IncrClassCtorInfo option

      /// An 'inherit' declaration in an incremental class
      ///
      /// Phase2AInherit (ty, arg, baseValOpt, m)
      | Phase2AInherit of SynType * SynExpr * Val option * range

      /// A set of value or function definitions in an incremental class
      ///
      /// Phase2AIncrClassBindings (tcref, letBinds, isStatic, isRec, m)
      | Phase2AIncrClassBindings of TyconRef * SynBinding list * bool * bool * range

      /// A 'member' definition in a class
      | Phase2AMember of PreCheckingRecursiveBinding

#if OPEN_IN_TYPE_DECLARATIONS
      /// A dummy declaration, should we ever support 'open' in type definitions
      | Phase2AOpen of SynOpenDeclTarget * range
#endif

      /// Indicates the super init has just been called, 'this' may now be published
      | Phase2AIncrClassCtorJustAfterSuperInit 

      /// Indicates the last 'field' has been initialized, only 'do' comes after 
      | Phase2AIncrClassCtorJustAfterLastLet

    /// The collected syntactic input definitions for a single type or type-extension definition
    type TyconBindingsPhase2A = 
      | TyconBindingsPhase2A of Tycon option * DeclKind * Val list * TyconRef * Typar list * TType * TyconBindingPhase2A list

    /// The collected syntactic input definitions for a recursive group of type or type-extension definitions
    type MutRecDefnsPhase2AData = MutRecShape<TyconBindingsPhase2A, PreCheckingRecursiveBinding list, MutRecDefnsPhase2DataForModule * TcEnv> list

    /// Represents one element in a type definition, after the second phase
    type TyconBindingPhase2B =
      | Phase2BIncrClassCtor of staticCtorInfo: StaticCtorInfo * incrCtorInfoOpt: IncrClassCtorInfo option * safeThisValBindOpt: Binding option 

      | Phase2BInherit of inheritsExpr: Expr

      /// A set of value of function definitions in a class definition with an implicit constructor.
      | Phase2BIncrClassBindings of IncrClassBindingGroup list

      /// A member, by index
      | Phase2BMember of int

      /// An intermediate definition that represent the point in an implicit class definition where
      /// the super type has been initialized.
      | Phase2BIncrClassCtorJustAfterSuperInit

      /// An intermediate definition that represent the point in an implicit class definition where
      /// the last 'field' has been initialized, i.e. only 'do' and 'member' definitions come after 
      /// this point.
      | Phase2BIncrClassCtorJustAfterLastLet

    type TyconBindingsPhase2B = TyconBindingsPhase2B of Tycon option * TyconRef * TyconBindingPhase2B list

    type MutRecDefnsPhase2BData = MutRecShape<TyconBindingsPhase2B, int list, MutRecDefnsPhase2DataForModule * TcEnv> list

    /// Represents one element in a type definition, after the third phase
    type TyconBindingPhase2C =
      | Phase2CIncrClassCtor of StaticCtorInfo * IncrClassCtorInfo option * Binding option 

      | Phase2CInherit of Expr

      | Phase2CIncrClassBindings of IncrClassBindingGroup list

      | Phase2CMember of PreInitializationGraphEliminationBinding

      // Indicates the last 'field' has been initialized, only 'do' comes after 
      | Phase2CIncrClassCtorJustAfterSuperInit     

      | Phase2CIncrClassCtorJustAfterLastLet     

    type TyconBindingsPhase2C = TyconBindingsPhase2C of Tycon option * TyconRef * TyconBindingPhase2C list

    type MutRecDefnsPhase2CData = MutRecShape<TyconBindingsPhase2C, PreInitializationGraphEliminationBinding list, MutRecDefnsPhase2DataForModule * TcEnv> list

    // Phase2A: create member prelimRecValues for "recursive" items, i.e. ctor val and member vals 
    // Phase2A: also processes their arg patterns - collecting type assertions 
    let TcMutRecBindings_Phase2A_CreateRecursiveValuesAndCheckArgumentPatterns (cenv: cenv) tpenv (envMutRec, mutRecDefns: MutRecDefnsPhase2Info) =
        let g = cenv.g

        // The basic iteration over the declarations in a single type definition
        // State:
        //    tpenv: floating type parameter environment
        //    recBindIdx: index of the recursive binding
        //    prelimRecValuesRev: accumulation of prelim value entries
        //    uncheckedBindsRev: accumulation of unchecked bindings
        let (defnsAs: MutRecDefnsPhase2AData), (tpenv, _, uncheckedBindsRev) =
            let initialOuterState = (tpenv, 0, ([]: PreCheckingRecursiveBinding list))
            (initialOuterState, envMutRec, mutRecDefns) |||> MutRecShapes.mapFoldWithEnv (fun outerState envForDecls defn -> 
              let tpenv, recBindIdx, uncheckedBindsRev = outerState
              match defn with 
              | MutRecShape.Module _ -> failwith "unreachable"
              | MutRecShape.Open x -> MutRecShape.Open x, outerState 
              | MutRecShape.ModuleAbbrev x -> MutRecShape.ModuleAbbrev x, outerState 
              | MutRecShape.Lets recBinds -> 
                let normRecDefns = 
                   [ for RecDefnBindingInfo(a, b, c, bind) in recBinds do 
                       yield NormalizedRecBindingDefn(a, b, c, BindingNormalization.NormalizeBinding ValOrMemberBinding cenv envForDecls bind) ]
                let bindsAndValues, (tpenv, recBindIdx) = ((tpenv, recBindIdx), normRecDefns) ||> List.mapFold (AnalyzeAndMakeAndPublishRecursiveValue ErrorOnOverrides false cenv envForDecls) 
                let binds = bindsAndValues |> List.collect fst

                let defnAs = MutRecShape.Lets binds
                defnAs, (tpenv, recBindIdx, List.rev binds @ uncheckedBindsRev)

              | MutRecShape.Tycon (MutRecDefnsPhase2InfoForTycon(tyconOpt, tcref, declaredTyconTypars, declKind, binds, _)) ->

                // Class members can access protected members of the implemented type 
                // Class members can access private members in the ty
                let isExtrinsic = (declKind = ExtrinsicExtensionBinding)
                let initialEnvForTycon = MakeInnerEnvForTyconRef envForDecls tcref isExtrinsic 

                // Re-add the type constructor to make it take precedence for record label field resolutions
                // This does not apply to extension members: in those cases the relationship between the record labels
                // and the type is too extruded
                let envForTycon = 
                    if isExtrinsic then 
                        initialEnvForTycon
                    else
                        AddLocalTyconRefs true g cenv.amap tcref.Range [tcref] initialEnvForTycon

                // Make fresh version of the class type for type checking the members and lets *
                let _, copyOfTyconTypars, _, objTy, thisTy = FreshenObjectArgType cenv tcref.Range TyparRigidity.WillBeRigid tcref isExtrinsic declaredTyconTypars

                // The basic iteration over the declarations in a single type definition
                let initialInnerState = (None, envForTycon, tpenv, recBindIdx, uncheckedBindsRev)
                let defnAs, (_, _envForTycon, tpenv, recBindIdx, uncheckedBindsRev) =

                    (initialInnerState, binds) ||> List.collectFold (fun innerState defn ->

                        let (TyconBindingDefn(containerInfo, newslotsOK, declKind, classMemberDef, m)) = defn
                        let incrCtorInfoOpt, envForTycon, tpenv, recBindIdx, uncheckedBindsRev = innerState

                        if tcref.IsTypeAbbrev then
                            // ideally we'd have the 'm' of the type declaration stored here, to avoid needing to trim to line to approx
                            error(Error(FSComp.SR.tcTypeAbbreviationsMayNotHaveMembers(), (trimRangeToLine m)))

                        if tcref.IsEnumTycon && (declKind <> ExtrinsicExtensionBinding) then 
                            // ideally we'd have the 'm' of the type declaration stored here, to avoid needing to trim to line to approx
                            error(Error(FSComp.SR.tcEnumerationsMayNotHaveMembers(), (trimRangeToLine m))) 

                        match classMemberDef, containerInfo with
<<<<<<< HEAD
                        | None, ContainerInfo(_, Some memberContainerInfo) ->

                            let (MemberOrValContainerInfo(tcref, _, _, _, _)) = memberContainerInfo
                            let staticCtorInfo = TcStaticImplicitCtorInfo_Phase2A(cenv, envForTycon, tcref, m, copyOfTyconTypars)
                            let envForTycon = AddDeclaredTypars CheckForDuplicateTypars staticCtorInfo.IncrCtorDeclaredTypars envForTycon
                            let innerState = (None, envForTycon, tpenv, recBindIdx, uncheckedBindsRev)
                            [Phase2AIncrClassCtor (staticCtorInfo, None)], innerState

                        | Some (SynMemberDefn.ImplicitCtor (vis, Attributes attrs, SynSimplePats.SimplePats(spats, _), thisIdOpt, xmlDoc, m)), ContainerInfo(_, Some memberContainerInfo) ->

                            let (MemberOrValContainerInfo(tcref, _, baseValOpt, safeInitInfo, _)) = memberContainerInfo

=======
                        | SynMemberDefn.ImplicitCtor (vis, Attributes attrs, SynSimplePats.SimplePats(pats = spats), thisIdOpt, xmlDoc, m, _), ContainerInfo(_, Some(MemberOrValContainerInfo(tcref, _, baseValOpt, safeInitInfo, _))) ->
>>>>>>> 37a5baaf
                            if tcref.TypeOrMeasureKind = TyparKind.Measure then
                                error(Error(FSComp.SR.tcMeasureDeclarationsRequireStaticMembers(), m))

                            // Phase2A: make staticCtorInfo - ctorv, thisVal etc, type depends on argty(s) 
                            let staticCtorInfo = TcStaticImplicitCtorInfo_Phase2A(cenv, envForTycon, tcref, m, copyOfTyconTypars)

                            // Phase2A: make incrCtorInfo - ctorv, thisVal etc, type depends on argty(s) 
                            let incrCtorInfo = TcImplicitCtorInfo_Phase2A(cenv, envForTycon, tpenv, tcref, vis, attrs, spats, thisIdOpt, baseValOpt, safeInitInfo, m, copyOfTyconTypars, objTy, thisTy, xmlDoc)

                            // Phase2A: Add copyOfTyconTypars from incrCtorInfo - or from tcref 
                            let envForTycon = AddDeclaredTypars CheckForDuplicateTypars staticCtorInfo.IncrCtorDeclaredTypars envForTycon
                            let innerState = (Some incrCtorInfo, envForTycon, tpenv, recBindIdx, uncheckedBindsRev)

                            [Phase2AIncrClassCtor (staticCtorInfo, Some incrCtorInfo)], innerState
                              
                        | Some (SynMemberDefn.ImplicitInherit (ty, arg, _baseIdOpt, m)), _ ->
                            if tcref.TypeOrMeasureKind = TyparKind.Measure then
                                error(Error(FSComp.SR.tcMeasureDeclarationsRequireStaticMembers(), m))

                            // Phase2A: inherit ty(arg) as base - pass through 
                            // Phase2A: pick up baseValOpt! 
                            let baseValOpt = incrCtorInfoOpt |> Option.bind (fun x -> x.InstanceCtorBaseValOpt)
                            let innerState = (incrCtorInfoOpt, envForTycon, tpenv, recBindIdx, uncheckedBindsRev)
                            [Phase2AInherit (ty, arg, baseValOpt, m); Phase2AIncrClassCtorJustAfterSuperInit], innerState

                        | Some (SynMemberDefn.LetBindings (letBinds, isStatic, isRec, m)), _ ->
                            match tcref.TypeOrMeasureKind, isStatic with 
                            | TyparKind.Measure, false -> error(Error(FSComp.SR.tcMeasureDeclarationsRequireStaticMembers(), m)) 
                            | _ -> ()

                            if not isStatic && tcref.IsStructOrEnumTycon then 
                                let allDo = letBinds |> List.forall (function SynBinding(kind=SynBindingKind.Do) -> true | _ -> false)
                                // Code for potential future design change to allow functions-compiled-as-members in structs
                                if allDo then 
                                    errorR(Deprecated(FSComp.SR.tcStructsMayNotContainDoBindings(), (trimRangeToLine m)))
                                else
                                // Code for potential future design change to allow functions-compiled-as-members in structs
                                    errorR(Error(FSComp.SR.tcStructsMayNotContainLetBindings(), (trimRangeToLine m)))

                            // Phase2A: let-bindings - pass through 
                            let innerState = (incrCtorInfoOpt, envForTycon, tpenv, recBindIdx, uncheckedBindsRev)     
                            [Phase2AIncrClassBindings (tcref, letBinds, isStatic, isRec, m)], innerState
                              
                        | Some (SynMemberDefn.Member (bind, m)), _ ->
                            // Phase2A: member binding - create prelim valspec (for recursive reference) and RecursiveBindingInfo 
                            let NormalizedBinding(_, _, _, _, _, _, _, valSynData, _, _, _, _) as bind = BindingNormalization.NormalizeBinding ValOrMemberBinding cenv envForTycon bind
                            let (SynValData(memberFlagsOpt, _, _)) = valSynData 

                            match tcref.TypeOrMeasureKind with
                            | TyparKind.Type -> ()
                            | TyparKind.Measure ->
                                match memberFlagsOpt with 
                                | None -> () 
                                | Some memberFlags -> 
                                    if memberFlags.IsInstance then error(Error(FSComp.SR.tcMeasureDeclarationsRequireStaticMembers(), m))
                                    match memberFlags.MemberKind with 
                                    | SynMemberKind.Constructor -> error(Error(FSComp.SR.tcMeasureDeclarationsRequireStaticMembersNotConstructors(), m))
                                    | _ -> ()

                            let envForMember = 
                                match incrCtorInfoOpt with
                                | None -> AddDeclaredTypars CheckForDuplicateTypars copyOfTyconTypars envForTycon
                                | Some _ -> envForTycon

                            let rbind = NormalizedRecBindingDefn(containerInfo, newslotsOK, declKind, bind)
                            let overridesOK = declKind.CanOverrideOrImplement
                            let (binds, _values), (tpenv, recBindIdx) = AnalyzeAndMakeAndPublishRecursiveValue overridesOK false cenv envForMember (tpenv, recBindIdx) rbind
                            let cbinds = [ for rbind in binds -> Phase2AMember rbind ]

                            let innerState = (incrCtorInfoOpt, envForTycon, tpenv, recBindIdx, List.rev binds @ uncheckedBindsRev)
                            cbinds, innerState
                        
#if OPEN_IN_TYPE_DECLARATIONS
                        | Some (SynMemberDefn.Open (target, m)), _ ->
                            let innerState = (incrCtorInfoOpt, env, tpenv, recBindIdx, prelimRecValuesRev, uncheckedBindsRev)
                            [ Phase2AOpen (target, m) ], innerState
#endif
                        
                        | definition -> 
                            error(InternalError(sprintf "Unexpected definition %A" definition, m)))

                // If no constructor call, insert Phase2AIncrClassCtorJustAfterSuperInit at start
                let defnAs = 
                    match defnAs with 
                    | Phase2AIncrClassCtor _ as b1 :: rest -> 
                        let rest = 
                            if rest |> List.exists (function Phase2AIncrClassCtorJustAfterSuperInit -> true | _ -> false) then 
                                rest
                            else
                                Phase2AIncrClassCtorJustAfterSuperInit :: rest
                        // Insert Phase2AIncrClassCtorJustAfterLastLet at the point where local construction is known to have been finished 
                        let rest = 
                            let isAfter b = 
                                match b with 
#if OPEN_IN_TYPE_DECLARATIONS
                                | Phase2AOpen _ 
#endif
                                | Phase2AIncrClassCtor _ | Phase2AInherit _ | Phase2AIncrClassCtorJustAfterSuperInit -> false
                                | Phase2AIncrClassBindings (_, binds, _, _, _) -> binds |> List.exists (function SynBinding (kind=SynBindingKind.Do) -> true | _ -> false)
                                | Phase2AIncrClassCtorJustAfterLastLet
                                | Phase2AMember _ -> true
                            let restRev = List.rev rest
                            let afterRev = restRev |> List.takeWhile isAfter
                            let beforeRev = restRev |> List.skipWhile isAfter
                            
                            [ yield! List.rev beforeRev
                              yield Phase2AIncrClassCtorJustAfterLastLet
                              yield! List.rev afterRev ]
                        b1 :: rest

                    // Cover the case where this is not a type with an implicit constructor.
                    | rest -> rest

                let prelimRecValues = [ for x in defnAs do match x with Phase2AMember bind -> yield bind.RecBindingInfo.Val | _ -> () ]
                
                let tyconOpt =
                    if cenv.g.langVersion.SupportsFeature(LanguageFeature.CSharpExtensionAttributeNotRequired) then
                        tyconOpt
                        |> Option.map (fun tycon ->
                            tryAddExtensionAttributeIfNotAlreadyPresent
                                (fun tryFindExtensionAttribute ->
                                    tycon.MembersOfFSharpTyconSorted
                                    |> Seq.tryPick (fun m -> tryFindExtensionAttribute m.Attribs)
                                )
                                tycon
                        )
                    else
                        tyconOpt
                let defnAs = MutRecShape.Tycon(TyconBindingsPhase2A(tyconOpt, declKind, prelimRecValues, tcref, copyOfTyconTypars, thisTy, defnAs))
                defnAs, (tpenv, recBindIdx, uncheckedBindsRev))

        let uncheckedRecBinds = List.rev uncheckedBindsRev

        (defnsAs, uncheckedRecBinds, tpenv)

    /// Phase2B: check each of the bindings, convert from ast to tast and collects type assertions.
    /// Also generalize incrementally.
    let TcMutRecBindings_Phase2B_TypeCheckAndIncrementalGeneralization (cenv: cenv) tpenv envInitial (envMutRec, defnsAs: MutRecDefnsPhase2AData, uncheckedRecBinds: PreCheckingRecursiveBinding list, scopem) : MutRecDefnsPhase2BData * _ * _ =
        let g = cenv.g

        let (defnsBs: MutRecDefnsPhase2BData), (tpenv, generalizedRecBinds, preGeneralizationRecBinds, _, _) = 

            let uncheckedRecBindsTable = uncheckedRecBinds |> List.map (fun rbind -> rbind.RecBindingInfo.Val.Stamp, rbind) |> Map.ofList 

            // Loop through the types being defined...
            //
            // The envNonRec is the environment used to limit generalization to prevent leakage of type
            // variables into the types of 'let' bindings. It gets accumulated across type definitions, e.g.
            // consider
            //
            //   type A<'T>() =  
            //       let someFuncValue: 'A = A<'T>.Meth2()
            //       static member Meth2() = A<'T>.Meth2() 
            //   and B<'T>() =
            //       static member Meth1() = A<'T>.Meth2()
            //
            // Here 'A can't be generalized, even at 'Meth1'.
            //
            // The envForTycon is the environment used for name resolution within the let and member bindings
            // of the type definition. This becomes 'envStatic' and 'envInstance' for the two 
             
            let initialOuterState = (tpenv, ([]: PostGeneralizationRecursiveBinding list), ([]: PreGeneralizationRecursiveBinding list), uncheckedRecBindsTable, envInitial)

            (initialOuterState, envMutRec, defnsAs) |||> MutRecShapes.mapFoldWithEnv (fun outerState envForDecls defnsA -> 

              let tpenv, generalizedRecBinds, preGeneralizationRecBinds, uncheckedRecBindsTable, envNonRec = outerState

              match defnsA with 
              | MutRecShape.Module _ -> failwith "unreachable"
              | MutRecShape.Open x -> MutRecShape.Open x, outerState 
              | MutRecShape.ModuleAbbrev x -> MutRecShape.ModuleAbbrev x, outerState 
              | MutRecShape.Lets binds ->
                
                let defnBs, (tpenv, _, envNonRec, generalizedRecBinds, preGeneralizationRecBinds, uncheckedRecBindsTable) = 

                    let initialInnerState = (tpenv, envForDecls, envNonRec, generalizedRecBinds, preGeneralizationRecBinds, uncheckedRecBindsTable)
                    (initialInnerState, binds) ||> List.mapFold (fun innerState rbind -> 

                        let tpenv, envStatic, envNonRec, generalizedRecBinds, preGeneralizationRecBinds, uncheckedRecBindsTable = innerState

                        let envNonRec, generalizedRecBinds, preGeneralizationRecBinds, _, uncheckedRecBindsTable = 
                            TcLetrecBinding (cenv, envStatic, scopem, [], None) (envNonRec, generalizedRecBinds, preGeneralizationRecBinds, tpenv, uncheckedRecBindsTable) rbind
                             
                        let innerState = (tpenv, envStatic, envNonRec, generalizedRecBinds, preGeneralizationRecBinds, uncheckedRecBindsTable)
                        rbind.RecBindingInfo.Index, innerState)
                
                let outerState = (tpenv, generalizedRecBinds, preGeneralizationRecBinds, uncheckedRecBindsTable, envNonRec)
                MutRecShape.Lets defnBs, outerState

              | MutRecShape.Tycon (TyconBindingsPhase2A(tyconOpt, declKind, _, tcref, copyOfTyconTypars, thisTy, defnAs)) ->
                
                let isExtrinsic = (declKind = ExtrinsicExtensionBinding)
                let envForTycon = MakeInnerEnvForTyconRef envForDecls tcref isExtrinsic 
                let envForTycon = if isExtrinsic then envForTycon else AddLocalTyconRefs true g cenv.amap tcref.Range [tcref] envForTycon
                // Set up the environment so use-before-definition warnings are given, at least 
                // until we reach a Phase2AIncrClassCtorJustAfterSuperInit. 
                let envForTycon = { envForTycon with eCtorInfo = Some (CtorInfo.InitialImplicit()) }

                let reqdThisValTyOpt = Some thisTy
                
                // Loop through the definition elements in a type...
                // State: 
                //      envInstance: the environment in scope in instance members
                //      envStatic: the environment in scope in static members
                //      envNonRec: the environment relevant to generalization
                //      generalizedRecBinds: part of the incremental generalization state
                //      preGeneralizationRecBinds: part of the incremental generalization state
                //      uncheckedRecBindsTable: part of the incremental generalization state
                let defnBs, (tpenv, _, _, envNonRec, generalizedRecBinds, preGeneralizationRecBinds, uncheckedRecBindsTable) = 

                    let initialInnerState = (tpenv, envForTycon, envForTycon, envNonRec, generalizedRecBinds, preGeneralizationRecBinds, uncheckedRecBindsTable)
                    (initialInnerState, defnAs) ||> List.mapFold (fun innerState defnA -> 

                        let tpenv, envInstance, envStatic, envNonRec, generalizedRecBinds, preGeneralizationRecBinds, uncheckedRecBindsTable = innerState

                        match defnA with
                        // Phase2B for the definition of an implicit constructor. Enrich the instance environments
                        // with the implicit ctor args.
                        | Phase2AIncrClassCtor (staticCtorInfo, incrCtorInfoOpt) ->

                            let envInstance = AddDeclaredTypars CheckForDuplicateTypars staticCtorInfo.IncrCtorDeclaredTypars envInstance
                            let envStatic = AddDeclaredTypars CheckForDuplicateTypars staticCtorInfo.IncrCtorDeclaredTypars envStatic
                            let envInstance = 
                                match incrCtorInfoOpt with
                                | None -> envInstance
                                | Some incrCtorInfo -> match incrCtorInfo.InstanceCtorSafeThisValOpt with Some v -> AddLocalVal g cenv.tcSink scopem v envInstance | None -> envInstance
                            let envInstance = 
                                match incrCtorInfoOpt with
                                | None -> envInstance
                                | Some incrCtorInfo -> List.foldBack (AddLocalValPrimitive g) incrCtorInfo.InstanceCtorArgs envInstance 
                            let envNonRec = 
                                match incrCtorInfoOpt with
                                | None -> envNonRec
                                | Some incrCtorInfo -> match incrCtorInfo.InstanceCtorSafeThisValOpt with Some v -> AddLocalVal g cenv.tcSink scopem v envNonRec | None -> envNonRec
                            let envNonRec =
                                match incrCtorInfoOpt with
                                | None -> envNonRec
                                | Some incrCtorInfo -> List.foldBack (AddLocalValPrimitive g) incrCtorInfo.InstanceCtorArgs envNonRec
                            let safeThisValBindOpt =
                                match incrCtorInfoOpt with
                                | None -> None
                                | Some incrCtorInfo -> TcLetrecComputeCtorSafeThisValBind cenv incrCtorInfo.InstanceCtorSafeThisValOpt

                            let innerState = (tpenv, envInstance, envStatic, envNonRec, generalizedRecBinds, preGeneralizationRecBinds, uncheckedRecBindsTable)
                            Phase2BIncrClassCtor (staticCtorInfo, incrCtorInfoOpt, safeThisValBindOpt), innerState
                            
                        // Phase2B: typecheck the argument to an 'inherits' call and build the new object expr for the inherit-call 
                        | Phase2AInherit (synBaseTy, arg, baseValOpt, m) ->
                            let baseTy, tpenv = TcType cenv NoNewTypars CheckCxs ItemOccurence.Use WarnOnIWSAM.Yes envInstance tpenv synBaseTy
                            let baseTy = baseTy |> convertToTypeWithMetadataIfPossible g
                            let inheritsExpr, tpenv =
                                try 
                                   TcNewExpr cenv envInstance tpenv baseTy (Some synBaseTy.Range) true arg m
                                with e ->
                                    errorRecovery e m
                                    mkUnit g m, tpenv
                            let envInstance = match baseValOpt with Some baseVal -> AddLocalVal g cenv.tcSink scopem baseVal envInstance | None -> envInstance
                            let envNonRec = match baseValOpt with Some baseVal -> AddLocalVal g cenv.tcSink scopem baseVal envNonRec | None -> envNonRec
                            let innerState = (tpenv, envInstance, envStatic, envNonRec, generalizedRecBinds, preGeneralizationRecBinds, uncheckedRecBindsTable)
                            Phase2BInherit inheritsExpr, innerState
                            
                        // Phase2B: let and let rec value and function definitions
                        | Phase2AIncrClassBindings (tcref, binds, isStatic, isRec, mBinds) ->
                            let envForBinding = if isStatic then envStatic else envInstance
                            let binds, bindRs, env, tpenv = 
                                if isRec then
                                
                                    // Type check local recursive binding 
                                    let binds = binds |> List.map (fun bind -> RecDefnBindingInfo(ExprContainerInfo, NoNewSlots, ClassLetBinding isStatic, bind))
                                    let binds, env, tpenv = TcLetrecBindings ErrorOnOverrides cenv envForBinding tpenv (binds, scopem, scopem)
                                    let bindRs = [IncrClassBindingGroup(binds, isStatic, true)]
                                    binds, bindRs, env, tpenv 
                                else

                                    // Type check local binding 
                                    let binds, env, tpenv = TcLetBindings cenv envForBinding ExprContainerInfo (ClassLetBinding isStatic) tpenv (binds, mBinds, scopem)
                                    let binds, bindRs = 
                                        binds 
                                        |> List.map (function
                                            | TMDefLet(bind, _) -> [bind], IncrClassBindingGroup([bind], isStatic, false)
                                            | TMDefDo(e, _) -> [], IncrClassDo(e, isStatic, mBinds)
                                            | _ -> error(InternalError("unexpected definition kind", tcref.Range)))
                                        |> List.unzip
                                    List.concat binds, bindRs, env, tpenv

                            let envNonRec = (envNonRec, binds) ||> List.fold (fun acc bind -> AddLocalValPrimitive g bind.Var acc)

                            // Check to see that local bindings and members don't have the same name and check some other adhoc conditions
                            for bind in binds do
                                if not isStatic && HasFSharpAttributeOpt g g.attrib_DllImportAttribute bind.Var.Attribs then 
                                    errorR(Error(FSComp.SR.tcDllImportNotAllowed(), bind.Var.Range))
                                    
                                let nm = bind.Var.DisplayName
                                let ty = generalizedTyconRef g tcref
                                let ad = envNonRec.AccessRights
                                match TryFindIntrinsicMethInfo cenv.infoReader bind.Var.Range ad nm ty, 
                                      TryFindIntrinsicPropInfo cenv.infoReader bind.Var.Range ad nm ty with 
                                | [], [] -> ()
                                | _ -> errorR (Error(FSComp.SR.tcMemberAndLocalClassBindingHaveSameName nm, bind.Var.Range))

                            // Also add static entries to the envInstance if necessary 
                            let envInstance = (if isStatic then (binds, envInstance) ||> List.foldBack (fun b e -> AddLocalVal g cenv.tcSink scopem b.Var e) else env)
                            let envStatic = (if isStatic then env else envStatic)
                            let innerState = (tpenv, envInstance, envStatic, envNonRec, generalizedRecBinds, preGeneralizationRecBinds, uncheckedRecBindsTable)
                            Phase2BIncrClassBindings bindRs, innerState
                              
                        | Phase2AIncrClassCtorJustAfterSuperInit -> 
                            let innerState = (tpenv, envInstance, envStatic, envNonRec, generalizedRecBinds, preGeneralizationRecBinds, uncheckedRecBindsTable)
                            Phase2BIncrClassCtorJustAfterSuperInit, innerState
                            
                        | Phase2AIncrClassCtorJustAfterLastLet -> 
                            let innerState = (tpenv, envInstance, envStatic, envNonRec, generalizedRecBinds, preGeneralizationRecBinds, uncheckedRecBindsTable)
                            Phase2BIncrClassCtorJustAfterLastLet, innerState
                            
                            
#if OPEN_IN_TYPE_DECLARATIONS
                        | Phase2AOpen(target, m) -> 
                            let envInstance = TcOpenDecl cenv m scopem envInstance target
                            let envStatic = TcOpenDecl cenv m scopem envStatic target
                            let innerState = (tpenv, envInstance, envStatic, envNonRec, generalizedRecBinds, preGeneralizationRecBinds, uncheckedRecBindsTable)
                            Phase2BOpen, innerState
#endif


                        // Note: this path doesn't add anything the environment, because the member is already available off via its type 
                        
                        | Phase2AMember rbind ->

                            // Phase2B: Typecheck member binding, generalize them later, when all type constraints are known 
                            // static members are checked under envStatic.
                            // envStatic contains class typars and the (ungeneralized) members on the class(es).
                            // envStatic has no instance-variables (local let-bindings or ctor args). 

                            let v = rbind.RecBindingInfo.Val
                            let envForBinding = if v.IsInstanceMember then envInstance else envStatic

                            // Type variables derived from the type definition (or implicit constructor) are always generalizable (we check their generalizability later).
                            // Note they may be solved to be equi-recursive.
                            let extraGeneralizableTypars = copyOfTyconTypars

                            // Inside the incremental class syntax we assert the type of the 'this' variable to be precisely the same type as the 
                            // this variable for the implicit class constructor. For static members, we assert the type variables associated
                            // for the class to be identical to those used for the implicit class constructor and the static class constructor.
                            //
                            // See TcLetrecBinding where this information is consumed.

                            // Type check the member and apply early generalization.
                            // We ignore the tpenv returned by checking each member. Each member gets checked in a fresh, clean tpenv
                            let envNonRec, generalizedRecBinds, preGeneralizationRecBinds, _, uncheckedRecBindsTable = 
                                TcLetrecBinding (cenv, envForBinding, scopem, extraGeneralizableTypars, reqdThisValTyOpt) (envNonRec, generalizedRecBinds, preGeneralizationRecBinds, tpenv, uncheckedRecBindsTable) rbind
                             
                            let innerState = (tpenv, envInstance, envStatic, envNonRec, generalizedRecBinds, preGeneralizationRecBinds, uncheckedRecBindsTable)
                            Phase2BMember rbind.RecBindingInfo.Index, innerState)
                
                let defnBs = MutRecShape.Tycon (TyconBindingsPhase2B(tyconOpt, tcref, defnBs))
                let outerState = (tpenv, generalizedRecBinds, preGeneralizationRecBinds, uncheckedRecBindsTable, envNonRec)
                defnBs, outerState)

        // There should be no bindings that have not been generalized since checking the vary last binding always
        // results in the generalization of all remaining ungeneralized bindings, since there are no remaining unchecked bindings
        // to prevent the generalization 
        assert preGeneralizationRecBinds.IsEmpty

        defnsBs, generalizedRecBinds, tpenv


    // Choose type scheme implicit constructors and adjust their recursive types.
    // Fixup recursive references to members.
    let TcMutRecBindings_Phase2C_FixupRecursiveReferences (cenv: cenv) (denv, defnsBs: MutRecDefnsPhase2BData, generalizedTyparsForRecursiveBlock: Typar list, generalizedRecBinds: PostGeneralizationRecursiveBinding list, scopem) =
        let g = cenv.g

        // Build an index ---> binding map
        let generalizedBindingsMap = generalizedRecBinds |> List.map (fun pgrbind -> (pgrbind.RecBindingInfo.Index, pgrbind)) |> Map.ofList

        defnsBs |> MutRecShapes.mapTyconsAndLets 

            // Phase2C: Fixup member bindings 
            (fun (TyconBindingsPhase2B(tyconOpt, tcref, defnBs)) -> 

                let defnCs = 
                    defnBs |> List.map (fun defnB -> 

                        // Phase2C: Generalise implicit ctor val 
                        match defnB with
                        | Phase2BIncrClassCtor (staticCtorInfo, incrCtorInfoOpt, safeThisValBindOpt) ->
                            match incrCtorInfoOpt with
                            | Some incrCtorInfo ->
                                let valscheme = incrCtorInfo.InstanceCtorValScheme
                                let valscheme = ChooseCanonicalValSchemeAfterInference g denv valscheme scopem
                                AdjustRecType incrCtorInfo.InstanceCtorVal valscheme
                            | None -> ()
                            Phase2CIncrClassCtor (staticCtorInfo, incrCtorInfoOpt, safeThisValBindOpt)

                        | Phase2BInherit inheritsExpr -> 
                            Phase2CInherit inheritsExpr

                        | Phase2BIncrClassBindings bindRs -> 
                            Phase2CIncrClassBindings bindRs

                        | Phase2BIncrClassCtorJustAfterSuperInit -> 
                            Phase2CIncrClassCtorJustAfterSuperInit

                        | Phase2BIncrClassCtorJustAfterLastLet -> 
                            Phase2CIncrClassCtorJustAfterLastLet

                        | Phase2BMember idx ->
                            // Phase2C: Fixup member bindings 
                            let generalizedBinding = generalizedBindingsMap[idx] 
                            let vxbind = TcLetrecAdjustMemberForSpecialVals cenv generalizedBinding
                            let pgbrind = FixupLetrecBind cenv denv generalizedTyparsForRecursiveBlock vxbind
                            Phase2CMember pgbrind)

                TyconBindingsPhase2C(tyconOpt, tcref, defnCs))

            // Phase2C: Fixup let bindings 
            (fun bindIdxs -> 
                    [ for idx in bindIdxs do 
                        let generalizedBinding = generalizedBindingsMap[idx] 
                        let vxbind = TcLetrecAdjustMemberForSpecialVals cenv generalizedBinding
                        yield FixupLetrecBind cenv denv generalizedTyparsForRecursiveBlock vxbind ])


    // --- Extract field bindings from let-bindings 
    // --- Extract method bindings from let-bindings 
    // --- Extract bindings for implicit constructors
    let TcMutRecBindings_Phase2D_ExtractImplicitFieldAndMethodBindings (cenv: cenv) envMutRec tpenv (denv, generalizedTyparsForRecursiveBlock, defnsCs: MutRecDefnsPhase2CData) =
            let g = cenv.g

      //  let (fixupValueExprBinds, methodBinds) = 
            (envMutRec, defnsCs) ||> MutRecShapes.mapTyconsWithEnv (fun envForDecls (TyconBindingsPhase2C(tyconOpt, tcref, defnCs)) -> 
                match defnCs with 
                | Phase2CIncrClassCtor (staticCtorInfo, incrCtorInfoOpt, safeThisValBindOpt) :: defnCs -> 

                    // Determine is static fields in this type need to be "protected" against invalid recursive initialization
                    let safeStaticInitInfo = 
                        // Safe static init checks are not added to FSharp.Core. The FailInit helper is not defined in some places, and 
                        // there are some minor concerns about performance w.r.t. these static bindings:
                        //
                        // set.fs (also map.fs)
                        //       static let empty: Set<'T> = 
                        //           let comparer = LanguagePrimitives.FastGenericComparer<'T> 
                        //           new Set<'T>(comparer, SetEmpty)
                        //
                        // prim-types.fs:
                        //       type TypeInfo<'T>() = 
                        //          static let info = 
                        //              let ty = typeof<'T>
                        //              ...
                        // and some others in prim-types.fs
                        //
                        // REVIEW: consider allowing an optimization switch to turn off these checks

                        let needsSafeStaticInit = not g.compilingFSharpCore
                        
                        // We only need safe static init checks if there are some static field bindings (actually, we look for non-method bindings)
                        let hasStaticBindings = 
                            defnCs |> List.exists (function 
                                | Phase2CIncrClassBindings groups -> 
                                    groups |> List.exists (function 
                                        | IncrClassBindingGroup(binds, isStatic, _) ->
                                            isStatic && (binds |> List.exists (IncrClassReprInfo.IsMethodRepr cenv >> not)) 
                                        | _ -> false) 
                                | _ -> false)

                        if needsSafeStaticInit && hasStaticBindings then
                            let rfield = MakeSafeInitField cenv envForDecls tcref.Range true
                            SafeInitField(mkRecdFieldRef tcref rfield.LogicalName, rfield)
                        else
                            NoSafeInitInfo


                    // This is the type definition we're processing  
                    let tcref = staticCtorInfo.TyconRef

                    // Assumes inherit call immediately follows implicit ctor. Checked by CheckMembersForm 
                    let instanceInfo, defnCs = 
                        match incrCtorInfoOpt with
                        | None -> None, defnCs
                        | Some incrCtorInfo ->

                        match defnCs |> List.partition (function Phase2CInherit _ -> true | _ -> false) with
                        | [Phase2CInherit inheritsExpr], defnCs -> 
                            Some(incrCtorInfo, inheritsExpr, true), defnCs

                        | _ ->
                            if tcref.IsStructOrEnumTycon then 
                                Some (incrCtorInfo, mkUnit g tcref.Range, false), defnCs
                            else
                                let inheritsExpr, _ = TcNewExpr cenv envForDecls tpenv g.obj_ty None true (SynExpr.Const (SynConst.Unit, tcref.Range)) tcref.Range

                                // If there is no 'inherits' and no simple non-static 'let' of a non-method then add a debug point at the entry to the constructor over the type name itself.
                                let addDebugPointAtImplicitCtorArguments =
                                    defnCs |> List.forall (fun defnC ->
                                        match defnC with
                                        | Phase2CIncrClassBindings binds -> 
                                            binds |> List.forall (fun bind ->
                                                match bind with
                                                | IncrClassBindingGroup(binds, isStatic, _) -> 
                                                    isStatic || 
                                                    binds |> List.forall (IncrClassReprInfo.IsMethodRepr cenv)
                                                | IncrClassDo(_, isStatic, _) ->
                                                    isStatic)
                                        | _ -> true) 

                                let inheritsExpr =
                                    if addDebugPointAtImplicitCtorArguments then
                                        mkDebugPoint tcref.Range inheritsExpr
                                    else
                                        inheritsExpr
                                Some (incrCtorInfo, inheritsExpr, false), defnCs
                       
                    let envForTycon = MakeInnerEnvForTyconRef envForDecls tcref false 

                    // Compute the cpath used when creating the hidden fields 
                    let cpath = envForTycon.eAccessPath

                    let localDecs = 
                        defnCs |> List.filter (function 
                            | Phase2CIncrClassBindings _ 
                            | Phase2CIncrClassCtorJustAfterSuperInit 
                            | Phase2CIncrClassCtorJustAfterLastLet -> true 
                            | _ -> false)
                    let memberBindsWithFixups = defnCs |> List.choose (function Phase2CMember pgrbind -> Some pgrbind | _ -> None) 

                    // Extend localDecs with "let safeThisVal = ref null" if there is a safeThisVal
                    let localDecs = 
                        match safeThisValBindOpt with 
                        | None -> localDecs 
                        | Some bind -> Phase2CIncrClassBindings [IncrClassBindingGroup([bind], false, false)] :: localDecs
                        
                    // Carve out the initialization sequence and decide on the localRep 
                    let ctorBodyLambdaExprOpt, cctorBodyLambdaExprOpt, methodBinds, localReps = 
                        
                        let localDecs = 
                            [ for localDec in localDecs do 
                                  match localDec with 
                                  | Phase2CIncrClassBindings binds -> yield Phase2CBindings binds
                                  | Phase2CIncrClassCtorJustAfterSuperInit -> yield Phase2CCtorJustAfterSuperInit
                                  | Phase2CIncrClassCtorJustAfterLastLet -> yield Phase2CCtorJustAfterLastLet
                                  | _ -> () ]
                        let memberBinds = memberBindsWithFixups |> List.map (fun x -> x.Binding) 
                        MakeCtorForIncrClassConstructionPhase2C(cenv, envForTycon, staticCtorInfo, instanceInfo, localDecs, memberBinds, generalizedTyparsForRecursiveBlock, safeStaticInitInfo)

                    // Generate the (value, expr) pairs for the implicit 
                    // object constructor and implicit static initializer 
                    let ctorValueExprBindings = 
                        [ match incrCtorInfoOpt, ctorBodyLambdaExprOpt with
                          | None, _ | _, None -> ()
                          | Some incrCtorInfo, Some ctorBodyLambdaExpr ->
                              let ctorValueExprBinding = TBind(incrCtorInfo.InstanceCtorVal, ctorBodyLambdaExpr, DebugPointAtBinding.NoneAtSticky)
                              let rbind = { ValScheme = incrCtorInfo.InstanceCtorValScheme ; Binding = ctorValueExprBinding }
                              FixupLetrecBind cenv envForDecls.DisplayEnv generalizedTyparsForRecursiveBlock rbind
                          match cctorBodyLambdaExprOpt with 
                          | None -> ()
                          | Some cctorBodyLambdaExpr -> 
                              let _, cctorVal, cctorValScheme = staticCtorInfo.StaticCtorValInfo.Force()
                              let cctorValueExprBinding = TBind(cctorVal, cctorBodyLambdaExpr, DebugPointAtBinding.NoneAtSticky)
                              let rbind = { ValScheme = cctorValScheme; Binding = cctorValueExprBinding }
                              FixupLetrecBind cenv envForDecls.DisplayEnv generalizedTyparsForRecursiveBlock rbind ] 

                    // Publish the fields of the representation to the type 
                    localReps.PublishIncrClassFields (cenv, denv, cpath, staticCtorInfo, safeStaticInitInfo)
                    
                    // Fixup members
                    let memberBindsWithFixups = 
                        memberBindsWithFixups |> List.map (fun pgrbind -> 
                            let (TBind(v, x, spBind)) = pgrbind.Binding

                            // Work out the 'this' variable and type instantiation for field fixups. 
                            // We use the instantiation from the instance member if any. Note: It is likely this is not strictly needed 
                            // since we unify the types of the 'this' variables with those of the ctor declared typars. 
                            let thisValOpt = GetInstanceMemberThisVariable (v, x)

                            // Members have at least as many type parameters as the enclosing class. Just grab the type variables for the type.
                            let thisTyInst = List.map mkTyparTy (List.truncate (tcref.Typars(v.Range).Length) v.Typars)
                                    
                            let x = localReps.FixupIncrClassExprPhase2C cenv thisValOpt safeStaticInitInfo thisTyInst x 

                            { pgrbind with Binding = TBind(v, x, spBind) } )
                        
                    tyconOpt, ctorValueExprBindings @ memberBindsWithFixups, methodBinds  
                
                // Cover the case where this is not a class with an implicit constructor
                | defnCs -> 
                    let memberBindsWithFixups = defnCs |> List.choose (function Phase2CMember pgrbind -> Some pgrbind | _ -> None) 
                    tyconOpt, memberBindsWithFixups, [])

    /// Check a "module X = A.B.C" module abbreviation declaration
    let TcModuleAbbrevDecl (cenv: cenv) scopem (env: TcEnv) (id, p, m) = 
        let g = cenv.g
        let ad = env.AccessRights
        let resolved =
            match p with
            | [] -> Result []
            | id :: rest -> ResolveLongIdentAsModuleOrNamespace cenv.tcSink cenv.amap m true OpenQualified env.NameEnv ad id rest false

        let mvvs = ForceRaise resolved

        if isNil mvvs then env else
        let modrefs = mvvs |> List.map p23

        if not (isNil modrefs) && modrefs |> List.forall (fun modref -> modref.IsNamespace) then 
            errorR(Error(FSComp.SR.tcModuleAbbreviationForNamespace(fullDisplayTextOfModRef (List.head modrefs)), m))

        let modrefs = modrefs |> List.filter (fun mvv -> not mvv.IsNamespace)

        if isNil modrefs then env else 
        modrefs |> List.iter (fun modref -> CheckEntityAttributes g modref m |> CommitOperationResult)        
        let env = AddModuleAbbreviationAndReport cenv.tcSink scopem id modrefs env
        env

    /// Update the contents accessible via the recursive namespace declaration, if any
    let TcMutRecDefns_UpdateNSContents mutRecNSInfo =
        match mutRecNSInfo with 
        | Some (Some (modulNS: ModuleOrNamespace), moduleTyAcc: _ ref) -> 
            modulNS.entity_modul_type <- MaybeLazy.Strict moduleTyAcc.Value
        | _ -> ()  

    /// Updates the types of the modules to contain the contents so far
    let TcMutRecDefns_UpdateModuleContents mutRecNSInfo defns =
        defns |> MutRecShapes.iterModules (fun (MutRecDefnsPhase2DataForModule (moduleTyAcc, moduleEntity), _) -> 
              moduleEntity.entity_modul_type <- MaybeLazy.Strict moduleTyAcc.Value)  

        TcMutRecDefns_UpdateNSContents mutRecNSInfo
    
    /// Compute the active environments within each nested module.
    let TcMutRecDefns_ComputeEnvs getTyconOpt getVals (cenv: cenv) report scopem m envInitial mutRecShape =
        let g = cenv.g
        (envInitial, mutRecShape) ||> MutRecShapes.computeEnvs 
            (fun envAbove (MutRecDefnsPhase2DataForModule (moduleTyAcc, moduleEntity)) ->
                MakeInnerEnvWithAcc true envAbove moduleEntity.Id moduleTyAcc moduleEntity.ModuleOrNamespaceType.ModuleOrNamespaceKind)

            (fun envAbove decls -> 

                // Collect the type definitions, exception definitions, modules and "open" declarations
                let tycons = decls |> List.choose (function MutRecShape.Tycon d -> getTyconOpt d | _ -> None) 
                let moduls = decls |> List.choose (function MutRecShape.Module (MutRecDefnsPhase2DataForModule (_, moduleEntity), _) -> Some moduleEntity | _ -> None)
                let moduleAbbrevs = decls |> List.choose (function MutRecShape.ModuleAbbrev (MutRecDataForModuleAbbrev (id, mp, m)) -> Some (id, mp, m) | _ -> None)
                let opens = decls |> List.choose (function MutRecShape.Open (MutRecDataForOpen (target, m, moduleRange, openDeclsRef)) -> Some (target, m, moduleRange, openDeclsRef) | _ -> None)
                let lets = decls |> List.collect (function MutRecShape.Lets binds -> getVals binds | _ -> [])
                let exns = tycons |> List.filter (fun (tycon: Tycon) -> tycon.IsFSharpException)

                // Add the type definitions, exceptions, modules and "open" declarations.
                // The order here is sensitive. The things added first will be resolved in an environment
                // where not everything has been added. The things added last will be preferred in name 
                // resolution.
                //
                // 'open' declarations ('open M') may refer to modules being defined ('M') and so must be
                // processed in an environment where 'M' is present. However, in later processing the names of 
                // modules being defined ('M') take precedence over those coming from 'open' declarations.  
                // So add the names of the modules being defined to the environment twice - once to allow 
                // the processing of 'open M', and once to allow the correct name resolution of 'M'.
                //
                // Module abbreviations being defined ('module M = A.B.C') are not available for use in 'open'
                // declarations. So
                //    namespace rec N = 
                //       open M
                //       module M = FSharp.Core.Operators
                // is not allowed.

                let envForDecls = envAbove

                // Add the modules being defined
                let envForDecls = (envForDecls, moduls) ||> List.fold ((if report then AddLocalSubModuleAndReport cenv.tcSink scopem else AddLocalSubModule) g cenv.amap m)

                // Process the 'open' declarations                
                let envForDecls =
                    (envForDecls, opens) ||> List.fold (fun env (target, m, moduleRange, openDeclsRef) ->
                        let env, openDecls = TcOpenDecl cenv m moduleRange env target
                        openDeclsRef.Value <- openDecls
                        env)

                // Add the type definitions being defined
                let envForDecls = (if report then AddLocalTyconsAndReport cenv.tcSink scopem else AddLocalTycons) g cenv.amap m tycons envForDecls 
                // Add the exception definitions being defined
                let envForDecls = (envForDecls, exns) ||> List.fold (AddLocalExnDefnAndReport cenv.tcSink scopem)
                // Add the modules again (but don't report them a second time)
                let envForDecls = (envForDecls, moduls) ||> List.fold (AddLocalSubModule g cenv.amap m)
                // Add the module abbreviations
                let envForDecls = (envForDecls, moduleAbbrevs) ||> List.fold (TcModuleAbbrevDecl cenv scopem)
                // Add the values and members
                let envForDecls = AddLocalVals g cenv.tcSink scopem lets envForDecls
                envForDecls)

    /// Phase 2: Check the members and 'let' definitions in a mutually recursive group of definitions.
    let TcMutRecDefns_Phase2_Bindings (cenv: cenv) envInitial tpenv mBinds scopem mutRecNSInfo (envMutRecPrelimWithReprs: TcEnv) (mutRecDefns: MutRecDefnsPhase2Info) =
        let g = cenv.g
        let denv = envMutRecPrelimWithReprs.DisplayEnv
        
        // Phase2A: create member prelimRecValues for "recursive" items, i.e. ctor val and member vals 
        // Phase2A: also processes their arg patterns - collecting type assertions 
        let defnsAs, uncheckedRecBinds, tpenv = TcMutRecBindings_Phase2A_CreateRecursiveValuesAndCheckArgumentPatterns cenv tpenv (envMutRecPrelimWithReprs, mutRecDefns)

        // Now basic member values are created we can compute the final attributes (i.e. in the case where attributes refer to constructors being defined)
        mutRecDefns |> MutRecShapes.iterTycons (fun (MutRecDefnsPhase2InfoForTycon(_, _, _, _, _, fixupFinalAttrs)) -> 
                fixupFinalAttrs())  

        // Updates the types of the modules to contain the contents so far, which now includes values and members
        TcMutRecDefns_UpdateModuleContents mutRecNSInfo defnsAs

        // Updates the environments to include the values
        // We must open all modules from scratch again because there may be extension methods and/or AutoOpen
        let envMutRec, defnsAs =  
            (envInitial, MutRecShapes.dropEnvs defnsAs) 
            ||> TcMutRecDefns_ComputeEnvs 
                   (fun (TyconBindingsPhase2A(tyconOpt, _, _, _, _, _, _)) -> tyconOpt) 
                   (fun binds -> [ for bind in binds -> bind.RecBindingInfo.Val ]) 
                   cenv false scopem scopem 
            ||> MutRecShapes.extendEnvs (fun envForDecls decls -> 

                let prelimRecValues =  
                    decls |> List.collect (function 
                        | MutRecShape.Tycon (TyconBindingsPhase2A(_, _, prelimRecValues, _, _, _, _)) -> prelimRecValues 
                        | MutRecShape.Lets binds -> [ for bind in binds -> bind.RecBindingInfo.Val ] 
                        | _ -> [])

                let ctorVals = 
                    decls |> MutRecShapes.topTycons |> List.collect (fun (TyconBindingsPhase2A(_, _, _, _, _, _, defnAs)) ->
                    [ for defnB in defnAs do
                        match defnB with
                        | Phase2AIncrClassCtor (_, Some incrCtorInfo) -> yield incrCtorInfo.InstanceCtorVal
                        | _ -> () ])

                let envForDeclsUpdated = 
                    envForDecls
                    |> AddLocalVals g cenv.tcSink scopem prelimRecValues 
                    |> AddLocalVals g cenv.tcSink scopem ctorVals 

                envForDeclsUpdated)

        // Phase2B: type check pass, convert from ast to tast and collects type assertions, and generalize
        let defnsBs, generalizedRecBinds, tpenv = TcMutRecBindings_Phase2B_TypeCheckAndIncrementalGeneralization cenv tpenv envInitial (envMutRec, defnsAs, uncheckedRecBinds, scopem)

        let generalizedTyparsForRecursiveBlock = 
             generalizedRecBinds 
                |> List.map (fun pgrbind -> pgrbind.GeneralizedTypars)
                |> unionGeneralizedTypars

        // Check the escape condition for all extraGeneralizableTypars.
        // First collect up all the extraGeneralizableTypars.
        let allExtraGeneralizableTypars = 
            defnsAs |> MutRecShapes.collectTycons |> List.collect (fun (TyconBindingsPhase2A(_, _, _, _, copyOfTyconTypars, _, defnAs)) ->
                [ yield! copyOfTyconTypars
                  for defnA in defnAs do 
                      match defnA with
                      | Phase2AMember rbind -> yield! rbind.RecBindingInfo.EnclosingDeclaredTypars
                      | _ -> () ])

        // Now check they don't escape the overall scope of the recursive set of types
        if not (isNil allExtraGeneralizableTypars) then         
            let freeInInitialEnv = GeneralizationHelpers.ComputeUngeneralizableTypars envInitial
            for extraTypar in allExtraGeneralizableTypars do 
                if Zset.memberOf freeInInitialEnv extraTypar then
                    let ty = mkTyparTy extraTypar
                    error(Error(FSComp.SR.tcNotSufficientlyGenericBecauseOfScope(NicePrint.prettyStringOfTy denv ty), extraTypar.Range))                                

        // Solve any type variables in any part of the overall type signature of the class whose
        // constraints involve generalized type variables.
        //
        // This includes property, member and constructor argument types that couldn't be fully generalized because they
        // involve generalized copies of class type variables.
        let unsolvedTyparsForRecursiveBlockInvolvingGeneralizedVariables = 
             let genSet = (freeInTypes CollectAllNoCaching [ for tp in generalizedTyparsForRecursiveBlock -> mkTyparTy tp ]).FreeTypars
             //printfn "genSet.Count = %d" genSet.Count
             let allTypes = 
                 [ for pgrbind in generalizedRecBinds do 
                      yield pgrbind.RecBindingInfo.Val.Type 
                   for TyconBindingsPhase2B(_tyconOpt, _tcref, defnBs) in MutRecShapes.collectTycons defnsBs do
                      for defnB in defnBs do
                        match defnB with
                        | Phase2BIncrClassCtor (_, Some incrCtorInfo, _) ->
                            yield incrCtorInfo.InstanceCtorVal.Type
                        | _ -> 
                            ()
                  ]
             //printfn "allTypes.Length = %d" allTypes.Length
             let unsolvedTypars = freeInTypesLeftToRight g true allTypes
             //printfn "unsolvedTypars.Length = %d" unsolvedTypars.Length
             //for x in unsolvedTypars do 
             //    printfn "unsolvedTypar: %s #%d" x.DisplayName x.Stamp
             let unsolvedTyparsInvolvingGeneralizedVariables =
                 unsolvedTypars |> List.filter (fun tp -> 
                     let freeInTypar = (freeInType CollectAllNoCaching (mkTyparTy tp)).FreeTypars
                     // Check it is not one of the generalized variables...
                     not (genSet.Contains tp) && 
                     // Check it involves a generalized variable in one of its constraints...
                     freeInTypar.Exists(fun otherTypar -> genSet.Contains otherTypar))
             //printfn "unsolvedTyparsInvolvingGeneralizedVariables.Length = %d" unsolvedTyparsInvolvingGeneralizedVariables.Length
             //for x in unsolvedTypars do 
             //    printfn "unsolvedTyparsInvolvingGeneralizedVariable: %s #%d" x.DisplayName x.Stamp
             unsolvedTyparsInvolvingGeneralizedVariables

        for tp in unsolvedTyparsForRecursiveBlockInvolvingGeneralizedVariables do
            //printfn "solving unsolvedTyparsInvolvingGeneralizedVariable: %s #%d" tp.DisplayName tp.Stamp
            if (tp.Rigidity <> TyparRigidity.Rigid) && not tp.IsSolved then 
                ChooseTyparSolutionAndSolve cenv.css denv tp
          
        // Now that we know what we've generalized we can adjust the recursive references 
        let defnsCs = TcMutRecBindings_Phase2C_FixupRecursiveReferences cenv (denv, defnsBs, generalizedTyparsForRecursiveBlock, generalizedRecBinds, scopem)

        // --- Extract field bindings from let-bindings 
        // --- Extract method bindings from let-bindings 
        // --- Extract bindings for implicit constructors
        let defnsDs = TcMutRecBindings_Phase2D_ExtractImplicitFieldAndMethodBindings cenv envMutRec tpenv (denv, generalizedTyparsForRecursiveBlock, defnsCs)
        
        // Phase2E - rewrite values to initialization graphs
        let defnsEs = 
           EliminateInitializationGraphs 
             g
             true
             denv
             defnsDs
             (fun morpher shape -> shape |> MutRecShapes.iterTyconsAndLets (p23 >> morpher) morpher)
             MutRecShape.Lets
             (fun morpher shape -> shape |> MutRecShapes.mapTyconsAndLets (fun (tyconOpt, fixupValueExprBinds, methodBinds) -> tyconOpt, (morpher fixupValueExprBinds @ methodBinds)) morpher)
             mBinds 
        
        defnsEs, envMutRec

let private ReportErrorOnStaticClass (synMembers: SynMemberDefn list) =
    for mem in synMembers do
        match mem with
        | SynMemberDefn.ImplicitCtor(ctorArgs = SynSimplePats.SimplePats(pats = pats)) when (not pats.IsEmpty) ->
            for pat in pats do
                warning(Error(FSComp.SR.chkConstructorWithArgumentsOnStaticClasses(), pat.Range))
        | SynMemberDefn.Member(SynBinding(valData = SynValData(memberFlags = Some memberFlags)), m) when memberFlags.MemberKind = SynMemberKind.Constructor ->
            warning(Error(FSComp.SR.chkAdditionalConstructorOnStaticClasses(), m))
        | SynMemberDefn.Member(SynBinding(valData = SynValData(memberFlags = Some memberFlags)), m) when memberFlags.IsInstance ->
            match memberFlags.MemberKind with
            | SynMemberKind.PropertyGet | SynMemberKind.PropertySet | SynMemberKind.PropertyGetSet 
            | SynMemberKind.Member ->
                warning(Error(FSComp.SR.chkInstanceMemberOnStaticClasses(), m))
            | _ -> ()
        | SynMemberDefn.LetBindings(isStatic = false; range = range) ->
            warning(Error(FSComp.SR.chkInstanceLetBindingOnStaticClasses(), range))
        | SynMemberDefn.Interface(members= Some(synMemberDefs)) ->
            for mem in synMemberDefs do
                match mem with
                | SynMemberDefn.Member(SynBinding(valData = SynValData(memberFlags = Some memberFlags)), m) when memberFlags.MemberKind = SynMemberKind.Member && memberFlags.IsInstance ->
                    warning(Error(FSComp.SR.chkImplementingInterfacesOnStaticClasses(), m))
                | _ -> ()
        | _ -> ()

/// Check and generalize the interface implementations, members, 'let' definitions in a mutually recursive group of definitions.
let TcMutRecDefns_Phase2 (cenv: cenv) envInitial mBinds scopem mutRecNSInfo (envMutRec: TcEnv) (mutRecDefns: MutRecDefnsPhase2Data) isMutRec =     
    let g = cenv.g
    let interfacesFromTypeDefn envForTycon tyconMembersData = 
        let (MutRecDefnsPhase2DataForTycon(_, _, declKind, tcref, _, _, declaredTyconTypars, members, _, _, _)) = tyconMembersData
        let overridesOK = declKind.CanOverrideOrImplement
        members |> List.collect (function
            | SynMemberDefn.Interface(interfaceType=intfTy; members=defnOpt) -> 
                  let ty = if tcref.Deref.IsFSharpException then g.exn_ty else generalizedTyconRef g tcref
                  let m = intfTy.Range
                  if tcref.IsTypeAbbrev then error(Error(FSComp.SR.tcTypeAbbreviationsCannotHaveInterfaceDeclaration(), m))
                  if tcref.IsEnumTycon then error(Error(FSComp.SR.tcEnumerationsCannotHaveInterfaceDeclaration(), m))

                  let intfTyR = 
                      let envinner = AddDeclaredTypars CheckForDuplicateTypars declaredTyconTypars envForTycon
                      TcTypeAndRecover cenv NoNewTypars CheckCxs ItemOccurence.UseInType WarnOnIWSAM.No envinner emptyUnscopedTyparEnv intfTy |> fst

                  if not (tcref.HasInterface g intfTyR) then 
                      error(Error(FSComp.SR.tcAllImplementedInterfacesShouldBeDeclared(), intfTy.Range))
                   
                  let generatedCompareToValues = tcref.GeneratedCompareToValues.IsSome
                  let generatedHashAndEqualsWithComparerValues = tcref.GeneratedHashAndEqualsWithComparerValues.IsSome
                  let generatedCompareToWithComparerValues = tcref.GeneratedCompareToWithComparerValues.IsSome
                  
                  if (generatedCompareToValues && typeEquiv g intfTyR g.mk_IComparable_ty) || 
                      (generatedCompareToWithComparerValues && typeEquiv g intfTyR g.mk_IStructuralComparable_ty) ||
                      (generatedCompareToValues && typeEquiv g intfTyR (mkAppTy g.system_GenericIComparable_tcref [ty])) ||
                      (generatedHashAndEqualsWithComparerValues && typeEquiv g intfTyR (mkAppTy g.system_GenericIEquatable_tcref [ty])) ||
                      (generatedHashAndEqualsWithComparerValues && typeEquiv g intfTyR g.mk_IStructuralEquatable_ty) then
                      errorR(Error(FSComp.SR.tcDefaultImplementationForInterfaceHasAlreadyBeenAdded(), intfTy.Range))
           
                  match isMutRec, overridesOK with
                  | _, OverridesOK  -> () // No warning/error if overrides are allowed
                  | true, WarnOnOverrides -> () // If we are in a recursive module/namespace, overrides of interface implementations are allowed and not considered a warning
                  | false, WarnOnOverrides -> warning(IntfImplInIntrinsicAugmentation(intfTy.Range))
                  | _, ErrorOnOverrides -> errorR(IntfImplInExtrinsicAugmentation(intfTy.Range))
                
                  match defnOpt with 
                  | Some defn -> [ (intfTyR, defn, m) ]
                  | _-> []
                  
            | _ -> []) 

    let interfaceMembersFromTypeDefn tyconMembersData (intfTyR, defn, _) implTySet = 
        let (MutRecDefnsPhase2DataForTycon(_, parent, declKind, tcref, baseValOpt, safeInitInfo, declaredTyconTypars, _, _, newslotsOK, _)) = tyconMembersData
        let containerInfo = ContainerInfo(parent, Some(MemberOrValContainerInfo(tcref, Some(intfTyR, implTySet), baseValOpt, safeInitInfo, declaredTyconTypars)))
        [ for mem in defn do
            match mem with
            | SynMemberDefn.Member(_, m) -> TyconBindingDefn(containerInfo, newslotsOK, declKind, Some mem, m)
            | SynMemberDefn.AutoProperty(range=m) -> TyconBindingDefn(containerInfo, newslotsOK, declKind, Some mem, m)
            | mem -> errorR(Error(FSComp.SR.tcMemberNotPermittedInInterfaceImplementation(), mem.Range)) ]

    let tyconBindingsOfTypeDefn (MutRecDefnsPhase2DataForTycon(_, parent, declKind, tcref, baseValOpt, safeInitInfo, declaredTyconTypars, members, _, newslotsOK, _)) = 
        let containerInfo = ContainerInfo(parent, Some(MemberOrValContainerInfo(tcref, None, baseValOpt, safeInitInfo, declaredTyconTypars)))
        [ // Yield a fake member marking the ability to do static incremental construction
          match members with
          | SynMemberDefn.ImplicitCtor _ :: _ -> ()
          | _ ->
            if not tcref.IsFSharpEnumTycon && not tcref.IsFSharpDelegateTycon && not tcref.IsFSharpException && not tcref.IsTypeAbbrev then
                TyconBindingDefn(containerInfo, newslotsOK, declKind, None, tcref.Range)

          // Yield the other members
          for memb in members do
            match memb with 
            | SynMemberDefn.ImplicitCtor _
            | SynMemberDefn.ImplicitInherit _
            | SynMemberDefn.LetBindings _
            | SynMemberDefn.AutoProperty _
            | SynMemberDefn.Member _
            | SynMemberDefn.GetSetMember _
            | SynMemberDefn.Open _
                -> TyconBindingDefn(containerInfo, newslotsOK, declKind, Some memb, memb.Range)

            // Interfaces exist in the member list - handled above in interfaceMembersFromTypeDefn 
            | SynMemberDefn.Interface _ -> ()

            // The following should have been List.unzip out already in SplitTyconDefn 
            | SynMemberDefn.AbstractSlot _
            | SynMemberDefn.ValField _             
            | SynMemberDefn.Inherit _ -> error(InternalError("Unexpected declaration element", memb.Range))
            | SynMemberDefn.NestedType _ -> error(Error(FSComp.SR.tcTypesCannotContainNestedTypes(), memb.Range)) ]
          
    let tpenv = emptyUnscopedTyparEnv

    try
      // Some preliminary checks 
      mutRecDefns |> MutRecShapes.iterTycons (fun tyconData ->
             let (MutRecDefnsPhase2DataForTycon(_, _, declKind, tcref, _, _, _, members, m, newslotsOK, _)) = tyconData
             let tcaug = tcref.TypeContents
             if tcaug.tcaug_closed && declKind <> ExtrinsicExtensionBinding then 
                 error(InternalError("Intrinsic augmentations of types are only permitted in the same file as the definition of the type", m))
             for mem in members do
                    match mem with
                    | SynMemberDefn.Member _
                    | SynMemberDefn.GetSetMember _
                    | SynMemberDefn.AutoProperty _
                    | SynMemberDefn.LetBindings _  // accept local definitions 
                    | SynMemberDefn.Interface _ -> () 
                    | SynMemberDefn.Open _ 
                    | SynMemberDefn.ImplicitCtor _ // accept implicit ctor pattern, should be first! 
                    | SynMemberDefn.ImplicitInherit _ when newslotsOK = NewSlotsOK -> () // accept implicit ctor pattern, should be first! 
                    // The rest should have been removed by splitting, they belong to "core" (they are "shape" of type, not implementation) 
                    | _ -> error(Error(FSComp.SR.tcDeclarationElementNotPermittedInAugmentation(), mem.Range)))


      let binds: MutRecDefnsPhase2Info = 
          (envMutRec, mutRecDefns) ||> MutRecShapes.mapTyconsWithEnv (fun envForDecls tyconData -> 
              let (MutRecDefnsPhase2DataForTycon(tyconOpt, _x, declKind, tcref, _, _, declaredTyconTypars, synMembers, _, _, fixupFinalAttrs)) = tyconData
              
              // If a tye uses both [<Sealed>] and [<AbstractClass>] attributes it means it is a static class.
              let isStaticClass = HasFSharpAttribute cenv.g cenv.g.attrib_SealedAttribute tcref.Attribs && HasFSharpAttribute cenv.g cenv.g.attrib_AbstractClassAttribute tcref.Attribs
              if isStaticClass && cenv.g.langVersion.SupportsFeature(LanguageFeature.ErrorReportingOnStaticClasses) then
                  ReportErrorOnStaticClass synMembers
                  match tyconOpt with
                  | Some tycon ->
                        for slot in tycon.FSharpObjectModelTypeInfo.fsobjmodel_vslots do
                            warning(Error(FSComp.SR.chkAbstractMembersDeclarationsOnStaticClasses(), slot.Range))
                            
                        for fld in tycon.AllFieldsArray do
                            if not fld.IsStatic then
                                warning(Error(FSComp.SR.chkExplicitFieldsDeclarationsOnStaticClasses(), fld.Range))
                  | None -> ()
              
              let envForDecls = 
                // This allows to implement protected interface methods if it's a DIM.
                // Does not need to be hidden behind a lang version as it needs to be possible to
                //     implement protected interface methods in lower F# versions regardless if it's a DIM or not.
                match tyconOpt with
                | Some _ when declKind = DeclKind.ModuleOrMemberBinding ->
                    MakeInnerEnvForTyconRef envForDecls tcref false
                | _ -> 
                    envForDecls
              let obinds = tyconBindingsOfTypeDefn tyconData
              let ibinds = 
                      let intfTypes = interfacesFromTypeDefn envForDecls tyconData
                      let slotImplSets = DispatchSlotChecking.GetSlotImplSets cenv.infoReader envForDecls.DisplayEnv envForDecls.AccessRights false (List.map (fun (intfTy, _, m) -> (intfTy, m)) intfTypes)
                      (intfTypes, slotImplSets) ||> List.map2 (interfaceMembersFromTypeDefn tyconData) |> List.concat
              MutRecDefnsPhase2InfoForTycon(tyconOpt, tcref, declaredTyconTypars, declKind, obinds @ ibinds, fixupFinalAttrs))
      
      MutRecBindingChecking.TcMutRecDefns_Phase2_Bindings cenv envInitial tpenv mBinds scopem mutRecNSInfo envMutRec binds

    with exn -> errorRecovery exn scopem; [], envMutRec

//-------------------------------------------------------------------------
// Build augmentation declarations
//------------------------------------------------------------------------- 

module AddAugmentationDeclarations = 
    let tcaugHasNominalInterface g (tcaug: TyconAugmentation) tcref =
        tcaug.tcaug_interfaces |> List.exists (fun (x, _, _) -> 
            match tryTcrefOfAppTy g x with
            | ValueSome tcref2 when tyconRefEq g tcref2 tcref -> true
            | _ -> false)

    let AddGenericCompareDeclarations (cenv: cenv) (env: TcEnv) (scSet: Set<Stamp>) (tycon: Tycon) =
        let g = cenv.g
        if AugmentWithHashCompare.TyconIsCandidateForAugmentationWithCompare g tycon && scSet.Contains tycon.Stamp then 
            let tcref = mkLocalTyconRef tycon
            let tcaug = tycon.TypeContents
            let ty = if tcref.Deref.IsFSharpException then g.exn_ty else generalizedTyconRef g tcref
            let m = tycon.Range
            let genericIComparableTy = mkAppTy g.system_GenericIComparable_tcref [ty]


            let hasExplicitIComparable = tycon.HasInterface g g.mk_IComparable_ty 
            let hasExplicitGenericIComparable = tcaugHasNominalInterface g tcaug g.system_GenericIComparable_tcref    
            let hasExplicitIStructuralComparable = tycon.HasInterface g g.mk_IStructuralComparable_ty

            if hasExplicitIComparable then 
                errorR(Error(FSComp.SR.tcImplementsIComparableExplicitly(tycon.DisplayName), m)) 
      
            elif hasExplicitGenericIComparable then 
                errorR(Error(FSComp.SR.tcImplementsGenericIComparableExplicitly(tycon.DisplayName), m)) 
            elif hasExplicitIStructuralComparable then
                errorR(Error(FSComp.SR.tcImplementsIStructuralComparableExplicitly(tycon.DisplayName), m)) 
            else
                let hasExplicitGenericIComparable = tycon.HasInterface g genericIComparableTy
                let cvspec1, cvspec2 = AugmentWithHashCompare.MakeValsForCompareAugmentation g tcref
                let cvspec3 = AugmentWithHashCompare.MakeValsForCompareWithComparerAugmentation g tcref

                PublishInterface cenv env.DisplayEnv tcref m true g.mk_IStructuralComparable_ty
                PublishInterface cenv env.DisplayEnv tcref m true g.mk_IComparable_ty
                if not tycon.IsFSharpException && not hasExplicitGenericIComparable then 
                    PublishInterface cenv env.DisplayEnv tcref m true genericIComparableTy
                tcaug.SetCompare (mkLocalValRef cvspec1, mkLocalValRef cvspec2)
                tcaug.SetCompareWith (mkLocalValRef cvspec3)
                PublishValueDefn cenv env ModuleOrMemberBinding cvspec1
                PublishValueDefn cenv env ModuleOrMemberBinding cvspec2
                PublishValueDefn cenv env ModuleOrMemberBinding cvspec3

    let AddGenericEqualityWithComparerDeclarations (cenv: cenv) (env: TcEnv) (seSet: Set<Stamp>) (tycon: Tycon) =
        let g = cenv.g
        if AugmentWithHashCompare.TyconIsCandidateForAugmentationWithEquals g tycon && seSet.Contains tycon.Stamp then 
            let tcref = mkLocalTyconRef tycon
            let tcaug = tycon.TypeContents
            let m = tycon.Range

            let hasExplicitIStructuralEquatable = tycon.HasInterface g g.mk_IStructuralEquatable_ty

            if hasExplicitIStructuralEquatable then
                errorR(Error(FSComp.SR.tcImplementsIStructuralEquatableExplicitly(tycon.DisplayName), m)) 
            else
                let evspec1, evspec2, evspec3 = AugmentWithHashCompare.MakeValsForEqualityWithComparerAugmentation g tcref
                PublishInterface cenv env.DisplayEnv tcref m true g.mk_IStructuralEquatable_ty                
                tcaug.SetHashAndEqualsWith (mkLocalValRef evspec1, mkLocalValRef evspec2, mkLocalValRef evspec3)
                PublishValueDefn cenv env ModuleOrMemberBinding evspec1
                PublishValueDefn cenv env ModuleOrMemberBinding evspec2
                PublishValueDefn cenv env ModuleOrMemberBinding evspec3

    let AddGenericCompareBindings (cenv: cenv) (tycon: Tycon) =
        if (* AugmentWithHashCompare.TyconIsCandidateForAugmentationWithCompare g tycon && *) Option.isSome tycon.GeneratedCompareToValues then 
            AugmentWithHashCompare.MakeBindingsForCompareAugmentation cenv.g tycon
        else
            []
            
    let AddGenericCompareWithComparerBindings (cenv: cenv) (tycon: Tycon) =
        let g = cenv.g
        if Option.isSome tycon.GeneratedCompareToWithComparerValues then
            AugmentWithHashCompare.MakeBindingsForCompareWithComparerAugmentation g tycon
        else
            []
             
    let AddGenericEqualityWithComparerBindings (cenv: cenv) (tycon: Tycon) =
        let g = cenv.g
        if AugmentWithHashCompare.TyconIsCandidateForAugmentationWithEquals g tycon && Option.isSome tycon.GeneratedHashAndEqualsWithComparerValues then
            (AugmentWithHashCompare.MakeBindingsForEqualityWithComparerAugmentation g tycon)
        else
            []

    let AddGenericHashAndComparisonDeclarations (cenv: cenv) (env: TcEnv) scSet seSet tycon =
        AddGenericCompareDeclarations cenv env scSet tycon
        AddGenericEqualityWithComparerDeclarations cenv env seSet tycon

    let AddGenericHashAndComparisonBindings cenv tycon =
        AddGenericCompareBindings cenv tycon @ AddGenericCompareWithComparerBindings cenv tycon @ AddGenericEqualityWithComparerBindings cenv tycon

    // We can only add the Equals override after we've done the augmentation because we have to wait until 
    // tycon.HasOverride can give correct results 
    let AddGenericEqualityBindings (cenv: cenv) (env: TcEnv) tycon =
        let g = cenv.g
        if AugmentWithHashCompare.TyconIsCandidateForAugmentationWithEquals g tycon then 
            let tcref = mkLocalTyconRef tycon
            let tcaug = tycon.TypeContents
            let ty = if tcref.Deref.IsFSharpException then g.exn_ty else generalizedTyconRef g tcref
            let m = tycon.Range
            
            // Note: tycon.HasOverride only gives correct results after we've done the type augmentation 
            let hasExplicitObjectEqualsOverride = tycon.HasOverride g "Equals" [g.obj_ty]
            let hasExplicitGenericIEquatable = tcaugHasNominalInterface g tcaug g.system_GenericIEquatable_tcref
            
            if hasExplicitGenericIEquatable then 
                errorR(Error(FSComp.SR.tcImplementsIEquatableExplicitly(tycon.DisplayName), m)) 

            // Note: only provide the equals method if Equals is not implemented explicitly, and
            // we're actually generating Hash/Equals for this type
            if not hasExplicitObjectEqualsOverride &&
                Option.isSome tycon.GeneratedHashAndEqualsWithComparerValues then

                 let vspec1, vspec2 = AugmentWithHashCompare.MakeValsForEqualsAugmentation g tcref
                 tcaug.SetEquals (mkLocalValRef vspec1, mkLocalValRef vspec2)
                 if not tycon.IsFSharpException then 
                    PublishInterface cenv env.DisplayEnv tcref m true (mkAppTy g.system_GenericIEquatable_tcref [ty])
                 PublishValueDefn cenv env ModuleOrMemberBinding vspec1
                 PublishValueDefn cenv env ModuleOrMemberBinding vspec2
                 AugmentWithHashCompare.MakeBindingsForEqualsAugmentation g tycon
            else []
        else []



/// Infer 'comparison' and 'equality' constraints from type definitions
module TyconConstraintInference = 

    /// Infer 'comparison' constraints from type definitions
    let InferSetOfTyconsSupportingComparable (cenv: cenv) (denv: DisplayEnv) tyconsWithStructuralTypes =

        let g = cenv.g 
        let tab = tyconsWithStructuralTypes |> List.map (fun (tycon: Tycon, structuralTypes) -> tycon.Stamp, (tycon, structuralTypes)) |> Map.ofList 

        // Initially, assume the equality relation is available for all structural type definitions 
        let initialAssumedTycons = 
            set [ for tycon, _ in tyconsWithStructuralTypes do 
                       if AugmentWithHashCompare.TyconIsCandidateForAugmentationWithCompare g tycon then 
                           yield tycon.Stamp ]

        // Initially, don't assume that the equality relation is dependent on any type variables
        let initialAssumedTypars = Set.empty

        // Repeatedly eliminate structural type definitions whose structural component types no longer support 
        // comparison. On the way record type variables which are support the comparison relation.
        let rec loop (assumedTycons: Set<Stamp>) (assumedTypars: Set<Stamp>) =
            let mutable assumedTyparsAcc = assumedTypars

            // Checks if a field type supports the 'comparison' constraint based on the assumptions about the type constructors
            // and type parameters.
            let rec checkIfFieldTypeSupportsComparison (tycon: Tycon) (ty: TType) =
                
                // Is the field type a type parameter?
                match tryDestTyparTy g ty with
                | ValueSome tp ->
                    // Look for an explicit 'comparison' constraint
                    if tp.Constraints |> List.exists (function TyparConstraint.SupportsComparison _ -> true | _ -> false) then 
                        true
                    
                    // Within structural types, type parameters can be optimistically assumed to have comparison
                    // We record the ones for which we have made this assumption.
                    elif tycon.TyparsNoRange |> List.exists (fun tp2 -> typarRefEq tp tp2) then 
                        assumedTyparsAcc <- assumedTyparsAcc.Add(tp.Stamp)
                        true
                    
                    else
                        false
                | _ ->
                    match ty with 
                    // Look for array, UIntPtr and IntPtr types
                    | SpecialComparableHeadType g tinst -> 
                        tinst |> List.forall (checkIfFieldTypeSupportsComparison tycon)

                    // Otherwise it's a nominal type
                    | _ -> 

                        match ty with
                        | AppTy g (tcref, tinst) ->
                            // Check the basic requirement - IComparable/IStructuralComparable or assumed-comparable
                            (if initialAssumedTycons.Contains tcref.Stamp then 
                                assumedTycons.Contains tcref.Stamp
                             else
                                ExistsSameHeadTypeInHierarchy g cenv.amap range0 ty g.mk_IComparable_ty || 
                                ExistsSameHeadTypeInHierarchy g cenv.amap range0 ty g.mk_IStructuralComparable_ty)
                            &&
                            // Check it isn't ruled out by the user
                            not (HasFSharpAttribute g g.attrib_NoComparisonAttribute tcref.Attribs)
                            &&
                            // Check the structural dependencies
                            (tinst, tcref.TyparsNoRange) ||> List.lengthsEqAndForall2 (fun ty tp -> 
                                if tp.ComparisonConditionalOn || assumedTypars.Contains tp.Stamp then 
                                    checkIfFieldTypeSupportsComparison tycon ty 
                                else 
                                    true) 
                        | _ ->
                            false

            let newSet = 
                assumedTycons |> Set.filter (fun tyconStamp -> 
                   let tycon, structuralTypes = tab[tyconStamp] 

                   if g.compilingFSharpCore && 
                      AugmentWithHashCompare.TyconIsCandidateForAugmentationWithCompare g tycon && 
                      not (HasFSharpAttribute g g.attrib_StructuralComparisonAttribute tycon.Attribs) && 
                      not (HasFSharpAttribute g g.attrib_NoComparisonAttribute tycon.Attribs) then 
                       errorR(Error(FSComp.SR.tcFSharpCoreRequiresExplicit(), tycon.Range)) 

                   let res = (structuralTypes |> List.forall (fst >> checkIfFieldTypeSupportsComparison tycon))

                   // If the type was excluded, say why
                   if not res then 
                       match TryFindFSharpBoolAttribute g g.attrib_StructuralComparisonAttribute tycon.Attribs with
                       | Some true -> 
                           match structuralTypes |> List.tryFind (fst >> checkIfFieldTypeSupportsComparison tycon >> not) with
                           | None -> 
                               assert false
                               failwith "unreachable"
                           | Some (ty, _) -> 
                               if isTyparTy g ty then 
                                   errorR(Error(FSComp.SR.tcStructuralComparisonNotSatisfied1(tycon.DisplayName, NicePrint.prettyStringOfTy denv ty), tycon.Range)) 
                               else 
                                   errorR(Error(FSComp.SR.tcStructuralComparisonNotSatisfied2(tycon.DisplayName, NicePrint.prettyStringOfTy denv ty), tycon.Range)) 
                       | Some false -> 
                           ()
                       
                       | None -> 
                           match structuralTypes |> List.tryFind (fst >> checkIfFieldTypeSupportsComparison tycon >> not) with
                           | None -> 
                               assert false
                               failwith "unreachable"
                           | Some (ty, _) -> 
                               // NOTE: these warnings are off by default - they are level 4 informational warnings
                               // PERF: this call to prettyStringOfTy is always being executed, even when the warning
                               // is not being reported (the normal case).
                               if isTyparTy g ty then 
                                   warning(Error(FSComp.SR.tcNoComparisonNeeded1(tycon.DisplayName, NicePrint.prettyStringOfTy denv ty, tycon.DisplayName), tycon.Range)) 
                               else 
                                   warning(Error(FSComp.SR.tcNoComparisonNeeded2(tycon.DisplayName, NicePrint.prettyStringOfTy denv ty, tycon.DisplayName), tycon.Range)) 

                                                      
                   res)

            if newSet = assumedTycons && assumedTypars = assumedTyparsAcc then 
                newSet, assumedTyparsAcc
            else 
                loop newSet assumedTyparsAcc

        let uneliminatedTycons, assumedTyparsActual = loop initialAssumedTycons initialAssumedTypars

        // OK, we're done, Record the results for the type variable which provide the support
        for tyconStamp in uneliminatedTycons do
            let tycon, _ = tab[tyconStamp] 
            for tp in tycon.Typars(tycon.Range) do
                if assumedTyparsActual.Contains(tp.Stamp) then 
                    tp.SetComparisonDependsOn true

        // Return the set of structural type definitions which support the relation
        uneliminatedTycons

    /// Infer 'equality' constraints from type definitions
    let InferSetOfTyconsSupportingEquatable (cenv: cenv) (denv: DisplayEnv) (tyconsWithStructuralTypes:(Tycon * _) list) =

        let g = cenv.g 
        let tab = tyconsWithStructuralTypes |> List.map (fun (tycon, c) -> tycon.Stamp, (tycon, c)) |> Map.ofList 

        // Initially, assume the equality relation is available for all structural type definitions 
        let initialAssumedTycons = 
            set [ for tycon, _ in tyconsWithStructuralTypes do 
                       if AugmentWithHashCompare.TyconIsCandidateForAugmentationWithEquals g tycon then 
                           yield tycon.Stamp ]
                           
        // Initially, don't assume that the equality relation is dependent on any type variables
        let initialAssumedTypars = Set.empty

        // Repeatedly eliminate structural type definitions whose structural component types no longer support 
        // equality. On the way add type variables which are support the equality relation
        let rec loop (assumedTycons: Set<Stamp>) (assumedTypars: Set<Stamp>) =
            let mutable assumedTyparsAcc = assumedTypars
            
            // Checks if a field type supports the 'equality' constraint based on the assumptions about the type constructors
            // and type parameters.
            let rec checkIfFieldTypeSupportsEquality (tycon: Tycon) (ty: TType) =
                match tryDestTyparTy g ty with
                | ValueSome tp ->
                    // Look for an explicit 'equality' constraint
                    if tp.Constraints |> List.exists (function TyparConstraint.SupportsEquality _ -> true | _ -> false) then 
                        true

                    // Within structural types, type parameters can be optimistically assumed to have equality
                    // We record the ones for which we have made this assumption.
                    elif tycon.Typars(tycon.Range) |> List.exists (fun tp2 -> typarRefEq tp tp2) then                     
                        assumedTyparsAcc <- assumedTyparsAcc.Add(tp.Stamp)
                        true
                    else
                        false
                | _ ->
                    match ty with 
                    | SpecialEquatableHeadType g tinst -> 
                        tinst |> List.forall (checkIfFieldTypeSupportsEquality tycon)
                    | SpecialNotEquatableHeadType g -> 
                        false
                    | _ -> 
                        // Check the basic requirement - any types except those eliminated
                        match ty with
                        | AppTy g (tcref, tinst) ->
                            (if initialAssumedTycons.Contains tcref.Stamp then 
                                assumedTycons.Contains tcref.Stamp
                             elif AugmentWithHashCompare.TyconIsCandidateForAugmentationWithEquals g tcref.Deref then
                                Option.isSome tcref.GeneratedHashAndEqualsWithComparerValues
                             else
                                true) 
                             &&
                             // Check it isn't ruled out by the user
                             not (HasFSharpAttribute g g.attrib_NoEqualityAttribute tcref.Attribs)
                             &&
                             // Check the structural dependencies
                             (tinst, tcref.TyparsNoRange) ||> List.lengthsEqAndForall2 (fun ty tp -> 
                                 if tp.EqualityConditionalOn || assumedTypars.Contains tp.Stamp then 
                                     checkIfFieldTypeSupportsEquality tycon ty 
                                 else 
                                     true) 
                        | _ ->
                            false

            let newSet = 
                assumedTycons |> Set.filter (fun tyconStamp -> 

                   let tycon, structuralTypes = tab[tyconStamp] 

                   if g.compilingFSharpCore && 
                      AugmentWithHashCompare.TyconIsCandidateForAugmentationWithEquals g tycon && 
                      not (HasFSharpAttribute g g.attrib_StructuralEqualityAttribute tycon.Attribs) && 
                      not (HasFSharpAttribute g g.attrib_NoEqualityAttribute tycon.Attribs) then 
                       errorR(Error(FSComp.SR.tcFSharpCoreRequiresExplicit(), tycon.Range)) 

                   // Remove structural types with incomparable elements from the assumedTycons
                   let res = (structuralTypes |> List.forall (fst >> checkIfFieldTypeSupportsEquality tycon))

                   // If the type was excluded, say why
                   if not res then 
                       match TryFindFSharpBoolAttribute g g.attrib_StructuralEqualityAttribute tycon.Attribs with
                       | Some true -> 
                           if AugmentWithHashCompare.TyconIsCandidateForAugmentationWithEquals g tycon then 
                               match structuralTypes |> List.tryFind (fst >> checkIfFieldTypeSupportsEquality tycon >> not) with
                               | None -> 
                                   assert false
                                   failwith "unreachable"
                               | Some (ty, _) -> 
                                   if isTyparTy g ty then 
                                       errorR(Error(FSComp.SR.tcStructuralEqualityNotSatisfied1(tycon.DisplayName, NicePrint.prettyStringOfTy denv ty), tycon.Range)) 
                                   else 
                                       errorR(Error(FSComp.SR.tcStructuralEqualityNotSatisfied2(tycon.DisplayName, NicePrint.prettyStringOfTy denv ty), tycon.Range)) 
                           else
                               ()
                       | Some false -> 
                           ()
                       | None -> 
                           if AugmentWithHashCompare.TyconIsCandidateForAugmentationWithEquals g tycon then 
                               match structuralTypes |> List.tryFind (fst >> checkIfFieldTypeSupportsEquality tycon >> not) with
                               | None -> 
                                   assert false
                                   failwith "unreachable"
                               | Some (ty, _) -> 
                                   if isTyparTy g ty then 
                                       warning(Error(FSComp.SR.tcNoEqualityNeeded1(tycon.DisplayName, NicePrint.prettyStringOfTy denv ty, tycon.DisplayName), tycon.Range)) 
                                   else 
                                       warning(Error(FSComp.SR.tcNoEqualityNeeded2(tycon.DisplayName, NicePrint.prettyStringOfTy denv ty, tycon.DisplayName), tycon.Range)) 

                                                      
                   res)

            if newSet = assumedTycons && assumedTypars = assumedTyparsAcc then 
                newSet, assumedTyparsAcc
            else 
                loop newSet assumedTyparsAcc

        let uneliminatedTycons, assumedTyparsActual = loop initialAssumedTycons initialAssumedTypars

        // OK, we're done, Record the results for the type variable which provide the support
        for tyconStamp in uneliminatedTycons do
            let tycon, _ = tab[tyconStamp] 
            for tp in tycon.Typars(tycon.Range) do
                if assumedTyparsActual.Contains(tp.Stamp) then 
                    tp.SetEqualityDependsOn true

        // Return the set of structural type definitions which support the relation
        uneliminatedTycons


//-------------------------------------------------------------------------
// Helpers for modules, types and exception declarations
//------------------------------------------------------------------------- 

let ComputeModuleName (longPath: Ident list) = 
    if longPath.Length <> 1 then error(Error(FSComp.SR.tcInvalidModuleName(), (List.head longPath).idRange))
    longPath.Head 

let CheckForDuplicateConcreteType env nm m = 
    let curr = GetCurrAccumulatedModuleOrNamespaceType env
    if Map.containsKey nm curr.AllEntitiesByCompiledAndLogicalMangledNames then 
        // Use 'error' instead of 'errorR' here to avoid cascading errors - see bug 1177 in FSharp 1.0 
        error (Duplicate(FSComp.SR.tcTypeExceptionOrModule(), nm, m))

let CheckForDuplicateModule env nm m = 
    let curr = GetCurrAccumulatedModuleOrNamespaceType env
    if curr.ModulesAndNamespacesByDemangledName.ContainsKey nm then 
        errorR (Duplicate(FSComp.SR.tcTypeOrModule(), nm, m))


//-------------------------------------------------------------------------
// Bind exception definitions
//------------------------------------------------------------------------- 

/// Check 'exception' declarations in implementations and signatures
module TcExceptionDeclarations = 

    let TcExnDefnCore_Phase1A cenv env parent (SynExceptionDefnRepr(Attributes synAttrs, SynUnionCase(ident= SynIdent(id,_)), _, xmlDoc, vis, m)) =
        let attrs = TcAttributes cenv env AttributeTargets.ExnDecl synAttrs
        if not (String.isLeadingIdentifierCharacterUpperCase id.idText) then errorR(NotUpperCaseConstructor m)
        let vis, cpath = ComputeAccessAndCompPath env None m vis None parent
        let vis = TcRecdUnionAndEnumDeclarations.CombineReprAccess parent vis
        CheckForDuplicateConcreteType env (id.idText + "Exception") id.idRange
        CheckForDuplicateConcreteType env id.idText id.idRange
        let repr = TExnFresh (Construct.MakeRecdFieldsTable [])

        let checkXmlDocs = cenv.diagnosticOptions.CheckXmlDocs
        let xmlDoc = xmlDoc.ToXmlDoc(checkXmlDocs, Some [])
        Construct.NewExn cpath id vis repr attrs xmlDoc

    let TcExnDefnCore_Phase1G_EstablishRepresentation (cenv: cenv) (env: TcEnv) parent (exnc: Entity) (SynExceptionDefnRepr(_, SynUnionCase(caseType=args), reprIdOpt, _, _, m)) =
        let g = cenv.g 
        let args = match args with SynUnionCaseKind.Fields args -> args | _ -> error(Error(FSComp.SR.tcExplicitTypeSpecificationCannotBeUsedForExceptionConstructors(), m))
        let ad = env.AccessRights
        let id = exnc.Id
        
        let args' =
            args |> List.mapi (fun i (SynField (idOpt = idOpt) as fdef) ->
                match idOpt with
                | Some fieldId ->
                    let tcref = mkLocalTyconRef exnc
                    let thisTypInst, _ = generalizeTyconRef g tcref
                    let item = Item.RecdField (RecdFieldInfo (thisTypInst, RecdFieldRef (tcref, fieldId.idText)))
                    CallNameResolutionSink cenv.tcSink (fieldId.idRange, env.NameEnv, item, emptyTyparInst, ItemOccurence.Binding, env.AccessRights)
                | _ -> ()

                TcRecdUnionAndEnumDeclarations.TcAnonFieldDecl cenv env parent emptyUnscopedTyparEnv (mkExceptionFieldName i) fdef)
        TcRecdUnionAndEnumDeclarations.ValidateFieldNames(args, args')
        let repr = 
          match reprIdOpt with 
          | Some longId ->
              let resolution =
                  ResolveExprLongIdent cenv.tcSink cenv.nameResolver m ad env.NameEnv TypeNameResolutionInfo.Default longId 
                  |> ForceRaise
              match resolution with
              | _, Item.ExnCase exnc, [] -> 
                  CheckTyconAccessible cenv.amap m env.AccessRights exnc |> ignore
                  if not (isNil args') then 
                      errorR (Error(FSComp.SR.tcExceptionAbbreviationsShouldNotHaveArgumentList(), m))
                  TExnAbbrevRepr exnc
              | _, Item.CtorGroup(_, meths), [] -> 
                  // REVIEW: check this really is an exception type 
                  match args' with 
                  | [] -> ()
                  | _ -> error (Error(FSComp.SR.tcAbbreviationsFordotNetExceptionsCannotTakeArguments(), m))
                  let candidates = 
                      meths |> List.filter (fun minfo -> 
                          minfo.NumArgs = [args'.Length] &&
                          minfo.GenericArity = 0) 
                  match candidates with 
                  | [minfo] -> 
                      match minfo.ApparentEnclosingType with 
                      | AppTy g (tcref, _) as enclTy when TypeDefinitelySubsumesTypeNoCoercion 0 g cenv.amap m g.exn_ty enclTy ->
                          TExnAsmRepr tcref.CompiledRepresentationForNamedType
                      | _ -> 
                          error(Error(FSComp.SR.tcExceptionAbbreviationsMustReferToValidExceptions(), m))
                  | _ -> 
                      error (Error(FSComp.SR.tcAbbreviationsFordotNetExceptionsMustHaveMatchingObjectConstructor(), m))
              | _ ->
                  error (Error(FSComp.SR.tcNotAnException(), m))
          | None -> 
             TExnFresh (Construct.MakeRecdFieldsTable args')
        
        exnc.SetExceptionInfo repr 

        let item = Item.ExnCase(mkLocalTyconRef exnc)
        CallNameResolutionSink cenv.tcSink (id.idRange, env.NameEnv, item, emptyTyparInst, ItemOccurence.Binding, env.AccessRights)
        args'

    let private TcExnDefnCore (cenv: cenv) env parent synExnDefnRepr =
        let g = cenv.g
        let exnc = TcExnDefnCore_Phase1A cenv env parent synExnDefnRepr
        let args' = TcExnDefnCore_Phase1G_EstablishRepresentation cenv env parent exnc synExnDefnRepr
        exnc.TypeContents.tcaug_super <- Some g.exn_ty

        PublishTypeDefn cenv env exnc

        let structuralTypes = args' |> List.map (fun rf -> (rf.FormalType, rf.Range))
        let scSet = TyconConstraintInference.InferSetOfTyconsSupportingComparable cenv env.DisplayEnv [(exnc, structuralTypes)]
        let seSet = TyconConstraintInference.InferSetOfTyconsSupportingEquatable cenv env.DisplayEnv [(exnc, structuralTypes)] 

        // Augment the exception constructor with comparison and hash methods if needed 
        let binds = 
          match exnc.ExceptionInfo with 
          | TExnAbbrevRepr _ | TExnNone | TExnAsmRepr _ -> []
          | TExnFresh _ -> 
              AddAugmentationDeclarations.AddGenericHashAndComparisonDeclarations cenv env scSet seSet exnc
              AddAugmentationDeclarations.AddGenericHashAndComparisonBindings cenv exnc

        binds, exnc

    let TcExnDefn (cenv: cenv) envInitial parent (SynExceptionDefn(core, _, aug, m), scopem) = 
        let g = cenv.g
        let binds1, exnc = TcExnDefnCore cenv envInitial parent core
        let envMutRec = AddLocalExnDefnAndReport cenv.tcSink scopem (AddLocalTycons g cenv.amap scopem [exnc] envInitial) exnc 

        let defns = [MutRecShape.Tycon(MutRecDefnsPhase2DataForTycon(Some exnc, parent, ModuleOrMemberBinding, mkLocalEntityRef exnc, None, NoSafeInitInfo, [], aug, m, NoNewSlots, (fun () -> ())))]
        let binds2, envFinal = TcMutRecDefns_Phase2 cenv envInitial m scopem None envMutRec defns true
        let binds2flat = binds2 |> MutRecShapes.collectTycons |> List.collect snd
        // Augment types with references to values that implement the pre-baked semantics of the type
        let binds3 = AddAugmentationDeclarations.AddGenericEqualityBindings cenv envFinal exnc
        binds1 @ binds2flat @ binds3, exnc, envFinal

<<<<<<< HEAD
    let TcExnSignature (cenv: cenv) envInitial parent tpenv (SynExceptionSig(exnRepr=core; members=aug), scopem) = 
        let g = cenv.g
        let binds, exnc = TcExnDefnCore cenv envInitial parent core
        let envMutRec = AddLocalExnDefnAndReport cenv.tcSink scopem (AddLocalTycons g cenv.amap scopem [exnc] envInitial) exnc 
        let ecref = mkLocalEntityRef exnc
        let containerInfo = ContainerInfo(parent, Some(MemberOrValContainerInfo(ecref, None, None, NoSafeInitInfo, [])))
        let vals, _ = TcTyconMemberSpecs cenv envMutRec containerInfo ModuleOrMemberBinding tpenv aug
        binds, vals, ecref, envMutRec
=======
    let TcExnSignature (cenv: cenv) envInitial parent tpenv (SynExceptionSig(exnRepr=core; members=aug), scopem) =
        match core with
        | SynExceptionDefnRepr(caseName = SynUnionCase(ident = SynIdent(ident, _))) when ident.idText = "" ->
            [], [], None, envInitial
        | _ ->
            let g = cenv.g
            let binds, exnc = TcExnDefnCore cenv envInitial parent core
            let envMutRec = AddLocalExnDefnAndReport cenv.tcSink scopem (AddLocalTycons g cenv.amap scopem [exnc] envInitial) exnc 
            let ecref = mkLocalEntityRef exnc
            let vals, _ = TcTyconMemberSpecs cenv envMutRec (ContainerInfo(parent, Some(MemberOrValContainerInfo(ecref, None, None, NoSafeInitInfo, [])))) ModuleOrMemberBinding tpenv aug
            binds, vals, Some ecref, envMutRec
>>>>>>> 37a5baaf

/// Bind type definitions
///
/// We first establish the cores of a set of type definitions (i.e. everything
/// about the type definitions that doesn't involve values or expressions)
///
/// This is a non-trivial multi-phase algorithm. The technique used
/// is to gradually "fill in" the fields of the type constructors. 
///
/// This use of mutation is very problematic. This has many dangers, 
/// since the process of filling in the fields
/// involves creating, traversing and analyzing types that may recursively
/// refer to the types being defined. However a functional version of this
/// would need to re-implement certain type relations to work over a 
/// partial representation of types.
module EstablishTypeDefinitionCores = 
 
    type TypeRealizationPass = 
        | FirstPass 
        | SecondPass 

    /// Compute the mangled name of a type definition. 'doErase' is true for all type definitions except type abbreviations.
    let private ComputeTyconName (longPath: Ident list, doErase: bool, typars: Typars) = 
        if longPath.Length <> 1 then error(Error(FSComp.SR.tcInvalidTypeExtension(), longPath.Head.idRange))
        let id = longPath.Head
        let erasedArity = 
            if doErase then typars |> Seq.sumBy (fun tp -> if tp.IsErased then 0 else 1) 
            else typars.Length
        mkSynId id.idRange (if erasedArity = 0 then id.idText else id.idText + "`" + string erasedArity)
 
    let private GetTyconAttribs g attrs = 
        let hasClassAttr = HasFSharpAttribute g g.attrib_ClassAttribute attrs
        let hasAbstractClassAttr = HasFSharpAttribute g g.attrib_AbstractClassAttribute attrs
        let hasInterfaceAttr = HasFSharpAttribute g g.attrib_InterfaceAttribute attrs
        let hasStructAttr = HasFSharpAttribute g g.attrib_StructAttribute attrs
        let hasMeasureAttr = HasFSharpAttribute g g.attrib_MeasureAttribute attrs
        (hasClassAttr, hasAbstractClassAttr, hasInterfaceAttr, hasStructAttr, hasMeasureAttr)

    //-------------------------------------------------------------------------
    // Type kind inference 
    //------------------------------------------------------------------------- 
       
    let private InferTyconKind g (kind, attrs, slotsigs, fields, inSig, isConcrete, m) =
        let hasClassAttr, hasAbstractClassAttr, hasInterfaceAttr, hasStructAttr, hasMeasureAttr = GetTyconAttribs g attrs
        let bi b = (if b then 1 else 0)
        if (bi hasClassAttr + bi hasInterfaceAttr + bi hasStructAttr + bi hasMeasureAttr) > 1 ||
           (bi hasAbstractClassAttr + bi hasInterfaceAttr + bi hasStructAttr + bi hasMeasureAttr) > 1 then
           error(Error(FSComp.SR.tcAttributesOfTypeSpecifyMultipleKindsForType(), m))
        
        match kind with 
        | SynTypeDefnKind.Unspecified ->
            if hasClassAttr || hasAbstractClassAttr || hasMeasureAttr then SynTypeDefnKind.Class        
            elif hasInterfaceAttr then SynTypeDefnKind.Interface
            elif hasStructAttr then SynTypeDefnKind.Struct
            elif isConcrete || not (isNil fields) then SynTypeDefnKind.Class
            elif isNil slotsigs && inSig then SynTypeDefnKind.Opaque
            else SynTypeDefnKind.Interface
        | k -> 
            if hasClassAttr && not (match k with SynTypeDefnKind.Class -> true | _ -> false) || 
               hasMeasureAttr && not (match k with SynTypeDefnKind.Class | SynTypeDefnKind.Abbrev | SynTypeDefnKind.Opaque -> true | _ -> false) || 
               hasInterfaceAttr && not (match k with SynTypeDefnKind.Interface -> true | _ -> false) || 
               hasStructAttr && not (match k with SynTypeDefnKind.Struct | SynTypeDefnKind.Record | SynTypeDefnKind.Union -> true | _ -> false) then 
                error(Error(FSComp.SR.tcKindOfTypeSpecifiedDoesNotMatchDefinition(), m))
            k

    let private (|TyconCoreAbbrevThatIsReallyAUnion|_|) (hasMeasureAttr, envinner: TcEnv, id: Ident) synTyconRepr =
        match synTyconRepr with 
        | SynTypeDefnSimpleRepr.TypeAbbrev(_, StripParenTypes (SynType.LongIdent(SynLongIdent([unionCaseName], _, _))), m) 
                              when 
                                (not hasMeasureAttr && 
                                 (isNil (LookupTypeNameInEnvNoArity OpenQualified unionCaseName.idText envinner.NameEnv) || 
                                  id.idText = unionCaseName.idText)) -> 
            Some(unionCaseName, m)
        | _ -> 
            None

    /// Get the component types that make a record, union or struct type.
    ///
    /// Used when determining if a structural type supports structural comparison.
    let private GetStructuralElementsOfTyconDefn (cenv: cenv) env tpenv (MutRecDefnsPhase1DataForTycon(_, synTyconRepr, _, _, _, _)) tycon = 
        let thisTyconRef = mkLocalTyconRef tycon
        let g = cenv.g
        let m = tycon.Range
        let env = AddDeclaredTypars CheckForDuplicateTypars (tycon.Typars m) env
        let env = MakeInnerEnvForTyconRef env thisTyconRef false 
        [ match synTyconRepr with 
          | SynTypeDefnSimpleRepr.None _ -> ()
          | SynTypeDefnSimpleRepr.Union (_, unionCases, _) -> 

              for SynUnionCase (caseType=args; range=m) in unionCases do 
                match args with
                | SynUnionCaseKind.Fields flds -> 
                    for SynField(fieldType = ty; range = m) in flds do 
                        let tyR, _ = TcTypeAndRecover cenv NoNewTypars NoCheckCxs ItemOccurence.UseInType WarnOnIWSAM.Yes env tpenv ty
                        yield (tyR, m)

                | SynUnionCaseKind.FullType (ty, arity) -> 
                    let tyR, _ = TcTypeAndRecover cenv NoNewTypars NoCheckCxs ItemOccurence.UseInType WarnOnIWSAM.Yes env tpenv ty
                    let curriedArgTys, _ = GetTopTauTypeInFSharpForm g (arity |> TranslateSynValInfo cenv m (TcAttributes cenv env) |> TranslatePartialValReprInfo []).ArgInfos tyR m

                    if curriedArgTys.Length > 1 then 
                        errorR(Error(FSComp.SR.tcIllegalFormForExplicitTypeDeclaration(), m))   

                    for argTys in curriedArgTys do
                        for argTy, _ in argTys do
                            yield (argTy, m)

          | SynTypeDefnSimpleRepr.General (_, _, _, fields, _, _, implicitCtorSynPats, _) when tycon.IsFSharpStructOrEnumTycon -> // for structs
              for field in fields do 
                  let (SynField(isStatic = isStatic; fieldType = ty; range = m)) = field
                  if not isStatic then 
                      let tyR, _ = TcTypeAndRecover cenv NoNewTypars NoCheckCxs ItemOccurence.UseInType WarnOnIWSAM.Yes env tpenv ty
                      yield (tyR, m)

              match implicitCtorSynPats with
              | None -> ()
              | Some spats -> 
                  let ctorArgNames, patEnv = TcSimplePatsOfUnknownType cenv true NoCheckCxs env tpenv spats

                  let (TcPatLinearEnv(_, names, _)) = patEnv

                  for arg in ctorArgNames do
                      let ty = names[arg].Type
                      let m = names[arg].Ident.idRange
                      if not (isNil (ListSet.subtract typarEq (freeInTypeLeftToRight g false ty) tycon.TyparsNoRange)) then
                          errorR(Error(FSComp.SR.tcStructsMustDeclareTypesOfImplicitCtorArgsExplicitly(), m))   
                      yield (ty, m)

          | SynTypeDefnSimpleRepr.Record (_, fields, _) -> 
              for SynField(fieldType = ty; range = m) in fields do 
                  let tyR, _ = TcTypeAndRecover cenv NoNewTypars NoCheckCxs ItemOccurence.UseInType WarnOnIWSAM.Yes env tpenv ty
                  yield (tyR, m)

          | _ ->
              () ]

    let ComputeModuleOrNamespaceKind g isModule typeNames attribs nm = 
        if not isModule then (Namespace true)
        elif ModuleNameIsMangled g attribs || Set.contains nm typeNames then FSharpModuleWithSuffix 
        else ModuleOrType

    let AdjustModuleName moduleKind nm =
        match moduleKind with
        | FSharpModuleWithSuffix -> nm+FSharpModuleSuffix
        | _ -> nm

    let InstanceMembersNeedSafeInitCheck (cenv: cenv) m thisTy = 
        let g = cenv.g
        ExistsInEntireHierarchyOfType 
            (fun ty -> not (isStructTy g ty) && (match tryTcrefOfAppTy g ty with ValueSome tcref when tcref.HasSelfReferentialConstructor -> true | _ -> false))
            g 
            cenv.amap
            m 
            AllowMultiIntfInstantiations.Yes
            thisTy
        
    // Make the "delayed reference" boolean value recording the safe initialization of a type in a hierarchy where there is a HasSelfReferentialConstructor
    let ComputeInstanceSafeInitInfo (cenv: cenv) env m thisTy = 
        let g = cenv.g
        if InstanceMembersNeedSafeInitCheck cenv m thisTy then 
            let rfield = MakeSafeInitField cenv env m false
            let tcref = tcrefOfAppTy g thisTy
            SafeInitField (mkRecdFieldRef tcref rfield.LogicalName, rfield)
        else
            NoSafeInitInfo

    // We suppress all error reporting for this pre-analysis of the attributes,
    // in case some attributes involve constructs not already in scope - we are
    // only looking for the 'Measure' attributes, then we discard the generated type parameters
    let TyparsAllHaveMeasureDeclEarlyCheck cenv env (TyparDecls synTypars) =
        suppressErrorReporting (fun () -> 
            synTypars|> List.forall (fun synTypar ->
                try
                    let (SynTyparDecl(Attributes synAttrs, _)) = synTypar
                    let attrs = TcAttributes cenv env AttributeTargets.GenericParameter synAttrs
                    HasFSharpAttribute cenv.g cenv.g.attrib_MeasureAttribute attrs
                with _ -> false))

    let TypeNamesInMutRecDecls cenv env (compDecls: MutRecShapes<MutRecDefnsPhase1DataForTycon * 'MemberInfo, 'LetInfo, SynComponentInfo>) =
        [ for d in compDecls do 
                match d with 
                | MutRecShape.Tycon (MutRecDefnsPhase1DataForTycon(SynComponentInfo(typeParams=synTypars; longId=ids), _, _, _, _, isAtOriginalTyconDefn), _) -> 
                    if isAtOriginalTyconDefn && TyparsAllHaveMeasureDeclEarlyCheck cenv env synTypars then 
                        yield (List.last ids).idText
                | _ -> () ]
         |> set

    let TypeNamesInNonMutRecDecls cenv env defs =
            [ for def in defs do 
                match def with 
                | SynModuleDecl.Types (typeSpecs, _) -> 
                    for SynTypeDefn(typeInfo=SynComponentInfo(typeParams=synTypars; longId=ids); typeRepr=trepr) in typeSpecs do 
                        if TyparsAllHaveMeasureDeclEarlyCheck cenv env synTypars then
                            match trepr with 
                            | SynTypeDefnRepr.ObjectModel(kind=SynTypeDefnKind.Augmentation _) -> ()
                            | _ -> yield (List.last ids).idText
                | _ -> () ]
            |> set

        // Collect the type names so we can implicitly add the compilation suffix to module names
    let TypeNamesInNonMutRecSigDecls defs =
            [ for def in defs do 
               match def with 
               | SynModuleSigDecl.Types (typeSpecs, _) -> 
                  for SynTypeDefnSig(typeInfo=SynComponentInfo(typeParams=TyparDecls typars; longId=ids); typeRepr=trepr; members=extraMembers) in typeSpecs do 
                      if isNil typars then
                          match trepr with 
                          | SynTypeDefnSigRepr.Simple(SynTypeDefnSimpleRepr.None _, _) when not (isNil extraMembers) -> ()
                          | _ -> yield (List.last ids).idText
               | _ -> () ]
            |> set

    let TcTyconDefnCore_Phase1A_BuildInitialModule (cenv: cenv) envInitial parent typeNames compInfo decls =
        let g = cenv.g
        let (SynComponentInfo(Attributes attribs, _, _, longPath, xml, _, vis, im)) = compInfo 
        let id = ComputeModuleName longPath
        let modAttrs = TcAttributes cenv envInitial AttributeTargets.ModuleDecl attribs 
        let moduleKind = ComputeModuleOrNamespaceKind g true typeNames modAttrs id.idText
        let modName = AdjustModuleName moduleKind id.idText

        let vis, _ = ComputeAccessAndCompPath envInitial None id.idRange vis None parent
             
        CheckForDuplicateModule envInitial id.idText id.idRange
        let id = ident (modName, id.idRange)
        CheckForDuplicateConcreteType envInitial id.idText im
        CheckNamespaceModuleOrTypeName g id

        let envForDecls, moduleTyAcc = MakeInnerEnv true envInitial id moduleKind    
        let moduleTy = Construct.NewEmptyModuleOrNamespaceType moduleKind

        let checkXmlDocs = cenv.diagnosticOptions.CheckXmlDocs
        let xmlDoc = xml.ToXmlDoc(checkXmlDocs, Some [])
        let moduleEntity = Construct.NewModuleOrNamespace (Some envInitial.eCompPath) vis id xmlDoc modAttrs (MaybeLazy.Strict moduleTy)
        let innerParent = Parent (mkLocalModuleRef moduleEntity)
        let innerTypeNames = TypeNamesInMutRecDecls cenv envForDecls decls
        MutRecDefnsPhase2DataForModule (moduleTyAcc, moduleEntity), (innerParent, innerTypeNames, envForDecls)

    /// Establish 'type <vis1> C < T1... TN > = <vis2> ...' including 
    ///    - computing the mangled name for C
    /// but 
    ///    - we don't yet 'properly' establish constraints on type parameters
    let private TcTyconDefnCore_Phase1A_BuildInitialTycon (cenv: cenv) env parent (MutRecDefnsPhase1DataForTycon(synTyconInfo, synTyconRepr, _, preEstablishedHasDefaultCtor, hasSelfReferentialCtor, _)) = 
        let g = cenv.g
        let (SynComponentInfo (_, TyparDecls synTypars, _, id, xmlDoc, preferPostfix, synVis, _)) = synTyconInfo
        let checkedTypars = TcTyparDecls cenv env synTypars
        id |> List.iter (CheckNamespaceModuleOrTypeName g)

        match synTyconRepr with 
        | SynTypeDefnSimpleRepr.Exception synExnDefnRepr -> 
          TcExceptionDeclarations.TcExnDefnCore_Phase1A cenv env parent synExnDefnRepr
        | _ ->
        let id = ComputeTyconName (id, (match synTyconRepr with SynTypeDefnSimpleRepr.TypeAbbrev _ -> false | _ -> true), checkedTypars)

        // Augmentations of type definitions are allowed within the same file as long as no new type representation or abbreviation is given 
        CheckForDuplicateConcreteType env id.idText id.idRange
        let vis, cpath = ComputeAccessAndCompPath env None id.idRange synVis None parent

        // Establish the visibility of the representation, e.g.
        //   type R = 
        //      private { f: int }
        //      member x.P = x.f + x.f
        let synVisOfRepr = 
            match synTyconRepr with 
            | SynTypeDefnSimpleRepr.None _ -> None
            | SynTypeDefnSimpleRepr.TypeAbbrev _ -> None
            | SynTypeDefnSimpleRepr.Union (vis, _, _) -> vis
            | SynTypeDefnSimpleRepr.LibraryOnlyILAssembly _ -> None
            | SynTypeDefnSimpleRepr.Record (vis, _, _) -> vis
            | SynTypeDefnSimpleRepr.General _ -> None
            | SynTypeDefnSimpleRepr.Enum _ -> None
            | SynTypeDefnSimpleRepr.Exception _ -> None
         
        let visOfRepr, _ = ComputeAccessAndCompPath env None id.idRange synVisOfRepr None parent
        let visOfRepr = combineAccess vis visOfRepr 
        // If we supported nested types and modules then additions would be needed here
        let lmodTy = MaybeLazy.Strict (Construct.NewEmptyModuleOrNamespaceType ModuleOrType)

        // '<param>' documentation is allowed for delegates
        let paramNames =
            match synTyconRepr with 
            | SynTypeDefnSimpleRepr.General (SynTypeDefnKind.Delegate (_ty, arity), _, _, _, _, _, _, _) -> arity.ArgNames
            | SynTypeDefnSimpleRepr.General (SynTypeDefnKind.Unspecified, _, _, _, _, _, Some synPats, _) ->
                let rec patName (p: SynSimplePat) =
                    match p with
                    | SynSimplePat.Id (id, _, _, _, _, _) -> id.idText
                    | SynSimplePat.Typed(pat, _, _) -> patName pat
                    | SynSimplePat.Attrib(pat, _, _) -> patName pat

                let rec pats (p: SynSimplePats) =
                    match p with
                    | SynSimplePats.SimplePats (pats = ps) -> ps

                let patNames =
                    pats synPats
                    |> List.map patName

                patNames
            | _ -> []

        let checkXmlDocs = cenv.diagnosticOptions.CheckXmlDocs
        let xmlDoc = xmlDoc.ToXmlDoc(checkXmlDocs, Some paramNames )
        Construct.NewTycon
            (cpath, id.idText, id.idRange, vis, visOfRepr, TyparKind.Type, LazyWithContext.NotLazy checkedTypars,
             xmlDoc, preferPostfix, preEstablishedHasDefaultCtor, hasSelfReferentialCtor, lmodTy)

    //-------------------------------------------------------------------------
    /// Establishing type definitions: early phase: work out the basic kind of the type definition
    ///
    ///    On entry: the Tycon for the type definition has been created but many of its fields are not
    ///              yet filled in.
    ///    On exit: the entity_tycon_repr field of the tycon has been filled in with a dummy value that
    ///             indicates the kind of the type constructor
    /// Also, some adhoc checks are made.
    ///
    ///  synTyconInfo: Syntactic AST for the name, attributes etc. of the type constructor
    ///  synTyconRepr: Syntactic AST for the RHS of the type definition
    let private TcTyconDefnCore_Phase1B_EstablishBasicKind (cenv: cenv) inSig envinner (MutRecDefnsPhase1DataForTycon(synTyconInfo, synTyconRepr, _, _, _, _)) (tycon: Tycon) = 
        let g = cenv.g
        let (SynComponentInfo(Attributes synAttrs, TyparDecls typars, _, _, _, _, _, _)) = synTyconInfo
        let m = tycon.Range
        let id = tycon.Id

        // 'Check' the attributes. We return the results to avoid having to re-check them in all other phases. 
        // Allow failure of constructor resolution because Vals for members in the same recursive group are not yet available
        let attrs, getFinalAttrs = TcAttributesCanFail cenv envinner AttributeTargets.TyconDecl synAttrs
        let hasMeasureAttr = HasFSharpAttribute g g.attrib_MeasureAttribute attrs

        let isStructRecordOrUnionType = 
            match synTyconRepr with
            | SynTypeDefnSimpleRepr.Record _ 
            | TyconCoreAbbrevThatIsReallyAUnion (hasMeasureAttr, envinner, id) _
            | SynTypeDefnSimpleRepr.Union _ -> 
                HasFSharpAttribute g g.attrib_StructAttribute attrs
            | _ -> 
                false

        tycon.SetIsStructRecordOrUnion isStructRecordOrUnionType

        // Set the compiled name, if any
        tycon.SetCompiledName (TryFindFSharpStringAttribute g g.attrib_CompiledNameAttribute attrs)

        if hasMeasureAttr then 
            tycon.SetTypeOrMeasureKind TyparKind.Measure
            if not (isNil typars) then error(Error(FSComp.SR.tcMeasureDefinitionsCannotHaveTypeParameters(), m))

        let repr = 
            match synTyconRepr with 
            | SynTypeDefnSimpleRepr.Exception _ -> TNoRepr
            | SynTypeDefnSimpleRepr.None m -> 
                // Run InferTyconKind to raise errors on inconsistent attribute sets
                InferTyconKind g (SynTypeDefnKind.Opaque, attrs, [], [], inSig, true, m) |> ignore
                if not inSig && not hasMeasureAttr then 
                    errorR(Error(FSComp.SR.tcTypeRequiresDefinition(), m))
                if hasMeasureAttr then
                    TFSharpTyconRepr (Construct.NewEmptyFSharpTyconData TFSharpClass)
                else 
                    TNoRepr

            | TyconCoreAbbrevThatIsReallyAUnion (hasMeasureAttr, envinner, id) (_, m)
            | SynTypeDefnSimpleRepr.Union (_, _, m) -> 

                // Run InferTyconKind to raise errors on inconsistent attribute sets
                InferTyconKind g (SynTypeDefnKind.Union, attrs, [], [], inSig, true, m) |> ignore

                // Note: the table of union cases is initially empty
                Construct.MakeUnionRepr []

            | SynTypeDefnSimpleRepr.TypeAbbrev _ -> 
                // Run InferTyconKind to raise errors on inconsistent attribute sets
                InferTyconKind g (SynTypeDefnKind.Abbrev, attrs, [], [], inSig, true, m) |> ignore
                TNoRepr

            | SynTypeDefnSimpleRepr.LibraryOnlyILAssembly (s, m) -> 
                let s = (s :?> ILType)
                // Run InferTyconKind to raise errors on inconsistent attribute sets
                InferTyconKind g (SynTypeDefnKind.IL, attrs, [], [], inSig, true, m) |> ignore
                TAsmRepr s

            | SynTypeDefnSimpleRepr.Record (_, _, m) -> 

                // Run InferTyconKind to raise errors on inconsistent attribute sets
                InferTyconKind g (SynTypeDefnKind.Record, attrs, [], [], inSig, true, m) |> ignore

                // Note: the table of record fields is initially empty
                TFSharpTyconRepr (Construct.NewEmptyFSharpTyconData TFSharpRecord)

            | SynTypeDefnSimpleRepr.General (kind, _, slotsigs, fields, isConcrete, _, _, _) ->
                let kind = InferTyconKind g (kind, attrs, slotsigs, fields, inSig, isConcrete, m)
                match kind with 
                | SynTypeDefnKind.Opaque -> 
                    TNoRepr
                | _ -> 
                    let kind = 
                        match kind with
                        | SynTypeDefnKind.Class -> TFSharpClass
                        | SynTypeDefnKind.Interface -> TFSharpInterface
                        | SynTypeDefnKind.Delegate _ -> TFSharpDelegate (MakeSlotSig("Invoke", g.unit_ty, [], [], [], None))
                        | SynTypeDefnKind.Struct -> TFSharpStruct 
                        | _ -> error(InternalError("should have inferred tycon kind", m))

                    TFSharpTyconRepr (Construct.NewEmptyFSharpTyconData kind)

            | SynTypeDefnSimpleRepr.Enum _ -> 
                TFSharpTyconRepr (Construct.NewEmptyFSharpTyconData TFSharpEnum)

        // OK, now fill in the (partially computed) type representation
        tycon.entity_tycon_repr <- repr
        attrs, getFinalAttrs

#if !NO_TYPEPROVIDERS
    /// Get the items on the r.h.s. of a 'type X = ABC<...>' definition
    let private TcTyconDefnCore_GetGenerateDeclaration_Rhs (StripParenTypes rhsType) =
        match rhsType with 
        | SynType.App (StripParenTypes (SynType.LongIdent(SynLongIdent(tc, _, _))), _, args, _commas, _, _postfix, m) -> Some(tc, args, m)
        | SynType.LongIdent (SynLongIdent(tc, _, _) as lidwd) -> Some(tc, [], lidwd.Range)
        | SynType.LongIdentApp (StripParenTypes (SynType.LongIdent (SynLongIdent(tc, _, _))), SynLongIdent(longId, _, _), _, args, _commas, _, m) -> Some(tc@longId, args, m)
        | _ -> None

    /// Check whether 'type X = ABC<...>' is a generative provided type definition
    let private TcTyconDefnCore_TryAsGenerateDeclaration (cenv: cenv) (envinner: TcEnv) tpenv (tycon: Tycon, rhsType) =

        let tcref = mkLocalTyconRef tycon
        match TcTyconDefnCore_GetGenerateDeclaration_Rhs rhsType with 
        | None -> None
        | Some (tc, args, m) -> 
            let ad = envinner.AccessRights
            match ResolveTypeLongIdent cenv.tcSink cenv.nameResolver ItemOccurence.UseInType OpenQualified envinner.NameEnv ad tc TypeNameResolutionStaticArgsInfo.DefiniteEmpty PermitDirectReferenceToGeneratedType.Yes with
            | Result (_, tcrefBeforeStaticArguments) when 
                  tcrefBeforeStaticArguments.IsProvided && 
                  not tcrefBeforeStaticArguments.IsErased -> 

                    let typeBeforeArguments = 
                        match tcrefBeforeStaticArguments.TypeReprInfo with 
                        | TProvidedTypeRepr info -> info.ProvidedType
                        | _ -> failwith "unreachable"

                    if IsGeneratedTypeDirectReference (typeBeforeArguments, m) then 
                        let generatedTypePath = tcref.CompilationPath.MangledPath @ [ tcref.LogicalName ]
                        let _hasNoArgs, providedTypeAfterStaticArguments, checkTypeName = TcProvidedTypeAppToStaticConstantArgs cenv envinner (Some generatedTypePath) tpenv tcrefBeforeStaticArguments args m
                        let isGenerated = providedTypeAfterStaticArguments.PUntaint((fun st -> not st.IsErased), m)
                        if isGenerated then 
                           Some (tcrefBeforeStaticArguments, providedTypeAfterStaticArguments, checkTypeName, args, m)
                        else
                           None  // The provided type (after ApplyStaticArguments) must also be marked 'IsErased=false' 
                    else 
                        // This must be a direct reference to a generated type, otherwise it is a type abbreviation
                        None
            | _ -> 
                None


    /// Check and establish a 'type X = ABC<...>' provided type definition
    let private TcTyconDefnCore_Phase1C_EstablishDeclarationForGeneratedSetOfTypes (cenv: cenv) inSig (tycon: Tycon, rhsType: SynType, tcrefForContainer: TyconRef, theRootType: Tainted<ProvidedType>, checkTypeName, args, m) =
        let g = cenv.g

        // Explanation: We are definitely on the compilation thread here, we just have not propagated the token this far.
        let ctok = AssumeCompilationThreadWithoutEvidence()

        let tcref = mkLocalTyconRef tycon
        try 
            let resolutionEnvironment =
                if not (isNil args) then 
                   checkTypeName()
                let resolutionEnvironment = 
                    match tcrefForContainer.TypeReprInfo with 
                    | TProvidedTypeRepr info -> info.ResolutionEnvironment
                    | _ -> failwith "unreachable"
                resolutionEnvironment

            // Build up a mapping from System.Type --> TyconRef/ILTypeRef, to allow reverse-mapping
            // of types

            let previousContext = (theRootType.PApply ((fun x -> x.Context), m)).PUntaint (id, m)
            let lookupILTypeRef, lookupTyconRef = previousContext.GetDictionaries()
                    
            let ctxt = ProvidedTypeContext.Create(lookupILTypeRef, lookupTyconRef)

            // Create a new provided type which captures the reverse-remapping tables.
            let theRootTypeWithRemapping = theRootType.PApply ((fun x -> ProvidedType.ApplyContext(x, ctxt)), m)

            let isRootGenerated, rootProvAssemStaticLinkInfoOpt = 
                let stRootAssembly = theRootTypeWithRemapping.PApply((fun st -> st.Assembly), m)

                cenv.amap.assemblyLoader.GetProvidedAssemblyInfo (ctok, m, stRootAssembly)

            let isRootGenerated = isRootGenerated || theRootTypeWithRemapping.PUntaint((fun st -> not st.IsErased), m)

            if not isRootGenerated then 
                let desig = theRootTypeWithRemapping.TypeProviderDesignation
                let nm = theRootTypeWithRemapping.PUntaint((fun st -> st.FullName), m)
                error(Error(FSComp.SR.etErasedTypeUsedInGeneration(desig, nm), m))

            cenv.createsGeneratedProvidedTypes <- true

            // In compiled code, all types in the set of generated types end up being both generated and relocated, unless relocation is suppressed
            let isForcedSuppressRelocate = theRootTypeWithRemapping.PUntaint((fun st -> st.IsSuppressRelocate), m) 
            if isForcedSuppressRelocate && canAccessFromEverywhere tycon.Accessibility && not cenv.isScript then 
                errorR(Error(FSComp.SR.tcGeneratedTypesShouldBeInternalOrPrivate(), tcref.Range))

            let isSuppressRelocate = g.isInteractive || isForcedSuppressRelocate
    
            // Adjust the representation of the container type
            let repr =
                Construct.NewProvidedTyconRepr(resolutionEnvironment, theRootTypeWithRemapping, 
                                               Import.ImportProvidedType cenv.amap m, 
                                               isSuppressRelocate, m)
            tycon.entity_tycon_repr <- repr
            // Record the details so we can map System.Type --> TyconRef
            let ilOrigRootTypeRef = GetOriginalILTypeRefOfProvidedType (theRootTypeWithRemapping, m)
            theRootTypeWithRemapping.PUntaint ((fun st -> ignore(lookupTyconRef.TryRemove(st)) ; ignore(lookupTyconRef.TryAdd(st, tcref))), m)

            // Record the details so we can map System.Type --> ILTypeRef, including the relocation if any
            if not isSuppressRelocate then 
                let ilTgtRootTyRef = tycon.CompiledRepresentationForNamedType
                theRootTypeWithRemapping.PUntaint ((fun st -> ignore(lookupILTypeRef.TryRemove(st)) ; ignore(lookupILTypeRef.TryAdd(st, ilTgtRootTyRef))), m)

            // Iterate all nested types and force their embedding, to populate the mapping from System.Type --> TyconRef/ILTypeRef.
            // This is only needed for generated types, because for other types the System.Type objects self-describe
            // their corresponding F# type.
            let rec doNestedType (eref: EntityRef) (st: Tainted<ProvidedType>) = 

                // Check the type is a generated type
                let isGenerated, provAssemStaticLinkInfoOpt = 
                    let stAssembly = st.PApply((fun st -> st.Assembly), m)
                    cenv.amap.assemblyLoader.GetProvidedAssemblyInfo (ctok, m, stAssembly)

                let isGenerated = isGenerated || st.PUntaint((fun st -> not st.IsErased), m)

                if not isGenerated then 
                    let desig = st.TypeProviderDesignation
                    let nm = st.PUntaint((fun st -> st.FullName), m)
                    error(Error(FSComp.SR.etErasedTypeUsedInGeneration(desig, nm), m))

                // Embed the type into the module we're compiling
                let cpath = eref.CompilationPath.NestedCompPath eref.LogicalName ModuleOrNamespaceKind.ModuleOrType
                let access = combineAccess tycon.Accessibility (if st.PUntaint((fun st -> st.IsPublic || st.IsNestedPublic), m) then taccessPublic else taccessPrivate cpath)

                let nestedTycon = Construct.NewProvidedTycon(resolutionEnvironment, st, 
                                                             Import.ImportProvidedType cenv.amap m, 
                                                             isSuppressRelocate, 
                                                             m=m, cpath=cpath, access=access)
                eref.ModuleOrNamespaceType.AddProvidedTypeEntity nestedTycon

                let nestedTyRef = eref.NestedTyconRef nestedTycon
                let ilOrigTypeRef = GetOriginalILTypeRefOfProvidedType (st, m)
                                
                // Record the details so we can map System.Type --> TyconRef
                st.PUntaint ((fun st -> ignore(lookupTyconRef.TryRemove(st)) ; ignore(lookupTyconRef.TryAdd(st, nestedTyRef))), m)

                if isGenerated then 
                    let ilTgtTyRef = nestedTycon.CompiledRepresentationForNamedType
                    // Record the details so we can map System.Type --> ILTypeRef
                    st.PUntaint ((fun st -> ignore(lookupILTypeRef.TryRemove(st)) ; ignore(lookupILTypeRef.TryAdd(st, ilTgtTyRef))), m)

                    // Record the details so we can build correct ILTypeDefs during static linking rewriting
                    if not isSuppressRelocate then 
                        match provAssemStaticLinkInfoOpt with 
                        | Some provAssemStaticLinkInfo -> provAssemStaticLinkInfo.ILTypeMap[ilOrigTypeRef] <- ilTgtTyRef
                        | None -> ()
                       
                    ProviderGeneratedType(ilOrigTypeRef, ilTgtTyRef, doNestedTypes nestedTyRef st)
                else
                    ProviderGeneratedType(ilOrigTypeRef, ilOrigTypeRef, doNestedTypes nestedTyRef st)


                //System.Diagnostics.Debug.Assert eref.TryDeref.IsSome

            and doNestedTypes (eref: EntityRef) (st: Tainted<ProvidedType>) =
                st.PApplyArray((fun st -> st.GetAllNestedTypes()), "GetAllNestedTypes", m)
                |> Array.map (doNestedType eref)
                |> Array.toList

            let nested = doNestedTypes tcref theRootTypeWithRemapping 
            if not isSuppressRelocate then 

                let ilTgtRootTyRef = tycon.CompiledRepresentationForNamedType
                match rootProvAssemStaticLinkInfoOpt with 
                | Some provAssemStaticLinkInfo -> provAssemStaticLinkInfo.ILTypeMap[ilOrigRootTypeRef] <- ilTgtRootTyRef
                | None -> ()

                if not inSig then 
                    cenv.amap.assemblyLoader.RecordGeneratedTypeRoot (ProviderGeneratedType(ilOrigRootTypeRef, ilTgtRootTyRef, nested))

        with exn -> 
            errorRecovery exn rhsType.Range 
#endif

    /// Establish any type abbreviations
    ///
    /// e.g. for  
    ///    type B<'a when 'a: C> = DDD of C
    ///    and C = B<int>
    ///
    /// we establish
    ///
    ///   Entity('B) 
    ///       TypeAbbrev = TType_app(Entity('int'), [])
    ///
    /// and for
    ///
    ///    type C = B
    ///
    /// we establish
    ///       TypeAbbrev = TType_app(Entity('B'), [])
    ///
    /// Note that for 
    ///              type PairOfInts = int * int
    /// then after running this phase and checking for cycles, operations 
    /// such as 'isRefTupleTy' will return reliable results, e.g. isRefTupleTy on the
    /// TAST type for 'PairOfInts' will report 'true' 
    //
    let private TcTyconDefnCore_Phase1C_Phase1E_EstablishAbbreviations (cenv: cenv) envinner inSig tpenv pass (MutRecDefnsPhase1DataForTycon(_, synTyconRepr, _, _, _, _)) (tycon: Tycon) (attrs: Attribs) =
        let g = cenv.g
        let m = tycon.Range
        let checkConstraints = if (pass = SecondPass) then CheckCxs else NoCheckCxs
        let firstPass = (pass = FirstPass)
        try 
            let id = tycon.Id
            let thisTyconRef = mkLocalTyconRef tycon

            let hasMeasureAttr = HasFSharpAttribute g g.attrib_MeasureAttribute attrs
            let hasMeasureableAttr = HasFSharpAttribute g g.attrib_MeasureableAttribute attrs
            let envinner = AddDeclaredTypars CheckForDuplicateTypars (tycon.Typars m) envinner
            let envinner = MakeInnerEnvForTyconRef envinner thisTyconRef false 

            match synTyconRepr with 

            // This unfortunate case deals with "type x = A" 
            // In F# this only defines a new type if A is not in scope 
            // as a type constructor, or if the form type A = A is used. 
            // "type x = | A" can always be used instead. 
            | TyconCoreAbbrevThatIsReallyAUnion (hasMeasureAttr, envinner, id) _ -> ()
            
            | SynTypeDefnSimpleRepr.TypeAbbrev(ParserDetail.Ok, rhsType, m) ->

#if !NO_TYPEPROVIDERS
              // Check we have not already decided that this is a generative provided type definition. If we have already done this (i.e. this is the second pass
              // for a generative provided type definition, then there is no more work to do).
              if (match tycon.entity_tycon_repr with TNoRepr -> true | _ -> false) then 

                // Determine if this is a generative type definition.
                match TcTyconDefnCore_TryAsGenerateDeclaration cenv envinner tpenv (tycon, rhsType) with 
                | Some (tcrefForContainer, providedTypeAfterStaticArguments, checkTypeName, args, m) ->
                   // If this is a generative provided type definition then establish the provided type and all its nested types. Only do this on the first pass.
                   if firstPass then 
                       TcTyconDefnCore_Phase1C_EstablishDeclarationForGeneratedSetOfTypes cenv inSig (tycon, rhsType, tcrefForContainer, providedTypeAfterStaticArguments, checkTypeName, args, m)
                | None -> 
#else
                  ignore inSig 
#endif

                  // This case deals with ordinary type and measure abbreviations 
                  if not hasMeasureableAttr then 
                    let kind = if hasMeasureAttr then TyparKind.Measure else TyparKind.Type
                    let ty, _ = TcTypeOrMeasureAndRecover (Some kind) cenv NoNewTypars checkConstraints ItemOccurence.UseInType WarnOnIWSAM.No envinner tpenv rhsType

                    // Give a warning if `AutoOpenAttribute` is being aliased.
                    // If the user were to alias the `Microsoft.FSharp.Core.AutoOpenAttribute` type, it would not be detected by the project graph dependency resolution algorithm.
                    match stripTyEqns g ty with
                    | AppTy g (tcref, _) when not tcref.IsErased ->
                        match tcref.CompiledRepresentation with
                        | CompiledTypeRepr.ILAsmOpen _ -> ()
                        | CompiledTypeRepr.ILAsmNamed _ ->
                            if tcref.CompiledRepresentationForNamedType.FullName = g.attrib_AutoOpenAttribute.TypeRef.FullName then
                                warning(Error(FSComp.SR.chkAutoOpenAttributeInTypeAbbrev(), tycon.Id.idRange))
                    | _ -> ()
                    
                    if not firstPass then 
                        let ftyvs = freeInTypeLeftToRight g false ty 
                        let typars = tycon.Typars m
                        if ftyvs.Length <> typars.Length then 
                            errorR(Deprecated(FSComp.SR.tcTypeAbbreviationHasTypeParametersMissingOnType(), tycon.Range))

                    if firstPass then
                        tycon.SetTypeAbbrev (Some ty)

            | _ -> ()
        
        with exn -> 
            errorRecovery exn m

    // Third phase: check and publish the super types. Run twice, once before constraints are established
    // and once after
    let private TcTyconDefnCore_Phase1D_Phase1F_EstablishSuperTypesAndInterfaceTypes (cenv: cenv) tpenv inSig pass (envMutRec, mutRecDefns: MutRecShape<_ * (Tycon * (Attribs * _)) option, _, _> list) = 
        let g = cenv.g
        let checkConstraints = if (pass = SecondPass) then CheckCxs else NoCheckCxs
        let firstPass = (pass = FirstPass)

        // Publish the immediately declared interfaces. 
        let tyconWithImplementsL = 
            (envMutRec, mutRecDefns) ||> MutRecShapes.mapTyconsWithEnv (fun envinner (origInfo, tyconAndAttrsOpt) -> 
               match origInfo, tyconAndAttrsOpt with 
               | (typeDefCore, _, _), Some (tycon, (attrs, _)) ->
                let (MutRecDefnsPhase1DataForTycon(_, synTyconRepr, explicitImplements, _, _, _)) = typeDefCore
                let m = tycon.Range
                let tcref = mkLocalTyconRef tycon
                let envinner = AddDeclaredTypars CheckForDuplicateTypars (tycon.Typars m) envinner
                let envinner = MakeInnerEnvForTyconRef envinner tcref false 
                
                let implementedTys, _ = List.mapFold (mapFoldFst (TcTypeAndRecover cenv NoNewTypars checkConstraints ItemOccurence.UseInType WarnOnIWSAM.No envinner)) tpenv explicitImplements

                if firstPass then 
                    tycon.entity_attribs <- attrs

                let implementedTys, inheritedTys = 
                    match synTyconRepr with 
                    | SynTypeDefnSimpleRepr.Exception _ -> [], []
                    | SynTypeDefnSimpleRepr.General (kind, inherits, slotsigs, fields, isConcrete, _, _, m) ->
                        let kind = InferTyconKind g (kind, attrs, slotsigs, fields, inSig, isConcrete, m)

                        let inherits = inherits |> List.map (fun (ty, m, _) -> (ty, m)) 
                        let inheritedTys = fst (List.mapFold (mapFoldFst (TcTypeAndRecover cenv NoNewTypars checkConstraints ItemOccurence.UseInType WarnOnIWSAM.No envinner)) tpenv inherits)
                        let implementedTys, inheritedTys =   
                            match kind with 
                            | SynTypeDefnKind.Interface -> 
                                explicitImplements |> List.iter (fun (_, m) -> errorR(Error(FSComp.SR.tcInterfacesShouldUseInheritNotInterface(), m)))
                                (implementedTys @ inheritedTys), [] 
                            | _ -> implementedTys, inheritedTys
                        implementedTys, inheritedTys 
                    | SynTypeDefnSimpleRepr.Enum _ | SynTypeDefnSimpleRepr.None _ | SynTypeDefnSimpleRepr.TypeAbbrev _
                    
                    | SynTypeDefnSimpleRepr.Union _ | SynTypeDefnSimpleRepr.LibraryOnlyILAssembly _ | SynTypeDefnSimpleRepr.Record _ -> 
                        // REVIEW: we could do the IComparable/IStructuralHash interface analysis here. 
                        // This would let the type satisfy more recursive IComparable/IStructuralHash constraints 
                        implementedTys, []

                for implementedTy, m in implementedTys do
                    if firstPass && isErasedType g implementedTy then 
                        errorR(Error(FSComp.SR.tcCannotInheritFromErasedType(), m)) 

                // Publish interfaces, but only on the first pass, to avoid a duplicate interface check 
                if firstPass then 
                    implementedTys |> List.iter (fun (ty, m) -> PublishInterface cenv envinner.DisplayEnv tcref m false ty) 

                Some (attrs, inheritedTys, synTyconRepr, tycon)
               | _ -> None)

        // Publish the attributes and supertype  
        tyconWithImplementsL |> MutRecShapes.iterTycons (Option.iter (fun (attrs, inheritedTys, synTyconRepr, tycon) -> 
          let m = tycon.Range
          try 
              let super = 
                  match synTyconRepr with 
                  | SynTypeDefnSimpleRepr.Exception _ -> Some g.exn_ty
                  | SynTypeDefnSimpleRepr.None _ -> None
                  | SynTypeDefnSimpleRepr.TypeAbbrev _ -> None
                  | SynTypeDefnSimpleRepr.LibraryOnlyILAssembly _ -> None
                  | SynTypeDefnSimpleRepr.Union _ 
                  | SynTypeDefnSimpleRepr.Record _ ->
                      if tycon.IsStructRecordOrUnionTycon then Some(g.system_Value_ty)
                      else None
                  | SynTypeDefnSimpleRepr.General (kind, _, slotsigs, fields, isConcrete, _, _, _) ->
                      let kind = InferTyconKind g (kind, attrs, slotsigs, fields, inSig, isConcrete, m)
                                           
                      match inheritedTys with 
                      | [] -> 
                          match kind with 
                          | SynTypeDefnKind.Struct -> Some(g.system_Value_ty)
                          | SynTypeDefnKind.Delegate _ -> Some(g.system_MulticastDelegate_ty )
                          | SynTypeDefnKind.Opaque | SynTypeDefnKind.Class | SynTypeDefnKind.Interface -> None
                          | _ -> error(InternalError("should have inferred tycon kind", m)) 

                      | [(ty, m)] -> 
                          if not firstPass && not (match kind with SynTypeDefnKind.Class -> true | _ -> false) then 
                              errorR (Error(FSComp.SR.tcStructsInterfacesEnumsDelegatesMayNotInheritFromOtherTypes(), m)) 
                          CheckSuperType cenv ty m 
                          if isTyparTy g ty then 
                              if firstPass then 
                                  errorR(Error(FSComp.SR.tcCannotInheritFromVariableType(), m)) 
                              Some g.obj_ty // a "super" that is a variable type causes grief later
                          else                          
                              Some ty 
                      | _ -> 
                          error(Error(FSComp.SR.tcTypesCannotInheritFromMultipleConcreteTypes(), m))

                  | SynTypeDefnSimpleRepr.Enum _ -> 
                      Some(g.system_Enum_ty) 

              // Allow super type to be a function type but convert back to FSharpFunc<A,B> to make sure it has metadata
              // (We don't apply the same rule to tuple types, i.e. no F#-declared inheritors of those are permitted)
              let super = 
                  super |> Option.map (fun ty -> 
                     if isFunTy g ty then  
                         let a,b = destFunTy g ty
                         mkAppTy g.fastFunc_tcr [a; b] 
                     else ty)

              // Publish the super type
              tycon.TypeContents.tcaug_super <- super
              
           with exn -> errorRecovery exn m))

    /// Establish the fields, dispatch slots and union cases of a type
    let private TcTyconDefnCore_Phase1G_EstablishRepresentation (cenv: cenv) envinner tpenv inSig (MutRecDefnsPhase1DataForTycon(_, synTyconRepr, _, _, _, _)) (tycon: Tycon) (attrs: Attribs) =
        let g = cenv.g
        let m = tycon.Range
        try 
            let id = tycon.Id
            let thisTyconRef = mkLocalTyconRef tycon
            let innerParent = Parent thisTyconRef
            let thisTyInst, thisTy = generalizeTyconRef g thisTyconRef

            let hasAbstractAttr = HasFSharpAttribute g g.attrib_AbstractClassAttribute attrs
            let hasSealedAttr = 
                // The special case is needed for 'unit' because the 'Sealed' attribute is not yet available when this type is defined.
                if g.compilingFSharpCore && id.idText = "Unit" then 
                    Some true
                else
                    TryFindFSharpBoolAttribute g g.attrib_SealedAttribute attrs
            let hasMeasureAttr = HasFSharpAttribute g g.attrib_MeasureAttribute attrs
            
            // REVIEW: for hasMeasureableAttr we need to be stricter about checking these
            // are only used on exactly the right kinds of type definitions and not in conjunction with other attributes.
            let hasMeasureableAttr = HasFSharpAttribute g g.attrib_MeasureableAttribute attrs
            let hasCLIMutable = HasFSharpAttribute g g.attrib_CLIMutableAttribute attrs
            
            let structLayoutAttr = TryFindFSharpInt32Attribute g g.attrib_StructLayoutAttribute attrs
            let hasAllowNullLiteralAttr = TryFindFSharpBoolAttribute g g.attrib_AllowNullLiteralAttribute attrs = Some true

            if hasAbstractAttr then 
                tycon.TypeContents.tcaug_abstract <- true

            tycon.entity_attribs <- attrs
            let noAbstractClassAttributeCheck() = 
                if hasAbstractAttr then errorR (Error(FSComp.SR.tcOnlyClassesCanHaveAbstract(), m))
                
            let noAllowNullLiteralAttributeCheck() = 
                if hasAllowNullLiteralAttr then errorR (Error(FSComp.SR.tcRecordsUnionsAbbreviationsStructsMayNotHaveAllowNullLiteralAttribute(), m))
                
                
            let allowNullLiteralAttributeCheck() = 
                if hasAllowNullLiteralAttr then 
                    tycon.TypeContents.tcaug_super |> Option.iter (fun ty -> if not (TypeNullIsExtraValue g m ty) then errorR (Error(FSComp.SR.tcAllowNullTypesMayOnlyInheritFromAllowNullTypes(), m)))
                    tycon.ImmediateInterfaceTypesOfFSharpTycon |> List.iter (fun ty -> if not (TypeNullIsExtraValue g m ty) then errorR (Error(FSComp.SR.tcAllowNullTypesMayOnlyInheritFromAllowNullTypes(), m)))
                
                
            let structLayoutAttributeCheck allowed = 
                let explicitKind = int32 System.Runtime.InteropServices.LayoutKind.Explicit
                match structLayoutAttr with
                | Some kind ->
                    if allowed then 
                        if kind = explicitKind then
                            warning(PossibleUnverifiableCode m)
                    elif List.isEmpty (thisTyconRef.Typars m) then
                        errorR (Error(FSComp.SR.tcOnlyStructsCanHaveStructLayout(), m))
                    else
                        errorR (Error(FSComp.SR.tcGenericTypesCannotHaveStructLayout(), m))
                | None -> ()
                
            let hiddenReprChecks hasRepr =
                 structLayoutAttributeCheck false
                 if hasSealedAttr = Some false || (hasRepr && hasSealedAttr <> Some true && not (id.idText = "Unit" && g.compilingFSharpCore) ) then 
                    errorR(Error(FSComp.SR.tcRepresentationOfTypeHiddenBySignature(), m))
                 if hasAbstractAttr then 
                     errorR (Error(FSComp.SR.tcOnlyClassesCanHaveAbstract(), m))

            let noMeasureAttributeCheck() = 
                if hasMeasureAttr then errorR (Error(FSComp.SR.tcOnlyTypesRepresentingUnitsOfMeasureCanHaveMeasure(), m))

            let noCLIMutableAttributeCheck() = 
                if hasCLIMutable then errorR (Error(FSComp.SR.tcThisTypeMayNotHaveACLIMutableAttribute(), m))

            let noSealedAttributeCheck k = 
                if hasSealedAttr = Some true then errorR (Error(k(), m))

            let noFieldsCheck(fields': RecdField list) = 
                match fields' with 
                | rf :: _ -> errorR (Error(FSComp.SR.tcInterfaceTypesAndDelegatesCannotContainFields(), rf.Range))
                | _ -> ()
            
            let primaryConstructorInDelegateCheck(implicitCtorSynPats : SynSimplePats option) =
                match implicitCtorSynPats with 
                | None -> ()
                | Some spats ->
                    let ctorArgNames, _ = TcSimplePatsOfUnknownType cenv true CheckCxs envinner tpenv spats
                    if not ctorArgNames.IsEmpty then
                        match spats with
                        | SynSimplePats.SimplePats(range = m) -> errorR (Error(FSComp.SR.parsOnlyClassCanTakeValueArguments(), m))

            let envinner = AddDeclaredTypars CheckForDuplicateTypars (tycon.Typars m) envinner
            let envinner = MakeInnerEnvForTyconRef envinner thisTyconRef false
            
            let multiCaseUnionStructCheck (unionCases: UnionCase list) =
                if tycon.IsStructRecordOrUnionTycon && unionCases.Length > 1 then 
                    let fieldNames = [ for uc in unionCases do for ft in uc.FieldTable.TrueInstanceFieldsAsList do yield (ft.LogicalName, ft.Range) ]
                    let distFieldNames = fieldNames |> List.distinctBy fst
                    if distFieldNames.Length <> fieldNames.Length then
                        let fieldRanges = distFieldNames |> List.map snd
                        for m in fieldRanges do
                            errorR(Error(FSComp.SR.tcStructUnionMultiCaseDistinctFields(), m))

            // Notify the Language Service about field names in record/class declaration
            let ad = envinner.AccessRights
            let writeFakeRecordFieldsToSink (fields: RecdField list) =
                let nenv = envinner.NameEnv
                // Record fields should be visible from IntelliSense, so add fake names for them (similarly to "let a = ..")
                for fspec in fields do
                    if not fspec.IsCompilerGenerated then
                        let info = RecdFieldInfo(thisTyInst, thisTyconRef.MakeNestedRecdFieldRef fspec)
                        let nenv' = AddFakeNameToNameEnv fspec.LogicalName nenv (Item.RecdField info) 
                        // Name resolution gives better info for tooltips
                        let item = Item.RecdField(FreshenRecdFieldRef cenv.nameResolver m (thisTyconRef.MakeNestedRecdFieldRef fspec))
                        CallNameResolutionSink cenv.tcSink (fspec.Range, nenv, item, emptyTyparInst, ItemOccurence.Binding, ad)
                        // Environment is needed for completions
                        CallEnvSink cenv.tcSink (fspec.Range, nenv', ad)

            // Notify the Language Service about constructors in discriminated union declaration
            let writeFakeUnionCtorsToSink (unionCases: UnionCase list) = 
                let nenv = envinner.NameEnv
                // Constructors should be visible from IntelliSense, so add fake names for them 
                for unionCase in unionCases do
                    let info = UnionCaseInfo(thisTyInst, mkUnionCaseRef thisTyconRef unionCase.Id.idText)
                    let nenv' = AddFakeNameToNameEnv unionCase.Id.idText nenv (Item.UnionCase(info, false)) 
                    // Report to both - as in previous function
                    let item = Item.UnionCase(info, false)
                    CallNameResolutionSink cenv.tcSink (unionCase.Range, nenv, item, emptyTyparInst, ItemOccurence.Binding, ad)
                    CallEnvSink cenv.tcSink (unionCase.Id.idRange, nenv', ad)
            
            let typeRepr, baseValOpt, safeInitInfo = 
                match synTyconRepr with 

                | SynTypeDefnSimpleRepr.Exception synExnDefnRepr -> 
                    let parent = Parent (mkLocalTyconRef tycon)
                    TcExceptionDeclarations.TcExnDefnCore_Phase1G_EstablishRepresentation cenv envinner parent tycon synExnDefnRepr |> ignore
                    TNoRepr, None, NoSafeInitInfo

                | SynTypeDefnSimpleRepr.None _ -> 
                    hiddenReprChecks false
                    noAllowNullLiteralAttributeCheck()
                    if hasMeasureAttr then 
                        let repr = TFSharpTyconRepr (Construct.NewEmptyFSharpTyconData TFSharpClass)
                        repr, None, NoSafeInitInfo
                    else 
                        TNoRepr, None, NoSafeInitInfo

                // This unfortunate case deals with "type x = A" 
                // In F# this only defines a new type if A is not in scope 
                // as a type constructor, or if the form type A = A is used. 
                // "type x = | A" can always be used instead. 
                | TyconCoreAbbrevThatIsReallyAUnion (hasMeasureAttr, envinner, id) (unionCaseName, _) ->
                          
                    structLayoutAttributeCheck false
                    noAllowNullLiteralAttributeCheck()

                    let hasRQAAttribute = HasFSharpAttribute cenv.g cenv.g.attrib_RequireQualifiedAccessAttribute tycon.Attribs
                    TcRecdUnionAndEnumDeclarations.CheckUnionCaseName cenv unionCaseName hasRQAAttribute
                    let unionCase = Construct.NewUnionCase unionCaseName [] thisTy [] XmlDoc.Empty tycon.Accessibility
                    writeFakeUnionCtorsToSink [ unionCase ]
                    Construct.MakeUnionRepr [ unionCase ], None, NoSafeInitInfo

                | SynTypeDefnSimpleRepr.TypeAbbrev(ParserDetail.ErrorRecovery, _rhsType, _) ->
                    TNoRepr, None, NoSafeInitInfo

                | SynTypeDefnSimpleRepr.TypeAbbrev(ParserDetail.Ok, rhsType, _) ->
                    if hasSealedAttr = Some true then 
                        errorR (Error(FSComp.SR.tcAbbreviatedTypesCannotBeSealed(), m))
                    noAbstractClassAttributeCheck()
                    noAllowNullLiteralAttributeCheck()
                    if hasMeasureableAttr then 
                        let kind = if hasMeasureAttr then TyparKind.Measure else TyparKind.Type
                        let theTypeAbbrev, _ = TcTypeOrMeasureAndRecover (Some kind) cenv NoNewTypars CheckCxs ItemOccurence.UseInType WarnOnIWSAM.No envinner tpenv rhsType

                        TMeasureableRepr theTypeAbbrev, None, NoSafeInitInfo
                    // If we already computed a representation, e.g. for a generative type definition, then don't change it here.
                    elif (match tycon.TypeReprInfo with TNoRepr -> false | _ -> true) then 
                        tycon.TypeReprInfo, None, NoSafeInitInfo
                    else 
                        TNoRepr, None, NoSafeInitInfo

                | SynTypeDefnSimpleRepr.Union (_, unionCases, _) -> 
                    noCLIMutableAttributeCheck()
                    noMeasureAttributeCheck()
                    noSealedAttributeCheck FSComp.SR.tcTypesAreAlwaysSealedDU
                    noAbstractClassAttributeCheck()
                    noAllowNullLiteralAttributeCheck()
                    structLayoutAttributeCheck false

                    let hasRQAAttribute = HasFSharpAttribute cenv.g cenv.g.attrib_RequireQualifiedAccessAttribute tycon.Attribs
                    let unionCases = TcRecdUnionAndEnumDeclarations.TcUnionCaseDecls cenv envinner innerParent thisTy thisTyInst hasRQAAttribute tpenv unionCases
                    multiCaseUnionStructCheck unionCases

                    writeFakeUnionCtorsToSink unionCases
                    let repr = Construct.MakeUnionRepr unionCases
                    repr, None, NoSafeInitInfo

                | SynTypeDefnSimpleRepr.Record (_, fields, _) -> 
                    noMeasureAttributeCheck()
                    noSealedAttributeCheck FSComp.SR.tcTypesAreAlwaysSealedRecord
                    noAbstractClassAttributeCheck()
                    noAllowNullLiteralAttributeCheck()
                    structLayoutAttributeCheck true  // these are allowed for records
                    let recdFields = TcRecdUnionAndEnumDeclarations.TcNamedFieldDecls cenv envinner innerParent false tpenv fields
                    recdFields |> CheckDuplicates (fun f -> f.Id) "field" |> ignore
                    writeFakeRecordFieldsToSink recdFields
                    let data =
                        {
                            fsobjmodel_cases = Construct.MakeUnionCases []
                            fsobjmodel_kind = TFSharpRecord
                            fsobjmodel_vslots = []
                            fsobjmodel_rfields = Construct.MakeRecdFieldsTable recdFields
                        }

                    let repr = TFSharpTyconRepr data
                    repr, None, NoSafeInitInfo

                | SynTypeDefnSimpleRepr.LibraryOnlyILAssembly (s, _) -> 
                    let s = (s :?> ILType)
                    noCLIMutableAttributeCheck()
                    noMeasureAttributeCheck()
                    noSealedAttributeCheck FSComp.SR.tcTypesAreAlwaysSealedAssemblyCode
                    noAllowNullLiteralAttributeCheck()
                    structLayoutAttributeCheck false
                    noAbstractClassAttributeCheck()
                    TAsmRepr s, None, NoSafeInitInfo

                | SynTypeDefnSimpleRepr.General (kind, inherits, slotsigs, fields, isConcrete, isIncrClass, implicitCtorSynPats, _) ->
                    let userFields = TcRecdUnionAndEnumDeclarations.TcNamedFieldDecls cenv envinner innerParent isIncrClass tpenv fields
                    let implicitStructFields = 
                        [ // For structs with an implicit ctor, determine the fields immediately based on the arguments
                          match implicitCtorSynPats with 
                          | None -> 
                              ()
                          | Some spats -> 
                              if tycon.IsFSharpStructOrEnumTycon then 
                                  let ctorArgNames, patEnv = TcSimplePatsOfUnknownType cenv true CheckCxs envinner tpenv spats

                                  let (TcPatLinearEnv(_, names, _)) = patEnv

                                  for arg in ctorArgNames do
                                      let ty = names[arg].Type
                                      let id = names[arg].Ident
                                      let taccess = TAccess [envinner.eAccessPath]
                                      yield Construct.NewRecdField false None id false ty false false [] [] XmlDoc.Empty taccess true ]
                    
                    (userFields @ implicitStructFields) |> CheckDuplicates (fun f -> f.Id) "field" |> ignore
                    writeFakeRecordFieldsToSink userFields
                    
                    let superTy = tycon.TypeContents.tcaug_super
                    let containerInfo = TyconContainerInfo(innerParent, thisTyconRef, thisTyconRef.Typars m, NoSafeInitInfo)
                    let kind = InferTyconKind g (kind, attrs, slotsigs, fields, inSig, isConcrete, m)
                    match kind with 
                    | SynTypeDefnKind.Opaque -> 
                        hiddenReprChecks true
                        noAllowNullLiteralAttributeCheck()
                        TNoRepr, None, NoSafeInitInfo
                    | _ ->

                        // Note: for a mutually recursive set we can't check this condition 
                        // until "isSealedTy" and "isClassTy" give reliable results. 
                        superTy |> Option.iter (fun ty -> 
                            let m = match inherits with | [] -> m | (_, m, _) :: _ -> m
                            if isSealedTy g ty then 
                                errorR(Error(FSComp.SR.tcCannotInheritFromSealedType(), m))
                            elif not (isClassTy g ty) then 
                                errorR(Error(FSComp.SR.tcCannotInheritFromInterfaceType(), m)))

                        let kind = 
                            match kind with 
                              | SynTypeDefnKind.Struct -> 
                                  noCLIMutableAttributeCheck()
                                  noSealedAttributeCheck FSComp.SR.tcTypesAreAlwaysSealedStruct
                                  noAbstractClassAttributeCheck()
                                  noAllowNullLiteralAttributeCheck()
                                  if not (isNil slotsigs) then 
                                    errorR (Error(FSComp.SR.tcStructTypesCannotContainAbstractMembers(), m)) 
                                  structLayoutAttributeCheck true

                                  TFSharpStruct
                              | SynTypeDefnKind.Interface -> 
                                  if hasSealedAttr = Some true then errorR (Error(FSComp.SR.tcInterfaceTypesCannotBeSealed(), m))
                                  noCLIMutableAttributeCheck()
                                  structLayoutAttributeCheck false
                                  noAbstractClassAttributeCheck()
                                  allowNullLiteralAttributeCheck()
                                  noFieldsCheck userFields
                                  TFSharpInterface
                              | SynTypeDefnKind.Class -> 
                                  noCLIMutableAttributeCheck()
                                  structLayoutAttributeCheck(not isIncrClass)
                                  allowNullLiteralAttributeCheck()
                                  TFSharpClass
                              | SynTypeDefnKind.Delegate (ty, arity) -> 
                                  noCLIMutableAttributeCheck()
                                  noSealedAttributeCheck FSComp.SR.tcTypesAreAlwaysSealedDelegate
                                  structLayoutAttributeCheck false
                                  noAllowNullLiteralAttributeCheck()
                                  noAbstractClassAttributeCheck()
                                  noFieldsCheck userFields
                                  primaryConstructorInDelegateCheck(implicitCtorSynPats)
                                  let tyR, _ = TcTypeAndRecover cenv NoNewTypars CheckCxs ItemOccurence.UseInType WarnOnIWSAM.Yes envinner tpenv ty
                                  let _, _, curriedArgInfos, returnTy, _ = GetValReprTypeInCompiledForm g (arity |> TranslateSynValInfo cenv m (TcAttributes cenv envinner)  |> TranslatePartialValReprInfo []) 0 tyR m
                                  if curriedArgInfos.Length < 1 then error(Error(FSComp.SR.tcInvalidDelegateSpecification(), m))
                                  if curriedArgInfos.Length > 1 then error(Error(FSComp.SR.tcDelegatesCannotBeCurried(), m))
                                  let ttps = thisTyconRef.Typars m
                                  let fparams = curriedArgInfos.Head |> List.map MakeSlotParam 
                                  TFSharpDelegate (MakeSlotSig("Invoke", thisTy, ttps, [], [fparams], returnTy))
                              | _ -> 
                                  error(InternalError("should have inferred tycon kind", m))

                        let baseIdOpt = 
                            match synTyconRepr with 
                            | SynTypeDefnSimpleRepr.None _ -> None
                            | SynTypeDefnSimpleRepr.Exception _ -> None
                            | SynTypeDefnSimpleRepr.TypeAbbrev _ -> None
                            | SynTypeDefnSimpleRepr.Union _ -> None
                            | SynTypeDefnSimpleRepr.LibraryOnlyILAssembly _ -> None
                            | SynTypeDefnSimpleRepr.Record _ -> None
                            | SynTypeDefnSimpleRepr.Enum _ -> None
                            | SynTypeDefnSimpleRepr.General (_, inherits, _, _, _, _, _, _) ->
                                match inherits with 
                                | [] -> None
                                | (_, m, baseIdOpt) :: _ -> 
                                    match baseIdOpt with 
                                    | None -> Some(ident("base", m)) 
                                    | Some id -> Some id
                            
                        let abstractSlots = 
                            [ for synValSig, memberFlags in slotsigs do 

                                  let (SynValSig(range=m)) = synValSig

                                  CheckMemberFlags None NewSlotsOK OverridesOK memberFlags m
                                  
                                  let slots = fst (TcAndPublishValSpec (cenv, envinner, containerInfo, ModuleOrMemberBinding, Some memberFlags, tpenv, synValSig))
                                  // Multiple slots may be returned, e.g. for 
                                  //    abstract P: int with get, set
                                  
                                  for slot in slots do 
                                      yield mkLocalValRef slot ]

                        let baseValOpt = MakeAndPublishBaseVal cenv envinner baseIdOpt (superOfTycon g tycon)
                        let safeInitInfo = ComputeInstanceSafeInitInfo cenv envinner thisTyconRef.Range thisTy
                        let safeInitFields = match safeInitInfo with SafeInitField (_, fld) -> [fld] | NoSafeInitInfo -> []
                        let data =
                            {
                                fsobjmodel_cases = Construct.MakeUnionCases []
                                fsobjmodel_kind = kind 
                                fsobjmodel_vslots = abstractSlots
                                fsobjmodel_rfields = Construct.MakeRecdFieldsTable (userFields @ implicitStructFields @ safeInitFields)
                            } 
                        let repr = TFSharpTyconRepr data
                        repr, baseValOpt, safeInitInfo

                | SynTypeDefnSimpleRepr.Enum (decls, m) -> 
                    let fieldTy, fields' = TcRecdUnionAndEnumDeclarations.TcEnumDecls cenv envinner tpenv innerParent thisTy decls
                    let kind = TFSharpEnum
                    structLayoutAttributeCheck false
                    noCLIMutableAttributeCheck()
                    noSealedAttributeCheck FSComp.SR.tcTypesAreAlwaysSealedEnum
                    noAllowNullLiteralAttributeCheck()
                    let vid = ident("value__", m)
                    let vfld = Construct.NewRecdField false None vid false fieldTy false false [] [] XmlDoc.Empty taccessPublic true
                    
                    let legitEnumTypes = [ g.int32_ty; g.int16_ty; g.sbyte_ty; g.int64_ty; g.char_ty; g.uint32_ty; g.uint16_ty; g.byte_ty; g.uint64_ty ]
                    if not (ListSet.contains (typeEquiv g) fieldTy legitEnumTypes) then 
                        errorR(Error(FSComp.SR.tcInvalidTypeForLiteralEnumeration(), m))

                    writeFakeRecordFieldsToSink fields' 
                    let data =
                        {
                            fsobjmodel_cases = Construct.MakeUnionCases []
                            fsobjmodel_kind = kind 
                            fsobjmodel_vslots = []
                            fsobjmodel_rfields = Construct.MakeRecdFieldsTable (vfld :: fields')
                        }
                    let repr = TFSharpTyconRepr data
                    repr, None, NoSafeInitInfo
            
            tycon.entity_tycon_repr <- typeRepr
            // We check this just after establishing the representation
            if TyconHasUseNullAsTrueValueAttribute g tycon && not (CanHaveUseNullAsTrueValueAttribute g tycon) then 
                errorR(Error(FSComp.SR.tcInvalidUseNullAsTrueValue(), m))
                
            // validate ConditionalAttribute, should it be applied (it's only valid on a type if the type is an attribute type)
            match attrs |> List.tryFind (IsMatchingFSharpAttribute g g.attrib_ConditionalAttribute) with
            | Some _ ->
                if not(ExistsInEntireHierarchyOfType (fun t -> typeEquiv g t (mkAppTy g.tcref_System_Attribute [])) g cenv.amap m AllowMultiIntfInstantiations.Yes thisTy) then
                    errorR(Error(FSComp.SR.tcConditionalAttributeUsage(), m))
            | _ -> ()         
                   
            (baseValOpt, safeInitInfo)
        with exn -> 
            errorRecovery exn m 
            None, NoSafeInitInfo

    /// Check that a set of type definitions is free of cycles in abbreviations
    let private TcTyconDefnCore_CheckForCyclicAbbreviations tycons = 

        let edgesFrom (tycon: Tycon) =

            let rec accInAbbrevType ty acc = 
                match stripTyparEqns ty with 
                | TType_anon (_,l) 
                | TType_tuple (_, l) -> accInAbbrevTypes l acc
                | TType_ucase (UnionCaseRef(tcref2, _), tinst) 
                | TType_app (tcref2, tinst, _) -> 
                    let tycon2 = tcref2.Deref
                    let acc = accInAbbrevTypes tinst acc
                    // Record immediate recursive references 
                    if ListSet.contains (===) tycon2 tycons then 
                        (tycon, tycon2) :: acc 
                    // Expand the representation of abbreviations 
                    elif tcref2.IsTypeAbbrev then
                        accInAbbrevType (reduceTyconRefAbbrev tcref2 tinst) acc
                    // Otherwise H<inst> - explore the instantiation. 
                    else 
                        acc

                | TType_fun (domainTy, rangeTy, _) -> 
                    accInAbbrevType domainTy (accInAbbrevType rangeTy acc)
                
                | TType_var _ -> acc
                
                | TType_forall (_, bodyTy) -> accInAbbrevType bodyTy acc
                
                | TType_measure measureTy -> accInMeasure measureTy acc

            and accInMeasure measureTy acc =
                match stripUnitEqns measureTy with
                | Measure.Const tcref when ListSet.contains (===) tcref.Deref tycons ->  
                    (tycon, tcref.Deref) :: acc
                | Measure.Const tcref when tcref.IsTypeAbbrev ->              
                    accInMeasure (reduceTyconRefAbbrevMeasureable tcref) acc
                | Measure.Prod (ms1, ms2) -> accInMeasure ms1 (accInMeasure ms2 acc)
                | Measure.Inv invTy -> accInMeasure invTy acc
                | _ -> acc

            and accInAbbrevTypes tys acc = 
                List.foldBack accInAbbrevType tys acc
            
            match tycon.TypeAbbrev with 
            | None -> []
            | Some ty -> accInAbbrevType ty []

        let edges = List.collect edgesFrom tycons
        let graph = Graph<Tycon, Stamp> ((fun tycon -> tycon.Stamp), tycons, edges)
        graph.IterateCycles (fun path -> 
            let tycon = path.Head 
            // The thing is cyclic. Set the abbreviation and representation to be "None" to stop later VS crashes
            tycon.SetTypeAbbrev None
            tycon.entity_tycon_repr <- TNoRepr
            errorR(Error(FSComp.SR.tcTypeDefinitionIsCyclic(), tycon.Range)))


    /// Check that a set of type definitions is free of inheritance cycles
    let TcTyconDefnCore_CheckForCyclicStructsAndInheritance (cenv: cenv) tycons =
        let g = cenv.g
        // Overview:
        // Given several tycons now being defined (the "initial" tycons).
        // Look for cycles in inheritance and struct-field-containment.
        //
        // The graph is on the (initial) type constructors (not types (e.g. tycon instantiations)).
        // Closing under edges:
        // 1. (tycon, superTycon)     -- tycon (initial) to the tycon of its super type.
        // 2. (tycon, interfaceTycon) -- tycon (initial) to the tycon of an interface it implements.
        // 3. (tycon, T)              -- tycon (initial) is a struct with a field (static or instance) that would store a T<_>
        //                              where storing T<_> means is T<_>
        //                                                    or is a struct<instantiation> with an instance field that stores T<_>.
        // The implementation only stores edges between (initial) tycons.
        //
        // The special case "S<'a> static field on S<'a>" is allowed, so no #3 edge is collected for this.
        // Only static fields for current tycons need to be followed. Previous tycons are assumed (previously checked) OK.
        //
        // BEGIN: EARLIER COMMENT
        //        Of course structs are not allowed to contain instance fields of their own type:
        //         type S = struct { field x: S } 
        //
        //        In addition, see bug 3429. In the .NET IL structs are allowed to contain 
        //        static fields of their exact generic type, e.g.
        //         type S    = struct { static field x: S    } 
        //         type S<T> = struct { static field x: S<T> } 
        //        but not
        //         type S<T> = struct { static field x: S<int> } 
        //         type S<T> = struct { static field x: S<T[]> } 
        //        etc.
        //
        //        Ideally structs would allow static fields of any type. However
        //        this is a restriction and exemption that originally stems from 
        //        the way the Microsoft desktop CLR class loader works.
        // END: EARLIER COMMENT

        // edgesFrom tycon collects (tycon, tycon2) edges, for edges as described above.
        let edgesFrom (tycon: Tycon) =
            // Record edge (tycon, tycon2), only when tycon2 is an "initial" tycon.
            let insertEdgeToTycon tycon2 acc = 
                if ListSet.contains (===) tycon2 tycons && // note: only add if tycon2 is initial
                    not (List.exists (fun (tc, tc2) -> tc === tycon && tc2 === tycon2) acc)  // note: only add if (tycon, tycon2) not already an edge
                then
                    (tycon, tycon2) :: acc
                else acc // note: all edges added are (tycon, _)

            let insertEdgeToType ty acc = 
                match tryTcrefOfAppTy g ty with
                | ValueSome tcref ->
                    insertEdgeToTycon tcref.Deref acc
                | _ ->
                    acc

            // collect edges from an a struct field (which is struct-contained in tycon)
            let rec accStructField (structTycon: Tycon) structTyInst (fspec: RecdField) (doneTypes, acc) =
                let fieldTy = actualTyOfRecdFieldForTycon structTycon structTyInst fspec
                accStructFieldType structTycon structTyInst fspec fieldTy (doneTypes, acc)

            // collect edges from an a struct field (given the field type, which may be expanded if it is a type abbreviation)
            and accStructFieldType structTycon structTyInst fspec fieldTy (doneTypes, acc) =
                let fieldTy = stripTyparEqns fieldTy
                match fieldTy with
                | TType_tuple (_isStruct , tinst2) when isStructTupleTy g fieldTy ->
                    // The field is a struct tuple. Check each element of the tuple.
                    // This case was added to resolve issues/3916
                    ((doneTypes, acc), tinst2)
                    ||> List.fold (fun acc' x -> accStructFieldType structTycon structTyInst fspec x acc')

                | TType_app (tcref2 , tinst2, _) when tcref2.IsStructOrEnumTycon ->
                    // The field is a struct.
                    // An edge (tycon, tycon2) should be recorded, unless it is the "static self-typed field" case.
                    let tycon2 = tcref2.Deref
                    let specialCaseStaticField =
                        // The special case of "static field S<'a> in struct S<'a>" is permitted. (so no (S, S) edge to be collected).
                        fspec.IsStatic &&
                        (structTycon === tycon2) && 
                        (structTyInst, tinst2) ||> List.lengthsEqAndForall2 (fun ty1 ty2 -> 
                            match tryDestTyparTy g ty1 with
                            | ValueSome destTypar1 ->
                                match tryDestTyparTy g ty2 with
                                | ValueSome destTypar2 -> typarEq destTypar1 destTypar2
                                | _ -> false
                            | _ -> false)
                    if specialCaseStaticField then
                        doneTypes, acc // no edge collected, no recursion.
                    else
                        let acc = insertEdgeToTycon tycon2 acc // collect edge (tycon, tycon2), if tycon2 is initial.
                        accStructInstanceFields fieldTy tycon2 tinst2 (doneTypes, acc) // recurse through struct field looking for more edges

                | TType_app (tcref2, tinst2, _) when tcref2.IsTypeAbbrev ->
                    // The field is a type abbreviation. Expand and repeat.
                    accStructFieldType structTycon structTyInst fspec (reduceTyconRefAbbrev tcref2 tinst2) (doneTypes, acc)

                | _ ->
                    doneTypes, acc

            // collect edges from the fields of a given struct type.
            and accStructFields includeStaticFields ty (structTycon: Tycon) tinst (doneTypes, acc) =
                if List.exists (typeEquiv g ty) doneTypes then
                    // This type (type instance) has been seen before, so no need to collect the same edges again (and avoid loops!)
                    doneTypes, acc 
                else
                    // Only collect once from each type instance.
                    let doneTypes = ty :: doneTypes 
                    let fspecs = 
                        if structTycon.IsUnionTycon then 
                            [ for uc in structTycon.UnionCasesArray do 
                                 for c in uc.FieldTable.FieldsByIndex do
                                    yield c]
                        else
                            structTycon.AllFieldsAsList 
                    let fspecs = fspecs |> List.filter (fun fspec -> includeStaticFields || not fspec.IsStatic)
                    let doneTypes, acc = List.foldBack (accStructField structTycon tinst) fspecs (doneTypes, acc)
                    doneTypes, acc
            and accStructInstanceFields ty structTycon tinst (doneTypes, acc) = accStructFields false ty structTycon tinst (doneTypes, acc)
            and accStructAllFields ty (structTycon: Tycon) tinst (doneTypes, acc) = accStructFields true ty structTycon tinst (doneTypes, acc)

            let acc = []
            let acc = 
                if tycon.IsStructOrEnumTycon then
                    let tinst, ty = generalizeTyconRef g (mkLocalTyconRef tycon)
                    let _, acc = accStructAllFields ty tycon tinst ([], acc)
                    acc
                else
                    acc

            let acc =
                // Note: only the nominal type counts 
                let super = superOfTycon g tycon
                insertEdgeToType super acc
            let acc =
                // Note: only the nominal type counts 
                List.foldBack insertEdgeToType tycon.ImmediateInterfaceTypesOfFSharpTycon acc
            acc
        let edges = (List.collect edgesFrom tycons)
        let graph = Graph<Tycon, Stamp> ((fun tc -> tc.Stamp), tycons, edges)
        graph.IterateCycles (fun path -> 
            let tycon = path.Head 
            // The thing is cyclic. Set the abbreviation and representation to be "None" to stop later VS crashes
            tycon.SetTypeAbbrev None
            tycon.entity_tycon_repr <- TNoRepr
            errorR(Error(FSComp.SR.tcTypeDefinitionIsCyclicThroughInheritance(), tycon.Range)))
        

    // Interlude between Phase1D and Phase1E - Check and publish the explicit constraints. 
    let TcMutRecDefns_CheckExplicitConstraints cenv tpenv m checkConstraints envMutRecPrelim withEnvs = 
        (envMutRecPrelim, withEnvs) ||> MutRecShapes.iterTyconsWithEnv (fun envForDecls (origInfo, tyconOpt) -> 
            match origInfo, tyconOpt with 
            | (typeDefCore, _, _), Some (tycon: Tycon) -> 
                let (MutRecDefnsPhase1DataForTycon(synTyconInfo, _, _, _, _, _)) = typeDefCore
                let (SynComponentInfo(_, TyparsAndConstraints (_, cs1), cs2, _, _, _, _, _)) = synTyconInfo
                let synTyconConstraints = cs1 @ cs2
                let envForTycon = AddDeclaredTypars CheckForDuplicateTypars (tycon.Typars m) envForDecls
                let thisTyconRef = mkLocalTyconRef tycon
                let envForTycon = MakeInnerEnvForTyconRef envForTycon thisTyconRef false 
                try
                    TcTyparConstraints cenv NoNewTypars checkConstraints ItemOccurence.UseInType envForTycon tpenv synTyconConstraints |> ignore
                with exn ->
                    errorRecovery exn m
            | _ -> ())


    let TcMutRecDefns_Phase1 mkLetInfo (cenv: cenv) envInitial parent typeNames inSig tpenv m scopem mutRecNSInfo (mutRecDefns: MutRecShapes<MutRecDefnsPhase1DataForTycon * 'MemberInfo, 'LetInfo, SynComponentInfo>) =
        // Phase1A - build Entity for type definitions, exception definitions and module definitions.
        // Also for abbreviations of any of these. Augmentations are skipped in this phase.
        let withEntities = 
            mutRecDefns 
            |> MutRecShapes.mapWithParent 
                 (parent, typeNames, envInitial)
                 // Build the initial entity for each module definition
                 (fun (innerParent, typeNames, envForDecls) compInfo decls -> 
                     TcTyconDefnCore_Phase1A_BuildInitialModule cenv envForDecls innerParent typeNames compInfo decls) 

                 // Build the initial Tycon for each type definition
                 (fun (innerParent, _, envForDecls) (typeDefCore, tyconMemberInfo) -> 
                     let (MutRecDefnsPhase1DataForTycon(_, _, _, _, _, isAtOriginalTyconDefn)) = typeDefCore
                     let tyconOpt = 
                         if isAtOriginalTyconDefn then 
                             Some (TcTyconDefnCore_Phase1A_BuildInitialTycon cenv envForDecls innerParent typeDefCore)
                         else 
                             None 
                     (typeDefCore, tyconMemberInfo, innerParent), tyconOpt) 

                 // Bundle up the data for each 'val', 'member' or 'let' definition (just package up the data, no processing yet)
                 (fun (innerParent, _, _) synBinds ->               
                    let containerInfo = ModuleOrNamespaceContainerInfo(match innerParent with Parent p -> p | _ -> failwith "unreachable")
                    mkLetInfo containerInfo synBinds)

        // Phase1AB - Publish modules
        let envTmp, withEnvs =  
            (envInitial, withEntities) ||> MutRecShapes.computeEnvs 
              (fun envAbove (MutRecDefnsPhase2DataForModule (moduleTyAcc, moduleEntity)) ->  
                  PublishModuleDefn cenv envAbove moduleEntity 
                  MakeInnerEnvWithAcc true envAbove moduleEntity.Id moduleTyAcc moduleEntity.ModuleOrNamespaceType.ModuleOrNamespaceKind)
              (fun envAbove _ -> envAbove)

        // Updates the types of the modules to contain the contents so far, which now includes the nested modules and types
        MutRecBindingChecking.TcMutRecDefns_UpdateModuleContents mutRecNSInfo withEnvs 

        // Publish tycons
        (envTmp, withEnvs) ||> MutRecShapes.iterTyconsWithEnv
                (fun envAbove (_, tyconOpt) -> 
                    tyconOpt |> Option.iter (fun tycon -> 
                        // recheck these in case type is a duplicate in a mutually recursive set
                        CheckForDuplicateConcreteType envAbove tycon.LogicalName tycon.Range
                        PublishTypeDefn cenv envAbove tycon))

        // Updates the types of the modules to contain the contents so far
        MutRecBindingChecking.TcMutRecDefns_UpdateModuleContents mutRecNSInfo withEnvs 

        // Phase1AB - Compute the active environments within each nested module.
        //
        // Add the types to the environment. This does not add the fields and union cases (because we haven't established them yet). 
        // We re-add them to the original environment later on. We don't report them to the Language Service yet as we don't know if 
        // they are well-formed (e.g. free of abbreviation cycles) 
        let envMutRecPrelim, withEnvs = (envInitial, withEntities) ||> MutRecBindingChecking.TcMutRecDefns_ComputeEnvs snd (fun _ -> []) cenv false scopem m 

        // Phase 1B. Establish the kind of each type constructor 
        // Here we run InferTyconKind and record partial information about the kind of the type constructor. 
        // This means FSharpTyconKind is set, which means isSealedTy, isInterfaceTy etc. give accurate results. 
        let withAttrs = 
            (envMutRecPrelim, withEnvs) ||> MutRecShapes.mapTyconsWithEnv (fun envForDecls (origInfo, tyconOpt) -> 
                let res = 
                    match origInfo, tyconOpt with 
                    | (typeDefCore, _, _), Some tycon -> Some (tycon, TcTyconDefnCore_Phase1B_EstablishBasicKind cenv inSig envForDecls typeDefCore tycon)
                    | _ -> None
                origInfo, res)
            
        // Phase 1C. Establish the abbreviations (no constraint checking, because constraints not yet established)
        (envMutRecPrelim, withAttrs) ||> MutRecShapes.iterTyconsWithEnv (fun envForDecls (origInfo, tyconAndAttrsOpt) -> 
            match origInfo, tyconAndAttrsOpt with 
            | (typeDefCore, _, _), Some (tycon, (attrs, _)) -> TcTyconDefnCore_Phase1C_Phase1E_EstablishAbbreviations cenv envForDecls inSig tpenv FirstPass typeDefCore tycon attrs
            | _ -> ()) 

        // Check for cyclic abbreviations. If this succeeds we can start reducing abbreviations safely.
        let tycons = withEntities |> MutRecShapes.collectTycons |> List.choose snd

        TcTyconDefnCore_CheckForCyclicAbbreviations tycons

        // Phase 1D. Establish the super type and interfaces (no constraint checking, because constraints not yet established)     
        (envMutRecPrelim, withAttrs) |> TcTyconDefnCore_Phase1D_Phase1F_EstablishSuperTypesAndInterfaceTypes cenv tpenv inSig FirstPass 

        // Interlude between Phase1D and Phase1E - Add the interface and member declarations for 
        // hash/compare. Because this adds interfaces, this may let constraints 
        // be satisfied, so we have to do this prior to checking any constraints.
        //
        // First find all the field types in all the structural types
        let tyconsWithStructuralTypes = 
            (envMutRecPrelim, withEnvs) 
            ||> MutRecShapes.mapTyconsWithEnv (fun envForDecls (origInfo, tyconOpt) -> 
                   match origInfo, tyconOpt with 
                   | (typeDefCore, _, _), Some tycon -> Some (tycon, GetStructuralElementsOfTyconDefn cenv envForDecls tpenv typeDefCore tycon)
                   | _ -> None) 
            |> MutRecShapes.collectTycons 
            |> List.choose id
        
        let scSet = TyconConstraintInference.InferSetOfTyconsSupportingComparable cenv envMutRecPrelim.DisplayEnv tyconsWithStructuralTypes
        let seSet = TyconConstraintInference.InferSetOfTyconsSupportingEquatable cenv envMutRecPrelim.DisplayEnv tyconsWithStructuralTypes

        (envMutRecPrelim, withEnvs) 
        ||> MutRecShapes.iterTyconsWithEnv (fun envForDecls (_, tyconOpt) -> 
               tyconOpt |> Option.iter (AddAugmentationDeclarations.AddGenericHashAndComparisonDeclarations cenv envForDecls scSet seSet))

        TcMutRecDefns_CheckExplicitConstraints cenv tpenv m NoCheckCxs envMutRecPrelim withEnvs 

        // No inferred constraints allowed on declared typars 
        (envMutRecPrelim, withEnvs) ||> MutRecShapes.iterTyconsWithEnv (fun envForDecls (_, tyconOpt) -> 
            tyconOpt |> Option.iter (fun tycon -> tycon.Typars m |> List.iter (SetTyparRigid envForDecls.DisplayEnv m)))
        
        // Phase1E. OK, now recheck the abbreviations, super/interface and explicit constraints types (this time checking constraints)
        (envMutRecPrelim, withAttrs) ||> MutRecShapes.iterTyconsWithEnv (fun envForDecls (origInfo, tyconAndAttrsOpt) -> 
            match origInfo, tyconAndAttrsOpt with 
            | (typeDefCore, _, _), Some (tycon, (attrs, _)) -> TcTyconDefnCore_Phase1C_Phase1E_EstablishAbbreviations cenv envForDecls inSig tpenv SecondPass typeDefCore tycon attrs
            | _ -> ()) 

        // Phase1F. Establish inheritance hierarchy
        (envMutRecPrelim, withAttrs) |> TcTyconDefnCore_Phase1D_Phase1F_EstablishSuperTypesAndInterfaceTypes cenv tpenv inSig SecondPass 

        TcMutRecDefns_CheckExplicitConstraints cenv tpenv m CheckCxs envMutRecPrelim withEnvs 

        // Add exception definitions to the environments, which are used for checking exception abbreviations in representations
        let envMutRecPrelim, withAttrs =  
            (envMutRecPrelim, withAttrs) 
            ||> MutRecShapes.extendEnvs (fun envForDecls decls -> 
                    let tycons = decls |> List.choose (function MutRecShape.Tycon (_, Some (tycon, _)) -> Some tycon | _ -> None) 
                    let exns = tycons |> List.filter (fun tycon -> tycon.IsFSharpException) 
                    let envForDecls = (envForDecls, exns) ||> List.fold (AddLocalExnDefnAndReport cenv.tcSink scopem)
                    envForDecls)

        // Phase1G. Establish inheritance hierarchy
        // Now all the type parameters, abbreviations, constraints and kind information is established.
        // Now do the representations. Each baseValOpt is a residue from the representation which is potentially available when
        // checking the members.
        let withBaseValsAndSafeInitInfos = 
            (envMutRecPrelim, withAttrs) ||> MutRecShapes.mapTyconsWithEnv (fun envForDecls (origInfo, tyconAndAttrsOpt) -> 
                let info = 
                    match origInfo, tyconAndAttrsOpt with 
                    | (typeDefCore, _, _), Some (tycon, (attrs, _)) -> TcTyconDefnCore_Phase1G_EstablishRepresentation cenv envForDecls tpenv inSig typeDefCore tycon attrs
                    | _ -> None, NoSafeInitInfo 
                let tyconOpt, fixupFinalAttrs = 
                    match tyconAndAttrsOpt with
                    | None -> None, (fun () -> ())
                    | Some (tycon, (_prelimAttrs, getFinalAttrs)) -> Some tycon, (fun () -> tycon.entity_attribs <- getFinalAttrs())

                (origInfo, tyconOpt, fixupFinalAttrs, info))
                
        // Now check for cyclic structs and inheritance. It's possible these should be checked as separate conditions. 
        // REVIEW: checking for cyclic inheritance is happening too late. See note above.
        TcTyconDefnCore_CheckForCyclicStructsAndInheritance cenv tycons


        (tycons, envMutRecPrelim, withBaseValsAndSafeInitInfos)


/// Bind declarations in implementation and signature files
module TcDeclarations = 

    /// Given a type definition, compute whether its members form an extension of an existing type, and if so if it is an 
    /// intrinsic or extrinsic extension
    let private ComputeTyconDeclKind (cenv: cenv) (envForDecls: TcEnv) tyconOpt isAtOriginalTyconDefn inSig m (synTypars: SynTyparDecl list) synTyparCxs longPath = 
        let g = cenv.g
        let ad = envForDecls.AccessRights
        
        let tcref = 
          match tyconOpt with
          | Some tycon when isAtOriginalTyconDefn -> 

            // This records a name resolution of the type at the location
            let resInfo = TypeNameResolutionStaticArgsInfo.FromTyArgs synTypars.Length
            ResolveTypeLongIdent cenv.tcSink cenv.nameResolver ItemOccurence.Binding OpenQualified envForDecls.NameEnv ad longPath resInfo PermitDirectReferenceToGeneratedType.No 
               |> ignore

            mkLocalTyconRef tycon

          | _ ->
            let resInfo = TypeNameResolutionStaticArgsInfo.FromTyArgs synTypars.Length
            let _, tcref =
                match ResolveTypeLongIdent cenv.tcSink cenv.nameResolver ItemOccurence.Binding OpenQualified envForDecls.NameEnv ad longPath resInfo PermitDirectReferenceToGeneratedType.No with
                | Result res ->
                    // Update resolved type parameters with the names from the source.
                    let _, tcref = res
                    if tcref.TyparsNoRange.Length = synTypars.Length then
                        (tcref.TyparsNoRange, synTypars)
                        ||> List.zip
                        |> List.iter (fun (typar, SynTyparDecl.SynTyparDecl(_, SynTypar(ident = untypedIdent))) ->
                            typar.SetIdent(untypedIdent)
                        )

                    res
                | res when inSig && List.isSingleton longPath ->
                    errorR(Deprecated(FSComp.SR.tcReservedSyntaxForAugmentation(), m))
                    ForceRaise res
                | res -> ForceRaise res
            tcref

        let isInterfaceOrDelegateOrEnum = 
            tcref.Deref.IsFSharpInterfaceTycon || 
            tcref.Deref.IsFSharpDelegateTycon ||
            tcref.Deref.IsFSharpEnumTycon

        let reqTypars = tcref.Typars m

        // Member definitions are intrinsic (added directly to the type) if:
        // a) For interfaces, only if it is in the original defn.
        //    Augmentations to interfaces via partial type defns will always be extensions, e.g. extension members on interfaces.
        // b) For other types, if the type is isInSameModuleOrNamespace
        let declKind, typars = 
          if isAtOriginalTyconDefn then 
              ModuleOrMemberBinding, reqTypars

          else
            let isInSameModuleOrNamespace = 
                 match envForDecls.eModuleOrNamespaceTypeAccumulator.Value.TypesByMangledName.TryGetValue tcref.LogicalName with 
                 | true, tycon -> tyconOrder.Compare(tcref.Deref, tycon) = 0
                 | _ -> 
                        //false
                        // There is a special case we allow when compiling FSharp.Core.dll which permits interface implementations across namespace fragments
                        g.compilingFSharpCore && tcref.LogicalName.StartsWithOrdinal("Tuple`")
        
            let nReqTypars = reqTypars.Length

            let declaredTypars = TcTyparDecls cenv envForDecls synTypars
            let envForTycon = AddDeclaredTypars CheckForDuplicateTypars declaredTypars envForDecls
            let _tpenv = TcTyparConstraints cenv NoNewTypars CheckCxs ItemOccurence.UseInType envForTycon emptyUnscopedTyparEnv synTyparCxs
            declaredTypars |> List.iter (SetTyparRigid envForDecls.DisplayEnv m)

            if isInSameModuleOrNamespace && not isInterfaceOrDelegateOrEnum then 
                // For historical reasons we only give a warning for incorrect type parameters on intrinsic extensions
                if nReqTypars <> synTypars.Length then 
                    errorR(Error(FSComp.SR.tcDeclaredTypeParametersForExtensionDoNotMatchOriginal(tcref.DisplayNameWithStaticParametersAndUnderscoreTypars), m))
                if not (typarsAEquiv g TypeEquivEnv.Empty reqTypars declaredTypars) then 
                    warning(Error(FSComp.SR.tcDeclaredTypeParametersForExtensionDoNotMatchOriginal(tcref.DisplayNameWithStaticParametersAndUnderscoreTypars), m))
                // Note we return 'reqTypars' for intrinsic extensions since we may only have given warnings
                IntrinsicExtensionBinding, reqTypars
            else 
                if isInSameModuleOrNamespace && isInterfaceOrDelegateOrEnum then 
                    errorR(Error(FSComp.SR.tcMembersThatExtendInterfaceMustBePlacedInSeparateModule(), tcref.Range))
                if nReqTypars <> synTypars.Length then 
                    error(Error(FSComp.SR.tcDeclaredTypeParametersForExtensionDoNotMatchOriginal(tcref.DisplayNameWithStaticParametersAndUnderscoreTypars), m))
                if not (typarsAEquiv g TypeEquivEnv.Empty reqTypars declaredTypars) then 
                    errorR(Error(FSComp.SR.tcDeclaredTypeParametersForExtensionDoNotMatchOriginal(tcref.DisplayNameWithStaticParametersAndUnderscoreTypars), m))
                ExtrinsicExtensionBinding, declaredTypars


        declKind, tcref, typars


    let private isAugmentationTyconDefnRepr = function SynTypeDefnSimpleRepr.General(kind=SynTypeDefnKind.Augmentation _) -> true | _ -> false
    let private isAutoProperty = function SynMemberDefn.AutoProperty _ -> true | _ -> false
    let private isMember = function SynMemberDefn.Member _ -> true | _ -> false
    let private isImplicitCtor = function SynMemberDefn.ImplicitCtor _ -> true | _ -> false
    let private isImplicitInherit = function SynMemberDefn.ImplicitInherit _ -> true | _ -> false
    let private isAbstractSlot = function SynMemberDefn.AbstractSlot _ -> true | _ -> false
    let private isInterface = function SynMemberDefn.Interface _ -> true | _ -> false
    let private isInherit = function SynMemberDefn.Inherit _ -> true | _ -> false
    let private isField = function SynMemberDefn.ValField _ -> true | _ -> false
    let private isTycon = function SynMemberDefn.NestedType _ -> true | _ -> false

    let private allFalse ps x = List.forall (fun p -> not (p x)) ps

    /// Check the ordering on the bindings and members in a class construction
    // Accepted forms:
    //
    // Implicit Construction:
    //   implicit_ctor
    //   optional implicit_inherit
    //   multiple bindings
    //   multiple member-binding(includes-overrides) or abstract-slot-declaration or interface-bindings
    //
    // Classic construction:
    //   multiple (binding or slotsig or field or interface or inherit).
    //   i.e. not local-bindings, implicit ctor or implicit inherit (or tycon?).
    //   atMostOne inherit.
    let private CheckMembersForm ds = 
        match ds with
        | d :: ds when isImplicitCtor d ->
            // Implicit construction 
            let ds = 
                match ds with
                | d :: ds when isImplicitInherit d -> ds  // skip inherit call if it comes next 
                | _ -> ds

            // Skip over 'let' and 'do' bindings
            let _, ds = ds |> List.takeUntil (function SynMemberDefn.LetBindings _ -> false | _ -> true) 

            // Skip over 'let' and 'do' bindings
            let _, ds = ds |> List.takeUntil (allFalse [isMember;isAbstractSlot;isInterface;isAutoProperty]) 

            match ds with
             | SynMemberDefn.Member (range=m) :: _ -> errorR(InternalError("List.takeUntil is wrong, have binding", m))
             | SynMemberDefn.AbstractSlot (range=m) :: _ -> errorR(InternalError("List.takeUntil is wrong, have slotsig", m))
             | SynMemberDefn.Interface (range=m) :: _ -> errorR(InternalError("List.takeUntil is wrong, have interface", m))
             | SynMemberDefn.ImplicitCtor (range=m) :: _ -> errorR(InternalError("implicit class construction with two implicit constructions", m))
             | SynMemberDefn.AutoProperty (range=m) :: _ -> errorR(InternalError("List.takeUntil is wrong, have auto property", m))
             | SynMemberDefn.ImplicitInherit (range=m) :: _ -> errorR(Error(FSComp.SR.tcTypeDefinitionsWithImplicitConstructionMustHaveOneInherit(), m))
             | SynMemberDefn.LetBindings (range=m) :: _ -> errorR(Error(FSComp.SR.tcTypeDefinitionsWithImplicitConstructionMustHaveLocalBindingsBeforeMembers(), m))
             | SynMemberDefn.Inherit (range=m) :: _ -> errorR(Error(FSComp.SR.tcInheritDeclarationMissingArguments(), m))
             | SynMemberDefn.NestedType (range=m) :: _ -> errorR(Error(FSComp.SR.tcTypesCannotContainNestedTypes(), m))
             | _ -> ()
        | ds ->
             // Check for duplicated parameters in abstract methods
            for slot in ds do
                if isAbstractSlot slot then
                    match slot with
                    | SynMemberDefn.AbstractSlot (slotSig = synVal; range = m) ->
                        CheckDuplicatesArgNames synVal m
                    | _ -> ()
                    
            // Classic class construction 
            let _, ds = List.takeUntil (allFalse [isMember;isAbstractSlot;isInterface;isInherit;isField;isTycon]) ds
            match ds with
             | SynMemberDefn.Member (range=m) :: _ -> errorR(InternalError("CheckMembersForm: List.takeUntil is wrong", m))
             | SynMemberDefn.ImplicitCtor (range=m) :: _ -> errorR(InternalError("CheckMembersForm: implicit ctor line should be first", m))
             | SynMemberDefn.ImplicitInherit (range=m) :: _ -> errorR(Error(FSComp.SR.tcInheritConstructionCallNotPartOfImplicitSequence(), m))
             | SynMemberDefn.AutoProperty(range=m) :: _ -> errorR(Error(FSComp.SR.tcAutoPropertyRequiresImplicitConstructionSequence(), m))
             | SynMemberDefn.LetBindings (isStatic=false; range=m) :: _ -> errorR(Error(FSComp.SR.tcLetAndDoRequiresImplicitConstructionSequence(), m))
             | SynMemberDefn.AbstractSlot (range=m) :: _ 
             | SynMemberDefn.Interface (range=m) :: _ 
             | SynMemberDefn.Inherit (range=m) :: _ 
             | SynMemberDefn.ValField (range=m) :: _ 
             | SynMemberDefn.NestedType (range=m) :: _ -> errorR(InternalError("CheckMembersForm: List.takeUntil is wrong", m))
             | _ -> ()
                     
            // Check order for static incremental construction
            let _, ds2 = ds |> List.takeUntil (function SynMemberDefn.LetBindings _ -> false | _ -> true) 
            let _, ds2 = ds2 |> List.takeUntil (allFalse [isMember;isAbstractSlot;isInterface;isAutoProperty]) 

            match ds2 with
            | SynMemberDefn.LetBindings (range=m) :: _ -> errorR(Error(FSComp.SR.tcTypeDefinitionsWithImplicitConstructionMustHaveLocalBindingsBeforeMembers(), m))
            | _ -> ()


    /// Split auto-properties into 'let' and 'member' bindings
    let private SplitAutoProps members =
        let membersIncludingAutoProps = 
            members |> List.filter (fun memb -> 
                match memb with 
                | SynMemberDefn.Interface _
                | SynMemberDefn.Member _
                | SynMemberDefn.GetSetMember _
                | SynMemberDefn.LetBindings _
                | SynMemberDefn.ImplicitCtor _
                | SynMemberDefn.AutoProperty _ 
                | SynMemberDefn.Open _
                | SynMemberDefn.ImplicitInherit _ -> true
                | SynMemberDefn.NestedType (_, _, m) -> error(Error(FSComp.SR.tcTypesCannotContainNestedTypes(), m)); false
                // covered above 
                | SynMemberDefn.ValField _   
                | SynMemberDefn.Inherit _ 
                | SynMemberDefn.AbstractSlot _ -> false)

        // Convert auto properties to let bindings in the pre-list
        let rec preAutoProps memb =
            match memb with 
            | SynMemberDefn.AutoProperty(attributes=Attributes attribs; isStatic=isStatic; ident=id; typeOpt=tyOpt; propKind=propKind; xmlDoc=xmlDoc; synExpr=synExpr; range=mWholeAutoProp) -> 
                // Only the keep the field-targeted attributes
                let attribs = attribs |> List.filter (fun a -> match a.Target with Some t when t.idText = "field" -> true | _ -> false)
                let mLetPortion = synExpr.Range
                let fldId = ident (CompilerGeneratedName id.idText, mLetPortion)
                let headPat = SynPat.LongIdent (SynLongIdent([fldId], [], [None]), None, Some noInferredTypars, SynArgPats.Pats [], None, mLetPortion)
                let retInfo = match tyOpt with None -> None | Some ty -> Some (None, SynReturnInfo((ty, SynInfo.unnamedRetVal), ty.Range))
                let isMutable = 
                    match propKind with 
                    | SynMemberKind.PropertySet 
                    | SynMemberKind.PropertyGetSet -> true 
                    | _ -> false
                let attribs = mkAttributeList attribs mWholeAutoProp
                let binding = mkSynBinding (xmlDoc, headPat) (None, false, isMutable, mLetPortion, DebugPointAtBinding.NoneAtInvisible, retInfo, synExpr, synExpr.Range, [], attribs, None, SynBindingTrivia.Zero)

                [(SynMemberDefn.LetBindings ([binding], isStatic, false, mWholeAutoProp))]

            | SynMemberDefn.Interface (members=Some membs) -> membs |> List.collect preAutoProps
            | SynMemberDefn.LetBindings _
            | SynMemberDefn.ImplicitCtor _ 
            | SynMemberDefn.Open _
            | SynMemberDefn.ImplicitInherit _ -> [memb]
            | _ -> []

        // Convert auto properties to member bindings in the post-list
        let rec postAutoProps memb =
            match memb with 
            | SynMemberDefn.AutoProperty(attributes=Attributes attribs; isStatic=isStatic; ident=id; typeOpt=tyOpt; propKind=propKind; memberFlags=memberFlags; memberFlagsForSet=memberFlagsForSet; xmlDoc=xmlDoc; accessibility=access; trivia = { GetSetKeyword = mGetSetOpt }) ->
                let mMemberPortion = id.idRange
                // Only the keep the non-field-targeted attributes
                let attribs = attribs |> List.filter (fun a -> match a.Target with Some t when t.idText = "field" -> false | _ -> true)
                let fldId = ident (CompilerGeneratedName id.idText, mMemberPortion)
                let headPatIds = if isStatic then [id] else [ident ("__", mMemberPortion);id]
                let headPat = SynPat.LongIdent (SynLongIdent(headPatIds, [], List.replicate headPatIds.Length None), None, Some noInferredTypars, SynArgPats.Pats [], None, mMemberPortion)
                let memberFlags = { memberFlags with GetterOrSetterIsCompilerGenerated = true }
                let memberFlagsForSet = { memberFlagsForSet with GetterOrSetterIsCompilerGenerated = true }

                match propKind, mGetSetOpt with 
                | SynMemberKind.PropertySet, Some m -> errorR(Error(FSComp.SR.parsMutableOnAutoPropertyShouldBeGetSetNotJustSet(), m))
                | _ -> ()
       
                [ 
                    match propKind with 
                    | SynMemberKind.Member
                    | SynMemberKind.PropertyGet 
                    | SynMemberKind.PropertyGetSet -> 
                        let getter = 
                            let rhsExpr = SynExpr.Ident fldId
                            let retInfo = match tyOpt with None -> None | Some ty -> Some (None, SynReturnInfo((ty, SynInfo.unnamedRetVal), ty.Range))
                            let attribs = mkAttributeList attribs mMemberPortion
                            let binding = mkSynBinding (xmlDoc, headPat) (access, false, false, mMemberPortion, DebugPointAtBinding.NoneAtInvisible, retInfo, rhsExpr, rhsExpr.Range, [], attribs, Some memberFlags, SynBindingTrivia.Zero)
                            SynMemberDefn.Member (binding, mMemberPortion) 
                        yield getter
                    | _ -> ()

                    match propKind with 
                    | SynMemberKind.PropertySet 
                    | SynMemberKind.PropertyGetSet -> 
                        let setter = 
                            let vId = ident("v", mMemberPortion)
                            let headPat = SynPat.LongIdent (SynLongIdent(headPatIds, [], List.replicate headPatIds.Length None), None, Some noInferredTypars, SynArgPats.Pats [mkSynPatVar None vId], None, mMemberPortion)
                            let rhsExpr = mkSynAssign (SynExpr.Ident fldId) (SynExpr.Ident vId)
                            let binding = mkSynBinding (xmlDoc, headPat) (access, false, false, mMemberPortion, DebugPointAtBinding.NoneAtInvisible, None, rhsExpr, rhsExpr.Range, [], [], Some memberFlagsForSet, SynBindingTrivia.Zero)
                            SynMemberDefn.Member (binding, mMemberPortion) 
                        yield setter 
                    | _ -> ()]
            | SynMemberDefn.Interface (ty, mWith, Some membs, m) -> 
                let membs' = membs |> List.collect postAutoProps
                [SynMemberDefn.Interface (ty, mWith, Some membs', m)]
            | SynMemberDefn.LetBindings _
            | SynMemberDefn.ImplicitCtor _ 
            | SynMemberDefn.Open _
            | SynMemberDefn.ImplicitInherit _ -> []
            | _ -> [memb]

        let preMembers = membersIncludingAutoProps |> List.collect preAutoProps
        let postMembers = membersIncludingAutoProps |> List.collect postAutoProps

        preMembers @ postMembers

    /// Separates the definition into core (shape) and body.
    ///
    /// core = synTyconInfo, simpleRepr, interfaceTypes
    ///        where simpleRepr can contain inherit type, declared fields and virtual slots.
    /// body = members
    ///        where members contain methods/overrides, also implicit ctor, inheritCall and local definitions.
    let rec private SplitTyconDefn (SynTypeDefn(typeInfo=synTyconInfo;typeRepr=trepr; members=extraMembers)) =
        let extraMembers = desugarGetSetMembers extraMembers
<<<<<<< HEAD
        let extraMembers = SplitAutoProps extraMembers
        let implements1 = extraMembers |> List.choose (function SynMemberDefn.Interface (interfaceType=ty) -> Some(ty, ty.Range) | _ -> None)

=======
        let implements1 = List.choose (function SynMemberDefn.Interface (interfaceType=ty) -> Some(ty, ty.Range) | _ -> None) extraMembers
       
>>>>>>> 37a5baaf
        match trepr with
        | SynTypeDefnRepr.ObjectModel(kind, members, m) ->
            let members = desugarGetSetMembers members

            CheckMembersForm members

            let fields = members |> List.choose (function SynMemberDefn.ValField (fieldInfo = f) -> Some f | _ -> None)
            let implements2 = members |> List.choose (function SynMemberDefn.Interface (interfaceType=ty) -> Some(ty, ty.Range) | _ -> None)
            let inherits =
                members |> List.choose (function 
                    | SynMemberDefn.Inherit (ty, idOpt, m) -> Some(ty, m, idOpt)
                    | SynMemberDefn.ImplicitInherit (ty, _, idOpt, m) -> Some(ty, m, idOpt)
                    | _ -> None)

            //let nestedTycons = cspec |> List.choose (function SynMemberDefn.NestedType (x, _, _) -> Some x | _ -> None)
<<<<<<< HEAD
            let slotsigs = members |> List.choose (function SynMemberDefn.AbstractSlot (x, y, _) -> Some(x, y) | _ -> None)
           
            let members = SplitAutoProps members
=======
            let slotsigs = cspec |> List.choose (function SynMemberDefn.AbstractSlot (slotSig = x; flags = y) -> Some(x, y) | _ -> None)
           
            let members = 
                let membersIncludingAutoProps = 
                    cspec |> List.filter (fun memb -> 
                      match memb with
                      | SynMemberDefn.Interface _
                      | SynMemberDefn.Member _
                      | SynMemberDefn.GetSetMember _
                      | SynMemberDefn.LetBindings _
                      | SynMemberDefn.ImplicitCtor _
                      | SynMemberDefn.AutoProperty _ 
                      | SynMemberDefn.Open _
                      | SynMemberDefn.ImplicitInherit _ -> true
                      | SynMemberDefn.NestedType (_, _, m) -> error(Error(FSComp.SR.tcTypesCannotContainNestedTypes(), m)); false
                      // covered above 
                      | SynMemberDefn.ValField _   
                      | SynMemberDefn.Inherit _ 
                      | SynMemberDefn.AbstractSlot _ -> false)

                // Convert auto properties to let bindings in the pre-list
                let rec preAutoProps memb =
                    match memb with 
                    | SynMemberDefn.AutoProperty(attributes=Attributes attribs; isStatic=isStatic; ident=id; typeOpt=tyOpt; propKind=propKind; xmlDoc=xmlDoc; synExpr=synExpr; range=mWholeAutoProp) -> 
                        // Only the keep the field-targeted attributes
                        let attribs = attribs |> List.filter (fun a -> match a.Target with Some t when t.idText = "field" -> true | _ -> false)
                        let mLetPortion = synExpr.Range
                        let fldId = ident (CompilerGeneratedName id.idText, mLetPortion)
                        let headPat = SynPat.LongIdent (SynLongIdent([fldId], [], [None]), None, Some noInferredTypars, SynArgPats.Pats [], None, mLetPortion)
                        let retInfo = match tyOpt with None -> None | Some ty -> Some (None, SynReturnInfo((ty, SynInfo.unnamedRetVal), ty.Range))
                        let isMutable = 
                            match propKind with 
                            | SynMemberKind.PropertySet 
                            | SynMemberKind.PropertyGetSet -> true 
                            | _ -> false
                        let attribs = mkAttributeList attribs mWholeAutoProp
                        let binding = mkSynBinding (xmlDoc, headPat) (None, false, isMutable, mLetPortion, DebugPointAtBinding.NoneAtInvisible, retInfo, synExpr, synExpr.Range, [], attribs, None, SynBindingTrivia.Zero)

                        [(SynMemberDefn.LetBindings ([binding], isStatic, false, mWholeAutoProp))]

                    | SynMemberDefn.Interface (members=Some membs) -> membs |> List.collect preAutoProps
                    | SynMemberDefn.LetBindings _
                    | SynMemberDefn.ImplicitCtor _ 
                    | SynMemberDefn.Open _
                    | SynMemberDefn.ImplicitInherit _ -> [memb]
                    | _ -> []

                // Convert auto properties to member bindings in the post-list
                let rec postAutoProps memb =
                    match memb with 
                    | SynMemberDefn.AutoProperty(attributes=Attributes attribs; isStatic=isStatic; ident=id; typeOpt=tyOpt; propKind=propKind; memberFlags=memberFlags; memberFlagsForSet=memberFlagsForSet; xmlDoc=xmlDoc; accessibility=access; trivia = { GetSetKeywords = mGetSetOpt }) ->
                        let mMemberPortion = id.idRange
                        // Only the keep the non-field-targeted attributes
                        let attribs = attribs |> List.filter (fun a -> match a.Target with Some t when t.idText = "field" -> false | _ -> true)
                        let fldId = ident (CompilerGeneratedName id.idText, mMemberPortion)
                        let headPatIds = if isStatic then [id] else [ident ("__", mMemberPortion);id]
                        let headPat = SynPat.LongIdent (SynLongIdent(headPatIds, [], List.replicate headPatIds.Length None), None, Some noInferredTypars, SynArgPats.Pats [], None, mMemberPortion)
                        let memberFlags = { memberFlags with GetterOrSetterIsCompilerGenerated = true }
                        let memberFlagsForSet = { memberFlagsForSet with GetterOrSetterIsCompilerGenerated = true }

                        match propKind, mGetSetOpt with 
                        | SynMemberKind.PropertySet, Some gs -> errorR(Error(FSComp.SR.parsMutableOnAutoPropertyShouldBeGetSetNotJustSet(), gs.Range))
                        | _ -> ()
       
                        [ 
                            match propKind with 
                            | SynMemberKind.Member
                            | SynMemberKind.PropertyGet 
                            | SynMemberKind.PropertyGetSet -> 
                                let getter = 
                                    let rhsExpr = SynExpr.Ident fldId
                                    let retInfo = match tyOpt with None -> None | Some ty -> Some (None, SynReturnInfo((ty, SynInfo.unnamedRetVal), ty.Range))
                                    let attribs = mkAttributeList attribs mMemberPortion
                                    let binding = mkSynBinding (xmlDoc, headPat) (access, false, false, mMemberPortion, DebugPointAtBinding.NoneAtInvisible, retInfo, rhsExpr, rhsExpr.Range, [], attribs, Some memberFlags, SynBindingTrivia.Zero)
                                    SynMemberDefn.Member (binding, mMemberPortion) 
                                yield getter
                            | _ -> ()

                            match propKind with 
                            | SynMemberKind.PropertySet 
                            | SynMemberKind.PropertyGetSet -> 
                                let setter = 
                                    let vId = ident("v", mMemberPortion)
                                    let headPat = SynPat.LongIdent (SynLongIdent(headPatIds, [], List.replicate headPatIds.Length None), None, Some noInferredTypars, SynArgPats.Pats [mkSynPatVar None vId], None, mMemberPortion)
                                    let rhsExpr = mkSynAssign (SynExpr.Ident fldId) (SynExpr.Ident vId)
                                    let binding = mkSynBinding (xmlDoc, headPat) (access, false, false, mMemberPortion, DebugPointAtBinding.NoneAtInvisible, None, rhsExpr, rhsExpr.Range, [], [], Some memberFlagsForSet, SynBindingTrivia.Zero)
                                    SynMemberDefn.Member (binding, mMemberPortion) 
                                yield setter 
                            | _ -> ()]
                    | SynMemberDefn.Interface (ty, mWith, Some membs, m) -> 
                        let membs' = membs |> List.collect postAutoProps
                        [SynMemberDefn.Interface (ty, mWith, Some membs', m)]
                    | SynMemberDefn.LetBindings _
                    | SynMemberDefn.ImplicitCtor _ 
                    | SynMemberDefn.Open _
                    | SynMemberDefn.ImplicitInherit _ -> []
                    | _ -> [memb]

                let preMembers = membersIncludingAutoProps |> List.collect preAutoProps
                let postMembers = membersIncludingAutoProps |> List.collect postAutoProps

                preMembers @ postMembers
>>>>>>> 37a5baaf

            let isConcrete = 
                members |> List.exists (function 
                    | SynMemberDefn.Member(SynBinding(valData = SynValData(Some memberFlags, _, _)), _) -> not memberFlags.IsDispatchSlot 
                    | SynMemberDefn.Interface (members=defOpt) -> Option.isSome defOpt
                    | SynMemberDefn.LetBindings _ -> true
                    | SynMemberDefn.ImplicitCtor _ -> true
                    | SynMemberDefn.ImplicitInherit _ -> true
                    | _ -> false)

            let isIncrClass = 
                members |> List.exists (function 
                    | SynMemberDefn.ImplicitCtor _ -> true
                    | _ -> false)

            let hasSelfReferentialCtor = 
                members |> List.exists (function 
                    | SynMemberDefn.ImplicitCtor (selfIdentifier = thisIdOpt) 
                    | SynMemberDefn.Member(memberDefn=SynBinding(valData=SynValData(thisIdOpt=thisIdOpt))) -> thisIdOpt.IsSome
                    | _ -> false)

            let implicitCtorSynPats = 
                members |> List.tryPick (function 
                    | SynMemberDefn.ImplicitCtor (ctorArgs = SynSimplePats.SimplePats _ as spats) -> Some spats
                    | _ -> None)

            // An ugly bit of code to pre-determine if a type has a nullary constructor, prior to establishing the 
            // members of the type
            let preEstablishedHasDefaultCtor = 
                members |> List.exists (function 
                    | SynMemberDefn.Member(memberDefn=SynBinding(valData=SynValData(memberFlags=Some memberFlags); headPat = SynPatForConstructorDecl SynPatForNullaryArgs)) -> 
                        memberFlags.MemberKind=SynMemberKind.Constructor 
                    | SynMemberDefn.ImplicitCtor (ctorArgs = SynSimplePats.SimplePats(pats = spats)) -> isNil spats
                    | _ -> false)
            let repr = SynTypeDefnSimpleRepr.General(kind, inherits, slotsigs, fields, isConcrete, isIncrClass, implicitCtorSynPats, m)
            let isAtOriginalTyconDefn = not (isAugmentationTyconDefnRepr repr)
            let core = MutRecDefnsPhase1DataForTycon(synTyconInfo, repr, implements2@implements1, preEstablishedHasDefaultCtor, hasSelfReferentialCtor, isAtOriginalTyconDefn)

            core, members @ extraMembers

        | SynTypeDefnRepr.Simple(repr, _) -> 

            let members = []
            let isAtOriginalTyconDefn = true
            let core = MutRecDefnsPhase1DataForTycon(synTyconInfo, repr, implements1, false, false, isAtOriginalTyconDefn)
            core, members @ extraMembers

        | SynTypeDefnRepr.Exception r -> 
            let isAtOriginalTyconDefn = true
            let core = MutRecDefnsPhase1DataForTycon(synTyconInfo, SynTypeDefnSimpleRepr.Exception r, implements1, false, false, isAtOriginalTyconDefn)
            core, extraMembers

    //-------------------------------------------------------------------------

    /// Bind a collection of mutually recursive definitions in an implementation file
    let TcMutRecDefinitions (cenv: cenv) envInitial parent typeNames tpenv m scopem mutRecNSInfo (mutRecDefns: MutRecDefnsInitialData) isMutRec =

        let g = cenv.g

        // Split the definitions into "core representations" and "members". The code to process core representations
        // is shared between processing of signature files and implementation files.
        let mutRecDefnsAfterSplit = mutRecDefns |> MutRecShapes.mapTycons SplitTyconDefn

        // Create the entities for each module and type definition, and process the core representation of each type definition.
        let tycons, envMutRecPrelim, mutRecDefnsAfterCore = 
            EstablishTypeDefinitionCores.TcMutRecDefns_Phase1 
               (fun containerInfo synBinds -> [ for synBind in synBinds -> RecDefnBindingInfo(containerInfo, NoNewSlots, ModuleOrMemberBinding, synBind) ])
               cenv envInitial parent typeNames false tpenv m scopem mutRecNSInfo mutRecDefnsAfterSplit

        // Package up the phase two information for processing members.
        let mutRecDefnsAfterPrep = 
            (envMutRecPrelim, mutRecDefnsAfterCore)
            ||> MutRecShapes.mapTyconsWithEnv (fun envForDecls ((typeDefnCore, members, innerParent), tyconOpt, fixupFinalAttrs, (baseValOpt, safeInitInfo)) -> 
                let (MutRecDefnsPhase1DataForTycon(synTyconInfo, _, _, _, _, isAtOriginalTyconDefn)) = typeDefnCore
                let tyDeclRange = synTyconInfo.Range
                let (SynComponentInfo(_, TyparsAndConstraints (typars, cs1), cs2, longPath, _, _, _, _)) = synTyconInfo
                let cs = cs1 @ cs2
                let declKind, tcref, declaredTyconTypars = ComputeTyconDeclKind cenv envForDecls tyconOpt isAtOriginalTyconDefn false tyDeclRange typars cs longPath
                let newslotsOK = (if isAtOriginalTyconDefn && tcref.IsFSharpObjectModelTycon then NewSlotsOK else NoNewSlots)

                if (declKind = ExtrinsicExtensionBinding) && isByrefTyconRef g tcref then 
                    error(Error(FSComp.SR.tcByrefsMayNotHaveTypeExtensions(), tyDeclRange))

                if not (isNil members) && tcref.IsTypeAbbrev then 
                    errorR(Error(FSComp.SR.tcTypeAbbreviationsCannotHaveAugmentations(), tyDeclRange))
                
                let (SynComponentInfo (attributes, _, _, _, _, _, _, _)) = synTyconInfo
                if not (List.isEmpty attributes) && (declKind = ExtrinsicExtensionBinding || declKind = IntrinsicExtensionBinding) then
                    let attributeRange = (List.head attributes).Range
                    error(Error(FSComp.SR.tcAugmentationsCannotHaveAttributes(), attributeRange))

                MutRecDefnsPhase2DataForTycon(tyconOpt, innerParent, declKind, tcref, baseValOpt, safeInitInfo, declaredTyconTypars, members, tyDeclRange, newslotsOK, fixupFinalAttrs))

        // By now we've established the full contents of type definitions apart from their
        // members and any fields determined by implicit construction. We know the kinds and 
        // representations of types and have established them as valid.
        //
        // We now reconstruct the active environments all over again - this will add the union cases and fields. 
        //
        // Note: This environment reconstruction doesn't seem necessary. We're about to create Val's for all members, 
        // which does require type checking, but no more information than is already available.
        let envMutRecPrelimWithReprs, withEnvs =  
            (envInitial, MutRecShapes.dropEnvs mutRecDefnsAfterPrep) 
                ||> MutRecBindingChecking.TcMutRecDefns_ComputeEnvs 
                       (fun (MutRecDefnsPhase2DataForTycon(tyconOpt, _, _, _, _, _, _, _, _, _, _)) -> tyconOpt)  
                       (fun _binds -> [ (* no values are available yet *) ]) 
                       cenv true scopem m 

        // Check the members and decide on representations for types with implicit constructors.
        let withBindings, envFinal = TcMutRecDefns_Phase2 cenv envInitial m scopem mutRecNSInfo envMutRecPrelimWithReprs withEnvs isMutRec

        let withBindings =
            if cenv.g.langVersion.SupportsFeature(LanguageFeature.CSharpExtensionAttributeNotRequired) then
                // If any of the types has a member with the System.Runtime.CompilerServices.ExtensionAttribute,
                // or a recursive module has a binding with the System.Runtime.CompilerServices.ExtensionAttribute,
                // that type/recursive module should also received the ExtensionAttribute if it is not yet present.
                // Example:
                // open System.Runtime.CompilerServices
                //
                // type Int32Extensions =
                //      [<Extension>]
                //      static member PlusOne (a:int) : int = a + 1
                //
                // or
                //
                // module rec Foo
                //
                // [<System.Runtime.CompilerServices.Extension>]
                // let PlusOne (a:int) = a + 1
                withBindings
                |> List.map (function
                    | MutRecShape.Tycon (Some tycon, bindings) ->
                        let tycon =
                            tryAddExtensionAttributeIfNotAlreadyPresent
                                (fun tryFindExtensionAttribute ->
                                    tycon.MembersOfFSharpTyconSorted
                                    |> Seq.tryPick (fun m -> tryFindExtensionAttribute m.Attribs)
                                )
                                tycon
                        MutRecShape.Tycon (Some tycon, bindings)
                    | MutRecShape.Module ((MutRecDefnsPhase2DataForModule(moduleOrNamespaceType, entity), env), shapes) ->
                        let entity =
                            tryAddExtensionAttributeIfNotAlreadyPresent
                                (fun tryFindExtensionAttribute ->
                                    moduleOrNamespaceType.Value.AllValsAndMembers
                                    |> Seq.filter(fun v -> v.IsModuleBinding)
                                    |> Seq.tryPick (fun v -> tryFindExtensionAttribute v.Attribs)
                                )
                                entity

                        MutRecShape.Module ((MutRecDefnsPhase2DataForModule(moduleOrNamespaceType, entity), env), shapes)
                    | shape -> shape)
                else
                    withBindings

        // Generate the hash/compare/equality bindings for all tycons.
        //
        // Note: generating these bindings must come after generating the members, since some in the case of structs some fields
        // may be added by generating the implicit construction syntax 
        let withExtraBindings = 
            (envFinal, withBindings) ||> MutRecShapes.expandTyconsWithEnv (fun envForDecls (tyconOpt, _) -> 
                match tyconOpt with 
                | None -> [], [] 
                | Some tycon -> 
                    // We put the hash/compare bindings before the type definitions and the
                    // equality bindings after because tha is the order they've always been generated
                    // in, and there are code generation tests to check that.
                    let binds = AddAugmentationDeclarations.AddGenericHashAndComparisonBindings cenv tycon 
                    let binds3 = AddAugmentationDeclarations.AddGenericEqualityBindings cenv envForDecls tycon
                    binds, binds3)

        // Check for cyclic structs and inheritance all over again, since we may have added some fields to the struct when generating the implicit construction syntax 
        EstablishTypeDefinitionCores.TcTyconDefnCore_CheckForCyclicStructsAndInheritance cenv tycons

        withExtraBindings, envFinal  


    //-------------------------------------------------------------------------

    /// Separates the signature declaration into core (shape) and body.
    let rec private SplitTyconSignature (SynTypeDefnSig(typeInfo=synTyconInfo; typeRepr=trepr; members=extraMembers)) = 

        let implements1 = 
            extraMembers |> List.choose (function SynMemberSig.Interface (f, m) -> Some(f, m) | _ -> None) 

        match trepr with
        | SynTypeDefnSigRepr.ObjectModel(kind, cspec, m) -> 
            let fields = cspec |> List.choose (function SynMemberSig.ValField (f, _) -> Some f | _ -> None)
            let implements2 = cspec |> List.choose (function SynMemberSig.Interface (ty, m) -> Some(ty, m) | _ -> None)
            let inherits = cspec |> List.choose (function SynMemberSig.Inherit (ty, _) -> Some(ty, m, None) | _ -> None)
            //let nestedTycons = cspec |> List.choose (function SynMemberSig.NestedType (x, _) -> Some x | _ -> None)
            let slotsigs = cspec |> List.choose (function SynMemberSig.Member (memberSig = v; flags = fl) when fl.IsDispatchSlot -> Some(v, fl) | _ -> None)
            let members = cspec |> List.filter (function   
                                                          | SynMemberSig.Interface _ -> true
                                                          | SynMemberSig.Member (flags = memberFlags) when not memberFlags.IsDispatchSlot -> true
                                                          | SynMemberSig.NestedType (_, m) -> error(Error(FSComp.SR.tcTypesCannotContainNestedTypes(), m)); false
                                                          | _ -> false)
            let isConcrete = 
                members |> List.exists (function 
                    | SynMemberSig.Member (flags = memberFlags) -> memberFlags.MemberKind=SynMemberKind.Constructor 
                    | _ -> false)

            // An ugly bit of code to pre-determine if a type has a nullary constructor, prior to establishing the 
            // members of the type
            let preEstablishedHasDefaultCtor = 
                members |> List.exists (function 
                    | SynMemberSig.Member (memberSig = synValSig; flags = memberFlags) -> 
                        memberFlags.MemberKind=SynMemberKind.Constructor && 
                        // REVIEW: This is a syntactic approximation
                        (match synValSig.SynType, synValSig.SynInfo.CurriedArgInfos with 
                         | StripParenTypes (SynType.Fun (argType = StripParenTypes (SynType.LongIdent (SynLongIdent([id], _, _))))), [[_]] when id.idText = "unit" -> true
                         | _ -> false) 
                    | _ -> false) 

            let hasSelfReferentialCtor = false
            
            let repr = SynTypeDefnSimpleRepr.General(kind, inherits, slotsigs, fields, isConcrete, false, None, m)
            let isAtOriginalTyconDefn = true
            let tyconCore = MutRecDefnsPhase1DataForTycon (synTyconInfo, repr, implements2@implements1, preEstablishedHasDefaultCtor, hasSelfReferentialCtor, isAtOriginalTyconDefn)

            tyconCore, (synTyconInfo, members@extraMembers)

        // 'type X with ...' in a signature is always interpreted as an extrinsic extension.
        // Representation-hidden types with members and interfaces are written 'type X = ...' 
        | SynTypeDefnSigRepr.Simple(SynTypeDefnSimpleRepr.None _ as r, _) when not (isNil extraMembers) -> 
            let isAtOriginalTyconDefn = false
            let tyconCore = MutRecDefnsPhase1DataForTycon (synTyconInfo, r, implements1, false, false, isAtOriginalTyconDefn)
            tyconCore, (synTyconInfo, extraMembers)

        | SynTypeDefnSigRepr.Exception r -> 
            let isAtOriginalTyconDefn = true
            let core = MutRecDefnsPhase1DataForTycon(synTyconInfo, SynTypeDefnSimpleRepr.Exception r, implements1, false, false, isAtOriginalTyconDefn)
            core, (synTyconInfo, extraMembers)

        | SynTypeDefnSigRepr.Simple(r, _) -> 
            let isAtOriginalTyconDefn = true
            let tyconCore = MutRecDefnsPhase1DataForTycon (synTyconInfo, r, implements1, false, false, isAtOriginalTyconDefn)
            tyconCore, (synTyconInfo, extraMembers) 


    let private TcMutRecSignatureDecls_Phase2 (cenv: cenv) scopem envMutRec mutRecDefns =
        let g = cenv.g
        (envMutRec, mutRecDefns) ||> MutRecShapes.mapWithEnv 
            // Do this for the members in each 'type' declaration 
            (fun envForDecls ((tyconCore, (synTyconInfo, members), innerParent), tyconOpt, _fixupFinalAttrs, _) -> 
                let tpenv = emptyUnscopedTyparEnv
                let (MutRecDefnsPhase1DataForTycon (_, _, _, _, _, isAtOriginalTyconDefn)) = tyconCore
                let (SynComponentInfo(_, TyparsAndConstraints (typars, cs1), cs2, longPath, _, _, _, m)) = synTyconInfo
                let cs = cs1 @ cs2
                let declKind, tcref, declaredTyconTypars = ComputeTyconDeclKind cenv envForDecls tyconOpt isAtOriginalTyconDefn true m typars cs longPath

                let envForTycon = AddDeclaredTypars CheckForDuplicateTypars declaredTyconTypars envForDecls
                let envForTycon = MakeInnerEnvForTyconRef envForTycon tcref (declKind = ExtrinsicExtensionBinding) 

                TcTyconMemberSpecs cenv envForTycon (TyconContainerInfo(innerParent, tcref, declaredTyconTypars, NoSafeInitInfo)) declKind tpenv members)
            
            // Do this for each 'val' declaration in a module
            (fun envForDecls (containerInfo, valSpec) -> 
                let tpenv = emptyUnscopedTyparEnv
                let idvs, _ = TcAndPublishValSpec (cenv, envForDecls, containerInfo, ModuleOrMemberBinding, None, tpenv, valSpec)
                let env = List.foldBack (AddLocalVal g cenv.tcSink scopem) idvs envForDecls
                env)


    /// Bind a collection of mutually recursive declarations in a signature file
    let TcMutRecSignatureDecls (cenv: cenv) envInitial parent typeNames tpenv m scopem mutRecNSInfo (mutRecSigs: MutRecSigsInitialData) =
        let mutRecSigsAfterSplit = mutRecSigs |> MutRecShapes.mapTycons SplitTyconSignature
        let _tycons, envMutRec, mutRecDefnsAfterCore =
            EstablishTypeDefinitionCores.TcMutRecDefns_Phase1
                (fun containerInfo valDecl -> (containerInfo, valDecl))
                cenv envInitial parent typeNames true tpenv m scopem mutRecNSInfo mutRecSigsAfterSplit

        // Updates the types of the modules to contain the contents so far, which now includes values and members
        MutRecBindingChecking.TcMutRecDefns_UpdateModuleContents mutRecNSInfo mutRecDefnsAfterCore

        // By now we've established the full contents of type definitions apart from their
        // members and any fields determined by implicit construction. We know the kinds and 
        // representations of types and have established them as valid.
        //
        // We now reconstruct the active environments all over again - this will add the union cases and fields. 
        //
        // Note: This environment reconstruction doesn't seem necessary. We're about to create Val's for all members, 
        // which does require type checking, but no more information than is already available.
        let envMutRecPrelimWithReprs, withEnvs =  
            (envInitial, MutRecShapes.dropEnvs mutRecDefnsAfterCore) 
                ||> MutRecBindingChecking.TcMutRecDefns_ComputeEnvs 
                       (fun (_, tyconOpt, _, _) -> tyconOpt)  
                       (fun _binds -> [ (* no values are available yet *) ]) 
                       cenv true scopem m 

        let mutRecDefnsAfterVals = TcMutRecSignatureDecls_Phase2 cenv scopem envMutRecPrelimWithReprs withEnvs

        // Updates the types of the modules to contain the contents so far, which now includes values and members
        MutRecBindingChecking.TcMutRecDefns_UpdateModuleContents mutRecNSInfo mutRecDefnsAfterVals

        envMutRec

//-------------------------------------------------------------------------
// Bind module types
//------------------------------------------------------------------------- 

let rec TcSignatureElementNonMutRec (cenv: cenv) parent typeNames endm (env: TcEnv) synSigDecl: Cancellable<TcEnv> =
  cancellable {
    let g = cenv.g
    try 
        match synSigDecl with 
        | SynModuleSigDecl.Exception (edef, m) ->
            let scopem = unionRanges m.EndRange endm
            let _, _, _, env = TcExceptionDeclarations.TcExnSignature cenv env parent emptyUnscopedTyparEnv (edef, scopem)
            return env

        | SynModuleSigDecl.Types (typeSpecs, m) ->
            CheckDuplicatesAbstractMethodParmsSig typeSpecs
            let scopem = unionRanges m endm
            let mutRecDefns = typeSpecs |> List.map MutRecShape.Tycon
            let env = TcDeclarations.TcMutRecSignatureDecls cenv env parent typeNames emptyUnscopedTyparEnv m scopem None mutRecDefns
            return env 

        | SynModuleSigDecl.Open (target, m) -> 
            let scopem = unionRanges m.EndRange endm
            let env, _openDecl = TcOpenDecl cenv m scopem env target
            return env

        | SynModuleSigDecl.Val (vspec, m) -> 
            let parentModule = 
                match parent with 
                | ParentNone -> error(Error(FSComp.SR.tcNamespaceCannotContainValues(), vspec.RangeOfId)) 
                | Parent p -> p
            let containerInfo = ModuleOrNamespaceContainerInfo parentModule
            let idvs, _ = TcAndPublishValSpec (cenv, env, containerInfo, ModuleOrMemberBinding, None, emptyUnscopedTyparEnv, vspec)
            let scopem = unionRanges m endm
            let env = List.foldBack (AddLocalVal g cenv.tcSink scopem) idvs env
            return env

        | SynModuleSigDecl.NestedModule(SynComponentInfo(attributes=Attributes attribs; longId=longPath; xmlDoc=xml; accessibility=vis; range=im) as compInfo, isRec, moduleDefs, m, trivia) ->
            if isRec then 
                // Treat 'module rec M = ...' as a single mutually recursive definition group 'module M = ...'
                let modDecl = SynModuleSigDecl.NestedModule(compInfo, false, moduleDefs, m, trivia)

                return! TcSignatureElementsMutRec cenv parent typeNames endm None env [modDecl]
            else
                let id = ComputeModuleName longPath
                let vis, _ = ComputeAccessAndCompPath env None im vis None parent
                let attribs = TcAttributes cenv env AttributeTargets.ModuleDecl attribs
                CheckNamespaceModuleOrTypeName g id
                let moduleKind = EstablishTypeDefinitionCores.ComputeModuleOrNamespaceKind g true typeNames attribs id.idText
                let modName = EstablishTypeDefinitionCores.AdjustModuleName moduleKind id.idText
                CheckForDuplicateConcreteType env modName id.idRange

                // Now typecheck the signature, accumulating and then recording the submodule description. 
                let id = ident (modName, id.idRange)

                let moduleTy = Construct.NewEmptyModuleOrNamespaceType moduleKind

                let checkXmlDocs = cenv.diagnosticOptions.CheckXmlDocs
                let xmlDoc = xml.ToXmlDoc(checkXmlDocs, Some [])
                let moduleEntity = Construct.NewModuleOrNamespace (Some env.eCompPath) vis id xmlDoc attribs (MaybeLazy.Strict moduleTy) 

                let! moduleTy, _ = TcModuleOrNamespaceSignatureElementsNonMutRec cenv (Parent (mkLocalModuleRef moduleEntity)) env (id, moduleKind, moduleDefs, m, xml)

                moduleEntity.entity_modul_type <- MaybeLazy.Strict moduleTy 
                let scopem = unionRanges m endm
                PublishModuleDefn cenv env moduleEntity
                let env = AddLocalSubModuleAndReport cenv.tcSink scopem g cenv.amap m env moduleEntity
                return env
            
        | SynModuleSigDecl.ModuleAbbrev (id, p, m) -> 
            let ad = env.AccessRights
            let resolved =
                match p with
                | [] -> Result []
                | id :: rest -> ResolveLongIdentAsModuleOrNamespace cenv.tcSink cenv.amap m true OpenQualified env.NameEnv ad id rest false
            let mvvs = ForceRaise resolved
            let scopem = unionRanges m endm
            let unfilteredModrefs = mvvs |> List.map p23
            
            let modrefs = unfilteredModrefs |> List.filter (fun modref -> not modref.IsNamespace)

            if not (List.isEmpty unfilteredModrefs) && List.isEmpty modrefs then 
                errorR(Error(FSComp.SR.tcModuleAbbreviationForNamespace(fullDisplayTextOfModRef (List.head unfilteredModrefs)), m))
            
            if List.isEmpty modrefs then return env else
            modrefs |> List.iter (fun modref -> CheckEntityAttributes g modref m |> CommitOperationResult)        
            
            let env = AddModuleAbbreviationAndReport cenv.tcSink scopem id modrefs env 
            return env

        | SynModuleSigDecl.HashDirective _ -> 
            return env


        | SynModuleSigDecl.NamespaceFragment (SynModuleOrNamespaceSig(longId, isRec, kind, defs, xml, attribs, vis, m, _)) -> 

            do for id in longId do 
                 CheckNamespaceModuleOrTypeName g id

            // Logically speaking, this changes 
            //    module [rec] A.B.M
            //    ...
            // to 
            //    namespace [rec] A.B
            //      module M = ...
            let enclosingNamespacePath, defs = 
                if kind.IsModule then 
                    let nsp, modName = List.frontAndBack longId
                    let modDecl = [SynModuleSigDecl.NestedModule(SynComponentInfo(attribs, None, [], [modName], xml, false, vis, m), false, defs, m, SynModuleSigDeclNestedModuleTrivia.Zero)] 
                    nsp, modDecl
                else 
                    longId, defs

            let envNS = LocateEnv kind.IsModule cenv.thisCcu env enclosingNamespacePath
            let envNS = ImplicitlyOpenOwnNamespace cenv.tcSink g cenv.amap m enclosingNamespacePath envNS

            // For 'namespace rec' and 'module rec' we add the thing being defined 
            let modTyNS = envNS.eModuleOrNamespaceTypeAccumulator.Value
            let modTyRoot, modulNSs = BuildRootModuleType enclosingNamespacePath envNS.eCompPath modTyNS
            let modulNSOpt = List.tryHead modulNSs

            modulNSs |> List.iter (fun moduleEntity ->
                let modref = mkLocalModuleRef moduleEntity
                let item = Item.ModuleOrNamespaces [modref]
                CallNameResolutionSink cenv.tcSink (moduleEntity.Range, env.NameEnv, item, emptyTyparInst, ItemOccurence.Binding, env.AccessRights))

            // For 'namespace rec' and 'module rec' we add the thing being defined 
            let envNS = if isRec then AddLocalRootModuleOrNamespace cenv.tcSink g cenv.amap m envNS modTyRoot else envNS
            let nsInfo = Some (modulNSOpt, envNS.eModuleOrNamespaceTypeAccumulator) 
            let mutRecNSInfo = if isRec then nsInfo else None

            let! envAtEnd = TcSignatureElements cenv ParentNone m.EndRange envNS xml mutRecNSInfo defs

            MutRecBindingChecking.TcMutRecDefns_UpdateNSContents nsInfo

            let env = 
                if isNil enclosingNamespacePath then 
                    envAtEnd
                else
                    let env = AddLocalRootModuleOrNamespace cenv.tcSink g cenv.amap m env modTyRoot

                    // If the namespace is an interactive fragment e.g. FSI_0002, then open FSI_0002 in the subsequent environment.
                    let env, _openDecls = 
                        match TryStripPrefixPath g enclosingNamespacePath with 
                        | Some(p, _) -> TcOpenModuleOrNamespaceDecl cenv.tcSink g cenv.amap m.EndRange env ([p], m.EndRange)
                        | None -> env, []

                    // Publish the combined module type
                    env.eModuleOrNamespaceTypeAccumulator.Value <- 
                        CombineCcuContentFragments [env.eModuleOrNamespaceTypeAccumulator.Value; modTyRoot]
                    env

            return env
            
    with exn -> 
        errorRecovery exn endm 
        return env
  }


and TcSignatureElements cenv parent endm env xml mutRecNSInfo defs = 
    cancellable {
        // Ensure the .Deref call in UpdateAccModuleOrNamespaceType succeeds 
        if cenv.compilingCanonicalFslibModuleType then
            let checkXmlDocs = cenv.diagnosticOptions.CheckXmlDocs
            let xmlDoc = xml.ToXmlDoc(checkXmlDocs, Some [])
            ensureCcuHasModuleOrNamespaceAtPath cenv.thisCcu env.ePath env.eCompPath xmlDoc

        let typeNames = EstablishTypeDefinitionCores.TypeNamesInNonMutRecSigDecls defs
        match mutRecNSInfo with 
        | Some _ ->
            return! TcSignatureElementsMutRec cenv parent typeNames endm mutRecNSInfo env defs
        | None ->
            return! TcSignatureElementsNonMutRec cenv parent typeNames endm env defs
    }

and TcSignatureElementsNonMutRec cenv parent typeNames endm env defs = 
    Cancellable.fold (TcSignatureElementNonMutRec cenv parent typeNames endm) env defs

and TcSignatureElementsMutRec cenv parent typeNames m mutRecNSInfo envInitial (defs: SynModuleSigDecl list) =
    cancellable {
        let m = match defs with [] -> m | _ -> defs |> List.map (fun d -> d.Range) |> List.reduce unionRanges
        let scopem = (defs, m) ||> List.foldBack (fun h m -> unionRanges h.Range m) 

        let mutRecDefns = 
          let rec loop isNamespace moduleRange defs: MutRecSigsInitialData = 
            ((true, true), defs) ||> List.collectFold (fun (openOk, moduleAbbrevOk) def -> 
                match def with 
                | SynModuleSigDecl.Types (typeSpecs, _) ->
                    CheckDuplicatesAbstractMethodParmsSig typeSpecs
                    let decls = typeSpecs |> List.map MutRecShape.Tycon
                    decls, (false, false)

                | SynModuleSigDecl.Open (target, m) -> 
                      if not openOk then errorR(Error(FSComp.SR.tcOpenFirstInMutRec(), m))
                      let decls = [ MutRecShape.Open (MutRecDataForOpen(target, m, moduleRange, ref [])) ]
                      decls, (openOk, moduleAbbrevOk)

                | SynModuleSigDecl.Exception (exnSig=SynExceptionSig(exnRepr=exnRepr; withKeyword=withKeyword; members=members)) ->
                      let ( SynExceptionDefnRepr(synAttrs, SynUnionCase(ident=SynIdent(id,_)), _, xmlDoc, vis, m)) = exnRepr
                      let compInfo = SynComponentInfo(synAttrs, None, [], [id], xmlDoc, false, vis, id.idRange)
                      let decls = [ MutRecShape.Tycon(SynTypeDefnSig.SynTypeDefnSig(compInfo, SynTypeDefnSigRepr.Exception exnRepr, members, m, { LeadingKeyword = SynTypeDefnLeadingKeyword.Synthetic; WithKeyword = withKeyword; EqualsRange = None })) ]
                      decls, (false, false)

                | SynModuleSigDecl.Val (vspec, _) -> 
                    if isNamespace then error(Error(FSComp.SR.tcNamespaceCannotContainValues(), vspec.RangeOfId)) 
                    let decls = [ MutRecShape.Lets vspec ]
                    decls, (false, false)

                | SynModuleSigDecl.NestedModule(moduleInfo=compInfo; isRecursive=isRec; moduleDecls=synDefs; range=moduleRange) ->
                      if isRec then warning(Error(FSComp.SR.tcRecImplied(), compInfo.Range))
                      let mutRecDefs = loop false moduleRange synDefs
                      let decls = [MutRecShape.Module (compInfo, mutRecDefs)]
                      decls, (false, false)

                | SynModuleSigDecl.HashDirective _ -> 
                      [], (openOk, moduleAbbrevOk)

                | SynModuleSigDecl.ModuleAbbrev (id, p, m) ->
                      if not moduleAbbrevOk then errorR(Error(FSComp.SR.tcModuleAbbrevFirstInMutRec(), m))
                      let decls = [ MutRecShape.ModuleAbbrev (MutRecDataForModuleAbbrev(id, p, m)) ]
                      decls, (false, moduleAbbrevOk)

                | SynModuleSigDecl.NamespaceFragment _ ->
                    error(Error(FSComp.SR.tcUnsupportedMutRecDecl(), def.Range)))

              |> fst
          loop (match parent with ParentNone -> true | Parent _ -> false) m defs
        return TcDeclarations.TcMutRecSignatureDecls cenv envInitial parent typeNames emptyUnscopedTyparEnv m scopem mutRecNSInfo mutRecDefns
    }



and TcModuleOrNamespaceSignatureElementsNonMutRec cenv parent env (id, moduleKind, defs, m: range, xml) =

  cancellable {
    let endm = m.EndRange // use end of range for errors 

    // Create the module type that will hold the results of type checking.... 
    let envForModule, moduleTyAcc = MakeInnerEnv true env id moduleKind

    // Now typecheck the signature, using mutation to fill in the submodule description. 
    let! envAtEnd = TcSignatureElements cenv parent endm envForModule xml None defs
    
    // moduleTyAcc has now accumulated the module type 
    return moduleTyAcc.Value, envAtEnd
  }
    
//-------------------------------------------------------------------------
// Bind definitions within modules
//------------------------------------------------------------------------- 

/// Removes SynModuleDecl.Expr in favour of a SynModuleDecl.Let with a SynBindingKind.StandaloneExpression
let ElimSynModuleDeclExpr bind =
    match bind with 
    | SynModuleDecl.Expr (expr, m) -> 
        let bind2 = SynBinding (None, SynBindingKind.StandaloneExpression, false, false, [], PreXmlDoc.Empty, SynInfo.emptySynValData, SynPat.Wild m, None, expr, m, DebugPointAtBinding.NoneAtDo, SynBindingTrivia.Zero)
        SynModuleDecl.Let(false, [bind2], m)
    | _ -> bind

let TcMutRecDefnsEscapeCheck (binds: MutRecShapes<_, _, _>) env = 
    let freeInEnv = GeneralizationHelpers.ComputeUnabstractableTycons env
    let checkTycon (tycon: Tycon) = 
        if not tycon.IsTypeAbbrev && Zset.contains tycon freeInEnv then 
            let nm = tycon.DisplayName
            errorR(Error(FSComp.SR.tcTypeUsedInInvalidWay(nm, nm, nm), tycon.Range))

    binds |> MutRecShapes.iterTycons (fst >> Option.iter checkTycon) 

    let freeInEnv = GeneralizationHelpers.ComputeUnabstractableTraitSolutions env
    let checkBinds (binds: Binding list) = 
        for bind in binds do 
            if Zset.contains bind.Var freeInEnv then 
                let nm = bind.Var.DisplayName 
                errorR(Error(FSComp.SR.tcMemberUsedInInvalidWay(nm, nm, nm), bind.Var.Range))

    binds |> MutRecShapes.iterTyconsAndLets (snd >> checkBinds) checkBinds 

// ignore solitary '()' expressions and 'do ()' bindings, since these are allowed in namespaces
// for the purposes of attaching attributes to an assembly, e.g. 
//   namespace A.B.C
//     [<assembly: Foo >]
//     do()

let CheckLetOrDoInNamespace binds m =
    match binds with 
    | [ SynBinding (accessibility=None; kind=(SynBindingKind.StandaloneExpression | SynBindingKind.Do); isInline=false; isMutable=false; attributes=[]; returnInfo=None; expr=(SynExpr.Do (expr=SynExpr.Const (constant=SynConst.Unit)) | SynExpr.Const (constant=SynConst.Unit))) ] ->
        ()
    | [] -> 
        error(Error(FSComp.SR.tcNamespaceCannotContainValues(), m)) 
    | _ -> 
        error(Error(FSComp.SR.tcNamespaceCannotContainValues(), binds.Head.RangeOfHeadPattern)) 

/// The non-mutually recursive case for a declaration
let rec TcModuleOrNamespaceElementNonMutRec (cenv: cenv) parent typeNames scopem env synDecl = 
  cancellable {
    let g = cenv.g
    cenv.synArgNameGenerator.Reset()
    let tpenv = emptyUnscopedTyparEnv

    //printfn "----------\nCHECKING, e = %+A\n------------------\n" e
    try 
      match ElimSynModuleDeclExpr synDecl with 

      | SynModuleDecl.ModuleAbbrev (id, p, m) -> 
          let env = MutRecBindingChecking.TcModuleAbbrevDecl cenv scopem env (id, p, m)
          return ([], [], []), env, env

      | SynModuleDecl.Exception (SynExceptionDefn(SynExceptionDefnRepr(caseName = SynUnionCase(ident = SynIdent(id, _))) as exnRepr, withKeyword, ms, mExDefn), m) ->
          if id.idText = "" then
              return ([], [], []), env, env
          else
              let edef = SynExceptionDefn(exnRepr, withKeyword, desugarGetSetMembers ms, mExDefn)
              let binds, decl, env = TcExceptionDeclarations.TcExnDefn cenv env parent (edef, scopem)
              let defn = TMDefRec(true, [], [decl], binds |> List.map ModuleOrNamespaceBinding.Binding, m)
              return ([defn], [], []), env, env

      | SynModuleDecl.Types (typeDefs, m) -> 
          let scopem = unionRanges m scopem
          let mutRecDefns = typeDefs |> List.map MutRecShape.Tycon
          let mutRecDefnsChecked, envAfter = TcDeclarations.TcMutRecDefinitions cenv env parent typeNames tpenv m scopem None mutRecDefns false
          // Check the non-escaping condition as we build the expression on the way back up 
          let defn = TcMutRecDefsFinish cenv mutRecDefnsChecked m
          let escapeCheck () = 
              TcMutRecDefnsEscapeCheck mutRecDefnsChecked env

          return ([defn], [escapeCheck], []), envAfter, envAfter

      | SynModuleDecl.Open (target, m) -> 
          let scopem = unionRanges m.EndRange scopem
          let env, openDecls = TcOpenDecl cenv m scopem env target
          let defns =
              match openDecls with
              | [] -> []
              | _ -> [ TMDefOpens openDecls ]
          return (defns, [], []), env, env

      | SynModuleDecl.Let (letrec, binds, m) -> 

          match parent with
          | ParentNone ->
                CheckLetOrDoInNamespace binds m
                return ([], [], []), env, env

          | Parent parentModule -> 
              let containerInfo = ModuleOrNamespaceContainerInfo parentModule
              if letrec then 
                let scopem = unionRanges m scopem
                let binds = binds |> List.map (fun bind -> RecDefnBindingInfo(containerInfo, NoNewSlots, ModuleOrMemberBinding, bind))
                let binds, env, _ = TcLetrecBindings WarnOnOverrides cenv env tpenv (binds, m, scopem)
                let defn = TMDefRec(true, [], [], binds |> List.map ModuleOrNamespaceBinding.Binding, m)
                return ([defn], [], []), env, env
              else 
                let defns, env, _ = TcLetBindings cenv env containerInfo ModuleOrMemberBinding tpenv (binds, m, scopem)
                return (defns, [], []), env, env 

      | SynModuleDecl.Expr _ ->
          return! failwith "unreachable"

      | SynModuleDecl.Attributes (Attributes synAttrs, _) -> 
          let attrs, _ = TcAttributesWithPossibleTargets false cenv env AttributeTargets.Top synAttrs
          return ([], [], attrs), env, env

      | SynModuleDecl.HashDirective _ -> 
          return ([], [], []), env, env

      | SynModuleDecl.NestedModule(compInfo, isRec, moduleDefs, isContinuingModule, m, trivia) ->

          // Treat 'module rec M = ...' as a single mutually recursive definition group 'module M = ...'
          if isRec then 
              assert (not isContinuingModule)
              let modDecl = SynModuleDecl.NestedModule(compInfo, false, moduleDefs, isContinuingModule, m, trivia)            
              return! TcModuleOrNamespaceElementsMutRec cenv parent typeNames m env None [modDecl]
          else
              let (SynComponentInfo(Attributes attribs, _, _, longPath, xml, _, vis, im)) = compInfo
              let id = ComputeModuleName longPath

              let modAttrs = TcAttributes cenv env AttributeTargets.ModuleDecl attribs
              let moduleKind = EstablishTypeDefinitionCores.ComputeModuleOrNamespaceKind g true typeNames modAttrs id.idText
              let modName = EstablishTypeDefinitionCores.AdjustModuleName moduleKind id.idText
              CheckForDuplicateConcreteType env modName im
              CheckForDuplicateModule env id.idText id.idRange
              let vis, _ = ComputeAccessAndCompPath env None id.idRange vis None parent
             
              let endm = m.EndRange
              let id = ident (modName, id.idRange)

              CheckNamespaceModuleOrTypeName g id

              let envForModule, moduleTyAcc = MakeInnerEnv true env id moduleKind
    
              // Create the new module specification to hold the accumulated results of the type of the module 
              // Also record this in the environment as the accumulator 
              let moduleTy = Construct.NewEmptyModuleOrNamespaceType moduleKind

              let checkXmlDocs = cenv.diagnosticOptions.CheckXmlDocs
              let xmlDoc = xml.ToXmlDoc(checkXmlDocs, Some [])
              let moduleEntity = Construct.NewModuleOrNamespace (Some env.eCompPath) vis id xmlDoc modAttrs (MaybeLazy.Strict moduleTy)

              // Now typecheck. 
              let! moduleContents, topAttrsNew, envAtEnd = TcModuleOrNamespaceElements cenv (Parent (mkLocalModuleRef moduleEntity)) endm envForModule xml None [] moduleDefs

              // Get the inferred type of the decls and record it in the modul. 
              moduleEntity.entity_modul_type <- MaybeLazy.Strict moduleTyAcc.Value

              let moduleEntity =
                if cenv.g.langVersion.SupportsFeature(LanguageFeature.CSharpExtensionAttributeNotRequired) then
                    // If any of the let bindings inside the module has the System.Runtime.CompilerServices.ExtensionAttribute,
                    // that module should also received the ExtensionAttribute if it is not yet present.
                    // Example:
                    // module Foo
                    //
                    //[<System.Runtime.CompilerServices.Extension>]
                    //let PlusOne (a:int) = a + 1
                    tryAddExtensionAttributeIfNotAlreadyPresent
                        (fun tryFindExtensionAttribute ->
                            match moduleContents with
                            | ModuleOrNamespaceContents.TMDefs(defs) ->
                                defs
                                |> Seq.tryPick (function
                                    | ModuleOrNamespaceContents.TMDefLet (Binding.TBind(var = v),_) ->
                                        tryFindExtensionAttribute v.Attribs
                                    | _ -> None)
                            | _ -> None
                        )
                        moduleEntity
                else
                    moduleEntity
                    
              let moduleDef = TMDefRec(false, [], [], [ModuleOrNamespaceBinding.Module(moduleEntity, moduleContents)], m)

              PublishModuleDefn cenv env moduleEntity 

              let env = AddLocalSubModuleAndReport cenv.tcSink scopem g cenv.amap m env moduleEntity
          
              // isContinuingModule is true for all of the following
              //   - the implicit module of a script 
              //   - the major 'module' declaration for a file stating with 'module X.Y' 
              //   - an interactive entry for F# Interactive 
              //
              // In this case the envAtEnd is the environment at the end of this module, which doesn't contain the module definition itself
              // but does contain the results of all the 'open' declarations and so on.
              let envAtEnd = (if isContinuingModule then envAtEnd else env)
          
              return ([ moduleDef ], [], topAttrsNew), env, envAtEnd
      

      | SynModuleDecl.NamespaceFragment(SynModuleOrNamespace(longId, isRec, kind, defs, xml, attribs, vis, m, _)) ->

          let endm = m.EndRange

          do for id in longId do 
               CheckNamespaceModuleOrTypeName g id

          // Logically speaking, this changes 
          //    module [rec] A.B.M
          //    ...
          // to 
          //    namespace [rec] A.B
          //      module M = ...
          let enclosingNamespacePath, defs = 
              if kind.IsModule then 
                  let nsp, modName = List.frontAndBack longId
                  let modDecl = [SynModuleDecl.NestedModule(SynComponentInfo(attribs, None, [], [modName], xml, false, vis, m), false, defs, true, m, SynModuleDeclNestedModuleTrivia.Zero)] 
                  nsp, modDecl
              else 
                  longId, defs

          let envNS = LocateEnv kind.IsModule cenv.thisCcu env enclosingNamespacePath
          let envNS = ImplicitlyOpenOwnNamespace cenv.tcSink g cenv.amap m enclosingNamespacePath envNS

          let modTyNS = envNS.eModuleOrNamespaceTypeAccumulator.Value
          let modTyRoot, modulNSs = BuildRootModuleType enclosingNamespacePath envNS.eCompPath modTyNS
          let modulNSOpt = List.tryHead modulNSs

          modulNSs |> List.iter (fun moduleEntity ->
            let modref = mkLocalModuleRef moduleEntity
            let item = Item.ModuleOrNamespaces [modref]
            CallNameResolutionSink cenv.tcSink (moduleEntity.Range, env.NameEnv, item, emptyTyparInst, ItemOccurence.Binding, env.AccessRights))

          // For 'namespace rec' and 'module rec' we add the thing being defined 
          let envNS = if isRec then AddLocalRootModuleOrNamespace cenv.tcSink g cenv.amap m envNS modTyRoot else envNS
          let nsInfo = Some (modulNSOpt, envNS.eModuleOrNamespaceTypeAccumulator)
          let mutRecNSInfo = if isRec then nsInfo else None

          let! moduleContents, topAttrs, envAtEnd = TcModuleOrNamespaceElements cenv parent endm envNS xml mutRecNSInfo [] defs

          MutRecBindingChecking.TcMutRecDefns_UpdateNSContents nsInfo 
          let env, openDecls = 
              if isNil enclosingNamespacePath then 
                  envAtEnd, []
              else
                  let env = AddLocalRootModuleOrNamespace cenv.tcSink g cenv.amap m env modTyRoot

                  // If the namespace is an interactive fragment e.g. FSI_0002, then open FSI_0002 in the subsequent environment
                  let env, openDecls = 
                      match TryStripPrefixPath g enclosingNamespacePath with 
                      | Some(p, _) -> TcOpenModuleOrNamespaceDecl cenv.tcSink g cenv.amap m.EndRange env ([p], m.EndRange)
                      | None -> env, []

                  // Publish the combined module type
                  env.eModuleOrNamespaceTypeAccumulator.Value <-
                      CombineCcuContentFragments [env.eModuleOrNamespaceTypeAccumulator.Value; modTyRoot]
                  env, openDecls
          
          let moduleContentsRoot = BuildRootModuleContents kind.IsModule enclosingNamespacePath envNS.eCompPath moduleContents

          let defns =
              match openDecls with 
              | [] -> [ moduleContentsRoot ]
              | _ -> [ TMDefOpens openDecls; moduleContentsRoot ]

          return 
              (defns, [], topAttrs), env, envAtEnd

    with exn -> 
        errorRecovery exn synDecl.Range 
        return ([], [], []), env, env
 }
 
/// The non-mutually recursive case for a sequence of declarations
and TcModuleOrNamespaceElementsNonMutRec cenv parent typeNames endm (defsSoFar, env, envAtEnd) (moreDefs: SynModuleDecl list) =
 cancellable {
    match moreDefs with 
    | firstDef :: otherDefs ->
        // Lookahead one to find out the scope of the next declaration.
        let scopem = 
            if isNil otherDefs then unionRanges firstDef.Range endm
            else unionRanges (List.head otherDefs).Range endm

        let! firstDef, env, envAtEnd = TcModuleOrNamespaceElementNonMutRec cenv parent typeNames scopem env firstDef

        // tail recursive 
        return! TcModuleOrNamespaceElementsNonMutRec cenv parent typeNames endm ( (firstDef :: defsSoFar), env, envAtEnd) otherDefs
    | [] -> 
        return List.rev defsSoFar, envAtEnd
 }

/// The mutually recursive case for a sequence of declarations (and nested modules)
and TcModuleOrNamespaceElementsMutRec (cenv: cenv) parent typeNames m envInitial mutRecNSInfo (defs: SynModuleDecl list) =
 cancellable {

    let m = match defs with [] -> m | _ -> defs |> List.map (fun d -> d.Range) |> List.reduce unionRanges
    let scopem = (defs, m) ||> List.foldBack (fun h m -> unionRanges h.Range m) 

    let mutRecDefns, (_, _, Attributes synAttrs) = 
      let rec loop isNamespace moduleRange attrs defs: MutRecDefnsInitialData * _ = 
        ((true, true, attrs), defs) ||> List.collectFold (fun (openOk, moduleAbbrevOk, attrs) def -> 
            match ElimSynModuleDeclExpr def with

              | SynModuleDecl.Types (typeDefs, _) -> 
                  let decls = typeDefs |> List.map MutRecShape.Tycon
                  decls, (false, false, attrs)

              | SynModuleDecl.Let (letrec, binds, m) -> 
                  let binds = 
                      if isNamespace then 
                          CheckLetOrDoInNamespace binds m; []
                      else
                          if letrec then [MutRecShape.Lets binds]
                          else List.map (List.singleton >> MutRecShape.Lets) binds
                  binds, (false, false, attrs)

              | SynModuleDecl.NestedModule(moduleInfo=compInfo; isRecursive=isRec; decls=synDefs; range=moduleRange) -> 
                  if isRec then warning(Error(FSComp.SR.tcRecImplied(), compInfo.Range))
                  let mutRecDefs, (_, _, attrs) = loop false moduleRange attrs synDefs 
                  let decls = [MutRecShape.Module (compInfo, mutRecDefs)]
                  decls, (false, false, attrs)

              | SynModuleDecl.Open (target, m) ->  
                  if not openOk then errorR(Error(FSComp.SR.tcOpenFirstInMutRec(), m))
                  let decls = [ MutRecShape.Open (MutRecDataForOpen(target, m, moduleRange, ref [])) ]
                  decls, (openOk, moduleAbbrevOk, attrs)

              | SynModuleDecl.Exception (SynExceptionDefn(repr, _, members, _), _m) ->
                  let members = desugarGetSetMembers members
                  let (SynExceptionDefnRepr(synAttrs, SynUnionCase(ident=SynIdent(id,_)), _repr, xmlDoc, vis, m)) = repr
                  let compInfo = SynComponentInfo(synAttrs, None, [], [id], xmlDoc, false, vis, id.idRange)
                  let decls = [ MutRecShape.Tycon(SynTypeDefn(compInfo, SynTypeDefnRepr.Exception repr, members, None, m, SynTypeDefnTrivia.Zero)) ]
                  decls, (false, false, attrs)

              | SynModuleDecl.HashDirective _ -> 
                  [ ], (openOk, moduleAbbrevOk, attrs)

              | SynModuleDecl.Attributes (synAttrs, _) -> 
                  [ ], (false, false, synAttrs)

              | SynModuleDecl.ModuleAbbrev (id, p, m) ->
                  if not moduleAbbrevOk then errorR(Error(FSComp.SR.tcModuleAbbrevFirstInMutRec(), m))
                  let decls = [ MutRecShape.ModuleAbbrev (MutRecDataForModuleAbbrev(id, p, m)) ]
                  decls, (false, moduleAbbrevOk, attrs)

              | SynModuleDecl.Expr _ -> failwith "unreachable: SynModuleDecl.Expr - ElimSynModuleDeclExpr"

              | SynModuleDecl.NamespaceFragment _ as d -> error(Error(FSComp.SR.tcUnsupportedMutRecDecl(), d.Range)))

      loop (match parent with ParentNone -> true | Parent _ -> false) m [] defs

    let tpenv = emptyUnscopedTyparEnv 
    let mutRecDefnsChecked, envAfter = TcDeclarations.TcMutRecDefinitions cenv envInitial parent typeNames tpenv m scopem mutRecNSInfo mutRecDefns true

    // Check the assembly attributes
    let attrs, _ = TcAttributesWithPossibleTargets false cenv envAfter AttributeTargets.Top synAttrs

    // Check the non-escaping condition as we build the list of module expressions on the way back up 
    let moduleContents = TcMutRecDefsFinish cenv mutRecDefnsChecked m 
    let escapeCheck () = 
        TcMutRecDefnsEscapeCheck mutRecDefnsChecked envInitial

    return ([ moduleContents ], [ escapeCheck ], attrs), envAfter, envAfter

 }

and TcMutRecDefsFinish cenv defs m =
    let opens =
        [ for def in defs do
            match def with 
            | MutRecShape.Open (MutRecDataForOpen (_target, _m, _moduleRange, openDeclsRef)) ->
                yield! openDeclsRef.Value
            | _ -> () ]

    let tycons = defs |> List.choose (function MutRecShape.Tycon (Some tycon, _) -> Some tycon | _ -> None)

    let binds = 
        defs |> List.collect (function 
            | MutRecShape.Open _ -> []
            | MutRecShape.ModuleAbbrev _ -> []
            | MutRecShape.Tycon (_, binds) 
            | MutRecShape.Lets binds -> 
                binds |> List.map ModuleOrNamespaceBinding.Binding 
            | MutRecShape.Module ((MutRecDefnsPhase2DataForModule(moduleTyAcc, moduleEntity), _), moduleDefs) -> 
                let moduleContents = TcMutRecDefsFinish cenv moduleDefs m
                moduleEntity.entity_modul_type <- MaybeLazy.Strict moduleTyAcc.Value
                [ ModuleOrNamespaceBinding.Module(moduleEntity, moduleContents) ])

    TMDefRec(true, opens, tycons, binds, m)

and TcModuleOrNamespaceElements cenv parent endm env xml mutRecNSInfo openDecls0 synModuleDecls =
  cancellable {
    // Ensure the deref_nlpath call in UpdateAccModuleOrNamespaceType succeeds 
    if cenv.compilingCanonicalFslibModuleType then
        let checkXmlDocs = cenv.diagnosticOptions.CheckXmlDocs
        let xmlDoc = xml.ToXmlDoc(checkXmlDocs, Some [])
        ensureCcuHasModuleOrNamespaceAtPath cenv.thisCcu env.ePath env.eCompPath xmlDoc

    // Collect the type names so we can implicitly add the compilation suffix to module names
    let typeNames = EstablishTypeDefinitionCores.TypeNamesInNonMutRecDecls cenv env synModuleDecls

    match mutRecNSInfo with 
    | Some _ -> 
        let! (moduleDefs, escapeChecks, topAttrsNew), _, envAtEnd = TcModuleOrNamespaceElementsMutRec cenv parent typeNames endm env mutRecNSInfo synModuleDecls
        let moduleContents = TMDefs(moduleDefs) 
        // Run the escape checks (for compat run in reverse order)
        do 
          for escapeCheck in List.rev escapeChecks do
            escapeCheck()
        return (moduleContents, topAttrsNew, envAtEnd)

    | None -> 

        let! compiledDefs, envAtEnd = TcModuleOrNamespaceElementsNonMutRec cenv parent typeNames endm ([], env, env) synModuleDecls 

        // Apply the functions for each declaration to build the overall expression-builder 
        let moduleDefs = List.collect p13 compiledDefs
        let moduleDefs = match openDecls0 with [] -> moduleDefs | _ -> TMDefOpens openDecls0 :: moduleDefs
        let moduleContents = TMDefs moduleDefs 

        // Collect up the attributes that are global to the file 
        let topAttrsNew = compiledDefs |> List.map p33 |> List.concat
        return (moduleContents, topAttrsNew, envAtEnd)
  }  
    

//--------------------------------------------------------------------------
// CheckOneImplFile - Typecheck all the namespace fragments in a file.
//-------------------------------------------------------------------------- 


let ApplyAssemblyLevelAutoOpenAttributeToTcEnv g amap (ccu: CcuThunk) scopem env (p, root) = 
    let warn() = 
        warning(Error(FSComp.SR.tcAttributeAutoOpenWasIgnored(p, ccu.AssemblyName), scopem))
        [], env
    let p = splitNamespace p 
    match List.tryFrontAndBack p with
    | None -> warn()
    | Some (h, t) ->
        let modref = mkNonLocalTyconRef (mkNonLocalEntityRef ccu (Array.ofList h)) t
        match modref.TryDeref with 
        | ValueNone -> warn()
        | ValueSome _ -> 
            let openTarget = SynOpenDeclTarget.ModuleOrNamespace(SynLongIdent([],[],[]), scopem)
            let openDecl = OpenDeclaration.Create (openTarget, [modref], [], scopem, false)
            let envinner = OpenModuleOrNamespaceRefs TcResultsSink.NoSink g amap scopem root env [modref] openDecl
            [openDecl], envinner

// Add the CCU and apply the "AutoOpen" attributes
let AddCcuToTcEnv (g, amap, scopem, env, assemblyName, ccu, autoOpens, internalsVisibleToAttributes) = 
    let env = AddNonLocalCcu g amap scopem env assemblyName (ccu, internalsVisibleToAttributes)

    // See https://fslang.uservoice.com/forums/245727-f-language/suggestions/6107641-make-microsoft-prefix-optional-when-using-core-f
    // "Microsoft" is opened by default in FSharp.Core
    let autoOpens = 
        let autoOpens = autoOpens |> List.map (fun p -> (p, false))
        if ccuEq ccu g.fslibCcu then 
            // Auto open 'Microsoft' in FSharp.Core.dll. Even when using old versions of FSharp.Core.dll that do
            // not have this attribute. The 'true' means 'treat all namespaces so revealed as "roots" accessible via
            // global, e.g. global.FSharp.Collections'
            ("Microsoft", true) :: autoOpens
        else 
            autoOpens

    (env, autoOpens) ||> List.collectFold (ApplyAssemblyLevelAutoOpenAttributeToTcEnv g amap ccu scopem)

let emptyTcEnv g =
    let cpath = compPathInternal // allow internal access initially
    { eNameResEnv = NameResolutionEnv.Empty g
      eUngeneralizableItems = []
      ePath = []
      eCompPath = cpath // dummy 
      eAccessPath = cpath // dummy 
      eAccessRights = ComputeAccessRights cpath [] None // compute this field 
      eInternalsVisibleCompPaths = []
      eContextInfo = ContextInfo.NoContext
      eModuleOrNamespaceTypeAccumulator = ref (Construct.NewEmptyModuleOrNamespaceType (Namespace true))
      eFamilyType = None
      eCtorInfo = None
      eCallerMemberName = None 
      eLambdaArgInfos = []
      eIsControlFlow = false }

let CreateInitialTcEnv(g, amap, scopem, assemblyName, ccus) =
    (emptyTcEnv g, ccus) ||> List.collectFold (fun env (ccu, autoOpens, internalsVisible) -> 
        try 
            AddCcuToTcEnv(g, amap, scopem, env, assemblyName, ccu, autoOpens, internalsVisible)
        with exn -> 
            errorRecovery exn scopem 
            [], env) 

type ConditionalDefines = 
    string list


/// The attributes that don't get attached to any declaration
type TopAttribs =
    { mainMethodAttrs: Attribs
      netModuleAttrs: Attribs
      assemblyAttrs: Attribs }

let EmptyTopAttrs =
    { mainMethodAttrs=[]
      netModuleAttrs=[]
      assemblyAttrs =[] }

let CombineTopAttrs topAttrs1 topAttrs2 =
    { mainMethodAttrs = topAttrs1.mainMethodAttrs @ topAttrs2.mainMethodAttrs
      netModuleAttrs = topAttrs1.netModuleAttrs @ topAttrs2.netModuleAttrs
      assemblyAttrs = topAttrs1.assemblyAttrs @ topAttrs2.assemblyAttrs } 

let rec IterTyconsOfModuleOrNamespaceType f (mty: ModuleOrNamespaceType) = 
    mty.AllEntities |> QueueList.iter (fun tycon -> f tycon)
    mty.ModuleAndNamespaceDefinitions |> List.iter (fun v -> 
        IterTyconsOfModuleOrNamespaceType f v.ModuleOrNamespaceType)


// Defaults get applied before the module signature is checked and before the implementation conditions on virtuals/overrides. 
// Defaults get applied in priority order. Defaults listed last get priority 0 (lowest), 2nd last priority 1 etc. 
let ApplyDefaults (cenv: cenv) g denvAtEnd m moduleContents extraAttribs = 
    try
        let unsolved = FindUnsolved.UnsolvedTyparsOfModuleDef g cenv.amap denvAtEnd moduleContents extraAttribs

        CanonicalizePartialInferenceProblem cenv.css denvAtEnd m unsolved

        // The priority order comes from the order of declaration of the defaults in FSharp.Core.
        for priority = 10 downto 0 do
            unsolved |> List.iter (fun tp -> 
                if not tp.IsSolved then 
                    // Apply the first default. If we're defaulting one type variable to another then 
                    // the defaults will be propagated to the new type variable. 
                    ApplyTyparDefaultAtPriority denvAtEnd cenv.css priority tp)

        // OK, now apply defaults for any unsolved TyparStaticReq.HeadType 
        unsolved |> List.iter (fun tp ->     
            if not tp.IsSolved then 
                if (tp.StaticReq <> TyparStaticReq.None) then
                    ChooseTyparSolutionAndSolve cenv.css denvAtEnd tp)
    with exn ->
        errorRecovery exn m

let CheckValueRestriction denvAtEnd infoReader rootSigOpt implFileTypePriorToSig m = 
    if Option.isNone rootSigOpt then
      let rec check (mty: ModuleOrNamespaceType) =
          for v in mty.AllValsAndMembers do
              let ftyvs = (freeInVal CollectTyparsNoCaching v).FreeTypars |> Zset.elements
              if (not v.IsCompilerGenerated && 
                  not (ftyvs |> List.exists (fun tp -> tp.IsFromError)) && 
                  // Do not apply the value restriction to methods and functions
                  // Note, normally these completely generalize their argument types anyway. However, 
                  // some methods (property getters/setters, constructors) can't be as generic
                  // as they might naturally be, and these can leave type variables unsolved. See
                  // for example FSharp 1.0 3661.
                  (match v.ValReprInfo with None -> true | Some tvi -> tvi.HasNoArgs)) then 
                match ftyvs with 
                | tp :: _ -> errorR (ValueRestriction(denvAtEnd, infoReader, false, v, tp, v.Range))
                | _ -> ()
          mty.ModuleAndNamespaceDefinitions |> List.iter (fun v -> check v.ModuleOrNamespaceType) 
      try check implFileTypePriorToSig with e -> errorRecovery e m


let SolveInternalUnknowns g (cenv: cenv) denvAtEnd moduleContents extraAttribs =
    let unsolved = FindUnsolved.UnsolvedTyparsOfModuleDef g cenv.amap denvAtEnd moduleContents extraAttribs

    for tp in unsolved do
        if (tp.Rigidity <> TyparRigidity.Rigid) && not tp.IsSolved then 
            ChooseTyparSolutionAndSolve cenv.css denvAtEnd tp

let CheckModuleSignature g (cenv: cenv) m denvAtEnd rootSigOpt implFileTypePriorToSig implFileSpecPriorToSig moduleContents =
    match rootSigOpt with 
    | None -> 
        // Deep copy the inferred type of the module 
        let implFileTypePriorToSigCopied = copyModuleOrNamespaceType g CloneAll implFileTypePriorToSig

        (implFileTypePriorToSigCopied, moduleContents)
            
    | Some sigFileType -> 

        // We want to show imperative type variables in any types in error messages at this late point 
        let denv = { denvAtEnd with showInferenceTyparAnnotations=true }
        try 
                
            // As typechecked the signature and implementation use different tycons etc. 
            // Here we (a) check there are enough names, (b) match them up to build a renaming and   
            // (c) check signature conformance up to this renaming. 
            if not (SignatureConformance.CheckNamesOfModuleOrNamespace denv cenv.infoReader (mkLocalTyconRef implFileSpecPriorToSig) sigFileType) then 
                raise (ReportedError None)

            // Compute the remapping from implementation to signature
            let remapInfo, _ = ComputeRemappingFromInferredSignatureToExplicitSignature g implFileTypePriorToSig sigFileType
                     
            let aenv = { TypeEquivEnv.Empty with EquivTycons = TyconRefMap.OfList remapInfo.RepackagedEntities }
                    
            if not (SignatureConformance.Checker(g, cenv.amap, denv, remapInfo, true).CheckSignature aenv cenv.infoReader (mkLocalModuleRef implFileSpecPriorToSig) sigFileType) then
                // We can just raise 'ReportedError' since CheckModuleOrNamespace raises its own error 
                raise (ReportedError None)
        with exn ->
            errorRecovery exn m
            
        (sigFileType, moduleContents)


/// Make the initial type checking environment for a single file with an empty accumulator for the overall contents for the file
let MakeInitialEnv env = 
    // Note: here we allocate a new module type accumulator 
    let moduleTyAcc = ref (Construct.NewEmptyModuleOrNamespaceType (Namespace false))
    { env with eModuleOrNamespaceTypeAccumulator = moduleTyAcc }, moduleTyAcc

/// Check an entire implementation file
/// Typecheck, then close the inference scope and then check the file meets its signature (if any)
let CheckOneImplFile 
       // checkForErrors: A function to help us stop reporting cascading errors 
       (g, amap,
        thisCcu,
        openDecls0,
        checkForErrors,
        conditionalDefines,
        tcSink,
        isInternalTestSpanStackReferring,
        env,
        rootSigOpt: ModuleOrNamespaceType option,
        synImplFile,
        diagnosticOptions) =

    let (ParsedImplFileInput (fileName, isScript, qualNameOfFile, scopedPragmas, _, implFileFrags, isLastCompiland, _, _)) = synImplFile
    let infoReader = InfoReader(g, amap)

    cancellable {
        use _ =
            Activity.start "CheckDeclarations.CheckOneImplFile"
                [|
                    Activity.Tags.fileName, fileName
                    Activity.Tags.qualifiedNameOfFile, qualNameOfFile.Text
                |]
        let cenv =
            cenv.Create (g, isScript, amap, thisCcu, false, Option.isSome rootSigOpt,
                conditionalDefines, tcSink, (LightweightTcValForUsingInBuildMethodCall g), isInternalTestSpanStackReferring,
                diagnosticOptions,
                tcPat=TcPat,
                tcSimplePats=TcSimplePats,
                tcSequenceExpressionEntry=TcSequenceExpressionEntry,
                tcArrayOrListSequenceExpression=TcArrayOrListComputedExpression,
                tcComputationExpression=TcComputationExpression)    

        let envinner, moduleTyAcc = MakeInitialEnv env 

        let defs = [ for x in implFileFrags -> SynModuleDecl.NamespaceFragment x ]
        let! moduleContents, topAttrs, envAtEnd = TcModuleOrNamespaceElements cenv ParentNone qualNameOfFile.Range envinner PreXmlDoc.Empty None openDecls0 defs

        let implFileTypePriorToSig = moduleTyAcc.Value

        let topAttrs = 
            let mainMethodAttrs, others = topAttrs |> List.partition (fun (possTargets, _) -> possTargets &&& AttributeTargets.Method <> enum 0) 
            let assemblyAttrs, others = others |> List.partition (fun (possTargets, _) -> possTargets &&& AttributeTargets.Assembly <> enum 0) 
            // REVIEW: consider checking if '_others' is empty
            let netModuleAttrs, _others = others |> List.partition (fun (possTargets, _) -> possTargets &&& AttributeTargets.Module <> enum 0)
            { mainMethodAttrs = List.map snd mainMethodAttrs
              netModuleAttrs = List.map snd netModuleAttrs
              assemblyAttrs = List.map snd assemblyAttrs}

        let denvAtEnd = envAtEnd.DisplayEnv

        let m = qualNameOfFile.Range
    
        // This is a fake module spec
        let implFileSpecPriorToSig = wrapModuleOrNamespaceType qualNameOfFile.Id (compPathOfCcu thisCcu) implFileTypePriorToSig

        let extraAttribs = topAttrs.mainMethodAttrs@topAttrs.netModuleAttrs@topAttrs.assemblyAttrs
    
        // Run any additional checks registered to be run before applying defaults
        do 
          for check in cenv.css.GetPostInferenceChecksPreDefaults() do
            try  
                check()
            with exn -> 
                errorRecovery exn m

        conditionallySuppressErrorReporting (checkForErrors()) (fun () ->
            ApplyDefaults cenv g denvAtEnd m moduleContents extraAttribs)

        // Check completion of all classes defined across this file. 
        // NOTE: this is not a great technique if inner signatures are permitted to hide 
        // virtual dispatch slots. 
        conditionallySuppressErrorReporting (checkForErrors()) (fun () ->
            try
                implFileTypePriorToSig |> IterTyconsOfModuleOrNamespaceType (fun tycon ->
                    FinalTypeDefinitionChecksAtEndOfInferenceScope (cenv.infoReader, envAtEnd.NameEnv, cenv.tcSink, true, denvAtEnd, tycon))

            with exn ->
                errorRecovery exn m)

        // Check the value restriction. Only checked if there is no signature.
        conditionallySuppressErrorReporting (checkForErrors()) (fun () ->
          CheckValueRestriction denvAtEnd infoReader rootSigOpt implFileTypePriorToSig m)

        // Solve unsolved internal type variables 
        conditionallySuppressErrorReporting (checkForErrors()) (fun () ->
            SolveInternalUnknowns g cenv denvAtEnd moduleContents extraAttribs)

        // Check the module matches the signature 
        let implFileTy, implFileContents =
          conditionallySuppressErrorReporting (checkForErrors()) (fun () ->
            CheckModuleSignature g cenv m denvAtEnd rootSigOpt implFileTypePriorToSig implFileSpecPriorToSig moduleContents)

        do 
          conditionallySuppressErrorReporting (checkForErrors()) (fun () ->
             for check in cenv.css.GetPostInferenceChecksFinal() do
                try  
                    check()
                with exn -> 
                    errorRecovery exn m)

        // We ALWAYS run the PostTypeCheckSemanticChecks phase, though we if we have already encountered some
        // errors we turn off error reporting. This is because it performs various fixups over the TAST, e.g. 
        // assigning nice names for inference variables.
        let hasExplicitEntryPoint, anonRecdTypes = 

            conditionallySuppressErrorReporting (checkForErrors()) (fun () ->

                try  
                    let reportErrors = not (checkForErrors())
                    let tcVal = LightweightTcValForUsingInBuildMethodCall g
                    PostTypeCheckSemanticChecks.CheckImplFile 
                       (g, cenv.amap, reportErrors, cenv.infoReader, 
                        env.eInternalsVisibleCompPaths, cenv.thisCcu, tcVal, envAtEnd.DisplayEnv, 
                        implFileTy, implFileContents, extraAttribs, isLastCompiland, 
                        isInternalTestSpanStackReferring)

                with exn -> 
                    errorRecovery exn m
                    false, StampMap.Empty)

        // Warn on version attributes.
        topAttrs.assemblyAttrs |> List.iter (function
           | Attrib(tref, _, [ AttribExpr(Expr.Const (Const.String version, range, _), _) ], _, _, _, _) ->
                let attrName = tref.CompiledRepresentationForNamedType.FullName
                let isValid() =
                    try parseILVersion version |> ignore; true
                    with _ -> false
                match attrName with
                | "System.Reflection.AssemblyFileVersionAttribute" //TODO compile error like c# compiler?
                | "System.Reflection.AssemblyVersionAttribute" when not (isValid()) ->
                    warning(Error(FSComp.SR.fscBadAssemblyVersion(attrName, version), range))
                | _ -> ()
            | _ -> ())

        let namedDebugPointsForInlinedCode =
           cenv.namedDebugPointsForInlinedCode
           |> Seq.toArray
           |> Array.map (fun (KeyValue(k,v)) -> (k,v))
           |> Map

        let implFile = CheckedImplFile (qualNameOfFile, scopedPragmas, implFileTy, implFileContents, hasExplicitEntryPoint, isScript, anonRecdTypes, namedDebugPointsForInlinedCode)

        return (topAttrs, implFile, envAtEnd, cenv.createsGeneratedProvidedTypes)
     } 
   


/// Check an entire signature file
let CheckOneSigFile (g, amap, thisCcu, checkForErrors, conditionalDefines, tcSink, isInternalTestSpanStackReferring, diagnosticOptions) tcEnv (sigFile: ParsedSigFileInput) =
 cancellable {     
    use _ =
        Activity.start "CheckDeclarations.CheckOneSigFile"
            [|
                Activity.Tags.fileName, sigFile.FileName
                Activity.Tags.qualifiedNameOfFile, sigFile.QualifiedName.Text
            |]
    let cenv =
        cenv.Create 
            (g, false, amap, thisCcu, true, false, conditionalDefines, tcSink,
             (LightweightTcValForUsingInBuildMethodCall g), isInternalTestSpanStackReferring,
             diagnosticOptions,
             tcPat=TcPat,
             tcSimplePats=TcSimplePats,
             tcSequenceExpressionEntry=TcSequenceExpressionEntry,
             tcArrayOrListSequenceExpression=TcArrayOrListComputedExpression,
             tcComputationExpression=TcComputationExpression)

    let envinner, moduleTyAcc = MakeInitialEnv tcEnv 

    let specs = [ for x in sigFile.Contents -> SynModuleSigDecl.NamespaceFragment x ]
    let! tcEnv = TcSignatureElements cenv ParentNone sigFile.QualifiedName.Range envinner PreXmlDoc.Empty None specs
    
    let sigFileType = moduleTyAcc.Value
    
    if not (checkForErrors()) then  
        try
            sigFileType |> IterTyconsOfModuleOrNamespaceType (fun tycon ->
                FinalTypeDefinitionChecksAtEndOfInferenceScope(cenv.infoReader, tcEnv.NameEnv, cenv.tcSink, false, tcEnv.DisplayEnv, tycon))
        with exn -> errorRecovery exn sigFile.QualifiedName.Range

    UpdatePrettyTyparNames.updateModuleOrNamespaceType sigFileType
    
    return (tcEnv, sigFileType, cenv.createsGeneratedProvidedTypes)
 }<|MERGE_RESOLUTION|>--- conflicted
+++ resolved
@@ -889,7 +889,7 @@
                             error(Error(FSComp.SR.tcEnumerationsMayNotHaveMembers(), (trimRangeToLine m))) 
 
                         match classMemberDef, containerInfo with
-<<<<<<< HEAD
+
                         | None, ContainerInfo(_, Some memberContainerInfo) ->
 
                             let (MemberOrValContainerInfo(tcref, _, _, _, _)) = memberContainerInfo
@@ -902,9 +902,6 @@
 
                             let (MemberOrValContainerInfo(tcref, _, baseValOpt, safeInitInfo, _)) = memberContainerInfo
 
-=======
-                        | SynMemberDefn.ImplicitCtor (vis, Attributes attrs, SynSimplePats.SimplePats(pats = spats), thisIdOpt, xmlDoc, m, _), ContainerInfo(_, Some(MemberOrValContainerInfo(tcref, _, baseValOpt, safeInitInfo, _))) ->
->>>>>>> 37a5baaf
                             if tcref.TypeOrMeasureKind = TyparKind.Measure then
                                 error(Error(FSComp.SR.tcMeasureDeclarationsRequireStaticMembers(), m))
 
@@ -2415,16 +2412,6 @@
         let binds3 = AddAugmentationDeclarations.AddGenericEqualityBindings cenv envFinal exnc
         binds1 @ binds2flat @ binds3, exnc, envFinal
 
-<<<<<<< HEAD
-    let TcExnSignature (cenv: cenv) envInitial parent tpenv (SynExceptionSig(exnRepr=core; members=aug), scopem) = 
-        let g = cenv.g
-        let binds, exnc = TcExnDefnCore cenv envInitial parent core
-        let envMutRec = AddLocalExnDefnAndReport cenv.tcSink scopem (AddLocalTycons g cenv.amap scopem [exnc] envInitial) exnc 
-        let ecref = mkLocalEntityRef exnc
-        let containerInfo = ContainerInfo(parent, Some(MemberOrValContainerInfo(ecref, None, None, NoSafeInitInfo, [])))
-        let vals, _ = TcTyconMemberSpecs cenv envMutRec containerInfo ModuleOrMemberBinding tpenv aug
-        binds, vals, ecref, envMutRec
-=======
     let TcExnSignature (cenv: cenv) envInitial parent tpenv (SynExceptionSig(exnRepr=core; members=aug), scopem) =
         match core with
         | SynExceptionDefnRepr(caseName = SynUnionCase(ident = SynIdent(ident, _))) when ident.idText = "" ->
@@ -2434,9 +2421,10 @@
             let binds, exnc = TcExnDefnCore cenv envInitial parent core
             let envMutRec = AddLocalExnDefnAndReport cenv.tcSink scopem (AddLocalTycons g cenv.amap scopem [exnc] envInitial) exnc 
             let ecref = mkLocalEntityRef exnc
-            let vals, _ = TcTyconMemberSpecs cenv envMutRec (ContainerInfo(parent, Some(MemberOrValContainerInfo(ecref, None, None, NoSafeInitInfo, [])))) ModuleOrMemberBinding tpenv aug
+            let containerInfo = ContainerInfo(parent, Some(MemberOrValContainerInfo(ecref, None, None, NoSafeInitInfo, [])))
+            let vals, _ = TcTyconMemberSpecs cenv envMutRec containerInfo ModuleOrMemberBinding tpenv aug            
             binds, vals, Some ecref, envMutRec
->>>>>>> 37a5baaf
+
 
 /// Bind type definitions
 ///
@@ -4284,14 +4272,9 @@
     ///        where members contain methods/overrides, also implicit ctor, inheritCall and local definitions.
     let rec private SplitTyconDefn (SynTypeDefn(typeInfo=synTyconInfo;typeRepr=trepr; members=extraMembers)) =
         let extraMembers = desugarGetSetMembers extraMembers
-<<<<<<< HEAD
         let extraMembers = SplitAutoProps extraMembers
         let implements1 = extraMembers |> List.choose (function SynMemberDefn.Interface (interfaceType=ty) -> Some(ty, ty.Range) | _ -> None)
 
-=======
-        let implements1 = List.choose (function SynMemberDefn.Interface (interfaceType=ty) -> Some(ty, ty.Range) | _ -> None) extraMembers
-       
->>>>>>> 37a5baaf
         match trepr with
         | SynTypeDefnRepr.ObjectModel(kind, members, m) ->
             let members = desugarGetSetMembers members
@@ -4307,114 +4290,10 @@
                     | _ -> None)
 
             //let nestedTycons = cspec |> List.choose (function SynMemberDefn.NestedType (x, _, _) -> Some x | _ -> None)
-<<<<<<< HEAD
+
             let slotsigs = members |> List.choose (function SynMemberDefn.AbstractSlot (x, y, _) -> Some(x, y) | _ -> None)
            
             let members = SplitAutoProps members
-=======
-            let slotsigs = cspec |> List.choose (function SynMemberDefn.AbstractSlot (slotSig = x; flags = y) -> Some(x, y) | _ -> None)
-           
-            let members = 
-                let membersIncludingAutoProps = 
-                    cspec |> List.filter (fun memb -> 
-                      match memb with
-                      | SynMemberDefn.Interface _
-                      | SynMemberDefn.Member _
-                      | SynMemberDefn.GetSetMember _
-                      | SynMemberDefn.LetBindings _
-                      | SynMemberDefn.ImplicitCtor _
-                      | SynMemberDefn.AutoProperty _ 
-                      | SynMemberDefn.Open _
-                      | SynMemberDefn.ImplicitInherit _ -> true
-                      | SynMemberDefn.NestedType (_, _, m) -> error(Error(FSComp.SR.tcTypesCannotContainNestedTypes(), m)); false
-                      // covered above 
-                      | SynMemberDefn.ValField _   
-                      | SynMemberDefn.Inherit _ 
-                      | SynMemberDefn.AbstractSlot _ -> false)
-
-                // Convert auto properties to let bindings in the pre-list
-                let rec preAutoProps memb =
-                    match memb with 
-                    | SynMemberDefn.AutoProperty(attributes=Attributes attribs; isStatic=isStatic; ident=id; typeOpt=tyOpt; propKind=propKind; xmlDoc=xmlDoc; synExpr=synExpr; range=mWholeAutoProp) -> 
-                        // Only the keep the field-targeted attributes
-                        let attribs = attribs |> List.filter (fun a -> match a.Target with Some t when t.idText = "field" -> true | _ -> false)
-                        let mLetPortion = synExpr.Range
-                        let fldId = ident (CompilerGeneratedName id.idText, mLetPortion)
-                        let headPat = SynPat.LongIdent (SynLongIdent([fldId], [], [None]), None, Some noInferredTypars, SynArgPats.Pats [], None, mLetPortion)
-                        let retInfo = match tyOpt with None -> None | Some ty -> Some (None, SynReturnInfo((ty, SynInfo.unnamedRetVal), ty.Range))
-                        let isMutable = 
-                            match propKind with 
-                            | SynMemberKind.PropertySet 
-                            | SynMemberKind.PropertyGetSet -> true 
-                            | _ -> false
-                        let attribs = mkAttributeList attribs mWholeAutoProp
-                        let binding = mkSynBinding (xmlDoc, headPat) (None, false, isMutable, mLetPortion, DebugPointAtBinding.NoneAtInvisible, retInfo, synExpr, synExpr.Range, [], attribs, None, SynBindingTrivia.Zero)
-
-                        [(SynMemberDefn.LetBindings ([binding], isStatic, false, mWholeAutoProp))]
-
-                    | SynMemberDefn.Interface (members=Some membs) -> membs |> List.collect preAutoProps
-                    | SynMemberDefn.LetBindings _
-                    | SynMemberDefn.ImplicitCtor _ 
-                    | SynMemberDefn.Open _
-                    | SynMemberDefn.ImplicitInherit _ -> [memb]
-                    | _ -> []
-
-                // Convert auto properties to member bindings in the post-list
-                let rec postAutoProps memb =
-                    match memb with 
-                    | SynMemberDefn.AutoProperty(attributes=Attributes attribs; isStatic=isStatic; ident=id; typeOpt=tyOpt; propKind=propKind; memberFlags=memberFlags; memberFlagsForSet=memberFlagsForSet; xmlDoc=xmlDoc; accessibility=access; trivia = { GetSetKeywords = mGetSetOpt }) ->
-                        let mMemberPortion = id.idRange
-                        // Only the keep the non-field-targeted attributes
-                        let attribs = attribs |> List.filter (fun a -> match a.Target with Some t when t.idText = "field" -> false | _ -> true)
-                        let fldId = ident (CompilerGeneratedName id.idText, mMemberPortion)
-                        let headPatIds = if isStatic then [id] else [ident ("__", mMemberPortion);id]
-                        let headPat = SynPat.LongIdent (SynLongIdent(headPatIds, [], List.replicate headPatIds.Length None), None, Some noInferredTypars, SynArgPats.Pats [], None, mMemberPortion)
-                        let memberFlags = { memberFlags with GetterOrSetterIsCompilerGenerated = true }
-                        let memberFlagsForSet = { memberFlagsForSet with GetterOrSetterIsCompilerGenerated = true }
-
-                        match propKind, mGetSetOpt with 
-                        | SynMemberKind.PropertySet, Some gs -> errorR(Error(FSComp.SR.parsMutableOnAutoPropertyShouldBeGetSetNotJustSet(), gs.Range))
-                        | _ -> ()
-       
-                        [ 
-                            match propKind with 
-                            | SynMemberKind.Member
-                            | SynMemberKind.PropertyGet 
-                            | SynMemberKind.PropertyGetSet -> 
-                                let getter = 
-                                    let rhsExpr = SynExpr.Ident fldId
-                                    let retInfo = match tyOpt with None -> None | Some ty -> Some (None, SynReturnInfo((ty, SynInfo.unnamedRetVal), ty.Range))
-                                    let attribs = mkAttributeList attribs mMemberPortion
-                                    let binding = mkSynBinding (xmlDoc, headPat) (access, false, false, mMemberPortion, DebugPointAtBinding.NoneAtInvisible, retInfo, rhsExpr, rhsExpr.Range, [], attribs, Some memberFlags, SynBindingTrivia.Zero)
-                                    SynMemberDefn.Member (binding, mMemberPortion) 
-                                yield getter
-                            | _ -> ()
-
-                            match propKind with 
-                            | SynMemberKind.PropertySet 
-                            | SynMemberKind.PropertyGetSet -> 
-                                let setter = 
-                                    let vId = ident("v", mMemberPortion)
-                                    let headPat = SynPat.LongIdent (SynLongIdent(headPatIds, [], List.replicate headPatIds.Length None), None, Some noInferredTypars, SynArgPats.Pats [mkSynPatVar None vId], None, mMemberPortion)
-                                    let rhsExpr = mkSynAssign (SynExpr.Ident fldId) (SynExpr.Ident vId)
-                                    let binding = mkSynBinding (xmlDoc, headPat) (access, false, false, mMemberPortion, DebugPointAtBinding.NoneAtInvisible, None, rhsExpr, rhsExpr.Range, [], [], Some memberFlagsForSet, SynBindingTrivia.Zero)
-                                    SynMemberDefn.Member (binding, mMemberPortion) 
-                                yield setter 
-                            | _ -> ()]
-                    | SynMemberDefn.Interface (ty, mWith, Some membs, m) -> 
-                        let membs' = membs |> List.collect postAutoProps
-                        [SynMemberDefn.Interface (ty, mWith, Some membs', m)]
-                    | SynMemberDefn.LetBindings _
-                    | SynMemberDefn.ImplicitCtor _ 
-                    | SynMemberDefn.Open _
-                    | SynMemberDefn.ImplicitInherit _ -> []
-                    | _ -> [memb]
-
-                let preMembers = membersIncludingAutoProps |> List.collect preAutoProps
-                let postMembers = membersIncludingAutoProps |> List.collect postAutoProps
-
-                preMembers @ postMembers
->>>>>>> 37a5baaf
 
             let isConcrete = 
                 members |> List.exists (function 
