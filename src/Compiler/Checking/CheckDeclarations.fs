--- conflicted
+++ resolved
@@ -3340,13 +3340,8 @@
                                   noAbstractClassAttributeCheck()
                                   noFieldsCheck userFields
                                   primaryConstructorInDelegateCheck(implicitCtorSynPats)
-<<<<<<< HEAD
                                   let tyR, _ = TcTypeAndRecover cenv NoNewTypars CheckCxs ItemOccurence.UseInType WarnOnIWSAM.Yes envinner tpenv ty
-                                  let _, _, curriedArgInfos, returnTy, _ = GetTopValTypeInCompiledForm g (arity |> TranslateSynValInfo m (TcAttributes cenv envinner)  |> TranslatePartialValReprInfo []) 0 tyR m
-=======
-                                  let tyR, _ = TcTypeAndRecover cenv NoNewTypars CheckCxs ItemOccurence.UseInType envinner tpenv ty
                                   let _, _, curriedArgInfos, returnTy, _ = GetValReprTypeInCompiledForm g (arity |> TranslateSynValInfo m (TcAttributes cenv envinner)  |> TranslatePartialValReprInfo []) 0 tyR m
->>>>>>> 4e99f79b
                                   if curriedArgInfos.Length < 1 then error(Error(FSComp.SR.tcInvalidDelegateSpecification(), m))
                                   if curriedArgInfos.Length > 1 then error(Error(FSComp.SR.tcDelegatesCannotBeCurried(), m))
                                   let ttps = thisTyconRef.Typars m
