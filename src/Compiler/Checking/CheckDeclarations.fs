--- conflicted
+++ resolved
@@ -5988,13 +5988,8 @@
         let tcVal = LightweightTcValForUsingInBuildMethodCall g envinner.TraitContext
 
         let cenv = 
-<<<<<<< HEAD
-            cenv.Create (g, isScript, niceNameGen, amap, topCcu, false, Option.isSome rootSigOpt,
+            cenv.Create (g, isScript, niceNameGen, amap, thisCcu, false, Option.isSome rootSigOpt,
                 conditionalDefines, tcSink, tcVal, isInternalTestSpanStackReferring,
-=======
-            cenv.Create (g, isScript, niceNameGen, amap, thisCcu, false, Option.isSome rootSigOpt,
-                conditionalDefines, tcSink, (LightweightTcValForUsingInBuildMethodCall g), isInternalTestSpanStackReferring,
->>>>>>> e063dd2a
                 tcSequenceExpressionEntry=TcSequenceExpressionEntry,
                 tcArrayOrListSequenceExpression=TcArrayOrListComputedExpression,
                 tcComputationExpression=TcComputationExpression)    
@@ -6076,13 +6071,8 @@
 
                 try  
                     let reportErrors = not (checkForErrors())
-<<<<<<< HEAD
-                    let tcVal = LightweightTcValForUsingInBuildMethodCall g envAtEnd.TraitContext 
-                    PostTypeCheckSemanticChecks.CheckTopImpl 
-=======
-                    let tcVal = LightweightTcValForUsingInBuildMethodCall g
+                    let tcVal = LightweightTcValForUsingInBuildMethodCall g envAtEnd.TraitContext
                     PostTypeCheckSemanticChecks.CheckImplFile 
->>>>>>> e063dd2a
                        (g, cenv.amap, reportErrors, cenv.infoReader, 
                         env.eInternalsVisibleCompPaths, cenv.thisCcu, tcVal, envAtEnd.DisplayEnv, 
                         implFileTy, implFileContents, extraAttribs, isLastCompiland, 
@@ -6122,28 +6112,18 @@
 /// Check an entire signature file
 let CheckOneSigFile (g, niceNameGen, amap, thisCcu, checkForErrors, conditionalDefines, tcSink, isInternalTestSpanStackReferring) tcEnv (ParsedSigFileInput (qualifiedNameOfFile = qualNameOfFile; modules = sigFileFrags)) = 
  cancellable {     
-    let envinner, modTyAcc = MakeInitialEnv tcEnv 
+    let envinner, moduleTyAcc = MakeInitialEnv tcEnv 
 
     let tcVal = LightweightTcValForUsingInBuildMethodCall g envinner.TraitContext
 
     let cenv = 
         cenv.Create 
-<<<<<<< HEAD
-            (g, false, niceNameGen, amap, topCcu, true, false, conditionalDefines, tcSink,
+            (g, false, niceNameGen, amap, thisCcu, true, false, conditionalDefines, tcSink,
              tcVal, isInternalTestSpanStackReferring,
-=======
-            (g, false, niceNameGen, amap, thisCcu, true, false, conditionalDefines, tcSink,
-             (LightweightTcValForUsingInBuildMethodCall g), isInternalTestSpanStackReferring,
->>>>>>> e063dd2a
              tcSequenceExpressionEntry=TcSequenceExpressionEntry,
              tcArrayOrListSequenceExpression=TcArrayOrListComputedExpression,
              tcComputationExpression=TcComputationExpression)
 
-<<<<<<< HEAD
-=======
-    let envinner, moduleTyAcc = MakeInitialEnv tcEnv 
-
->>>>>>> e063dd2a
     let specs = [ for x in sigFileFrags -> SynModuleSigDecl.NamespaceFragment x ]
     let! tcEnv = TcSignatureElements cenv ParentNone qualNameOfFile.Range envinner PreXmlDoc.Empty None specs
     
