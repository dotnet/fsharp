--- conflicted
+++ resolved
@@ -511,7 +511,6 @@
                 
     let TcUnionCaseDecl (cenv: cenv) env parent thisTy thisTyInst tpenv hasRQAAttribute (SynUnionCase(Attributes synAttrs, SynIdent(id, _), args, xmldoc, vis, m, _)) =
         let g = cenv.g
-<<<<<<< HEAD
         let attrs =
             // The attributes of a union case decl get attached to the generated "static factory" method
             // Enforce that the union-cases can only be targeted by attributes with AttributeTargets.Method
@@ -521,10 +520,6 @@
                 TcAttributes cenv env AttributeTargets.UnionCaseDecl synAttrs
             
         let vis, _ = ComputeAccessAndCompPath env None m vis None parent
-=======
-        let attrs = TcAttributes cenv env AttributeTargets.UnionCaseDecl synAttrs // the attributes of a union case decl get attached to the generated "static factory" method
-        let vis, _ = ComputeAccessAndCompPath g env None m vis None parent
->>>>>>> 1da032a6
         let vis = CombineReprAccess parent vis
 
         CheckUnionCaseName cenv id hasRQAAttribute
